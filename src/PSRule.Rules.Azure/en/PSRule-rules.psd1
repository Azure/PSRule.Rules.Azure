--- conflicted
+++ resolved
@@ -81,9 +81,6 @@
     APIMApiVersionMin = "The api management instance with api version '{0}' is less than '{1}'."
     APIMApiVersionConstraintMinApiVersion = "The api management instance with minimum api version '{0}' is less than '{1}'."
     APIMApiVersionConstraintMinApiVersionNotFound = "The api management instance is missing minimum api version configuration."
-<<<<<<< HEAD
+    MySQLGeoRedundantBackupNotConfigured = "The Azure Database for MySQL '{0}' should have geo-redundant backup configured."
     SQLServerVMDisks = "The virtual machine '{0}' used for running SQL Server should use Premium disks or greater."
-=======
-    MySQLGeoRedundantBackupNotConfigured = "The Azure Database for MySQL '{0}' should have geo-redundant backup configured."
->>>>>>> 30f45370
 }