# Copyright (c) Microsoft Corporation.
# Licensed under the MIT License.

@{
    MinTLSVersion = "Minimum TLS version is set to {0}."
    ResourceNotTagged = "The resource is not tagged."
    TcpHealthProbe = "The health probe ({0}) is using TCP."
    RootHttpProbePath = "The health probe ({0}) is using '{1}'."
    AKSVersion = "The Kubernetes version is v{0}."
    AKSNodePoolType = "The agent pool ({0}) is not using scale sets."
    AKSNodePoolVersion = "The agent pool ({0}) is running v{1}."
    AKSAutoScaling = "The agent pool ({0}) is not using autoscaling."
    AKSAzureCNI = "The subnet ({0}) should be using a minimum size of /{1}."
    AKSAvailabilityZone = "The agent pool ({0}) deployed to region ({1}) should use following availability zones [{2}]."
    AKSAuditLogs = "The diagnostic setting ({0}) logs should enable at least one of (kube-audit, kube-audit-admin) and guard."
    AKSPlatformLogs = "The diagnostic setting ({0}) logs should enable ({1})."
    AKSEphemeralOSDiskNotConfigured = "The OS disk type 'Managed' should be of type 'Ephemeral'."
    SubnetNSGNotConfigured = "The subnet ({0}) has no NSG associated."
    ServiceUrlNotHttps = "The service URL for '{0}' is not a HTTPS endpoint."
    BackendUrlNotHttps = "The backend URL for '{0}' is not a HTTPS endpoint."
    ResourceNotAssociated = "The resource is not associated."
    EnabledEndpoints = "The number of enabled endpoints is {0}."
    AccessPolicyLeastPrivilege = "One or more access policies grant all or purge permission."
    DiagnosticSettingsNotConfigured = "Diagnostic settings are not configured."
    DiagnosticSettingsLoggingNotConfigured = "Diagnostic settings is not configured to log events for '{0}'."
    SecurityCenterNotConfigured = "Security Center is not configured."
    LateralTraversalNotRestricted = "A rule to limit lateral traversal was not found."
    AllInboundRestricted = "The first inbound rule denies traffic from all sources."
    APIMProductSubscription = "The product '{0}' does not require a subscription to use."
    APIMProductApproval = "The product '{0}' does not require approval."
    APIMProductTerms = "The product '{0}' does not have legal terms set."
    APIMCertificateExpiry = "The certificate for host name '{0}' expires or expired on '{1}'."
    APIMDescriptors = "The {0} '{1}' does not have a {2} set."
    APIMSecretNamedValues = "The named value '{0}' is not secret."
    APIMAvailabilityZone = "The API management service ({0}) deployed to region ({1}) should use a minimum of two availability zones from the following [{2}]."
    PublicAccessStorageContainer = "The container '{0}' is configured with access type '{1}'."
    RoleAssignmentCount = "The number of assignments is {0}."
    UnmanagedDisk = "The VM disk '{0}' is unmanaged."
    UnmanagedSubscription = "The subscription is not managed."
    DBServerFirewallRuleCount = "The number of firewall rules ({0}) exceeded {1}."
    DBServerFirewallPublicIPRange = "The number of public IP addresses permitted ({0}) exceeded {1}."
    TemplateParameterDescription = "The parameter '{0}' does not have a description set."
    ParameterNotFound = "The parameter '{0}' was not used within the template."
    VariableNotFound = "The variable '{0}' was not used within the template."
    AssessmentUnhealthy = "An assessment is reporting one or more issues."
    AssessmentNotFound = "The results for a valid assessment was not found."
    HealthProbeNotDedicated = "The health probe '{0}' used the default path '/'."
    ParameterTypeMismatch = "The {0} for '{1}' is not {2}."
    ParameterInvalidDefaultValue = "The default value for the parameter '{0}' is '{1}'."
    ExpressionInTemplate = "The expression '{0}' was found in the template."
    SubResourceNotFound = "A sub-resource of type '{0}' has not been specified."
    ParameterValueNotSet = "The parameter '{0}' must have a value or Key Vault reference set."
    AppGWAvailabilityZone = "The application gateway ({0}) deployed to region ({1}) should use following availability zones [{2}]."
    LBAvailabilityZone = "The load balancer ({0}) frontend IP configuration ({1}) should be zone-redundant."
    PublicIPAvailabilityZone = "The public IP ({0}) deployed to region ({1}) should be zone-redundant."
    VPNAvailabilityZoneSKU = "The VPN gateway ({0}) should be using one of the following AZ SKUs ({1})."
    ERAvailabilityZoneSKU = "The ExpressRoute gateway ({0}) should be using one of the following AZ SKUs ({1})."
    AutomationAccountDiagnosticSetting = "The diagnostic setting ({0}) should enable ({1}) or category group ({2})."
    AutomationAccountAuditDiagnosticSetting = "Minimum one diagnostic setting should have ({0}) configured or category group ({1}) configured."
    TemplateResourceWithoutComment = "The template ({0}) has ({1}) resource/s without comments."
    TemplateResourceWithoutDescription = "The template ({0}) has ({1}) resource/s without descriptions."
    PremiumRedisCacheAvailabilityZone = "The premium redis cache ({0}) deployed to region ({1}) should use a minimum of two availability zones from the following [{2}]."
    EnterpriseRedisCacheAvailabilityZone = "The enterprise redis cache ({0}) deployed to region ({1}) should be zone-redundant."
    AKSMinimumVersionReplace = "The configuration option 'Azure_AKSMinimumVersion' has been replaced with 'AZURE_AKS_CLUSTER_MINIMUM_VERSION'. The option 'Azure_AKSMinimumVersion' is deprecated and will no longer work in the next major version. Please update your configuration to the new name. See https://aka.ms/ps-rule-azure/upgrade."
    # DeprecatedSupportsTags = "The 'SupportsTags' PowerShell function has been replaced with the selector 'Azure.Resource.SupportsTags'. The 'SupportsTags' function is deprecated and will no longer work in the next major version. Please update your PowerShell rules to the selector instead. See https://aka.ms/ps-rule-azure/upgrade."
    KeyVaultAutoRotationPolicy = "The key ({0}) should enable a auto-rotation policy."
    ReplicaNotFound = "A replica was not found."
    ReplicaInSecondaryNotFound = "A replica in a secondary region was not found."
    VMSSPublicKey = "The virtual machine scale set '{0}' should have password authentication disabled."
    ACRSoftDeletePolicy = "The container registry '{0}' should have soft delete policy enabled."
    ACRSoftDeletePolicyRetention = "The container registry '{0}' should have retention period value between one to 90 days for the soft delete policy."
    AppConfigStoresDiagnosticSetting = "Minimum one diagnostic setting should have ({0}) configured or category group ({1}) configured."
    AppConfigPurgeProtection = "The app configuration store '{0}' should have purge protection enabled." 
    LiteralSensitiveProperty = "The property '{0}' uses a deterministic literal value."
    SecureParameterRequired = "The property '{0}' must use a secure parameter but does not."
    SubnetNotFound = "The subnet '{0}' was expected but has not been defined."
    ServiceBusMinTLS = "The service bus namespace '{0}' should minimum use TLS 1.2 version."
    LogAnalyticsAgentDeprecated = "The legacy Log Analytics Agent is deprecated and will be retired on August 31, 2024. Migrate to the Azure Monitor Agent."
    ClassicASEDeprecated = "The app service environment '{0}' with version '{1}' is deprecated and will be retired on August 31, 2024. Migrate to ASEv3."
    FrontDoorCachingDisabled = "The front door instance should have caching enabled for routing rules and rule sets to reduce retrieving contents from origins."
    APIMApiVersionMin = "The api management instance with api version '{0}' is less than '{1}'."
    APIMApiVersionConstraintMinApiVersion = "The api management instance with minimum api version '{0}' is less than '{1}'."
    APIMApiVersionConstraintMinApiVersionNotFound = "The api management instance is missing minimum api version configuration."
    MySQLGeoRedundantBackupNotConfigured = "The Azure Database for MySQL '{0}' should have geo-redundant backup configured."
<<<<<<< HEAD
    MariaDBGeoRedundantBackupNotConfigured = "The Azure Database for MariaDB '{0}' should have geo-redundant backup configured."
=======
    PostgreSQLGeoRedundantBackupNotConfigured = "The Azure Database for PostgreSQL '{0}' should have geo-redundant backup configured."
    SQLServerVMDisks = "The virtual machine used for running SQL Server should use Premium disks or greater."
>>>>>>> b8cb4818
}<|MERGE_RESOLUTION|>--- conflicted
+++ resolved
@@ -82,10 +82,7 @@
     APIMApiVersionConstraintMinApiVersion = "The api management instance with minimum api version '{0}' is less than '{1}'."
     APIMApiVersionConstraintMinApiVersionNotFound = "The api management instance is missing minimum api version configuration."
     MySQLGeoRedundantBackupNotConfigured = "The Azure Database for MySQL '{0}' should have geo-redundant backup configured."
-<<<<<<< HEAD
     MariaDBGeoRedundantBackupNotConfigured = "The Azure Database for MariaDB '{0}' should have geo-redundant backup configured."
-=======
     PostgreSQLGeoRedundantBackupNotConfigured = "The Azure Database for PostgreSQL '{0}' should have geo-redundant backup configured."
     SQLServerVMDisks = "The virtual machine used for running SQL Server should use Premium disks or greater."
->>>>>>> b8cb4818
 }