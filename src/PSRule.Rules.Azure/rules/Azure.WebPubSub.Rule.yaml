--- conflicted
+++ resolved
@@ -18,10 +18,7 @@
     release: GA
     ruleSet: 2022_03
     Azure.WAF/pillar: 'Security'
-<<<<<<< HEAD
-=======
   labels:
->>>>>>> d11fddfe
     Azure.ASB.v3/control: [ 'IM-1', 'IM-3' ]
 spec:
   type:
