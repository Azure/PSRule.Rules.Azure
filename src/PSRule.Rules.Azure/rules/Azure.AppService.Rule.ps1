# Copyright (c) Microsoft Corporation.
# Licensed under the MIT License.

#
# Validation rules for Azure App Services
#

# Synopsis: App Service Plan should use a minimum number of instances for failover.
Rule 'Azure.AppService.PlanInstanceCount' -Ref 'AZR-000071' -Type 'Microsoft.Web/serverfarms' -If { !(IsConsumptionPlan) -and !(IsElasticPlan) } -Tag @{ release = 'GA'; ruleSet = '2020_06' } {
    $Assert.GreaterOrEqual($TargetObject, 'sku.capacity', 2);
}

# Synopsis: Use at least a Standard App Service Plan.
Rule 'Azure.AppService.MinPlan' -Ref 'AZR-000072' -Type 'Microsoft.Web/serverfarms' -If { !(IsConsumptionPlan) -and !(IsElasticPlan) } -Tag @{ release = 'GA'; ruleSet = '2020_06' } {
    $Assert.In($TargetObject, 'sku.tier', @('PremiumV3', 'PremiumV2', 'Premium', 'Standard'))
}

# Synopsis: App Service should reject TLS versions older than 1.2.
<<<<<<< HEAD
Rule 'Azure.AppService.MinTLS' -Ref 'AZR-000073' -Type 'Microsoft.Web/sites', 'Microsoft.Web/sites/slots' -Tag @{ release = 'GA'; ruleSet = '2020_06'; 'Azure.WAF/pillar' = 'Security'; 'Azure.ASB.v3/control' = 'DP-3' } {
=======
Rule 'Azure.AppService.MinTLS' -Ref 'AZR-000073' -Type 'Microsoft.Web/sites', 'Microsoft.Web/sites/slots' -Tag @{ release = 'GA'; ruleSet = '2020_06'; 'Azure.WAF/pillar' = 'Security'; } -Labels @{ 'Azure.ASB.v3/control' = 'DP-3' } {
>>>>>>> de26c673
    $siteConfigs = @(GetWebSiteConfig);
    if ($siteConfigs.Length -eq 0) {
        return $Assert.
            HasFieldValue($TargetObject, 'properties.siteConfig.minTlsVersion', '1.2').
            ReasonFrom('properties.siteConfig.minTlsVersion', $LocalizedData.MinTLSVersion, $TargetObject.properties.siteConfig.minTlsVersion);
    }
    foreach ($siteConfig in $siteConfigs) {
        $path = $siteConfig._PSRule.path;
        $Assert.
            HasFieldValue($siteConfig, 'properties.minTlsVersion', '1.2').
            ReasonFrom('properties.minTlsVersion', $LocalizedData.MinTLSVersion, $siteConfig.properties.minTlsVersion).PathPrefix($path);
    }
}

# Synopsis: Disable remote debugging
<<<<<<< HEAD
Rule 'Azure.AppService.RemoteDebug' -Ref 'AZR-000074' -Type 'Microsoft.Web/sites', 'Microsoft.Web/sites/slots' -Tag @{ release = 'GA'; ruleSet = '2020_12'; 'Azure.WAF/pillar' = 'Security'; 'Azure.ASB.v3/control' = 'PV-2' } {
=======
Rule 'Azure.AppService.RemoteDebug' -Ref 'AZR-000074' -Type 'Microsoft.Web/sites', 'Microsoft.Web/sites/slots' -Tag @{ release = 'GA'; ruleSet = '2020_12'; 'Azure.WAF/pillar' = 'Security'; } -Labels @{ 'Azure.ASB.v3/control' = 'PV-2' } {
>>>>>>> de26c673
    $siteConfigs = @(GetWebSiteConfig);
    if ($siteConfigs.Length -eq 0) {
        return $Assert.HasDefaultValue($TargetObject, 'properties.siteConfig.remoteDebuggingEnabled', $False);
    }
    foreach ($siteConfig in $siteConfigs) {
        $path = $siteConfig._PSRule.path;
        $Assert.HasDefaultValue($siteConfig, 'properties.remoteDebuggingEnabled', $False).PathPrefix($path);
    }
}

# Synopsis: Configure applications to use newer .NET Framework versions.
Rule 'Azure.AppService.NETVersion' -Ref 'AZR-000075' -Type 'Microsoft.Web/sites', 'Microsoft.Web/sites/slots' -Tag @{ release = 'GA'; ruleSet = '2020_12' } {
    $siteConfigs = @(GetWebSiteConfig | Where-Object {
        ![String]::IsNullOrEmpty($_.Properties.netFrameworkVersion)
    })
    if ($siteConfigs.Length -eq 0) {
        return AnyOf {
            $Assert.HasDefaultValue($TargetObject, 'properties.siteConfig.netFrameworkVersion', 'OFF');
            $Assert.Version($TargetObject, 'properties.siteConfig.netFrameworkVersion', '>=4.0');
        }
    }
    foreach ($siteConfig in $siteConfigs) {
        $path = $siteConfig._PSRule.path;
        AnyOf {
            $Assert.HasFieldValue($siteConfig, 'properties.netFrameworkVersion', 'OFF').PathPrefix($path)
            $Assert.Version($siteConfig, 'properties.netFrameworkVersion', '>=4.0').PathPrefix($path)
        }
    }
}

# Synopsis: Configure applications to use newer PHP runtime versions.
Rule 'Azure.AppService.PHPVersion' -Ref 'AZR-000076' -Type 'Microsoft.Web/sites', 'Microsoft.Web/sites/slots' -Tag @{ release = 'GA'; ruleSet = '2020_12' } {
    $siteConfigs = @(GetWebSiteConfig | Where-Object {
        ![String]::IsNullOrEmpty($_.Properties.phpVersion)
    })
    if ($siteConfigs.Length -eq 0) {
        return AnyOf {
            $Assert.HasDefaultValue($TargetObject, 'Properties.siteConfig.phpVersion', 'OFF')
            $Assert.Version($TargetObject, 'Properties.siteConfig.phpVersion', '>=7.0')
        }
    }
    foreach ($siteConfig in $siteConfigs) {
        AnyOf {
            $Assert.HasFieldValue($siteConfig, 'Properties.phpVersion', 'OFF')
            $Assert.Version($siteConfig, 'Properties.phpVersion', '>=7.0')
        }
    }
}

# Synopsis: Configure Always On for App Service apps.
Rule 'Azure.AppService.AlwaysOn' -Ref 'AZR-000077' -Type 'Microsoft.Web/sites', 'Microsoft.Web/sites/slots' -Tag @{ release = 'GA'; ruleSet = '2020_12' } {
    $siteConfigs = @(GetWebSiteConfig);
    if ($siteConfigs.Length -eq 0) {
        return $Assert.HasFieldValue($TargetObject, 'Properties.siteConfig.alwaysOn', $True);
    }
    foreach ($siteConfig in $siteConfigs) {
        $Assert.HasFieldValue($siteConfig, 'Properties.alwaysOn', $True);
    }
}

# Synopsis: Use HTTP/2 for App Service apps.
Rule 'Azure.AppService.HTTP2' -Ref 'AZR-000078' -Type 'Microsoft.Web/sites', 'Microsoft.Web/sites/slots' -Tag @{ release = 'GA'; ruleSet = '2020_12'; } {
    $siteConfigs = @(GetWebSiteConfig);
    if ($siteConfigs.Length -eq 0) {
        return $Assert.HasFieldValue($TargetObject, 'Properties.siteConfig.http20Enabled', $True);
    }
    foreach ($siteConfig in $siteConfigs) {
        $Assert.HasFieldValue($siteConfig, 'Properties.http20Enabled', $True);
    }
}

#region Web Apps

# Synopsis: Configure and enable instance health probes.
Rule 'Azure.AppService.WebProbe' -Ref 'AZR-000079' -With 'Azure.AppService.IsWebApp' -Tag @{ release = 'GA'; ruleSet = '2022_06'; } {
    $siteConfigs = @(GetWebSiteConfig | Where-Object {
        $Assert.HasField($_, 'Properties.healthCheckPath').Result
    });
    if ($siteConfigs.Length -eq 0) {
        return $Assert.HasFieldValue($TargetObject, 'Properties.siteConfig.healthCheckPath', $True);
    }
    foreach ($siteConfig in $siteConfigs) {
        $Assert.HasFieldValue($siteConfig, 'Properties.healthCheckPath');
    }
}

# Synopsis: Web apps should use a dedicated health check path.
Rule 'Azure.AppService.WebProbePath' -Ref 'AZR-000080' -With 'Azure.AppService.IsWebApp' -Tag @{ release = 'GA'; ruleSet = '2022_06'; } {
    $siteConfigs = @(GetWebSiteConfig | Where-Object {
        $Assert.HasField($_, 'Properties.healthCheckPath').Result
    });
    if ($siteConfigs.Length -eq 0) {
        return $Assert.Greater($TargetObject, 'Properties.siteConfig.healthCheckPath', 1);
    }
    foreach ($siteConfig in $siteConfigs) {
        $Assert.Greater($siteConfig, 'Properties.healthCheckPath', 1);
    }
}

# Synopsis: Web apps should disable insecure FTP and configure SFTP when required.
<<<<<<< HEAD
Rule 'Azure.AppService.WebSecureFtp' -Ref 'AZR-000081' -With 'Azure.AppService.IsWebApp' -Tag @{ release = 'GA'; ruleSet = '2022_06'; 'Azure.WAF/pillar' = 'Security'; 'Azure.ASB.v3/control' = 'DP-3' } {
=======
Rule 'Azure.AppService.WebSecureFtp' -Ref 'AZR-000081' -With 'Azure.AppService.IsWebApp' -Tag @{ release = 'GA'; ruleSet = '2022_06'; 'Azure.WAF/pillar' = 'Security'; } -Labels @{ 'Azure.ASB.v3/control' = 'DP-3' } {
>>>>>>> de26c673
    $siteConfigs = @(GetWebSiteConfig | Where-Object {
        $Assert.HasField($_, 'Properties.ftpsState').Result
    });
    if ($siteConfigs.Length -eq 0) {
        return $Assert.In($TargetObject, 'Properties.siteConfig.ftpsState', @(
            'FtpsOnly'
            'Disabled'
        ));
    }
    foreach ($siteConfig in $siteConfigs) {
        $Assert.In($siteConfig, 'Properties.ftpsState', @(
            'FtpsOnly'
            'Disabled'
        ));
    }
}

#endregion Web Apps

#region Helper functions

function global:IsConsumptionPlan {
    [CmdletBinding()]
    param ()
    process {
        return (
            $TargetObject.sku.Name -eq 'Y1' -or
            $TargetObject.sku.Tier -eq 'Dynamic'
        );
    }
}

function global:IsElasticPlan {
    [CmdletBinding()]
    param ()
    process {
        return (
            $TargetObject.sku.Name -like 'EP*' -or
            $TargetObject.sku.Tier -eq 'ElasticPremium' -or
            $TargetObject.kind -eq 'elastic'
        );
    }
}

function global:GetWebSiteConfig {
    [CmdletBinding()]
    param ()
    process {
        $siteConfigs = @(GetSubResources -ResourceType 'Microsoft.Web/sites/config', 'Microsoft.Web/sites/slots/config' | Where-Object {
            $_.Name -notlike "*/*" -or $_.Name -like "*/web" -or $_.Id -like "*/web"
        })
        $siteConfigs;
    }
}

#endregion Helper functions<|MERGE_RESOLUTION|>--- conflicted
+++ resolved
@@ -16,11 +16,7 @@
 }
 
 # Synopsis: App Service should reject TLS versions older than 1.2.
-<<<<<<< HEAD
-Rule 'Azure.AppService.MinTLS' -Ref 'AZR-000073' -Type 'Microsoft.Web/sites', 'Microsoft.Web/sites/slots' -Tag @{ release = 'GA'; ruleSet = '2020_06'; 'Azure.WAF/pillar' = 'Security'; 'Azure.ASB.v3/control' = 'DP-3' } {
-=======
 Rule 'Azure.AppService.MinTLS' -Ref 'AZR-000073' -Type 'Microsoft.Web/sites', 'Microsoft.Web/sites/slots' -Tag @{ release = 'GA'; ruleSet = '2020_06'; 'Azure.WAF/pillar' = 'Security'; } -Labels @{ 'Azure.ASB.v3/control' = 'DP-3' } {
->>>>>>> de26c673
     $siteConfigs = @(GetWebSiteConfig);
     if ($siteConfigs.Length -eq 0) {
         return $Assert.
@@ -36,11 +32,7 @@
 }
 
 # Synopsis: Disable remote debugging
-<<<<<<< HEAD
-Rule 'Azure.AppService.RemoteDebug' -Ref 'AZR-000074' -Type 'Microsoft.Web/sites', 'Microsoft.Web/sites/slots' -Tag @{ release = 'GA'; ruleSet = '2020_12'; 'Azure.WAF/pillar' = 'Security'; 'Azure.ASB.v3/control' = 'PV-2' } {
-=======
 Rule 'Azure.AppService.RemoteDebug' -Ref 'AZR-000074' -Type 'Microsoft.Web/sites', 'Microsoft.Web/sites/slots' -Tag @{ release = 'GA'; ruleSet = '2020_12'; 'Azure.WAF/pillar' = 'Security'; } -Labels @{ 'Azure.ASB.v3/control' = 'PV-2' } {
->>>>>>> de26c673
     $siteConfigs = @(GetWebSiteConfig);
     if ($siteConfigs.Length -eq 0) {
         return $Assert.HasDefaultValue($TargetObject, 'properties.siteConfig.remoteDebuggingEnabled', $False);
@@ -141,11 +133,7 @@
 }
 
 # Synopsis: Web apps should disable insecure FTP and configure SFTP when required.
-<<<<<<< HEAD
-Rule 'Azure.AppService.WebSecureFtp' -Ref 'AZR-000081' -With 'Azure.AppService.IsWebApp' -Tag @{ release = 'GA'; ruleSet = '2022_06'; 'Azure.WAF/pillar' = 'Security'; 'Azure.ASB.v3/control' = 'DP-3' } {
-=======
 Rule 'Azure.AppService.WebSecureFtp' -Ref 'AZR-000081' -With 'Azure.AppService.IsWebApp' -Tag @{ release = 'GA'; ruleSet = '2022_06'; 'Azure.WAF/pillar' = 'Security'; } -Labels @{ 'Azure.ASB.v3/control' = 'DP-3' } {
->>>>>>> de26c673
     $siteConfigs = @(GetWebSiteConfig | Where-Object {
         $Assert.HasField($_, 'Properties.ftpsState').Result
     });
