# Copyright (c) Microsoft Corporation.
# Licensed under the MIT License.

#
# Validation rules for virtual networking
#

#region Virtual Network

# Synopsis: Virtual network (VNET) subnets should have Network Security Groups (NSGs) assigned.
Rule 'Azure.VNET.UseNSGs' -Ref 'AZR-000263' -Type 'Microsoft.Network/virtualNetworks', 'Microsoft.Network/virtualNetworks/subnets' -Tag @{ release = 'GA'; ruleSet = '2020_06'; 'Azure.WAF/pillar' = 'Security'; 'Azure.MCSB.v1/control' = 'NS-1' } {
    $excludedSubnets = @('GatewaySubnet', 'AzureFirewallSubnet', 'AzureFirewallManagementSubnet', 'RouteServerSubnet');
    $customExcludedSubnets = $Configuration.GetStringValues('AZURE_VNET_SUBNET_EXCLUDED_FROM_NSG');
    $subnet = @($TargetObject);
    if ($PSRule.TargetType -eq 'Microsoft.Network/virtualNetworks') {
        # Get subnets
        $subnet = @($TargetObject.properties.subnets | Where-Object {
                [PSRule.Rules.Azure.Runtime.Helper]::GetSubResourceName($_.Name) -notin $excludedSubnets -and [PSRule.Rules.Azure.Runtime.Helper]::GetSubResourceName($_.Name) -notin $customExcludedSubnets -and @($_.properties.delegations | Where-Object { $_.properties.serviceName -eq 'Microsoft.HardwareSecurityModules/dedicatedHSMs' }).Length -eq 0
            });
        if ($subnet.Length -eq 0 -or !$Assert.HasFieldValue($TargetObject, 'properties.subnets').Result) {
            return $Assert.Pass();
        }
    }
    elseif ($PSRule.TargetType -eq 'Microsoft.Network/virtualNetworks/subnets' -and
    ([PSRule.Rules.Azure.Runtime.Helper]::GetSubResourceName($PSRule.TargetName) -in $excludedSubnets -or [PSRule.Rules.Azure.Runtime.Helper]::GetSubResourceName($PSRule.TargetName) -in $customExcludedSubnets -or @($TargetObject.properties.delegations | Where-Object { $_.properties.serviceName -eq 'Microsoft.HardwareSecurityModules/dedicatedHSMs' }).Length -gt 0)) {
        return $Assert.Pass();
    }
    foreach ($sn in $subnet) {
        $Assert.
        HasFieldValue($sn, 'properties.networkSecurityGroup.id').
        WithReason(($LocalizedData.SubnetNSGNotConfigured -f $sn.Name), $True);
    }
}

# Synopsis: VNETs should have at least two DNS servers assigned.
Rule 'Azure.VNET.SingleDNS' -Ref 'AZR-000264' -Type 'Microsoft.Network/virtualNetworks' -Tag @{ release = 'GA'; ruleSet = '2020_06'; 'Azure.WAF/pillar' = 'Reliability'; } {
    # If DNS servers are customized, at least two IP addresses should be defined
    if ($Assert.NullOrEmpty($TargetObject, 'properties.dhcpOptions.dnsServers').Result) {
        $Assert.Pass()
    }
    else {
        $Assert.GreaterOrEqual($TargetObject, 'properties.dhcpOptions.dnsServers', 2);
    }
}

# Synopsis: Virtual networks (VNETs) should use Azure local DNS servers.
Rule 'Azure.VNET.LocalDNS' -Ref 'AZR-000265' -Type 'Microsoft.Network/virtualNetworks' -If { (IsExport) -and !($Configuration.GetBoolOrDefault('AZURE_VNET_DNS_WITH_IDENTITY', $False)) } -Tag @{ release = 'GA'; ruleSet = '2020_06'; 'Azure.WAF/pillar' = 'Reliability'; } {
    # If DNS servers are customized, check what range the IPs are in
    if ($Assert.NullOrEmpty($TargetObject, 'properties.dhcpOptions.dnsServers').Result) {
        $Assert.Pass()
    }
    else {
        # Primary DNS server must be within VNET address space or peered VNET
        $dnsServers = @($TargetObject.properties.dhcpOptions.dnsServers)
        $primary = $dnsServers[0]
        $localRanges = @();
        $localRanges += $TargetObject.properties.addressSpace.addressPrefixes
        if ($Assert.HasFieldValue($TargetObject, 'properties.virtualNetworkPeerings').Result) {
            $localRanges += $TargetObject.properties.virtualNetworkPeerings.properties.remoteAddressSpace.addressPrefixes
        }

        # Determine if the primary is in range
        WithinCIDR -IP $primary -CIDR $localRanges
    }
}

# Synopsis: VNET peering connections must be connected.
Rule 'Azure.VNET.PeerState' -Ref 'AZR-000266' -If { (HasPeerNetwork) } -Tag @{ release = 'GA'; ruleSet = '2020_06'; 'Azure.WAF/pillar' = 'Operational Excellence'; } {
    $peers = @($TargetObject.properties.virtualNetworkPeerings);
    foreach ($peer in $peers) {
        $Assert.HasFieldValue($peer, 'Properties.peeringState', 'Connected');
    }
}

# Synopsis: Subnet names should meet naming requirements.
Rule 'Azure.VNET.SubnetName' -Ref 'AZR-000267' -Type 'Microsoft.Network/virtualNetworks', 'Microsoft.Network/virtualNetworks/subnets' -Tag @{ release = 'GA'; ruleSet = '2020_06'; 'Azure.WAF/pillar' = 'Operational Excellence'; } {
    # https://learn.microsoft.com/en-us/azure/azure-resource-manager/management/resource-name-rules#microsoftnetwork
    if ($PSRule.TargetType -eq 'Microsoft.Network/virtualNetworks') {
        $subnets = @($TargetObject.properties.subnets)
        if ($subnets.Length -eq 0 -or !$Assert.HasFieldValue($TargetObject, 'properties.subnets').Result) {
            $Assert.Pass();
        }
        else {
            foreach ($subnet in $subnets) {
                # Between 1 and 80 characters long
                $Assert.GreaterOrEqual($subnet, 'Name', 1)
                $Assert.LessOrEqual($subnet, 'Name', 80)
    
                # Alphanumerics, underscores, periods, and hyphens.
                # Start with alphanumeric. End alphanumeric or underscore.
                $subnet | Match 'Name' '^[A-Za-z0-9]((-|\.)*\w){0,79}$'
            }
        }
    }
    elseif ($PSRule.TargetType -eq 'Microsoft.Network/virtualNetworks/subnets') {
        $nameParts = $PSRule.TargetName.Split('/');
        $name = $nameParts[-1];

        # Between 1 and 80 characters long
        $Assert.GreaterOrEqual($name, '.', 1)
        $Assert.LessOrEqual($name, '.', 80)

        # Alphanumerics, underscores, periods, and hyphens.
        # Start with alphanumeric. End alphanumeric or underscore.
        $name | Match '.' '^[A-Za-z0-9]((-|\.)*\w){0,79}$'
    }
}

# Synopsis: VNETs with a GatewaySubnet should have an AzureBastionSubnet to allow for out of band remote access to VMs.
Rule 'Azure.VNET.BastionSubnet' -Ref 'AZR-000314' -Type 'Microsoft.Network/virtualNetworks' -If { HasGatewaySubnet } -Tag @{ release = 'GA'; ruleSet = '2022_12'; 'Azure.WAF/pillar' = 'Reliability'; } {
    $subnets = @(GetVirtualNetworkSubnets)
    $Assert.In($subnets, '.', @('AzureBastionSubnet')).ReasonFrom('properties.subnets', $LocalizedData.SubnetNotFound, 'AzureBastionSubnet')
}

# Synopsis: Use Azure Firewall to filter network traffic to and from Azure resources.
Rule 'Azure.VNET.FirewallSubnet' -Ref 'AZR-000322' -Type 'Microsoft.Network/virtualNetworks' -If { HasGatewaySubnet } -Tag @{ release = 'GA'; ruleSet = '2022_12'; 'Azure.WAF/pillar' = 'Security'; } {
    $subnets = @(GetVirtualNetworkSubnets)
    $Assert.In($subnets, '.', @('AzureFirewallSubnet')).ReasonFrom('properties.subnets', $LocalizedData.SubnetNotFound, 'AzureFirewallSubnet')
}

<<<<<<< HEAD
# Synopsis: Disable default outbound access for virtual machines.
Rule 'Azure.VNET.PrivateSubnet' -Ref 'AZR-000447' -Type 'Microsoft.Network/virtualNetworks', 'Microsoft.Network/virtualNetworks/subnets' -Tag @{ release = 'preview'; ruleSet = '2024_09'; 'Azure.WAF/pillar' = 'Security'; } {
    $excludedSubnets = @('GatewaySubnet', 'AzureFirewallSubnet', 'AzureFirewallManagementSubnet', 'AzureBastionSubnet')
    if ($PSRule.TargetType -eq 'Microsoft.Network/virtualNetworks') {
        $subnets = @(
            $TargetObject.properties.subnets | Where-Object { $null -ne $_ -and -not $_.properties.delegations -and [PSRule.Rules.Azure.Runtime.Helper]::GetSubResourceName($_.name) -notin $excludedSubnets }
            GetSubResources -ResourceType 'Microsoft.Network/virtualNetworks/subnets' | Where-Object { $null -ne $_ -and -not $_.properties.delegations -and [PSRule.Rules.Azure.Runtime.Helper]::GetSubResourceName($_.name) -notin $excludedSubnets }
=======
# Synopsis: Zonal-deployed Azure Firewalls should consider using an Azure NAT Gateway for outbound access.
Rule 'Azure.VNET.FirewallSubnetNAT' -Ref 'AZR-000448' -Level 'Warning' -Type 'Microsoft.Network/virtualNetworks', 'Microsoft.Network/virtualNetworks/subnets' -If { $Configuration.GetBoolOrDefault('AZURE_FIREWALL_IS_ZONAL', $False) } -Tag @{ release = 'GA'; ruleSet = '2024_09'; 'Azure.WAF/pillar' = 'Reliability'; } {
    if ($PSRule.TargetType -eq 'Microsoft.Network/virtualNetworks') {
        $subnets = @(
            $TargetObject.properties.subnets | Where-Object { $null -ne $_ -and ($_.name -eq 'AzureFirewallSubnet' -or $_.name -like '*/AzureFirewallSubnet') }
            GetSubResources -ResourceType 'Microsoft.Network/virtualNetworks/subnets' | Where-Object { $null -ne $_ -and ($_.name -eq 'AzureFirewallSubnet' -or $_.name -like '*/AzureFirewallSubnet') }
>>>>>>> 46487c97
        )
    }

    else {
<<<<<<< HEAD
        $subnets = @($TargetObject | Where-Object { -not $_.properties.delegations -and [PSRule.Rules.Azure.Runtime.Helper]::GetSubResourceName($_.name) -notin $excludedSubnets } )
=======
        $subnets = @($TargetObject | Where-Object { $_.name -eq 'AzureFirewallSubnet' -or $_.name -like '*/AzureFirewallSubnet' })
>>>>>>> 46487c97
    }

    if ($subnets.Count -eq 0) {
        return $Assert.Pass()
    }

    foreach ($subnet in $subnets) {
<<<<<<< HEAD
        $Assert.HasFieldValue($subnet, 'properties.defaultOutboundAccess', $false).Reason($LocalizedData.PrivateSubnet, $subnet.name)
=======
        $Assert.HasFieldValue($subnet, 'properties.natGateway.id').Reason($LocalizedData.FirewallSubnetNAT)
>>>>>>> 46487c97
    }
}

#endregion Virtual Network

#region Helper functions

function global:HasGatewaySubnet {
    [CmdletBinding()]
    [OutputType([System.Boolean])]
    param ()
    process {
        ($TargetObject.Properties.subnets | Where-Object { $_.name -eq 'GatewaySubnet' }) -or
        (@(GetSubResources -ResourceType 'Microsoft.Network/virtualNetworks/subnets' |
            Where-Object { $_.name -eq 'GatewaySubnet' }))
    }
}

function global:GetVirtualNetworkSubnets {
    [CmdletBinding()]
    [OutputType([PSObject])]
    param ()
    process {
        $TargetObject.Properties.subnets | ForEach-Object { $_.name }
        GetSubResources -ResourceType 'Microsoft.Network/virtualNetworks/subnets' | ForEach-Object { $_.name }
    }
}

#endregion Helper functions<|MERGE_RESOLUTION|>--- conflicted
+++ resolved
@@ -118,7 +118,28 @@
     $Assert.In($subnets, '.', @('AzureFirewallSubnet')).ReasonFrom('properties.subnets', $LocalizedData.SubnetNotFound, 'AzureFirewallSubnet')
 }
 
-<<<<<<< HEAD
+# Synopsis: Zonal-deployed Azure Firewalls should consider using an Azure NAT Gateway for outbound access.
+Rule 'Azure.VNET.FirewallSubnetNAT' -Ref 'AZR-000448' -Level 'Warning' -Type 'Microsoft.Network/virtualNetworks', 'Microsoft.Network/virtualNetworks/subnets' -If { $Configuration.GetBoolOrDefault('AZURE_FIREWALL_IS_ZONAL', $False) } -Tag @{ release = 'GA'; ruleSet = '2024_09'; 'Azure.WAF/pillar' = 'Reliability'; } {
+    if ($PSRule.TargetType -eq 'Microsoft.Network/virtualNetworks') {
+        $subnets = @(
+            $TargetObject.properties.subnets | Where-Object { $null -ne $_ -and ($_.name -eq 'AzureFirewallSubnet' -or $_.name -like '*/AzureFirewallSubnet') }
+            GetSubResources -ResourceType 'Microsoft.Network/virtualNetworks/subnets' | Where-Object { $null -ne $_ -and ($_.name -eq 'AzureFirewallSubnet' -or $_.name -like '*/AzureFirewallSubnet') }
+        )
+    }
+
+    else {
+        $subnets = @($TargetObject | Where-Object { $_.name -eq 'AzureFirewallSubnet' -or $_.name -like '*/AzureFirewallSubnet' })
+    }
+
+    if ($subnets.Count -eq 0) {
+        return $Assert.Pass()
+    }
+
+    foreach ($subnet in $subnets) {
+        $Assert.HasFieldValue($subnet, 'properties.natGateway.id').Reason($LocalizedData.FirewallSubnetNAT)
+    }
+}
+
 # Synopsis: Disable default outbound access for virtual machines.
 Rule 'Azure.VNET.PrivateSubnet' -Ref 'AZR-000447' -Type 'Microsoft.Network/virtualNetworks', 'Microsoft.Network/virtualNetworks/subnets' -Tag @{ release = 'preview'; ruleSet = '2024_09'; 'Azure.WAF/pillar' = 'Security'; } {
     $excludedSubnets = @('GatewaySubnet', 'AzureFirewallSubnet', 'AzureFirewallManagementSubnet', 'AzureBastionSubnet')
@@ -126,23 +147,11 @@
         $subnets = @(
             $TargetObject.properties.subnets | Where-Object { $null -ne $_ -and -not $_.properties.delegations -and [PSRule.Rules.Azure.Runtime.Helper]::GetSubResourceName($_.name) -notin $excludedSubnets }
             GetSubResources -ResourceType 'Microsoft.Network/virtualNetworks/subnets' | Where-Object { $null -ne $_ -and -not $_.properties.delegations -and [PSRule.Rules.Azure.Runtime.Helper]::GetSubResourceName($_.name) -notin $excludedSubnets }
-=======
-# Synopsis: Zonal-deployed Azure Firewalls should consider using an Azure NAT Gateway for outbound access.
-Rule 'Azure.VNET.FirewallSubnetNAT' -Ref 'AZR-000448' -Level 'Warning' -Type 'Microsoft.Network/virtualNetworks', 'Microsoft.Network/virtualNetworks/subnets' -If { $Configuration.GetBoolOrDefault('AZURE_FIREWALL_IS_ZONAL', $False) } -Tag @{ release = 'GA'; ruleSet = '2024_09'; 'Azure.WAF/pillar' = 'Reliability'; } {
-    if ($PSRule.TargetType -eq 'Microsoft.Network/virtualNetworks') {
-        $subnets = @(
-            $TargetObject.properties.subnets | Where-Object { $null -ne $_ -and ($_.name -eq 'AzureFirewallSubnet' -or $_.name -like '*/AzureFirewallSubnet') }
-            GetSubResources -ResourceType 'Microsoft.Network/virtualNetworks/subnets' | Where-Object { $null -ne $_ -and ($_.name -eq 'AzureFirewallSubnet' -or $_.name -like '*/AzureFirewallSubnet') }
->>>>>>> 46487c97
         )
     }
 
     else {
-<<<<<<< HEAD
         $subnets = @($TargetObject | Where-Object { -not $_.properties.delegations -and [PSRule.Rules.Azure.Runtime.Helper]::GetSubResourceName($_.name) -notin $excludedSubnets } )
-=======
-        $subnets = @($TargetObject | Where-Object { $_.name -eq 'AzureFirewallSubnet' -or $_.name -like '*/AzureFirewallSubnet' })
->>>>>>> 46487c97
     }
 
     if ($subnets.Count -eq 0) {
@@ -150,11 +159,7 @@
     }
 
     foreach ($subnet in $subnets) {
-<<<<<<< HEAD
         $Assert.HasFieldValue($subnet, 'properties.defaultOutboundAccess', $false).Reason($LocalizedData.PrivateSubnet, $subnet.name)
-=======
-        $Assert.HasFieldValue($subnet, 'properties.natGateway.id').Reason($LocalizedData.FirewallSubnetNAT)
->>>>>>> 46487c97
     }
 }
 
