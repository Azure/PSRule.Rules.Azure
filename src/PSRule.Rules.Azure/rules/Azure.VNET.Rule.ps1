# Copyright (c) Microsoft Corporation.
# Licensed under the MIT License.

#
# Validation rules for virtual networking
#

#region Virtual Network

# Synopsis: Virtual network (VNET) subnets should have Network Security Groups (NSGs) assigned.
<<<<<<< HEAD
Rule 'Azure.VNET.UseNSGs' -Ref 'AZR-000263' -Type 'Microsoft.Network/virtualNetworks', 'Microsoft.Network/virtualNetworks/subnets' -Tag @{ release = 'GA'; ruleSet = '2020_06'; 'Azure.WAF/pillar' = 'Security'; 'Azure.ASB.v3/control' = 'NS-1' } {
=======
Rule 'Azure.VNET.UseNSGs' -Ref 'AZR-000263' -Type 'Microsoft.Network/virtualNetworks', 'Microsoft.Network/virtualNetworks/subnets' -Tag @{ release = 'GA'; ruleSet = '2020_06' } {
    $excludedSubnets = @('GatewaySubnet', 'AzureFirewallSubnet', 'AzureFirewallManagementSubnet', 'RouteServerSubnet');
>>>>>>> af1bee4b
    $subnet = @($TargetObject);
    if ($PSRule.TargetType -eq 'Microsoft.Network/virtualNetworks') {
        # Get subnets
        $subnet = @($TargetObject.properties.subnets | Where-Object {
            $_.Name -notin $excludedSubnets -and @($_.properties.delegations | Where-Object { $_.properties.serviceName -eq 'Microsoft.HardwareSecurityModules/dedicatedHSMs' }).Length -eq 0
        });
        if ($subnet.Length -eq 0 -or !$Assert.HasFieldValue($TargetObject, 'properties.subnets').Result) {
            return $Assert.Pass();
        }
    }
    elseif ($PSRule.TargetType -eq 'Microsoft.Network/virtualNetworks/subnets' -and
    ($PSRule.TargetName -in $excludedSubnets -or @($TargetObject.properties.delegations | Where-Object { $_.properties.serviceName -eq 'Microsoft.HardwareSecurityModules/dedicatedHSMs' }).Length -gt 0)) {
        return $Assert.Pass();
    }
    foreach ($sn in $subnet) {
        $Assert.
            HasFieldValue($sn, 'properties.networkSecurityGroup.id').
            WithReason(($LocalizedData.SubnetNSGNotConfigured -f $sn.Name), $True);
    }
}

# TODO: Check that NSG on GatewaySubnet is not defined

# Synopsis: VNETs should have at least two DNS servers assigned
Rule 'Azure.VNET.SingleDNS' -Ref 'AZR-000264' -Type 'Microsoft.Network/virtualNetworks' -Tag @{ release = 'GA'; ruleSet = '2020_06' } {
    # If DNS servers are customized, at least two IP addresses should be defined
    if ($Assert.NullOrEmpty($TargetObject, 'properties.dhcpOptions.dnsServers').Result) {
        $True;
    }
    else {
        $Assert.GreaterOrEqual($TargetObject, 'properties.dhcpOptions.dnsServers', 2);
    }
}

# Synopsis: VNETs should use Azure local DNS servers
Rule 'Azure.VNET.LocalDNS' -Ref 'AZR-000265' -Type 'Microsoft.Network/virtualNetworks' -Tag @{ release = 'GA'; ruleSet = '2020_06' } {
    # If DNS servers are customized, check what range the IPs are in
    if ($Assert.NullOrEmpty($TargetObject, 'properties.dhcpOptions.dnsServers').Result) {
        $True;
    }
    else {
        # Primary DNS server must be within VNET address space or peered VNET
        $dnsServers = @($TargetObject.Properties.dhcpOptions.dnsServers)
        $primary = $dnsServers[0]
        $localRanges = @();
        $localRanges += $TargetObject.Properties.addressSpace.addressPrefixes
        if ($Assert.HasFieldValue($TargetObject, 'Properties.virtualNetworkPeerings').Result) {
            $localRanges += $TargetObject.Properties.virtualNetworkPeerings.properties.remoteAddressSpace.addressPrefixes
        }

        # Determine if the primary is in range
        WithinCIDR -IP $primary -CIDR $localRanges
    }
}

# Synopsis: VNET peers should be connected
Rule 'Azure.VNET.PeerState' -Ref 'AZR-000266' -If { (HasPeerNetwork) } -Tag @{ release = 'GA'; ruleSet = '2020_06' } {
    $peers = @($TargetObject.Properties.virtualNetworkPeerings);
    foreach ($peer in $peers) {
        $Assert.HasFieldValue($peer, 'Properties.peeringState', 'Connected');
    }
}

# Synopsis: Use subnets naming requirements
Rule 'Azure.VNET.SubnetName' -Ref 'AZR-000267' -Type 'Microsoft.Network/virtualNetworks', 'Microsoft.Network/virtualNetworks/subnets' -Tag @{ release = 'GA'; ruleSet = '2020_06' } {
    # https://docs.microsoft.com/en-us/azure/azure-resource-manager/management/resource-name-rules#microsoftnetwork
    if ($PSRule.TargetType -eq 'Microsoft.Network/virtualNetworks') {
        $subnets = @($TargetObject.Properties.subnets)
        if ($subnets.Length -eq 0 -or !$Assert.HasFieldValue($TargetObject, 'properties.subnets').Result) {
            $Assert.Pass();
        }
        else {
            foreach ($subnet in $subnets) {
                # Between 1 and 80 characters long
                $Assert.GreaterOrEqual($subnet, 'Name', 1)
                $Assert.LessOrEqual($subnet, 'Name', 80)
    
                # Alphanumerics, underscores, periods, and hyphens.
                # Start with alphanumeric. End alphanumeric or underscore.
                $subnet | Match 'Name' '^[A-Za-z0-9]((-|\.)*\w){0,79}$'
            }
        }
    }
    elseif ($PSRule.TargetType -eq 'Microsoft.Network/virtualNetworks/subnets') {
        $nameParts = $PSRule.TargetName.Split('/');
        $name = $nameParts[-1];

        # Between 1 and 80 characters long
        $Assert.GreaterOrEqual($name, '.', 1)
        $Assert.LessOrEqual($name, '.', 80)

        # Alphanumerics, underscores, periods, and hyphens.
        # Start with alphanumeric. End alphanumeric or underscore.
        $name | Match '.' '^[A-Za-z0-9]((-|\.)*\w){0,79}$'
    }
}

#endregion Virtual Network<|MERGE_RESOLUTION|>--- conflicted
+++ resolved
@@ -8,12 +8,8 @@
 #region Virtual Network
 
 # Synopsis: Virtual network (VNET) subnets should have Network Security Groups (NSGs) assigned.
-<<<<<<< HEAD
 Rule 'Azure.VNET.UseNSGs' -Ref 'AZR-000263' -Type 'Microsoft.Network/virtualNetworks', 'Microsoft.Network/virtualNetworks/subnets' -Tag @{ release = 'GA'; ruleSet = '2020_06'; 'Azure.WAF/pillar' = 'Security'; 'Azure.ASB.v3/control' = 'NS-1' } {
-=======
-Rule 'Azure.VNET.UseNSGs' -Ref 'AZR-000263' -Type 'Microsoft.Network/virtualNetworks', 'Microsoft.Network/virtualNetworks/subnets' -Tag @{ release = 'GA'; ruleSet = '2020_06' } {
     $excludedSubnets = @('GatewaySubnet', 'AzureFirewallSubnet', 'AzureFirewallManagementSubnet', 'RouteServerSubnet');
->>>>>>> af1bee4b
     $subnet = @($TargetObject);
     if ($PSRule.TargetType -eq 'Microsoft.Network/virtualNetworks') {
         # Get subnets
