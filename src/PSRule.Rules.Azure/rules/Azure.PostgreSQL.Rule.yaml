# Copyright (c) Microsoft Corporation.
# Licensed under the MIT License.

#
# Validation rules for Azure Database for PostgreSQL
#

#region Rules

---
# Synopsis: Enforce encrypted PostgreSQL connections.
apiVersion: github.com/microsoft/PSRule/v1
kind: Rule
metadata:
  name: Azure.PostgreSQL.UseSSL
  ref: AZR-000147
  tags:
    release: 'GA'
    ruleSet: '2020_06'
    Azure.WAF/pillar: 'Security'
  labels:
<<<<<<< HEAD
    Azure.MCSB.v1/control: NS-2
=======
    Azure.MCSB.v1/control: 'NS-2'
    Azure.WAF/maturity: 'L1'
>>>>>>> a0083dfd
spec:
  type:
    - Microsoft.DBforPostgreSQL/servers
  condition:
    field: properties.sslEnforcement
    equals: Enabled

---
# Synopsis: PostgreSQL DB servers should reject TLS versions older than 1.2.
apiVersion: github.com/microsoft/PSRule/v1
kind: Rule
metadata:
  name: Azure.PostgreSQL.MinTLS
  ref: AZR-000148
  tags:
    release: 'GA'
    ruleSet: '2020_09'
    Azure.WAF/pillar: 'Security'
  labels:
<<<<<<< HEAD
    Azure.MCSB.v1/control: DP-3
=======
    Azure.MCSB.v1/control: 'DP-3'
    Azure.WAF/maturity: 'L1'
>>>>>>> a0083dfd
spec:
  type:
    - Microsoft.DBforPostgreSQL/servers
  condition:
    field: properties.minimalTlsVersion
    equals: TLS1_2

---
# Synopsis: Ensure Azure AD-only authentication is enabled with Azure Database for PostgreSQL databases.
apiVersion: github.com/microsoft/PSRule/v1
kind: Rule
metadata:
  name: Azure.PostgreSQL.AADOnly
  ref: AZR-000390
  tags:
    release: GA
    ruleSet: 2023_06
    Azure.WAF/pillar: Security
  labels:
    Azure.MCSB.v1/control: IM-1
    Azure.WAF/maturity: 'L1'
spec:
  type:
    - Microsoft.DBforPostgreSQL/flexibleServers
  condition:
    allOf:
      - field: properties.authConfig.activeDirectoryAuth
        equals: Enabled
      - field: properties.authConfig.passwordAuth
        equals: Disabled

---
# Synopsis: Configure a customer-controlled maintenance window for Azure Database for PostgreSQL servers.
apiVersion: github.com/microsoft/PSRule/v1
kind: Rule
metadata:
  name: Azure.PostgreSQL.MaintenanceWindow
  ref: AZR-000433
  tags:
    release: GA
    ruleSet: 2024_06
    Azure.WAF/pillar: Reliability
spec:
  type:
  - Microsoft.DBforPostgreSQL/flexibleServers
  condition:
    field: properties.maintenanceWindow.customWindow
    equals: Enabled

#endregion Region<|MERGE_RESOLUTION|>--- conflicted
+++ resolved
@@ -19,12 +19,8 @@
     ruleSet: '2020_06'
     Azure.WAF/pillar: 'Security'
   labels:
-<<<<<<< HEAD
     Azure.MCSB.v1/control: NS-2
-=======
-    Azure.MCSB.v1/control: 'NS-2'
-    Azure.WAF/maturity: 'L1'
->>>>>>> a0083dfd
+    Azure.WAF/maturity: L1
 spec:
   type:
     - Microsoft.DBforPostgreSQL/servers
@@ -44,12 +40,8 @@
     ruleSet: '2020_09'
     Azure.WAF/pillar: 'Security'
   labels:
-<<<<<<< HEAD
     Azure.MCSB.v1/control: DP-3
-=======
-    Azure.MCSB.v1/control: 'DP-3'
-    Azure.WAF/maturity: 'L1'
->>>>>>> a0083dfd
+    Azure.WAF/maturity: L1
 spec:
   type:
     - Microsoft.DBforPostgreSQL/servers
@@ -70,7 +62,7 @@
     Azure.WAF/pillar: Security
   labels:
     Azure.MCSB.v1/control: IM-1
-    Azure.WAF/maturity: 'L1'
+    Azure.WAF/maturity: L1
 spec:
   type:
     - Microsoft.DBforPostgreSQL/flexibleServers
