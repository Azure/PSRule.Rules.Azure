--- conflicted
+++ resolved
@@ -12,13 +12,6 @@
         Where-Object { $_.properties.isEnabled -eq $True })
     $Assert.GreaterOrEqual($defender, '.', 1).Reason($LocalizedData.SubResourceNotFound, 'Microsoft.Security/advancedThreatProtectionSettings')
 } -Configure @{ AZURE_COSMOS_DEFENDER_PER_ACCOUNT = $False }
-
-<<<<<<< HEAD
-=======
-# Synopsis: Cosmos DB has local authentication disabled.
-Rule 'Azure.Cosmos.DisableLocalAuth' -Ref 'AZR-000420' -Type 'Microsoft.DocumentDb/databaseAccounts' -If { Test-IsNoSQL } -Tag @{ release = 'GA'; ruleSet = '2024_06'; 'Azure.WAF/pillar' = 'Security'; } -Labels @{ 'Azure.MCSB.v1/control' = 'IM-1'; 'Azure.WAF/maturity' = 'L1' } {
-    $Assert.HasFieldValue($TargetObject, 'properties.DisableLocalAuth', $true)
-}
 
 # Synopsis: Use zone redundant Cosmos DB accounts in supported regions to improve reliability.
 Rule 'Azure.Cosmos.AvailabilityZone' -Ref 'AZR-000502' -Type 'Microsoft.DocumentDb/databaseAccounts' -Tag @{ release = 'GA'; ruleSet = '2025_12'; 'Azure.WAF/pillar' = 'Reliability'; } -Labels @{ 'Azure.WAF/maturity' = 'L1' } {
@@ -58,7 +51,7 @@
         $Assert.Pass();
     }
 }
->>>>>>> 0a53edc6
+
 #endregion Rules
 
 #region Helper functions
