--- conflicted
+++ resolved
@@ -18,43 +18,6 @@
     $Assert.HasFieldValue($TargetObject, 'properties.DisableLocalAuth', $true)
 }
 
-<<<<<<< HEAD
-# Synopsis: Azure Cosmos DB for Apache Cassandra accounts without a standard naming convention may be difficult to identify and manage.
-Rule 'Azure.Cosmos.CassandraNaming' -Ref 'AZR-000513' -Type 'Microsoft.DocumentDb/databaseAccounts' -With 'Azure.Cosmos.IsCassandra' -If { $Configuration['AZURE_COSMOS_CASSANDRA_NAME_FORMAT'] -ne '' } -Tag @{ release = 'GA'; ruleSet = '2025_12'; 'Azure.WAF/pillar' = 'Operational Excellence' } -Labels @{ 'Azure.CAF' = 'naming'; 'Azure.WAF/maturity' = 'L2' } {
-    $Assert.Match($PSRule, 'TargetName', $Configuration.AZURE_COSMOS_CASSANDRA_NAME_FORMAT, $True);
-}
-
-# Synopsis: Azure Cosmos DB for MongoDB accounts without a standard naming convention may be difficult to identify and manage.
-Rule 'Azure.Cosmos.MongoNaming' -Ref 'AZR-000514' -Type 'Microsoft.DocumentDb/databaseAccounts' -If { $Configuration['AZURE_COSMOS_MONGO_NAME_FORMAT'] -ne '' -and $TargetObject.kind -eq 'MongoDB' } -Tag @{ release = 'GA'; ruleSet = '2025_12'; 'Azure.WAF/pillar' = 'Operational Excellence' } -Labels @{ 'Azure.CAF' = 'naming'; 'Azure.WAF/maturity' = 'L2' } {
-    $Assert.Match($PSRule, 'TargetName', $Configuration.AZURE_COSMOS_MONGO_NAME_FORMAT, $True);
-}
-
-# Synopsis: Azure Cosmos DB for NoSQL accounts without a standard naming convention may be difficult to identify and manage.
-Rule 'Azure.Cosmos.NoSQLNaming' -Ref 'AZR-000515' -Type 'Microsoft.DocumentDb/databaseAccounts' -If { $Configuration['AZURE_COSMOS_NOSQL_NAME_FORMAT'] -ne '' -and (Test-IsNoSQL) } -Tag @{ release = 'GA'; ruleSet = '2025_12'; 'Azure.WAF/pillar' = 'Operational Excellence' } -Labels @{ 'Azure.CAF' = 'naming'; 'Azure.WAF/maturity' = 'L2' } {
-    $Assert.Match($PSRule, 'TargetName', $Configuration.AZURE_COSMOS_NOSQL_NAME_FORMAT, $True);
-}
-
-# Synopsis: Azure Cosmos DB for Table accounts without a standard naming convention may be difficult to identify and manage.
-Rule 'Azure.Cosmos.TableNaming' -Ref 'AZR-000516' -Type 'Microsoft.DocumentDb/databaseAccounts' -With 'Azure.Cosmos.IsTable' -If { $Configuration['AZURE_COSMOS_TABLE_NAME_FORMAT'] -ne '' } -Tag @{ release = 'GA'; ruleSet = '2025_12'; 'Azure.WAF/pillar' = 'Operational Excellence' } -Labels @{ 'Azure.CAF' = 'naming'; 'Azure.WAF/maturity' = 'L2' } {
-    $Assert.Match($PSRule, 'TargetName', $Configuration.AZURE_COSMOS_TABLE_NAME_FORMAT, $True);
-}
-
-# Synopsis: Azure Cosmos DB for Apache Gremlin accounts without a standard naming convention may be difficult to identify and manage.
-Rule 'Azure.Cosmos.GremlinNaming' -Ref 'AZR-000517' -Type 'Microsoft.DocumentDb/databaseAccounts' -With 'Azure.Cosmos.IsGremlin' -If { $Configuration['AZURE_COSMOS_GREMLIN_NAME_FORMAT'] -ne '' } -Tag @{ release = 'GA'; ruleSet = '2025_12'; 'Azure.WAF/pillar' = 'Operational Excellence' } -Labels @{ 'Azure.CAF' = 'naming'; 'Azure.WAF/maturity' = 'L2' } {
-    $Assert.Match($PSRule, 'TargetName', $Configuration.AZURE_COSMOS_GREMLIN_NAME_FORMAT, $True);
-}
-
-# Synopsis: Azure Cosmos DB PostgreSQL clusters without a standard naming convention may be difficult to identify and manage.
-Rule 'Azure.Cosmos.PostgreSQLNaming' -Ref 'AZR-000518' -Type 'Microsoft.DBforPostgreSQL/serverGroupsv2' -If { $Configuration['AZURE_COSMOS_POSTGRESQL_NAME_FORMAT'] -ne '' } -Tag @{ release = 'GA'; ruleSet = '2025_12'; 'Azure.WAF/pillar' = 'Operational Excellence' } -Labels @{ 'Azure.CAF' = 'naming'; 'Azure.WAF/maturity' = 'L2' } {
-    $Assert.Match($PSRule, 'TargetName', $Configuration.AZURE_COSMOS_POSTGRESQL_NAME_FORMAT, $True);
-}
-
-# Synopsis: Azure Cosmos DB databases without a standard naming convention may be difficult to identify and manage.
-Rule 'Azure.Cosmos.DatabaseNaming' -Ref 'AZR-000519' -Type 'Microsoft.DocumentDB/databaseAccounts/sqlDatabases' -If { $Configuration['AZURE_COSMOS_DATABASE_NAME_FORMAT'] -ne '' } -Tag @{ release = 'GA'; ruleSet = '2025_12'; 'Azure.WAF/pillar' = 'Operational Excellence' } -Labels @{ 'Azure.CAF' = 'naming'; 'Azure.WAF/maturity' = 'L2' } {
-    $Assert.Match($PSRule, 'TargetName', $Configuration.AZURE_COSMOS_DATABASE_NAME_FORMAT, $True);
-}
-
-=======
 # Synopsis: Use zone redundant Cosmos DB accounts in supported regions to improve reliability.
 Rule 'Azure.Cosmos.AvailabilityZone' -Ref 'AZR-000502' -Type 'Microsoft.DocumentDb/databaseAccounts' -Tag @{ release = 'GA'; ruleSet = '2025_12'; 'Azure.WAF/pillar' = 'Reliability'; } -Labels @{ 'Azure.WAF/maturity' = 'L1' } {
     # Check for availability zones based on virtual machine scale sets, because it is not exposed through the provider for Cosmos DB.
@@ -93,7 +56,42 @@
         $Assert.Pass();
     }
 }
->>>>>>> 0a53edc6
+
+# Synopsis: Azure Cosmos DB for Apache Cassandra accounts without a standard naming convention may be difficult to identify and manage.
+Rule 'Azure.Cosmos.CassandraNaming' -Ref 'AZR-000513' -Type 'Microsoft.DocumentDb/databaseAccounts' -With 'Azure.Cosmos.IsCassandra' -If { $Configuration['AZURE_COSMOS_CASSANDRA_NAME_FORMAT'] -ne '' } -Tag @{ release = 'GA'; ruleSet = '2025_12'; 'Azure.WAF/pillar' = 'Operational Excellence' } -Labels @{ 'Azure.CAF' = 'naming'; 'Azure.WAF/maturity' = 'L2' } {
+    $Assert.Match($PSRule, 'TargetName', $Configuration.AZURE_COSMOS_CASSANDRA_NAME_FORMAT, $True);
+}
+
+# Synopsis: Azure Cosmos DB for MongoDB accounts without a standard naming convention may be difficult to identify and manage.
+Rule 'Azure.Cosmos.MongoNaming' -Ref 'AZR-000514' -Type 'Microsoft.DocumentDb/databaseAccounts' -If { $Configuration['AZURE_COSMOS_MONGO_NAME_FORMAT'] -ne '' -and $TargetObject.kind -eq 'MongoDB' } -Tag @{ release = 'GA'; ruleSet = '2025_12'; 'Azure.WAF/pillar' = 'Operational Excellence' } -Labels @{ 'Azure.CAF' = 'naming'; 'Azure.WAF/maturity' = 'L2' } {
+    $Assert.Match($PSRule, 'TargetName', $Configuration.AZURE_COSMOS_MONGO_NAME_FORMAT, $True);
+}
+
+# Synopsis: Azure Cosmos DB for NoSQL accounts without a standard naming convention may be difficult to identify and manage.
+Rule 'Azure.Cosmos.NoSQLNaming' -Ref 'AZR-000515' -Type 'Microsoft.DocumentDb/databaseAccounts' -If { $Configuration['AZURE_COSMOS_NOSQL_NAME_FORMAT'] -ne '' -and (Test-IsNoSQL) } -Tag @{ release = 'GA'; ruleSet = '2025_12'; 'Azure.WAF/pillar' = 'Operational Excellence' } -Labels @{ 'Azure.CAF' = 'naming'; 'Azure.WAF/maturity' = 'L2' } {
+    $Assert.Match($PSRule, 'TargetName', $Configuration.AZURE_COSMOS_NOSQL_NAME_FORMAT, $True);
+}
+
+# Synopsis: Azure Cosmos DB for Table accounts without a standard naming convention may be difficult to identify and manage.
+Rule 'Azure.Cosmos.TableNaming' -Ref 'AZR-000516' -Type 'Microsoft.DocumentDb/databaseAccounts' -With 'Azure.Cosmos.IsTable' -If { $Configuration['AZURE_COSMOS_TABLE_NAME_FORMAT'] -ne '' } -Tag @{ release = 'GA'; ruleSet = '2025_12'; 'Azure.WAF/pillar' = 'Operational Excellence' } -Labels @{ 'Azure.CAF' = 'naming'; 'Azure.WAF/maturity' = 'L2' } {
+    $Assert.Match($PSRule, 'TargetName', $Configuration.AZURE_COSMOS_TABLE_NAME_FORMAT, $True);
+}
+
+# Synopsis: Azure Cosmos DB for Apache Gremlin accounts without a standard naming convention may be difficult to identify and manage.
+Rule 'Azure.Cosmos.GremlinNaming' -Ref 'AZR-000517' -Type 'Microsoft.DocumentDb/databaseAccounts' -With 'Azure.Cosmos.IsGremlin' -If { $Configuration['AZURE_COSMOS_GREMLIN_NAME_FORMAT'] -ne '' } -Tag @{ release = 'GA'; ruleSet = '2025_12'; 'Azure.WAF/pillar' = 'Operational Excellence' } -Labels @{ 'Azure.CAF' = 'naming'; 'Azure.WAF/maturity' = 'L2' } {
+    $Assert.Match($PSRule, 'TargetName', $Configuration.AZURE_COSMOS_GREMLIN_NAME_FORMAT, $True);
+}
+
+# Synopsis: Azure Cosmos DB PostgreSQL clusters without a standard naming convention may be difficult to identify and manage.
+Rule 'Azure.Cosmos.PostgreSQLNaming' -Ref 'AZR-000518' -Type 'Microsoft.DBforPostgreSQL/serverGroupsv2' -If { $Configuration['AZURE_COSMOS_POSTGRESQL_NAME_FORMAT'] -ne '' } -Tag @{ release = 'GA'; ruleSet = '2025_12'; 'Azure.WAF/pillar' = 'Operational Excellence' } -Labels @{ 'Azure.CAF' = 'naming'; 'Azure.WAF/maturity' = 'L2' } {
+    $Assert.Match($PSRule, 'TargetName', $Configuration.AZURE_COSMOS_POSTGRESQL_NAME_FORMAT, $True);
+}
+
+# Synopsis: Azure Cosmos DB databases without a standard naming convention may be difficult to identify and manage.
+Rule 'Azure.Cosmos.DatabaseNaming' -Ref 'AZR-000519' -Type 'Microsoft.DocumentDB/databaseAccounts/sqlDatabases' -If { $Configuration['AZURE_COSMOS_DATABASE_NAME_FORMAT'] -ne '' } -Tag @{ release = 'GA'; ruleSet = '2025_12'; 'Azure.WAF/pillar' = 'Operational Excellence' } -Labels @{ 'Azure.CAF' = 'naming'; 'Azure.WAF/maturity' = 'L2' } {
+    $Assert.Match($PSRule, 'TargetName', $Configuration.AZURE_COSMOS_DATABASE_NAME_FORMAT, $True);
+}
+
 #endregion Rules
 
 #region Helper functions
