# Copyright (c) Microsoft Corporation.
# Licensed under the MIT License.

#
# Validation rules for public IP addresses
#

# Synopsis: Public IP addresses should be attached or cleaned up if not in use
<<<<<<< HEAD
Rule 'Azure.PublicIP.IsAttached' -Ref 'AZR-000154' -Type 'Microsoft.Network/publicIPAddresses' -If { IsExport } -Tag @{ release = 'GA'; ruleSet = '2020_06'; 'Azure.WAF/pillar' = 'Security'; 'Azure.ASB.v3/control' = 'NS-1' } {
=======
Rule 'Azure.PublicIP.IsAttached' -Ref 'AZR-000154' -Type 'Microsoft.Network/publicIPAddresses' -If { IsExport } -Tag @{ release = 'GA'; ruleSet = '2020_06'; 'Azure.WAF/pillar' = 'Security'; } -Labels @{ 'Azure.ASB.v3/control' = 'NS-1' } {
>>>>>>> d11fddfe
    $Assert.HasFieldValue($TargetObject, 'Properties.ipConfiguration.id');
}

# Synopsis: Use public IP address naming requirements
Rule 'Azure.PublicIP.Name' -Ref 'AZR-000155' -Type 'Microsoft.Network/publicIPAddresses' -Tag @{ release = 'GA'; ruleSet = '2020_06' } {
    # https://docs.microsoft.com/en-us/azure/azure-resource-manager/management/resource-name-rules#microsoftnetwork

    # Between 1 and 80 characters long
    $Assert.GreaterOrEqual($PSRule, 'TargetName', 1);
    $Assert.LessOrEqual($PSRule, 'TargetName', 80);

    # Alphanumerics, underscores, periods, and hyphens.
    # Start with alphanumeric. End alphanumeric or underscore.
    $Assert.Match($PSRule, 'TargetName', '^[A-Za-z0-9]((-|\.)*\w){0,79}$');
}

# Synopsis: Use public IP DNS label naming requirements
Rule 'Azure.PublicIP.DNSLabel' -Ref 'AZR-000156' -Type 'Microsoft.Network/publicIPAddresses' -If { $Assert.HasFieldValue($TargetObject, 'Properties.dnsSettings.domainNameLabel') } -Tag @{ release = 'GA'; ruleSet = '2020_06' } {
    # https://docs.microsoft.com/en-us/azure/azure-resource-manager/management/resource-name-rules#microsoftnetwork

    # Between 3 and 63 characters long
    $Assert.GreaterOrEqual($TargetObject, 'Properties.dnsSettings.domainNameLabel', 3);
    $Assert.LessOrEqual($TargetObject, 'Properties.dnsSettings.domainNameLabel', 63);

    # Lowercase letters, numbers, and hyphens.
    # Start with a letter.
    # End with a letter or number.
    $Assert.Match($TargetObject, 'Properties.dnsSettings.domainNameLabel', '^[a-z][a-z0-9-]{1,61}[a-z0-9]$', $True);
}

# Synopsis: Public IP addresses deployed with Standard SKU should use availability zones in supported regions for high availability.
Rule 'Azure.PublicIP.AvailabilityZone' -Ref 'AZR-000157' -With 'Azure.PublicIP.ShouldBeAvailable' -Tag @{ release = 'GA'; ruleSet = '2021_12'; } {
    $publicIpAddressProvider = [PSRule.Rules.Azure.Runtime.Helper]::GetResourceType('Microsoft.Network', 'publicIPAddresses');

    $configurationZoneMappings = $Configuration.AZURE_PUBLICIP_ADDITIONAL_REGION_AVAILABILITY_ZONE_LIST;
    $providerZoneMappings = $publicIpAddressProvider.ZoneMappings;
    $mergedAvailabilityZones = PrependConfigurationZoneWithProviderZone -ConfigurationZone $configurationZoneMappings -ProviderZone $providerZoneMappings;

    $availabilityZones = GetAvailabilityZone -Location $TargetObject.Location -Zone $mergedAvailabilityZones;

    if (-not $availabilityZones) {
        return $Assert.Pass();
    }

    $Assert.AllOf(
        $Assert.HasFieldValue($TargetObject, 'zones'),
        $Assert.SetOf($TargetObject, 'zones', @('1', '2', '3'))
    ).Reason(
        $LocalizedData.PublicIPAvailabilityZone, 
        $TargetObject.name, 
        $TargetObject.Location
    )

} -Configure @{ AZURE_PUBLICIP_ADDITIONAL_REGION_AVAILABILITY_ZONE_LIST = @() }

#region Helper functions

function global:IsStandardPublicIP {
    [CmdletBinding()]
    [OutputType([PSRule.Runtime.AssertResult])]
    param ()
    process {
        return $Assert.HasFieldValue($TargetObject, 'sku.name', 'Standard');
    }
}

#endregion Helper functions<|MERGE_RESOLUTION|>--- conflicted
+++ resolved
@@ -6,11 +6,7 @@
 #
 
 # Synopsis: Public IP addresses should be attached or cleaned up if not in use
-<<<<<<< HEAD
-Rule 'Azure.PublicIP.IsAttached' -Ref 'AZR-000154' -Type 'Microsoft.Network/publicIPAddresses' -If { IsExport } -Tag @{ release = 'GA'; ruleSet = '2020_06'; 'Azure.WAF/pillar' = 'Security'; 'Azure.ASB.v3/control' = 'NS-1' } {
-=======
 Rule 'Azure.PublicIP.IsAttached' -Ref 'AZR-000154' -Type 'Microsoft.Network/publicIPAddresses' -If { IsExport } -Tag @{ release = 'GA'; ruleSet = '2020_06'; 'Azure.WAF/pillar' = 'Security'; } -Labels @{ 'Azure.ASB.v3/control' = 'NS-1' } {
->>>>>>> d11fddfe
     $Assert.HasFieldValue($TargetObject, 'Properties.ipConfiguration.id');
 }
 
