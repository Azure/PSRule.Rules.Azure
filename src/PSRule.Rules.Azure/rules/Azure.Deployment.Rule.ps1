# Copyright (c) Microsoft Corporation.
# Licensed under the MIT License.

#
# Validation rules for Azure deployments
#

#region Rules

# Synopsis: Avoid outputting sensitive deployment values.
Rule 'Azure.Deployment.OutputSecretValue' -Ref 'AZR-000279' -Type 'Microsoft.Resources/deployments' -Tag @{ release = 'GA'; ruleSet = '2022_06'; 'Azure.WAF/pillar' = 'Security'; } {
    $Assert.Create($PSRule.Issue.Get('PSRule.Rules.Azure.Template.OutputSecretValue'));
}

# Synopsis: Ensure all properties named used for setting a username within a deployment are expressions (e.g. an ARM function not a string)
Rule 'Azure.Deployment.AdminUsername' -Ref 'AZR-000284' -Type 'Microsoft.Resources/deployments' -Tag @{ release = 'GA'; ruleSet = '2022_09'; 'Azure.WAF/pillar' = 'Security'; } {
    RecurseDeploymentSensitive -Deployment $TargetObject
}

# Synopsis: Use secure parameters for setting properties of resources that contain sensitive information.
Rule 'Azure.Deployment.SecureValue' -Ref 'AZR-000316' -Type 'Microsoft.Resources/deployments' -Tag @{ release = 'GA'; ruleSet = '2022_12'; 'Azure.WAF/pillar' = 'Security'; } {
    RecurseSecureValue -Deployment $TargetObject
}

#endregion Rules

#region Helpers

function global:RecurseDeploymentSensitive {
    param (
        [Parameter(Mandatory = $True)]
        [PSObject]$Deployment
    )
    process {
        $propertyNames = $Configuration.GetStringValues('AZURE_DEPLOYMENT_SENSITIVE_PROPERTY_NAMES');
        $resources = @($Deployment.properties.template.resources);
        if ($resources.Length -eq 0) {
            return $Assert.Pass();
        }

        foreach ($resource in $resources) {
            if ($resource.type -eq 'Microsoft.Resources/deployments') {
                RecurseDeploymentSensitive -Deployment $resource;
            }
            else {
                foreach ($propertyName in $propertyNames) {
                    $found = $PSRule.GetPath($resource, "$..$propertyName");
                    if ($Null -eq $found -or $found.Length -eq 0) {
                        $Assert.Pass();
                    }
                    else {
                        Write-Debug "Found property name: $propertyName";
                        foreach ($value in $found) {
                            $Assert.Create(![PSRule.Rules.Azure.Runtime.Helper]::HasLiteralValue($value), $LocalizedData.LiteralSensitiveProperty, $propertyName);
                        }
                    }
                }
            }
        }
    }
}

<<<<<<< HEAD
# Synopsis: Ensure Outer scope deployments aren't using SecureString or SecureObject Parameters
Rule 'Azure.Deployment.OuterSecret' -Ref 'AZR-000314' -Type 'Microsoft.Resources/deployments' -Tag @{ release = 'GA'; ruleSet = '2022_12' } { 

    $template = @($TargetObject.properties.template);
    if ($template.resources.Length -eq 0) {
        return $Assert.Pass();
    }

    $secureParameters = @($template.parameters.PSObject.properties | Where-Object {
        $_.Value.type -eq 'secureString' -or $_.Value.type -eq 'secureObject'
    } | ForEach-Object {
        $_.Name
    });
    Write-Host -Message "Secure parameters are: $($secureParameters -join ', ')";

    foreach ($deployments in $template.resources) {
        if ($deployments.properties.expressionEvaluationOptions.scope -eq 'outer') {
            foreach ($outerDeployment in $deployments.properties.template.resources) {
                if ($outerDeployment.properties.psobject.properties.count -gt 0) {
                    Write-Host "Name $($Deployments.name)"
                    foreach ($property in $outerDeployment.properties) {
                        Write-Host "Property: $property"
                        if ($property.GetType().Name -eq "PSCustomObject") { 
                            foreach($nestedProperty in $property.PSObject.Properties.Value.PSObject.Properties ){
                                Write-Host "NestedProp: $nestedProperty"
                                Write-Host "nestedprop value: $($nestedProperty.Value)"
                                CheckPropertyUsesSecureParameter -SecureParameters $SecureParameters -Property $nestedProperty.Value
                            } 
                        }
                        elseif ($property.GetType().Name -eq "String") {
                            Write-Host "String: $property"
                        }
                    }
                } else {
                    $Assert.Pass()
                }
                
            }
        } 
    }
    
}


#endregion Rules

function global:CheckPropertyUsesSecureParameter {
    param (
        [Parameter(Mandatory = $True)]
=======
function global:CheckPropertyUsesSecureParameter {
    param (
        [Parameter(Mandatory = $True)]
        [PSObject]$Resource,

        [Parameter(Mandatory = $True)]
>>>>>>> 61fda15f
        [AllowEmptyCollection()]
        [PSObject]$SecureParameters,

        [Parameter(Mandatory = $True)]
<<<<<<< HEAD
        [String]$Property
    )
    process {

        if($Property){
            
            $hasSecureParameter = [PSRule.Rules.Azure.Runtime.Helper]::HasSecureValue($Property, $SecureParameters);
            Write-Host "propertyValue: $Property"
            Write-Host "SecureParameters: $SecureParameters"
            Write-Host "isSecure: $hasSecureParameter"
            $Assert.Create($hasSecureParameter).Reason($LocalizedData.SecureParameterRequired, $Property);
        } else {
            $Assert.Pass();
        }
        
        
    }
}
=======
        [String]$PropertyPath
    )
    process {
        $propertiesInPath = $PropertyPath.Split(".")
        $propertyValue = $Resource
        foreach($aPropertyInThePath in $propertiesInPath) {
            $propertyValue = $propertyValue."$aPropertyInThePath"
        }

        if ($propertyValue) {
            $isSecure = [PSRule.Rules.Azure.Runtime.Helper]::HasSecureValue($propertyValue, $SecureParameters);
            $Assert.Create($isSecure).Reason($LocalizedData.SecureParameterRequired, $PropertyPath);
        }
        else {
            $Assert.Pass();
        }
    }
}

# Check resource properties that should be set by secure parameters.
function global:RecurseSecureValue {
    param (
        [Parameter(Mandatory = $True)]
        [PSObject]$Deployment
    )
    process {
        $resources = @($Deployment.properties.template.resources);
        if ($resources.Length -eq 0) {
            return $Assert.Pass();
        }

        $secureParameters = @($Deployment.properties.template.parameters.PSObject.properties | Where-Object {
            $_.Value.type -eq 'secureString' -or $_.Value.type -eq 'secureObject'
        } | ForEach-Object {
            $_.Name
        });
        Write-Debug -Message "Secure parameters are: $($secureParameters -join ', ')";

        foreach ($resource in $resources) {
            switch ($resource.type)
            {
                'Microsoft.Resources/Deployments' { 
                    RecurseSecureValue -Deployment $resource;
                }
                'Microsoft.AAD/DomainServices' {
                    CheckPropertyUsesSecureParameter -Resource $resource -SecureParameters $secureParameters -PropertyPath 'properties.ldapsSettings.pfxCertificatePassword'
                }
                'Microsoft.ApiManagement/Service' {
                    CheckPropertyUsesSecureParameter -Resource $resource -SecureParameters $secureParameters -PropertyPath 'properties.hostnameConfigurations.certificatePassword'
                    CheckPropertyUsesSecureParameter -Resource $resource -SecureParameters $secureParameters -PropertyPath 'properties.certificates.certificatePassword'
                }
                'Microsoft.ApiManagement/Service/AuthorizationServers' {
                    CheckPropertyUsesSecureParameter -Resource $resource -SecureParameters $secureParameters -PropertyPath 'properties.clientSecret'
                    CheckPropertyUsesSecureParameter -Resource $resource -SecureParameters $secureParameters -PropertyPath 'properties.resourceOwnerPassword'
                }
                'Microsoft.ApiManagement/Service/Backends' {
                    CheckPropertyUsesSecureParameter -Resource $resource -SecureParameters $secureParameters -PropertyPath "properties.proxy.password"
                }
                'Microsoft.ApiManagement/Service/Certificates' {
                    CheckPropertyUsesSecureParameter -Resource $resource -SecureParameters $secureParameters -PropertyPath "properties.password"
                }
                'Microsoft.ApiManagement/Service/IdentityProviders' {
                    CheckPropertyUsesSecureParameter -Resource $resource -SecureParameters $secureParameters -PropertyPath "properties.clientSecret"
                }
                'Microsoft.ApiManagement/Service/OpenidConnectProviders' {
                    CheckPropertyUsesSecureParameter -Resource $resource -SecureParameters $secureParameters -PropertyPath "properties.clientSecret"
                }
                'Microsoft.ApiManagement/Service/Users' {
                    CheckPropertyUsesSecureParameter -Resource $resource -SecureParameters $secureParameters -PropertyPath "properties.password"
                }
                'Microsoft.Automation/AutomationAccounts/Credentials' {
                    CheckPropertyUsesSecureParameter -Resource $resource -SecureParameters $secureParameters -PropertyPath "properties.password"
                }
                'Microsoft.Batch/BatchAccounts/Pools' {
                    CheckPropertyUsesSecureParameter -Resource $resource -SecureParameters $secureParameters -PropertyPath "properties.userAccounts.linuxUserConfiguration.sshPrivateKey"
                }
                'Microsoft.Blockchain/BlockchainMembers' {
                    CheckPropertyUsesSecureParameter -Resource $resource -SecureParameters $secureParameters -PropertyPath "properties.password"
                    CheckPropertyUsesSecureParameter -Resource $resource -SecureParameters $secureParameters -PropertyPath "properties.consortiumManagementAccountPassword"
                }
                'Microsoft.Blockchain/BlockchainMembers/TransactionNodes' {
                    CheckPropertyUsesSecureParameter -Resource $resource -SecureParameters $secureParameters -PropertyPath "properties.password"
                }
                'Microsoft.BotService/BotServices/Connections' {
                    CheckPropertyUsesSecureParameter -Resource $resource -SecureParameters $secureParameters -PropertyPath "properties.clientSecret"
                }
                'Microsoft.Compute/VirtualMachineScaleSets' {
                    CheckPropertyUsesSecureParameter -Resource $resource -SecureParameters $secureParameters -PropertyPath 'properties.virtualMachineProfile.osProfile.adminPassword'
                }
                'Microsoft.Compute/VirtualMachineScaleSets/Virtualmachines' {
                    CheckPropertyUsesSecureParameter -Resource $resource -SecureParameters $secureParameters -PropertyPath "properties.osProfile.adminPassword"
                }
                'Microsoft.Compute/VirtualMachines' {
                    CheckPropertyUsesSecureParameter -Resource $resource -SecureParameters $secureParameters -PropertyPath 'properties.osProfile.adminPassword'
                }
                'Microsoft.ContainerInstance/ContainerGroups' {
                    CheckPropertyUsesSecureParameter -Resource $resource -SecureParameters $secureParameters -PropertyPath "properties.imageRegistryCredentials.password"
                }
                'Microsoft.ContainerService/ContainerServices' {
                    CheckPropertyUsesSecureParameter -Resource $resource -SecureParameters $secureParameters -PropertyPath "properties.servicePrincipalProfile.secret"
                    CheckPropertyUsesSecureParameter -Resource $resource -SecureParameters $secureParameters -PropertyPath "properties.windowsProfile.adminPassword"
                }
                'Microsoft.ContainerService/ManagedClusters' {
                    CheckPropertyUsesSecureParameter -Resource $resource -SecureParameters $secureParameters -PropertyPath 'properties.windowsProfile.adminPassword'
                    CheckPropertyUsesSecureParameter -Resource $resource -SecureParameters $secureParameters -PropertyPath 'properties.servicePrincipalProfile.secret'
                    CheckPropertyUsesSecureParameter -Resource $resource -SecureParameters $secureParameters -PropertyPath 'properties.aadProfile.serverAppSecret'
                }
                'Microsoft.ContainerService/OpenShiftManagedClusters' {
                    CheckPropertyUsesSecureParameter -Resource $resource -SecureParameters $secureParameters -PropertyPath 'properties.authProfile.identityProviders.provider.secret'
                }
                'Microsoft.DBforMariaDB/Servers' {
                    CheckPropertyUsesSecureParameter -Resource $resource -SecureParameters $secureParameters -PropertyPath "properties.administratorLoginPassword"
                }
                'Microsoft.DBforMySQL/Servers' {
                    CheckPropertyUsesSecureParameter -Resource $resource -SecureParameters $secureParameters -PropertyPath "properties.administratorLoginPassword"
                }
                'Microsoft.DBforPostgreSQL/Servers' {
                    CheckPropertyUsesSecureParameter -Resource $resource -SecureParameters $secureParameters -PropertyPath "properties.administratorLoginPassword"
                }
                'Microsoft.DataMigration/Services/Projects' {
                    CheckPropertyUsesSecureParameter -Resource $resource -SecureParameters $secureParameters -PropertyPath "properties.sourceConnectionInfo.password"
                    CheckPropertyUsesSecureParameter -Resource $resource -SecureParameters $secureParameters -PropertyPath "properties.targetConnectionInfo.password"
                }
                'Microsoft.DevTestLab/Labs/Formulas' {
                    CheckPropertyUsesSecureParameter -Resource $resource -SecureParameters $secureParameters -PropertyPath "properties.formulaContent.properties.password"
                }
                'Microsoft.DevTestLab/Labs/Users/Secrets' {
                    CheckPropertyUsesSecureParameter -Resource $resource -SecureParameters $secureParameters -PropertyPath "properties.value"
                }
                'Microsoft.DevTestLab/Labs/Virtualmachines' {
                    CheckPropertyUsesSecureParameter -Resource $resource -SecureParameters $secureParameters -PropertyPath "properties.password"
                }
                'Microsoft.HDInsight/Clusters' {
                    CheckPropertyUsesSecureParameter -Resource $resource -SecureParameters $secureParameters -PropertyPath "properties.securityProfile.domainUserPassword"
                    CheckPropertyUsesSecureParameter -Resource $resource -SecureParameters $secureParameters -PropertyPath "properties.computeProfile.roles.osProfile.linuxOperatingSystemProfile.password"
                }
                'Microsoft.HDInsight/Clusters/Applications' {
                    CheckPropertyUsesSecureParameter -Resource $resource -SecureParameters $secureParameters -PropertyPath "properties.computeProfile.roles.osProfile.linuxOperatingSystemProfile.password"
                }
                'Microsoft.KeyVault/Vaults/Secrets' {
                    CheckPropertyUsesSecureParameter -Resource $resource -SecureParameters $secureParameters -PropertyPath 'properties.value'
                }
                'Microsoft.Logic/IntegrationAccounts/Agreements' {
                    CheckPropertyUsesSecureParameter -Resource $resource -SecureParameters $secureParameters -PropertyPath "properties.content.x12.receiveAgreement.protocolSettings.securitySettings.passwordValue"
                    CheckPropertyUsesSecureParameter -Resource $resource -SecureParameters $secureParameters -PropertyPath "properties.content.x12.sendAgreement.protocolSettings.securitySettings.passwordValue"
                    CheckPropertyUsesSecureParameter -Resource $resource -SecureParameters $secureParameters -PropertyPath "properties.content.edifact.receiveAgreement.protocolSettings.envelopeSettings.recipientReferencePasswordValue"
                    CheckPropertyUsesSecureParameter -Resource $resource -SecureParameters $secureParameters -PropertyPath "properties.content.edifact.sendAgreement.protocolSettings.envelopeSettings.recipientReferencePasswordValue"
                    CheckPropertyUsesSecureParameter -Resource $resource -SecureParameters $secureParameters -PropertyPath "properties.content.edifact.receiveAgreement.protocolSettings.envelopeSettings.groupApplicationPassword"
                    CheckPropertyUsesSecureParameter -Resource $resource -SecureParameters $secureParameters -PropertyPath "properties.content.edifact.sendAgreement.protocolSettings.envelopeSettings.groupApplicationPassword"
                    CheckPropertyUsesSecureParameter -Resource $resource -SecureParameters $secureParameters -PropertyPath "properties.content.edifact.receiveAgreement.protocolSettings.envelopeOverrides.applicationPassword"
                    CheckPropertyUsesSecureParameter -Resource $resource -SecureParameters $secureParameters -PropertyPath "properties.content.edifact.sendAgreement.protocolSettings.envelopeOverrides.applicationPassword"
                }
                'Microsoft.NetApp/NetAppAccounts' {
                    CheckPropertyUsesSecureParameter -Resource $resource -SecureParameters $secureParameters -PropertyPath "properties.activeDirectories.password"
                }
                'Microsoft.Network/ApplicationGateways' {
                    CheckPropertyUsesSecureParameter -Resource $resource -SecureParameters $secureParameters -PropertyPath "properties.sslCertificates.properties.password"
                }
                'Microsoft.Network/Connections' {
                    CheckPropertyUsesSecureParameter -Resource $resource -SecureParameters $secureParameters -PropertyPath "properties.virtualNetworkGateway1.properties.vpnClientConfiguration.radiusServerSecret"
                    CheckPropertyUsesSecureParameter -Resource $resource -SecureParameters $secureParameters -PropertyPath "properties.virtualNetworkGateway2.properties.vpnClientConfiguration.radiusServerSecret"
                }
                'Microsoft.Network/VirtualNetworkGateways' {
                    CheckPropertyUsesSecureParameter -Resource $resource -SecureParameters $secureParameters -PropertyPath "properties.vpnClientConfiguration.radiusServerSecret"
                }
                'Microsoft.Network/VirtualWans/P2sVpnServerConfigurations' {
                    CheckPropertyUsesSecureParameter -Resource $resource -SecureParameters $secureParameters -PropertyPath "properties.radiusServerSecret"
                }
                'Microsoft.Network/VpnServerConfigurations' {
                    CheckPropertyUsesSecureParameter -Resource $resource -SecureParameters $secureParameters -PropertyPath "properties.radiusServerSecret"
                }
                'Microsoft.NotificationHubs/Namespaces/NotificationHubs' {
                    CheckPropertyUsesSecureParameter -Resource $resource -SecureParameters $secureParameters -PropertyPath "properties.wnsCredential.properties.secretKey"
                    CheckPropertyUsesSecureParameter -Resource $resource -SecureParameters $secureParameters -PropertyPath "properties.admCredential.properties.clientSecret"
                    CheckPropertyUsesSecureParameter -Resource $resource -SecureParameters $secureParameters -PropertyPath "properties.baiduCredential.properties.baiduSecretKey"
                }
                'Microsoft.ServiceFabricMesh/Applications' {
                    CheckPropertyUsesSecureParameter -Resource $resource -SecureParameters $secureParameters -PropertyPath "properties.services.properties.codePackages.imageRegistryCredential.password"
                }
                'Microsoft.ServiceFabricMesh/Secrets/Values' {
                    CheckPropertyUsesSecureParameter -Resource $resource -SecureParameters $secureParameters -PropertyPath "properties.value"
                }
                'Microsoft.Sql/ManagedInstances' {
                    CheckPropertyUsesSecureParameter -Resource $resource -SecureParameters $secureParameters -PropertyPath "properties.administratorLoginPassword"
                }
                'Microsoft.Sql/Servers' {
                    CheckPropertyUsesSecureParameter -Resource $resource -SecureParameters $secureParameters -PropertyPath "properties.administratorLoginPassword"
                }
                'Microsoft.Sql/Servers/Databases/Extensions' {
                    CheckPropertyUsesSecureParameter -Resource $resource -SecureParameters $secureParameters -PropertyPath "properties.administratorLoginPassword"
                }
                'Microsoft.Sql/Servers/Databases/SyncGroups' {
                    CheckPropertyUsesSecureParameter -Resource $resource -SecureParameters $secureParameters -PropertyPath "properties.hubDatabasePassword"
                }
                'Microsoft.Sql/Servers/Databases/SyncGroups/SyncMembers' {
                    CheckPropertyUsesSecureParameter -Resource $resource -SecureParameters $secureParameters -PropertyPath "properties.password"
                }
                'Microsoft.Sql/Servers/JobAgents/Credentials' {
                    CheckPropertyUsesSecureParameter -Resource $resource -SecureParameters $secureParameters -PropertyPath "properties.password"
                }
                'Microsoft.SqlVirtualMachine/SqlVirtualMachines' {
                    CheckPropertyUsesSecureParameter -Resource $resource -SecureParameters $secureParameters -PropertyPath "properties.wsfcDomainCredentials.clusterBootstrapAccountPassword"
                    CheckPropertyUsesSecureParameter -Resource $resource -SecureParameters $secureParameters -PropertyPath "properties.wsfcDomainCredentials.clusterOperatorAccountPassword"
                    CheckPropertyUsesSecureParameter -Resource $resource -SecureParameters $secureParameters -PropertyPath "properties.wsfcDomainCredentials.sqlServiceAccountPassword"
                    CheckPropertyUsesSecureParameter -Resource $resource -SecureParameters $secureParameters -PropertyPath "properties.autoBackupSettings.password"
                    CheckPropertyUsesSecureParameter -Resource $resource -SecureParameters $secureParameters -PropertyPath "properties.keyVaultCredentialSettings.servicePrincipalSecret"
                    CheckPropertyUsesSecureParameter -Resource $resource -SecureParameters $secureParameters -PropertyPath "properties.serverConfigurationsManagementSettings.sqlConnectivityUpdateSettings.sqlAuthUpdatePassword"
                }
                'Microsoft.StorSimple/Managers/Devices/VolumeContainers' {
                    CheckPropertyUsesSecureParameter -Resource $resource -SecureParameters $secureParameters -PropertyPath "properties.encryptionKey.value"
                }
                'Microsoft.StorSimple/Managers/StorageAccountCredentials' {
                    CheckPropertyUsesSecureParameter -Resource $resource -SecureParameters $secureParameters -PropertyPath "properties.accessKey.value"
                }
                'Microsoft.StreamAnalytics/Streamingjobs' {
                    $objectsWithPasswords = $resource.properties.inputs + $resource.properties.outputs

                    foreach ($objectWithPassword in $objectsWithPasswords) {
                        CheckPropertyUsesSecureParameter -Resource $objectWithPassword -SecureParameters $secureParameters -PropertyPath "properties.datasource.properties.password"
                    }
                }
                'Microsoft.StreamAnalytics/Streamingjobs/Outputs' {
                    CheckPropertyUsesSecureParameter -Resource $resource -SecureParameters $secureParameters -PropertyPath "properties.datasource.properties.password"
                }
                'Microsoft.Web/Certificates' {
                    CheckPropertyUsesSecureParameter -Resource $resource -SecureParameters $secureParameters -PropertyPath "properties.password"
                }
                'Microsoft.Web/Sourcecontrols' {
                    CheckPropertyUsesSecureParameter -Resource $resource -SecureParameters $secureParameters -PropertyPath "properties.tokenSecret"
                }
                Default {
                    $Assert.Pass();
                }
            }
        }
    }
}

#endregion Helpers
>>>>>>> 61fda15f
<|MERGE_RESOLUTION|>--- conflicted
+++ resolved
@@ -60,9 +60,8 @@
     }
 }
 
-<<<<<<< HEAD
 # Synopsis: Ensure Outer scope deployments aren't using SecureString or SecureObject Parameters
-Rule 'Azure.Deployment.OuterSecret' -Ref 'AZR-000314' -Type 'Microsoft.Resources/deployments' -Tag @{ release = 'GA'; ruleSet = '2022_12' } { 
+Rule 'Azure.Deployment.OuterSecret' -Ref 'AZR-000320' -Type 'Microsoft.Resources/deployments' -Tag @{ release = 'GA'; ruleSet = '2022_12'; 'Azure.WAF/pillar' = 'Security'; } { 
 
     $template = @($TargetObject.properties.template);
     if ($template.resources.Length -eq 0) {
@@ -70,90 +69,69 @@
     }
 
     $secureParameters = @($template.parameters.PSObject.properties | Where-Object {
-        $_.Value.type -eq 'secureString' -or $_.Value.type -eq 'secureObject'
-    } | ForEach-Object {
-        $_.Name
-    });
-    Write-Host -Message "Secure parameters are: $($secureParameters -join ', ')";
+            $_.Value.type -eq 'secureString' -or $_.Value.type -eq 'secureObject'
+        } | ForEach-Object {
+            $_.Name
+        });
 
     foreach ($deployments in $template.resources) {
         if ($deployments.properties.expressionEvaluationOptions.scope -eq 'outer') {
             foreach ($outerDeployment in $deployments.properties.template.resources) {
-                if ($outerDeployment.properties.psobject.properties.count -gt 0) {
-                    Write-Host "Name $($Deployments.name)"
-                    foreach ($property in $outerDeployment.properties) {
-                        Write-Host "Property: $property"
-                        if ($property.GetType().Name -eq "PSCustomObject") { 
-                            foreach($nestedProperty in $property.PSObject.Properties.Value.PSObject.Properties ){
-                                Write-Host "NestedProp: $nestedProperty"
-                                Write-Host "nestedprop value: $($nestedProperty.Value)"
-                                CheckPropertyUsesSecureParameter -SecureParameters $SecureParameters -Property $nestedProperty.Value
-                            } 
+                Write-Host "DeploymentName: $($outerDeployment.Name) "
+
+                foreach ($property in $outerDeployment.properties) {
+                    
+                    $propertyName = $property.psObject.properties.Name 
+                    foreach ($nestedProperty in $property.PSObject.Properties.Value.PSObject.Properties ) {
+                        if($nestedProperty.MemberType -eq 'NoteProperty'){
+                            CheckPropertyUsesSecureParameter -Resource $outerDeployment -SecureParameters $secureParameters -PropertyPath "properties.$($propertyName).$($nestedProperty.Name)" -ShouldUseSecret $False
+                        } else {
+                            CheckPropertyUsesSecureParameter -Resource $outerDeployment -SecureParameters $secureParameters -PropertyPath "properties.$($propertyName)" -ShouldUseSecret $False
                         }
-                        elseif ($property.GetType().Name -eq "String") {
-                            Write-Host "String: $property"
-                        }
-                    }
-                } else {
-                    $Assert.Pass()
-                }
-                
-            }
-        } 
-    }
-    
+                    } 
+                }
+            }
+        } else {
+            $Assert.Pass()
+        }
+        
+    }
 }
 
 
 #endregion Rules
+
 
 function global:CheckPropertyUsesSecureParameter {
     param (
         [Parameter(Mandatory = $True)]
-=======
-function global:CheckPropertyUsesSecureParameter {
-    param (
-        [Parameter(Mandatory = $True)]
         [PSObject]$Resource,
 
         [Parameter(Mandatory = $True)]
->>>>>>> 61fda15f
         [AllowEmptyCollection()]
         [PSObject]$SecureParameters,
 
         [Parameter(Mandatory = $True)]
-<<<<<<< HEAD
-        [String]$Property
-    )
-    process {
-
-        if($Property){
-            
-            $hasSecureParameter = [PSRule.Rules.Azure.Runtime.Helper]::HasSecureValue($Property, $SecureParameters);
-            Write-Host "propertyValue: $Property"
-            Write-Host "SecureParameters: $SecureParameters"
-            Write-Host "isSecure: $hasSecureParameter"
-            $Assert.Create($hasSecureParameter).Reason($LocalizedData.SecureParameterRequired, $Property);
-        } else {
-            $Assert.Pass();
-        }
-        
-        
-    }
-}
-=======
-        [String]$PropertyPath
+        [String]$PropertyPath,
+
+        [Parameter(Mandatory = $False)]
+        [Bool]$ShouldUseSecret = $True
+
     )
     process {
         $propertiesInPath = $PropertyPath.Split(".")
         $propertyValue = $Resource
-        foreach($aPropertyInThePath in $propertiesInPath) {
+        foreach ($aPropertyInThePath in $propertiesInPath) {
             $propertyValue = $propertyValue."$aPropertyInThePath"
         }
 
         if ($propertyValue) {
-            $isSecure = [PSRule.Rules.Azure.Runtime.Helper]::HasSecureValue($propertyValue, $SecureParameters);
-            $Assert.Create($isSecure).Reason($LocalizedData.SecureParameterRequired, $PropertyPath);
+            $hasSecureParam = [PSRule.Rules.Azure.Runtime.Helper]::HasSecureValue($propertyValue, $SecureParameters);
+            if ($ShouldUseSecret){
+                $Assert.Create($hasSecureParam).Reason($LocalizedData.SecureParameterRequired, $PropertyPath);
+            } else {
+                $Assert.Fail();
+            }
         }
         else {
             $Assert.Pass();
@@ -174,15 +152,14 @@
         }
 
         $secureParameters = @($Deployment.properties.template.parameters.PSObject.properties | Where-Object {
-            $_.Value.type -eq 'secureString' -or $_.Value.type -eq 'secureObject'
-        } | ForEach-Object {
-            $_.Name
-        });
+                $_.Value.type -eq 'secureString' -or $_.Value.type -eq 'secureObject'
+            } | ForEach-Object {
+                $_.Name
+            });
         Write-Debug -Message "Secure parameters are: $($secureParameters -join ', ')";
 
         foreach ($resource in $resources) {
-            switch ($resource.type)
-            {
+            switch ($resource.type) {
                 'Microsoft.Resources/Deployments' { 
                     RecurseSecureValue -Deployment $resource;
                 }
@@ -380,5 +357,4 @@
     }
 }
 
-#endregion Helpers
->>>>>>> 61fda15f
+#endregion Helpers