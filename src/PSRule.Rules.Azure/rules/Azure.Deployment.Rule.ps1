# Copyright (c) Microsoft Corporation.
# Licensed under the MIT License.

#
# Validation rules for Azure deployments
#

#region Rules

# Synopsis: Avoid outputting sensitive deployment values.
Rule 'Azure.Deployment.OutputSecretValue' -Ref 'AZR-000279' -Type 'Microsoft.Resources/deployments' -Tag @{ release = 'GA'; ruleSet = '2022_06'; } {
    $Assert.Create($PSRule.Issue.Get('PSRule.Rules.Azure.Template.OutputSecretValue'));
}

# Synopsis: Ensure all properties named used for setting a username within a deployment are expressions (e.g. an ARM function not a string)
Rule 'Azure.Deployment.AdminUsername' -Ref 'AZR-000284' -Type 'Microsoft.Resources/deployments' -Tag @{ release = 'GA'; ruleSet = '2022_09' } {
    RecurseDeploymentSensitive -Deployment $TargetObject
}

#endregion Rules

#region Helpers

function global:RecurseDeploymentSensitive {
    param (
        [Parameter(Mandatory = $True)]
        [PSObject]$Deployment
    )
    process {
        $propertyNames = $Configuration.GetStringValues('AZURE_DEPLOYMENT_SENSITIVE_PROPERTY_NAMES');
        $resources = @($Deployment.properties.template.resources);
        if ($resources.Length -eq 0) {
            return $Assert.Pass();
        }

        foreach ($resource in $resources) {
            if ($resource.type -eq 'Microsoft.Resources/deployments') {
                RecurseDeploymentSensitive -Deployment $resource;
            }
            else {
                foreach ($propertyName in $propertyNames) {
                    $found = $PSRule.GetPath($resource, "$..$propertyName");
                    if ($Null -eq $found -or $found.Length -eq 0) {
                        $Assert.Pass();
                    }
                    else {
                        Write-Debug "Found property name: $propertyName";
                        foreach ($value in $found) {
                            $Assert.Create(![PSRule.Rules.Azure.Runtime.Helper]::HasLiteralValue($value), $LocalizedData.LiteralSensitiveProperty, $propertyName);
                        }
                    }
                }
            }
        }
    }
}

<<<<<<< HEAD
# Synopsis: Ensure Outer scope deployments aren't using SecureString or SecureObject Parameters
Rule 'Azure.Deployment.OuterSecret' -Ref 'AZR-000313' -Type 'Microsoft.Resources/deployments' -Tag @{ release = 'GA'; ruleSet = '2022_12' } {
    
    if($TargetObject.properties.expressionEvaluationOptions.scope -eq 'Outer'){
        $cleanValue = [PSRule.Rules.Azure.Runtime.Helper]::CompressExpression($TargetObject);
        $Assert.NotMatch($cleanValue, '.', 'SecretReference');
    } else {
        $Assert.Pass()
    }
}


#endregion Rules
=======
#endregion Helpers
>>>>>>> 4386ec03
<|MERGE_RESOLUTION|>--- conflicted
+++ resolved
@@ -55,20 +55,25 @@
     }
 }
 
-<<<<<<< HEAD
 # Synopsis: Ensure Outer scope deployments aren't using SecureString or SecureObject Parameters
-Rule 'Azure.Deployment.OuterSecret' -Ref 'AZR-000313' -Type 'Microsoft.Resources/deployments' -Tag @{ release = 'GA'; ruleSet = '2022_12' } {
+Rule 'Azure.Deployment.OuterSecret' -Ref 'AZR-000314' -Type 'Microsoft.Resources/deployments' -Tag @{ release = 'GA'; ruleSet = '2022_12' } { 
+    foreach($deployments in $TargetObject.properties.template.resources){
+        if($deployments.properties.expressionEvaluationOptions.scope -eq 'outer'){
+            Write-Host "Scope matched outer"
+            foreach ($outerDeployment in $deployments.properties.template.resources){
+                Write-Host "outerDeployment: $outerDeployment"
+                Write-Host "outerDeployment.properties: $($outerDeployment.properties)"
+                $cleanValue = [PSRule.Rules.Azure.Runtime.Helper]::CompressExpression($outerDeployment.properties);
+                Write-Host "Cleanvalue: $cleanValue"
+                $Assert.NotMatch($cleanValue, '.', 'SecretReference');
+            }
+            
+        } else {
+            $Assert.Pass()
+        }
+    }
     
-    if($TargetObject.properties.expressionEvaluationOptions.scope -eq 'Outer'){
-        $cleanValue = [PSRule.Rules.Azure.Runtime.Helper]::CompressExpression($TargetObject);
-        $Assert.NotMatch($cleanValue, '.', 'SecretReference');
-    } else {
-        $Assert.Pass()
-    }
 }
 
 
-#endregion Rules
-=======
-#endregion Helpers
->>>>>>> 4386ec03
+#endregion Rules