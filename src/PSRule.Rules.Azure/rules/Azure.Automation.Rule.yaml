--- conflicted
+++ resolved
@@ -18,10 +18,7 @@
     release: GA
     ruleSet: 2021_12
     Azure.WAF/pillar: 'Security'
-<<<<<<< HEAD
-=======
   labels:
->>>>>>> de26c673
     Azure.ASB.v3/control: 'IM-2'
 spec:
   type:
