--- conflicted
+++ resolved
@@ -286,7 +286,23 @@
 
 #endregion Maintenance Configuration
 
-<<<<<<< HEAD
+#region Public IP
+
+# Synopsis: Avoid attaching public IPs directly to virtual machines.
+Rule 'Azure.VM.PublicIPAttached' -Ref 'AZR-000449' -Type 'Microsoft.Network/networkInterfaces' -Tag @{ release = 'GA'; ruleSet = '2024_09'; 'Azure.WAF/pillar' = 'Security'; } {
+    $configurations = @($TargetObject.properties.ipConfigurations)
+
+    if ($configurations.Count -eq 0) {
+        return $Assert.Pass()
+    }
+
+    foreach ($config in $configurations) {
+        $Assert.HasDefaultValue($config, 'properties.publicIPAddress.id', $null).Reason($LocalizedData.VMPublicIPAttached, $PSRule.TargetName)
+    }
+}
+
+#endregion Public IP
+
 #region Availability Set
 
 # Synopsis: Distribute traffic across availability set members.
@@ -296,20 +312,12 @@
     }
 
     $configurations = @($TargetObject.properties.networkProfile.networkInterfaceConfigurations | ForEach-Object { $_.properties.ipConfigurations } | Where-Object { $null -ne $_ })
-=======
-#region Public IP
-
-# Synopsis: Avoid attaching public IPs directly to virtual machines.
-Rule 'Azure.VM.PublicIPAttached' -Ref 'AZR-000449' -Type 'Microsoft.Network/networkInterfaces' -Tag @{ release = 'GA'; ruleSet = '2024_09'; 'Azure.WAF/pillar' = 'Security'; } {
-    $configurations = @($TargetObject.properties.ipConfigurations)
->>>>>>> 6d02f7b8
 
     if ($configurations.Count -eq 0) {
         return $Assert.Pass()
     }
 
     foreach ($config in $configurations) {
-<<<<<<< HEAD
         $result = @($config | Where-Object { $_.properties.applicationGatewayBackendAddressPools.id -or $_.properties.loadBalancerBackendAddressPools.id })
 
         if ($result.Count -eq 0) { $Assert.Fail().Reason($LocalizedData.VMAvailabilitySetDistributeTraffic, $PSRule.TargetName) } else { $Assert.Pass() }
@@ -317,13 +325,6 @@
 }
 
 #endregion Availability Set
-=======
-        $Assert.HasDefaultValue($config, 'properties.publicIPAddress.id', $null).Reason($LocalizedData.VMPublicIPAttached, $PSRule.TargetName)
-    }
-}
-
-#endregion Public IP
->>>>>>> 6d02f7b8
 
 #region Helper functions
 
@@ -343,9 +344,9 @@
     process {
         $allowedSkuTypes = @('UltraSSD_LRS', 'PremiumV2_LRS', 'Premium_ZRS', 'Premium_LRS')
         $TargetObject.properties.storageProfile.osDisk.managedDisk |
-        Where-Object { $_.storageAccountType -and $_.storageAccountType -notin $allowedSkuTypes }
-        $TargetObject.properties.storageProfile.dataDisks |
-        Where-Object { $_.managedDisk.storageAccountType -and $_.managedDisk.storageAccountType -notin $allowedSkuTypes }
+            Where-Object { $_.storageAccountType -and $_.storageAccountType -notin $allowedSkuTypes }
+                $TargetObject.properties.storageProfile.dataDisks |
+                    Where-Object { $_.managedDisk.storageAccountType -and $_.managedDisk.storageAccountType -notin $allowedSkuTypes }
     }
 }
 
