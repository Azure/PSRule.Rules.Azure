--- conflicted
+++ resolved
@@ -18,10 +18,7 @@
     release: GA
     ruleSet: 2020_06
     Azure.WAF/pillar: 'Security'
-<<<<<<< HEAD
-=======
   labels:
->>>>>>> d11fddfe
     Azure.ASB.v3/control: [ 'IM-1', 'PA-7' ]
 spec:
   type:
@@ -44,10 +41,7 @@
     release: 'GA'
     ruleSet: '2020_06'
     Azure.WAF/pillar: 'Security'
-<<<<<<< HEAD
-=======
   labels:
->>>>>>> d11fddfe
     Azure.ASB.v3/control: [ 'DP-3', 'DP-4' ] 
 spec:
   type:
@@ -78,10 +72,7 @@
     release: 'GA'
     ruleSet: '2022_03'
     Azure.WAF/pillar: 'Security'
-<<<<<<< HEAD
-=======
   labels:
->>>>>>> d11fddfe
     Azure.ASB.v3/control: 'DP-4'
 spec:
   type:
