--- conflicted
+++ resolved
@@ -18,10 +18,7 @@
     release: 'GA'
     ruleSet: 2020_12
     Azure.WAF/pillar: 'Security'
-<<<<<<< HEAD
-=======
   labels:
->>>>>>> de26c673
     Azure.ASB.v3/control: [ 'IM-1', 'IM-2' ] 
 spec:
   type:
@@ -63,10 +60,7 @@
     release: 'GA'
     ruleSet: '2020_06'
     Azure.WAF/pillar: 'Security'
-<<<<<<< HEAD
-=======
   labels:
->>>>>>> de26c673
     Azure.ASB.v3/control: 'DP-3'
 spec:
   type:
