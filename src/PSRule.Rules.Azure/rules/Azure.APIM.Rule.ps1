# Copyright (c) Microsoft Corporation.
# Licensed under the MIT License.

#
# Validation rules for API Management
#

#region Rules

# Synopsis: Enforce HTTPS for communication to API clients.
Rule 'Azure.APIM.HTTPEndpoint' -Ref 'AZR-000042' -Type 'Microsoft.ApiManagement/service', 'Microsoft.ApiManagement/service/apis' -Tag @{ release = 'GA'; ruleSet = '2020_06'; 'Azure.WAF/pillar' = 'Security'; } -Labels @{ 'Azure.MCSB.v1/control' = 'DP-3' } {
    if ($PSRule.TargetType -eq 'Microsoft.ApiManagement/service') {
        $apis = @(GetSubResources -ResourceType 'Microsoft.ApiManagement/service/apis')
        if ($apis.Length -eq 0) {
            return $Assert.Pass();
        }
        foreach ($api in $apis) {
            $Assert.NotIn($api, 'properties.protocols', @('http'))
        }
    }
    elseif ($PSRule.TargetType -eq 'Microsoft.ApiManagement/service/apis') {
        $Assert.NotIn($TargetObject, 'properties.protocols', @('http'))
    }
}

# Synopsis: APIs should have descriptors set
Rule 'Azure.APIM.APIDescriptors' -Ref 'AZR-000043' -Level Warning -Type 'Microsoft.ApiManagement/service', 'Microsoft.ApiManagement/service/apis' -Tag @{ release = 'GA'; ruleSet = '2020_09'; 'Azure.WAF/pillar' = 'Operational Excellence'; } {
    $apis = @($TargetObject);
    if ($PSRule.TargetType -eq 'Microsoft.ApiManagement/service') {
        $apis = @(GetSubResources -ResourceType 'Microsoft.ApiManagement/service/apis');
    }
    if ($apis.Length -eq 0) {
        return $Assert.Pass();
    }
    foreach ($api in $apis) {
        $Assert.
        HasFieldValue($api, 'Properties.displayName').
        Reason($LocalizedData.APIMDescriptors, 'API', $api.name, 'displayName');
        $Assert.
        HasFieldValue($api, 'Properties.description').
        Reason($LocalizedData.APIMDescriptors, 'API', $api.name, 'description');
    }
}

# Synopsis: Use HTTPS for communication to backend services.
Rule 'Azure.APIM.HTTPBackend' -Ref 'AZR-000044' -Type 'Microsoft.ApiManagement/service', 'Microsoft.ApiManagement/service/backends', 'Microsoft.ApiManagement/service/apis' -Tag @{ release = 'GA'; ruleSet = '2020_06'; 'Azure.WAF/pillar' = 'Security'; } -Labels @{ 'Azure.MCSB.v1/control' = 'DP-3' } {
    $apis = @();
    $backends = @();

    if ($PSRule.TargetType -eq 'Microsoft.ApiManagement/service') {
        $backends = @(GetSubResources -ResourceType 'Microsoft.ApiManagement/service/backends' | Where-Object {
                $Assert.HasField($_, 'properties.url').Result
            });
        $apis = @(GetSubResources -ResourceType 'Microsoft.ApiManagement/service/apis' | Where-Object {
                $Assert.HasField($_, 'properties.serviceUrl').Result
            });
    }
    elseif ($PSRule.TargetType -eq 'Microsoft.ApiManagement/service/apis') {
        if ($Assert.HasField($TargetObject, 'properties.serviceUrl').Result) {
            $apis = @($TargetObject)
        }
    }
    elseif ($PSRule.TargetType -eq 'Microsoft.ApiManagement/service/backends') {
        if ($Assert.HasField($TargetObject, 'properties.url').Result) {
            $backends = @($TargetObject)
        }
    }

    if ($backends.Length -eq 0 -and $apis.Length -eq 0) {
        return $Assert.Pass();
    }
    foreach ($backend in $backends) {
        $Assert.
        NotStartsWith($backend, 'properties.url', 'http://').
        Reason($LocalizedData.BackendUrlNotHttps, $backend.name);
    }
    foreach ($api in $apis) {
        $Assert.
        NotStartsWith($api, 'properties.serviceUrl', 'http://').
        Reason($LocalizedData.ServiceUrlNotHttps, $api.name);
    }
}

# Synopsis: Encrypt all API Management named values with Key Vault secrets.
Rule 'Azure.APIM.EncryptValues' -Ref 'AZR-000045' -Type 'Microsoft.ApiManagement/service', 'Microsoft.ApiManagement/service/namedValues' -Tag @{ release = 'GA'; ruleSet = '2023_06'; 'Azure.WAF/pillar' = 'Security'; } -Labels @{ 'Azure.MCSB.v1/control' = @('IM-8', 'DP-7') } {
    $namedValues = @($TargetObject)
    if ($PSRule.TargetType -eq 'Microsoft.ApiManagement/service') {
        $namedValues = @(GetSubResources -ResourceType 'Microsoft.ApiManagement/service/namedValues')
    }
    if ($namedValues.Count -eq 0) {
        $Assert.Pass()
    }
    foreach ($value in $namedValues) {
        $Assert.HasField($value, 'properties.keyVault.secretIdentifier').
        Reason($LocalizedData.APIMSecretNamedValues, $value.name)
    }
}

# Synopsis: Require subscription for products
Rule 'Azure.APIM.ProductSubscription' -Ref 'AZR-000046' -Type 'Microsoft.ApiManagement/service', 'Microsoft.ApiManagement/service/products' -Tag @{ release = 'GA'; ruleSet = '2020_06'; 'Azure.WAF/pillar' = 'Security'; } {
    $products = @($TargetObject);
    if ($PSRule.TargetType -eq 'Microsoft.ApiManagement/service') {
        $products = @(GetSubResources -ResourceType 'Microsoft.ApiManagement/service/products');
    }
    if ($products.Length -eq 0) {
        return $Assert.Pass();
    }
    foreach ($product in $products) {
        $Assert.
        HasFieldValue($product, 'Properties.subscriptionRequired', $True).
        WithReason(($LocalizedData.APIMProductSubscription -f $product.Name), $True);
    }
}

# Synopsis: Require approval for products
Rule 'Azure.APIM.ProductApproval' -Ref 'AZR-000047' -Type 'Microsoft.ApiManagement/service', 'Microsoft.ApiManagement/service/products' -Tag @{ release = 'GA'; ruleSet = '2020_06'; 'Azure.WAF/pillar' = 'Security'; } {
    $products = @($TargetObject);
    if ($PSRule.TargetType -eq 'Microsoft.ApiManagement/service') {
        $products = @(GetSubResources -ResourceType 'Microsoft.ApiManagement/service/products');
    }
    if ($products.Length -eq 0) {
        return $Assert.Pass();
    }
    foreach ($product in $products) {
        $Assert.
        HasFieldValue($product, 'Properties.approvalRequired', $True).
        WithReason(($LocalizedData.APIMProductApproval -f $product.Name), $True);
    }
}

# Synopsis: Remove sample products
Rule 'Azure.APIM.SampleProducts' -Ref 'AZR-000048' -Type 'Microsoft.ApiManagement/service', 'Microsoft.ApiManagement/service/products' -Tag @{ release = 'GA'; ruleSet = '2020_06'; 'Azure.WAF/pillar' = 'Operational Excellence'; } {
    $products = @($TargetObject);
    if ($PSRule.TargetType -eq 'Microsoft.ApiManagement/service') {
        $products = @(GetSubResources -ResourceType 'Microsoft.ApiManagement/service/products');
    }
    if ($products.Length -eq 0) {
        return $Assert.Pass();
    }
    foreach ($product in $products) {
        $Assert.NotIn($product, 'Name', @('unlimited', 'starter'))
    }
}

# Synopsis: Products should have descriptors set
Rule 'Azure.APIM.ProductDescriptors' -Ref 'AZR-000049' -Level Warning -Type 'Microsoft.ApiManagement/service', 'Microsoft.ApiManagement/service/products' -Tag @{ release = 'GA'; ruleSet = '2020_09'; 'Azure.WAF/pillar' = 'Operational Excellence'; } {
    $products = @($TargetObject);
    if ($PSRule.TargetType -eq 'Microsoft.ApiManagement/service') {
        $products = @(GetSubResources -ResourceType 'Microsoft.ApiManagement/service/products');
    }
    if ($products.Length -eq 0) {
        return $Assert.Pass();
    }
    foreach ($product in $products) {
        $Assert.
        HasFieldValue($product, 'Properties.displayName').
        WithReason(($LocalizedData.APIMDescriptors -f 'product', $product.name, 'displayName'), $True);
        $Assert.
        HasFieldValue($product, 'Properties.description').
        WithReason(($LocalizedData.APIMDescriptors -f 'product', $product.name, 'description'), $True);
    }
}

# Synopsis: Use product terms
Rule 'Azure.APIM.ProductTerms' -Ref 'AZR-000050' -Type 'Microsoft.ApiManagement/service', 'Microsoft.ApiManagement/service/products' -Tag @{ release = 'GA'; ruleSet = '2020_09'; 'Azure.WAF/pillar' = 'Operational Excellence'; } {
    $products = @($TargetObject);
    if ($PSRule.TargetType -eq 'Microsoft.ApiManagement/service') {
        $products = @(GetSubResources -ResourceType 'Microsoft.ApiManagement/service/products');
    }
    if ($products.Length -eq 0) {
        return $Assert.Pass();
    }
    foreach ($product in $products) {
        $Assert.
        HasFieldValue($product, 'Properties.terms').
        WithReason(($LocalizedData.APIMProductTerms -f $product.name), $True);
    }
}

# Synopsis: Renew expired certificates
Rule 'Azure.APIM.CertificateExpiry' -Ref 'AZR-000051' -Type 'Microsoft.ApiManagement/service' -Tag @{ release = 'GA'; ruleSet = '2020_06'; 'Azure.WAF/pillar' = 'Security'; } -Labels @{ 'Azure.MCSB.v1/control' = 'DP-7' } {
    $configurations = @($TargetObject.Properties.hostnameConfigurations | Where-Object {
            $Null -ne $_.certificate
        })
    if ($configurations.Length -eq 0) {
        return $Assert.Pass();
    }
    foreach ($configuration in $configurations) {
        $remaining = ($configuration.certificate.expiry - [DateTime]::Now).Days;
        $Assert.
        GreaterOrEqual($remaining, '.', $Configuration.Azure_MinimumCertificateLifetime).
        WithReason(($LocalizedData.APIMCertificateExpiry -f $configuration.hostName, $configuration.certificate.expiry.ToString('yyyy/MM/dd')), $True);
    }
} -Configure @{ Azure_MinimumCertificateLifetime = 30 }

# Synopsis: API management services deployed with Premium SKU should use availability zones in supported regions for high availability.
Rule 'Azure.APIM.AvailabilityZone' -Ref 'AZR-000052' -Type 'Microsoft.ApiManagement/service' -If { IsPremiumAPIM } -Tag @{ release = 'GA'; ruleSet = '2021_12'; 'Azure.WAF/pillar' = 'Reliability'; } {
    $apiManagementServiceProvider = [PSRule.Rules.Azure.Runtime.Helper]::GetResourceType('Microsoft.ApiManagement', 'service');

    $configurationZoneMappings = $Configuration.AZURE_APIM_ADDITIONAL_REGION_AVAILABILITY_ZONE_LIST;
    $providerZoneMappings = $apiManagementServiceProvider.ZoneMappings;
    $mergedAvailabilityZones = PrependConfigurationZoneWithProviderZone -ConfigurationZone $configurationZoneMappings -ProviderZone $providerZoneMappings;

    $primaryLocationAvailabilityZones = GetAvailabilityZone -Location $TargetObject.Location -Zone $mergedAvailabilityZones;

    # Validate primary location availability zones
    if (-not $primaryLocationAvailabilityZones) {
        $Assert.Pass();
    }
    else {
        $hasValidUnits = $Assert.GreaterOrEqual($TargetObject, 'sku.capacity', $TargetObject.zones.Length).Result;
        $hasValidZones = $Assert.GreaterOrEqual($TargetObject, 'zones', 2).Result;

        $Assert.Create(
            ($hasValidUnits -and $hasValidZones),
            $LocalizedData.APIMAvailabilityZone, 
            $TargetObject.name, 
            $TargetObject.Location, 
            ($primaryLocationAvailabilityZones -join ', ')
        )
    }

    # Also validate any additional locations that are added to APIM
    if (-not $Assert.NullOrEmpty($TargetObject, 'Properties.additionalLocations').Result) {

        foreach ($additionalLocation in $TargetObject.Properties.additionalLocations) {
            $additionalLocationAvailabilityZones = GetAvailabilityZone -Location $additionalLocation.Location -Zone $mergedAvailabilityZones;

            if (-not $additionalLocationAvailabilityZones) {
                $Assert.Pass();
            }
            else {
                $hasValidUnits = $Assert.GreaterOrEqual($additionalLocation, 'sku.capacity', $additionalLocation.zones.Length).Result;
                $hasValidZones = $Assert.GreaterOrEqual($additionalLocation, 'zones', 2).Result;

                $Assert.Create(
                    ($hasValidUnits -and $hasValidZones),
                    $LocalizedData.APIMAvailabilityZone, 
                    $TargetObject.name, 
                    $additionalLocation.Location, 
                    ($additionalLocationAvailabilityZones -join ', ')
                );
            }
        }
    }
} -Configure @{ AZURE_APIM_ADDITIONAL_REGION_AVAILABILITY_ZONE_LIST = @() }

# Synopsis: API Management instances should limit control plane API calls to API Management with version '2021-08-01' or newer.
Rule 'Azure.APIM.MinAPIVersion' -Ref 'AZR-000321' -Type 'Microsoft.ApiManagement/service' -Tag @{ release = 'GA'; ruleSet = '2022_12'; 'Azure.WAF/pillar' = 'Operational Excellence'; } {
    if ($TargetObject.apiVersion) {
        [datetime]$versionConfigured = $TargetObject.apiVersion -replace '-preview', ''
        [datetime]$minimumVersionExpected = $Configuration.AZURE_APIM_MIN_API_VERSION -replace '-preview', ''

        $Assert.Create($versionConfigured -ge $minimumVersionExpected, $LocalizedData.APIMApiVersionMin, $TargetObject.apiVersion,
            $Configuration.AZURE_APIM_MIN_API_VERSION).PathPrefix('apiVersion')
    }
    if ($TargetObject.properties.apiVersionConstraint.minApiVersion) {
        [datetime]$minApiVersionConfigured = $TargetObject.properties.apiVersionConstraint.minApiVersion -replace '-preview', ''
        [datetime]$minApiVersionExpected = $Configuration.AZURE_APIM_MIN_API_VERSION -replace '-preview', ''

        $Assert.Create($minApiVersionConfigured -ge $minApiVersionExpected, $LocalizedData.APIMApiVersionConstraintMinApiVersion,
            $TargetObject.properties.apiVersionConstraint.minApiVersion, $Configuration.AZURE_APIM_MIN_API_VERSION).
        PathPrefix('properties.apiVersionConstraint.minApiVersion')
    }
    else {
        $Assert.Fail().Reason($LocalizedData.APIMApiVersionConstraintMinApiVersionNotFound)
    }
} -Configure @{ AZURE_APIM_MIN_API_VERSION = '2021-08-01' }

# Synopsis: API Management instances should use multi-region deployment to improve service availability.
Rule 'Azure.APIM.MultiRegion' -Ref 'AZR-000340' -Type 'Microsoft.ApiManagement/service' -If { IsPremiumAPIM } -Tag @{ release = 'GA'; ruleSet = '2022_12'; 'Azure.WAF/pillar' = 'Reliability'; } {
    $Assert.GreaterOrEqual($TargetObject, 'properties.additionalLocations', 1).Reason($LocalizedData.APIMMultiRegion)
}

# Synopsis: API Management instances should have multi-region deployment gateways enabled.
Rule 'Azure.APIM.MultiRegionGateway' -Ref 'AZR-000341' -Type 'Microsoft.ApiManagement/service' -If { (IsPremiumAPIM) -and (IsMultiRegion) } -Tag @{ release = 'GA'; ruleSet = '2022_12'; 'Azure.WAF/pillar' = 'Reliability'; } {
    $gateways = $PSRule.GetPath($TargetObject, 'properties.additionalLocations')
    foreach ($gateway in $gateways) {
        $Assert.HasDefaultValue($gateway, 'disableGateway', $False)
    }
}

# Synopsis: Wildcard * for any configuration option in CORS policies settings should not be used.
Rule 'Azure.APIM.CORSPolicy' -Ref 'AZR-000365' -Type 'Microsoft.ApiManagement/service', 'Microsoft.ApiManagement/service/apis', 'Microsoft.ApiManagement/service/policies', 'Microsoft.ApiManagement/service/apis/resolvers', 'Microsoft.ApiManagement/service/apis/operations', 'Microsoft.ApiManagement/service/apis/resolvers/policies', 'Microsoft.ApiManagement/service/products/policies', 'Microsoft.ApiManagement/service/apis/policies',
'Microsoft.ApiManagement/service/apis/operations/policies' -If { $Null -ne (GetAPIMPolicyNode -Node 'cors') } -Tag @{ release = 'GA'; ruleSet = '2023_03'; } {
    $policies = GetAPIMPolicyNode -Node 'cors'
    foreach ($policy in $policies) {
        Write-Debug "Got policy: $($policy.OuterXml)"

        $allowedOrigins = @($policy.'allowed-origins'.origin)
        $Assert.NotIn($allowedOrigins , '.', '*').Reason($LocalizedData.APIMCORSPolicy).PathPrefix('resources')

        $origin = @($policy.origin)
        $Assert.NotIn($origin, '.', '*').Reason($LocalizedData.APIMCORSPolicy).PathPrefix('resources')

        $allowedMethods = @($policy.'allowed-methods'.method)
        $Assert.NotIn($allowedMethods, '.', '*').Reason($LocalizedData.APIMCORSPolicy).PathPrefix('resources')

        $method = @($policy.method)
        $Assert.NotIn($method, '.', '*').Reason($LocalizedData.APIMCORSPolicy).PathPrefix('resources')

        $allowedHeaders = @($policy.'allowed-headers'.header)
        $Assert.NotIn($allowedHeaders, '.', '*').Reason($LocalizedData.APIMCORSPolicy).PathPrefix('resources')

        $exposeHeaders = @($policy.'expose-headers'.header)
        $Assert.NotIn($exposeHeaders, '.', '*').Reason($LocalizedData.APIMCORSPolicy).PathPrefix('resources')

        $header = @($policy.header)
        $Assert.NotIn($header, '.', '*').Reason($LocalizedData.APIMCORSPolicy).PathPrefix('resources')
    }
}

<<<<<<< HEAD
# Synopsis: Base element for any policy element in a section should be configured.
Rule 'Azure.APIM.PolicyBase' -Ref 'AZR-000371' -Type 'Microsoft.ApiManagement/service', 'Microsoft.ApiManagement/service/apis', 'Microsoft.ApiManagement/service/apis/resolvers', 'Microsoft.ApiManagement/service/apis/operations', 'Microsoft.ApiManagement/service/apis/resolvers/policies', 'Microsoft.ApiManagement/service/products/policies', 'Microsoft.ApiManagement/service/apis/policies',
'Microsoft.ApiManagement/service/apis/operations/policies' -If { $Null -ne (GetAPIMPolicyNode -Node 'policies' -IgnoreGlobal) } -Tag @{ release = 'GA'; ruleSet = '2023_06'; } {
    $policies = GetAPIMPolicyNode -Node 'policies'
    foreach ($policy in $policies) {
        Write-Debug "Got policy: $($policy.OuterXml)"
        
        $inboundSection = @($policy.inbound)
        $Assert.HasField($inboundSection, 'base')

        $backendSection = @($policy.backend)
        $Assert.HasField($backendSection, 'base')

        $outboundSection = @($policy.outbound)
        $Assert.HasField($outboundSection, 'base')

        $onerrorSection = @($policy.'on-error')
        $Assert.HasField($onerrorSection, 'base')
    }
}
=======
#endregion Rules
>>>>>>> b1570bc8

#region Helper functions

function global:IsPremiumAPIM {
    [CmdletBinding()]
    [OutputType([System.Boolean])]
    param ()
    process {
        return $Assert.HasFieldValue($TargetObject, 'sku.name', 'Premium').Result;
    }
}

function global:IsMultiRegion {
    [CmdletBinding()]
    [OutputType([System.Boolean])]
    param ()
    process {
        $Assert.GreaterOrEqual($TargetObject, 'properties.additionalLocations', 1).Result
    }
}

function global:GetAPIMPolicyNode {
    [CmdletBinding()]
    param (
        [Parameter(Mandatory)]
        [string]$Node,

        [switch]$IgnoreGlobal
    )
    process {
        $policies = @($TargetObject)
        if ($PSRule.TargetType -notlike '*/policies') {
            $policies = $PSRule.GetPath($TargetObject, '..resources[?@.type == ''Microsoft.ApiManagement/service/policies'' || @.type == ''Microsoft.ApiManagement/service/apis/resolvers/policies'' || @.type == ''Microsoft.ApiManagement/service/products/policies'' || @.type == ''Microsoft.ApiManagement/service/apis/policies'' || @.type == ''Microsoft.ApiManagement/service/apis/operations/policies'']')
            Write-Debug "[GetAPIMPolicyNode] - Found $($policies.Count) policy nodes."
        }
        $policies | ForEach-Object {
            if (!($IgnoreGlobal -and $_.type -eq 'Microsoft.ApiManagement/service/policies') -and $_.properties.format -in 'rawxml', 'xml' -and $_.properties.value) {
                $xml = [Xml]$_.properties.value
                $xml.SelectNodes("//${Node}")
            }
        }
    }
}

#endregion Helper functions<|MERGE_RESOLUTION|>--- conflicted
+++ resolved
@@ -310,7 +310,6 @@
     }
 }
 
-<<<<<<< HEAD
 # Synopsis: Base element for any policy element in a section should be configured.
 Rule 'Azure.APIM.PolicyBase' -Ref 'AZR-000371' -Type 'Microsoft.ApiManagement/service', 'Microsoft.ApiManagement/service/apis', 'Microsoft.ApiManagement/service/apis/resolvers', 'Microsoft.ApiManagement/service/apis/operations', 'Microsoft.ApiManagement/service/apis/resolvers/policies', 'Microsoft.ApiManagement/service/products/policies', 'Microsoft.ApiManagement/service/apis/policies',
 'Microsoft.ApiManagement/service/apis/operations/policies' -If { $Null -ne (GetAPIMPolicyNode -Node 'policies' -IgnoreGlobal) } -Tag @{ release = 'GA'; ruleSet = '2023_06'; } {
@@ -331,9 +330,7 @@
         $Assert.HasField($onerrorSection, 'base')
     }
 }
-=======
 #endregion Rules
->>>>>>> b1570bc8
 
 #region Helper functions
 
