--- conflicted
+++ resolved
@@ -13,11 +13,6 @@
     Reason($LocalizedData.MariaDBGeoRedundantBackupNotConfigured, $PSRule.TargetName)
 }
 
-<<<<<<< HEAD
-# Synopsis: Azure Database for MariaDB servers should only accept encrypted connections.
-Rule 'Azure.MariaDB.UseSSL' -Ref 'AZR-000332' -Type 'Microsoft.DBforMariaDB/servers' -Tag @{ release = 'GA'; ruleSet = '2022_12'; } {
-    $Assert.HasFieldValue($TargetObject, 'properties.sslEnforcement', 'Enabled').Reason($LocalizedData.MariaDBEncryptedConnection)
-=======
 # Synopsis: Enable Microsoft Defender for Cloud for Azure Database for MariaDB.
 Rule 'Azure.MariaDB.DefenderCloud' -Ref 'AZR-000330' -Type 'Microsoft.DBforMariaDB/servers', 'Microsoft.DBforMariaDB/servers/securityAlertPolicies' -Tag @{ release = 'GA'; ruleSet = '2022_12'; } {
     if ($PSRule.TargetType -eq 'Microsoft.DBforMariaDB/servers') {
@@ -33,7 +28,11 @@
     elseif ($PSRule.TargetType -eq 'Microsoft.DBforMariaDB/servers/securityAlertPolicies') {
         $Assert.HasFieldValue($TargetObject, 'properties.state', 'Enabled')
     }
->>>>>>> ef1570a2
+}
+
+# Synopsis: Azure Database for MariaDB servers should only accept encrypted connections.
+Rule 'Azure.MariaDB.UseSSL' -Ref 'AZR-000332' -Type 'Microsoft.DBforMariaDB/servers' -Tag @{ release = 'GA'; ruleSet = '2022_12'; } {
+    $Assert.HasFieldValue($TargetObject, 'properties.sslEnforcement', 'Enabled').Reason($LocalizedData.MariaDBEncryptedConnection)
 }
 
 #endregion Rules
