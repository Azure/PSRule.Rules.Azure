--- conflicted
+++ resolved
@@ -110,20 +110,20 @@
     }
 }
 
-<<<<<<< HEAD
-# Synopsis: Determine if there is an excessive number of firewall rules.
-Rule 'Azure.MariaDB.FirewallRuleCount'-Ref 'AZR-000343' -Type 'Microsoft.DBforMariaDB/servers' -Tag @{ release = 'GA'; ruleSet = '2022_12'; } {
-    $firewallRules = @(GetSubResources -ResourceType 'Microsoft.DBforMariaDB/servers/firewallRules')
-
-    $Assert.LessOrEqual($firewallRules, '.', 10).Reason($LocalizedData.DBServerFirewallRuleCount, $firewallRules.Length, 10)
-=======
 # Synopsis: Determine if access from Azure services is required.
 Rule 'Azure.MariaDB.AllowAzureAccess' -Ref 'AZR-000342' -Type 'Microsoft.DBforMariaDB/servers', 'Microsoft.DBforMariaDB/servers/firewallRules' -Tag @{ release = 'GA'; ruleSet = '2022_12' } {
     $firewallAllowAzureServices = @(GetMariaDBFirewallRule |
         Where-Object { $_.properties.startIpAddress -eq '0.0.0.0' -and $_.properties.endIpAddress -eq '0.0.0.0' })
     
     $Assert.Less($firewallAllowAzureServices, '.', 1).Reason($LocalizedData.MariaDBFirewallAllowAzureServices)
->>>>>>> 2767d555
+}
+
+# Synopsis: Determine if there is an excessive number of firewall rules.
+Rule 'Azure.MariaDB.FirewallRuleCount'-Ref 'AZR-000343' -Type 'Microsoft.DBforMariaDB/servers' -Tag @{ release = 'GA'; ruleSet = '2022_12'; } {
+    $firewallRules = @(GetSubResources -ResourceType 'Microsoft.DBforMariaDB/servers/firewallRules')
+
+    $Assert.LessOrEqual($firewallRules, '.', 10).
+    Reason($LocalizedData.DBServerFirewallRuleCount, $firewallRules.Length, 10).PathPrefix('resources')
 }
 
 #endregion Rules
