# Copyright (c) Microsoft Corporation.
# Licensed under the MIT License.

#
# Validation rules for Azure Database for MariaDB
#

#region Rules

# Synopsis: Azure Database for MariaDB should store backups in a geo-redundant storage.
Rule 'Azure.MariaDB.GeoRedundantBackup' -Ref 'AZR-000329' -Type 'Microsoft.DBforMariaDB/servers' -If { HasMariaDBTierSupportingGeoRedundantBackup } -Tag @{ release = 'GA'; ruleSet = '2022_12'; } {
    $Assert.HasFieldValue($TargetObject, 'properties.storageProfile.geoRedundantBackup', 'Enabled').
    Reason($LocalizedData.MariaDBGeoRedundantBackupNotConfigured, $PSRule.TargetName)
}

# Synopsis: Enable Microsoft Defender for Cloud for Azure Database for MariaDB.
Rule 'Azure.MariaDB.DefenderCloud' -Ref 'AZR-000330' -Type 'Microsoft.DBforMariaDB/servers', 'Microsoft.DBforMariaDB/servers/securityAlertPolicies' -Tag @{ release = 'GA'; ruleSet = '2022_12'; } {
    if ($PSRule.TargetType -eq 'Microsoft.DBforMariaDB/servers') {
        $defenderConfigs = @(GetSubResources -ResourceType 'Microsoft.DBforMariaDB/servers/securityAlertPolicies')
        if ($defenderConfigs.Length -eq 0) {
            $Assert.Fail($LocalizedData.SubResourceNotFound, 'Microsoft.DBforMariaDB/servers/securityAlertPolicies')
        }
        foreach ($defenderConfig in $defenderConfigs) {
            $Assert.HasFieldValue($defenderConfig, 'properties.state', 'Enabled').
            PathPrefix('resources')
        }
    }
    elseif ($PSRule.TargetType -eq 'Microsoft.DBforMariaDB/servers/securityAlertPolicies') {
        $Assert.HasFieldValue($TargetObject, 'properties.state', 'Enabled')
    }
}

<<<<<<< HEAD
# Synopsis: Azure Database for MariaDB servers should reject TLS versions older than 1.2.
Rule 'Azure.MariaDB.MinTLS' -Ref 'AZR-000335' -Type 'Microsoft.DBforMariaDB/servers' -Tag @{ release = 'GA'; ruleSet = '2022_12'; } {
    $Assert.HasFieldValue($TargetObject, 'properties.minimalTlsVersion', 'TLS1_2')
=======
# Synopsis: Azure Database for MariaDB servers should only accept encrypted connections.
Rule 'Azure.MariaDB.UseSSL' -Ref 'AZR-000334' -Type 'Microsoft.DBforMariaDB/servers' -Tag @{ release = 'GA'; ruleSet = '2022_12'; } {
    $Assert.HasFieldValue($TargetObject, 'properties.sslEnforcement', 'Enabled').Reason($LocalizedData.MariaDBEncryptedConnection)
>>>>>>> 48e8f685
}

#endregion Rules

#region Helper functions

function global:HasMariaDBTierSupportingGeoRedundantBackup {
    [CmdletBinding()]
    [OutputType([System.Boolean])]
    param ()
    process {
        $Assert.in($TargetObject, 'sku.tier', @('GeneralPurpose', 'MemoryOptimized')).Result
    }
}

#endregion Helper functions<|MERGE_RESOLUTION|>--- conflicted
+++ resolved
@@ -30,15 +30,14 @@
     }
 }
 
-<<<<<<< HEAD
+# Synopsis: Azure Database for MariaDB servers should only accept encrypted connections.
+Rule 'Azure.MariaDB.UseSSL' -Ref 'AZR-000334' -Type 'Microsoft.DBforMariaDB/servers' -Tag @{ release = 'GA'; ruleSet = '2022_12'; } {
+    $Assert.HasFieldValue($TargetObject, 'properties.sslEnforcement', 'Enabled').Reason($LocalizedData.MariaDBEncryptedConnection)
+}
+
 # Synopsis: Azure Database for MariaDB servers should reject TLS versions older than 1.2.
 Rule 'Azure.MariaDB.MinTLS' -Ref 'AZR-000335' -Type 'Microsoft.DBforMariaDB/servers' -Tag @{ release = 'GA'; ruleSet = '2022_12'; } {
     $Assert.HasFieldValue($TargetObject, 'properties.minimalTlsVersion', 'TLS1_2')
-=======
-# Synopsis: Azure Database for MariaDB servers should only accept encrypted connections.
-Rule 'Azure.MariaDB.UseSSL' -Ref 'AZR-000334' -Type 'Microsoft.DBforMariaDB/servers' -Tag @{ release = 'GA'; ruleSet = '2022_12'; } {
-    $Assert.HasFieldValue($TargetObject, 'properties.sslEnforcement', 'Enabled').Reason($LocalizedData.MariaDBEncryptedConnection)
->>>>>>> 48e8f685
 }
 
 #endregion Rules
