# Copyright (c) Microsoft Corporation.
# Licensed under the MIT License.

#
# Validation rules for Azure Database for MariaDB
#

#region Rules

# Synopsis: Azure Database for MariaDB should store backups in a geo-redundant storage.
Rule 'Azure.MariaDB.GeoRedundantBackup' -Ref 'AZR-000329' -Type 'Microsoft.DBforMariaDB/servers' -If { HasMariaDBTierSupportingGeoRedundantBackup } -Tag @{ release = 'GA'; ruleSet = '2022_12'; } {
    $Assert.HasFieldValue($TargetObject, 'properties.storageProfile.geoRedundantBackup', 'Enabled').
    Reason($LocalizedData.MariaDBGeoRedundantBackupNotConfigured, $PSRule.TargetName)
}


# Synopsis: Azure Database for MariaDB servers should reject TLS versions older than 1.2.
Rule 'Azure.MariaDB.MinTLS' -Ref 'AZR-000333' -Type 'Microsoft.DBforMariaDB/servers' -Tag @{ release = 'GA'; ruleSet = '2022_12'; } {
    $Assert.HasFieldValue($TargetObject, 'properties.minimalTlsVersion', 'TLS1_2').
    Reason($LocalizedData.MinTLSVersion, $TargetObject.properties.minimalTlsVersion)
}

<<<<<<< HEAD
# Synopsis: Azure Database for MariaDB resources should meet naming requirements.
Rule 'Azure.MariaDB.ServerName' -Ref 'AZR-000334' -Type 'Microsoft.DBforMariaDB/servers', 'Microsoft.DBforMariaDB/servers/databases', 'Microsoft.DBforMariaDB/servers/firewallRules', 'Microsoft.DBforMariaDB/servers/virtualNetworkRules' -Tag @{ release = 'GA'; ruleSet = '2022_12'; } {
    # https://learn.microsoft.com/nb-no/azure/azure-resource-manager/management/resource-name-rules#microsoftdbformariadb

=======
# Synopsis: Enable Microsoft Defender for Cloud for Azure Database for MariaDB.
Rule 'Azure.MariaDB.DefenderCloud' -Ref 'AZR-000330' -Type 'Microsoft.DBforMariaDB/servers', 'Microsoft.DBforMariaDB/servers/securityAlertPolicies' -Tag @{ release = 'GA'; ruleSet = '2022_12'; } {
    if ($PSRule.TargetType -eq 'Microsoft.DBforMariaDB/servers') {
        $defenderConfigs = @(GetSubResources -ResourceType 'Microsoft.DBforMariaDB/servers/securityAlertPolicies')
        if ($defenderConfigs.Length -eq 0) {
            $Assert.Fail($LocalizedData.SubResourceNotFound, 'Microsoft.DBforMariaDB/servers/securityAlertPolicies')
        }
        foreach ($defenderConfig in $defenderConfigs) {
            $Assert.HasFieldValue($defenderConfig, 'properties.state', 'Enabled').
            PathPrefix('resources')
        }
    }
    elseif ($PSRule.TargetType -eq 'Microsoft.DBforMariaDB/servers/securityAlertPolicies') {
        $Assert.HasFieldValue($TargetObject, 'properties.state', 'Enabled')
    }
>>>>>>> 351f0263
}

#endregion Rules

#region Helper functions

function global:HasMariaDBTierSupportingGeoRedundantBackup {
    [CmdletBinding()]
    [OutputType([System.Boolean])]
    param ()
    process {
        $Assert.in($TargetObject, 'sku.tier', @('GeneralPurpose', 'MemoryOptimized')).Result
    }
}



#endregion Helper functions<|MERGE_RESOLUTION|>--- conflicted
+++ resolved
@@ -13,19 +13,6 @@
     Reason($LocalizedData.MariaDBGeoRedundantBackupNotConfigured, $PSRule.TargetName)
 }
 
-
-# Synopsis: Azure Database for MariaDB servers should reject TLS versions older than 1.2.
-Rule 'Azure.MariaDB.MinTLS' -Ref 'AZR-000333' -Type 'Microsoft.DBforMariaDB/servers' -Tag @{ release = 'GA'; ruleSet = '2022_12'; } {
-    $Assert.HasFieldValue($TargetObject, 'properties.minimalTlsVersion', 'TLS1_2').
-    Reason($LocalizedData.MinTLSVersion, $TargetObject.properties.minimalTlsVersion)
-}
-
-<<<<<<< HEAD
-# Synopsis: Azure Database for MariaDB resources should meet naming requirements.
-Rule 'Azure.MariaDB.ServerName' -Ref 'AZR-000334' -Type 'Microsoft.DBforMariaDB/servers', 'Microsoft.DBforMariaDB/servers/databases', 'Microsoft.DBforMariaDB/servers/firewallRules', 'Microsoft.DBforMariaDB/servers/virtualNetworkRules' -Tag @{ release = 'GA'; ruleSet = '2022_12'; } {
-    # https://learn.microsoft.com/nb-no/azure/azure-resource-manager/management/resource-name-rules#microsoftdbformariadb
-
-=======
 # Synopsis: Enable Microsoft Defender for Cloud for Azure Database for MariaDB.
 Rule 'Azure.MariaDB.DefenderCloud' -Ref 'AZR-000330' -Type 'Microsoft.DBforMariaDB/servers', 'Microsoft.DBforMariaDB/servers/securityAlertPolicies' -Tag @{ release = 'GA'; ruleSet = '2022_12'; } {
     if ($PSRule.TargetType -eq 'Microsoft.DBforMariaDB/servers') {
@@ -41,8 +28,15 @@
     elseif ($PSRule.TargetType -eq 'Microsoft.DBforMariaDB/servers/securityAlertPolicies') {
         $Assert.HasFieldValue($TargetObject, 'properties.state', 'Enabled')
     }
->>>>>>> 351f0263
 }
+
+# Synopsis: Azure Database for MariaDB servers should reject TLS versions older than 1.2.
+Rule 'Azure.MariaDB.MinTLS' -Ref 'AZR-000333' -Type 'Microsoft.DBforMariaDB/servers' -Tag @{ release = 'GA'; ruleSet = '2022_12'; } {
+    $Assert.HasFieldValue($TargetObject, 'properties.minimalTlsVersion', 'TLS1_2').
+    Reason($LocalizedData.MinTLSVersion, $TargetObject.properties.minimalTlsVersion)
+}
+
+
 
 #endregion Rules
 
