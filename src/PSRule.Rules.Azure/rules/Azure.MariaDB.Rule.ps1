--- conflicted
+++ resolved
@@ -13,7 +13,6 @@
     Reason($LocalizedData.MariaDBGeoRedundantBackupNotConfigured, $PSRule.TargetName)
 }
 
-<<<<<<< HEAD
 # Synopsis: Azure Database for MariaDB servers should only accept encrypted connections.
 Rule 'Azure.MariaDB.UseSSL' -Ref 'AZR-000332' -Type 'Microsoft.DBforMariaDB/servers' -Tag @{ release = 'GA'; ruleSet = '2022_12'; } {
     $Assert.HasFieldValue($TargetObject, 'properties.sslEnforcement', 'Enabled').Reason($LocalizedData.MariaDBEncryptedConnection)
@@ -23,7 +22,8 @@
 Rule 'Azure.MariaDB.MinTLS' -Ref 'AZR-000333' -Type 'Microsoft.DBforMariaDB/servers' -Tag @{ release = 'GA'; ruleSet = '2022_12'; } {
     $Assert.HasFieldValue($TargetObject, 'properties.minimalTlsVersion', 'TLS1_2').
     Reason($LocalizedData.MinTLSVersion, $TargetObject.properties.minimalTlsVersion)
-=======
+}
+
 # Synopsis: Enable Microsoft Defender for Cloud for Azure Database for MariaDB.
 Rule 'Azure.MariaDB.DefenderCloud' -Ref 'AZR-000330' -Type 'Microsoft.DBforMariaDB/servers', 'Microsoft.DBforMariaDB/servers/securityAlertPolicies' -Tag @{ release = 'GA'; ruleSet = '2022_12'; } {
     if ($PSRule.TargetType -eq 'Microsoft.DBforMariaDB/servers') {
@@ -39,7 +39,6 @@
     elseif ($PSRule.TargetType -eq 'Microsoft.DBforMariaDB/servers/securityAlertPolicies') {
         $Assert.HasFieldValue($TargetObject, 'properties.state', 'Enabled')
     }
->>>>>>> daf908e2
 }
 
 #endregion Rules
