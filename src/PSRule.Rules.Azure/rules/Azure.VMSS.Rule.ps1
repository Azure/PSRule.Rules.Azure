# Copyright (c) Microsoft Corporation.
# Licensed under the MIT License.

#
# Validation rules for Azure Virtual Machine Scale Sets
#

#region Virtual machine scale set

# Synopsis: Use VM naming requirements
Rule 'Azure.VMSS.Name' -Ref 'AZR-000261' -Type 'Microsoft.Compute/virtualMachineScaleSets' -Tag @{ release = 'GA'; ruleSet = '2020_06'; 'Azure.WAF/pillar' = 'Operational Excellence'; } {
    # https://learn.microsoft.com/en-us/azure/azure-resource-manager/management/resource-name-rules#microsoftcompute

    # Between 1 and 64 characters long
    $Assert.GreaterOrEqual($TargetObject, 'Name', 1)
    $Assert.LessOrEqual($TargetObject, 'Name', 64)

    # Alphanumerics, underscores, periods, and hyphens
    # Start with alphanumeric
    # End with alphanumeric or underscore
    Match 'Name' '^[A-Za-z0-9]((-|\.)*\w){0,79}$'
}

# Synopsis: Use VM naming requirements
Rule 'Azure.VMSS.ComputerName' -Ref 'AZR-000262' -Type 'Microsoft.Compute/virtualMachineScaleSets' -Tag @{ release = 'GA'; ruleSet = '2020_06'; 'Azure.WAF/pillar' = 'Operational Excellence'; } {
    # https://learn.microsoft.com/en-us/azure/azure-resource-manager/management/resource-name-rules#microsoftcompute

    $maxLength = 64
    $matchExpression = '^[A-Za-z0-9]([A-Za-z0-9-.]){0,63}$'
    if (IsWindowsOS) {
        $maxLength = 15

        # Alphanumeric or hyphens
        # Can not include only numbers
        $matchExpression = '^[A-Za-z0-9-]{0,14}[A-Za-z-][A-Za-z0-9-]{0,14}$'
    }

    # Between 1 and 15/ 64 characters long
    $Assert.GreaterOrEqual($TargetObject, 'Properties.virtualMachineProfile.osProfile.computerNamePrefix', 1)
    $Assert.LessOrEqual($TargetObject, 'Properties.virtualMachineProfile.osProfile.computerNamePrefix', $maxLength)

    # Alphanumerics and hyphens
    # Start and end with alphanumeric
    Match 'Properties.virtualMachineProfile.osProfile.computerNamePrefix' $matchExpression
}

# Synopsis: Use SSH keys instead of common credentials to secure virtual machine scale sets against malicious activities.
Rule 'Azure.VMSS.PublicKey' -Ref 'AZR-000288' -Type 'Microsoft.Compute/virtualMachineScaleSets' -If { VMSSHasLinuxOS } -Tag @{ release = 'GA'; ruleSet = '2022_09'; 'Azure.WAF/pillar' = 'Security'; } -Labels @{ 'Azure.MCSB.v1/control' = 'DP-4' } {
    $Assert.In($TargetObject, 'properties.virtualMachineProfile.OsProfile.linuxConfiguration.disablePasswordAuthentication', $True).
    Reason($LocalizedData.VMSSPublicKey, $PSRule.TargetName)
}

# Synopsis: Protect Custom Script Extensions commands
Rule 'Azure.VMSS.ScriptExtensions' -Ref 'AZR-000333' -Type 'Microsoft.Compute/virtualMachineScaleSets', 'Microsoft.Computer/virtualMachineScaleSets/CustomScriptExtension', 'Microsoft.Compute/virtualMachineScaleSets/extensions' -Tag @{ release = 'GA'; ruleSet = '2022_12'; 'Azure.WAF/pillar' = 'Security'; } {
    $vmssConfig = @($TargetObject);

    ## Extension Prof
    if ($vmssConfig.properties.virtualMachineProfile.extensionProfile.extensions) {
        foreach ($extensions in $vmssConfig.properties.virtualMachineProfile.extensionProfile.extensions ) {
            $cleanValue = [PSRule.Rules.Azure.Runtime.Helper]::CompressExpression($extensions.properties.settings.commandToExecute);
            $Assert.NotMatch($cleanValue, '.', "SecretReference")
        } 

    }
    else {
        return $Assert.Pass();
    }
}

# Synopsis: Use Azure Monitor Agent as replacement for Log Analytics Agent.
Rule 'Azure.VMSS.MigrateAMA' -Ref 'AZR-000318' -Type 'Microsoft.Compute/virtualMachineScaleSets' -If { HasOMSOrAMAExtension } -Tag @{ release = 'GA'; ruleSet = '2022_12'; 'Azure.WAF/pillar' = 'Operational Excellence'; } {
    $property = $TargetObject.Properties.virtualMachineProfile.extensionProfile.extensions.properties |
    Where-Object { (($_.publisher -eq 'Microsoft.EnterpriseCloud.Monitoring') -and ($_.type -eq 'MicrosoftMonitoringAgent')) -or
            (($_.publisher -eq 'Microsoft.EnterpriseCloud.Monitoring') -and ($_.type -eq 'OmsAgentForLinux')) }
    $subresource = @(GetSubResources -ResourceType 'Microsoft.Compute/virtualMachineScaleSets/extensions' |
        Where-Object { (($_.Properties.publisher -eq 'Microsoft.EnterpriseCloud.Monitoring') -and ($_.Properties.type -eq 'MicrosoftMonitoringAgent')) -or
                        (($_.Properties.publisher -eq 'Microsoft.EnterpriseCloud.Monitoring') -and ($_.Properties.type -eq 'OmsAgentForLinux')) })
    
    $extensions = @($property; $subresource)
    $Assert.Less($extensions, '.', 1).Reason($LocalizedData.LogAnalyticsAgentDeprecated)
}

# Synopsis: Use Azure Monitor Agent for collecting monitoring data.
Rule 'Azure.VMSS.AMA' -Ref 'AZR-000346' -Type 'Microsoft.Compute/virtualMachineScaleSets' -Tag @{ release = 'GA'; ruleSet = '2022_12'; 'Azure.WAF/pillar' = 'Operational Excellence'; } {
    $amaTypes = @('AzureMonitorWindowsAgent', 'AzureMonitorLinuxAgent')
    $property = $TargetObject.Properties.virtualMachineProfile.extensionProfile.extensions.properties |
    Where-Object { $_.publisher -eq 'Microsoft.Azure.Monitor' -or $_.type -in $amaTypes }
    $subresource = @(GetSubResources -ResourceType 'Microsoft.Compute/virtualMachineScaleSets/extensions' |
        Where-Object { $_.properties.publisher -eq 'Microsoft.Azure.Monitor' -or $_.properties.type -in $amaTypes })
    
    $amaExtensions = @($property; $subresource)       
    $Assert.GreaterOrEqual($amaExtensions, '.', 1).
    Reason($LocalizedData.VMSSAzureMonitorAgent)
}

<<<<<<< HEAD
# Synopsis: Deploy virtual machine scale set instances using the best-effort zone balance in supported regions to ensure an approximately balanced distribution of instances across availability zones.
Rule 'Azure.VMSS.ZoneBalance' -Ref 'AZR-000437' -Type 'Microsoft.Compute/virtualMachineScaleSets' -If { RegionSupportsAvailabilityZones } -Tag @{ release = 'GA'; ruleSet = '2024_06 '; 'Azure.WAF/pillar' = 'Reliability'; } {
    $Assert.HasDefaultValue($TargetObject, 'properties.zoneBalance', $false)
}

=======

# Synopsis: Deploy virtual machine scale set instances using availability zones in supported regions to ensure high availability and resilience.
Rule 'Azure.VMSS.AvailabilityZone' -Ref 'AZR-000436' -Type 'Microsoft.Compute/virtualMachineScaleSets' -Tag @{ release = 'GA'; ruleSet = '2024_06 '; 'Azure.WAF/pillar' = 'Reliability'; } {
    # Check if the region supports availability zones.
    $provider = [PSRule.Rules.Azure.Runtime.Helper]::GetResourceType('Microsoft.Compute', 'virtualMachineScaleSets')
    $availabilityZones = GetAvailabilityZone -Location $TargetObject.Location -Zone $provider.ZoneMappings

    # Don't flag if the region does not support availability zones.
    if (-not $availabilityZones) {
        return $Assert.Pass()
    }

    $Assert.GreaterOrEqual($TargetObject, 'zones', 2).Reason(
        $LocalizedData.VMSSAvailabilityZone,
        $TargetObject.name,
        $TargetObject.location,
        ($availabilityZones -join ', ')
    )
}

#endregion Rules

>>>>>>> 9f9b5ea4
#endregion Virtual machine scale set

#region Helper functions

function global:IsLinuxVMSS {
    [CmdletBinding()]
    [OutputType([System.Boolean])]
    param ()
    process {
        return $Assert.HasField($TargetObject, 'properties.virtualMachineProfile.OsProfile.linuxConfiguration').Result
    }
}

function global:RegionSupportsAvailabilityZones {
    [CmdletBinding()]
    param ( )
    $provider = [PSRule.Rules.Azure.Runtime.Helper]::GetResourceType('Microsoft.Compute', 'virtualMachineScaleSets')
    $availabilityZones = GetAvailabilityZone -Location $TargetObject.Location -Zone $provider.ZoneMappings

    if (-not $availabilityZones) {
        return $false
    }
    $true
}

#endregion Helper functions<|MERGE_RESOLUTION|>--- conflicted
+++ resolved
@@ -93,14 +93,6 @@
     Reason($LocalizedData.VMSSAzureMonitorAgent)
 }
 
-<<<<<<< HEAD
-# Synopsis: Deploy virtual machine scale set instances using the best-effort zone balance in supported regions to ensure an approximately balanced distribution of instances across availability zones.
-Rule 'Azure.VMSS.ZoneBalance' -Ref 'AZR-000437' -Type 'Microsoft.Compute/virtualMachineScaleSets' -If { RegionSupportsAvailabilityZones } -Tag @{ release = 'GA'; ruleSet = '2024_06 '; 'Azure.WAF/pillar' = 'Reliability'; } {
-    $Assert.HasDefaultValue($TargetObject, 'properties.zoneBalance', $false)
-}
-
-=======
-
 # Synopsis: Deploy virtual machine scale set instances using availability zones in supported regions to ensure high availability and resilience.
 Rule 'Azure.VMSS.AvailabilityZone' -Ref 'AZR-000436' -Type 'Microsoft.Compute/virtualMachineScaleSets' -Tag @{ release = 'GA'; ruleSet = '2024_06 '; 'Azure.WAF/pillar' = 'Reliability'; } {
     # Check if the region supports availability zones.
@@ -120,9 +112,13 @@
     )
 }
 
+# Synopsis: Deploy virtual machine scale set instances using the best-effort zone balance in supported regions to ensure an approximately balanced distribution of instances across availability zones.
+Rule 'Azure.VMSS.ZoneBalance' -Ref 'AZR-000437' -Type 'Microsoft.Compute/virtualMachineScaleSets' -If { RegionSupportsAvailabilityZones } -Tag @{ release = 'GA'; ruleSet = '2024_06 '; 'Azure.WAF/pillar' = 'Reliability'; } {
+    $Assert.HasDefaultValue($TargetObject, 'properties.zoneBalance', $false)
+}
+
 #endregion Rules
 
->>>>>>> 9f9b5ea4
 #endregion Virtual machine scale set
 
 #region Helper functions
