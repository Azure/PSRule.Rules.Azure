--- conflicted
+++ resolved
@@ -50,7 +50,6 @@
     Reason($LocalizedData.VMSSPublicKey, $PSRule.TargetName)
 }
 
-<<<<<<< HEAD
 # Synopsis: Protect Custom Script Extensions commands
 Rule 'Azure.VMSS.ScriptExtensions' -Ref 'AZR-000318' -Type 'Microsoft.Compute/virtualMachineScaleSets', 'Microsoft.Computer/virtualMachineScaleSets/CustomScriptExtension', 'Microsoft.Compute/virtualMachineScaleSets/extensions' -Tag @{ release = 'GA'; ruleSet = '2022_12' } {
     $vmssConfig = @($TargetObject);
@@ -82,6 +81,5 @@
 }
 
 #endregion Helper functions
-=======
+
 #endregion Virtual machine scale set
->>>>>>> a3c40fe9
