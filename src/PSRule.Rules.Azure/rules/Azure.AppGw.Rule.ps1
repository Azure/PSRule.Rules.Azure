--- conflicted
+++ resolved
@@ -8,11 +8,7 @@
 #region Application Gateway
 
 # Synopsis: Application Gateways should only expose frontend HTTP endpoints over HTTPS.
-<<<<<<< HEAD
-Rule 'Azure.AppGw.UseHTTPS' -Ref 'AZR-000059' -Type 'Microsoft.Network/applicationGateways' -Tag @{ release = 'GA'; ruleSet = '2021_09'; 'Azure.WAF/pillar' = 'Security'; 'Azure.ASB.v3/control' = 'DP-3' } {
-=======
 Rule 'Azure.AppGw.UseHTTPS' -Ref 'AZR-000059' -Type 'Microsoft.Network/applicationGateways' -Tag @{ release = 'GA'; ruleSet = '2021_09'; 'Azure.WAF/pillar' = 'Security'; } -Labels @{ 'Azure.ASB.v3/control' = 'DP-3' } {
->>>>>>> d11fddfe
     $listeners = @($TargetObject.properties.httpListeners | Where-Object { $_.properties.protocol -eq 'http' });
     $requestRoutingRules = @($TargetObject.properties.requestRoutingRules);
     if ($listeners.Length -eq 0 -or $requestRoutingRules.Length -eq 0) {
