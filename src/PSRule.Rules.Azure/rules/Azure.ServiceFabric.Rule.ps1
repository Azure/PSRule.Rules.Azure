--- conflicted
+++ resolved
@@ -6,10 +6,6 @@
 #
 
 # Synopsis: Use Azure Active Directory (AAD) client authentication for Service Fabric clusters.
-<<<<<<< HEAD
-Rule 'Azure.ServiceFabric.AAD' -Ref 'AZR-000179' -Type 'Microsoft.ServiceFabric/clusters' -Tag @{ release = 'GA'; ruleSet = '2021_03'; 'Azure.WAF/pillar' = 'Security'; 'Azure.ASB.v3/control' = @('IM-1','IM-3') } {
-=======
 Rule 'Azure.ServiceFabric.AAD' -Ref 'AZR-000179' -Type 'Microsoft.ServiceFabric/clusters' -Tag @{ release = 'GA'; ruleSet = '2021_03'; 'Azure.WAF/pillar' = 'Security'; } -Labels @{ 'Azure.ASB.v3/control' = @('IM-1', 'IM-3') } {
->>>>>>> d11fddfe
     $Assert.HasFieldValue($TargetObject, 'properties.azureActiveDirectory.tenantId');
 }