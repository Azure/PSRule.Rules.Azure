# Copyright (c) Microsoft Corporation.
# Licensed under the MIT License.

#
# Rules for Redis Cache
#

#region Rules

---
# Synopsis: Use Azure Cache for Redis instances of at least Standard C1.
apiVersion: github.com/microsoft/PSRule/v1
kind: Rule
metadata:
  name: Azure.Redis.MinSKU
  ref: AZR-000159
  tags:
    release: GA
    ruleSet: 2020_12
    Azure.WAF/pillar: Performance Efficiency
spec:
  type:
    - Microsoft.Cache/Redis
  with:
    - Azure.Redis.HasSku
  condition:
    anyOf:
      - field: properties.sku.name
        equals: Premium
      - allOf:
          - field: properties.sku.name
            equals: Standard
          - field: properties.sku.capacity
            greaterOrEquals: 1

---
# Synopsis: Redis Cache should only accept secure connections.
apiVersion: github.com/microsoft/PSRule/v1
kind: Rule
metadata:
  name: Azure.Redis.NonSslPort
  ref: AZR-000163
  tags:
    release: GA
    ruleSet: 2020_06
    Azure.WAF/pillar: Security
  labels:
    Azure.MCSB.v1/control: DP-3
<<<<<<< HEAD
=======
    Azure.WAF/progressive: C
    Azure.WAF/maturity: 'L1'
>>>>>>> a0083dfd
spec:
  type:
    - Microsoft.Cache/Redis
  condition:
    field: properties.enableNonSslPort
    equals: false

---
# Synopsis: Redis Cache should reject TLS versions older than 1.2.
apiVersion: github.com/microsoft/PSRule/v1
kind: Rule
metadata:
  name: Azure.Redis.MinTLS
  ref: AZR-000164
  tags:
    release: GA
    ruleSet: 2020_06
    Azure.WAF/pillar: Security
  labels:
    Azure.MCSB.v1/control: DP-3
    Azure.WAF/maturity: 'L1'
spec:
  type:
    - Microsoft.Cache/Redis
  condition:
    field: properties.minimumTlsVersion
    hasDefault: '1.2'

---
# Synopsis: Redis cache should disable public network access.
apiVersion: github.com/microsoft/PSRule/v1
kind: Rule
metadata:
  name: Azure.Redis.PublicNetworkAccess
  ref: AZR-000165
  tags:
    release: GA
    ruleSet: 2022_03
    Azure.WAF/pillar: Security
  labels:
    Azure.MCSB.v1/control: NS-2
spec:
  type:
    - Microsoft.Cache/Redis
  condition:
    field: properties.publicNetworkAccess
    equals: Disabled

---
# Synopsis: Use Entra ID authentication with cache instances.
apiVersion: github.com/microsoft/PSRule/v1
kind: Rule
metadata:
  name: Azure.Redis.EntraID
  ref: AZR-000427
  tags:
    release: GA
    ruleSet: 2024_06
    Azure.WAF/pillar: Security
  labels:
<<<<<<< HEAD
    Azure.MCSB.v1/control: IM-1
=======
    Azure.MCSB.v1/control: 'IM-1'
    Azure.WAF/maturity: 'L1'
>>>>>>> a0083dfd
spec:
  type:
    - Microsoft.Cache/Redis
  condition:
    field: properties.redisConfiguration.aad-enabled
    equals: 'True'

#endregion Rules

#region Selectors

---
# Synopsis: Azure Cache for Redis with a SKU set.
apiVersion: github.com/microsoft/PSRule/v1
kind: Selector
metadata:
  name: Azure.Redis.HasSku
  annotations:
    export: false
spec:
  if:
    allOf:
      - type: '.'
        equals: Microsoft.Cache/Redis
      - field: properties.sku.capacity
        exists: true
      - field: properties.sku.family
        exists: true
      - field: properties.sku.name
        exists: true

#endregion Selectors<|MERGE_RESOLUTION|>--- conflicted
+++ resolved
@@ -46,11 +46,7 @@
     Azure.WAF/pillar: Security
   labels:
     Azure.MCSB.v1/control: DP-3
-<<<<<<< HEAD
-=======
-    Azure.WAF/progressive: C
-    Azure.WAF/maturity: 'L1'
->>>>>>> a0083dfd
+    Azure.WAF/maturity: L1
 spec:
   type:
     - Microsoft.Cache/Redis
@@ -71,7 +67,7 @@
     Azure.WAF/pillar: Security
   labels:
     Azure.MCSB.v1/control: DP-3
-    Azure.WAF/maturity: 'L1'
+    Azure.WAF/maturity: L1
 spec:
   type:
     - Microsoft.Cache/Redis
@@ -111,12 +107,8 @@
     ruleSet: 2024_06
     Azure.WAF/pillar: Security
   labels:
-<<<<<<< HEAD
     Azure.MCSB.v1/control: IM-1
-=======
-    Azure.MCSB.v1/control: 'IM-1'
-    Azure.WAF/maturity: 'L1'
->>>>>>> a0083dfd
+    Azure.WAF/maturity: L1
 spec:
   type:
     - Microsoft.Cache/Redis
