--- conflicted
+++ resolved
@@ -33,11 +33,7 @@
 }
 
 # Synopsis: Enable Microsoft Defender for Cloud for Azure SQL logical server
-<<<<<<< HEAD
-Rule 'Azure.SQL.DefenderCloud' -Alias 'Azure.SQL.ThreatDetection' -Ref 'AZR-000186' -Type 'Microsoft.Sql/servers' -Tag @{ release = 'GA'; ruleSet = '2020_06'; 'Azure.WAF/pillar' = 'Security'; 'Azure.ASB.v3/control' = 'DP-3' } {
-=======
 Rule 'Azure.SQL.DefenderCloud' -Alias 'Azure.SQL.ThreatDetection' -Ref 'AZR-000186' -Type 'Microsoft.Sql/servers' -Tag @{ release = 'GA'; ruleSet = '2020_06'; 'Azure.WAF/pillar' = 'Security'; } -Labels @{ 'Azure.ASB.v3/control' = 'DP-3' } {
->>>>>>> d11fddfe
     $configs = @(GetSubResources -ResourceType 'Microsoft.Sql/servers/securityAlertPolicies');
     if ($configs.Length -eq 0) {
         return $Assert.Fail($LocalizedData.SubResourceNotFound, 'Microsoft.Sql/servers/securityAlertPolicies');
@@ -59,11 +55,7 @@
 }
 
 # Synopsis: Use Azure Active Directory (AAD) authentication with Azure SQL databases.
-<<<<<<< HEAD
-Rule 'Azure.SQL.AAD' -Ref 'AZR-000188' -Type 'Microsoft.Sql/servers', 'Microsoft.Sql/servers/administrators' -Tag @{ release = 'GA'; ruleSet = '2020_06'; 'Azure.WAF/pillar' = 'Security'; 'Azure.ASB.v3/control' = 'IM-1' } {
-=======
 Rule 'Azure.SQL.AAD' -Ref 'AZR-000188' -Type 'Microsoft.Sql/servers', 'Microsoft.Sql/servers/administrators' -Tag @{ release = 'GA'; ruleSet = '2020_06'; 'Azure.WAF/pillar' = 'Security'; } -Labels @{ 'Azure.ASB.v3/control' = 'IM-1' } {
->>>>>>> d11fddfe
     # NB: Microsoft.Sql/servers/administrators overrides properties.administrators property.
 
     $configs = @($TargetObject);
@@ -104,11 +96,7 @@
 #region SQL Database
 
 # Synopsis: Enable transparent data encryption
-<<<<<<< HEAD
-Rule 'Azure.SQL.TDE' -Ref 'AZR-000191' -Type 'Microsoft.Sql/servers/databases', 'Microsoft.Sql/servers/databases/transparentDataEncryption' -If { !(IsMasterDatabase) } -Tag @{ release = 'GA'; ruleSet = '2020_06'; 'Azure.WAF/pillar' = 'Security'; 'Azure.ASB.v3/control' = 'DP-3' } {
-=======
 Rule 'Azure.SQL.TDE' -Ref 'AZR-000191' -Type 'Microsoft.Sql/servers/databases', 'Microsoft.Sql/servers/databases/transparentDataEncryption' -If { !(IsMasterDatabase) } -Tag @{ release = 'GA'; ruleSet = '2020_06'; 'Azure.WAF/pillar' = 'Security'; } -Labels @{ 'Azure.ASB.v3/control' = 'DP-3' } {
->>>>>>> d11fddfe
     $configs = @($TargetObject);
     if ($PSRule.TargetType -eq 'Microsoft.Sql/servers/databases') {
         $configs = @(GetSubResources -ResourceType 'Microsoft.Sql/servers/databases/transparentDataEncryption');
