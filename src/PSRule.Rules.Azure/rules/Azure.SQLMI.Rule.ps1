--- conflicted
+++ resolved
@@ -20,7 +20,13 @@
     $Assert.Match($PSRule, 'TargetName', '^[a-z0-9]([a-z0-9-]*[a-z0-9]){0,62}$', $True);
 }
 
-<<<<<<< HEAD
+# Synopsis: Ensure Azure AD-only authentication is enabled with Azure SQL Managed Instance.
+Rule 'Azure.SQLMI.AADOnly' -Ref 'AZR-000366' -Type 'Microsoft.Sql/managedInstances', 'Microsoft.Sql/managedInstances/azureADOnlyAuthentications' -Tag @{ release = 'GA'; ruleSet = '2023_03'; } {
+    $types = 'Microsoft.Sql/managedInstances', 'Microsoft.Sql/managedInstances/azureADOnlyAuthentications'
+    $enabledAADOnly = @(GetAzureSQLADOnlyAuthentication -ResourceType $types | Where-Object { $_ })
+    $Assert.GreaterOrEqual($enabledAADOnly, '.', 1).Reason($LocalizedData.AzureADOnlyAuthentication)
+}
+
 # Synopsis: Use Azure Active Directory (AAD) authentication with Azure SQL Managed Instances.
 Rule 'Azure.SQLMI.AAD' -Ref 'AZR-000368' -Type 'Microsoft.Sql/managedInstances', 'Microsoft.Sql/managedInstances/administrators' -Tag @{ release = 'GA'; ruleSet = '2023_03'; 'Azure.WAF/pillar' = 'Security'; } -Labels @{ 'Azure.MCSB.v1/control' = 'IM-1' } {
     # NB: Microsoft.Sql/managedInstances/administrators overrides properties.administrators property.
@@ -45,13 +51,5 @@
         $Assert.HasFieldValue($TargetObject, 'properties.login')
         $Assert.HasFieldValue($TargetObject, 'properties.sid')
     }
-=======
-# Synopsis: Ensure Azure AD-only authentication is enabled with Azure SQL Managed Instance.
-Rule 'Azure.SQLMI.AADOnly' -Ref 'AZR-000366' -Type 'Microsoft.Sql/managedInstances', 'Microsoft.Sql/managedInstances/azureADOnlyAuthentications' -Tag @{ release = 'GA'; ruleSet = '2023_03'; } {
-    $types = 'Microsoft.Sql/managedInstances', 'Microsoft.Sql/managedInstances/azureADOnlyAuthentications'
-    $enabledAADOnly = @(GetAzureSQLADOnlyAuthentication -ResourceType $types | Where-Object { $_ })
-    $Assert.GreaterOrEqual($enabledAADOnly, '.', 1).Reason($LocalizedData.AzureADOnlyAuthentication)
->>>>>>> ed8d4f42
-}
 
 #endregion SQL Managed Instance