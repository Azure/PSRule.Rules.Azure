--- conflicted
+++ resolved
@@ -28,7 +28,29 @@
     hasDefault: false
 
 ---
-<<<<<<< HEAD
+# Synopsis: Ensure managed identity is used for authentication.
+apiVersion: github.com/microsoft/PSRule/v1
+kind: Rule
+metadata:
+  name: Azure.ContainerApp.ManagedIdentity
+  ref: AZR-000361
+  tags:
+    release: GA
+    ruleSet: 2023_03
+    Azure.WAF/pillar: Security
+  labels:
+    Azure.MCSB.v1/control: IM-3
+spec:
+  type:
+  - Microsoft.App/containerApps
+  condition:
+    field: identity.type
+    in:
+    - SystemAssigned
+    - UserAssigned
+    - SystemAssigned,UserAssigned
+
+---
 # Synopsis: Container Apps should meet naming requirements.
 apiVersion: github.com/microsoft/PSRule/v1
 kind: Rule
@@ -51,29 +73,6 @@
       - name: '.'
         isLower: true
         match: '^([a-z][0-9a-z-]{0,30}[0-9a-z])$'
-=======
-# Synopsis: Ensure managed identity is used for authentication.
-apiVersion: github.com/microsoft/PSRule/v1
-kind: Rule
-metadata:
-  name: Azure.ContainerApp.ManagedIdentity
-  ref: AZR-000361
-  tags:
-    release: GA
-    ruleSet: 2023_03
-    Azure.WAF/pillar: Security
-  labels:
-    Azure.MCSB.v1/control: IM-3
-spec:
-  type:
-  - Microsoft.App/containerApps
-  condition:
-    field: identity.type
-    in:
-    - SystemAssigned
-    - UserAssigned
-    - SystemAssigned,UserAssigned
->>>>>>> 5fdaaaad
 
 #endregion Rules
 
