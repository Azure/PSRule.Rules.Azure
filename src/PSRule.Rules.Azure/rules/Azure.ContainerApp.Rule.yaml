# Copyright (c) Microsoft Corporation.
# Licensed under the MIT License.

#
# Rules for Container Apps
#

#region Rules

---
# Synopsis: Ensure insecure inbound traffic is not permitted to the container app.
apiVersion: github.com/microsoft/PSRule/v1
kind: Rule
metadata:
  name: Azure.ContainerApp.Insecure
  ref: AZR-000094
  tags:
    release: 'preview'
    ruleSet: '2022_03'
    Azure.WAF/pillar: 'Security'
<<<<<<< HEAD
=======
  labels:
>>>>>>> d11fddfe
    Azure.ASB.v3/control: 'NS-2'
spec:
  with:
  - Azure.ContainerApp.WithIngress
  condition:
    field: 'properties.configuration.ingress.allowInsecure'
    hasDefault: false

#endregion Rules

#region Selectors

---
# Synopsis: Get container apps with an ingress configuration.
apiVersion: github.com/microsoft/PSRule/v1
kind: Selector
metadata:
  name: Azure.ContainerApp.WithIngress
spec:
  if:
    allOf:
    - type: '.'
      equals: Microsoft.App/containerApps
    - field: 'properties.configuration.ingress'
      exists: true

#endregion Selectors<|MERGE_RESOLUTION|>--- conflicted
+++ resolved
@@ -18,10 +18,7 @@
     release: 'preview'
     ruleSet: '2022_03'
     Azure.WAF/pillar: 'Security'
-<<<<<<< HEAD
-=======
   labels:
->>>>>>> d11fddfe
     Azure.ASB.v3/control: 'NS-2'
 spec:
   with:
