--- conflicted
+++ resolved
@@ -51,26 +51,6 @@
     - SystemAssigned,UserAssigned
 
 ---
-<<<<<<< HEAD
-# Synopsis: Ensure inbound communication for Container Apps is limited to callers within the Container Apps environment.
-apiVersion: github.com/microsoft/PSRule/v1
-kind: Rule
-metadata:
-  name: Azure.ContainerApp.ExternalAccess
-  ref: AZR-000362
-  tags:
-    release: GA
-    ruleSet: 2023_03
-    Azure.WAF/pillar: Security
-  labels:
-    Azure.MCSB.v1/control: NS-2
-spec:
-  with:
-  - Azure.ContainerApp.WithIngress
-  condition:
-    field: properties.configuration.ingress.external
-    hasDefault: false
-=======
 # Synopsis: Container Apps should meet naming requirements.
 apiVersion: github.com/microsoft/PSRule/v1
 kind: Rule
@@ -94,7 +74,26 @@
         isLower: true
       - name: '.'
         match: '^([a-z][0-9a-z-]{0,30}[0-9a-z])$'
->>>>>>> a893e094
+
+---
+# Synopsis: Ensure inbound communication for Container Apps is limited to callers within the Container Apps environment.
+apiVersion: github.com/microsoft/PSRule/v1
+kind: Rule
+metadata:
+  name: Azure.ContainerApp.ExternalAccess
+  ref: AZR-000362
+  tags:
+    release: GA
+    ruleSet: 2023_03
+    Azure.WAF/pillar: Security
+  labels:
+    Azure.MCSB.v1/control: NS-2
+spec:
+  with:
+  - Azure.ContainerApp.WithIngress
+  condition:
+    field: properties.configuration.ingress.external
+    hasDefault: false
 
 #endregion Rules
 
