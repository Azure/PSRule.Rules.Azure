--- conflicted
+++ resolved
@@ -51,26 +51,6 @@
     - SystemAssigned,UserAssigned
 
 ---
-<<<<<<< HEAD
-# Synopsis: Ensure public network access for Container Apps environment is disabled.
-apiVersion: github.com/microsoft/PSRule/v1
-kind: Rule
-metadata:
-  name: Azure.ContainerApp.PublicAccess
-  ref: AZR-000363
-  tags:
-    release: GA
-    ruleSet: 2023_03
-    Azure.WAF/pillar: Security
-  labels:
-    Azure.MCSB.v1/control: NS-2
-spec:
-  type:
-  - Microsoft.App/managedEnvironments
-  condition:
-    field: properties.vnetConfiguration.internal
-    equals: true
-=======
 # Synopsis: Container Apps should meet naming requirements.
 apiVersion: github.com/microsoft/PSRule/v1
 kind: Rule
@@ -94,7 +74,26 @@
         isLower: true
       - name: '.'
         match: '^([a-z][0-9a-z-]{0,30}[0-9a-z])$'
->>>>>>> a893e094
+
+---
+# Synopsis: Ensure public network access for Container Apps environment is disabled.
+apiVersion: github.com/microsoft/PSRule/v1
+kind: Rule
+metadata:
+  name: Azure.ContainerApp.PublicAccess
+  ref: AZR-000363
+  tags:
+    release: GA
+    ruleSet: 2023_03
+    Azure.WAF/pillar: Security
+  labels:
+    Azure.MCSB.v1/control: NS-2
+spec:
+  type:
+  - Microsoft.App/managedEnvironments
+  condition:
+    field: properties.vnetConfiguration.internal
+    equals: true
 
 #endregion Rules
 
