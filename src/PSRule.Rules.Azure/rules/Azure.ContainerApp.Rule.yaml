--- conflicted
+++ resolved
@@ -28,35 +28,17 @@
     hasDefault: false
 
 ---
-<<<<<<< HEAD
-# Synopsis: Ensure inbound communication for Container Apps is limited to callers within the Container Apps environment.
-apiVersion: github.com/microsoft/PSRule/v1
-kind: Rule
-metadata:
-  name: Azure.ContainerApp.ExternalAccess
-  ref: AZR-000362
-=======
 # Synopsis: Ensure managed identity is used for authentication.
 apiVersion: github.com/microsoft/PSRule/v1
 kind: Rule
 metadata:
   name: Azure.ContainerApp.ManagedIdentity
   ref: AZR-000361
->>>>>>> 5fdaaaad
   tags:
     release: GA
     ruleSet: 2023_03
     Azure.WAF/pillar: Security
   labels:
-<<<<<<< HEAD
-    Azure.MCSB.v1/control: NS-2
-spec:
-  with:
-  - Azure.ContainerApp.WithIngress
-  condition:
-    field: properties.configuration.configuration.ingress.external
-    hasDefault: false
-=======
     Azure.MCSB.v1/control: IM-3
 spec:
   type:
@@ -67,7 +49,26 @@
     - SystemAssigned
     - UserAssigned
     - SystemAssigned,UserAssigned
->>>>>>> 5fdaaaad
+
+---
+# Synopsis: Ensure inbound communication for Container Apps is limited to callers within the Container Apps environment.
+apiVersion: github.com/microsoft/PSRule/v1
+kind: Rule
+metadata:
+  name: Azure.ContainerApp.ExternalAccess
+  ref: AZR-000362
+  tags:
+    release: GA
+    ruleSet: 2023_03
+    Azure.WAF/pillar: Security
+  labels:
+    Azure.MCSB.v1/control: NS-2
+spec:
+  with:
+  - Azure.ContainerApp.WithIngress
+  condition:
+    field: properties.configuration.configuration.ingress.external
+    hasDefault: false
 
 #endregion Rules
 
