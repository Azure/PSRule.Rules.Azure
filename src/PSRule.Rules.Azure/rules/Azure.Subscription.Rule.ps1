--- conflicted
+++ resolved
@@ -8,11 +8,7 @@
 #region RBAC
 
 # Synopsis: Use groups for assigning permissions instead of individual user accounts
-<<<<<<< HEAD
-Rule 'Azure.RBAC.UseGroups' -Ref 'AZR-000203' -Type 'Microsoft.Subscription' -Tag @{ release = 'GA'; ruleSet = '2020_06'; 'Azure.WAF/pillar' = 'Security'; 'Azure.ASB.v3/control' = 'PA-7' } {
-=======
 Rule 'Azure.RBAC.UseGroups' -Ref 'AZR-000203' -Type 'Microsoft.Subscription' -Tag @{ release = 'GA'; ruleSet = '2020_06'; 'Azure.WAF/pillar' = 'Security'; } -Labels @{ 'Azure.ASB.v3/control' = 'PA-7' } {
->>>>>>> d11fddfe
     $assignments = @($TargetObject.resources | Where-Object {
         $_.ResourceType -eq 'Microsoft.Authorization/roleAssignments' -and
         $_.ObjectType -eq 'User'
@@ -23,11 +19,7 @@
 }
 
 # Synopsis: Limit the number of subscription Owners
-<<<<<<< HEAD
-Rule 'Azure.RBAC.LimitOwner' -Ref 'AZR-000204' -Type 'Microsoft.Subscription' -Tag @{ release = 'GA'; ruleSet = '2020_06'; 'Azure.WAF/pillar' = 'Security'; 'Azure.ASB.v3/control' = 'PA-7' } {
-=======
 Rule 'Azure.RBAC.LimitOwner' -Ref 'AZR-000204' -Type 'Microsoft.Subscription' -Tag @{ release = 'GA'; ruleSet = '2020_06'; 'Azure.WAF/pillar' = 'Security'; } -Labels @{ 'Azure.ASB.v3/control' = 'PA-7' } {
->>>>>>> d11fddfe
     $assignments = @($TargetObject.resources | Where-Object {
         $_.ResourceType -eq 'Microsoft.Authorization/roleAssignments' -and
         $_.RoleDefinitionName -eq 'Owner' -and
@@ -40,11 +32,7 @@
 }
 
 # Synopsis: Limit RBAC inheritance from Management Groups
-<<<<<<< HEAD
-Rule 'Azure.RBAC.LimitMGDelegation' -Ref 'AZR-000205' -Type 'Microsoft.Subscription' -Tag @{ release = 'GA'; ruleSet = '2020_06'; 'Azure.WAF/pillar' = 'Security'; 'Azure.ASB.v3/control' = 'PA-7' } {
-=======
 Rule 'Azure.RBAC.LimitMGDelegation' -Ref 'AZR-000205' -Type 'Microsoft.Subscription' -Tag @{ release = 'GA'; ruleSet = '2020_06'; 'Azure.WAF/pillar' = 'Security'; } -Labels @{ 'Azure.ASB.v3/control' = 'PA-7' } {
->>>>>>> d11fddfe
     $assignments = @($TargetObject.resources | Where-Object {
         $_.ResourceType -eq 'Microsoft.Authorization/roleAssignments' -and
         ($_.Scope -like "/providers/Microsoft.Management/managementGroups/*")
@@ -55,11 +43,7 @@
 }
 
 # Synopsis: Avoid using classic co-administrator roles
-<<<<<<< HEAD
-Rule 'Azure.RBAC.CoAdministrator' -Ref 'AZR-000206' -Type 'Microsoft.Subscription' -Tag @{ release = 'GA'; ruleSet = '2020_06'; 'Azure.WAF/pillar' = 'Security'; 'Azure.ASB.v3/control' = 'PA-7' } {
-=======
 Rule 'Azure.RBAC.CoAdministrator' -Ref 'AZR-000206' -Type 'Microsoft.Subscription' -Tag @{ release = 'GA'; ruleSet = '2020_06'; 'Azure.WAF/pillar' = 'Security'; } -Labels @{ 'Azure.ASB.v3/control' = 'PA-7' } {
->>>>>>> d11fddfe
     $assignments = @($TargetObject.resources | Where-Object {
         $_.ResourceType -eq 'Microsoft.Authorization/roleAssignments' -and
         $_.RoleDefinitionName -eq 'CoAdministrator'
@@ -70,11 +54,7 @@
 }
 
 # Synopsis: Use RBAC assignments on resource groups instead of individual resources
-<<<<<<< HEAD
-Rule 'Azure.RBAC.UseRGDelegation' -Ref 'AZR-000207' -Type 'Microsoft.Resources/resourceGroups' -Tag @{ release = 'GA'; ruleSet = '2020_06'; 'Azure.WAF/pillar' = 'Security'; 'Azure.ASB.v3/control' = 'PA-7' } {
-=======
 Rule 'Azure.RBAC.UseRGDelegation' -Ref 'AZR-000207' -Type 'Microsoft.Resources/resourceGroups' -Tag @{ release = 'GA'; ruleSet = '2020_06'; 'Azure.WAF/pillar' = 'Security'; } -Labels @{ 'Azure.ASB.v3/control' = 'PA-7' } {
->>>>>>> d11fddfe
     $assignments = @($TargetObject.resources | Where-Object {
         $_.ResourceType -eq 'Microsoft.Authorization/roleAssignments' -and
         $_.Scope -like "/subscriptions/*/resourceGroups/*/providers/*"
@@ -85,11 +65,7 @@
 }
 
 # Synopsis: Use JiT role activation with PIM
-<<<<<<< HEAD
-Rule 'Azure.RBAC.PIM' -Ref 'AZR-000208' -Type 'Microsoft.Subscription' -Tag @{ release = 'GA'; ruleSet = '2020_09'; 'Azure.WAF/pillar' = 'Security'; 'Azure.ASB.v3/control' = 'PA-7' } {
-=======
 Rule 'Azure.RBAC.PIM' -Ref 'AZR-000208' -Type 'Microsoft.Subscription' -Tag @{ release = 'GA'; ruleSet = '2020_09'; 'Azure.WAF/pillar' = 'Security'; } -Labels @{ 'Azure.ASB.v3/control' = 'PA-7' } {
->>>>>>> d11fddfe
     # Get PIM assignment
     $assignments = @(GetSubResources -ResourceType 'Microsoft.Authorization/roleAssignments' | Where-Object {
         $_.DisplayName -eq 'MS-PIM' -and $_.ObjectType -eq 'ServicePrincipal'
@@ -117,11 +93,7 @@
 # TODO: Check Security Center recommendations
 
 # Synopsis: Enable auto-provisioning on VMs to improve Microsoft Defender for Cloud insights
-<<<<<<< HEAD
-Rule 'Azure.DefenderCloud.Provisioning' -Alias 'Azure.SecurityCenter.Provisioning' -Ref 'AZR-000210' -Type 'Microsoft.Subscription' -Tag @{ release = 'GA'; ruleSet = '2020_06'; 'Azure.WAF/pillar' = 'Security'; 'Azure.ASB.v3/control' = 'LT-4' } {
-=======
 Rule 'Azure.DefenderCloud.Provisioning' -Alias 'Azure.SecurityCenter.Provisioning' -Ref 'AZR-000210' -Type 'Microsoft.Subscription' -Tag @{ release = 'GA'; ruleSet = '2020_06'; 'Azure.WAF/pillar' = 'Security'; } -Labels @{ 'Azure.ASB.v3/control' = 'LT-4' } {
->>>>>>> d11fddfe
     $provisioning = @(GetSubResources -ResourceType 'Microsoft.Security/autoProvisioningSettings');
     $Null -ne $provisioning -and $provisioning.Length -gt 0;
     foreach ($s in $provisioning) {
@@ -137,11 +109,7 @@
 #region Monitor
 
 # Synopsis: Configure Azure service logs
-<<<<<<< HEAD
-Rule 'Azure.Monitor.ServiceHealth' -Ref 'AZR-000211' -Type 'Microsoft.Subscription' -Tag @{ release = 'GA'; ruleSet = '2020_06'; 'Azure.WAF/pillar' = 'Security'; 'Azure.ASB.v3/control' = 'LT-4' } {
-=======
 Rule 'Azure.Monitor.ServiceHealth' -Ref 'AZR-000211' -Type 'Microsoft.Subscription' -Tag @{ release = 'GA'; ruleSet = '2020_06'; 'Azure.WAF/pillar' = 'Security'; } -Labels @{ 'Azure.ASB.v3/control' = 'LT-4' } {
->>>>>>> d11fddfe
     $alerts = @(GetSubResources -ResourceType 'microsoft.insights/activityLogAlerts' | Where-Object {
         @($_.Properties.condition.allOf | Where-Object { $_.field -eq 'category' -and $_.equals -eq 'ServiceHealth' }).Length -gt 0
     });
