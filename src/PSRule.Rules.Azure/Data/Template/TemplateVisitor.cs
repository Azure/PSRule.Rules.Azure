// Copyright (c) Microsoft Corporation.
// Licensed under the MIT License.

using System;
using System.Collections.Generic;
using System.Diagnostics;
using System.Linq;
using System.Threading;
using Newtonsoft.Json.Linq;
using PSRule.Rules.Azure.Configuration;
using PSRule.Rules.Azure.Pipeline;
using PSRule.Rules.Azure.Resources;
using static PSRule.Rules.Azure.Data.Template.Mock;

namespace PSRule.Rules.Azure.Data.Template
{
    /// <summary>
    /// A string expression.
    /// </summary>
    public delegate T StringExpression<T>();

    /// <summary>
    /// The base class for a template visitor.
    /// </summary>
    internal abstract class TemplateVisitor : ResourceManagerVisitor
    {
        private const string TENANT_SCOPE = "/";
        private const string RESOURCE_TYPE_DEPLOYMENT = "Microsoft.Resources/deployments";
        private const string DEPLOYMENT_SCOPE_INNER = "inner";
        private const string PROPERTY_SCHEMA = "$schema";
        private const string PROPERTY_CONTENT_VERSION = "contentVersion";
        private const string PROPERTY_PARAMETERS = "parameters";
        private const string PROPERTY_FUNCTIONS = "functions";
        private const string PROPERTY_VARIABLES = "variables";
        private const string PROPERTY_RESOURCES = "resources";
        private const string PROPERTY_OUTPUTS = "outputs";
        private const string PROPERTY_REFERENCE = "reference";
        private const string PROPERTY_VALUE = "value";
        private const string PROPERTY_TYPE = "type";
        private const string PROPERTY_PROPERTIES = "properties";
        private const string PROPERTY_TEMPLATE = "template";
        private const string PROPERTY_TEMPLATE_LINK = "templateLink";
        private const string PROPERTY_LOCATION = "location";
        private const string PROPERTY_COPY = "copy";
        private const string PROPERTY_NAME = "name";
        private const string PROPERTY_RESOURCENAME = "ResourceName";
        private const string PROPERTY_COUNT = "count";
        private const string PROPERTY_INPUT = "input";
        private const string PROPERTY_MODE = "mode";
        private const string PROPERTY_DEFAULTVALUE = "defaultValue";
<<<<<<< HEAD
        private const string PROPERTY_SECRETNAME = "secretName";
=======
        private const string PROPERTY_SECRET_NAME = "secretName";
>>>>>>> 32e5884b
        private const string PROPERTY_PROVISIONING_STATE = "provisioningState";
        private const string PROPERTY_ID = "id";
        private const string PROPERTY_URI = "uri";
        private const string PROPERTY_TEMPLATEHASH = "templateHash";
        private const string PROPERTY_EXPRESSION_EVALUATION_OPTIONS = "expressionEvaluationOptions";
        private const string PROPERTY_SCOPE = "scope";
        private const string PROPERTY_RESOURCE_GROUP = "resourceGroup";
        private const string PROPERTY_SUBSCRIPTION_ID = "subscriptionId";
        private const string PROPERTY_MANAGEMENT_GROUP = "managementGroup";
        private const string PROPERTY_NAMESPACE = "namespace";
        private const string PROPERTY_MEMBERS = "members";
        private const string PROPERTY_OUTPUT = "output";
        private const string PROPERTY_METADATA = "metadata";
        private const string PROPERTY_GENERATOR = "_generator";
        private const string PROPERTY_CONDITION = "condition";
        private const string PROPERTY_DEPENDS_ON = "dependsOn";
        private const string PROPERTY_DEFINITIONS = "definitions";
        private const string PROPERTY_REF = "$ref";
        private const string PROPERTY_ROOTDEPLOYMENT = "rootDeployment";
        private const string PROPERTY_NULLABLE = "nullable";

        private const string TYPE_RESOURCE_GROUPS = "Microsoft.Resources/resourceGroups";

        [DebuggerDisplay("{Deployment?.Name}, Resources = {_Resources.Count}")]
        internal sealed class TemplateContext : ResourceManagerVisitorContext, ITemplateContext
        {
            private const string CLOUD_PUBLIC = "AzureCloud";
            private const string ISSUE_PARAMETER_EXPRESSION_LENGTH = "PSRule.Rules.Azure.Template.ExpressionLength";
            private const int EXPRESSION_MAX_LENGTH = 24576;

            internal readonly ITemplateContext? Parent;

            internal readonly PipelineContext Pipeline;

            private readonly Stack<DeploymentValue> _Deployment;
            private readonly ExpressionFactory _ExpressionFactory;
            private readonly ExpressionBuilder _ExpressionBuilder;
            private readonly List<IResourceValue> _Resources;
            private readonly Dictionary<string, IResourceValue> _ResourceIds;
            private readonly ResourceProviderHelper _ResourceProviderHelper;
            private readonly Dictionary<string, JToken> _ParameterAssignments;
            private readonly TemplateValidator _Validator;
            private readonly HashSet<object> _SecureValues;
            private readonly Dictionary<string, ITypeDefinition> _Definitions;
            private readonly Dictionary<string, IDeploymentSymbol> _Symbols;

            private DeploymentValue _CurrentDeployment;
            private bool? _IsGenerated;
            private JObject _Parameters;
            private EnvironmentData _Environments;
            private ResourceDependencyGraph _DependencyMap;

            internal TemplateContext()
            {
                _Resources = [];
                _ResourceIds = new Dictionary<string, IResourceValue>(StringComparer.OrdinalIgnoreCase);
                Parameters = new Dictionary<string, IParameterValue>(StringComparer.OrdinalIgnoreCase);
                Variables = new Dictionary<string, object>(StringComparer.OrdinalIgnoreCase);
                CopyIndex = new CopyIndexStore();
                ResourceGroup = ResourceGroupOption.Default;
                Subscription = SubscriptionOption.Default;
                Tenant = TenantOption.Default;
                ManagementGroup = ManagementGroupOption.Default;
                _Deployment = new Stack<DeploymentValue>();
                _ExpressionFactory = new ExpressionFactory();
                _ExpressionBuilder = new ExpressionBuilder(_ExpressionFactory);
                _ResourceProviderHelper = new ResourceProviderHelper();
                _ParameterAssignments = [];
                _Validator = new TemplateValidator();
                _IsGenerated = null;
                _SecureValues = [];
                _Definitions = new Dictionary<string, ITypeDefinition>(StringComparer.OrdinalIgnoreCase);
                _Symbols = new Dictionary<string, IDeploymentSymbol>(StringComparer.OrdinalIgnoreCase);
            }

            internal TemplateContext(ITemplateContext? parent, PipelineContext pipelineContext, SubscriptionOption subscription, ResourceGroupOption resourceGroup, TenantOption tenant, ManagementGroupOption managementGroup, IDictionary<string, object> parameterDefaults)
                : this()
            {
                Parent = parent;
                Pipeline = pipelineContext;
                if (subscription != null)
                    Subscription = subscription;

                if (resourceGroup != null)
                    ResourceGroup = resourceGroup;

                if (tenant != null)
                    Tenant = tenant;

                if (managementGroup != null)
                    ManagementGroup = managementGroup;

                if (parameterDefaults != null)
                    ParameterDefaults = new Dictionary<string, object>(parameterDefaults, StringComparer.OrdinalIgnoreCase);
            }

            internal TemplateContext(PipelineContext pipelineContext)
                : this()
            {
                Pipeline = pipelineContext;
                if (pipelineContext?.Option?.Configuration?.Subscription != null)
                    Subscription = pipelineContext.Option.Configuration.Subscription;

                if (pipelineContext?.Option?.Configuration?.ResourceGroup != null)
                    ResourceGroup = pipelineContext.Option.Configuration.ResourceGroup;

                if (pipelineContext?.Option?.Configuration?.Tenant != null)
                    Tenant = pipelineContext.Option.Configuration.Tenant;

                if (pipelineContext?.Option?.Configuration?.ManagementGroup != null)
                    ManagementGroup = pipelineContext.Option.Configuration.ManagementGroup;

                if (pipelineContext?.Option?.Configuration?.ParameterDefaults != null)
                    ParameterDefaults = new Dictionary<string, object>(pipelineContext.Option.Configuration.ParameterDefaults, StringComparer.OrdinalIgnoreCase);
            }

            private Dictionary<string, IParameterValue> Parameters { get; }

            private Dictionary<string, object> Variables { get; }

            public CopyIndexStore CopyIndex { get; }

            public ResourceGroupOption ResourceGroup { get; internal set; }

            public SubscriptionOption Subscription { get; internal set; }

            public TenantOption Tenant { get; internal set; }

            public ManagementGroupOption ManagementGroup { get; internal set; }

            public IDictionary<string, object> ParameterDefaults { get; private set; }

            /// <inheritdoc/>
            public DeploymentValue Deployment => _Deployment.Count > 0 ? _Deployment.Peek() : null;

            /// <inheritdoc/>
            public string ScopeId => Deployment == null ? ResourceGroup.Id : Deployment.Scope;

            public string TemplateFile { get; private set; }

            public string ParameterFile { get; private set; }

            /// <summary>
            /// The top level deployment.
            /// </summary>
            internal DeploymentValue RootDeployment { get; private set; }

#nullable enable

            public ExpressionFnOuter BuildExpression(string? s)
            {
                if (s != null && s.Length > EXPRESSION_MAX_LENGTH && !IsGenerated())
                    AddValidationIssue(ISSUE_PARAMETER_EXPRESSION_LENGTH, s, null, ReasonStrings.ExpressionLength, s, EXPRESSION_MAX_LENGTH);

                return _ExpressionBuilder.Build(s);
            }

            public void AddResource(IResourceValue? resource)
            {
                if (resource == null)
                    return;

                _Resources.Add(resource);
                _ResourceIds[resource.Id] = resource;
            }

            public void AddResource(IResourceValue[]? resource)
            {
                for (var i = 0; resource != null && i < resource.Length; i++)
                    AddResource(resource[i]);
            }

            public IResourceValue[] GetResources()
            {
                return [.. _Resources];
            }

            public void RemoveResource(IResourceValue resource)
            {
                _Resources.Remove(resource);
                _ResourceIds.Remove(resource.Id);
            }

            /// <inheritdoc/>
            public bool TryGetResource(string nameOrResourceId, out IResourceValue? resource)
            {
                resource = null;
                if (string.IsNullOrWhiteSpace(nameOrResourceId))
                    return false;

                var resourceId = nameOrResourceId;
                if (_Symbols.TryGetValue(nameOrResourceId, out var symbol) && symbol != null)
                    resourceId = symbol.GetId(0);

                if (resourceId != null && _ResourceIds.TryGetValue(resourceId, out resource))
                    return true;

                // Recurse search for resource in the parent deployment by original resource ID only.
                if (Parent != null && ResourceHelper.IsResourceId(nameOrResourceId) && Parent.TryGetResource(nameOrResourceId, out resource))
                    return true;

                return false;
            }

            /// <inheritdoc/>
            public bool TryGetResourceCollection(string symbolicName, out IResourceValue[]? resources)
            {
                resources = null;
                if (!_Symbols.TryGetValue(symbolicName, out var symbol) || symbol is not ArrayDeploymentSymbol array)
                    return false;

                var ids = array.GetIds();
                resources = new IResourceValue[ids.Length];
                for (var i = 0; i < ids.Length; i++)
                    resources[i] = _ResourceIds[ids[i]];

                return true;
            }

#nullable restore

            public void AddOutput(string name, JObject output)
            {
                if (string.IsNullOrEmpty(name) || output == null || _CurrentDeployment == null)
                    return;

                _CurrentDeployment.AddOutput(name, new LazyOutput(this, name, output));
            }

            public void WriteDebug(string message, params object[] args)
            {
                if (Pipeline == null || Pipeline.Writer == null || string.IsNullOrEmpty(message) || !Pipeline.Writer.ShouldWriteDebug())
                    return;

                Pipeline.Writer.WriteDebug(message, args);
            }

            internal void Load(JObject parameters)
            {
                if (parameters == null || !parameters.ContainsKey(PROPERTY_PARAMETERS))
                    return;

                _Parameters = parameters[PROPERTY_PARAMETERS] as JObject;
                foreach (var property in _Parameters.Properties())
                {
                    if (!(property.Value is JObject parameter && AssignParameterValue(property.Name, parameter)))
                        throw new TemplateParameterException(parameterName: property.Name, message: string.Format(Thread.CurrentThread.CurrentCulture, PSRuleResources.TemplateParameterInvalid, property.Name));
                }
            }

            internal bool TryParentResourceId(JObject resource, out string[] resourceId)
            {
                resourceId = null;
                if (!resource.TryResourceScope(this, out var scopeId))
                    return false;

                if (scopeId == TENANT_SCOPE)
                {
                    resourceId = [TENANT_SCOPE];
                    return true;
                }

                if (!ResourceHelper.ResourceIdComponents(scopeId, out var tenant, out var managementGroup, out var subscriptionId, out var resourceGroup, out var resourceType, out var resourceName) ||
                    resourceType == null || resourceType.Length == 0 || resourceName == null || resourceName.Length == 0)
                    return false;

                var depth = ResourceHelper.ResourceIdDepth(tenant, managementGroup, subscriptionId, resourceGroup, resourceType, resourceName);
                var resourceTypeDepth = ResourceHelper.ResourceNameOrTypeDepth(resourceType);
                resourceId = new string[resourceTypeDepth];
                for (var i = 0; i < resourceId.Length; i++)
                {
                    resourceId[i] = ResourceHelper.ResourceId(tenant, managementGroup, subscriptionId, resourceGroup, resourceType, resourceName, depth: depth - i);
                }
                return resourceId.Length > 0;
            }

            /// <summary>
            /// Updated the <c>scope</c> property with the scope that the resource will be deployed into.
            /// </summary>
            /// <param name="resource">The resource object.</param>
            public void UpdateResourceScope(JObject resource)
            {
                if (!resource.TryResourceScope(this, out var scopeId))
                    return;

                resource[PROPERTY_SCOPE] = scopeId;
            }

            private bool AssignParameterValue(string name, JObject parameter)
            {
                return AssignParameterLiteral(name, parameter) || AssignKeyVaultReference(name, parameter);
            }

            private bool AssignParameterLiteral(string name, JObject parameter)
            {
                if (!parameter.ContainsKey(PROPERTY_VALUE))
                    return false;

                AddParameterAssignment(name, parameter[PROPERTY_VALUE]);
                return true;
            }

            private void AddParameterAssignment(string name, JToken value)
            {
                if (value == null || value.Type == JTokenType.Null || value.Type == JTokenType.Undefined)
                    return;

                _ParameterAssignments.Add(name, value);
            }

            private bool AssignKeyVaultReference(string name, JObject parameter)
            {
                if (!parameter.ContainsKey(PROPERTY_REFERENCE))
                    return false;

                var valueType = parameter[PROPERTY_REFERENCE].Type;
                if (valueType == JTokenType.String)
                {
                    AddParameterAssignment(name, SecretPlaceholder(parameter[PROPERTY_REFERENCE].Value<string>()));
                    return true;
                }
                else if (valueType == JTokenType.Object && parameter[PROPERTY_REFERENCE] is JObject refObj && refObj.ContainsKey(PROPERTY_SECRET_NAME))
                {
                    AddParameterAssignment(name, SecretPlaceholder(refObj[PROPERTY_SECRET_NAME].Value<string>()));
                    return true;
                }
                return false;
            }

            private static JToken SecretPlaceholder(string placeholder)
            {
                return new JValue(string.Concat("{{SecretReference:", placeholder, "}}"));
            }

            [DebuggerDisplay("{Name}: {Index} of {Count}")]
            public sealed class CopyIndexState
            {
                internal CopyIndexState()
                {
                    Index = -1;
                    Count = 1;
                    Input = null;
                    Name = null;
                }

                internal int Index { get; set; }

                internal int Count { get; set; }

                internal string Name { get; set; }

                internal JToken Input { get; set; }

                internal bool IsCopy()
                {
                    return Name != null;
                }

                internal bool Next()
                {
                    Index++;
                    return Index < Count;
                }

                internal T CloneInput<T>() where T : JToken
                {
                    return Input == null ? null : (T)Input.CloneTemplateJToken();
                }

                internal CopyIndexState Clone()
                {
                    return new CopyIndexState
                    {
                        Index = Index,
                        Count = Count,
                        Input = Input,
                        Name = Name
                    };
                }
            }

            public sealed class CopyIndexStore
            {
                private readonly Dictionary<string, CopyIndexState> _Index;
                private readonly Stack<CopyIndexState> _Current;
                private readonly Stack<CopyIndexState> _CurrentResourceType;

                internal CopyIndexStore()
                {
                    _Index = new Dictionary<string, CopyIndexState>();
                    _Current = new Stack<CopyIndexState>();
                    _CurrentResourceType = new Stack<CopyIndexState>();
                }

                public CopyIndexState Current => _Current.Count > 0 ? _Current.Peek() : null;

                public void Add(CopyIndexState state)
                {
                    _Index[state.Name] = state;
                }

                public void Remove(CopyIndexState state)
                {
                    if (_Current.Contains(state))
                        return;

                    if (_Index.ContainsValue(state))
                        _Index.Remove(state.Name);
                }

                public void Push(CopyIndexState state)
                {
                    _Current.Push(state);
                    _Index[state.Name] = state;
                }

                internal void PushResourceType(CopyIndexState state)
                {
                    Push(state);
                    _CurrentResourceType.Push(state);
                }

                public void Pop()
                {
                    var state = _Current.Pop();
                    if (_CurrentResourceType.Count > 0 && _CurrentResourceType.Peek() == state)
                        _CurrentResourceType.Pop();

                    _Index.Remove(state.Name);
                }

                public bool TryGetValue(string name, out CopyIndexState state)
                {
                    if (name == null)
                    {
                        state = _CurrentResourceType.Count > 0 ? _CurrentResourceType.Peek() : Current;
                        return state != null;
                    }
                    return _Index.TryGetValue(name, out state);
                }
            }

            internal void EnterDeployment(string deploymentName, JObject template, bool isNested)
            {
                var templateHash = template.GetHashCode().ToString(Thread.CurrentThread.CurrentCulture);
                TryObjectProperty(template, PROPERTY_METADATA, out var metadata);
                TryStringProperty(template, PROPERTY_SCHEMA, out var schema);
                var scope = GetDeploymentScope(schema, out var deploymentScope);
                var id = string.Concat(scope == "/" ? string.Empty : scope, "/providers/", RESOURCE_TYPE_DEPLOYMENT, "/", deploymentName);
                var location = ResourceGroup.Location;

                var templateLink = new JObject
                {
                    { PROPERTY_ID, ResourceGroup.Id },
                    { PROPERTY_URI, "https://deployment-uri" }
                };

                var properties = new JObject
                {
                    { PROPERTY_TEMPLATE, template.CloneTemplateJToken() },
                    { PROPERTY_TEMPLATE_LINK, templateLink },
                    { PROPERTY_PARAMETERS, _Parameters },
                    { PROPERTY_MODE, "Incremental" },
                    { PROPERTY_PROVISIONING_STATE, "Accepted" },
                    { PROPERTY_TEMPLATEHASH, templateHash },
                    { PROPERTY_OUTPUTS, new JObject() }
                };

                var deployment = new JObject
                {
                    { PROPERTY_RESOURCENAME, isNested ? deploymentName : ParameterFile ?? TemplateFile },
                    { PROPERTY_NAME, deploymentName },
                    { PROPERTY_PROPERTIES, properties },
                    { PROPERTY_LOCATION, location },
                    { PROPERTY_TYPE, RESOURCE_TYPE_DEPLOYMENT },
                    { PROPERTY_METADATA, metadata },

                    { PROPERTY_ID, id },
                    { PROPERTY_SCOPE, scope },

                    // Add a property to allow rules to detect root deployment. Related to: https://github.com/Azure/PSRule.Rules.Azure/issues/2109
                    { PROPERTY_ROOTDEPLOYMENT, !isNested }
                };

                var path = template.GetResourcePath(parentLevel: 2);
                deployment.SetTargetInfo(TemplateFile, ParameterFile, path);
                var deploymentValue = new DeploymentValue(id, deploymentName, null, scope, deploymentScope, deployment, null);
                AddResource(deploymentValue);
                _CurrentDeployment = deploymentValue;
                _Deployment.Push(deploymentValue);
                if (!isNested)
                    RootDeployment = _CurrentDeployment;
            }

            private string GetDeploymentScope(string schema, out DeploymentScope deploymentScope)
            {
                if (!string.IsNullOrEmpty(schema))
                {
                    schema = schema.TrimEnd('#', ' ');
                    var parts = schema.Split('/');
                    var template = parts[parts.Length - 1];

                    // Management Group
                    if (string.Equals(template, "managementGroupDeploymentTemplate.json", StringComparison.OrdinalIgnoreCase))
                    {
                        deploymentScope = DeploymentScope.ManagementGroup;
                        return ManagementGroup.Id;
                    }
                    // Subscription
                    if (string.Equals(template, "subscriptionDeploymentTemplate.json", StringComparison.OrdinalIgnoreCase))
                    {
                        deploymentScope = DeploymentScope.Subscription;
                        return Subscription.Id;
                    }
                    // Tenant
                    if (string.Equals(template, "tenantDeploymentTemplate.json", StringComparison.OrdinalIgnoreCase))
                    {
                        deploymentScope = DeploymentScope.Tenant;
                        return "/";
                    }
                }

                // Resource Group
                deploymentScope = DeploymentScope.ResourceGroup;
                return ResourceGroup.Id;
            }

            internal void ExitDeployment()
            {
                _Deployment.Pop();
                if (_Deployment.Count > 0)
                    _CurrentDeployment = _Deployment.Peek();
            }

            private bool IsGenerated()
            {
                if (!_IsGenerated.HasValue)
                {
                    _IsGenerated = TryObjectProperty(_CurrentDeployment.Value, PROPERTY_METADATA, out var metadata) &&
                        TryObjectProperty(metadata, PROPERTY_GENERATOR, out var generator) &&
                        TryStringProperty(generator, PROPERTY_NAME, out _);
                }
                return _IsGenerated.Value;
            }

            internal void Parameter(string name, ParameterType type, object value)
            {
                TrackSecureValue(name, type, value);
                Parameters.Add(name, new SimpleParameterValue(name, type, value));
            }

            /// <summary>
            /// Add a parameter to the context.
            /// </summary>
            /// <param name="value">The <see cref="IParameterValue"/> to add.</param>
            internal void Parameter(IParameterValue value)
            {
                Parameters.Add(value.Name, value);
            }

            /// <summary>
            /// Keeps track of secure values.
            /// </summary>
            internal void TrackSecureValue(string name, ParameterType type, object value)
            {
                if (value == null || !(type.Type == TypePrimitive.SecureString || type.Type == TypePrimitive.SecureObject) ||
                    (value is JValue jValue && jValue.IsEmpty()))
                    return;

                _SecureValues.Add(value);
            }

            /// <inheritdoc/>
            public bool IsSecureValue(object value)
            {
                return _SecureValues.Contains(value);
            }

            /// <inheritdoc/>
            public bool TryParameter(string parameterName, out object value)
            {
                value = null;
                if (!Parameters.TryGetValue(parameterName, out var pv))
                    return false;

                value = pv.GetValue();
                return true;
            }

            internal bool TryParameterAssignment(string parameterName, out JToken value)
            {
                return _ParameterAssignments.TryGetValue(parameterName, out value);
            }

            internal bool TryParameterDefault(string parameterName, ParameterType type, out JToken value)
            {
                value = default;
                switch (type.Type)
                {
                    case TypePrimitive.String:
                    case TypePrimitive.SecureString:
                        if (ParameterDefaults.TryGetString(parameterName, out var s))
                        {
                            value = new JValue(s);
                            return true;
                        }
                        break;

                    case TypePrimitive.Bool:
                        if (ParameterDefaults.TryGetBool(parameterName, out var b))
                        {
                            value = new JValue(b);
                            return true;
                        }
                        break;

                    case TypePrimitive.Int:
                        if (ParameterDefaults.TryGetLong(parameterName, out var i))
                        {
                            value = new JValue(i);
                            return true;
                        }
                        break;

                    case TypePrimitive.Array:
                        if (ParameterDefaults.TryGetArray(parameterName, out var a))
                        {
                            value = a;
                            return true;
                        }
                        break;

                    case TypePrimitive.Object:
                    case TypePrimitive.SecureObject:
                        if (ParameterDefaults.TryGetObject(parameterName, out var o))
                        {
                            value = o;
                            return true;
                        }
                        break;
                }
                return false;
            }

            internal bool TryParameter(string parameterName)
            {
                return Parameters.ContainsKey(parameterName);
            }

            internal void Variable(string variableName, object value)
            {
                Variables[variableName] = value;
            }

            /// <inheritdoc/>
            public bool TryVariable(string variableName, out object value)
            {
                if (!Variables.TryGetValue(variableName, out value))
                    return false;

                if (value is ILazyValue weakValue)
                {
                    value = weakValue.GetValue();
                    Variables[variableName] = ConvertType(value);
                }
                return true;
            }

            internal void Function(string ns, string name, ExpressionFn fn)
            {
                var descriptor = new FunctionDescriptor(string.Concat(ns, ".", name), fn);
                _ExpressionFactory.With(descriptor);
            }

            /// <inheritdoc/>
            public ResourceProviderType[] GetResourceType(string providerNamespace, string resourceType)
            {
                return _ResourceProviderHelper.GetResourceType(providerNamespace, resourceType);
            }

            public CloudEnvironment GetEnvironment()
            {
                _Environments ??= new EnvironmentData();
                return _Environments.Get(CLOUD_PUBLIC);
            }

            internal void SetSource(string templateFile, string parameterFile)
            {
                TemplateFile = templateFile;
                ParameterFile = parameterFile;
            }

            /// <inheritdoc/>
            public void AddValidationIssue(string issueId, string name, string path, string message, params object[] args)
            {
                _CurrentDeployment.Value.SetValidationIssue(issueId, name, path, message, args);
            }

            internal void CheckParameter(string parameterName, JObject parameter)
            {
                if (!Parameters.TryGetValue(parameterName, out var value))
                    return;

                if (value.Type.Type == TypePrimitive.String && !string.IsNullOrEmpty(value.GetValue() as string))
                    _Validator.ValidateParameter(this, value.Type, parameterName, parameter, value.GetValue() as string);
            }

            internal void CheckOutput(string outputName, JObject output)
            {
                if (!TryParameterType(this, output, out var type))
                    throw ThrowTemplateOutputException(outputName);

                output.TryGetProperty<JToken>(PROPERTY_VALUE, out var value);
                _Validator.ValidateOutput(this, type.Value, outputName, output, value);
            }

            private static object ConvertType(object value)
            {
                return value is JToken token ? ConvertJToken(token) : value;
            }

            private static object ConvertJToken(JToken token)
            {
                if (token == null || token.Type == JTokenType.Null)
                    return null;

                if (token.Type == JTokenType.String)
                    return token.Value<string>();

                if (token.Type == JTokenType.Integer)
                    return token.Value<long>();

                if (token.Type == JTokenType.Boolean)
                    return token.Value<bool>();

                return token;
            }

            /// <inheritdoc/>
            public bool TryLambdaVariable(string variableName, out object value)
            {
                throw new NotImplementedException();
            }

            internal void AddDefinition(string definitionName, ITypeDefinition definition)
            {
                _Definitions.Add(definitionName, definition);
            }

            public bool TryDefinition(string definitionName, out ITypeDefinition definition)
            {
                return _Definitions.TryGetValue(definitionName, out definition);
            }

            internal void AddSymbol(IDeploymentSymbol symbol)
            {
                _Symbols.Add(symbol.Name, symbol);
            }

            internal IResourceValue[] SortDependencies(IResourceValue[] resources)
            {
                return _DependencyMap == null ? resources : _DependencyMap.Sort(resources);
            }

            /// <summary>
            /// Track dependencies against the resource.
            /// </summary>
            /// <param name="resource">The resource with dependencies to track.</param>
            /// <param name="dependencies">An array of dependencies as resource IDs or symbolic names.</param>
            internal void TrackDependencies(IResourceValue resource, string[] dependencies)
            {
                if (resource == null) return;

                _DependencyMap ??= new ResourceDependencyGraph();
                _DependencyMap.Track(resource, dependencies);
            }
        }

        private sealed class LazyParameter<T> : ILazyValue, IParameterValue
        {
            private readonly TemplateContext _Context;
            private readonly JToken _LazyValue;
            private T _Value;
            private bool _Resolved;

            public LazyParameter(TemplateContext context, string name, ParameterType type, JToken defaultValue)
            {
                _Context = context;
                Name = name;
                Type = type;
                _LazyValue = defaultValue;
            }

            public string Name { get; }

            public ParameterType Type { get; }

            public object GetValue()
            {
                if (!_Resolved)
                {
                    _Value = _Context.ExpandToken<T>(_LazyValue);
                    _Context.TrackSecureValue(Name, Type, _Value);
                    _Resolved = true;
                }
                return _Value;
            }
        }

        private sealed class LazyVariable : ILazyValue
        {
            private readonly TemplateContext _Context;
            private readonly JToken _Value;

            public LazyVariable(TemplateContext context, JToken value)
            {
                _Context = context;
                _Value = value;
            }

            public object GetValue()
            {
                return ResolveVariable(_Context, _Value);
            }
        }

        [DebuggerDisplay("{_Name}, {_Type.Type}")]
        private sealed class LazyOutput : ILazyValue
        {
            private readonly string _Name;
            private readonly TemplateContext _Context;
            private readonly JObject _Value;
            private readonly ParameterType _Type;

            public LazyOutput(TemplateContext context, string name, JObject value)
            {
                _Context = context;
                _Name = name;
                _Value = value;
                if (!TryParameterType(context, value, out var type))
                    throw ThrowTemplateOutputException(name);

                _Type = type.Value;
            }

            public object GetValue()
            {
                ResolveProperty(_Context, _Value, PROPERTY_VALUE);

                // Handle basic types.
                if (_Value.TryValueProperty(out var value) && _Type.Type == TypePrimitive.String && value.Type == JTokenType.String)
                {
                    return _Value;
                }
                else if (value != null && _Type.Type == TypePrimitive.Bool && value.Type == JTokenType.Boolean)
                {
                    return _Value;
                }
                else if (value != null && _Type.Type == TypePrimitive.Int && value.Type == JTokenType.Integer)
                {
                    return _Value;
                }
                else if (value != null && _Type.Type == TypePrimitive.Array && _Type.ItemType == TypePrimitive.String && value.Type == JTokenType.Array)
                {
                    return _Value;
                }
                else if (value != null && _Type.Type == TypePrimitive.Array && _Type.ItemType == TypePrimitive.Bool && value.Type == JTokenType.Array)
                {
                    return _Value;
                }
                else if (value != null && _Type.Type == TypePrimitive.Array && _Type.ItemType == TypePrimitive.Int && value.Type == JTokenType.Array)
                {
                    return _Value;
                }
                return new MockObject(_Value);
            }
        }

        public void Visit(TemplateContext context, string deploymentName, JObject template)
        {
            BeginTemplate(context, deploymentName, template);
            Template(context, deploymentName, template, isNested: false);
            EndTemplate(context, deploymentName, template);
        }

        protected virtual void BeginTemplate(TemplateContext context, string deploymentName, JObject template)
        {
            // Do nothing
        }

        protected virtual void Template(TemplateContext context, string deploymentName, JObject template, bool isNested)
        {
            try
            {
                context.EnterDeployment(deploymentName, template, isNested);

                // Process template sections
                if (TryStringProperty(template, PROPERTY_SCHEMA, out var schema))
                    Schema(context, schema);

                if (TryStringProperty(template, PROPERTY_CONTENT_VERSION, out var contentVersion))
                    ContentVersion(context, contentVersion);

                // Handle custom type definitions
                if (!isNested && TryObjectProperty(template, PROPERTY_DEFINITIONS, out var definitions))
                    Definitions(context, definitions);

                // Handle compile time function variables
                if (TryObjectProperty(template, PROPERTY_VARIABLES, out var variables))
                    FunctionVariables(context, variables);

                if (TryArrayProperty(template, PROPERTY_FUNCTIONS, out var functions))
                    Functions(context, functions);

                if (TryObjectProperty(template, PROPERTY_PARAMETERS, out var parameters))
                    Parameters(context, parameters);

                if (TryObjectProperty(template, PROPERTY_VARIABLES, out variables))
                    Variables(context, variables);

                if (TryObjectProperty(template, PROPERTY_RESOURCES, out var oResources))
                    Resources(context, oResources);

                if (TryArrayProperty(template, PROPERTY_RESOURCES, out var aResources))
                    Resources(context, aResources);

                if (TryObjectProperty(template, PROPERTY_OUTPUTS, out var outputs))
                    Outputs(context, outputs);
            }
            finally
            {
                context.ExitDeployment();
            }
        }

        protected virtual void EndTemplate(TemplateContext context, string deploymentName, JObject template)
        {

        }

        protected virtual void Schema(TemplateContext context, string schema)
        {

        }

        protected virtual void ContentVersion(TemplateContext context, string contentVersion)
        {

        }

        #region Definitions

        protected void Definitions(TemplateContext context, JObject definitions)
        {
            if (definitions == null || definitions.Count == 0)
                return;

            var graph = new CustomTypeTopologyGraph();
            foreach (var definition in definitions)
            {
                graph.Add(definition.Key, definition.Value as JObject);
            }

            foreach (var definition in graph.GetOrdered())
            {
                Definition(context, definition.Key, definition.Value);
            }
        }

        protected virtual void Definition(TemplateContext context, string definitionId, JObject definition)
        {
            if (TryDefinition(context, definition, out var value))
                context.AddDefinition(definitionId, value);
        }

        private static bool TryDefinition(TemplateContext context, JObject definition, out ITypeDefinition value)
        {
            value = null;
            var type = GetTypePrimitive(context, definition);
            if (type == TypePrimitive.None)
                return false;

            var isNullable = GetTypeNullable(context, definition);

            value = new TypeDefinition(type, definition, isNullable);
            return true;
        }

        #endregion Definitions

        #region Parameters

        protected virtual void Parameters(TemplateContext context, JObject parameters)
        {
            if (parameters == null || parameters.Count == 0)
                return;

            foreach (var parameter in parameters)
                Parameter(context, parameter.Key, parameter.Value as JObject);

            foreach (var parameter in parameters)
                context.CheckParameter(parameter.Key, parameter.Value as JObject);
        }

        protected virtual void Parameter(TemplateContext context, string parameterName, JObject parameter)
        {
            TryParameter(context, parameterName, parameter);
        }

        private static bool TryParameter(TemplateContext context, string parameterName, JObject parameter)
        {
            return parameter == null ||
                FillParameterFromAssignedValue(context, parameterName, parameter) ||
                FillParameterFromDefaultValue(context, parameterName, parameter) ||
                FillParameterFromDefaultConfiguration(context, parameterName, parameter) ||
                FillParameterWhenNullable(context, parameterName, parameter);
        }

        private static bool FillParameterFromAssignedValue(TemplateContext context, string parameterName, JObject parameter)
        {
            if (!context.TryParameterAssignment(parameterName, out var value))
                return false;

            if (!TryParameterType(context, parameter, out var type))
                throw ThrowTemplateParameterException(parameterName);

            AddParameterFromType(context, parameterName, type.Value, value);
            return true;
        }

        /// <summary>
        /// Try to fill the parameter from default value property on the definition.
        /// </summary>
        private static bool FillParameterFromDefaultValue(TemplateContext context, string parameterName, JObject parameter)
        {
            if (!parameter.ContainsKey(PROPERTY_DEFAULTVALUE))
                return false;

            if (!TryParameterType(context, parameter, out var type))
                throw ThrowTemplateParameterException(parameterName);

            var defaultValue = parameter[PROPERTY_DEFAULTVALUE];
            AddParameterFromType(context, parameterName, type.Value, defaultValue);
            return true;
        }

        /// <summary>
        /// Try to fill the parameter from the PSRule default value configuration.
        /// </summary>
        private static bool FillParameterFromDefaultConfiguration(TemplateContext context, string parameterName, JObject parameter)
        {
            if (!TryParameterType(context, parameter, out var type))
                throw ThrowTemplateParameterException(parameterName);

            if (!context.TryParameterDefault(parameterName, type.Value, out var value))
                return false;

            AddParameterFromType(context, parameterName, type.Value, value);
            return true;
        }

        /// <summary>
        /// If the parameter been marked as nullable, fill the parameter with a null value.
        /// </summary>
        private static bool FillParameterWhenNullable(TemplateContext context, string parameterName, JObject parameter)
        {
            var isNullable = false;
            if (parameter.TryGetProperty(PROPERTY_REF, out var typeRef) &&
                context.TryDefinition(typeRef, out var definition) && definition.Nullable)
                isNullable = true;

            if (parameter.TryBoolProperty(PROPERTY_NULLABLE, out var nullable) && nullable.HasValue)
                isNullable = true;

            if (!isNullable)
                return false;

            if (!TryParameterType(context, parameter, out var type))
                throw ThrowTemplateParameterException(parameterName);

            AddParameterFromType(context, parameterName, type.Value, JToken.Parse("null"));
            return true;
        }

#nullable enable

        private static bool TryParameterType(ITemplateContext context, JObject parameter, out ParameterType? value)
        {
            value = null;
            if (parameter == null)
                throw new ArgumentNullException(nameof(parameter));

            // Try $ref property.
            if (parameter.TryGetProperty(PROPERTY_REF, out var type) &&
                context.TryDefinition(type, out var definition))
            {
                value = new ParameterType(definition.Type, default, type);
            }
            // Try type property.
            else if (parameter.TryTypeProperty(out type) && TypeHelpers.TryTypePrimitive(type, out var typePrimitive))
            {
                value = typePrimitive == TypePrimitive.Array && parameter.TryItemsTypeProperty(out var itemsType) ?
                    ParameterType.TryArrayType(type, itemsType, out var arrayType) ?
                        arrayType :
                        default :
                    ParameterType.TrySimpleType(type, out var typeSimple) ?
                        typeSimple :
                        default;
            }

            return value != null && value.Value.Type != TypePrimitive.None;
        }

#nullable restore

        private static void AddParameterFromType(TemplateContext context, string parameterName, ParameterType type, JToken value)
        {
            if (type.Type == TypePrimitive.Bool)
                context.Parameter(new LazyParameter<bool>(context, parameterName, type, value));
            else if (type.Type == TypePrimitive.Int)
                context.Parameter(new LazyParameter<long>(context, parameterName, type, value));
            else if (type.Type == TypePrimitive.String)
                context.Parameter(new LazyParameter<string>(context, parameterName, type, value));
            else if (type.Type == TypePrimitive.Array)
                context.Parameter(new LazyParameter<JArray>(context, parameterName, type, value));
            else if (type.Type == TypePrimitive.Object)
                context.Parameter(new LazyParameter<JObject>(context, parameterName, type, value));
            else
                context.Parameter(parameterName, type, ExpandPropertyToken(context, type.Type, value));
        }

        #endregion Parameters

        #region Functions

        protected virtual void Functions(TemplateContext context, JObject[] functions)
        {
            if (functions == null || functions.Length == 0)
                return;

            for (var i = 0; i < functions.Length; i++)
                FunctionNamespace(context, functions[i]);
        }

        private void FunctionNamespace(TemplateContext context, JObject functionNamespace)
        {
            if (functionNamespace == null ||
                !TryStringProperty(functionNamespace, PROPERTY_NAMESPACE, out var ns) ||
                !TryObjectProperty(functionNamespace, PROPERTY_MEMBERS, out var members))
                return;

            foreach (var property in members.Properties())
                Function(context, ns, property.Name, property.Value.Value<JObject>());
        }

        protected virtual void Function(TemplateContext context, string ns, string name, JObject function)
        {
            if (!TryObjectProperty(function, PROPERTY_OUTPUT, out var output))
                return;

            TryArrayProperty(function, PROPERTY_PARAMETERS, out var parameters);
            ExpressionFn fn = (ctx, args) =>
            {
                var fnContext = new UserDefinedFunctionContext(ctx);
                fnContext.SetParameters(parameters, args);
                return UserDefinedFunction(fnContext, output[PROPERTY_VALUE]);
            };
            context.Function(ns, name, fn);
        }

        private static object UserDefinedFunction(ITemplateContext context, JToken token)
        {
            return ResolveVariable(context, token);
        }

        #endregion Functions

        #region Resources

        protected virtual void Resources(TemplateContext context, JObject[] resources)
        {
            if (resources == null || resources.Length == 0)
                return;

            var expanded = new List<ResourceValue>();
            for (var i = 0; i < resources.Length; i++)
                expanded.AddRange(ResourceExpand(context, null, resources[i]));

            Resources(context, expanded.ToArray());
        }

        /// <summary>
        /// Handle resources as an array of resources.
        /// </summary>
        private void Resources(TemplateContext context, ResourceValue[] resources)
        {
            if (resources.Length == 0)
                return;

            var sorted = SortResources(context, resources);
            for (var i = 0; i < sorted.Length; i++)
                ResourceOuter(context, sorted[i]);
        }

        /// <summary>
        /// Handle resources as symbolic named resources.
        /// </summary>
        private void Resources(TemplateContext context, JObject resources)
        {
            if (resources == null || resources.IsEmpty())
                return;

            // Collect resources
            var r = new List<ResourceValue>(resources.Count);
            foreach (var p in resources.Properties())
            {
                if (p.Value.Type == JTokenType.Object && p.Value.Value<JObject>() is JObject resource)
                {
                    if (resource.IsExisting())
                    {
                        Reference(context, p.Name, resource);
                    }
                    else if (!resource.IsImport())
                    {
                        r.AddRange(ResourceExpand(context, p.Name, resource));
                    }
                }
            }
            Resources(context, r.ToArray());
        }

        /// <summary>
        /// Handle an existing reference.
        /// </summary>
        private static void Reference(TemplateContext context, string symbolicName, JObject resource)
        {
            var copyIndex = GetResourceIterator(context, resource);
            var symbol = copyIndex.IsCopy() ? DeploymentSymbol.NewArray(symbolicName) : DeploymentSymbol.NewObject(symbolicName);

            while (copyIndex.Next())
            {
                var instance = copyIndex.CloneInput<JObject>();
                var condition = !instance.ContainsKey(PROPERTY_CONDITION) || context.ExpandProperty<bool>(instance, PROPERTY_CONDITION);
                if (!condition)
                    continue;

                if (!resource.TryTypeProperty(out var resourceType))
                    throw new Exception();

                var r = new ExistingResourceValue(context, resourceType, symbolicName, instance, copyIndex.Clone());
                symbol.Configure(r);

                // Add symbols for each array index.
                if (symbol != null && symbol.Kind == DeploymentSymbolKind.Array)
                    context.AddSymbol(DeploymentSymbol.NewObject(string.Concat(symbolicName, '[', copyIndex.Index, ']'), r));
            }

            if (copyIndex.IsCopy())
                context.CopyIndex.Pop();

            context.AddSymbol(symbol);
        }

        /// <summary>
        /// Expand copied resources.
        /// </summary>
        private static IEnumerable<ResourceValue> ResourceExpand(TemplateContext context, string symbolicName, JObject resource)
        {
            var copyIndex = GetResourceIterator(context, resource);
            var symbol = copyIndex.IsCopy() ? DeploymentSymbol.NewArray(symbolicName) : DeploymentSymbol.NewObject(symbolicName);
            while (copyIndex.Next())
            {
                var instance = copyIndex.CloneInput<JObject>();
                var condition = !resource.ContainsKey(PROPERTY_CONDITION) || context.ExpandProperty<bool>(resource, PROPERTY_CONDITION);
                if (!condition)
                    continue;

                var r = ResourceInstance(context, instance, copyIndex, symbolicName);
                symbol?.Configure(r);

                // Add symbols for each array index.
                if (symbol != null && symbol.Kind == DeploymentSymbolKind.Array)
                    context.AddSymbol(DeploymentSymbol.NewObject(string.Concat(symbolicName, '[', copyIndex.Index, ']'), r));

                yield return r;
            }
            if (copyIndex.IsCopy())
                context.CopyIndex.Pop();

            if (symbol != null)
                context.AddSymbol(symbol);
        }

        private static ResourceValue ResourceInstance(TemplateContext context, JObject resource, TemplateContext.CopyIndexState copyIndex, string symbolicName)
        {
            if (resource.TryGetProperty<JValue>(PROPERTY_NAME, out var nameValue))
                resource[PROPERTY_NAME] = ResolveToken(context, nameValue);

            if (resource.TryGetProperty<JArray>(PROPERTY_DEPENDS_ON, out var dependsOn))
                resource[PROPERTY_DEPENDS_ON] = ExpandArray(context, dependsOn);

            resource.TryNameProperty(out var name);
            resource.TryTypeProperty(out var type);

            var deploymentScope = GetDeploymentScope(context, resource, type, out var managementGroup, out var subscriptionId, out var resourceGroupName);

            // Get scope if specified.
            var scope = context.TryParentResourceId(resource, out var parentIds) && parentIds != null && parentIds.Length > 0 ? parentIds[0] : null;

            string resourceId = null;

            // Handle special case when resource type is a resource group.
            if (StringComparer.OrdinalIgnoreCase.Equals(type, TYPE_RESOURCE_GROUPS))
            {
                resourceId = ResourceHelper.ResourceGroupId(subscriptionId: subscriptionId, resourceGroup: name);
            }
            else if (deploymentScope == DeploymentScope.ResourceGroup)
            {
                resourceId = ResourceHelper.ResourceId(tenant: null, managementGroup: null, subscriptionId: subscriptionId, resourceGroup: resourceGroupName, resourceType: type, resourceName: name, scopeId: scope);
            }
            else if (deploymentScope == DeploymentScope.Subscription)
            {
                resourceId = ResourceHelper.ResourceId(tenant: null, managementGroup: null, subscriptionId: subscriptionId, resourceGroup: null, resourceType: type, resourceName: name, scopeId: null);
            }
            else if (deploymentScope == DeploymentScope.ManagementGroup)
            {
                resourceId = ResourceHelper.ResourceId(tenant: null, managementGroup: managementGroup, subscriptionId: null, resourceGroup: null, resourceType: type, resourceName: name, scopeId: scope);
            }
            else if (deploymentScope == DeploymentScope.Tenant)
            {
                resourceId = ResourceHelper.ResourceId(tenant: "/", managementGroup: null, subscriptionId: null, resourceGroup: null, resourceType: type, resourceName: name, scopeId: "/");
            }

            context.UpdateResourceScope(resource);
            resource[PROPERTY_ID] = resourceId;
            var result = new ResourceValue(resourceId, name, type, symbolicName, resource, copyIndex.Clone());

            // Map dependencies if any are defined.
            resource.TryGetDependencies(out var dependencies);
            context.TrackDependencies(result, dependencies);

            return result;
        }

        /// <summary>
        /// Get the deployment scope for the resource.
        /// </summary>
        /// <param name="context">The current context.</param>
        /// <param name="resource">The resource.</param>
        /// <param name="type">The resource type.</param>
        /// <param name="managementGroup">Returns the management group name if the scope is within a management group.</param>
        /// <param name="subscriptionId">Returns the subscription ID if the scope is within a subscription.</param>
        /// <param name="resourceGroupName">Returns the resource group name if the scope is with a resource group.</param>
        /// <returns>The deployment scope.</returns>
        private static DeploymentScope GetDeploymentScope(TemplateContext context, JObject resource, string type, out string managementGroup, out string subscriptionId, out string resourceGroupName)
        {
            if (!IsDeploymentResource(type))
            {
                if (context.Deployment.DeploymentScope == DeploymentScope.ManagementGroup)
                {
                    managementGroup = context.ManagementGroup.Name;
                    resourceGroupName = null;
                    subscriptionId = null;
                    return context.Deployment.DeploymentScope;
                }

                managementGroup = null;
                resourceGroupName = context.ResourceGroup.Name;
                subscriptionId = context.Subscription.SubscriptionId;
                return context.Deployment.DeploymentScope;
            }

            // Handle special case for cross-scope deployments which may have an alternative subscription or resource group set.
            subscriptionId = ResolveDeploymentScopeProperty(context, resource, PROPERTY_SUBSCRIPTION_ID, contextValue:
                context.Deployment.DeploymentScope == DeploymentScope.Subscription ||
                context.Deployment.DeploymentScope == DeploymentScope.ResourceGroup ? context.Subscription.SubscriptionId : null);

            resourceGroupName = ResolveDeploymentScopeProperty(context, resource, PROPERTY_RESOURCE_GROUP, contextValue:
                context.Deployment.DeploymentScope == DeploymentScope.ResourceGroup ? context.ResourceGroup.Name : null);

            managementGroup = ResolveDeploymentScopeProperty(context, resource, PROPERTY_MANAGEMENT_GROUP, contextValue:
                context.Deployment.DeploymentScope == DeploymentScope.ManagementGroup ? context.ManagementGroup.Name : null);

            // Update the deployment scope.
            if (context.Deployment.DeploymentScope == DeploymentScope.ResourceGroup || resourceGroupName != null)
            {
                return DeploymentScope.ResourceGroup;
            }
            if (context.Deployment.DeploymentScope == DeploymentScope.Subscription || subscriptionId != null)
            {
                return DeploymentScope.Subscription;
            }
            if (context.Deployment.DeploymentScope == DeploymentScope.ManagementGroup || managementGroup != null)
            {
                return DeploymentScope.ManagementGroup;
            }

            return context.Deployment.DeploymentScope;
        }

        private static string ResolveDeploymentScopeProperty(TemplateContext context, JObject resource, string propertyName, string contextValue)
        {
            var resolvedValue = contextValue;
            if (resource.TryGetProperty<JValue>(propertyName, out var value) && value.Type != JTokenType.Null && ExpressionHelpers.TryString(value, out var s))
            {
                s = ExpandString(context, s);
                if (!string.IsNullOrEmpty(s))
                    resolvedValue = s;
            }

            resource[propertyName] = resolvedValue;
            return resolvedValue;
        }

        private void ResourceOuter(TemplateContext context, IResourceValue resource)
        {
            var copyIndex = RestoreResourceIterator(context, resource);
            Resource(context, resource);
            if (copyIndex != null && copyIndex.IsCopy())
                context.CopyIndex.Pop();
        }

        protected virtual void Resource(TemplateContext context, IResourceValue resource)
        {
            // Get resource type
            if (TryDeploymentResource(context, resource.Value))
                return;

            ResolveProperties(context, resource.Value);
            Trim(resource.Value);
            Emit(context, resource);
        }

        /// <summary>
        /// Trim objects to remove null properties.
        /// </summary>
        private static void Trim(JToken value)
        {
            if (value == null) return;

            if (value is JObject jObject)
            {
                foreach (var property in jObject.Properties().ToArray())
                {
                    if (property.Value == null || property.Value.Type == JTokenType.Null)
                    {
                        property.Remove();
                    }
                    else
                    {
                        Trim(property.Value);
                    }
                }
            }
            else if (value is JArray jArray)
            {
                foreach (var item in jArray)
                {
                    Trim(item);
                }
            }
        }

        /// <summary>
        /// Handle a nested deployment resource.
        /// </summary>
        private bool TryDeploymentResource(TemplateContext context, JObject resource)
        {
            var resourceType = context.ExpandProperty<string>(resource, PROPERTY_TYPE);
            if (!IsDeploymentResource(resourceType))
                return false;

            var deploymentName = context.ExpandProperty<string>(resource, PROPERTY_NAME);
            if (string.IsNullOrEmpty(deploymentName))
                return false;

            if (!TryObjectProperty(resource, PROPERTY_PROPERTIES, out var properties))
                return false;

            var deploymentContext = GetDeploymentContext(context, deploymentName, resource, properties);
            if (!TryObjectProperty(properties, PROPERTY_TEMPLATE, out var template))
                return false;

            Template(deploymentContext, deploymentName, template, isNested: true);

            // Collect resource from the completed deployment context in the parent context.
            if (deploymentContext != context)
                context.AddResource(deploymentContext.GetResources());

            return true;
        }

        protected static bool IsDeploymentResource(string resourceType)
        {
            return string.Equals(resourceType, RESOURCE_TYPE_DEPLOYMENT, StringComparison.OrdinalIgnoreCase);
        }

        private TemplateContext GetDeploymentContext(TemplateContext context, string deploymentName, JObject resource, JObject properties)
        {
            if (!TryObjectProperty(properties, PROPERTY_EXPRESSION_EVALUATION_OPTIONS, out var options) ||
                !TryStringProperty(options, PROPERTY_SCOPE, out var scope) ||
                !StringComparer.OrdinalIgnoreCase.Equals(DEPLOYMENT_SCOPE_INNER, scope) ||
                !TryObjectProperty(properties, PROPERTY_TEMPLATE, out var template))
                return context;

            // Handle inner scope
            var subscription = new SubscriptionOption(context.Subscription);
            var resourceGroup = new ResourceGroupOption(context.ResourceGroup);
            var tenant = new TenantOption(context.Tenant);
            var managementGroup = new ManagementGroupOption(context.ManagementGroup);
            if (TryStringProperty(resource, PROPERTY_SUBSCRIPTION_ID, out var subscriptionId))
            {
                var targetSubscriptionId = ExpandString(context, subscriptionId);
                if (!string.IsNullOrEmpty(subscriptionId))
                    subscription.SubscriptionId = targetSubscriptionId;
            }

            if (TryStringProperty(resource, PROPERTY_RESOURCE_GROUP, out var resourceGroupName))
            {
                var targetResourceGroup = ExpandString(context, resourceGroupName);
                if (!string.IsNullOrEmpty(targetResourceGroup))
                    resourceGroup.Name = targetResourceGroup;
            }

            if (TryStringProperty(resource, PROPERTY_SCOPE, out var scopeId) && ResourceHelper.ResourceIdComponents(scopeId, out _, out var managementGroupName, out subscriptionId, out resourceGroupName, out _, out _))
            {
                if (!string.IsNullOrEmpty(managementGroupName))
                    managementGroup.Name = managementGroupName;

                if (!string.IsNullOrEmpty(subscriptionId))
                    subscription.SubscriptionId = subscriptionId;

                if (!string.IsNullOrEmpty(resourceGroupName))
                    resourceGroup.Name = resourceGroupName;
            }

            resourceGroup.SubscriptionId = subscription.SubscriptionId;
            TryObjectProperty(template, PROPERTY_PARAMETERS, out var templateParameters);

            var deploymentContext = new TemplateContext(context, context.Pipeline, subscription, resourceGroup, tenant, managementGroup, context.ParameterDefaults);

            // Handle custom type definitions early to allow type mapping of parameters if required.
            if (TryObjectProperty(template, PROPERTY_DEFINITIONS, out var definitions))
                Definitions(deploymentContext, definitions);

            if (TryObjectProperty(properties, PROPERTY_PARAMETERS, out var innerParameters))
            {
                foreach (var parameter in innerParameters.Properties())
                {
                    var parameterType = templateParameters.TryGetProperty<JObject>(parameter.Name, out var templateParameter) &&
                        TryParameterType(deploymentContext, templateParameter, out var t) ? t.Value.Type : TypePrimitive.None;

                    if (parameter.Value is JValue parameterValueExpression)
                        parameter.Value = ResolveToken(context, ResolveVariable(context, parameterType, parameterValueExpression));

                    if (parameter.Value is JObject parameterInner)
                    {
                        if (parameterInner.TryGetProperty(PROPERTY_VALUE, out JToken parameterValue))
                            parameterInner[PROPERTY_VALUE] = ResolveToken(context, ResolveVariable(context, parameterType, parameterValue));

                        if (parameterInner.TryGetProperty(PROPERTY_COPY, out JArray _))
                        {
                            foreach (var copyIndex in GetVariableIterator(context, parameterInner, pushToStack: false))
                            {
                                if (copyIndex.IsCopy())
                                {
                                    var jArray = new JArray();
                                    while (copyIndex.Next())
                                    {
                                        var instance = copyIndex.CloneInput<JToken>();
                                        jArray.Add(ResolveToken(context, instance));
                                    }
                                    parameterInner[copyIndex.Name] = ResolveVariable(context, jArray);
                                }
                            }
                        }
                    }
                }
                deploymentContext.Load(properties);
            }
            deploymentContext.SetSource(context.TemplateFile, context.ParameterFile);
            return deploymentContext;
        }

        #endregion Resources

        #region Variables

        protected virtual void FunctionVariables(TemplateContext context, JObject variables)
        {
            if (variables == null || variables.Count == 0)
                return;

            foreach (var variable in variables)
            {
                if (variable.Key.StartsWith("$fxv#"))
                    Variable(context, variable.Key, variable.Value);
            }
        }

        protected virtual void Variables(TemplateContext context, JObject variables)
        {
            if (variables == null || variables.Count == 0)
                return;

            foreach (var variable in variables)
            {
                if (!string.Equals(variable.Key, PROPERTY_COPY, StringComparison.OrdinalIgnoreCase))
                    Variable(context, variable.Key, variable.Value);
            }

            foreach (var copyIndex in GetVariableIterator(context, variables))
            {
                if (copyIndex.IsCopy())
                {
                    context.CopyIndex.Push(copyIndex);
                    var jArray = new JArray();
                    while (copyIndex.Next())
                    {
                        var instance = copyIndex.CloneInput<JToken>();
                        jArray.Add(ResolveToken(context, instance));
                    }
                    Variable(context, copyIndex.Name, ResolveVariable(context, jArray));
                    context.CopyIndex.Pop();
                }
            }
        }

        protected virtual void Variable(TemplateContext context, string variableName, JToken value)
        {
            context.Variable(variableName, new LazyVariable(context, value));
        }

        protected virtual JToken VariableInstance(TemplateContext context, JToken value)
        {
            if (value.Type == JTokenType.Object)
                return VariableObject(context, value.Value<JObject>());
            else if (value.Type == JTokenType.Array)
            {
                return VariableArray(context, value.Value<JArray>());
            }
            else
                return VariableSimple(context, value.Value<JValue>());
        }

        protected virtual JToken VariableObject(TemplateContext context, JObject value)
        {
            ResolveProperties(context, value);
            return value;
        }

        protected virtual JToken VariableArray(TemplateContext context, JArray value)
        {
            return ExpandArray(context, value);
        }

        protected virtual JToken VariableSimple(TemplateContext context, JValue value)
        {
            var result = context.ExpandToken<object>(value.Value<string>());
            return result == null ? JValue.CreateNull() : JToken.FromObject(result);
        }

        #endregion Variables

        #region Outputs

        protected void Outputs(TemplateContext context, JObject outputs)
        {
            if (outputs == null || outputs.Count == 0)
                return;

            foreach (var output in outputs)
            {
                foreach (var copyIndex in GetOutputIterator(context, output.Value as JObject))
                {
                    if (copyIndex.IsCopy())
                    {
                        context.CopyIndex.Push(copyIndex);
                        var jArray = new JArray();
                        while (copyIndex.Next())
                        {
                            var instance = copyIndex.CloneInput<JToken>();
                            jArray.Add(ResolveToken(context, instance));
                        }
                        context.CopyIndex.Pop();
                        output.Value[PROPERTY_VALUE] = jArray;
                    }
                }
                Output(context, output.Key, output.Value as JObject);
            }
        }

        protected virtual void Output(TemplateContext context, string name, JObject output)
        {
            ResolveProperty(context, output, PROPERTY_VALUE, GetTypePrimitive(context, output));
            context.CheckOutput(name, output);
            context.AddOutput(name, output);
        }

        #endregion Outputs

        private static TypePrimitive GetTypePrimitive(TemplateContext context, JObject value)
        {
            if (value == null) return TypePrimitive.None;

            // Find primitive.
            if (value.TryGetProperty(PROPERTY_TYPE, out var t) && Enum.TryParse(t, ignoreCase: true, result: out TypePrimitive type))
                return type;

            // Find primitive from parent type.
            if (context != null && value.TryGetProperty(PROPERTY_REF, out var id) && context.TryDefinition(id, out var definition))
                return GetTypePrimitive(context, definition.Definition);

            return TypePrimitive.None;
        }

        private static bool GetTypeNullable(TemplateContext context, JObject value)
        {
            if (value == null) return false;

            // Find nullable from parent type.
            if (value.TryBoolProperty(PROPERTY_NULLABLE, out var nullable) && nullable.Value)
                return nullable.Value;

            if (context != null && value.TryGetProperty(PROPERTY_REF, out var id) && context.TryDefinition(id, out var definition))
                return definition.Nullable;

            return false;
        }

        internal static string ExpandString(ITemplateContext context, string value)
        {
            return value != null && value.IsExpressionString() ? context.EvaluateExpression<string>(value, null) : value;
        }

        internal static JToken ExpandPropertyToken(ITemplateContext context, TypePrimitive type, JToken value)
        {
            if (value == null || !value.IsExpressionString())
                return value;

            var result = context.EvaluateExpression<object>(value);
            if (result is IMock mock)
                return mock.GetValue(type);

            return result == null ? null : JToken.FromObject(result);
        }

        internal static JToken ExpandPropertyToken(ITemplateContext context, JToken value)
        {
            return ExpandPropertyToken(context, TypePrimitive.None, value);
        }

        private static int ExpandPropertyInt(ITemplateContext context, JObject value, string propertyName)
        {
            var result = context.ExpandProperty<long>(value, propertyName);
            return (int)result;
        }

        private static JToken ResolveVariable(ITemplateContext context, TypePrimitive primitive, JToken value)
        {
            if (value is JObject jObject)
            {
                foreach (var copyIndex in GetVariableIterator(context, jObject))
                {
                    if (copyIndex.IsCopy())
                    {
                        context.CopyIndex.Push(copyIndex);
                        var jArray = new JArray();
                        while (copyIndex.Next())
                        {
                            var instance = copyIndex.CloneInput<JToken>();
                            jArray.Add(ResolveToken(context, instance));
                        }
                        jObject[copyIndex.Name] = jArray;
                        context.CopyIndex.Pop();
                    }
                }
                return ResolveToken(context, jObject);
            }
            else if (value is JArray jArray)
            {
                return ExpandArray(context, jArray);
            }
            else if (value is JToken jToken && jToken.Type == JTokenType.String)
            {
                return ExpandPropertyToken(context, primitive, jToken);
            }
            return value;
        }

        private static JToken ResolveVariable(ITemplateContext context, JToken value)
        {
            return ResolveVariable(context, TypePrimitive.None, value);
        }

        /// <summary>
        /// Expand each property.
        /// </summary>
        private static void ResolveProperties(ITemplateContext context, JObject obj)
        {
            foreach (var property in obj.Properties().ToArray())
                ResolveProperty(context, obj, property.Name);
        }

        private static void ResolveProperty(ITemplateContext context, JObject obj, string propertyName, TypePrimitive type = TypePrimitive.None)
        {
            if (!obj.ContainsKey(propertyName) || propertyName == null)
                return;

            // Replace property
            if (propertyName.IsExpressionString())
            {
                var property = obj.Property(propertyName);
                propertyName = ExpandString(context, propertyName);
                property.Replace(new JProperty(propertyName, property.Value));
            }

            var value = obj[propertyName];
            if (value is JObject jObject)
            {
                foreach (var copyIndex in GetPropertyIterator(context, jObject))
                {
                    if (copyIndex.IsCopy())
                    {
                        context.CopyIndex.Push(copyIndex);
                        var jArray = new JArray();
                        while (copyIndex.Next())
                        {
                            var instance = copyIndex.CloneInput<JToken>();
                            jArray.Add(ResolveToken(context, instance));
                        }
                        jObject[copyIndex.Name] = jArray;
                        context.CopyIndex.Pop();
                    }
                    obj[propertyName] = ResolveToken(context, jObject);
                }
            }
            else if (value is JArray jArray)
            {
                obj[propertyName] = ExpandArray(context, jArray);
            }
            else if (value is JToken jToken && jToken.Type == JTokenType.String)
            {
                obj[propertyName] = ExpandPropertyToken(context, type, jToken);
            }
        }

        private static JToken ResolveToken(ITemplateContext context, JToken token)
        {
            if (token is JObject jObject)
            {
                return ExpandObject(context, jObject);
            }
            else if (token is JArray jArray)
            {
                return ExpandArray(context, jArray);
            }
            else
            {
                return ExpandPropertyToken(context, token);
            }
        }

        /// <summary>
        /// Get a property based iterator copy.
        /// </summary>
        private static TemplateContext.CopyIndexState[] GetPropertyIterator(ITemplateContext context, JObject value)
        {
            if (value.TryArrayProperty(PROPERTY_COPY, out var copyObjectArray))
            {
                var result = new List<TemplateContext.CopyIndexState>();
                for (var i = 0; i < copyObjectArray.Count; i++)
                {
                    var copyObject = copyObjectArray[i] as JObject;
                    var state = new TemplateContext.CopyIndexState
                    {
                        Name = context.ExpandProperty<string>(copyObject, PROPERTY_NAME),
                        Input = copyObject[PROPERTY_INPUT],
                        Count = ExpandPropertyInt(context, copyObject, PROPERTY_COUNT)
                    };
                    context.CopyIndex.Add(state);
                    value.Remove(PROPERTY_COPY);
                    result.Add(state);
                }
                return result.ToArray();
            }
            else
                return new TemplateContext.CopyIndexState[] { new() { Input = value } };
        }

        /// <summary>
        /// Get an iterator for outputs.
        /// </summary>
        private static TemplateContext.CopyIndexState[] GetOutputIterator(ITemplateContext context, JObject value)
        {
            if (value.TryObjectProperty(PROPERTY_COPY, out var copyObject))
            {
                var result = new List<TemplateContext.CopyIndexState>();
                var state = new TemplateContext.CopyIndexState
                {
                    Name = string.Empty,
                    Input = copyObject[PROPERTY_INPUT],
                    Count = ExpandPropertyInt(context, copyObject, PROPERTY_COUNT)
                };
                context.CopyIndex.Add(state);
                value.Remove(PROPERTY_COPY);
                result.Add(state);
                return result.ToArray();
            }
            else
                return new TemplateContext.CopyIndexState[] { new() { Input = value } };
        }

        private static IEnumerable<TemplateContext.CopyIndexState> GetVariableIterator(ITemplateContext context, JObject value, bool pushToStack = true)
        {
            if (value.TryArrayProperty(PROPERTY_COPY, out var copyObjectArray))
            {
                for (var i = 0; i < copyObjectArray.Count; i++)
                {
                    var copyObject = copyObjectArray[i] as JObject;
                    var state = new TemplateContext.CopyIndexState
                    {
                        Name = context.ExpandProperty<string>(copyObject, PROPERTY_NAME),
                        Input = copyObject[PROPERTY_INPUT],
                        Count = ExpandPropertyInt(context, copyObject, PROPERTY_COUNT)
                    };

                    if (pushToStack)
                        context.CopyIndex.Push(state);
                    else
                        context.CopyIndex.Add(state);

                    value.Remove(PROPERTY_COPY);
                    yield return state;
                }
            }
            else
                yield return new TemplateContext.CopyIndexState { Input = value };
        }

        /// <summary>
        /// Get a resource based iterator copy.
        /// </summary>
        private static TemplateContext.CopyIndexState GetResourceIterator(TemplateContext context, JObject value)
        {
            var result = new TemplateContext.CopyIndexState
            {
                Input = value
            };
            if (value.TryObjectProperty(PROPERTY_COPY, out var copyObject))
            {
                result.Name = context.ExpandProperty<string>(copyObject, PROPERTY_NAME);
                result.Count = ExpandPropertyInt(context, copyObject, PROPERTY_COUNT);
                context.CopyIndex.PushResourceType(result);
                value.Remove(PROPERTY_COPY);
            }
            return result;
        }

        private static TemplateContext.CopyIndexState RestoreResourceIterator(TemplateContext context, IResourceValue value)
        {
            var state = value.Copy;
            if (state != null && state.IsCopy())
                context.CopyIndex.PushResourceType(state);

            return state;
        }

        private static JToken ExpandObject(ITemplateContext context, JObject obj)
        {
            foreach (var copyIndex in GetPropertyIterator(context, obj))
            {
                if (copyIndex.IsCopy())
                {
                    var array = new JArray();
                    while (copyIndex.Next())
                    {
                        var instance = copyIndex.CloneInput<JToken>();
                        array.Add(ResolveToken(context, instance));
                    }
                    obj[copyIndex.Name] = array;
                    context.CopyIndex.Remove(copyIndex);
                }
                else
                {
                    ResolveProperties(context, obj);
                }
            }
            return obj;
        }

        private static JToken ExpandArray(ITemplateContext context, JArray array)
        {
            var result = new JArray();
            result.CopyTemplateAnnotationFrom(array);
            for (var i = 0; i < array.Count; i++)
            {
                if (array[i] is JObject jObject)
                {
                    result.Add(ExpandObject(context, jObject));
                }
                else if (array[i] is JArray jArray)
                {
                    result.Add(ExpandArray(context, jArray));
                }
                else if (array[i] is JToken jToken && jToken.Type == JTokenType.String)
                {
                    result.Add(ExpandPropertyToken(context, jToken));
                }
                else
                {
                    result.Add(array[i]);
                }
            }
            return result;
        }

        protected static bool TryArrayProperty(JObject obj, string propertyName, out JObject[] propertyValue)
        {
            propertyValue = null;
            if (!obj.TryGetValue(propertyName, out var value) || value.Type != JTokenType.Array)
                return false;

            propertyValue = value.Values<JObject>().ToArray();
            var annotation = obj.UseTokenAnnotation();
            if (annotation != null && propertyValue != null)
                propertyValue.UseTokenAnnotation(annotation.Path, propertyName);

            return true;
        }

        protected static bool TryObjectProperty(JObject obj, string propertyName, out JObject propertyValue)
        {
            propertyValue = null;
            if (!obj.TryGetValue(propertyName, out var value) || value.Type != JTokenType.Object)
                return false;

            propertyValue = value as JObject;
            var annotation = obj.UseTokenAnnotation();
            if (annotation != null && propertyValue != null)
                propertyValue.UseTokenAnnotation(annotation.Path, propertyName);

            return true;
        }

        protected static bool TryStringProperty(JObject obj, string propertyName, out string propertyValue)
        {
            propertyValue = null;
            if (!obj.TryGetValue(propertyName, out var value) || value.Type != JTokenType.String)
                return false;

            propertyValue = value.Value<string>();
            return true;
        }

        /// <summary>
        /// Emit a resource object.
        /// </summary>
        protected virtual void Emit(TemplateContext context, IResourceValue resource)
        {
            if (resource == null || resource.IsExisting())
                return;

            resource.Value.SetTargetInfo(context.TemplateFile, context.ParameterFile);
            context.AddResource(resource);
        }

        /// <summary>
        /// Sort resources by dependencies.
        /// </summary>
        protected virtual IResourceValue[] SortResources(TemplateContext context, IResourceValue[] resources)
        {
            return context.SortDependencies(resources);
        }

        /// <summary>
        /// The type for parameter '{0}' was not defined or invalid.
        /// </summary>
        private static Exception ThrowTemplateParameterException(string parameterName)
        {
            return new TemplateParameterException(parameterName, string.Format(Thread.CurrentThread.CurrentCulture, PSRuleResources.ParameterTypeInvalid, parameterName));
        }

        /// <summary>
        /// The type for output '{0}' was not defined or invalid.
        /// </summary>
        private static Exception ThrowTemplateOutputException(string outputName)
        {
            return new TemplateOutputException(outputName, string.Format(Thread.CurrentThread.CurrentCulture, PSRuleResources.ParameterTypeInvalid, outputName));
        }
    }
}<|MERGE_RESOLUTION|>--- conflicted
+++ resolved
@@ -48,11 +48,7 @@
         private const string PROPERTY_INPUT = "input";
         private const string PROPERTY_MODE = "mode";
         private const string PROPERTY_DEFAULTVALUE = "defaultValue";
-<<<<<<< HEAD
-        private const string PROPERTY_SECRETNAME = "secretName";
-=======
         private const string PROPERTY_SECRET_NAME = "secretName";
->>>>>>> 32e5884b
         private const string PROPERTY_PROVISIONING_STATE = "provisioningState";
         private const string PROPERTY_ID = "id";
         private const string PROPERTY_URI = "uri";
