# Copyright (c) Microsoft Corporation.
# Licensed under the MIT License.

#
# Unit tests for Azure deployments
#

[CmdletBinding()]
param ()

BeforeAll {
    # Setup error handling
    $ErrorActionPreference = 'Stop';
    Set-StrictMode -Version latest;

    if ($Env:SYSTEM_DEBUG -eq 'true') {
        $VerbosePreference = 'Continue';
    }

    # Setup tests paths
    $rootPath = $PWD;
    Import-Module (Join-Path -Path $rootPath -ChildPath out/modules/PSRule.Rules.Azure) -Force;
    $here = (Resolve-Path $PSScriptRoot).Path;
}

Describe 'Azure.Deployment' -Tag 'Deployment' {
    Context 'Conditions' {
        BeforeAll {
            $invokeParams = @{
                Baseline = 'Azure.All'
                Module = 'PSRule.Rules.Azure'
                WarningAction = 'SilentlyContinue'
                ErrorAction = 'Stop'
            }
        }

        It 'Azure.Deployment.OutputSecretValue' {
            $sourcePath = Join-Path -Path $here -ChildPath 'Tests.Bicep.7.json';
            $data = Export-AzRuleTemplateData -TemplateFile $sourcePath -PassThru;
            $result = $data | Invoke-PSRule @invokeParams -Name 'Azure.Deployment.OutputSecretValue';
            $filteredResult = $result | Where-Object { $_.RuleName -eq 'Azure.Deployment.OutputSecretValue' };

            # Fail
            $ruleResult = @($filteredResult | Where-Object { $_.Outcome -eq 'Fail' });
            $ruleResult | Should -Not -BeNullOrEmpty;
            $ruleResult.Length | Should -Be 2;
            $targetNames = $ruleResult | ForEach-Object { $_.TargetObject.name };
            $targetNames | Should -BeIn 'ps-rule-test-deployment', 'child';

            # Pass
            $ruleResult = @($filteredResult | Where-Object { $_.Outcome -eq 'Pass' });
            $ruleResult | Should -Not -BeNullOrEmpty;
            $ruleResult.Length | Should -Be 1;
            $targetNames = $ruleResult | ForEach-Object { $_.TargetObject.name };
            $targetNames | Should -BeIn 'good';
        }

        Context 'With Template' {
            BeforeAll {
                $templatePath = Join-Path -Path $here -ChildPath 'Resources.Deployments.Template.json';
                $parameterPath = Join-Path -Path $here -ChildPath 'Resources.Deployments.Parameters.json';
                $outputFile = Join-Path -Path $rootPath -ChildPath out/tests/Resources.Deployments.Template.json;
                Export-AzRuleTemplateData -TemplateFile $templatePath -ParameterFile $parameterPath -OutputPath $outputFile;
                $result = Invoke-PSRule -Module PSRule.Rules.Azure -InputPath $outputFile -Outcome All -WarningAction Ignore -ErrorAction Stop;
            }
        
            It 'Azure.Deployment.OuterSecret' {
                $filteredResult = $result | Where-Object { $_.RuleName -eq 'Azure.Deployment.OuterSecret' };
        
                 # Fail
                 $ruleResult = @($filteredResult | Where-Object { $_.Outcome -eq 'Fail' });
                 $ruleResult | Should -Not -BeNullOrEmpty;
                 $ruleResult.Length | Should -Be 2;
                 $ruleResult.TargetName | Should -BeIn 'nestedDeployment-D', 'nestedDeployment-E';
        
                 # Pass
                 $ruleResult = @($filteredResult | Where-Object { $_.Outcome -eq 'Pass' });
                 $ruleResult | Should -Not -BeNullOrEmpty;
                 $ruleResult.Length | Should -Be 3;
                 $ruleResult.TargetName | Should -BeIn 'nestedDeployment-A', 'nestedDeployment-B', 'nestedDeployment-C';
            }
        
        }
    }
}


Describe 'Azure.Deployment.AdminUsername' -Tag 'Deployment' {
    Context 'Conditions' {
        BeforeAll {
            $invokeParams = @{
                Baseline = 'Azure.All'
                Module = 'PSRule.Rules.Azure'
                WarningAction = 'Ignore'
                ErrorAction = 'Stop'
            }
        }

        Context 'With Template' {
            BeforeAll {
                $templatePath = Join-Path -Path $here -ChildPath 'Resources.Deployments.Template.json';
                $parameterPath = Join-Path -Path $here -ChildPath 'Resources.Deployments.Parameters.json';
                $outputFile = Join-Path -Path $rootPath -ChildPath out/tests/Resources.Deployments.Template.json;
                Export-AzRuleTemplateData -TemplateFile $templatePath -ParameterFile $parameterPath -OutputPath $outputFile;
                $result = Invoke-PSRule -Module PSRule.Rules.Azure -InputPath $outputFile -Outcome All -WarningAction Ignore -ErrorAction Stop;
            }
        
            It 'Azure.Deployment.AdminUsername' {
                $filteredResult = $result | Where-Object { $_.RuleName -eq 'Azure.Deployment.AdminUsername' };

                # Fail
                $ruleResult = @($filteredResult | Where-Object { $_.Outcome -eq 'Fail' });
                $ruleResult | Should -Not -BeNullOrEmpty;
                $ruleResult.Length | Should -Be 3;
                $ruleResult.TargetName | Should -BeIn 'nestedDeployment-A', 'nestedDeployment-D', 'nestedDeployment-E';
    
                # Pass
                $ruleResult = @($filteredResult | Where-Object { $_.Outcome -eq 'Pass' });
                $ruleResult | Should -Not -BeNullOrEmpty;
                $ruleResult.Length | Should -Be 5;
                $ruleResult.TargetName | Should -BeIn 'nestedDeployment-B', 'nestedDeployment-C', 'nestedDeployment-F', 'nestedDeployment-G', 'nestedDeployment-H';
            }
        }
    }
<<<<<<< HEAD
}


=======

    Context 'With Template' {
        BeforeAll {
            $templatePath = Join-Path -Path $here -ChildPath 'deployment.tests.json';
            $outputFile = Join-Path -Path $rootPath -ChildPath out/tests/Resources.Deployment.json;
            Export-AzRuleTemplateData -TemplateFile $templatePath -OutputPath $outputFile;
            $result = Invoke-PSRule -Module PSRule.Rules.Azure -InputPath $outputFile -Outcome All -WarningAction Ignore -ErrorAction Stop;
        }

        It 'Azure.Deployment.AdminUsername' {
            $filteredResult = $result | Where-Object { $_.RuleName -eq 'Azure.Deployment.AdminUsername' };

            # Fail
            $ruleResult = @($filteredResult | Where-Object { $_.Outcome -eq 'Fail' });
            $ruleResult | Should -BeNullOrEmpty;

            # Pass
            $ruleResult = @($filteredResult | Where-Object { $_.Outcome -eq 'Pass' });
            $ruleResult | Should -Not -BeNullOrEmpty;
            $ruleResult.Length | Should -Be 3;
        }
    }
}
>>>>>>> 4386ec03
<|MERGE_RESOLUTION|>--- conflicted
+++ resolved
@@ -122,11 +122,6 @@
             }
         }
     }
-<<<<<<< HEAD
-}
-
-
-=======
 
     Context 'With Template' {
         BeforeAll {
@@ -150,4 +145,5 @@
         }
     }
 }
->>>>>>> 4386ec03
+
+
