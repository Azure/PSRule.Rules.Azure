--- conflicted
+++ resolved
@@ -55,33 +55,6 @@
             $targetNames | Should -BeIn 'good';
         }
 
-<<<<<<< HEAD
-        Context 'With Template' {
-            BeforeAll {
-                $templatePath = Join-Path -Path $here -ChildPath 'Resources.Deployments.Template.json';
-                $parameterPath = Join-Path -Path $here -ChildPath 'Resources.Deployments.Parameters.json';
-                $outputFile = Join-Path -Path $rootPath -ChildPath out/tests/Resources.Deployments.Template.json;
-                Export-AzRuleTemplateData -TemplateFile $templatePath -ParameterFile $parameterPath -OutputPath $outputFile;
-                $result = Invoke-PSRule -Module PSRule.Rules.Azure -InputPath $outputFile -Outcome All -WarningAction Ignore -ErrorAction Stop;
-            }
-        
-            It 'Azure.Deployment.OuterSecret' {
-                $filteredResult = $result | Where-Object { $_.RuleName -eq 'Azure.Deployment.OuterSecret' };
-        
-                 # Fail
-                 $ruleResult = @($filteredResult | Where-Object { $_.Outcome -eq 'Fail' });
-                 $ruleResult | Should -Not -BeNullOrEmpty;
-                 $ruleResult.Length | Should -Be 2;
-                 $ruleResult.TargetName | Should -BeIn 'nestedDeployment-D', 'nestedDeployment-E';
-        
-                 # Pass
-                 $ruleResult = @($filteredResult | Where-Object { $_.Outcome -eq 'Pass' });
-                 $ruleResult | Should -Not -BeNullOrEmpty;
-                 $ruleResult.Length | Should -Be 3;
-                 $ruleResult.TargetName | Should -BeIn 'nestedDeployment-A', 'nestedDeployment-B', 'nestedDeployment-C';
-            }
-        
-=======
         It 'Azure.Deployment.SecureValue' {
             $sourcePath = Join-Path -Path $here -ChildPath 'Tests.Bicep.9.json';
             $data = Export-AzRuleTemplateData -TemplateFile $sourcePath -PassThru;
@@ -101,7 +74,6 @@
             $ruleResult.Length | Should -Be 2;
             $targetNames = $ruleResult | ForEach-Object { $_.TargetObject.name };
             $targetNames | Should -BeIn 'secret_good', 'streaming_jobs_good';
->>>>>>> 61fda15f
         }
     }
 }
@@ -116,32 +88,24 @@
                 WarningAction = 'Ignore'
                 ErrorAction = 'Stop'
             }
+            $dataPath = Join-Path -Path $here -ChildPath 'Resources.Deployments.json';
+            $result = Invoke-PSRule @invokeParams -InputPath $dataPath -Outcome All;
         }
 
-        Context 'With Template' {
-            BeforeAll {
-                $templatePath = Join-Path -Path $here -ChildPath 'Resources.Deployments.Template.json';
-                $parameterPath = Join-Path -Path $here -ChildPath 'Resources.Deployments.Parameters.json';
-                $outputFile = Join-Path -Path $rootPath -ChildPath out/tests/Resources.Deployments.Template.json;
-                Export-AzRuleTemplateData -TemplateFile $templatePath -ParameterFile $parameterPath -OutputPath $outputFile;
-                $result = Invoke-PSRule -Module PSRule.Rules.Azure -InputPath $outputFile -Outcome All -WarningAction Ignore -ErrorAction Stop;
-            }
-        
-            It 'Azure.Deployment.AdminUsername' {
-                $filteredResult = $result | Where-Object { $_.RuleName -eq 'Azure.Deployment.AdminUsername' };
+        It 'Azure.Deployment.AdminUsername' {
+            $filteredResult = $result | Where-Object { $_.RuleName -eq 'Azure.Deployment.AdminUsername' };
 
-                # Fail
-                $ruleResult = @($filteredResult | Where-Object { $_.Outcome -eq 'Fail' });
-                $ruleResult | Should -Not -BeNullOrEmpty;
-                $ruleResult.Length | Should -Be 3;
-                $ruleResult.TargetName | Should -BeIn 'nestedDeployment-A', 'nestedDeployment-D', 'nestedDeployment-E';
-    
-                # Pass
-                $ruleResult = @($filteredResult | Where-Object { $_.Outcome -eq 'Pass' });
-                $ruleResult | Should -Not -BeNullOrEmpty;
-                $ruleResult.Length | Should -Be 5;
-                $ruleResult.TargetName | Should -BeIn 'nestedDeployment-B', 'nestedDeployment-C', 'nestedDeployment-F', 'nestedDeployment-G', 'nestedDeployment-H';
-            }
+             # Fail
+             $ruleResult = @($filteredResult | Where-Object { $_.Outcome -eq 'Fail' });
+             $ruleResult | Should -Not -BeNullOrEmpty;
+             $ruleResult.Length | Should -Be 3;
+             $ruleResult.TargetName | Should -BeIn 'nestedDeployment-A', 'nestedDeployment-D', 'nestedDeployment-E';
+ 
+             # Pass
+             $ruleResult = @($filteredResult | Where-Object { $_.Outcome -eq 'Pass' });
+             $ruleResult | Should -Not -BeNullOrEmpty;
+             $ruleResult.Length | Should -Be 5;
+             $ruleResult.TargetName | Should -BeIn 'nestedDeployment-B', 'nestedDeployment-C', 'nestedDeployment-F', 'nestedDeployment-G', 'nestedDeployment-H';
         }
     }
 
@@ -168,4 +132,48 @@
     }
 }
 
+Describe 'Azure.Deployment.OuterSecret' -Tag 'Deployment' {
+    Context 'Conditions' {
+        BeforeAll {
+            $invokeParams = @{
+                Baseline = 'Azure.All'
+                Module = 'PSRule.Rules.Azure'
+                WarningAction = 'Ignore'
+                ErrorAction = 'Stop'
+            }
+            
+        }
 
+        Context 'With Template' {
+            BeforeAll {
+                $templatePath = Join-Path -Path $here -ChildPath 'Resources.Deployments.Template.json';
+                $parameterPath = Join-Path -Path $here -ChildPath 'Resources.Deployments.Parameters.json';
+                $outputFile = Join-Path -Path $rootPath -ChildPath out/tests/Resources.Deployments.Template.json;
+                Export-AzRuleTemplateData -TemplateFile $templatePath -ParameterFile $parameterPath -OutputPath $outputFile;
+                $result = Invoke-PSRule -Module PSRule.Rules.Azure -InputPath $outputFile -Outcome All -WarningAction Ignore -ErrorAction Stop;
+            }
+
+            It 'Azure.Deployment.OuterSecret' {
+                $filteredResult = $result | Where-Object { $_.RuleName -eq 'Azure.Deployment.OuterSecret' };
+            
+                 # Fail
+                 $ruleResult = @($filteredResult | Where-Object { $_.Outcome -eq 'Fail' });
+                 $ruleResult | Should -Not -BeNullOrEmpty;
+                 $ruleResult.Length | Should -Be 2;
+                 $ruleResult.TargetName | Should -BeIn 'nestedDeployment-D', 'nestedDeployment-E';
+            
+                 # Pass
+                 $ruleResult = @($filteredResult | Where-Object { $_.Outcome -eq 'Pass' });
+                 $ruleResult | Should -Not -BeNullOrEmpty;
+                 Write-Host "Pass: $($ruleResult)"
+                 $ruleResult.Length | Should -Be 3;
+                 $ruleResult.TargetName | Should -BeIn 'nestedDeployment-A', 'nestedDeployment-B', 'nestedDeployment-C';
+            }
+        }
+
+       
+
+    }
+
+}
+
