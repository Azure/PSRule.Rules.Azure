# Copyright (c) Microsoft Corporation.
# Licensed under the MIT License.

#
# Unit tests for Container Apps
#

[CmdletBinding()]
param ()

BeforeAll {
    # Setup error handling
    $ErrorActionPreference = 'Stop';
    Set-StrictMode -Version latest;

    if ($Env:SYSTEM_DEBUG -eq 'true') {
        $VerbosePreference = 'Continue';
    }

    # Setup tests paths
    $rootPath = $PWD;
    Import-Module (Join-Path -Path $rootPath -ChildPath out/modules/PSRule.Rules.Azure) -Force;
    $here = (Resolve-Path $PSScriptRoot).Path;
}

Describe 'Azure.ContainerApp' -Tag 'ContainerApp' {
    Context 'Conditions' {
        BeforeAll {
            $invokeParams = @{
                Baseline = 'Azure.All'
                Module = 'PSRule.Rules.Azure'
                WarningAction = 'Ignore'
                ErrorAction = 'Stop'
                Outcome = 'All'
            }
            $dataPath = Join-Path -Path $here -ChildPath 'Resources.ContainerApp.json';
            $result = Invoke-PSRule @invokeParams -InputPath $dataPath;
        }

        It 'Azure.ContainerApp.Insecure' {
            $filteredResult = $result | Where-Object { $_.RuleName -eq 'Azure.ContainerApp.Insecure' };

            # Fail
            $ruleResult = @($filteredResult | Where-Object { $_.Outcome -eq 'Fail' });
            $ruleResult | Should -Not -BeNullOrEmpty;
            $ruleResult.Length | Should -Be 2;
            $ruleResult.TargetName | Should -BeIn 'capp-B', 'capp-D';

            # Pass
            $ruleResult = @($filteredResult | Where-Object { $_.Outcome -eq 'Pass' });
            $ruleResult | Should -Not -BeNullOrEmpty;
            $ruleResult.Length | Should -Be 2;
            $ruleResult.TargetName | Should -BeIn 'capp-A', 'capp-C';
        }

        It 'Azure.ContainerApp.ManagedIdentity' {
            $filteredResult = $result | Where-Object { $_.RuleName -eq 'Azure.ContainerApp.ManagedIdentity' };

            # Fail
            $ruleResult = @($filteredResult | Where-Object { $_.Outcome -eq 'Fail' });
            $ruleResult | Should -Not -BeNullOrEmpty;
            $ruleResult.Length | Should -Be 2;
            $ruleResult.TargetName | Should -BeIn 'capp-A', 'capp-B';
            $ruleResult.Detail.Reason.Path | Should -BeIn 'identity.type'

            # Pass
            $ruleResult = @($filteredResult | Where-Object { $_.Outcome -eq 'Pass' });
            $ruleResult | Should -Not -BeNullOrEmpty;
            $ruleResult.Length | Should -Be 2;
            $ruleResult.TargetName | Should -BeIn 'capp-C', 'capp-D';
        }

<<<<<<< HEAD
        It 'Azure.ContainerApp.PersistantStorage' {
            $filteredResult = $result | Where-Object { $_.RuleName -eq 'Azure.ContainerApp.PersistantStorage' };
=======
        It 'Azure.ContainerApp.PublicAccess' {
            $filteredResult = $result | Where-Object { $_.RuleName -eq 'Azure.ContainerApp.PublicAccess' };
>>>>>>> c37c3bc2

            # Fail
            $ruleResult = @($filteredResult | Where-Object { $_.Outcome -eq 'Fail' });
            $ruleResult | Should -Not -BeNullOrEmpty;
            $ruleResult.Length | Should -Be 2;
<<<<<<< HEAD
            $ruleResult.TargetName | Should -BeIn 'capp-A', 'capp-B';
            $ruleResult.Detail.Reason.Path | Should -BeIn 'properties.template.containers.volumeMounts'
=======
            $ruleResult.TargetName | Should -BeIn 'capp-env-A', 'capp-env-B';
            $ruleResult.Detail.Reason.Path | Should -BeIn 'properties.vnetConfiguration.internal'
>>>>>>> c37c3bc2

            # Pass
            $ruleResult = @($filteredResult | Where-Object { $_.Outcome -eq 'Pass' });
            $ruleResult | Should -Not -BeNullOrEmpty;
<<<<<<< HEAD
            $ruleResult.Length | Should -Be 2;
            $ruleResult.TargetName | Should -BeIn 'capp-C', 'capp-D';
=======
            $ruleResult.Length | Should -Be 1;
            $ruleResult.TargetName | Should -BeIn 'capp-env-C';
>>>>>>> c37c3bc2
        }
    }
}

Context 'Resource name - Azure.ContainerApp.Name' {
    BeforeAll {
        $invokeParams = @{
            Baseline = 'Azure.All'
            Module = 'PSRule.Rules.Azure'
            WarningAction = 'Ignore'
            ErrorAction = 'Stop'
        }

        $testObject = [PSCustomObject]@{
            Name = ''
            ResourceType = 'Microsoft.App/containerApps'
        }
    }

    BeforeDiscovery {
        $validNames = @(
            'capp-01'
            'a1'
            'capplication-01'
        )

        $invalidNames = @(
            'a'
            'capp-.'
            'capp-a-'
            'CAPP-A'
            'capp-01!'
            'capp.-01'
            'caaaaaaaaaaaaaaaaaaaaaaaaaaaaaaaaaaaaaaaaaaaapplication-01'
        )
    }

    # Pass
    It '<_>' -ForEach $validNames {
        $testObject.Name = $_;
        $ruleResult = $testObject | Invoke-PSRule @invokeParams -Name 'Azure.ContainerApp.Name';
        $ruleResult | Should -Not -BeNullOrEmpty;
        $ruleResult.Outcome | Should -Be 'Pass';
    }

    # Fail
    It '<_>' -ForEach $invalidNames {
        $testObject.Name = $_;
        $ruleResult = $testObject | Invoke-PSRule @invokeParams -Name 'Azure.ContainerApp.Name';
        $ruleResult | Should -Not -BeNullOrEmpty;
        $ruleResult.Outcome | Should -Be 'Fail';
    }
}<|MERGE_RESOLUTION|>--- conflicted
+++ resolved
@@ -70,36 +70,38 @@
             $ruleResult.TargetName | Should -BeIn 'capp-C', 'capp-D';
         }
 
-<<<<<<< HEAD
-        It 'Azure.ContainerApp.PersistantStorage' {
-            $filteredResult = $result | Where-Object { $_.RuleName -eq 'Azure.ContainerApp.PersistantStorage' };
-=======
         It 'Azure.ContainerApp.PublicAccess' {
             $filteredResult = $result | Where-Object { $_.RuleName -eq 'Azure.ContainerApp.PublicAccess' };
->>>>>>> c37c3bc2
 
             # Fail
             $ruleResult = @($filteredResult | Where-Object { $_.Outcome -eq 'Fail' });
             $ruleResult | Should -Not -BeNullOrEmpty;
             $ruleResult.Length | Should -Be 2;
-<<<<<<< HEAD
-            $ruleResult.TargetName | Should -BeIn 'capp-A', 'capp-B';
-            $ruleResult.Detail.Reason.Path | Should -BeIn 'properties.template.containers.volumeMounts'
-=======
             $ruleResult.TargetName | Should -BeIn 'capp-env-A', 'capp-env-B';
             $ruleResult.Detail.Reason.Path | Should -BeIn 'properties.vnetConfiguration.internal'
->>>>>>> c37c3bc2
 
             # Pass
             $ruleResult = @($filteredResult | Where-Object { $_.Outcome -eq 'Pass' });
             $ruleResult | Should -Not -BeNullOrEmpty;
-<<<<<<< HEAD
+            $ruleResult.Length | Should -Be 1;
+            $ruleResult.TargetName | Should -BeIn 'capp-env-C';
+        }
+
+        It 'Azure.ContainerApp.PersistantStorage' {
+            $filteredResult = $result | Where-Object { $_.RuleName -eq 'Azure.ContainerApp.PersistantStorage' };
+
+            # Fail
+            $ruleResult = @($filteredResult | Where-Object { $_.Outcome -eq 'Fail' });
+            $ruleResult | Should -Not -BeNullOrEmpty;
+            $ruleResult.Length | Should -Be 2;
+            $ruleResult.TargetName | Should -BeIn 'capp-A', 'capp-B';
+            $ruleResult.Detail.Reason.Path | Should -BeIn 'properties.template.containers.volumeMounts'
+
+            # Pass
+            $ruleResult = @($filteredResult | Where-Object { $_.Outcome -eq 'Pass' });
+            $ruleResult | Should -Not -BeNullOrEmpty;
             $ruleResult.Length | Should -Be 2;
             $ruleResult.TargetName | Should -BeIn 'capp-C', 'capp-D';
-=======
-            $ruleResult.Length | Should -Be 1;
-            $ruleResult.TargetName | Should -BeIn 'capp-env-C';
->>>>>>> c37c3bc2
         }
     }
 }
