--- conflicted
+++ resolved
@@ -162,18 +162,12 @@
             $ruleResult.TargetName | Should -BeIn 'server-C';
         }
 
-<<<<<<< HEAD
         It 'Azure.PostgreSQL.AAD' {
             $filteredResult = $result | Where-Object { $_.RuleName -eq 'Azure.PostgreSQL.AAD' };
-=======
-        It 'Azure.PostgreSQL.AADOnly' {
-            $filteredResult = $result | Where-Object { $_.RuleName -eq 'Azure.PostgreSQL.AADOnly' };
->>>>>>> 26a0614f
-            
-            # Fail
-            $ruleResult = @($filteredResult | Where-Object { $_.Outcome -eq 'Fail' });
-            $ruleResult | Should -Not -BeNullOrEmpty;
-<<<<<<< HEAD
+
+            # Fail
+            $ruleResult = @($filteredResult | Where-Object { $_.Outcome -eq 'Fail' });
+            $ruleResult | Should -Not -BeNullOrEmpty;
             $ruleResult.Length | Should -Be 6;
             $ruleResult.TargetName | Should -BeIn 'server-A', 'server-B', 'server-D', 'server-E', 'ActiveDirectoryAdmin-A', 'ActiveDirectoryAdmin-C';
 
@@ -181,22 +175,29 @@
             $ruleResult[1].Reason | Should -BeIn "A sub-resource of type 'Microsoft.DBforPostgreSQL/servers/administrators' has not been specified.";
             $ruleResult[2].Reason | Should -BeIn "A sub-resource of type 'Microsoft.DBforPostgreSQL/flexibleServers/administrators' has not been specified.";
             $ruleResult[3].Reason | Should -BeIn 'Path properties.principalName: Is null or empty.', 'Path properties.principalType: Is null or empty.';
-=======
+
+            # Pass
+            $ruleResult = @($filteredResult | Where-Object { $_.Outcome -eq 'Pass' });
+            $ruleResult | Should -Not -BeNullOrEmpty;
+            $ruleResult.Length | Should -Be 4;
+            $ruleResult.TargetName | Should -BeIn 'server-C', 'server-F', 'ActiveDirectoryAdmin-B', 'ActiveDirectoryAdmin-D';
+        }
+
+        It 'Azure.PostgreSQL.AADOnly' {
+            $filteredResult = $result | Where-Object { $_.RuleName -eq 'Azure.PostgreSQL.AADOnly' };
+            
+            # Fail
+            $ruleResult = @($filteredResult | Where-Object { $_.Outcome -eq 'Fail' });
+            $ruleResult | Should -Not -BeNullOrEmpty;
             $ruleResult.Length | Should -Be 2;
             $ruleResult.TargetName | Should -BeIn 'server-D', 'server-E';
             $ruleResult.Detail.Reason.Path | Should -BeIn 'properties.authConfig.activeDirectoryAuth'
->>>>>>> 26a0614f
-
-            # Pass
-            $ruleResult = @($filteredResult | Where-Object { $_.Outcome -eq 'Pass' });
-            $ruleResult | Should -Not -BeNullOrEmpty;
-<<<<<<< HEAD
-            $ruleResult.Length | Should -Be 4;
-            $ruleResult.TargetName | Should -BeIn 'server-C', 'server-F', 'ActiveDirectoryAdmin-B', 'ActiveDirectoryAdmin-D';
-=======
+
+            # Pass
+            $ruleResult = @($filteredResult | Where-Object { $_.Outcome -eq 'Pass' });
+            $ruleResult | Should -Not -BeNullOrEmpty;
             $ruleResult.Length | Should -Be 1;
             $ruleResult.TargetName | Should -BeIn 'server-F';
->>>>>>> 26a0614f
         }
     }
 
