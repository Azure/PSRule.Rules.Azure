--- conflicted
+++ resolved
@@ -365,7 +365,6 @@
 
             $ruleResult[0].Reason | Should -BeExactly "Azure Cache for Redis is being retired. Migrate to Azure Managed Redis.";
         }
-<<<<<<< HEAD
 
         It 'Azure.RedisEnterprise.MigrateAMR' {
             $filteredResult = $result | Where-Object { $_.RuleName -eq 'Azure.RedisEnterprise.MigrateAMR' };
@@ -384,8 +383,6 @@
             $ruleResult.Length | Should -Be 3;
             $ruleResult.TargetName | Should -BeIn 'redis-T', 'redis-U', 'redis-V';
         }
-=======
->>>>>>> 76c88e41
     }
 
     Context 'With Configuration Option' -Tag 'Configuration' {
