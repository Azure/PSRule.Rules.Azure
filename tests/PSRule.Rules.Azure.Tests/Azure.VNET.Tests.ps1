--- conflicted
+++ resolved
@@ -77,13 +77,8 @@
             # Pass
             $ruleResult = @($filteredResult | Where-Object { $_.Outcome -eq 'Pass' });
             $ruleResult | Should -Not -BeNullOrEmpty;
-<<<<<<< HEAD
             $ruleResult.Length | Should -Be 7;
             $ruleResult.TargetName | Should -BeIn 'vnet-A', 'vnet-E', 'vnet-F', 'vnet-H/AzureFirewallSubnet', 'vnet-H/subnet-A', 'vnet-H/subnet-B', 'vnet-H/subnet-C';
-=======
-            $ruleResult.Length | Should -Be 6;
-            $ruleResult.TargetName | Should -BeIn 'vnet-A', 'vnet-E', 'vnet-F', 'vnet-H/AzureFirewallSubnet', 'vnet-I/AzureFirewallSubnet', 'vnet-J/AzureFirewallSubnet';
->>>>>>> 46487c97
         }
 
         It 'Azure.VNET.SingleDNS' {
@@ -164,13 +159,8 @@
             # Pass
             $ruleResult = @($filteredResult | Where-Object { $_.Outcome -eq 'Pass' });
             $ruleResult | Should -Not -BeNullOrEmpty;
-<<<<<<< HEAD
             $ruleResult.Length | Should -Be 12;
             $ruleResult.TargetName | Should -BeIn 'vnet-A', 'vnet-B', 'vnet-C', 'vnet-D', 'vnet-E', 'vnet-F', 'vnet-G', 'vnet-H/AzureFirewallSubnet', 'vnet-H/excludedSubnet', 'vnet-H/subnet-A', 'vnet-H/subnet-B', 'vnet-H/subnet-C';
-=======
-            $ruleResult.Length | Should -Be 11;
-            $ruleResult.TargetName | Should -BeIn 'vnet-A', 'vnet-B', 'vnet-C', 'vnet-D', 'vnet-E', 'vnet-F', 'vnet-G', 'vnet-H/AzureFirewallSubnet', 'vnet-H/excludedSubnet', 'vnet-I/AzureFirewallSubnet', 'vnet-J/AzureFirewallSubnet';
->>>>>>> 46487c97
         }
 
         It 'Azure.VNET.BastionSubnet' {
@@ -223,7 +213,6 @@
             $ruleResult.TargetName | Should -BeIn 'vnet-F', 'vnet-G';
         }
 
-<<<<<<< HEAD
         It 'Azure.VNET.PrivateSubnet' {
             $filteredResult = $result | Where-Object { $_.RuleName -eq 'Azure.VNET.PrivateSubnet' };
 
@@ -259,7 +248,7 @@
             $ruleResult = @($filteredResult | Where-Object { $_.Outcome -eq 'Pass' });
             $ruleResult.Length | Should -Be 5;
             $ruleResult.TargetName | Should -BeIn 'vnet-D', 'vnet-E', 'vnet-F', 'vnet-H/AzureFirewallSubnet', 'vnet-H/subnet-C';
-=======
+
         It 'Azure.VNET.FirewallSubnetNAT' {
             $filteredResult = $result | Where-Object { $_.RuleName -eq 'Azure.VNET.FirewallSubnetNAT' };
 
@@ -270,7 +259,6 @@
             # Pass
             $ruleResult = @($filteredResult | Where-Object { $_.Outcome -eq 'Pass' });
             $ruleResult | Should -BeNullOrEmpty;
->>>>>>> 46487c97
         }
     }
 
@@ -505,12 +493,8 @@
             # Pass
             $ruleResult = @($filteredResult | Where-Object { $_.Outcome -eq 'Pass' });
             $ruleResult | Should -Not -BeNullOrEmpty;
-<<<<<<< HEAD
             $ruleResult.Length | Should -Be 9;
             $ruleResult.TargetName | Should -BeIn 'vnet-A', 'vnet-E', 'vnet-F', 'vnet-G', 'vnet-H/AzureFirewallSubnet', 'vnet-H/excludedSubnet', 'vnet-H/subnet-A', 'vnet-H/subnet-B', 'vnet-H/subnet-C';
-=======
-            $ruleResult.Length | Should -Be 8;
-            $ruleResult.TargetName | Should -BeIn 'vnet-A', 'vnet-E', 'vnet-F', 'vnet-G', 'vnet-H/AzureFirewallSubnet', 'vnet-I/AzureFirewallSubnet', 'vnet-J/AzureFirewallSubnet', 'vnet-H/excludedSubnet';
         }
         
         It 'Azure.VNET.FirewallSubnetNAT' {
@@ -532,7 +516,6 @@
             $ruleResult = @($filteredResult | Where-Object { $_.Outcome -eq 'Pass' });
             $ruleResult.Length | Should -Be 8;
             $ruleResult.TargetName | Should -BeIn 'vnet-B', 'vnet-C', 'vnet-D', 'vnet-E', 'vnet-F', 'vnet-G', 'vnet-H/excludedSubnet', 'vnet-J/AzureFirewallSubnet';
->>>>>>> 46487c97
         }
     }
 }