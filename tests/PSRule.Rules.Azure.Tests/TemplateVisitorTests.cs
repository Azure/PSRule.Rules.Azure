// Copyright (c) Microsoft Corporation.
// Licensed under the MIT License.

using System;
using System.IO;
using System.Linq;
using Newtonsoft.Json.Linq;
using PSRule.Rules.Azure.Configuration;
using PSRule.Rules.Azure.Data.Template;
using PSRule.Rules.Azure.Pipeline;
using Xunit;
using static PSRule.Rules.Azure.Data.Template.TemplateVisitor;

namespace PSRule.Rules.Azure
{
    public sealed class TemplateVisitorTests
    {
        [Fact]
        public void ResolveTemplateTest()
        {
            var resources = ProcessTemplate(GetSourcePath("Resources.Template.json"), GetSourcePath("Resources.Parameters.json"));
            Assert.NotNull(resources);
            Assert.Equal(8, resources.Length);

            var actual = resources[1];
            Assert.Equal("vnet-001", actual["name"].Value<string>());
            Assert.Equal("10.1.0.0/24", actual["properties"]["addressSpace"]["addressPrefixes"][0].Value<string>());
            Assert.Equal(3, actual["properties"]["subnets"].Value<JArray>().Count);
            Assert.Equal("10.1.0.32/28", actual["properties"]["subnets"][1]["properties"]["addressPrefix"].Value<string>());
            Assert.Equal("Networking", actual["tags"]["role"].Value<string>());
            Assert.Equal("region-A", actual["location"].Value<string>());
            var subResources = actual["resources"].Value<JArray>();
            actual = subResources[0] as JObject;
            Assert.Equal("vnet-001/subnet2", actual["name"].Value<string>());
            Assert.Equal("vnetDelegation", actual["properties"]["delegations"][0]["name"].Value<string>());
            actual = subResources[1] as JObject;
            Assert.Equal("vnet-001/subnet1/Microsoft.Authorization/924b5b06-fe70-9ab7-03f4-14671370765e", actual["name"].Value<string>());
            actual = subResources[2] as JObject;
            Assert.Equal("vnet-001/subnet2/Microsoft.Authorization/c7db2a25-b75f-d22b-f692-bbb38c83d9d0", actual["name"].Value<string>());

            actual = resources[2];
            Assert.Equal("vnetDelegation", actual["name"].Value<string>());
            Assert.Equal("Microsoft.Resources/deployments", actual["type"].Value<string>());

            actual = resources[3];
            Assert.Equal("route-subnet1", actual["name"].Value<string>());

            actual = resources[4];
            Assert.Equal("route-subnet2", actual["name"].Value<string>());

            actual = resources[5];
            Assert.Equal("nsg-subnet1", actual["name"].Value<string>());

            actual = resources[6];
            Assert.Equal("nsg-subnet2", actual["name"].Value<string>());

            actual = resources[7];
            Assert.Equal("nsg-extra", actual["name"].Value<string>());
        }

        [Fact]
        public void AdvancedTemplateParsing1()
        {
            var resources = ProcessTemplate(GetSourcePath("Resources.FrontDoor.Template.json"), null);
            Assert.NotNull(resources);
            Assert.Equal(3, resources.Length);
            Assert.Equal("my-frontdoor", resources[2]["properties"]["frontendEndpoints"][0]["name"].Value<string>());
            Assert.Equal("my-frontdoor.azurefd.net", resources[2]["properties"]["frontendEndpoints"][0]["properties"]["hostName"].Value<string>());
        }

        [Fact]
        public void AdvancedTemplateParsing2()
        {
            var resources = ProcessTemplate(GetSourcePath("Resources.Template4.json"), null);
            Assert.NotNull(resources);
        }

        [Fact]
        public void AdvancedTemplateParsing3()
        {
            var resources = ProcessTemplate(GetSourcePath("Template.Parsing.1.json"), null);
            Assert.NotNull(resources);
        }

        [Fact]
        public void AdvancedTemplateParsing4()
        {
            var resources = ProcessTemplate(GetSourcePath("Template.Parsing.2.json"), null);
            Assert.NotNull(resources);
            Assert.Equal(2, resources.Length);

            var actual1 = resources[1];
            Assert.Equal("defaultvalue", actual1["name"].Value<string>());
            Assert.Equal("eastus", actual1["location"].Value<string>());
            Assert.False(actual1["properties"]["enabledForDeployment"].Value<bool>());
            Assert.False(actual1["properties"]["enabledForTemplateDeployment"].Value<bool>());
            Assert.False(actual1["properties"]["enabledForDiskEncryption"].Value<bool>());
            Assert.Equal(2, actual1["properties"]["accessPolicies"].Value<JArray>().Count);
            Assert.Equal("ffffffff-ffff-ffff-ffff-ffffffffffff", actual1["properties"]["tenantId"].Value<string>());
            Assert.True(actual1["properties"]["enableSoftDelete"].Value<bool>());
            Assert.True(actual1["properties"]["enablePurgeProtection"].Value<bool>());
        }

        [Fact]
        public void UserDefinedFunctions()
        {
            var resources = ProcessTemplate(GetSourcePath("Template.Parsing.4.json"), null);
            Assert.NotNull(resources);
            Assert.Equal(2, resources.Length);

            var actual1 = resources[1];
            Assert.Equal("Hello world", actual1["properties"]["keyString"].Value<string>());
            Assert.Equal("world", actual1["properties"]["keyObject"]["message"].Value<string>());
            Assert.Equal("Hello world", actual1["properties"]["keyObject"]["value"].Value<string>());
        }

        [Fact]
        public void NestedTemplateParsingInner()
        {
            var resources = ProcessTemplate(GetSourcePath("Template.Parsing.3.json"), null);
            Assert.NotNull(resources);
            Assert.Equal(3, resources.Length);

            var actual = resources[0];
            Assert.Equal("Microsoft.Resources/deployments", actual["type"].Value<string>());

            actual = resources[1];
            Assert.Equal("Microsoft.Resources/deployments", actual["type"].Value<string>());
            Assert.Equal("innerDeployment", actual["name"].Value<string>());

            actual = resources[2];
            Assert.Equal("Microsoft.Network/networkWatchers/flowLogs", actual["type"].Value<string>());
            Assert.Equal("NetworkWatcher_eastus/FlowLog1", actual["name"].Value<string>());
            Assert.Equal("/subscriptions/ffffffff-ffff-ffff-ffff-ffffffffffff/resourceGroups/ps-rule-test-rg/providers/Microsoft.Network/networkSecurityGroups/nsg-001", actual["properties"]["targetResourceId"].Value<string>());
            Assert.Equal("/subscriptions/ffffffff-ffff-ffff-ffff-ffffffffffff/resourceGroups/ps-rule-test-rg/providers/Microsoft.Storage/storageAccounts/flowlogs5f3e65afb63bb", actual["properties"]["storageId"].Value<string>());
            Assert.Equal("NetworkWatcherRG", actual["tags"]["resourceGroup"].Value<string>());
        }

        [Fact]
        public void NestedTemplateParsingInner2()
        {
            var resources = ProcessTemplate(GetSourcePath("Template.Parsing.5.json"), null);
            Assert.NotNull(resources);
            Assert.Equal(6, resources.Length);

            Assert.Equal("Microsoft.Resources/deployments", resources[0]["type"].Value<string>());
            Assert.Equal("Microsoft.Resources/deployments", resources[1]["type"].Value<string>());
            Assert.Equal("main", resources[1]["name"].Value<string>());
            Assert.Equal("myVnet/my-subnet", resources[2]["name"].Value<string>());
            Assert.Equal("my-pip1", resources[3]["name"].Value<string>());
            Assert.Equal("my-pip2", resources[4]["name"].Value<string>());
            Assert.Equal("my-nic", resources[5]["name"].Value<string>());
        }

        [Fact]
        public void NestedResources()
        {
            // Key Vault
            var resources = ProcessTemplate(GetSourcePath("Resources.KeyVault.Template.json"), null);
            Assert.NotNull(resources);
            Assert.Equal(2, resources.Length);

            var actual = resources[1];
            Assert.Equal("resources[0]", actual["_PSRule"]["path"]);
            var subResources = actual["resources"].Value<JArray>();
            Assert.Equal(2, subResources.Count);
            Assert.Equal("keyvault1/Microsoft.Insights/service", subResources[0]["name"].Value<string>());
            Assert.Equal("resources[1]", subResources[0]["_PSRule"]["path"]);
            Assert.Equal("monitor", subResources[1]["name"].Value<string>());
            Assert.Equal("resources[2]", subResources[1]["_PSRule"]["path"]);

            // Storage
            resources = ProcessTemplate(GetSourcePath("Resources.Storage.Template.json"), GetSourcePath("Resources.Storage.Parameters.json"));
            Assert.NotNull(resources);
            Assert.Equal(2, resources.Length);

            actual = resources[1];
            Assert.Equal("resources[0]", actual["_PSRule"]["path"]);
            subResources = actual["resources"].Value<JArray>();
            Assert.Equal(3, subResources.Count);
            Assert.Equal("storage1/default", subResources[0]["name"].Value<string>());
            //Assert.Equal("resources[0].resources[0]", subResources[0]["_PSRule"]["path"]);
            Assert.Equal("storage1/default/arm", subResources[1]["name"].Value<string>());
            Assert.Equal("resources[1]", subResources[1]["_PSRule"]["path"]);
            Assert.Equal("storage1/default", subResources[2]["name"].Value<string>());
            Assert.Equal("resources[2]", subResources[2]["_PSRule"]["path"]);
        }

        [Fact]
        public void NestedCopyLoops()
        {
            var resources = ProcessTemplate(GetSourcePath("Template.Parsing.13.json"), null);
            Assert.NotNull(resources);
            Assert.Equal(3, resources.Length);

            Assert.Equal("Microsoft.Resources/deployments", resources[0]["type"].Value<string>());
            Assert.Equal("Microsoft.Authorization/policySetDefinitions", resources[1]["type"].Value<string>());
            Assert.Equal(4, resources[1]["properties"]["policyDefinitions"].Value<JArray>().Count);
            Assert.Equal("Microsoft.Authorization/policySetDefinitions", resources[2]["type"].Value<string>());
            Assert.Single(resources[2]["properties"]["policyDefinitions"].Value<JArray>());
        }

        [Fact]
        public void TryParentResourceId()
        {
            const string expected1 = "/subscriptions/ffffffff-ffff-ffff-ffff-ffffffffffff/resourceGroups/ps-rule-test-rg/providers/Microsoft.ServiceBus/namespaces/besubns";
            const string expected2 = "/subscriptions/ffffffff-ffff-ffff-ffff-ffffffffffff/resourceGroups/ps-rule-test-rg/providers/Microsoft.KeyVault/vaults/keyvault1";
            var context = new TemplateContext();

            var actual = JObject.Parse("{ \"type\": \"Microsoft.ServiceBus/namespaces/topics\", \"name\": \"besubns/demo1\" }");
            context.UpdateResourceScope(actual);
            context.TryParentResourceId(actual, out var resourceId);
            Assert.Equal(expected1, resourceId[0]);

            actual = JObject.Parse("{ \"type\": \"Microsoft.KeyVault/vaults\", \"name\": \"keyvault1\" }");
            context.UpdateResourceScope(actual);
            context.TryParentResourceId(actual, out resourceId);
            Assert.Null(resourceId);

            actual = JObject.Parse("{ \"type\": \"Microsoft.KeyVault/vaults/providers/diagnosticsettings\", \"name\": \"keyvault1/Microsoft.Insights/service\" }");
            context.UpdateResourceScope(actual);
            context.TryParentResourceId(actual, out resourceId);
            Assert.Equal(expected2, resourceId[0]);

            actual = JObject.Parse("{ \"type\": \"Microsoft.Insights/diagnosticsettings\", \"name\": \"auditing-storage\", \"scope\": \"Microsoft.KeyVault/vaults/keyvault1\" }");
            context.UpdateResourceScope(actual);
            context.TryParentResourceId(actual, out resourceId);
            Assert.Equal(expected2, resourceId[0]);
        }

        [Fact]
        public void ResourcesWithSource()
        {
            var resources = ProcessTemplate(GetSourcePath("Resources.Template.json"), GetSourcePath("Resources.Parameters.json"));
            Assert.NotNull(resources);
            Assert.Equal(8, resources.Length);

            var actual = resources[0];
            Assert.EndsWith("Resources.Template.json", actual["_PSRule"]["source"][0]["file"].Value<string>());
            Assert.Equal("Microsoft.Resources/deployments", actual["type"].Value<string>());

            actual = resources[1];
            Assert.EndsWith("Resources.Template.json", actual["_PSRule"]["source"][0]["file"].Value<string>());
            Assert.Equal("vnet-001", actual["name"].Value<string>());
            Assert.Equal("Microsoft.Network/virtualNetworks", actual["type"].Value<string>());

            actual = resources[2];
            Assert.EndsWith("Resources.Template.json", actual["_PSRule"]["source"][0]["file"].Value<string>());
            Assert.Equal("vnetDelegation", actual["name"].Value<string>());
            Assert.Equal("Microsoft.Resources/deployments", actual["type"].Value<string>());
        }

        [Fact]
        public void BooleanStringProperty()
        {
            var resources = ProcessTemplate(GetSourcePath("Template.Parsing.6.json"), null);
            Assert.NotNull(resources);
            Assert.Equal(2, resources.Length);

            var actual1 = resources[1];
            Assert.Equal("True", actual1["properties"]["value1"].Value<string>());
            Assert.Equal("true", actual1["properties"]["value2"].Value<string>());
            Assert.Equal("false", actual1["properties"]["value3"].Value<string>());
            Assert.Equal("Other", actual1["properties"]["value4"].Value<string>());
        }

        [Fact]
        public void NestedDeploymentWithMock()
        {
            var resources = ProcessTemplate(GetSourcePath("Template.Parsing.7.json"), null);
            Assert.NotNull(resources);
            Assert.Equal(3, resources.Length);

            var actual = resources[0];
            Assert.Equal("Microsoft.Resources/deployments", actual["type"].Value<string>());
            Assert.Equal("", actual["_PSRule"]["path"]);

            actual = resources[1];
            Assert.Equal("Microsoft.Resources/deployments", actual["type"].Value<string>());
            Assert.Equal("addRoleAssignment", actual["name"].Value<string>());
            Assert.Equal("resources[0]", actual["_PSRule"]["path"].ToString());

            actual = resources[2];
            Assert.Equal("Microsoft.Authorization/roleAssignments", actual["type"].Value<string>());
            Assert.Equal("resources[0].properties.template.resources[0]", actual["_PSRule"]["path"].ToString());
        }

        [Fact]
        public void DeploymentWithOptions()
        {
            var resources = ProcessTemplate(GetSourcePath("Template.Parsing.8.json"), null, PSRuleOption.FromFileOrDefault(GetSourcePath("ps-rule-options.yaml")));
            Assert.NotNull(resources);
            Assert.Equal(2, resources.Length);

            var actual1 = resources[1];
            Assert.Equal("Microsoft.Network/networkWatchers/flowLogs", actual1["type"].Value<string>());
            Assert.Equal("prod", actual1["tags"]["Environment"].Value<string>());
            Assert.Equal("PROD", actual1["tags"]["EnvUpper"].Value<string>());
            Assert.Equal("11111111-1111-1111-1111-111111111111", actual1["tags"]["TenantId"].Value<string>());
            Assert.Equal("Unit Test Tenant", actual1["tags"]["TenantDisplayName"].Value<string>());

            var zones = actual1["tags"]["PickZones"].Values<string>().ToArray();
            Assert.Equal(3, zones.Length);
            Assert.Equal("1", zones[0]);
            Assert.Equal("2", zones[1]);
            Assert.Equal("3", zones[2]);
        }

        [Fact]
        public void StrongTypeParameter()
        {
            var resources = ProcessTemplate(GetSourcePath("Template.StrongType.1.json"), GetSourcePath("Template.StrongType.1.Parameters.json"));
            Assert.NotNull(resources);
            Assert.Equal(2, resources.Length);

            var actual1 = resources[0];
            Assert.Equal("Microsoft.Resources/deployments", actual1["type"].Value<string>());
            Assert.Single(actual1["_PSRule"]["issue"].Value<JArray>());
            Assert.Equal("PSRule.Rules.Azure.Template.ParameterStrongType", actual1["_PSRule"]["issue"][0]["type"].Value<string>());
            Assert.Equal("location", actual1["_PSRule"]["issue"][0]["name"].Value<string>());

            resources = ProcessTemplate(GetSourcePath("Template.StrongType.1.json"), GetSourcePath("Template.StrongType.2.Parameters.json"));
            Assert.NotNull(resources);
            Assert.Equal(2, resources.Length);

            var actual2 = resources[0];
            Assert.Equal("Microsoft.Resources/deployments", actual2["type"].Value<string>());
            Assert.Single(actual2["_PSRule"]["issue"].Value<JArray>());
            Assert.Equal("PSRule.Rules.Azure.Template.ParameterStrongType", actual2["_PSRule"]["issue"][0]["type"].Value<string>());
            Assert.Equal("workspaceId", actual2["_PSRule"]["issue"][0]["name"].Value<string>());

            resources = ProcessTemplate(GetSourcePath("Template.StrongType.1.json"), GetSourcePath("Template.StrongType.3.Parameters.json"));
            Assert.NotNull(resources);
            Assert.Equal(2, resources.Length);

            var actual3 = resources[0];
            Assert.Equal("Microsoft.Resources/deployments", actual3["type"].Value<string>());
            Assert.False(actual3["_PSRule"].Value<JObject>().ContainsKey("issue"));
        }

        [Fact]
        public void StrongTypeNestedParameter()
        {
            var resources = ProcessTemplate(GetSourcePath("Template.Bicep.2.json"), null, PSRuleOption.FromFileOrDefault(GetSourcePath("ps-rule-options.yaml")));
            Assert.NotNull(resources);
            Assert.Equal(7, resources.Length);

            var actual = resources[1];
            Assert.Equal("Microsoft.Resources/deployments", actual["type"].Value<string>());
            Assert.Single(actual["_PSRule"]["issue"].Value<JArray>());
            Assert.Equal("PSRule.Rules.Azure.Template.ParameterStrongType", actual["_PSRule"]["issue"][0]["type"].Value<string>());
            Assert.Equal("location", actual["_PSRule"]["issue"][0]["name"].Value<string>());

            actual = resources[3];
            Assert.Equal("Microsoft.Resources/deployments", actual["type"].Value<string>());
            Assert.Single(actual["_PSRule"]["issue"].Value<JArray>());
            Assert.Equal("PSRule.Rules.Azure.Template.ParameterStrongType", actual["_PSRule"]["issue"][0]["type"].Value<string>());
            Assert.Equal("workspaceId", actual["_PSRule"]["issue"][0]["name"].Value<string>());

            actual = resources[5];
            Assert.Equal("Microsoft.Resources/deployments", actual["type"].Value<string>());
            Assert.False(actual["_PSRule"].Value<JObject>().ContainsKey("issue"));
        }

        [Fact]
        public void ExpressionLength()
        {
            var resources = ProcessTemplate(GetSourcePath("Template.Parsing.9.json"), GetSourcePath("Template.Parsing.9.Parameters.json"));
            Assert.NotNull(resources);
            Assert.Equal(2, resources.Length);

            var actual1 = resources[0];
            Assert.Equal("Microsoft.Resources/deployments", actual1["type"].Value<string>());
            Assert.Equal("PSRule.Rules.Azure.Template.ExpressionLength", actual1["_PSRule"]["issue"][0]["type"].Value<string>());

            resources = ProcessTemplate(GetSourcePath("Template.Parsing.2.json"), GetSourcePath("Template.Parsing.2.Parameters.json"));
            Assert.NotNull(resources);
            Assert.Equal(2, resources.Length);

            var actual2 = resources[0];
            Assert.Equal("Microsoft.Resources/deployments", actual2["type"].Value<string>());
            Assert.False(actual2["_PSRule"].Value<JObject>().ContainsKey("issue"));

            resources = ProcessTemplate(GetSourcePath("Template.Parsing.10.json"), GetSourcePath("Template.Parsing.10.Parameters.json"));
            Assert.NotNull(resources);
            Assert.Equal(2, resources.Length);

            var actual3 = resources[0];
            Assert.Equal("Microsoft.Resources/deployments", actual3["type"].Value<string>());
            Assert.False(actual3["_PSRule"].Value<JObject>().ContainsKey("issue"));
        }

        [Fact]
        public void EqualsEmptyObject()
        {
            var resources = ProcessTemplate(GetSourcePath("Template.Parsing.11.json"), null);
            Assert.NotNull(resources);
            Assert.Equal(6, resources.Length);

            var actual = resources[0];
            Assert.Equal("Microsoft.Resources/deployments", actual["type"].Value<string>());

            actual = resources[1];
            Assert.Equal("Namespace/resourceType", actual["type"].Value<string>());
            Assert.Equal(JTokenType.Null, actual["properties"]["settings"].Type);

            actual = resources[2];
            Assert.Equal("Microsoft.Resources/deployments", actual["type"].Value<string>());
            Assert.Equal("deploy1", actual["name"].Value<string>());

            actual = resources[3];
            Assert.Equal("Namespace/resourceTypeN", actual["type"].Value<string>());
            Assert.Equal("item1", actual["name"].Value<string>());
            Assert.Equal(1, actual["properties"]["priority"].Value<int>());
            Assert.Equal("rule1", actual["properties"]["rules"][0]["name"].Value<string>());
            Assert.Equal("rule2", actual["properties"]["rules"][1]["name"].Value<string>());

            actual = resources[4];
            Assert.Equal("Microsoft.Resources/deployments", actual["type"].Value<string>());
            Assert.Equal("deploy2", actual["name"].Value<string>());

            actual = resources[5];
            Assert.Equal("Namespace/resourceTypeN", actual["type"].Value<string>());
            Assert.Equal("item2", actual["name"].Value<string>());
            Assert.Equal(1, actual["properties"]["priority"].Value<int>());
            Assert.Equal("rule3", actual["properties"]["rules"][0]["name"].Value<string>());
            Assert.Equal("rule4", actual["properties"]["rules"][1]["name"].Value<string>());
        }

        [Fact]
        public void WithParameterDefaults()
        {
            var resources = ProcessTemplate(GetSourcePath("Template.Parsing.10.json"), null, PSRuleOption.FromFileOrDefault(GetSourcePath("ps-rule-options.yaml")));
            Assert.NotNull(resources);
            Assert.Equal(2, resources.Length);

            Assert.Equal("aks-resource123", resources[1]["name"].Value<string>());
            Assert.Equal("dev", resources[1]["tags"]["env"].Value<string>());
            Assert.Equal("value", resources[1]["tags"]["test"].Value<string>());
        }

        [Fact]
        public void WithDependantParameters()
        {
            var resources = ProcessTemplate(GetSourcePath("Template.Parsing.12.json"), null);
            Assert.NotNull(resources);
        }

        [Fact]
        public void WithOutputs()
        {
            var resources = ProcessTemplate(GetSourcePath("Tests.Bicep.2.json"), null);
            Assert.NotNull(resources);
            Assert.Equal(10, resources.Length);

            var actual = resources[0];
            Assert.Equal("Microsoft.Resources/deployments", actual["type"].Value<string>());

            actual = resources[1];
            Assert.Equal("Microsoft.Resources/deployments", actual["type"].Value<string>());
            Assert.Equal("storage1", actual["name"].Value<string>());

            actual = resources[2];
            Assert.Equal("Microsoft.Storage/storageAccounts", actual["type"].Value<string>());
            Assert.Equal("sabicep001", actual["name"].Value<string>());
            Assert.Equal("test", actual["tags"]["env"].Value<string>());

            actual = resources[3];
            Assert.Equal("Microsoft.Network/privateEndpoints", actual["type"].Value<string>());
            Assert.Equal("pe-sabicep001", actual["name"].Value<string>());

            actual = resources[4];
            Assert.Equal("Microsoft.Resources/deployments", actual["type"].Value<string>());
            Assert.Equal("storage3", actual["name"].Value<string>());

            actual = resources[5];
            Assert.Equal("Microsoft.Storage/storageAccounts", actual["type"].Value<string>());
            Assert.Equal("sabicep001f8cbd7940fe93", actual["name"].Value<string>());
            Assert.Equal("test", actual["tags"]["env"].Value<string>());

            actual = resources[6];
            Assert.Equal("Microsoft.Network/privateEndpoints", actual["type"].Value<string>());
            Assert.Equal("pe-sabicep001f8cbd7940fe93", actual["name"].Value<string>());

            actual = resources[7];
            Assert.Equal("Microsoft.Resources/deployments", actual["type"].Value<string>());
            Assert.Equal("storage2", actual["name"].Value<string>());

            actual = resources[8];
            Assert.Equal("Microsoft.Storage/storageAccounts", actual["type"].Value<string>());
            Assert.Equal("sabicep002", actual["name"].Value<string>());
            Assert.Equal("test", actual["tags"]["env"].Value<string>());

            actual = resources[9];
            Assert.Equal("Microsoft.Network/privateEndpoints", actual["type"].Value<string>());
            Assert.Equal("pe-sabicep002", actual["name"].Value<string>());
        }

        [Fact]
        public void WithOutputsWithSplit()
        {
            var resources = ProcessTemplate(GetSourcePath("Tests.Bicep.3.json"), null);
            Assert.NotNull(resources);
            Assert.Equal(7, resources.Length);

            var actual = resources[0];
            Assert.Equal("Microsoft.Resources/deployments", actual["type"].Value<string>());

            actual = resources[1];
            Assert.Equal("Microsoft.Storage/storageAccounts", actual["type"].Value<string>());
            Assert.Equal("storage1", actual["name"].Value<string>());

            actual = resources[2];
            Assert.Equal("Microsoft.Resources/deployments", actual["type"].Value<string>());
            Assert.Equal("blob_deploy", actual["name"].Value<string>());

            actual = resources[3];
            Assert.Equal("Microsoft.Resources/deployments", actual["type"].Value<string>());
            Assert.Equal("pe_deploy", actual["name"].Value<string>());

            actual = resources[4];
            Assert.Equal("Microsoft.Network/privateEndpoints", actual["type"].Value<string>());
            Assert.Equal("pe-storage1", actual["name"].Value<string>());

            actual = resources[5];
            Assert.Equal("Microsoft.Resources/deployments", actual["type"].Value<string>());
            Assert.Equal("pe_dns_deploy", actual["name"].Value<string>());

            actual = resources[6];
            Assert.Equal("Microsoft.Network/privateDnsZones/A", actual["type"].Value<string>());
            Assert.Equal("privatelink.blob.core.windows.net/storage1", actual["name"].Value<string>());
        }

        [Fact]
        public void WithOutputsWithoutProperties()
        {
            var resources = ProcessTemplate(GetSourcePath("Tests.Bicep.4.json"), null);
            Assert.NotNull(resources);
            Assert.Equal(6, resources.Length);

            var actual = resources[0];
            Assert.Equal("Microsoft.Resources/deployments", actual["type"].Value<string>());

            actual = resources[1];
            Assert.Equal("Microsoft.Resources/deployments", actual["type"].Value<string>());
            Assert.Equal("mi", actual["name"].Value<string>());

            actual = resources[2];
            Assert.Equal("Microsoft.ManagedIdentity/userAssignedIdentities", actual["type"].Value<string>());
            Assert.Equal("mi", actual["name"].Value<string>());

            actual = resources[3];
            Assert.Equal("Microsoft.Authorization/roleAssignments", actual["type"].Value<string>());
            Assert.Equal("af653e5f-3bb6-d1bd-fa61-e314ddbfb39c", actual["name"].Value<string>());

            actual = resources[4];
            Assert.Equal("Microsoft.Resources/deployments", actual["type"].Value<string>());
            Assert.Equal("kv", actual["name"].Value<string>());

            actual = resources[5];
            var subResources = actual["resources"].Value<JArray>();
            Assert.Equal("Microsoft.KeyVault/vaults", actual["type"].Value<string>());
            Assert.Equal("keyvault001", actual["name"].Value<string>());
            Assert.Single(subResources);
            Assert.Equal("service", subResources[0]["name"].Value<string>());
        }

        [Fact]
        public void WithArrayFromRuntimeProperty()
        {
            var resources = ProcessTemplate(GetSourcePath("Tests.Bicep.5.json"), null);
            Assert.NotNull(resources);
            Assert.Equal(8, resources.Length);
        }

        [Fact]
        public void SecretOutputs()
        {
            var resources = ProcessTemplate(GetSourcePath("Tests.Bicep.7.json"), null);
            Assert.NotNull(resources);
            Assert.Equal(6, resources.Length);

            var actual = resources[0];
            Assert.Equal("Microsoft.Resources/deployments", actual["type"].Value<string>());
            var issues = actual["_PSRule"]["issue"].Value<JArray>();
            Assert.Equal(3, issues.Count);
            Assert.Equal("PSRule.Rules.Azure.Template.OutputSecretValue", issues[0]["type"].Value<string>());
            Assert.Equal("secret", issues[0]["name"].Value<string>());
            Assert.Equal("PSRule.Rules.Azure.Template.OutputSecretValue", issues[1]["type"].Value<string>());
            Assert.Equal("secretFromListKeys", issues[1]["name"].Value<string>());
            Assert.Equal("PSRule.Rules.Azure.Template.OutputSecretValue", issues[2]["type"].Value<string>());
            Assert.Equal("secretFromChild", issues[2]["name"].Value<string>());

            actual = resources[3];
            Assert.Equal("Microsoft.Resources/deployments", actual["type"].Value<string>());
            issues = actual["_PSRule"]["issue"].Value<JArray>();
            Assert.Single(issues);
            Assert.Equal("PSRule.Rules.Azure.Template.OutputSecretValue", issues[0]["type"].Value<string>());
            Assert.Equal("secretFromParameter", issues[0]["name"].Value<string>());
        }

        [Fact]
        public void OutputCopy()
        {
            var resources = ProcessTemplate(GetSourcePath("Tests.Bicep.5.json"), null);
            Assert.NotNull(resources);
            Assert.Equal(8, resources.Length);

            var actual = resources[0];
            Assert.Equal("Microsoft.Resources/deployments", actual["type"].Value<string>());
        }

        [Fact]
        public void MaterializedView()
        {
            var resources = ProcessTemplate(GetSourcePath("Tests.Bicep.8.json"), null);
            Assert.NotNull(resources);
            Assert.Equal(8, resources.Length);

            var storage = resources.FirstOrDefault(r => r["type"].ToString() == "Microsoft.Storage/storageAccounts");
            Assert.NotNull(storage);
            Assert.Equal("Standard_LRS", storage["sku"]["name"].ToString());
            Assert.Equal("TLS1_0", storage["properties"]["minimumTlsVersion"].ToString());
            Assert.True(storage["properties"]["allowBlobPublicAccess"].Value<bool>());
            var subResources = storage["resources"].Values<JObject>().ToArray();
            Assert.Single(subResources);
            Assert.False(subResources[0]["properties"]["deleteRetentionPolicy"]["enabled"].Value<bool>());

            var web = resources.FirstOrDefault(r => r["type"].ToString() == "Microsoft.Web/sites");
            Assert.Equal("1.0", web["properties"]["siteConfig"]["minTlsVersion"].ToString());

            var sqlServer = resources.FirstOrDefault(r => r["type"].ToString() == "Microsoft.Sql/servers");
            Assert.Equal("abc", sqlServer["properties"]["administrators"]["login"].ToString());
        }

        [Fact]
        public void ParameterFunctionVariable()
        {
            var resources = ProcessTemplate(GetSourcePath("Tests.Bicep.10.json"), null);
            Assert.NotNull(resources);
            Assert.Equal(3, resources.Length);
        }

        [Fact]
<<<<<<< HEAD
        public void aa()
=======
        public void NestedParameterValueLoops()
>>>>>>> 0bb47795
        {
            var resources = ProcessTemplate(GetSourcePath("Tests.Bicep.11.json"), null);
            Assert.NotNull(resources);
        }

<<<<<<< HEAD
=======
        [Fact]
        public void SplitLastRuntimeProperties()
        {
            var resources = ProcessTemplate(GetSourcePath("Tests.Bicep.12.json"), null);
            Assert.NotNull(resources);
        }

>>>>>>> 0bb47795
        #region Helper methods

        private static string GetSourcePath(string fileName)
        {
            return Path.Combine(AppDomain.CurrentDomain.BaseDirectory, fileName);
        }

        private static JObject[] ProcessTemplate(string templateFile, string parametersFile)
        {
            var context = new PipelineContext(PSRuleOption.Default, null);
            var helper = new TemplateHelper(context);
            helper.ProcessTemplate(templateFile, parametersFile, out var templateContext);
            return templateContext.GetResources().Select(i => i.Value).ToArray();
        }

        private static JObject[] ProcessTemplate(string templateFile, string parametersFile, PSRuleOption option)
        {
            var context = new PipelineContext(option, null);
            var helper = new TemplateHelper(context);
            helper.ProcessTemplate(templateFile, parametersFile, out var templateContext);
            return templateContext.GetResources().Select(i => i.Value).ToArray();
        }

        #endregion Helper methods
    }
}<|MERGE_RESOLUTION|>--- conflicted
+++ resolved
@@ -642,18 +642,12 @@
         }
 
         [Fact]
-<<<<<<< HEAD
-        public void aa()
-=======
         public void NestedParameterValueLoops()
->>>>>>> 0bb47795
         {
             var resources = ProcessTemplate(GetSourcePath("Tests.Bicep.11.json"), null);
             Assert.NotNull(resources);
         }
 
-<<<<<<< HEAD
-=======
         [Fact]
         public void SplitLastRuntimeProperties()
         {
@@ -661,7 +655,6 @@
             Assert.NotNull(resources);
         }
 
->>>>>>> 0bb47795
         #region Helper methods
 
         private static string GetSourcePath(string fileName)
