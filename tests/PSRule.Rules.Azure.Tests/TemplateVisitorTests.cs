// Copyright (c) Microsoft Corporation.
// Licensed under the MIT License.

using System.Linq;
using Newtonsoft.Json.Linq;
using PSRule.Rules.Azure.Configuration;
using PSRule.Rules.Azure.Data.Template;
<<<<<<< HEAD
using PSRule.Rules.Azure.Pipeline;
=======
>>>>>>> 07a27cfa
using static PSRule.Rules.Azure.Data.Template.TemplateVisitor;

namespace PSRule.Rules.Azure
{
    /// <summary>
    /// This class tests the functionality of the <see cref="TemplateVisitor"/> class that is used to expand resources from an ARM template/ Bicep file.
    /// </summary>
    public sealed class TemplateVisitorTests : TemplateVisitorTestsBase
    {
        [Fact]
        public void ResolveTemplateTest()
        {
            var resources = ProcessTemplate(GetSourcePath("Resources.Template.json"), GetSourcePath("Resources.Parameters.json"));
            Assert.NotNull(resources);
            Assert.Equal(8, resources.Length);

            var actual = resources[0];
            Assert.True(actual["rootDeployment"].Value<bool>());

            actual = resources[1];
            Assert.Equal("route-subnet1", actual["name"].Value<string>());

            actual = resources[2];
            Assert.Equal("route-subnet2", actual["name"].Value<string>());

            actual = resources[3];
            Assert.Equal("nsg-subnet1", actual["name"].Value<string>());

            actual = resources[4];
            Assert.Equal("nsg-subnet2", actual["name"].Value<string>());

            actual = resources[5];
            Assert.Equal("vnet-001", actual["name"].Value<string>());
            Assert.Equal("10.1.0.0/24", actual["properties"]["addressSpace"]["addressPrefixes"][0].Value<string>());
            Assert.Equal(3, actual["properties"]["subnets"].Value<JArray>().Count);
            Assert.Equal("10.1.0.32/28", actual["properties"]["subnets"][1]["properties"]["addressPrefix"].Value<string>());
            Assert.Equal("Networking", actual["tags"]["role"].Value<string>());
            Assert.Equal("region-A", actual["location"].Value<string>());
            var subResources = actual["resources"].Value<JArray>();
            actual = subResources[0] as JObject;
            Assert.Equal("vnet-001/subnet2", actual["name"].Value<string>());
            Assert.Equal("vnetDelegation", actual["properties"]["delegations"][0]["name"].Value<string>());
            actual = subResources[1] as JObject;
            Assert.Equal("vnet-001/subnet1/Microsoft.Authorization/924b5b06-fe70-9ab7-03f4-14671370765e", actual["name"].Value<string>());
            actual = subResources[2] as JObject;
            Assert.Equal("vnet-001/subnet2/Microsoft.Authorization/c7db2a25-b75f-d22b-f692-bbb38c83d9d0", actual["name"].Value<string>());

            actual = resources[6];
            Assert.False(actual["rootDeployment"].Value<bool>());
            Assert.Equal("vnetDelegation", actual["name"].Value<string>());
            Assert.Equal("Microsoft.Resources/deployments", actual["type"].Value<string>());

            actual = resources[7];
            Assert.Equal("nsg-extra", actual["name"].Value<string>());
        }

        [Fact]
        public void AdvancedTemplateParsing1()
        {
            var resources = ProcessTemplate(GetSourcePath("Resources.FrontDoor.Template.json"), null);
            Assert.NotNull(resources);
            Assert.Equal(3, resources.Length);
            Assert.Equal("my-frontdoor", resources[2]["properties"]["frontendEndpoints"][0]["name"].Value<string>());
            Assert.Equal("my-frontdoor.azurefd.net", resources[2]["properties"]["frontendEndpoints"][0]["properties"]["hostName"].Value<string>());
        }

        [Fact]
        public void AdvancedTemplateParsing2()
        {
            var resources = ProcessTemplate(GetSourcePath("Resources.Template4.json"), null);
            Assert.NotNull(resources);
        }

        [Fact]
        public void AdvancedTemplateParsing3()
        {
            var resources = ProcessTemplate(GetSourcePath("Template.Parsing.1.json"), null);
            Assert.NotNull(resources);
        }

        [Fact]
        public void AdvancedTemplateParsing4()
        {
            var resources = ProcessTemplate(GetSourcePath("Template.Parsing.2.json"), null);
            Assert.NotNull(resources);
            Assert.Equal(2, resources.Length);

            var actual1 = resources[1];
            Assert.Equal("defaultvalue", actual1["name"].Value<string>());
            Assert.Equal("eastus", actual1["location"].Value<string>());
            Assert.False(actual1["properties"]["enabledForDeployment"].Value<bool>());
            Assert.False(actual1["properties"]["enabledForTemplateDeployment"].Value<bool>());
            Assert.False(actual1["properties"]["enabledForDiskEncryption"].Value<bool>());
            Assert.Equal(2, actual1["properties"]["accessPolicies"].Value<JArray>().Count);
            Assert.Equal("ffffffff-ffff-ffff-ffff-ffffffffffff", actual1["properties"]["tenantId"].Value<string>());
            Assert.True(actual1["properties"]["enableSoftDelete"].Value<bool>());
            Assert.True(actual1["properties"]["enablePurgeProtection"].Value<bool>());
        }

        [Fact]
        public void UserDefinedFunctions()
        {
            var resources = ProcessTemplate(GetSourcePath("Template.Parsing.4.json"), null);
            Assert.NotNull(resources);
            Assert.Equal(2, resources.Length);

            var actual1 = resources[1];
            Assert.Equal("Hello world", actual1["properties"]["keyString"].Value<string>());
            Assert.Equal("world", actual1["properties"]["keyObject"]["message"].Value<string>());
            Assert.Equal("Hello world", actual1["properties"]["keyObject"]["value"].Value<string>());
        }

        [Fact]
        public void NestedTemplateParsingInner()
        {
            var resources = ProcessTemplate(GetSourcePath("Template.Parsing.3.json"), null);
            Assert.NotNull(resources);
            Assert.Equal(3, resources.Length);

            var actual = resources[0];
            Assert.Equal("Microsoft.Resources/deployments", actual["type"].Value<string>());

            actual = resources[1];
            Assert.Equal("Microsoft.Resources/deployments", actual["type"].Value<string>());
            Assert.Equal("innerDeployment", actual["name"].Value<string>());

            actual = resources[2];
            Assert.Equal("Microsoft.Network/networkWatchers/flowLogs", actual["type"].Value<string>());
            Assert.Equal("NetworkWatcher_eastus/FlowLog1", actual["name"].Value<string>());
            Assert.Equal("/subscriptions/ffffffff-ffff-ffff-ffff-ffffffffffff/resourceGroups/ps-rule-test-rg/providers/Microsoft.Network/networkSecurityGroups/nsg-001", actual["properties"]["targetResourceId"].Value<string>());
            Assert.Equal("/subscriptions/ffffffff-ffff-ffff-ffff-ffffffffffff/resourceGroups/ps-rule-test-rg/providers/Microsoft.Storage/storageAccounts/flowlogs5f3e65afb63bb", actual["properties"]["storageId"].Value<string>());
            Assert.Equal("NetworkWatcherRG", actual["tags"]["resourceGroup"].Value<string>());
        }

        [Fact]
        public void NestedTemplateParsingInner2()
        {
            var resources = ProcessTemplate(GetSourcePath("Template.Parsing.5.json"), null);
            Assert.NotNull(resources);
            Assert.Equal(6, resources.Length);

            Assert.Equal("Microsoft.Resources/deployments", resources[0]["type"].Value<string>());
            Assert.Equal("Microsoft.Resources/deployments", resources[1]["type"].Value<string>());
            Assert.Equal("main", resources[1]["name"].Value<string>());
            Assert.Equal("myVnet/my-subnet", resources[2]["name"].Value<string>());
            Assert.Equal("my-pip1", resources[3]["name"].Value<string>());
            Assert.Equal("my-pip2", resources[4]["name"].Value<string>());
            Assert.Equal("my-nic", resources[5]["name"].Value<string>());
        }

        [Fact]
        public void NestedResources()
        {
            // Key Vault
            var resources = ProcessTemplate(GetSourcePath("Resources.KeyVault.Template.json"), null);
            Assert.NotNull(resources);
            Assert.Equal(2, resources.Length);

            var actual = resources[1];
            Assert.Equal("resources[0]", actual["_PSRule"]["path"]);
            var subResources = actual["resources"].Value<JArray>();
            Assert.Equal(2, subResources.Count);
            Assert.Equal("keyvault1/Microsoft.Insights/service", subResources[0]["name"].Value<string>());
            Assert.Equal("resources[1]", subResources[0]["_PSRule"]["path"]);
            Assert.Equal("monitor", subResources[1]["name"].Value<string>());
            Assert.Equal("resources[2]", subResources[1]["_PSRule"]["path"]);

            // Storage
            resources = ProcessTemplate(GetSourcePath("Resources.Storage.Template.json"), GetSourcePath("Resources.Storage.Parameters.json"));
            Assert.NotNull(resources);
            Assert.Equal(2, resources.Length);

            actual = resources[1];
            Assert.Equal("resources[0]", actual["_PSRule"]["path"]);
            subResources = actual["resources"].Value<JArray>();
            Assert.Equal(3, subResources.Count);
            Assert.Equal("storage1/default", subResources[0]["name"].Value<string>());
            //Assert.Equal("resources[0].resources[0]", subResources[0]["_PSRule"]["path"]);
            Assert.Equal("storage1/default/arm", subResources[1]["name"].Value<string>());
            Assert.Equal("resources[1]", subResources[1]["_PSRule"]["path"]);
            Assert.Equal("storage1/default", subResources[2]["name"].Value<string>());
            Assert.Equal("resources[2]", subResources[2]["_PSRule"]["path"]);
        }

        [Fact]
        public void NestedCopyLoops()
        {
            var resources = ProcessTemplate(GetSourcePath("Template.Parsing.13.json"), null);
            Assert.NotNull(resources);
            Assert.Equal(3, resources.Length);

            Assert.Equal("Microsoft.Resources/deployments", resources[0]["type"].Value<string>());
            Assert.Equal("Microsoft.Authorization/policySetDefinitions", resources[1]["type"].Value<string>());
            Assert.Equal(4, resources[1]["properties"]["policyDefinitions"].Value<JArray>().Count);
            Assert.Equal("Microsoft.Authorization/policySetDefinitions", resources[2]["type"].Value<string>());
            Assert.Single(resources[2]["properties"]["policyDefinitions"].Value<JArray>());
        }

        [Fact]
        public void TryParentResourceId()
        {
            const string expected1 = "/subscriptions/ffffffff-ffff-ffff-ffff-ffffffffffff/resourceGroups/ps-rule-test-rg/providers/Microsoft.ServiceBus/namespaces/besubns";
            const string expected2 = "/subscriptions/ffffffff-ffff-ffff-ffff-ffffffffffff/resourceGroups/ps-rule-test-rg/providers/Microsoft.KeyVault/vaults/keyvault1";
            var context = new TemplateContext();

            var actual = JObject.Parse("{ \"type\": \"Microsoft.ServiceBus/namespaces/topics\", \"name\": \"besubns/demo1\" }");
            context.UpdateResourceScope(actual);
            context.TryParentResourceId(actual, out var resourceId);
            Assert.Equal(expected1, resourceId[0]);

            actual = JObject.Parse("{ \"type\": \"Microsoft.KeyVault/vaults\", \"name\": \"keyvault1\" }");
            context.UpdateResourceScope(actual);
            context.TryParentResourceId(actual, out resourceId);
            Assert.Null(resourceId);

            actual = JObject.Parse("{ \"type\": \"Microsoft.KeyVault/vaults/providers/diagnosticsettings\", \"name\": \"keyvault1/Microsoft.Insights/service\" }");
            context.UpdateResourceScope(actual);
            context.TryParentResourceId(actual, out resourceId);
            Assert.Equal(expected2, resourceId[0]);

            actual = JObject.Parse("{ \"type\": \"Microsoft.Insights/diagnosticsettings\", \"name\": \"auditing-storage\", \"scope\": \"Microsoft.KeyVault/vaults/keyvault1\" }");
            context.UpdateResourceScope(actual);
            context.TryParentResourceId(actual, out resourceId);
            Assert.Equal(expected2, resourceId[0]);
        }

        [Fact]
        public void ResourcesWithSource()
        {
            var resources = ProcessTemplate(GetSourcePath("Resources.Template.json"), GetSourcePath("Resources.Parameters.json"));
            Assert.NotNull(resources);
            Assert.Equal(8, resources.Length);

            var actual = resources[0];
            Assert.EndsWith("Resources.Template.json", actual["_PSRule"]["source"][0]["file"].Value<string>());
            Assert.Equal("Microsoft.Resources/deployments", actual["type"].Value<string>());

            actual = resources[1];
            Assert.EndsWith("Resources.Template.json", actual["_PSRule"]["source"][0]["file"].Value<string>());
            Assert.Equal("route-subnet1", actual["name"].Value<string>());
            Assert.Equal("Microsoft.Network/routeTables", actual["type"].Value<string>());

            actual = resources[2];
            Assert.EndsWith("Resources.Template.json", actual["_PSRule"]["source"][0]["file"].Value<string>());
            Assert.Equal("route-subnet2", actual["name"].Value<string>());
            Assert.Equal("Microsoft.Network/routeTables", actual["type"].Value<string>());

            actual = resources[3];
            Assert.EndsWith("Resources.Template.json", actual["_PSRule"]["source"][0]["file"].Value<string>());
            Assert.Equal("nsg-subnet1", actual["name"].Value<string>());
            Assert.Equal("Microsoft.Network/networkSecurityGroups", actual["type"].Value<string>());

            actual = resources[4];
            Assert.EndsWith("Resources.Template.json", actual["_PSRule"]["source"][0]["file"].Value<string>());
            Assert.Equal("nsg-subnet2", actual["name"].Value<string>());
            Assert.Equal("Microsoft.Network/networkSecurityGroups", actual["type"].Value<string>());

            actual = resources[5];
            Assert.EndsWith("Resources.Template.json", actual["_PSRule"]["source"][0]["file"].Value<string>());
            Assert.Equal("vnet-001", actual["name"].Value<string>());
            Assert.Equal("Microsoft.Network/virtualNetworks", actual["type"].Value<string>());

            actual = resources[6];
            Assert.EndsWith("Resources.Template.json", actual["_PSRule"]["source"][0]["file"].Value<string>());
            Assert.Equal("vnetDelegation", actual["name"].Value<string>());
            Assert.Equal("Microsoft.Resources/deployments", actual["type"].Value<string>());


            actual = resources[7];
            Assert.EndsWith("Resources.Template.json", actual["_PSRule"]["source"][0]["file"].Value<string>());
            Assert.Equal("nsg-extra", actual["name"].Value<string>());
            Assert.Equal("Microsoft.Network/networkSecurityGroups", actual["type"].Value<string>());
        }

        [Fact]
        public void BooleanStringProperty()
        {
            var resources = ProcessTemplate(GetSourcePath("Template.Parsing.6.json"), null);
            Assert.NotNull(resources);
            Assert.Equal(2, resources.Length);

            var actual1 = resources[1];
            Assert.Equal("True", actual1["properties"]["value1"].Value<string>());
            Assert.Equal("true", actual1["properties"]["value2"].Value<string>());
            Assert.Equal("false", actual1["properties"]["value3"].Value<string>());
            Assert.Equal("Other", actual1["properties"]["value4"].Value<string>());
        }

        [Fact]
        public void NestedDeploymentWithMock()
        {
            var resources = ProcessTemplate(GetSourcePath("Template.Parsing.7.json"), null);
            Assert.NotNull(resources);
            Assert.Equal(3, resources.Length);

            var actual = resources[0];
            Assert.Equal("Microsoft.Resources/deployments", actual["type"].Value<string>());
            Assert.Equal("", actual["_PSRule"]["path"]);

            actual = resources[1];
            Assert.Equal("Microsoft.Resources/deployments", actual["type"].Value<string>());
            Assert.Equal("addRoleAssignment", actual["name"].Value<string>());
            Assert.Equal("resources[0]", actual["_PSRule"]["path"].ToString());

            actual = resources[2];
            Assert.Equal("Microsoft.Authorization/roleAssignments", actual["type"].Value<string>());
            Assert.Equal("resources[0].properties.template.resources[0]", actual["_PSRule"]["path"].ToString());
        }

        [Fact]
        public void DeploymentWithOptions()
        {
            var resources = ProcessTemplate(GetSourcePath("Template.Parsing.8.json"), null, PSRuleOption.FromFileOrDefault(GetSourcePath("ps-rule-options.yaml")));
            Assert.NotNull(resources);
            Assert.Equal(2, resources.Length);

            var actual1 = resources[1];
            Assert.Equal("Microsoft.Network/networkWatchers/flowLogs", actual1["type"].Value<string>());
            Assert.Equal("prod", actual1["tags"]["Environment"].Value<string>());
            Assert.Equal("PROD", actual1["tags"]["EnvUpper"].Value<string>());
            Assert.Equal("11111111-1111-1111-1111-111111111111", actual1["tags"]["TenantId"].Value<string>());
            Assert.Equal("Unit Test Tenant", actual1["tags"]["TenantDisplayName"].Value<string>());

            var zones = actual1["tags"]["PickZones"].Values<string>().ToArray();
            Assert.Equal(3, zones.Length);
            Assert.Equal("1", zones[0]);
            Assert.Equal("2", zones[1]);
            Assert.Equal("3", zones[2]);
        }

        [Fact]
        public void StrongTypeParameter()
        {
            var resources = ProcessTemplate(GetSourcePath("Template.StrongType.1.json"), GetSourcePath("Template.StrongType.1.Parameters.json"));
            Assert.NotNull(resources);
            Assert.Equal(2, resources.Length);

            var actual1 = resources[0];
            Assert.Equal("Microsoft.Resources/deployments", actual1["type"].Value<string>());
            Assert.Single(actual1["_PSRule"]["issue"].Value<JArray>());
            Assert.Equal("PSRule.Rules.Azure.Template.ParameterStrongType", actual1["_PSRule"]["issue"][0]["type"].Value<string>());
            Assert.Equal("location", actual1["_PSRule"]["issue"][0]["name"].Value<string>());

            resources = ProcessTemplate(GetSourcePath("Template.StrongType.1.json"), GetSourcePath("Template.StrongType.2.Parameters.json"));
            Assert.NotNull(resources);
            Assert.Equal(2, resources.Length);

            var actual2 = resources[0];
            Assert.Equal("Microsoft.Resources/deployments", actual2["type"].Value<string>());
            Assert.Single(actual2["_PSRule"]["issue"].Value<JArray>());
            Assert.Equal("PSRule.Rules.Azure.Template.ParameterStrongType", actual2["_PSRule"]["issue"][0]["type"].Value<string>());
            Assert.Equal("workspaceId", actual2["_PSRule"]["issue"][0]["name"].Value<string>());

            resources = ProcessTemplate(GetSourcePath("Template.StrongType.1.json"), GetSourcePath("Template.StrongType.3.Parameters.json"));
            Assert.NotNull(resources);
            Assert.Equal(2, resources.Length);

            var actual3 = resources[0];
            Assert.Equal("Microsoft.Resources/deployments", actual3["type"].Value<string>());
            Assert.False(actual3["_PSRule"].Value<JObject>().ContainsKey("issue"));
        }

        [Fact]
        public void StrongTypeNestedParameter()
        {
            var resources = ProcessTemplate(GetSourcePath("Template.Bicep.2.json"), null, PSRuleOption.FromFileOrDefault(GetSourcePath("ps-rule-options.yaml")));
            Assert.NotNull(resources);
            Assert.Equal(7, resources.Length);

            var actual = resources[1];
            Assert.Equal("Microsoft.Resources/deployments", actual["type"].Value<string>());
            Assert.Single(actual["_PSRule"]["issue"].Value<JArray>());
            Assert.Equal("PSRule.Rules.Azure.Template.ParameterStrongType", actual["_PSRule"]["issue"][0]["type"].Value<string>());
            Assert.Equal("location", actual["_PSRule"]["issue"][0]["name"].Value<string>());

            actual = resources[3];
            Assert.Equal("Microsoft.Resources/deployments", actual["type"].Value<string>());
            Assert.Single(actual["_PSRule"]["issue"].Value<JArray>());
            Assert.Equal("PSRule.Rules.Azure.Template.ParameterStrongType", actual["_PSRule"]["issue"][0]["type"].Value<string>());
            Assert.Equal("workspaceId", actual["_PSRule"]["issue"][0]["name"].Value<string>());

            actual = resources[5];
            Assert.Equal("Microsoft.Resources/deployments", actual["type"].Value<string>());
            Assert.False(actual["_PSRule"].Value<JObject>().ContainsKey("issue"));
        }

        [Fact]
        public void ExpressionLength()
        {
            var resources = ProcessTemplate(GetSourcePath("Template.Parsing.9.json"), GetSourcePath("Template.Parsing.9.Parameters.json"));
            Assert.NotNull(resources);
            Assert.Equal(2, resources.Length);

            var actual1 = resources[0];
            Assert.Equal("Microsoft.Resources/deployments", actual1["type"].Value<string>());
            Assert.Equal("PSRule.Rules.Azure.Template.ExpressionLength", actual1["_PSRule"]["issue"][0]["type"].Value<string>());

            resources = ProcessTemplate(GetSourcePath("Template.Parsing.2.json"), GetSourcePath("Template.Parsing.2.Parameters.json"));
            Assert.NotNull(resources);
            Assert.Equal(2, resources.Length);

            var actual2 = resources[0];
            Assert.Equal("Microsoft.Resources/deployments", actual2["type"].Value<string>());
            Assert.False(actual2["_PSRule"].Value<JObject>().ContainsKey("issue"));

            resources = ProcessTemplate(GetSourcePath("Template.Parsing.10.json"), GetSourcePath("Template.Parsing.10.Parameters.json"));
            Assert.NotNull(resources);
            Assert.Equal(2, resources.Length);

            var actual3 = resources[0];
            Assert.Equal("Microsoft.Resources/deployments", actual3["type"].Value<string>());
            Assert.False(actual3["_PSRule"].Value<JObject>().ContainsKey("issue"));
        }

        [Fact]
        public void EqualsEmptyObject()
        {
            var resources = ProcessTemplate(GetSourcePath("Template.Parsing.11.json"), null);
            Assert.NotNull(resources);
            Assert.Equal(6, resources.Length);

            var actual = resources[0];
            Assert.Equal("Microsoft.Resources/deployments", actual["type"].Value<string>());

            actual = resources[1];
            Assert.Equal("Namespace/resourceType", actual["type"].Value<string>());
            Assert.False(actual["properties"].Value<JObject>().ContainsKeyInsensitive("settings"));

            actual = resources[2];
            Assert.Equal("Microsoft.Resources/deployments", actual["type"].Value<string>());
            Assert.Equal("deploy1", actual["name"].Value<string>());

            actual = resources[3];
            Assert.Equal("Namespace/resourceTypeN", actual["type"].Value<string>());
            Assert.Equal("item1", actual["name"].Value<string>());
            Assert.Equal(1, actual["properties"]["priority"].Value<int>());
            Assert.Equal("rule1", actual["properties"]["rules"][0]["name"].Value<string>());
            Assert.Equal("rule2", actual["properties"]["rules"][1]["name"].Value<string>());

            actual = resources[4];
            Assert.Equal("Microsoft.Resources/deployments", actual["type"].Value<string>());
            Assert.Equal("deploy2", actual["name"].Value<string>());

            actual = resources[5];
            Assert.Equal("Namespace/resourceTypeN", actual["type"].Value<string>());
            Assert.Equal("item2", actual["name"].Value<string>());
            Assert.Equal(1, actual["properties"]["priority"].Value<int>());
            Assert.Equal("rule3", actual["properties"]["rules"][0]["name"].Value<string>());
            Assert.Equal("rule4", actual["properties"]["rules"][1]["name"].Value<string>());
        }

        [Fact]
        public void WithParameterDefaults()
        {
            var resources = ProcessTemplate(GetSourcePath("Template.Parsing.10.json"), null, PSRuleOption.FromFileOrDefault(GetSourcePath("ps-rule-options.yaml")));
            Assert.NotNull(resources);
            Assert.Equal(2, resources.Length);

            Assert.Equal("aks-resource123", resources[1]["name"].Value<string>());
            Assert.Equal("dev", resources[1]["tags"]["env"].Value<string>());
            Assert.Equal("value", resources[1]["tags"]["test"].Value<string>());
        }

        [Fact]
        public void WithDependantParameters()
        {
            var resources = ProcessTemplate(GetSourcePath("Template.Parsing.12.json"), null);
            Assert.NotNull(resources);
        }

        [Fact]
        public void WithOutputs()
        {
            var resources = ProcessTemplate(GetSourcePath("Tests.Bicep.2.json"), null);
            Assert.NotNull(resources);
            Assert.Equal(10, resources.Length);

            var actual = resources[0];
            Assert.Equal("Microsoft.Resources/deployments", actual["type"].Value<string>());

            actual = resources[1];
            Assert.Equal("Microsoft.Resources/deployments", actual["type"].Value<string>());
            Assert.Equal("storage1", actual["name"].Value<string>());

            actual = resources[2];
            Assert.Equal("Microsoft.Storage/storageAccounts", actual["type"].Value<string>());
            Assert.Equal("sabicep001", actual["name"].Value<string>());
            Assert.Equal("test", actual["tags"]["env"].Value<string>());

            actual = resources[3];
            Assert.Equal("Microsoft.Network/privateEndpoints", actual["type"].Value<string>());
            Assert.Equal("pe-sabicep001", actual["name"].Value<string>());

            actual = resources[4];
            Assert.Equal("Microsoft.Resources/deployments", actual["type"].Value<string>());
            Assert.Equal("storage3", actual["name"].Value<string>());

            actual = resources[5];
            Assert.Equal("Microsoft.Storage/storageAccounts", actual["type"].Value<string>());
            Assert.Equal("sabicep001f8cbd7940fe93", actual["name"].Value<string>());
            Assert.Equal("test", actual["tags"]["env"].Value<string>());

            actual = resources[6];
            Assert.Equal("Microsoft.Network/privateEndpoints", actual["type"].Value<string>());
            Assert.Equal("pe-sabicep001f8cbd7940fe93", actual["name"].Value<string>());

            actual = resources[7];
            Assert.Equal("Microsoft.Resources/deployments", actual["type"].Value<string>());
            Assert.Equal("storage2", actual["name"].Value<string>());

            actual = resources[8];
            Assert.Equal("Microsoft.Storage/storageAccounts", actual["type"].Value<string>());
            Assert.Equal("sabicep002", actual["name"].Value<string>());
            Assert.Equal("test", actual["tags"]["env"].Value<string>());

            actual = resources[9];
            Assert.Equal("Microsoft.Network/privateEndpoints", actual["type"].Value<string>());
            Assert.Equal("pe-sabicep002", actual["name"].Value<string>());
        }

        [Fact]
        public void WithOutputsWithSplit()
        {
            var resources = ProcessTemplate(GetSourcePath("Tests.Bicep.3.json"), null);
            Assert.NotNull(resources);
            Assert.Equal(7, resources.Length);

            var actual = resources[0];
            Assert.Equal("Microsoft.Resources/deployments", actual["type"].Value<string>());

            actual = resources[1];
            Assert.Equal("Microsoft.Storage/storageAccounts", actual["type"].Value<string>());
            Assert.Equal("storage1", actual["name"].Value<string>());

            actual = resources[2];
            Assert.Equal("Microsoft.Resources/deployments", actual["type"].Value<string>());
            Assert.Equal("blob_deploy", actual["name"].Value<string>());

            actual = resources[3];
            Assert.Equal("Microsoft.Resources/deployments", actual["type"].Value<string>());
            Assert.Equal("pe_deploy", actual["name"].Value<string>());

            actual = resources[4];
            Assert.Equal("Microsoft.Network/privateEndpoints", actual["type"].Value<string>());
            Assert.Equal("pe-storage1", actual["name"].Value<string>());

            actual = resources[5];
            Assert.Equal("Microsoft.Resources/deployments", actual["type"].Value<string>());
            Assert.Equal("pe_dns_deploy", actual["name"].Value<string>());

            actual = resources[6];
            Assert.Equal("Microsoft.Network/privateDnsZones/A", actual["type"].Value<string>());
            Assert.Equal("privatelink.blob.core.windows.net/storage1", actual["name"].Value<string>());
        }

        [Fact]
        public void WithOutputsWithoutProperties()
        {
            var resources = ProcessTemplate(GetSourcePath("Tests.Bicep.4.json"), null);
            Assert.NotNull(resources);
            Assert.Equal(6, resources.Length);

            var actual = resources[0];
            Assert.Equal("Microsoft.Resources/deployments", actual["type"].Value<string>());

            actual = resources[1];
            Assert.Equal("Microsoft.Resources/deployments", actual["type"].Value<string>());
            Assert.Equal("mi", actual["name"].Value<string>());

            actual = resources[2];
            Assert.Equal("Microsoft.ManagedIdentity/userAssignedIdentities", actual["type"].Value<string>());
            Assert.Equal("mi", actual["name"].Value<string>());

            actual = resources[3];
            Assert.Equal("Microsoft.Authorization/roleAssignments", actual["type"].Value<string>());
            Assert.Equal("af653e5f-3bb6-d1bd-fa61-e314ddbfb39c", actual["name"].Value<string>());

            actual = resources[4];
            Assert.Equal("Microsoft.Resources/deployments", actual["type"].Value<string>());
            Assert.Equal("kv", actual["name"].Value<string>());

            actual = resources[5];
            var subResources = actual["resources"].Value<JArray>();
            Assert.Equal("Microsoft.KeyVault/vaults", actual["type"].Value<string>());
            Assert.Equal("keyvault001", actual["name"].Value<string>());
            Assert.Single(subResources);
            Assert.Equal("service", subResources[0]["name"].Value<string>());
        }

        [Fact]
        public void WithArrayFromRuntimeProperty()
        {
            var resources = ProcessTemplate(GetSourcePath("Tests.Bicep.5.json"), null);
            Assert.NotNull(resources);
            Assert.Equal(8, resources.Length);
        }

        [Fact]
        public void SecretOutputs()
        {
            var resources = ProcessTemplate(GetSourcePath("Tests.Bicep.7.json"), null);
            Assert.NotNull(resources);
            Assert.Equal(6, resources.Length);

            var actual = resources[0];
            Assert.Equal("Microsoft.Resources/deployments", actual["type"].Value<string>());
            var issues = actual["_PSRule"]["issue"].Value<JArray>();
            Assert.Equal(3, issues.Count);
            Assert.Equal("PSRule.Rules.Azure.Template.OutputSecretValue", issues[0]["type"].Value<string>());
            Assert.Equal("secret", issues[0]["name"].Value<string>());
            Assert.Equal("PSRule.Rules.Azure.Template.OutputSecretValue", issues[1]["type"].Value<string>());
            Assert.Equal("secretFromListKeys", issues[1]["name"].Value<string>());
            Assert.Equal("PSRule.Rules.Azure.Template.OutputSecretValue", issues[2]["type"].Value<string>());
            Assert.Equal("secretFromChild", issues[2]["name"].Value<string>());

            actual = resources[3];
            Assert.Equal("Microsoft.Resources/deployments", actual["type"].Value<string>());
            issues = actual["_PSRule"]["issue"].Value<JArray>();
            Assert.Single(issues);
            Assert.Equal("PSRule.Rules.Azure.Template.OutputSecretValue", issues[0]["type"].Value<string>());
            Assert.Equal("secretFromParameter", issues[0]["name"].Value<string>());
        }

        [Fact]
        public void OutputCopy()
        {
            var resources = ProcessTemplate(GetSourcePath("Tests.Bicep.5.json"), null);
            Assert.NotNull(resources);
            Assert.Equal(8, resources.Length);

            var actual = resources[0];
            Assert.Equal("Microsoft.Resources/deployments", actual["type"].Value<string>());
        }

        [Fact]
        public void MaterializedView()
        {
            var resources = ProcessTemplate(GetSourcePath("Tests.Bicep.8.json"), null);
            Assert.NotNull(resources);
            Assert.Equal(11, resources.Length);

            var storage = resources.FirstOrDefault(r => r["type"].ToString() == "Microsoft.Storage/storageAccounts");
            Assert.NotNull(storage);
            Assert.Equal("Standard_LRS", storage["sku"]["name"].ToString());
            Assert.Equal("TLS1_0", storage["properties"]["minimumTlsVersion"].ToString());
            Assert.True(storage["properties"]["allowBlobPublicAccess"].Value<bool>());
            var subResources = storage["resources"].Values<JObject>().ToArray();
            Assert.Single(subResources);
            Assert.False(subResources[0]["properties"]["deleteRetentionPolicy"]["enabled"].Value<bool>());

            var web = resources.FirstOrDefault(r => r["type"].ToString() == "Microsoft.Web/sites");
            Assert.Equal("1.0", web["properties"]["siteConfig"]["minTlsVersion"].ToString());

            var sqlServer = resources.FirstOrDefault(r => r["type"].ToString() == "Microsoft.Sql/servers");
            Assert.Equal("abc", sqlServer["properties"]["administrators"]["login"].ToString());
            Assert.Equal("ffffffff-ffff-ffff-ffff-ffffffffffff", sqlServer["identity"]["principalId"]);
            Assert.Equal("ffffffff-ffff-ffff-ffff-ffffffffffff", sqlServer["identity"]["tenantId"]);

            var serviceBus = resources.FirstOrDefault(r => r["type"].ToString() == "Microsoft.ServiceBus/namespaces");
            subResources = serviceBus["resources"].Values<JObject>().ToArray();
            Assert.Single(subResources);
            Assert.Equal("d2", subResources[0]["properties"]["other"].Value<string>());
            Assert.Equal("/subscriptions/ffffffff-ffff-ffff-ffff-ffffffffffff/resourceGroups/ps-rule-test-rg/providers/Microsoft.ServiceBus/namespaces/servicebus/providers/Microsoft.Insights/diagnosticSettings/logs", subResources[0]["id"].Value<string>());
        }

        [Fact]
        public void ParameterFunctionVariable()
        {
            var resources = ProcessTemplate(GetSourcePath("Tests.Bicep.10.json"), null);
            Assert.NotNull(resources);
            Assert.Equal(3, resources.Length);
        }

        [Fact]
        public void NestedParameterValueLoops()
        {
            var resources = ProcessTemplate(GetSourcePath("Tests.Bicep.11.json"), null);
            Assert.NotNull(resources);
        }

        [Fact]
        public void SplitLastRuntimeProperties()
        {
            var resources = ProcessTemplate(GetSourcePath("Tests.Bicep.12.json"), null);
            Assert.NotNull(resources);
        }

        [Fact]
        public void LambdaFunctions()
        {
            var resources = ProcessTemplate(GetSourcePath("Tests.Bicep.13.json"), null, out var templateContext);
            Assert.NotNull(resources);

            // Filter
            Assert.True(templateContext.RootDeployment.TryOutput("oldDogs", out JObject oldDogs));
            Assert.Equal(2, oldDogs["value"].Value<JArray>().Count);
            Assert.Equal("Evie", oldDogs["value"][0]["name"].Value<string>());
            Assert.Equal("Kira", oldDogs["value"][1]["name"].Value<string>());
            Assert.True(templateContext.RootDeployment.TryOutput("firstOldDogs", out JObject firstOldDogs));
            Assert.Equal("Evie", firstOldDogs["value"]["name"].Value<string>());
            Assert.True(templateContext.RootDeployment.TryOutput("firstOldDogsEmpty", out JObject firstOldDogsEmpty));
            Assert.True(firstOldDogsEmpty["value"].Type == JTokenType.Null);

            // Map
            Assert.True(templateContext.RootDeployment.TryOutput("dogNames", out JObject dogNames));
            Assert.Equal(4, dogNames["value"].Value<JArray>().Count);
            Assert.Equal("Evie", dogNames["value"][0].Value<string>());
            Assert.Equal("Casper", dogNames["value"][1].Value<string>());
            Assert.Equal("Indy", dogNames["value"][2].Value<string>());
            Assert.Equal("Kira", dogNames["value"][3].Value<string>());

            Assert.True(templateContext.RootDeployment.TryOutput("sayHi", out JObject sayHi));
            Assert.Equal(4, sayHi["value"].Value<JArray>().Count);
            Assert.Equal("Hello Evie!", sayHi["value"][0].Value<string>());
            Assert.Equal("Hello Casper!", sayHi["value"][1].Value<string>());
            Assert.Equal("Hello Indy!", sayHi["value"][2].Value<string>());
            Assert.Equal("Hello Kira!", sayHi["value"][3].Value<string>());

            Assert.True(templateContext.RootDeployment.TryOutput("mapObject", out JObject mapObject));
            Assert.Equal(4, mapObject["value"].Value<JArray>().Count);
            Assert.Equal(0, mapObject["value"][0]["i"].Value<int>());
            Assert.Equal("Evie", mapObject["value"][0]["dog"].Value<string>());
            Assert.Equal("Ahoy, Evie!", mapObject["value"][0]["greeting"].Value<string>());
            Assert.Equal(1, mapObject["value"][1]["i"].Value<int>());
            Assert.Equal("Casper", mapObject["value"][1]["dog"].Value<string>());
            Assert.Equal("Ahoy, Casper!", mapObject["value"][1]["greeting"].Value<string>());
            Assert.Equal(2, mapObject["value"][2]["i"].Value<int>());
            Assert.Equal("Indy", mapObject["value"][2]["dog"].Value<string>());
            Assert.Equal("Ahoy, Indy!", mapObject["value"][2]["greeting"].Value<string>());
            Assert.Equal(3, mapObject["value"][3]["i"].Value<int>());
            Assert.Equal("Kira", mapObject["value"][3]["dog"].Value<string>());
            Assert.Equal("Ahoy, Kira!", mapObject["value"][3]["greeting"].Value<string>());

            // Reduce
            Assert.True(templateContext.RootDeployment.TryOutput("totalAge", out JObject totalAge));
            Assert.Equal(18, totalAge["value"].Value<int>());
            Assert.True(templateContext.RootDeployment.TryOutput("totalAgeAdd1", out JObject totalAgeAdd1));
            Assert.Equal(19, totalAgeAdd1["value"].Value<int>());

            // Sort
            Assert.True(templateContext.RootDeployment.TryOutput("dogsByAge", out JObject dogsByAge));
            Assert.Equal(4, dogsByAge["value"].Value<JArray>().Count);
            Assert.Equal("Kira", dogsByAge["value"][0]["name"].Value<string>());
            Assert.Equal("Evie", dogsByAge["value"][1]["name"].Value<string>());
            Assert.Equal("Casper", dogsByAge["value"][2]["name"].Value<string>());
            Assert.Equal("Indy", dogsByAge["value"][3]["name"].Value<string>());

            // ToObject
            Assert.True(templateContext.RootDeployment.TryOutput("objectMap", out JObject objectMap));
            Assert.Equal(123, objectMap["value"]["1"].Value<int>());
            Assert.Equal(456, objectMap["value"]["4"].Value<int>());
            Assert.Equal(789, objectMap["value"]["7"].Value<int>());
            Assert.True(templateContext.RootDeployment.TryOutput("objectMap2", out JObject objectMap2));
            Assert.True(objectMap2["value"]["0"]["isEven"].Value<bool>());
            Assert.False(objectMap2["value"]["0"]["isGreaterThan2"].Value<bool>());
            Assert.False(objectMap2["value"]["1"]["isEven"].Value<bool>());
            Assert.False(objectMap2["value"]["1"]["isGreaterThan2"].Value<bool>());
            Assert.True(objectMap2["value"]["2"]["isEven"].Value<bool>());
            Assert.False(objectMap2["value"]["2"]["isGreaterThan2"].Value<bool>());
            Assert.False(objectMap2["value"]["3"]["isEven"].Value<bool>());
            Assert.True(objectMap2["value"]["3"]["isGreaterThan2"].Value<bool>());
            Assert.True(templateContext.RootDeployment.TryOutput("objectMapNull", out JObject objectMapNull));
            Assert.True(objectMapNull["value"][""].Type == JTokenType.Null);
            Assert.Equal(123, objectMapNull["value"]["123"].Value<int>());
            Assert.Equal(456, objectMapNull["value"]["456"].Value<int>());
            Assert.Equal(789, objectMapNull["value"]["789"].Value<int>());

            // Additional test cases
            Assert.True(templateContext.RootDeployment.TryOutput("mapInMap", out JObject mapInMap));
            Assert.Equal(2, mapInMap["value"].Value<JArray>().Count);
            Assert.Equal("value1", mapInMap["value"][0].Value<string>());
            Assert.Equal("value1", mapInMap["value"][1].Value<string>());
        }

        [Fact]
        public void CustomTypes()
        {
            var resources = ProcessTemplate(GetSourcePath("Tests.Bicep.14.json"), null);
            Assert.NotNull(resources);
        }

        [Fact]
        public void ObjectToNull()
        {
            var resources = ProcessTemplate(GetSourcePath("Tests.Bicep.15.json"), null, out _);
            Assert.NotNull(resources);
        }

        [Fact]
        public void BatchSize()
        {
            var resources = ProcessTemplate(GetSourcePath("Tests.Bicep.16.json"), null, out _);
            Assert.NotNull(resources);
            Assert.Equal(3, resources.Length);

            var actual = resources[0];
            Assert.Equal("Microsoft.Resources/deployments", actual["type"].Value<string>());

            actual = resources[1];
            Assert.Equal("Microsoft.DocumentDB/databaseAccounts/sqlRoleAssignments", actual["type"].Value<string>());
            Assert.Equal("cosmos-repro/a", actual["name"].Value<string>());

            actual = resources[2];
            Assert.Equal("Microsoft.DocumentDB/databaseAccounts/sqlRoleAssignments", actual["type"].Value<string>());
            Assert.Equal("cosmos-repro/b", actual["name"].Value<string>());
        }

        [Fact]
        public void DependsOnCrossScope()
        {
            var resources = ProcessTemplate(GetSourcePath("Tests.Bicep.17.json"), null, out _);
            Assert.NotNull(resources);
            Assert.Equal(6, resources.Length);
        }

        [Fact]
        public void OrLeftHandEvaluation()
        {
            var resources = ProcessTemplate(GetSourcePath("Tests.Bicep.19.json"), null, out _);
            Assert.Equal(2, resources.Length);
        }

        [Fact]
        public void InterdependentVariableCopyLoop()
        {
            var resources = ProcessTemplate(GetSourcePath("Tests.Bicep.20.json"), null, out _);
            Assert.Equal(2, resources.Length);
        }

        [Fact]
        public void FilterBug()
        {
            var resources = ProcessTemplate(GetSourcePath("Tests.Bicep.21.json"), null, out _);
            Assert.Equal(2, resources.Length);
        }

        [Fact]
        public void NullConditionHandling()
        {
            var resources = ProcessTemplate(GetSourcePath("Tests.Bicep.22.json"), null, out _);
            Assert.Equal(3, resources.Length);

            var actual = resources[2];
            var taskOptions = actual["properties"]["taskOptions"].Value<JObject>();
            Assert.NotNull(taskOptions);
            Assert.Equal("one", taskOptions["prop1"].Value<string>());
            Assert.False(taskOptions.ContainsKeyInsensitive("enable"));
        }

        [Fact]
        public void NestedMock()
        {
            var resources = ProcessTemplate(GetSourcePath("Tests.Bicep.23.json"), null, out _);
            Assert.Equal(2, resources.Length);

            var actual = resources[1]["resources"][0].Value<JObject>();
            Assert.NotNull(actual);
            Assert.Equal("ps-rule-test-deployment/test", actual["name"].Value<string>());
            Assert.Equal("Test 001", actual["properties"]["displayName"].Value<string>());
        }

        [Fact]
        public void ArrayContains()
        {
            var resources = ProcessTemplate(GetSourcePath("Tests.Bicep.24.json"), null, out _);
            Assert.Equal(11, resources.Length);

            Assert.Equal("VirtualMachines", resources[1]["name"].Value<string>());
            Assert.Equal("Standard", resources[1]["properties"]["pricingTier"].Value<string>());
            Assert.Equal("AppServices", resources[2]["name"].Value<string>());
            Assert.Equal("Standard", resources[2]["properties"]["pricingTier"].Value<string>());
            Assert.Equal("SqlServers", resources[3]["name"].Value<string>());
            Assert.Equal("Standard", resources[3]["properties"]["pricingTier"].Value<string>());
            Assert.Equal("DNS", resources[10]["name"].Value<string>());
            Assert.Equal("Standard", resources[10]["properties"]["pricingTier"].Value<string>());
        }

        [Fact]
        public void Decriminators()
        {
            var resources = ProcessTemplate(GetSourcePath("Tests.Bicep.25.json"), null, out var templateContext);
            Assert.Equal(2, resources.Length);

            Assert.True(templateContext.RootDeployment.TryOutput("config", out JObject config));
            Assert.Equal("bar", config["value"]["type"].Value<string>());
            Assert.True(config["value"]["value"].Value<bool>());
        }

        [Fact]
        public void SymbolicDependsOn()
        {
            var resources = ProcessTemplate(GetSourcePath("Tests.Bicep.26.json"), null, out var templateContext);
            Assert.Equal(4, resources.Length);

            var actual = resources[3].Value<JObject>();
            Assert.Equal("Microsoft.Storage/storageAccounts", actual["type"].Value<string>());
            Assert.Equal("example", actual["name"].Value<string>());
            Assert.Equal(new string[] { "a", "b" }, actual["properties"]["fakeOptions"].Values<string>());

            Assert.True(templateContext.RootDeployment.TryOutput("result", out JObject result));
            Assert.Equal(new string[] { "a", "b" }, result["value"].Values<string>());
        }

        [Fact]
        public void NullableParameters()
        {
            var resources = ProcessTemplate(GetSourcePath("Tests.Bicep.27.json"), null, out var templateContext);
            Assert.Equal(4, resources.Length);

            var actual = resources[1];
            Assert.Equal("Microsoft.Resources/deployments", actual["type"].Value<string>());
            Assert.Equal("child", actual["name"].Value<string>());

            actual = resources[2];
            Assert.Equal("Microsoft.Storage/storageAccounts", actual["type"].Value<string>());
            Assert.Equal("TLS1_2", actual["properties"]["minimumTlsVersion"].Value<string>());
            Assert.Empty(actual["resources"][0]["properties"]["cors"]["corsRules"].Value<JArray>());

            actual = resources[3];
            Assert.Equal("Microsoft.KeyVault/vaults", actual["type"].Value<string>());
            Assert.Empty(actual["properties"]["accessPolicies"].Value<JArray>());

            // Check outputs.
            Assert.True(templateContext.RootDeployment.TryOutput("childFromFor", out JObject result));
            Assert.Equal("sourceId", result["value"].Value<string>());
        }

        [Fact]
        public void CompileTimeImports()
        {
            var resources = ProcessTemplate(GetSourcePath("Tests.Bicep.28.json"), null, out var templateContext);
            Assert.Equal(2, resources.Length);

            Assert.True(templateContext.RootDeployment.TryOutput("outValue", out JObject outValue));
            Assert.Equal("t1", outValue["value"].Value<string>());

            Assert.True(templateContext.RootDeployment.TryOutput("hello", out JObject helloValue));
            Assert.Equal("Hello value!", helloValue["value"].Value<string>());
        }

        [Fact]
        public void MockWellKnownProperties()
        {
            var resources = ProcessTemplate(GetSourcePath("Tests.Bicep.29.json"), null, out _);
            Assert.Equal(6, resources.Length);

            var actual = resources[2];
            Assert.Equal("Microsoft.ServiceBus/namespaces", actual["type"].Value<string>());

            actual = resources[3];
            Assert.Equal("Microsoft.Web/connections", actual["type"].Value<string>());
            Assert.Equal("/subscriptions/ffffffff-ffff-ffff-ffff-ffffffffffff/providers/Microsoft.Web/locations/eastus/managedApis/servicebus", actual["properties"]["api"]["id"].Value<string>());

            actual = resources[4];
            Assert.Equal("Microsoft.Web/connections", actual["type"].Value<string>());
            Assert.Equal("/subscriptions/ffffffff-ffff-ffff-ffff-ffffffffffff/providers/Microsoft.Web/locations/eastus/managedApis/servicebus", actual["properties"]["api"]["id"].Value<string>());
        }

        [Fact]
        public void ContainsWithJValue()
        {
            var resources = ProcessTemplate(GetSourcePath("Tests.Bicep.30.json"), null, out _);
            Assert.Equal(3, resources.Length);

            var actual = resources[2];
            Assert.Equal("Microsoft.ManagedIdentity/userAssignedIdentities", actual["type"].Value<string>());
            Assert.False(actual["properties"]["doesNotContain"].Value<bool>());
            Assert.True(actual["properties"]["doesContain"].Value<bool>());
            Assert.Equal(1, actual["properties"]["indexOfSubstring"].Value<int>());
            Assert.Equal("abcd", actual["properties"]["stringToCheck"].Value<string>());
            Assert.Equal("bc", actual["properties"]["stringToFind"].Value<string>());
        }

        [Fact]
        public void ManagementGroupScopedResource()
        {
            var resources = ProcessTemplate(GetSourcePath("Tests.Bicep.31.json"), null, out _);
            Assert.Equal(9, resources.Length);

            var actual = resources[1];
            Assert.Equal("Microsoft.Subscription/aliases", actual["type"].Value<string>());
            Assert.Equal("/", actual["scope"].Value<string>());
            Assert.Equal("/providers/Microsoft.Subscription/aliases/sub1", actual["id"].Value<string>());

            actual = resources[3];
            Assert.Equal("Microsoft.Authorization/roleAssignments", actual["type"].Value<string>());
            Assert.Equal("/subscriptions/00000000-0000-0000-0000-000000000000", actual["scope"].Value<string>());
            Assert.Equal("/subscriptions/00000000-0000-0000-0000-000000000000/providers/Microsoft.Authorization/roleAssignments/8a869b90-6d6c-4307-9d0f-22dbc136ccd9", actual["id"].Value<string>());
        }

        [Fact]
        public void DependencyOrdering()
        {
            var resources = ProcessTemplate(GetSourcePath("Tests.Bicep.32.json"), null, out _);

            var actual = resources[1];
            Assert.Equal("/subscriptions/ffffffff-ffff-ffff-ffff-ffffffffffff/resourceGroups/ps-rule-test-rg/providers/Microsoft.Resources/deployments/subnet1", actual["id"].Value<string>());

            actual = resources[2];
            Assert.Equal("/subscriptions/ffffffff-ffff-ffff-ffff-ffffffffffff/resourceGroups/ps-rule-test-rg/providers/Microsoft.Resources/deployments/dep_subnet1_1", actual["id"].Value<string>());

            actual = resources[3];
            Assert.Equal("/subscriptions/ffffffff-ffff-ffff-ffff-ffffffffffff/resourceGroups/ps-rule-test-rg/providers/Microsoft.Resources/deployments/subnet2", actual["id"].Value<string>());

            actual = resources[4];
            Assert.Equal("/subscriptions/ffffffff-ffff-ffff-ffff-ffffffffffff/resourceGroups/ps-rule-test-rg/providers/Microsoft.Resources/deployments/subnet3", actual["id"].Value<string>());

            actual = resources[5];
            Assert.Equal("/subscriptions/ffffffff-ffff-ffff-ffff-ffffffffffff/resourceGroups/ps-rule-test-rg/providers/Microsoft.Resources/deployments/subnet4-0", actual["id"].Value<string>());

            actual = resources[6];
            Assert.Equal("/subscriptions/ffffffff-ffff-ffff-ffff-ffffffffffff/resourceGroups/ps-rule-test-rg/providers/Microsoft.Resources/deployments/subnet4-1", actual["id"].Value<string>());

            actual = resources[7];
            Assert.Equal("/subscriptions/ffffffff-ffff-ffff-ffff-ffffffffffff/resourceGroups/ps-rule-test-rg/providers/Microsoft.Resources/deployments/subnet4-2", actual["id"].Value<string>());

            actual = resources[8];
            Assert.Equal("/subscriptions/ffffffff-ffff-ffff-ffff-ffffffffffff/resourceGroups/ps-rule-test-rg/providers/Microsoft.Resources/deployments/dep_subnet2_1", actual["id"].Value<string>());

            actual = resources[9];
            Assert.Equal("/subscriptions/ffffffff-ffff-ffff-ffff-ffffffffffff/resourceGroups/ps-rule-test-rg/providers/Microsoft.Resources/deployments/dep_subnet1_2", actual["id"].Value<string>());

            actual = resources[10];
            Assert.Equal("/subscriptions/ffffffff-ffff-ffff-ffff-ffffffffffff/resourceGroups/ps-rule-test-rg/providers/Microsoft.Resources/deployments/dep_subnet1_3", actual["id"].Value<string>());

            actual = resources[11];
            Assert.Equal("/subscriptions/ffffffff-ffff-ffff-ffff-ffffffffffff/resourceGroups/ps-rule-test-rg/providers/Microsoft.Resources/deployments/dep_subnet1_4", actual["id"].Value<string>());

            actual = resources[12];
            Assert.Equal("/subscriptions/ffffffff-ffff-ffff-ffff-ffffffffffff/resourceGroups/ps-rule-test-rg/providers/Microsoft.Resources/deployments/dep_subnet1_5", actual["id"].Value<string>());

            actual = resources[13];
            Assert.Equal("/subscriptions/ffffffff-ffff-ffff-ffff-ffffffffffff/resourceGroups/ps-rule-test-rg/providers/Microsoft.Resources/deployments/dep_subnet1_6", actual["id"].Value<string>());

            actual = resources[14];
            Assert.Equal("/subscriptions/ffffffff-ffff-ffff-ffff-ffffffffffff/resourceGroups/ps-rule-test-rg/providers/Microsoft.Resources/deployments/dep_subnet3_1", actual["id"].Value<string>());

            actual = resources[15];
            Assert.Equal("/subscriptions/ffffffff-ffff-ffff-ffff-ffffffffffff/resourceGroups/ps-rule-test-rg/providers/Microsoft.Resources/deployments/dep_subnet4_0", actual["id"].Value<string>());

            actual = resources[16];
            Assert.Equal("/subscriptions/ffffffff-ffff-ffff-ffff-ffffffffffff/resourceGroups/ps-rule-test-rg/providers/Microsoft.Resources/deployments/dep_subnet4_1", actual["id"].Value<string>());

            actual = resources[17];
            Assert.Equal("/subscriptions/ffffffff-ffff-ffff-ffff-ffffffffffff/resourceGroups/ps-rule-test-rg/providers/Microsoft.Resources/deployments/dep_subnet4_2", actual["id"].Value<string>());

            actual = resources[18];
            Assert.Equal("/subscriptions/ffffffff-ffff-ffff-ffff-ffffffffffff/resourceGroups/ps-rule-test-rg/providers/Microsoft.Resources/tags/default", actual["id"].Value<string>());
            Assert.Equal("dep_subnet4_2", actual["properties"]["tags"]["deployment"].Value<string>());
        }

        [Fact]
        public void Quoting()
        {
            var resources = ProcessTemplate(GetSourcePath("Tests.Bicep.33.json"), null, out var templateContext);
            Assert.Equal(3, resources.Length);

            Assert.True(templateContext.RootDeployment.TryOutput("outTask", out JObject result));
            Assert.Equal(5, result["value"]["parameters"]["B"].Value<int>());
            Assert.True(templateContext.RootDeployment.TryOutput("outTasks", out result));
            Assert.Equal("A'{\"B\":5}'", result["value"][0]["parameters"]["debug"].Value<string>());
            Assert.Equal(10, result["value"][0]["parameters"]["debugLength"].Value<int>());
        }

        [Fact]
        public void PolicyCopyLoop()
        {
            var resources = ProcessTemplate(GetSourcePath("Template.Policy.WithDeployment.json"), null, out _);
            Assert.Equal(2, resources.Length);
        }

        [Fact]
        public void UnionMockWithArray()
        {
            var resources = ProcessTemplate(GetSourcePath("Tests.Bicep.34.json"), null, out _);
            Assert.Equal(4, resources.Length);

            var actual = resources[1];
            Assert.Equal("Microsoft.KeyVault/vaults", actual["type"].Value<string>());
            Assert.Equal("ffffffff-ffff-ffff-ffff-ffffffffffff", actual["properties"]["tenantId"].Value<string>());
            Assert.Empty(actual["properties"]["accessPolicies"].Value<JArray>());

            actual = resources[3];
            Assert.Equal("Microsoft.KeyVault/vaults/accessPolicies", actual["type"].Value<string>());
        }

        /// <summary>
        /// Test case for https://github.com/Azure/PSRule.Rules.Azure/issues/2751.
        /// </summary>
        [Fact]
        public void ProcessTemplate_WhenIndexIntoMock_ShouldReturnMock()
        {
            ProcessTemplate(GetSourcePath("Tests.Bicep.35.json"), null, out _);
        }

        /// <summary>
        /// Test case for https://github.com/Azure/PSRule.Rules.Azure/issues/2795.
        /// </summary>
        [Fact]
        public void ProcessTemplate_WhenParameterNullWithDefault_ShouldUseDefault()
        {
            var resources = ProcessTemplate(GetSourcePath("Tests.Bicep.27.json"), null, out _);

            var actual = resources.FirstOrDefault(r => r["type"].Value<string>() == "Microsoft.Storage/storageAccounts");
            Assert.Equal("Standard_LRS", actual["sku"]["name"].Value<string>());
        }

        /// <summary>
        /// Test case for https://github.com/Azure/PSRule.Rules.Azure/issues/2801.
        /// </summary>
        [Fact]
        public void ProcessTemplate_WhenMockArrayOutputAndTypeIsUnknown_ShouldReturnArray()
        {
            ProcessTemplate(GetSourcePath("Tests.Bicep.36.json"), null, out var templateContext);

            Assert.True(templateContext.RootDeployment.TryOutput("items", out JObject result));
            var items = result["value"][0]["items"].Value<JArray>();

            Assert.Single(items);
            var actual = items[0].Value<JObject>();
            Assert.Equal("name1", actual["name"].Value<string>());
            Assert.Equal("value1", actual["value"].Value<string>());
        }

        /// <summary>
        /// Test case for https://github.com/Azure/PSRule.Rules.Azure/issues/2829.
        /// </summary>
        [Fact]
        public void ProcessTemplate_WhenListFromKnownSecretType_ShouldReturnSecretObject()
        {
            var resources = ProcessTemplate(GetSourcePath("Tests.Bicep.37.json"), null, out _);

            var actual = resources.FirstOrDefault(r => r["type"].Value<string>() == "Microsoft.KeyVault/vaults");
            Assert.Equal("test", actual["name"].Value<string>());

            var secret = actual["resources"].Values<JObject>().Where(sub => sub["type"].Value<string>() == "Microsoft.KeyVault/vaults/secrets").FirstOrDefault();
            Assert.NotNull(secret);

            var secretValue = secret["properties"]["value"].Value<string>();
            Assert.Equal("{{Secret}}", secretValue);
        }

        /// <summary>
        /// Test case for https://github.com/Azure/PSRule.Rules.Azure/issues/2850.
        /// </summary>
        [Fact]
        public void ProcessTemplate_WhenResourceReferenced_AlwaysPopulatedId()
        {
            var resources = ProcessTemplate(GetSourcePath("Tests.Bicep.38.json"), null, out _);

            // Check managed identity deployment.
            var actual = resources.FirstOrDefault(r => r["type"].Value<string>() == "Microsoft.Resources/deployments" && r["name"].Value<string>() == "mi");
            Assert.Equal("/subscriptions/ffffffff-ffff-ffff-ffff-ffffffffffff/resourceGroups/rg1", actual["scope"].Value<string>());

            // Check the app service deployment.
            actual = resources.FirstOrDefault(r => r["type"].Value<string>() == "Microsoft.Resources/deployments" && r["name"].Value<string>() == "site");
            Assert.Equal("/subscriptions/ffffffff-ffff-ffff-ffff-ffffffffffff/resourceGroups/rg2", actual["scope"].Value<string>());

            // Check the managed identity resource
            actual = resources.FirstOrDefault(r => r["type"].Value<string>() == "Microsoft.ManagedIdentity/userAssignedIdentities" && r["name"].Value<string>() == "mi");
            Assert.Equal("/subscriptions/ffffffff-ffff-ffff-ffff-ffffffffffff/resourceGroups/rg1", actual["scope"].Value<string>());

            // Check app service resource.
            actual = resources.FirstOrDefault(r => r["type"].Value<string>() == "Microsoft.Web/sites" && r["name"].Value<string>() == "app");
            Assert.Equal("/subscriptions/ffffffff-ffff-ffff-ffff-ffffffffffff/resourceGroups/rg2", actual["scope"].Value<string>());
            Assert.True(actual["identity"]["userAssignedIdentities"].Value<JObject>().TryObjectProperty("/subscriptions/ffffffff-ffff-ffff-ffff-ffffffffffff/resourceGroups/rg1/providers/Microsoft.ManagedIdentity/userAssignedIdentities/mi", out var o));
        }

        /// <summary>
        /// Test case for:
        /// - https://github.com/Azure/PSRule.Rules.Azure/issues/2859
        /// - https://github.com/Azure/PSRule.Rules.Azure/issues/2860
        /// </summary>
        [Fact]
        public void ProcessTemplate_WhenUsingSpreadOperator_ReturnsSingleObject()
        {
            _ = ProcessTemplate(GetSourcePath("Tests.Bicep.39.json"), null, out var templateContext);

            // Basic array case
            Assert.True(templateContext.RootDeployment.TryOutput("arrayResult", out JObject output));
            Assert.Equal(new int[] { 1, 2, 3, 4, 5, 6, 10 }, output["value"].ToObject<int[]>());

            // Basic object case
            Assert.True(templateContext.RootDeployment.TryOutput("objectResult", out output));
            Assert.Equal(JObject.Parse("{ \"a\": 1, \"b\": 2, \"c\": 3, \"d\": 4, \"e\": 5, \"f\": 6, \"g\": 10 }"), output["value"].Value<JObject>());

            // Example 1
            Assert.True(templateContext.RootDeployment.TryOutput("example1", out output));
            Assert.Equal(new int[] { 1, 2, 3, 4 }, output["value"].ToObject<int[]>());

            // Example 2
            Assert.True(templateContext.RootDeployment.TryOutput("example2", out output));
            Assert.Equal(JObject.Parse("{ \"foo\": \"foo\", \"bar\": \"bar\" }"), output["value"].Value<JObject>());
            Assert.Equal("{\"foo\":\"foo\",\"bar\":\"bar\"}", output["value"].ToString(Newtonsoft.Json.Formatting.None));

            // Example 3
            Assert.True(templateContext.RootDeployment.TryOutput("example3", out output));
            Assert.Equal(new string[] { "a", "b" }, output["value"].ToObject<string[]>());

            Assert.True(templateContext.RootDeployment.TryOutput("example3a", out output));
            Assert.Empty(output["value"].ToObject<string[]>());

            Assert.True(templateContext.RootDeployment.TryOutput("example3b", out output));
            Assert.Equal(new string[] { "a", "b" }, output["value"].ToObject<string[]>());

            Assert.True(templateContext.RootDeployment.TryOutput("example3c", out output));
            Assert.Equal(new string[] { "A", "a" }, output["value"].ToObject<string[]>());

            Assert.True(templateContext.RootDeployment.TryOutput("example3d", out output));
            Assert.Equal(new string[] { "a", "A" }, output["value"].ToObject<string[]>());

            // Example 4
            Assert.True(templateContext.RootDeployment.TryOutput("example4", out output));
            Assert.Equal(JObject.Parse("{ \"foo\": \"FOO\" }"), output["value"].Value<JObject>());
            Assert.Equal("{\"foo\":\"FOO\"}", output["value"].ToString(Newtonsoft.Json.Formatting.None));

            // Example 5
            Assert.True(templateContext.RootDeployment.TryOutput("example5", out output));
            Assert.Equal(JObject.Parse("{ \"f\": [\"foo\"], \"b\": [ \"bar\", \"baz\" ] }"), output["value"].Value<JObject>());
            Assert.Equal("{\"f\":[\"foo\"],\"b\":[\"bar\",\"baz\"]}", output["value"].ToString(Newtonsoft.Json.Formatting.None));

            // Example 6
            Assert.True(templateContext.RootDeployment.TryOutput("example6", out output));
            Assert.Equal(JObject.Parse("{ \"foo\": \"foo\", \"bar\": \"bar\" }"), output["value"].Value<JObject>());
            Assert.Equal("{\"foo\":\"foo\",\"bar\":\"bar\"}", output["value"].ToString(Newtonsoft.Json.Formatting.None));

            // Example 7
            Assert.True(templateContext.RootDeployment.TryOutput("example7", out output));
            Assert.Equal(new JObject[] { JObject.Parse("{ \"index\": 0, \"val\": \"a\" }"), JObject.Parse("{ \"index\": 1, \"val\": \"b\" }") }, output["value"].Values<JObject>());
            Assert.Equal("[{\"index\":0,\"val\":\"a\"},{\"index\":1,\"val\":\"b\"}]", output["value"].ToString(Newtonsoft.Json.Formatting.None));

            // Example 8
            Assert.True(templateContext.RootDeployment.TryOutput("example8", out output));
            Assert.Equal(9, output["value"].Value<int>());

            // Example 9
            Assert.True(templateContext.RootDeployment.TryOutput("example9", out output));
            Assert.Equal(new string[] { "bar" }, output["value"].Values<string>());
        }

        /// <summary>
        /// Test case for https://github.com/Azure/PSRule.Rules.Azure/issues/2935
        /// </summary>
        [Fact]
        public void ProcessTemplate_WhenOutputsPropertyDirectly_ReturnsObject()
        {
            _ = ProcessTemplate(GetSourcePath("Tests.Bicep.40.json"), null, out var templateContext);

            Assert.True(templateContext.RootDeployment.TryOutput("items", out JObject output));
            var items = output["value"].Value<JArray>();

            Assert.Equal("/subscriptions/ffffffff-ffff-ffff-ffff-ffffffffffff/resourceGroups/ps-rule-test-rg/providers/Microsoft.ManagedIdentity/userAssignedIdentities/child", items[0].Value<string>());
            Assert.NotNull(items[1].Value<JObject>());
        }

<<<<<<< HEAD
        /// <summary>
        /// Test case for https://github.com/Azure/PSRule.Rules.Azure/issues/2922
        /// </summary>
        [Fact]
        public void ProcessTemplate_WhenReferencesUsed_ReturnsItems()
        {
            _ = ProcessTemplate(GetSourcePath("Bicep/SymbolicNameTestCases/Tests.Bicep.1.json"), null, out var templateContext);

            Assert.True(templateContext.RootDeployment.TryOutput("items", out JObject output));
            var items = output["value"].Value<JArray>();

            Assert.Equal("child-0", items[0].Value<string>());
            Assert.Equal("child-1", items[1].Value<string>());

            Assert.True(templateContext.RootDeployment.TryOutput("itemsAsString", out output));
            items = output["value"].Value<JArray>();

            Assert.Equal("child-0", items[0].Value<string>());
            Assert.Equal("child-1", items[1].Value<string>());
        }

        /// <summary>
        /// Test case for https://github.com/Azure/PSRule.Rules.Azure/issues/2917
        /// </summary>
        [Fact]
        public void ProcessTemplate_WhenConditionalExistingReference_IgnoresExpand()
        {
            var resources = ProcessTemplate(GetSourcePath("Bicep/SymbolicNameTestCases/Tests.Bicep.2.json"), null, out _);

            Assert.Equal(3, resources.Length);

            var actual = resources[0];
            Assert.Equal("Microsoft.Resources/deployments", actual["type"].Value<string>());
            Assert.Equal("ps-rule-test-deployment", actual["name"].Value<string>());

            actual = resources[1];
            Assert.Equal("Microsoft.Resources/deployments", resources[1]["type"].Value<string>());
            Assert.Equal("child2", resources[1]["name"].Value<string>());

            actual = resources[2];
            Assert.Equal("Microsoft.Authorization/roleAssignments", actual["type"].Value<string>());
            Assert.Equal("02041802-66a9-0a85-7330-8186e16422c7", actual["name"].Value<string>());
        }

        /// <summary>
        /// Test case for https://github.com/Azure/PSRule.Rules.Azure/issues/3123
        /// </summary>
        [Fact]
        public void ProcessTemplate_WhenExistingReferenceNameUsesExpression_ShouldExpandExpression()
        {
            var resources = ProcessTemplate(GetSourcePath("Bicep/SymbolicNameTestCases/Tests.Bicep.3.json"), null, out _);
        }

=======
>>>>>>> 07a27cfa
        [Fact]
        public void ProcessTemplate_WhenParented_ShouldReturnExpectedScope()
        {
            var resources = ProcessTemplate(GetSourcePath("sql.tests.json"), null, out _);

            Assert.Equal(9, resources.Length);

            var actual = resources[0];
            Assert.Equal("Microsoft.Resources/deployments", actual["type"].Value<string>());
            Assert.Equal("ps-rule-test-deployment", actual["name"].Value<string>());

            actual = resources[1];
            Assert.Equal("Microsoft.Sql/servers", actual["type"].Value<string>());
            Assert.Equal("/subscriptions/ffffffff-ffff-ffff-ffff-ffffffffffff/resourceGroups/ps-rule-test-rg", actual["scope"].Value<string>());

            actual = resources[2];
            Assert.Equal("Microsoft.Sql/servers/databases", actual["type"].Value<string>());
            Assert.Equal("sql-sql-01/sqldb-sql-02", actual["name"].Value<string>());
            Assert.Equal("/subscriptions/ffffffff-ffff-ffff-ffff-ffffffffffff/resourceGroups/ps-rule-test-rg/providers/Microsoft.Sql/servers/sql-sql-01", actual["scope"].Value<string>());
            Assert.NotEmpty(actual["resources"].Values<JObject>());

            actual = resources[5];
            Assert.Equal("Microsoft.Sql/servers/databases", actual["type"].Value<string>());
            Assert.Equal("sql-sql-01/sqldb-sql-01", actual["name"].Value<string>());
            Assert.Equal("/subscriptions/ffffffff-ffff-ffff-ffff-ffffffffffff/resourceGroups/ps-rule-test-rg/providers/Microsoft.Sql/servers/sql-sql-01", actual["scope"].Value<string>());

            actual = resources[6];
            Assert.Equal("Microsoft.Sql/servers/databases", actual["type"].Value<string>());
            Assert.Equal("sql-sql-01/sqldb-sql-03", actual["name"].Value<string>());
            Assert.Equal("/subscriptions/ffffffff-ffff-ffff-ffff-ffffffffffff/resourceGroups/ps-rule-test-rg/providers/Microsoft.Sql/servers/sql-sql-01", actual["scope"].Value<string>());
            Assert.NotEmpty(actual["resources"].Values<JObject>());

            actual = resources[7];
            Assert.Equal("Microsoft.Sql/servers/databases/transparentDataEncryption", actual["type"].Value<string>());
            Assert.Equal("server01/db01/current", actual["name"].Value<string>());
            Assert.Equal("/subscriptions/ffffffff-ffff-ffff-ffff-ffffffffffff/resourceGroups/ps-rule-test-rg/providers/Microsoft.Sql/servers/server01/databases/db01", actual["scope"].Value<string>());

            actual = resources[8];
            Assert.Equal("Microsoft.Sql/servers/databases/transparentDataEncryption", actual["type"].Value<string>());
            Assert.Equal("server01/db02/current", actual["name"].Value<string>());
            Assert.Equal("/subscriptions/ffffffff-ffff-ffff-ffff-ffffffffffff/resourceGroups/ps-rule-test-rg/providers/Microsoft.Sql/servers/server01/databases/db02", actual["scope"].Value<string>());
        }
<<<<<<< HEAD

        /// <summary>
        /// Test case for https://github.com/Azure/PSRule.Rules.Azure/issues/3062
        /// </summary>
        [Fact]
        public void ProcessTemplate_WhenMicrosoftGraphType_ShouldIgnoreExtensibilityResources()
        {
            var resources = ProcessTemplate(GetSourcePath("Bicep/ExtensibilityTestCases/Tests.Bicep.1.json"), null, out _);

            Assert.Single(resources);

            var actual = resources[0];
            Assert.Equal("Microsoft.Resources/deployments", actual["type"].Value<string>());
            Assert.Equal("ps-rule-test-deployment", actual["name"].Value<string>());
        }

        /// <summary>
        /// Test case for https://github.com/Azure/PSRule.Rules.Azure/issues/2054
        /// </summary>
        [Fact]
        public void ProcessTemplate_WhenConditionalSecretParameter_ShouldReturnSecretsPlaceholders()
        {
            var resources = ProcessTemplate(GetSourcePath("Bicep/SecretTestCases/Tests.Bicep.1.json"), null, out _);

            Assert.NotNull(resources);

            var actual = resources.Where(r => r["name"].Value<string>() == "vault1/toSet1").FirstOrDefault();
            Assert.Equal("Microsoft.KeyVault/vaults/secrets", actual["type"].Value<string>());
            Assert.Equal("{{SecretReference:supersecret1}}", actual["properties"]["value"].Value<string>());

            actual = resources.Where(r => r["name"].Value<string>() == "vault1/toSet2").FirstOrDefault();
            Assert.Equal("Microsoft.KeyVault/vaults/secrets", actual["type"].Value<string>());
            Assert.Equal("placeholder", actual["properties"]["value"].Value<string>());
        }

        /// <summary>
        /// Test case for https://github.com/Azure/PSRule.Rules.Azure/issues/3120
        /// </summary>
        [Fact]
        public void ProcessTemplate_WhenUserDefinedFunctionReferencesExportedVariables_ShouldFindVariable()
        {
            _ = ProcessTemplate(GetSourcePath("Bicep/UserDefinedFunctionTestCases/Tests.Bicep.1.json"), null, out var templateContext);

            Assert.True(templateContext.RootDeployment.TryOutput("o1", out JObject o1));
            Assert.Equal([2], o1["value"].Values<int>());

            Assert.True(templateContext.RootDeployment.TryOutput("o2", out JObject o2));
            Assert.Equal([1], o2["value"].Values<int>());

            Assert.True(templateContext.RootDeployment.TryOutput("o3", out JObject o3));
            Assert.Equal([1], o3["value"].Values<int>());

            Assert.True(templateContext.RootDeployment.TryOutput("o4", out JObject o4));
            Assert.Equal([2, 1], o4["value"].Values<int>());

            Assert.True(templateContext.RootDeployment.TryOutput("o5", out JObject o5));
            Assert.Equal([3], o5["value"].Values<int>());
        }

        #region Helper methods

        private static string GetSourcePath(string fileName)
        {
            return Path.Combine(AppDomain.CurrentDomain.BaseDirectory, fileName);
        }

        private static JObject[] ProcessTemplate(string templateFile, string parametersFile)
        {
            var context = new PipelineContext(PSRuleOption.Default, null);
            var helper = new TemplateHelper(context);
            helper.ProcessTemplate(templateFile, parametersFile, out var templateContext);
            return templateContext.GetResources().Select(i => i.Value).ToArray();
        }

        private static JObject[] ProcessTemplate(string templateFile, string parametersFile, out TemplateContext templateContext)
        {
            var context = new PipelineContext(PSRuleOption.Default, null);
            var helper = new TemplateHelper(context);
            helper.ProcessTemplate(templateFile, parametersFile, out templateContext);
            return templateContext.GetResources().Select(i => i.Value).ToArray();
        }

        private static JObject[] ProcessTemplate(string templateFile, string parametersFile, PSRuleOption option)
        {
            var context = new PipelineContext(option, null);
            var helper = new TemplateHelper(context);
            helper.ProcessTemplate(templateFile, parametersFile, out var templateContext);
            return templateContext.GetResources().Select(i => i.Value).ToArray();
        }

        #endregion Helper methods
=======
>>>>>>> 07a27cfa
    }
}<|MERGE_RESOLUTION|>--- conflicted
+++ resolved
@@ -5,10 +5,7 @@
 using Newtonsoft.Json.Linq;
 using PSRule.Rules.Azure.Configuration;
 using PSRule.Rules.Azure.Data.Template;
-<<<<<<< HEAD
 using PSRule.Rules.Azure.Pipeline;
-=======
->>>>>>> 07a27cfa
 using static PSRule.Rules.Azure.Data.Template.TemplateVisitor;
 
 namespace PSRule.Rules.Azure
@@ -1264,62 +1261,6 @@
             Assert.NotNull(items[1].Value<JObject>());
         }
 
-<<<<<<< HEAD
-        /// <summary>
-        /// Test case for https://github.com/Azure/PSRule.Rules.Azure/issues/2922
-        /// </summary>
-        [Fact]
-        public void ProcessTemplate_WhenReferencesUsed_ReturnsItems()
-        {
-            _ = ProcessTemplate(GetSourcePath("Bicep/SymbolicNameTestCases/Tests.Bicep.1.json"), null, out var templateContext);
-
-            Assert.True(templateContext.RootDeployment.TryOutput("items", out JObject output));
-            var items = output["value"].Value<JArray>();
-
-            Assert.Equal("child-0", items[0].Value<string>());
-            Assert.Equal("child-1", items[1].Value<string>());
-
-            Assert.True(templateContext.RootDeployment.TryOutput("itemsAsString", out output));
-            items = output["value"].Value<JArray>();
-
-            Assert.Equal("child-0", items[0].Value<string>());
-            Assert.Equal("child-1", items[1].Value<string>());
-        }
-
-        /// <summary>
-        /// Test case for https://github.com/Azure/PSRule.Rules.Azure/issues/2917
-        /// </summary>
-        [Fact]
-        public void ProcessTemplate_WhenConditionalExistingReference_IgnoresExpand()
-        {
-            var resources = ProcessTemplate(GetSourcePath("Bicep/SymbolicNameTestCases/Tests.Bicep.2.json"), null, out _);
-
-            Assert.Equal(3, resources.Length);
-
-            var actual = resources[0];
-            Assert.Equal("Microsoft.Resources/deployments", actual["type"].Value<string>());
-            Assert.Equal("ps-rule-test-deployment", actual["name"].Value<string>());
-
-            actual = resources[1];
-            Assert.Equal("Microsoft.Resources/deployments", resources[1]["type"].Value<string>());
-            Assert.Equal("child2", resources[1]["name"].Value<string>());
-
-            actual = resources[2];
-            Assert.Equal("Microsoft.Authorization/roleAssignments", actual["type"].Value<string>());
-            Assert.Equal("02041802-66a9-0a85-7330-8186e16422c7", actual["name"].Value<string>());
-        }
-
-        /// <summary>
-        /// Test case for https://github.com/Azure/PSRule.Rules.Azure/issues/3123
-        /// </summary>
-        [Fact]
-        public void ProcessTemplate_WhenExistingReferenceNameUsesExpression_ShouldExpandExpression()
-        {
-            var resources = ProcessTemplate(GetSourcePath("Bicep/SymbolicNameTestCases/Tests.Bicep.3.json"), null, out _);
-        }
-
-=======
->>>>>>> 07a27cfa
         [Fact]
         public void ProcessTemplate_WhenParented_ShouldReturnExpectedScope()
         {
@@ -1362,99 +1303,5 @@
             Assert.Equal("server01/db02/current", actual["name"].Value<string>());
             Assert.Equal("/subscriptions/ffffffff-ffff-ffff-ffff-ffffffffffff/resourceGroups/ps-rule-test-rg/providers/Microsoft.Sql/servers/server01/databases/db02", actual["scope"].Value<string>());
         }
-<<<<<<< HEAD
-
-        /// <summary>
-        /// Test case for https://github.com/Azure/PSRule.Rules.Azure/issues/3062
-        /// </summary>
-        [Fact]
-        public void ProcessTemplate_WhenMicrosoftGraphType_ShouldIgnoreExtensibilityResources()
-        {
-            var resources = ProcessTemplate(GetSourcePath("Bicep/ExtensibilityTestCases/Tests.Bicep.1.json"), null, out _);
-
-            Assert.Single(resources);
-
-            var actual = resources[0];
-            Assert.Equal("Microsoft.Resources/deployments", actual["type"].Value<string>());
-            Assert.Equal("ps-rule-test-deployment", actual["name"].Value<string>());
-        }
-
-        /// <summary>
-        /// Test case for https://github.com/Azure/PSRule.Rules.Azure/issues/2054
-        /// </summary>
-        [Fact]
-        public void ProcessTemplate_WhenConditionalSecretParameter_ShouldReturnSecretsPlaceholders()
-        {
-            var resources = ProcessTemplate(GetSourcePath("Bicep/SecretTestCases/Tests.Bicep.1.json"), null, out _);
-
-            Assert.NotNull(resources);
-
-            var actual = resources.Where(r => r["name"].Value<string>() == "vault1/toSet1").FirstOrDefault();
-            Assert.Equal("Microsoft.KeyVault/vaults/secrets", actual["type"].Value<string>());
-            Assert.Equal("{{SecretReference:supersecret1}}", actual["properties"]["value"].Value<string>());
-
-            actual = resources.Where(r => r["name"].Value<string>() == "vault1/toSet2").FirstOrDefault();
-            Assert.Equal("Microsoft.KeyVault/vaults/secrets", actual["type"].Value<string>());
-            Assert.Equal("placeholder", actual["properties"]["value"].Value<string>());
-        }
-
-        /// <summary>
-        /// Test case for https://github.com/Azure/PSRule.Rules.Azure/issues/3120
-        /// </summary>
-        [Fact]
-        public void ProcessTemplate_WhenUserDefinedFunctionReferencesExportedVariables_ShouldFindVariable()
-        {
-            _ = ProcessTemplate(GetSourcePath("Bicep/UserDefinedFunctionTestCases/Tests.Bicep.1.json"), null, out var templateContext);
-
-            Assert.True(templateContext.RootDeployment.TryOutput("o1", out JObject o1));
-            Assert.Equal([2], o1["value"].Values<int>());
-
-            Assert.True(templateContext.RootDeployment.TryOutput("o2", out JObject o2));
-            Assert.Equal([1], o2["value"].Values<int>());
-
-            Assert.True(templateContext.RootDeployment.TryOutput("o3", out JObject o3));
-            Assert.Equal([1], o3["value"].Values<int>());
-
-            Assert.True(templateContext.RootDeployment.TryOutput("o4", out JObject o4));
-            Assert.Equal([2, 1], o4["value"].Values<int>());
-
-            Assert.True(templateContext.RootDeployment.TryOutput("o5", out JObject o5));
-            Assert.Equal([3], o5["value"].Values<int>());
-        }
-
-        #region Helper methods
-
-        private static string GetSourcePath(string fileName)
-        {
-            return Path.Combine(AppDomain.CurrentDomain.BaseDirectory, fileName);
-        }
-
-        private static JObject[] ProcessTemplate(string templateFile, string parametersFile)
-        {
-            var context = new PipelineContext(PSRuleOption.Default, null);
-            var helper = new TemplateHelper(context);
-            helper.ProcessTemplate(templateFile, parametersFile, out var templateContext);
-            return templateContext.GetResources().Select(i => i.Value).ToArray();
-        }
-
-        private static JObject[] ProcessTemplate(string templateFile, string parametersFile, out TemplateContext templateContext)
-        {
-            var context = new PipelineContext(PSRuleOption.Default, null);
-            var helper = new TemplateHelper(context);
-            helper.ProcessTemplate(templateFile, parametersFile, out templateContext);
-            return templateContext.GetResources().Select(i => i.Value).ToArray();
-        }
-
-        private static JObject[] ProcessTemplate(string templateFile, string parametersFile, PSRuleOption option)
-        {
-            var context = new PipelineContext(option, null);
-            var helper = new TemplateHelper(context);
-            helper.ProcessTemplate(templateFile, parametersFile, out var templateContext);
-            return templateContext.GetResources().Select(i => i.Value).ToArray();
-        }
-
-        #endregion Helper methods
-=======
->>>>>>> 07a27cfa
     }
 }