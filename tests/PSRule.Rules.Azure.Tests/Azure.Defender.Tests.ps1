# Copyright (c) Microsoft Corporation.
# Licensed under the MIT License.

#
# Unit tests for Microsoft Defender for Cloud
#

[CmdletBinding()]
param ()

BeforeAll {
    # Setup error handling
    $ErrorActionPreference = 'Stop';
    Set-StrictMode -Version latest;

    if ($Env:SYSTEM_DEBUG -eq 'true') {
        $VerbosePreference = 'Continue';
    }

    # Setup tests paths
    $rootPath = $PWD;
    Import-Module (Join-Path -Path $rootPath -ChildPath out/modules/PSRule.Rules.Azure) -Force;
    $here = (Resolve-Path $PSScriptRoot).Path;
}

Describe 'Azure.Defender' -Tag 'MDC', 'Defender' {
    Context 'Conditions' {
        BeforeAll {
            $invokeParams = @{
                Baseline = 'Azure.All'
                Module = 'PSRule.Rules.Azure'
                WarningAction = 'SilentlyContinue'
                ErrorAction = 'Stop'
            }
            $dataPath = Join-Path -Path $here -ChildPath 'Resources.Defender.json';
            $result = Invoke-PSRule @invokeParams -InputPath $dataPath;
        }

        It 'Azure.Defender.Containers' {
            $filteredResult = $result | Where-Object { $_.RuleName -eq 'Azure.Defender.Containers' };

            # Fail
            $ruleResult = @($filteredResult | Where-Object { $_.Outcome -eq 'Fail' });
            $ruleResult | Should -Not -BeNullOrEmpty;
            $ruleResult.Length | Should -Be 1;
            $ruleResult.TargetObject.Name | Should -BeIn 'defenderB';

            # Pass
            $ruleResult = @($filteredResult | Where-Object { $_.Outcome -eq 'Pass' });
            $ruleResult | Should -Not -BeNullOrEmpty;
            $ruleResult.Length | Should -Be 1;
            $ruleResult.TargetObject.Name | Should -BeIn 'defenderA';
        }
        
        It 'Azure.Defender.Servers' {
            $filteredResult = $result | Where-Object { $_.RuleName -eq 'Azure.Defender.Servers' };

            # Fail
            $ruleResult = @($filteredResult | Where-Object { $_.Outcome -eq 'Fail' });
            $ruleResult | Should -Not -BeNullOrEmpty;
            $ruleResult.Length | Should -Be 2;
            $ruleResult.TargetObject.Name | Should -BeIn 'defenderD', 'defenderE';

            # Pass
            $ruleResult = @($filteredResult | Where-Object { $_.Outcome -eq 'Pass' });
            $ruleResult | Should -Not -BeNullOrEmpty;
            $ruleResult.Length | Should -Be 1;
            $ruleResult.TargetObject.Name | Should -BeIn 'defenderC';
        }

        It 'Azure.Defender.SQL' {
            $filteredResult = $result | Where-Object { $_.RuleName -eq 'Azure.Defender.SQL' };

            # Fail
            $ruleResult = @($filteredResult | Where-Object { $_.Outcome -eq 'Fail' });
            $ruleResult | Should -Not -BeNullOrEmpty;
            $ruleResult.Length | Should -Be 1;
            $ruleResult.TargetObject.Name | Should -BeIn 'defenderG';

            # Pass
            $ruleResult = @($filteredResult | Where-Object { $_.Outcome -eq 'Pass' });
            $ruleResult | Should -Not -BeNullOrEmpty;
            $ruleResult.Length | Should -Be 1;
            $ruleResult.TargetObject.Name | Should -BeIn 'defenderF';
        }

        It 'Azure.Defender.AppServices' {
            $filteredResult = $result | Where-Object { $_.RuleName -eq 'Azure.Defender.AppServices' };

            # Fail
            $ruleResult = @($filteredResult | Where-Object { $_.Outcome -eq 'Fail' });
            $ruleResult | Should -Not -BeNullOrEmpty;
            $ruleResult.Length | Should -Be 1;
            $ruleResult.TargetObject.Name | Should -BeIn 'defenderI';

            # Pass
            $ruleResult = @($filteredResult | Where-Object { $_.Outcome -eq 'Pass' });
            $ruleResult | Should -Not -BeNullOrEmpty;
            $ruleResult.Length | Should -Be 1;
            $ruleResult.TargetObject.Name | Should -BeIn 'defenderH';
        }

        It 'Azure.Defender.Storage' {
            $filteredResult = $result | Where-Object { $_.RuleName -eq 'Azure.Defender.Storage' };

            # Fail
            $ruleResult = @($filteredResult | Where-Object { $_.Outcome -eq 'Fail' });
            $ruleResult | Should -Not -BeNullOrEmpty;
            $ruleResult.Length | Should -Be 1;
            $ruleResult.TargetObject.Name | Should -BeIn 'defenderK';

            # Pass
            $ruleResult = @($filteredResult | Where-Object { $_.Outcome -eq 'Pass' });
            $ruleResult | Should -Not -BeNullOrEmpty;
            $ruleResult.Length | Should -Be 1;
            $ruleResult.TargetObject.Name | Should -BeIn 'defenderJ';
        }

        It 'Azure.Defender.SQLOnVM' {
            $filteredResult = $result | Where-Object { $_.RuleName -eq 'Azure.Defender.SQLOnVM' };

            # Fail
            $ruleResult = @($filteredResult | Where-Object { $_.Outcome -eq 'Fail' });
            $ruleResult | Should -Not -BeNullOrEmpty;
            $ruleResult.Length | Should -Be 1;
            $ruleResult.TargetObject.Name | Should -BeIn 'defenderM';

            # Pass
            $ruleResult = @($filteredResult | Where-Object { $_.Outcome -eq 'Pass' });
            $ruleResult | Should -Not -BeNullOrEmpty;
            $ruleResult.Length | Should -Be 1;
            $ruleResult.TargetObject.Name | Should -BeIn 'defenderL';
        }

        It 'Azure.Defender.KeyVault' {
            $filteredResult = $result | Where-Object { $_.RuleName -eq 'Azure.Defender.KeyVault' };

            # Fail
            $ruleResult = @($filteredResult | Where-Object { $_.Outcome -eq 'Fail' });
            $ruleResult | Should -Not -BeNullOrEmpty;
            $ruleResult.Length | Should -Be 1;
            $ruleResult.TargetObject.Name | Should -BeIn 'defenderO';

            # Pass
            $ruleResult = @($filteredResult | Where-Object { $_.Outcome -eq 'Pass' });
            $ruleResult | Should -Not -BeNullOrEmpty;
            $ruleResult.Length | Should -Be 1;
            $ruleResult.TargetObject.Name | Should -BeIn 'defenderN';
        }

        It 'Azure.Defender.Dns' {
            $filteredResult = $result | Where-Object { $_.RuleName -eq 'Azure.Defender.Dns' };

            # Fail
            $ruleResult = @($filteredResult | Where-Object { $_.Outcome -eq 'Fail' });
            $ruleResult | Should -Not -BeNullOrEmpty;
            $ruleResult.Length | Should -Be 1;
            $ruleResult.TargetObject.Name | Should -BeIn 'defenderQ';

            # Pass
            $ruleResult = @($filteredResult | Where-Object { $_.Outcome -eq 'Pass' });
            $ruleResult | Should -Not -BeNullOrEmpty;
            $ruleResult.Length | Should -Be 1;
            $ruleResult.TargetObject.Name | Should -BeIn 'defenderP';
        }

        It 'Azure.Defender.Arm' {
            $filteredResult = $result | Where-Object { $_.RuleName -eq 'Azure.Defender.Arm' };

            # Fail
            $ruleResult = @($filteredResult | Where-Object { $_.Outcome -eq 'Fail' });
            $ruleResult | Should -Not -BeNullOrEmpty;
            $ruleResult.Length | Should -Be 1;
            $ruleResult.TargetObject.Name | Should -BeIn 'defenderS';

            # Pass
            $ruleResult = @($filteredResult | Where-Object { $_.Outcome -eq 'Pass' });
            $ruleResult | Should -Not -BeNullOrEmpty;
            $ruleResult.Length | Should -Be 1;
            $ruleResult.TargetObject.Name | Should -BeIn 'defenderR';
        }

        It 'Azure.Defender.Cspm' {
            $filteredResult = $result | Where-Object { $_.RuleName -eq 'Azure.Defender.Cspm' };

            # Fail
            $ruleResult = @($filteredResult | Where-Object { $_.Outcome -eq 'Fail' });
            $ruleResult | Should -Not -BeNullOrEmpty;
            $ruleResult.Length | Should -Be 1;
            $ruleResult.TargetObject.Name | Should -BeIn 'defenderU';

            # Pass
            $ruleResult = @($filteredResult | Where-Object { $_.Outcome -eq 'Pass' });
            $ruleResult | Should -Not -BeNullOrEmpty;
            $ruleResult.Length | Should -Be 1;
            $ruleResult.TargetObject.Name | Should -BeIn 'defenderT';
        }

        It 'Azure.Defender.Api' {
            $filteredResult = $result | Where-Object { $_.RuleName -eq 'Azure.Defender.Api' };

            # Fail
            $ruleResult = @($filteredResult | Where-Object { $_.Outcome -eq 'Fail' });
            $ruleResult | Should -Not -BeNullOrEmpty;
            $ruleResult.Length | Should -Be 1;
            $ruleResult.TargetObject.Name | Should -BeIn 'defenderW';

            # Pass
            $ruleResult = @($filteredResult | Where-Object { $_.Outcome -eq 'Pass' });
            $ruleResult | Should -Not -BeNullOrEmpty;
            $ruleResult.Length | Should -Be 1;
            $ruleResult.TargetObject.Name | Should -BeIn 'defenderV';
        }

<<<<<<< HEAD
        It 'Azure.Defender.OssRdb' {
            $filteredResult = $result | Where-Object { $_.RuleName -eq 'Azure.Defender.OssRdb' };
=======
        It 'Azure.Defender.CosmosDb' {
            $filteredResult = $result | Where-Object { $_.RuleName -eq 'Azure.Defender.CosmosDb' };
>>>>>>> 302667f4

            # Fail
            $ruleResult = @($filteredResult | Where-Object { $_.Outcome -eq 'Fail' });
            $ruleResult | Should -Not -BeNullOrEmpty;
            $ruleResult.Length | Should -Be 1;
<<<<<<< HEAD
            $ruleResult.TargetObject.Name | Should -BeIn 'defenderA2';
=======
            $ruleResult.TargetObject.Name | Should -BeIn 'defenderY';
>>>>>>> 302667f4

            # Pass
            $ruleResult = @($filteredResult | Where-Object { $_.Outcome -eq 'Pass' });
            $ruleResult | Should -Not -BeNullOrEmpty;
            $ruleResult.Length | Should -Be 1;
<<<<<<< HEAD
            $ruleResult.TargetObject.Name | Should -BeIn 'defenderZ';
=======
            $ruleResult.TargetObject.Name | Should -BeIn 'defenderX';
>>>>>>> 302667f4
        }
    }
}<|MERGE_RESOLUTION|>--- conflicted
+++ resolved
@@ -212,33 +212,36 @@
             $ruleResult.TargetObject.Name | Should -BeIn 'defenderV';
         }
 
-<<<<<<< HEAD
+        It 'Azure.Defender.CosmosDb' {
+            $filteredResult = $result | Where-Object { $_.RuleName -eq 'Azure.Defender.CosmosDb' };
+
+            # Fail
+            $ruleResult = @($filteredResult | Where-Object { $_.Outcome -eq 'Fail' });
+            $ruleResult | Should -Not -BeNullOrEmpty;
+            $ruleResult.Length | Should -Be 1;
+            $ruleResult.TargetObject.Name | Should -BeIn 'defenderY';
+
+            # Pass
+            $ruleResult = @($filteredResult | Where-Object { $_.Outcome -eq 'Pass' });
+            $ruleResult | Should -Not -BeNullOrEmpty;
+            $ruleResult.Length | Should -Be 1;
+            $ruleResult.TargetObject.Name | Should -BeIn 'defenderX';
+        }
+
         It 'Azure.Defender.OssRdb' {
             $filteredResult = $result | Where-Object { $_.RuleName -eq 'Azure.Defender.OssRdb' };
-=======
-        It 'Azure.Defender.CosmosDb' {
-            $filteredResult = $result | Where-Object { $_.RuleName -eq 'Azure.Defender.CosmosDb' };
->>>>>>> 302667f4
-
-            # Fail
-            $ruleResult = @($filteredResult | Where-Object { $_.Outcome -eq 'Fail' });
-            $ruleResult | Should -Not -BeNullOrEmpty;
-            $ruleResult.Length | Should -Be 1;
-<<<<<<< HEAD
+
+            # Fail
+            $ruleResult = @($filteredResult | Where-Object { $_.Outcome -eq 'Fail' });
+            $ruleResult | Should -Not -BeNullOrEmpty;
+            $ruleResult.Length | Should -Be 1;
             $ruleResult.TargetObject.Name | Should -BeIn 'defenderA2';
-=======
-            $ruleResult.TargetObject.Name | Should -BeIn 'defenderY';
->>>>>>> 302667f4
-
-            # Pass
-            $ruleResult = @($filteredResult | Where-Object { $_.Outcome -eq 'Pass' });
-            $ruleResult | Should -Not -BeNullOrEmpty;
-            $ruleResult.Length | Should -Be 1;
-<<<<<<< HEAD
+
+            # Pass
+            $ruleResult = @($filteredResult | Where-Object { $_.Outcome -eq 'Pass' });
+            $ruleResult | Should -Not -BeNullOrEmpty;
+            $ruleResult.Length | Should -Be 1;
             $ruleResult.TargetObject.Name | Should -BeIn 'defenderZ';
-=======
-            $ruleResult.TargetObject.Name | Should -BeIn 'defenderX';
->>>>>>> 302667f4
         }
     }
 }