--- conflicted
+++ resolved
@@ -520,8 +520,6 @@
             $ruleResult.TargetName | Should -BeIn 'ReplicaVM_DataDisk_0-ASRReplica', 'disk-A', 'disk-B', 'disk-C';
         }
 
-<<<<<<< HEAD
-=======
         It 'Azure.VM.MigrateAMA' {
             $dataPath = Join-Path -Path $here -ChildPath 'Resources.VirtualMachine.json';
             $result = Invoke-PSRule @invokeParams -InputPath $dataPath;
@@ -542,7 +540,6 @@
             $ruleResult.Length | Should -Be 2;
             $ruleResult.TargetName | Should -BeIn 'vm-A', 'vm-C';
         }
->>>>>>> 204980ae
     }
 
     Context 'Resource name - Azure.VM.Name' {
