[
  {
    "ResourceId": "/subscriptions/00000000-0000-0000-0000-000000000000/resourceGroups/test-rg/providers/Microsoft.App/managedEnvironments/capp-env-A",
    "Id": "/subscriptions/00000000-0000-0000-0000-000000000000/resourceGroups/test-rg/providers/Microsoft.App/managedEnvironments/capp-env-A",
    "Identity": null,
    "Kind": null,
    "Location": "canadacentral",
    "ManagedBy": null,
    "ResourceName": "capp-env-A",
    "Name": "capp-env-A",
    "ExtensionResourceName": null,
    "ParentResource": null,
    "Plan": null,
    "Properties": {
      "appLogsConfiguration": {
        "destination": "log-analytics",
        "logAnalyticsConfiguration": {
          "customerId": "00000000-0000-0000-0000-000000000000",
          "sharedKey": null
        }
      },
      "customDomainConfiguration": {
        "certificatePassword": null,
        "certificateValue": {},
        "dnsSuffix": null
      },
      "daprAIConnectionString": null,
      "daprAIInstrumentationKey": null,
      "workloadProfiles": [
        {
          "maximumCount": null,
          "minimumCount": null,
          "workloadProfileType": null
        }
      ],
      "zoneRedundant": false
    },
    "ResourceGroupName": "test-rg",
    "Type": "Microsoft.App/managedEnvironments",
    "ResourceType": "Microsoft.App/managedEnvironments",
    "Sku": null,
    "Tags": null,
    "SubscriptionId": "00000000-0000-0000-0000-000000000000"
  },
  {
    "ResourceId": "/subscriptions/00000000-0000-0000-0000-000000000000/resourceGroups/test-rg/providers/Microsoft.App/managedEnvironments/capp-env-B",
    "Id": "/subscriptions/00000000-0000-0000-0000-000000000000/resourceGroups/test-rg/providers/Microsoft.App/managedEnvironments/capp-env-B",
    "Identity": null,
    "Kind": null,
    "Location": "eastus",
    "ManagedBy": null,
    "ResourceName": "capp-env-B",
    "Name": "capp-env-B",
    "ExtensionResourceName": null,
    "ParentResource": null,
    "Plan": null,
    "Properties": {
      "appLogsConfiguration": {
        "destination": "log-analytics",
        "logAnalyticsConfiguration": {
          "customerId": "00000000-0000-0000-0000-000000000000",
          "sharedKey": null
        }
      },
      "customDomainConfiguration": {
        "certificatePassword": null,
        "certificateValue": {},
        "dnsSuffix": null
      },
      "daprAIConnectionString": null,
      "daprAIInstrumentationKey": null,
      "vnetConfiguration": {
        "dockerBridgeCidr": "172.16.0.1/28",
        "infrastructureSubnetId": "/subscriptions/00000000-0000-0000-0000-000000000000/resourceGroups/test-rg/providers/Microsoft.Network/virtualNetworks/vnet-A/subnets/subnet-A",
        "internal": false,
        "outboundSettings": {
          "outBoundType": null,
          "virtualNetworkApplianceIp": null
        },
        "platformReservedCidr": "172.17.17.0/24",
        "platformReservedDnsIP": "172.17.17.17",
        "runtimeSubnetId": null
      },
      "workloadProfiles": [
        {
          "maximumCount": null,
          "minimumCount": null,
          "workloadProfileType": null
        }
      ],
      "zoneRedundant": false
    },
    "ResourceGroupName": "test-rg",
    "Type": "Microsoft.App/managedEnvironments",
    "ResourceType": "Microsoft.App/managedEnvironments",
    "Sku": null,
    "Tags": null,
    "SubscriptionId": "00000000-0000-0000-0000-000000000000"
  },
  {
    "ResourceId": "/subscriptions/00000000-0000-0000-0000-000000000000/resourceGroups/test-rg/providers/Microsoft.App/managedEnvironments/capp-env-C",
    "Id": "/subscriptions/00000000-0000-0000-0000-000000000000/resourceGroups/test-rg/providers/Microsoft.App/managedEnvironments/capp-env-C",
    "Identity": null,
    "Kind": null,
    "Location": "eastus",
    "ManagedBy": null,
    "ResourceName": "capp-env-C",
    "Name": "capp-env-C",
    "ExtensionResourceName": null,
    "ParentResource": null,
    "Plan": null,
    "Properties": {
      "appLogsConfiguration": {
        "destination": "log-analytics",
        "logAnalyticsConfiguration": {
          "customerId": "00000000-0000-0000-0000-000000000000",
          "sharedKey": null
        }
      },
      "customDomainConfiguration": {
        "certificatePassword": null,
        "certificateValue": {},
        "dnsSuffix": null
      },
      "daprAIConnectionString": null,
      "daprAIInstrumentationKey": null,
      "vnetConfiguration": {
        "dockerBridgeCidr": "172.16.0.1/28",
        "infrastructureSubnetId": "/subscriptions/00000000-0000-0000-0000-000000000000/resourceGroups/test-rg/providers/Microsoft.Network/virtualNetworks/vnet-A/subnets/subnet-A",
        "internal": true,
        "outboundSettings": {
          "outBoundType": null,
          "virtualNetworkApplianceIp": null
        },
        "platformReservedCidr": "172.17.17.0/24",
        "platformReservedDnsIP": "172.17.17.17",
        "runtimeSubnetId": null
      },
      "workloadProfiles": [
        {
          "maximumCount": null,
          "minimumCount": null,
          "workloadProfileType": null
        }
      ],
      "zoneRedundant": false
    },
    "ResourceGroupName": "test-rg",
    "Type": "Microsoft.App/managedEnvironments",
    "ResourceType": "Microsoft.App/managedEnvironments",
    "Sku": null,
    "Tags": null,
    "SubscriptionId": "00000000-0000-0000-0000-000000000000"
  },
  {
    "ResourceId": "/subscriptions/00000000-0000-0000-0000-000000000000/resourceGroups/test-rg/providers/Microsoft.App/containerApps/capp-A",
    "Id": "/subscriptions/00000000-0000-0000-0000-000000000000/resourceGroups/test-rg/providers/Microsoft.App/containerApps/capp-A",
    "Identity": null,
    "Kind": null,
    "Location": "Canada Central",
    "ManagedBy": null,
    "ResourceName": "capp-A",
    "Name": "capp-A",
    "ExtensionResourceName": null,
    "ParentResource": null,
    "Plan": null,
    "Properties": {
      "provisioningState": "Succeeded",
      "kubeEnvironmentId": "/subscriptions/00000000-0000-0000-0000-000000000000/resourceGroups/test-rg/providers/Microsoft.Web/kubeenvironments/app-env-A",
      "latestRevisionName": "revision-01",
      "latestRevisionFqdn": "revision-01.env-A.canadacentral.azurecontainerapps.io",
      "configuration": {
        "activeRevisionsMode": "Multiple",
        "ingress": {
          "fqdn": "capp-A.env-A.canadacentral.azurecontainerapps.io",
          "external": false,
          "stickySessions": {
            "affinity": "Sticky"
          },
          "targetPort": 80,
          "transport": "Auto",
          "traffic": [
            {
              "weight": 100,
              "latestRevision": true
            }
          ],
          "allowInsecure": false
        }
      },
      "template": {
        "revisionSuffix": "",
        "containers": [
          {
            "image": "mcr.microsoft.com/azuredocs/containerapps-helloworld:latest",
            "name": "simple-hello-world-container",
            "resources": {
              "cpu": 0.25,
              "memory": ".5Gi"
            }
          }
        ],
        "scale": {
          "maxReplicas": 10
        }
      }
    },
    "ResourceGroupName": "test-rg",
    "Type": "Microsoft.App/containerApps",
    "ResourceType": "Microsoft.App/containerApps",
    "Sku": null,
    "Tags": null,
    "SubscriptionId": "00000000-0000-0000-0000-000000000000",
  },
  {
    "ResourceId": "/subscriptions/00000000-0000-0000-0000-000000000000/resourceGroups/test-rg/providers/Microsoft.App/containerApps/capp-B",
    "Id": "/subscriptions/00000000-0000-0000-0000-000000000000/resourceGroups/test-rg/providers/Microsoft.App/containerApps/capp-B",
    "Identity": {
      "type": "None",
      "userAssignedIdentities": null
    },
    "Kind": null,
    "Location": "Canada Central",
    "ManagedBy": null,
    "ResourceName": "capp-B",
    "Name": "capp-B",
    "ExtensionResourceName": null,
    "ParentResource": null,
    "Plan": null,
    "Properties": {
      "provisioningState": "Succeeded",
      "kubeEnvironmentId": "/subscriptions/00000000-0000-0000-0000-000000000000/resourceGroups/test-rg/providers/Microsoft.Web/kubeenvironments/app-env-A",
      "latestRevisionName": "revision-01",
      "latestRevisionFqdn": "revision-01.env-A.canadacentral.azurecontainerapps.io",
      "configuration": {
        "activeRevisionsMode": "Multiple",
        "ingress": {
          "fqdn": "capp-B.env-A.canadacentral.azurecontainerapps.io",
          "external": true,
<<<<<<< HEAD
          "ipSecurityRestrictions": [
            {
              "action": "Deny",
              "description": "ClientIPAddress_1",
              "ipAddressRange": "192.168.1.1/32",
              "name": "ClientIPAddress_1"
            }
          ],
=======
          "stickySessions": {
            "affinity": "None"
          },
>>>>>>> 302667f4
          "targetPort": 80,
          "transport": "Auto",
          "traffic": [
            {
              "weight": 100,
              "latestRevision": true
            }
          ],
          "allowInsecure": true
        }
      },
      "template": {
        "revisionSuffix": "",
        "containers": [
          {
            "image": "mcr.microsoft.com/azuredocs/containerapps-helloworld:latest",
            "name": "simple-hello-world-container",
            "resources": {
              "cpu": 0.25,
              "memory": ".5Gi"
            },
            "volumeMounts": []
          }
        ],
        "scale": {
          "maxReplicas": 10
        },
        "volumes": []
      }
    },
    "ResourceGroupName": "test-rg",
    "Type": "Microsoft.App/containerApps",
    "ResourceType": "Microsoft.App/containerApps",
    "Sku": null,
    "Tags": null,
    "SubscriptionId": "00000000-0000-0000-0000-000000000000"
  },
  {
    "ResourceId": "/subscriptions/00000000-0000-0000-0000-000000000000/resourceGroups/test-rg/providers/Microsoft.App/containerApps/capp-C",
    "Id": "/subscriptions/00000000-0000-0000-0000-000000000000/resourceGroups/test-rg/providers/Microsoft.App/containerApps/capp-C",
    "Identity": {
      "type": "SystemAssigned",
      "userAssignedIdentities": null
    },
    "Kind": null,
    "Location": "Canada Central",
    "ManagedBy": null,
    "ResourceName": "capp-C",
    "Name": "capp-C",
    "ExtensionResourceName": null,
    "ParentResource": null,
    "Plan": null,
    "Properties": {
      "provisioningState": "Succeeded",
      "kubeEnvironmentId": "/subscriptions/00000000-0000-0000-0000-000000000000/resourceGroups/test-rg/providers/Microsoft.Web/kubeenvironments/app-env-A",
      "latestRevisionName": "revision-01",
      "latestRevisionFqdn": "revision-01.env-A.canadacentral.azurecontainerapps.io",
      "configuration": {
        "activeRevisionsMode": "Multiple",
        "ingress": {
          "fqdn": "capp-C.env-A.canadacentral.azurecontainerapps.io",
          "external": true,
          "ipSecurityRestrictions": [
            {
              "action": "Deny",
              "description": "ClientIPAddress_1",
              "ipAddressRange": "192.168.1.1/32",
              "name": "ClientIPAddress_1"
            },
            {
              "action": "Deny",
              "description": "ClientIPAddress_2",
              "ipAddressRange": "10.1.2.1/32",
              "name": "ClientIPAddress_2"
            },
            {
              "action": "Allow",
              "description": "ClientIPAddress_3",
              "ipAddressRange": "192.168.3.1/32",
              "name": "ClientIPAddress_3"
            },
            {
              "action": "Allow",
              "description": "ClientIPAddress_4",
              "ipAddressRange": "10.1.4.1/32",
              "name": "ClientIPAddress_4"
            }
          ],
          "targetPort": 80,
          "transport": "Auto",
          "traffic": [
            {
              "weight": 100,
              "latestRevision": true
            }
          ],
          "allowInsecure": false
        }
      },
      "template": {
        "revisionSuffix": "",
        "containers": [
          {
            "image": "mcr.microsoft.com/azuredocs/containerapps-helloworld:latest",
            "name": "simple-hello-world-container",
            "resources": {
              "cpu": 0.25,
              "memory": ".5Gi"
            },
            "volumeMounts": [
              {
                "mountPath": "/myempty",
                "volumeName": "myempty"
              }
            ]
          }
        ],
        "scale": {
          "maxReplicas": 10
        },
        "volumes": [
          {
            "name": "myempty",
            "storageType": "EmptyDir"
          }
        ]
      }
    },
    "ResourceGroupName": "test-rg",
    "Type": "Microsoft.App/containerApps",
    "ResourceType": "Microsoft.App/containerApps",
    "Sku": null,
    "Tags": null,
    "SubscriptionId": "00000000-0000-0000-0000-000000000000"
  },
  {
    "ResourceId": "/subscriptions/00000000-0000-0000-0000-000000000000/resourceGroups/test-rg/providers/Microsoft.App/containerApps/capp-D",
    "Id": "/subscriptions/00000000-0000-0000-0000-000000000000/resourceGroups/test-rg/providers/Microsoft.App/containerApps/capp-D",
    "Identity": {
      "type": "UserAssigned",
      "userAssignedIdentities": null
    },
    "Kind": null,
    "Location": "Canada Central",
    "ManagedBy": null,
    "ResourceName": "capp-D",
    "Name": "capp-D",
    "ExtensionResourceName": null,
    "ParentResource": null,
    "Plan": null,
    "Properties": {
      "provisioningState": "Succeeded",
      "kubeEnvironmentId": "/subscriptions/00000000-0000-0000-0000-000000000000/resourceGroups/test-rg/providers/Microsoft.Web/kubeenvironments/app-env-A",
      "latestRevisionName": "revision-01",
      "latestRevisionFqdn": "revision-01.env-A.canadacentral.azurecontainerapps.io",
      "configuration": {
        "activeRevisionsMode": "Multiple",
        "ingress": {
          "fqdn": "capp-D.env-A.canadacentral.azurecontainerapps.io",
          "ipSecurityRestrictions": [
            {
              "action": "Allow",
              "description": "ClientIPAddress_1",
              "ipAddressRange": "10.1.1.1/32",
              "name": "ClientIPAddress_1"
            },
            {
              "action": "Allow",
              "description": "ClientIPAddress_2",
              "ipAddressRange": "10.1.2.1/32",
              "name": "ClientIPAddress_2"
            },
            {
              "action": "Allow",
              "description": "ClientIPAddress_3",
              "ipAddressRange": "10.1.3.1/32",
              "name": "ClientIPAddress_3"
            },
            {
              "action": "Allow",
              "description": "ClientIPAddress_4",
              "ipAddressRange": "10.1.4.1/32",
              "name": "ClientIPAddress_4"
            }
          ],
          "targetPort": 80,
          "transport": "Auto",
          "traffic": [
            {
              "weight": 100,
              "latestRevision": true
            }
          ],
          "allowInsecure": true
        }
      },
      "template": {
        "revisionSuffix": "",
        "containers": [
          {
            "image": "mcr.microsoft.com/azuredocs/containerapps-helloworld:latest",
            "name": "simple-hello-world-container",
            "resources": {
              "cpu": 0.25,
              "memory": ".5Gi"
            },
            "volumeMounts": [
              {
                "mountPath": "/myfiles",
                "volumeName": "azure-files-volume"
              }
            ]
          }
        ],
        "scale": {
          "maxReplicas": 10
        },
        "volumes": [
          {
            "name": "azure-files-volume",
            "storageType": "AzureFile",
            "storageName": "myazurefiles"
          }
        ]
      }
    },
    "ResourceGroupName": "test-rg",
    "Type": "Microsoft.App/containerApps",
    "ResourceType": "Microsoft.App/containerApps",
    "Sku": null,
    "Tags": null,
    "SubscriptionId": "00000000-0000-0000-0000-000000000000"
  }
]<|MERGE_RESOLUTION|>--- conflicted
+++ resolved
@@ -237,7 +237,6 @@
         "ingress": {
           "fqdn": "capp-B.env-A.canadacentral.azurecontainerapps.io",
           "external": true,
-<<<<<<< HEAD
           "ipSecurityRestrictions": [
             {
               "action": "Deny",
@@ -246,11 +245,9 @@
               "name": "ClientIPAddress_1"
             }
           ],
-=======
           "stickySessions": {
             "affinity": "None"
           },
->>>>>>> 302667f4
           "targetPort": 80,
           "transport": "Auto",
           "traffic": [
