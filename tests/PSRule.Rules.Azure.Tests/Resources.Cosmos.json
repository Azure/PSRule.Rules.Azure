--- conflicted
+++ resolved
@@ -296,11 +296,8 @@
       ],
       "databaseAccountOfferType": "Standard",
       "enableAutomaticFailover": true,
-<<<<<<< HEAD
-      "disableLocalAuth": false
-=======
+      "disableLocalAuth": false,
       "publicNetworkAccess": "Enabled"
->>>>>>> 616f8e88
     },
     "ResourceGroupName": "test-rg",
     "Type": "Microsoft.DocumentDB/databaseAccounts",
@@ -346,16 +343,14 @@
       ],
       "databaseAccountOfferType": "Standard",
       "enableAutomaticFailover": true,
-<<<<<<< HEAD
       "disableLocalAuth": true,
       "capabilities": [
         {
           "name": "EnableServerless"
         }
-      ]
-=======
+      ],
       "publicNetworkAccess": "Disabled"
->>>>>>> 616f8e88
+
     },
     "ResourceGroupName": "test-rg",
     "Type": "Microsoft.DocumentDB/databaseAccounts",
