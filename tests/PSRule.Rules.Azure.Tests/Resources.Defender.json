[
  {
    "Name": "defenderA",
    "ResourceId": "/subscriptions/00000000-0000-0000-0000-000000000000/providers/Microsoft.Security/pricings/Containers",
    "ResourceName": "Containers",
    "ResourceType": "Microsoft.Security/pricings",
    "SubscriptionId": "00000000-0000-0000-0000-000000000000",
    "Properties": {
      "pricingTier": "Standard"
    }
  },
  {
    "Name": "defenderB",
    "ResourceId": "/subscriptions/00000000-0000-0000-0000-000000000000/providers/Microsoft.Security/pricings/Containers",
    "ResourceName": "Containers",
    "ResourceType": "Microsoft.Security/pricings",
    "SubscriptionId": "00000000-0000-0000-0000-000000000000",
    "Properties": {
      "pricingTier": "Free"
    }
  },
  {
    "Name": "defenderC",
    "ResourceId": "/subscriptions/00000000-0000-0000-0000-000000000000/providers/Microsoft.Security/pricings/VirtualMachines",
    "ResourceName": "VirtualMachines",
    "ResourceType": "Microsoft.Security/pricings",
    "SubscriptionId": "00000000-0000-0000-0000-000000000000",
    "Tags": null,
    "Properties": {
      "pricingTier": "Standard",
      "subPlan": "P2"
    }
  },
  {
    "Name": "defenderD",
    "ResourceId": "/subscriptions/00000000-0000-0000-0000-000000000000/providers/Microsoft.Security/pricings/VirtualMachines",
    "ResourceName": "VirtualMachines",
    "ResourceType": "Microsoft.Security/pricings",
    "SubscriptionId": "00000000-0000-0000-0000-000000000000",
    "Properties": {
      "pricingTier": "Free"
    }
  },
  {
    "Name": "defenderE",
    "ResourceId": "/subscriptions/00000000-0000-0000-0000-000000000000/providers/Microsoft.Security/pricings/VirtualMachines",
    "ResourceName": "VirtualMachines",
    "ResourceType": "Microsoft.Security/pricings",
    "SubscriptionId": "00000000-0000-0000-0000-000000000000",
    "Properties": {
      "pricingTier": "Standard",
      "subPlan": "P1"
    }
  },
  {
    "Name": "defenderF",
    "ResourceId": "/subscriptions/00000000-0000-0000-0000-000000000000/providers/Microsoft.Security/pricings/SqlServers",
    "ResourceName": "SqlServers",
    "ResourceType": "Microsoft.Security/pricings",
    "SubscriptionId": "00000000-0000-0000-0000-000000000000",
    "Properties": {
      "pricingTier": "Standard"
    }
  },
  {
    "Name": "defenderG",
    "ResourceId": "/subscriptions/00000000-0000-0000-0000-000000000000/providers/Microsoft.Security/pricings/SqlServers",
    "ResourceName": "SqlServers",
    "ResourceType": "Microsoft.Security/pricings",
    "ResourceGroupName": "test-rg",
    "Location": "region",
    "SubscriptionId": "00000000-0000-0000-0000-000000000000",
    "Properties": {
      "pricingTier": "Free"
    }
  },
  {
    "Name": "defenderH",
    "ResourceId": "/subscriptions/00000000-0000-0000-0000-000000000000/providers/Microsoft.Security/pricings/AppServices",
    "ResourceName": "AppServices",
    "ResourceType": "Microsoft.Security/pricings",
    "SubscriptionId": "00000000-0000-0000-0000-000000000000",
    "Properties": {
      "pricingTier": "Standard"
    }
  },
  {
    "Name": "defenderI",
    "ResourceId": "/subscriptions/00000000-0000-0000-0000-000000000000/providers/Microsoft.Security/pricings/AppServices",
    "ResourceName": "AppServices",
    "ResourceType": "Microsoft.Security/pricings",
    "SubscriptionId": "00000000-0000-0000-0000-000000000000",
    "Properties": {
      "pricingTier": "Free"
    }
  },
  {
    "Name": "defenderJ",
    "ResourceId": "/subscriptions/00000000-0000-0000-0000-000000000000/providers/Microsoft.Security/pricings/StorageAccounts",
    "ResourceName": "StorageAccounts",
    "ResourceType": "Microsoft.Security/pricings",
    "SubscriptionId": "00000000-0000-0000-0000-000000000000",
    "Properties": {
      "pricingTier": "Standard",
      "subPlan": "DefenderForStorageV2"
    }
  },
  {
    "Name": "defenderK",
    "ResourceId": "/subscriptions/00000000-0000-0000-0000-000000000000/providers/Microsoft.Security/pricings/StorageAccounts",
    "ResourceName": "StorageAccounts",
    "ResourceType": "Microsoft.Security/pricings",
    "SubscriptionId": "00000000-0000-0000-0000-000000000000",
    "Properties": {
      "pricingTier": "Free"
    }
  },
  {
    "Name": "defenderL",
    "ResourceId": "/subscriptions/00000000-0000-0000-0000-000000000000/providers/Microsoft.Security/pricings/SqlServerVirtualMachines",
    "ResourceName": "SqlServerVirtualMachines",
    "ResourceType": "Microsoft.Security/pricings",
    "SubscriptionId": "00000000-0000-0000-0000-000000000000",
    "Properties": {
      "pricingTier": "Standard"
    }
  },
  {
    "Name": "defenderM",
    "ResourceId": "/subscriptions/00000000-0000-0000-0000-000000000000/providers/Microsoft.Security/pricings/SqlServerVirtualMachines",
    "ResourceName": "SqlServerVirtualMachines",
    "ResourceType": "Microsoft.Security/pricings",
    "SubscriptionId": "00000000-0000-0000-0000-000000000000",
    "Properties": {
      "pricingTier": "Free"
    }
  },
  {
    "Name": "defenderN",
    "ResourceId": "/subscriptions/00000000-0000-0000-0000-000000000000/providers/Microsoft.Security/pricings/KeyVaults",
    "ResourceName": "KeyVaults",
    "ResourceType": "Microsoft.Security/pricings",
    "SubscriptionId": "00000000-0000-0000-0000-000000000000",
    "Properties": {
      "pricingTier": "Standard"
    }
  },
  {
    "Name": "defenderO",
    "ResourceId": "/subscriptions/00000000-0000-0000-0000-000000000000/providers/Microsoft.Security/pricings/KeyVaults",
    "ResourceName": "KeyVaults",
    "ResourceType": "Microsoft.Security/pricings",
    "SubscriptionId": "00000000-0000-0000-0000-000000000000",
    "Properties": {
      "pricingTier": "Free"
    }
  },
  {
    "Name": "defenderP",
    "ResourceId": "/subscriptions/00000000-0000-0000-0000-000000000000/providers/Microsoft.Security/pricings/Dns",
    "ResourceName": "Dns",
    "ResourceType": "Microsoft.Security/pricings",
    "SubscriptionId": "00000000-0000-0000-0000-000000000000",
    "Properties": {
      "pricingTier": "Standard"
    }
  },
  {
    "Name": "defenderQ",
    "ResourceId": "/subscriptions/00000000-0000-0000-0000-000000000000/providers/Microsoft.Security/pricings/Dns",
    "ResourceName": "Dns",
    "ResourceType": "Microsoft.Security/pricings",
    "SubscriptionId": "00000000-0000-0000-0000-000000000000",
    "Properties": {
      "pricingTier": "Free"
    }
  },
  {
    "Name": "defenderR",
    "ResourceId": "/subscriptions/00000000-0000-0000-0000-000000000000/providers/Microsoft.Security/pricings/Arm",
    "ResourceName": "Arm",
    "ResourceType": "Microsoft.Security/pricings",
    "SubscriptionId": "00000000-0000-0000-0000-000000000000",
    "Properties": {
      "pricingTier": "Standard"
    }
  },
  {
    "Name": "defenderS",
    "ResourceId": "/subscriptions/00000000-0000-0000-0000-000000000000/providers/Microsoft.Security/pricings/Arm",
    "ResourceName": "Arm",
    "ResourceType": "Microsoft.Security/pricings",
    "SubscriptionId": "00000000-0000-0000-0000-000000000000",
    "Properties": {
      "pricingTier": "Free"
    }
  },
  {
    "Name": "defenderT",
    "ResourceId": "/subscriptions/00000000-0000-0000-0000-000000000000/providers/Microsoft.Security/pricings/CloudPosture",
    "ResourceName": "CloudPosture",
    "ResourceType": "Microsoft.Security/pricings",
    "SubscriptionId": "00000000-0000-0000-0000-000000000000",
    "Properties": {
      "pricingTier": "Standard"
    }
  },
  {
    "Name": "defenderU",
    "ResourceId": "/subscriptions/00000000-0000-0000-0000-000000000000/providers/Microsoft.Security/pricings/CloudPosture",
    "ResourceName": "CloudPosture",
    "ResourceType": "Microsoft.Security/pricings",
    "SubscriptionId": "00000000-0000-0000-0000-000000000000",
    "Properties": {
      "pricingTier": "Free"
    }
  },
  {
    "Name": "defenderV",
    "ResourceId": "/subscriptions/00000000-0000-0000-0000-000000000000/providers/Microsoft.Security/pricings/Api",
    "ResourceName": "Api",
    "ResourceType": "Microsoft.Security/pricings",
    "SubscriptionId": "00000000-0000-0000-0000-000000000000",
    "Properties": {
      "pricingTier": "Standard"
    }
  },
  {
    "Name": "defenderW",
    "ResourceId": "/subscriptions/00000000-0000-0000-0000-000000000000/providers/Microsoft.Security/pricings/Api",
    "ResourceName": "Api",
    "ResourceType": "Microsoft.Security/pricings",
    "SubscriptionId": "00000000-0000-0000-0000-000000000000",
    "Properties": {
      "pricingTier": "Free"
    }
  },
  {
    "Name": "defenderX",
    "ResourceId": "/subscriptions/00000000-0000-0000-0000-000000000000/providers/Microsoft.Security/pricings/CosmosDbs",
    "ResourceName": "CosmosDbs",
    "ResourceType": "Microsoft.Security/pricings",
    "SubscriptionId": "00000000-0000-0000-0000-000000000000",
    "Properties": {
      "pricingTier": "Standard"
    }
  },
  {
    "Name": "defenderY",
    "ResourceId": "/subscriptions/00000000-0000-0000-0000-000000000000/providers/Microsoft.Security/pricings/CosmosDbs",
    "ResourceName": "CosmosDbs",
    "ResourceType": "Microsoft.Security/pricings",
    "SubscriptionId": "00000000-0000-0000-0000-000000000000",
    "Properties": {
      "pricingTier": "Free"
    }
  },
  {
<<<<<<< HEAD
    "Name": "defenderB2",
    "ResourceId": "/subscriptions/00000000-0000-0000-0000-000000000000/providers/Microsoft.Security/pricings/StorageAccounts",
    "ResourceName": "StorageAccounts",
    "ResourceType": "Microsoft.Security/pricings",
    "SubscriptionId": "00000000-0000-0000-0000-000000000000",
    "Properties": {
      "pricingTier": "Standard",
      "subPlan": "DefenderForStorageV2",
      "extensions": [
        {
          "name": "OnUploadMalwareScanning",
          "isEnabled": "True",
          "additionalExtensionProperties": {
            "CapGBPerMonthPerStorageAccount": "5000"
          }
        }
      ]
    }
  },
  {
    "Name": "defenderC2",
    "ResourceId": "/subscriptions/00000000-0000-0000-0000-000000000000/providers/Microsoft.Security/pricings/StorageAccounts",
    "ResourceName": "StorageAccounts",
    "ResourceType": "Microsoft.Security/pricings",
    "SubscriptionId": "00000000-0000-0000-0000-000000000000",
    "Properties": {
      "pricingTier": "Standard",
      "subPlan": "DefenderForStorageV2",
      "extensions": [
        {
          "name": "OnUploadMalwareScanning",
          "isEnabled": "False",
          "additionalExtensionProperties": {
            "CapGBPerMonthPerStorageAccount": "5000"
          }
        }
      ]
=======
    "Name": "defenderZ",
    "ResourceId": "/subscriptions/00000000-0000-0000-0000-000000000000/providers/Microsoft.Security/pricings/OpenSourceRelationalDatabases",
    "ResourceName": "OpenSourceRelationalDatabases",
    "ResourceType": "Microsoft.Security/pricings",
    "SubscriptionId": "00000000-0000-0000-0000-000000000000",
    "Properties": {
      "pricingTier": "Standard"
    }
  },
  {
    "Name": "defenderA2",
    "ResourceId": "/subscriptions/00000000-0000-0000-0000-000000000000/providers/Microsoft.Security/pricings/OpenSourceRelationalDatabases",
    "ResourceName": "OpenSourceRelationalDatabases",
    "ResourceType": "Microsoft.Security/pricings",
    "SubscriptionId": "00000000-0000-0000-0000-000000000000",
    "Properties": {
      "pricingTier": "Free"
>>>>>>> 35b7e375
    }
  }
]<|MERGE_RESOLUTION|>--- conflicted
+++ resolved
@@ -256,7 +256,6 @@
     }
   },
   {
-<<<<<<< HEAD
     "Name": "defenderB2",
     "ResourceId": "/subscriptions/00000000-0000-0000-0000-000000000000/providers/Microsoft.Security/pricings/StorageAccounts",
     "ResourceName": "StorageAccounts",
@@ -294,7 +293,9 @@
           }
         }
       ]
-=======
+    }
+  },
+  {
     "Name": "defenderZ",
     "ResourceId": "/subscriptions/00000000-0000-0000-0000-000000000000/providers/Microsoft.Security/pricings/OpenSourceRelationalDatabases",
     "ResourceName": "OpenSourceRelationalDatabases",
@@ -312,7 +313,6 @@
     "SubscriptionId": "00000000-0000-0000-0000-000000000000",
     "Properties": {
       "pricingTier": "Free"
->>>>>>> 35b7e375
     }
   }
 ]