[
  {
    "Name": "defenderA",
    "ResourceId": "/subscriptions/00000000-0000-0000-0000-000000000000/providers/Microsoft.Security/pricings/Containers",
    "ResourceName": "Containers",
    "ResourceType": "Microsoft.Security/pricings",
    "SubscriptionId": "00000000-0000-0000-0000-000000000000",
    "Properties": {
      "pricingTier": "Standard"
    }
  },
  {
    "Name": "defenderB",
    "ResourceId": "/subscriptions/00000000-0000-0000-0000-000000000000/providers/Microsoft.Security/pricings/Containers",
    "ResourceName": "Containers",
    "ResourceType": "Microsoft.Security/pricings",
    "SubscriptionId": "00000000-0000-0000-0000-000000000000",
    "Properties": {
      "pricingTier": "Free"
    }
  },
  {
    "Name": "defenderC",
    "ResourceId": "/subscriptions/00000000-0000-0000-0000-000000000000/providers/Microsoft.Security/pricings/VirtualMachines",
    "ResourceName": "VirtualMachines",
    "ResourceType": "Microsoft.Security/pricings",
    "SubscriptionId": "00000000-0000-0000-0000-000000000000",
    "Tags": null,
    "Properties": {
      "pricingTier": "Standard",
      "subPlan": "P2"
    }
  },
  {
    "Name": "defenderD",
    "ResourceId": "/subscriptions/00000000-0000-0000-0000-000000000000/providers/Microsoft.Security/pricings/VirtualMachines",
    "ResourceName": "VirtualMachines",
    "ResourceType": "Microsoft.Security/pricings",
    "SubscriptionId": "00000000-0000-0000-0000-000000000000",
    "Properties": {
      "pricingTier": "Free"
    }
  },
  {
    "Name": "defenderE",
    "ResourceId": "/subscriptions/00000000-0000-0000-0000-000000000000/providers/Microsoft.Security/pricings/VirtualMachines",
    "ResourceName": "VirtualMachines",
    "ResourceType": "Microsoft.Security/pricings",
    "SubscriptionId": "00000000-0000-0000-0000-000000000000",
    "Properties": {
      "pricingTier": "Standard",
      "subPlan": "P1"
    }
  },
  {
    "Name": "defenderF",
    "ResourceId": "/subscriptions/00000000-0000-0000-0000-000000000000/providers/Microsoft.Security/pricings/SqlServers",
    "ResourceName": "SqlServers",
    "ResourceType": "Microsoft.Security/pricings",
    "SubscriptionId": "00000000-0000-0000-0000-000000000000",
    "Properties": {
      "pricingTier": "Standard"
    }
  },
  {
    "Name": "defenderG",
    "ResourceId": "/subscriptions/00000000-0000-0000-0000-000000000000/providers/Microsoft.Security/pricings/SqlServers",
    "ResourceName": "SqlServers",
    "ResourceType": "Microsoft.Security/pricings",
    "ResourceGroupName": "test-rg",
    "Location": "region",
    "SubscriptionId": "00000000-0000-0000-0000-000000000000",
    "Properties": {
      "pricingTier": "Free"
    }
  },
  {
    "Name": "defenderH",
    "ResourceId": "/subscriptions/00000000-0000-0000-0000-000000000000/providers/Microsoft.Security/pricings/AppServices",
    "ResourceName": "AppServices",
    "ResourceType": "Microsoft.Security/pricings",
    "SubscriptionId": "00000000-0000-0000-0000-000000000000",
    "Properties": {
      "pricingTier": "Standard"
    }
  },
  {
    "Name": "defenderI",
    "ResourceId": "/subscriptions/00000000-0000-0000-0000-000000000000/providers/Microsoft.Security/pricings/AppServices",
    "ResourceName": "AppServices",
    "ResourceType": "Microsoft.Security/pricings",
    "SubscriptionId": "00000000-0000-0000-0000-000000000000",
    "Properties": {
      "pricingTier": "Free"
    }
  },
  {
    "Name": "defenderJ",
    "ResourceId": "/subscriptions/00000000-0000-0000-0000-000000000000/providers/Microsoft.Security/pricings/StorageAccounts",
    "ResourceName": "StorageAccounts",
    "ResourceType": "Microsoft.Security/pricings",
    "SubscriptionId": "00000000-0000-0000-0000-000000000000",
    "Properties": {
      "pricingTier": "Standard"
    }
  },
  {
    "Name": "defenderK",
    "ResourceId": "/subscriptions/00000000-0000-0000-0000-000000000000/providers/Microsoft.Security/pricings/StorageAccounts",
    "ResourceName": "StorageAccounts",
    "ResourceType": "Microsoft.Security/pricings",
    "SubscriptionId": "00000000-0000-0000-0000-000000000000",
    "Properties": {
      "pricingTier": "Free"
    }
  },
  {
    "Name": "defenderL",
    "ResourceId": "/subscriptions/00000000-0000-0000-0000-000000000000/providers/Microsoft.Security/pricings/SqlServerVirtualMachines",
    "ResourceName": "SqlServerVirtualMachines",
    "ResourceType": "Microsoft.Security/pricings",
    "SubscriptionId": "00000000-0000-0000-0000-000000000000",
    "Properties": {
      "pricingTier": "Standard"
    }
  },
  {
    "Name": "defenderM",
    "ResourceId": "/subscriptions/00000000-0000-0000-0000-000000000000/providers/Microsoft.Security/pricings/SqlServerVirtualMachines",
    "ResourceName": "SqlServerVirtualMachines",
    "ResourceType": "Microsoft.Security/pricings",
    "SubscriptionId": "00000000-0000-0000-0000-000000000000",
    "Properties": {
      "pricingTier": "Free"
    }
  },
  {
    "Name": "defenderN",
    "ResourceId": "/subscriptions/00000000-0000-0000-0000-000000000000/providers/Microsoft.Security/pricings/KeyVaults",
    "ResourceName": "KeyVaults",
    "ResourceType": "Microsoft.Security/pricings",
    "SubscriptionId": "00000000-0000-0000-0000-000000000000",
    "Properties": {
      "pricingTier": "Standard"
    }
  },
  {
    "Name": "defenderO",
    "ResourceId": "/subscriptions/00000000-0000-0000-0000-000000000000/providers/Microsoft.Security/pricings/KeyVaults",
    "ResourceName": "KeyVaults",
    "ResourceType": "Microsoft.Security/pricings",
    "SubscriptionId": "00000000-0000-0000-0000-000000000000",
    "Properties": {
      "pricingTier": "Free"
    }
  },
  {
    "Name": "defenderP",
    "ResourceId": "/subscriptions/00000000-0000-0000-0000-000000000000/providers/Microsoft.Security/pricings/Dns",
    "ResourceName": "Dns",
    "ResourceType": "Microsoft.Security/pricings",
    "SubscriptionId": "00000000-0000-0000-0000-000000000000",
    "Properties": {
      "pricingTier": "Standard"
    }
  },
  {
    "Name": "defenderQ",
    "ResourceId": "/subscriptions/00000000-0000-0000-0000-000000000000/providers/Microsoft.Security/pricings/Dns",
    "ResourceName": "Dns",
    "ResourceType": "Microsoft.Security/pricings",
    "SubscriptionId": "00000000-0000-0000-0000-000000000000",
    "Properties": {
      "pricingTier": "Free"
    }
  },
  {
    "Name": "defenderR",
    "ResourceId": "/subscriptions/00000000-0000-0000-0000-000000000000/providers/Microsoft.Security/pricings/Arm",
    "ResourceName": "Arm",
    "ResourceType": "Microsoft.Security/pricings",
    "SubscriptionId": "00000000-0000-0000-0000-000000000000",
    "Properties": {
      "pricingTier": "Standard"
    }
  },
  {
    "Name": "defenderS",
    "ResourceId": "/subscriptions/00000000-0000-0000-0000-000000000000/providers/Microsoft.Security/pricings/Arm",
    "ResourceName": "Arm",
    "ResourceType": "Microsoft.Security/pricings",
    "SubscriptionId": "00000000-0000-0000-0000-000000000000",
    "Properties": {
      "pricingTier": "Free"
    }
  },
  {
    "Name": "defenderT",
    "ResourceId": "/subscriptions/00000000-0000-0000-0000-000000000000/providers/Microsoft.Security/pricings/CloudPosture",
    "ResourceName": "CloudPosture",
    "ResourceType": "Microsoft.Security/pricings",
    "SubscriptionId": "00000000-0000-0000-0000-000000000000",
    "Properties": {
      "pricingTier": "Standard"
    }
  },
  {
    "Name": "defenderU",
    "ResourceId": "/subscriptions/00000000-0000-0000-0000-000000000000/providers/Microsoft.Security/pricings/CloudPosture",
    "ResourceName": "CloudPosture",
    "ResourceType": "Microsoft.Security/pricings",
    "SubscriptionId": "00000000-0000-0000-0000-000000000000",
    "Properties": {
      "pricingTier": "Free"
    }
  },
  {
    "Name": "defenderV",
    "ResourceId": "/subscriptions/00000000-0000-0000-0000-000000000000/providers/Microsoft.Security/pricings/Api",
    "ResourceName": "Api",
    "ResourceType": "Microsoft.Security/pricings",
    "SubscriptionId": "00000000-0000-0000-0000-000000000000",
    "Properties": {
      "pricingTier": "Standard"
    }
  },
  {
    "Name": "defenderW",
    "ResourceId": "/subscriptions/00000000-0000-0000-0000-000000000000/providers/Microsoft.Security/pricings/Api",
    "ResourceName": "Api",
    "ResourceType": "Microsoft.Security/pricings",
    "SubscriptionId": "00000000-0000-0000-0000-000000000000",
    "Properties": {
      "pricingTier": "Free"
    }
  },
  {
<<<<<<< HEAD
    "Name": "defenderZ",
    "ResourceId": "/subscriptions/00000000-0000-0000-0000-000000000000/providers/Microsoft.Security/pricings/OpenSourceRelationalDatabases",
    "ResourceName": "OpenSourceRelationalDatabases",
=======
    "Name": "defenderX",
    "ResourceId": "/subscriptions/00000000-0000-0000-0000-000000000000/providers/Microsoft.Security/pricings/CosmosDbs",
    "ResourceName": "CosmosDbs",
>>>>>>> 302667f4
    "ResourceType": "Microsoft.Security/pricings",
    "SubscriptionId": "00000000-0000-0000-0000-000000000000",
    "Properties": {
      "pricingTier": "Standard"
    }
  },
  {
<<<<<<< HEAD
    "Name": "defenderA2",
    "ResourceId": "/subscriptions/00000000-0000-0000-0000-000000000000/providers/Microsoft.Security/pricings/OpenSourceRelationalDatabases",
    "ResourceName": "OpenSourceRelationalDatabases",
=======
    "Name": "defenderY",
    "ResourceId": "/subscriptions/00000000-0000-0000-0000-000000000000/providers/Microsoft.Security/pricings/CosmosDbs",
    "ResourceName": "CosmosDbs",
>>>>>>> 302667f4
    "ResourceType": "Microsoft.Security/pricings",
    "SubscriptionId": "00000000-0000-0000-0000-000000000000",
    "Properties": {
      "pricingTier": "Free"
    }
  }
]<|MERGE_RESOLUTION|>--- conflicted
+++ resolved
@@ -235,31 +235,39 @@
     }
   },
   {
-<<<<<<< HEAD
+    "Name": "defenderX",
+    "ResourceId": "/subscriptions/00000000-0000-0000-0000-000000000000/providers/Microsoft.Security/pricings/CosmosDbs",
+    "ResourceName": "CosmosDbs",
+    "ResourceType": "Microsoft.Security/pricings",
+    "SubscriptionId": "00000000-0000-0000-0000-000000000000",
+    "Properties": {
+      "pricingTier": "Standard"
+    }
+  },
+  {
+    "Name": "defenderY",
+    "ResourceId": "/subscriptions/00000000-0000-0000-0000-000000000000/providers/Microsoft.Security/pricings/CosmosDbs",
+    "ResourceName": "CosmosDbs",
+    "ResourceType": "Microsoft.Security/pricings",
+    "SubscriptionId": "00000000-0000-0000-0000-000000000000",
+    "Properties": {
+      "pricingTier": "Free"
+    }
+  },
+  {
     "Name": "defenderZ",
     "ResourceId": "/subscriptions/00000000-0000-0000-0000-000000000000/providers/Microsoft.Security/pricings/OpenSourceRelationalDatabases",
     "ResourceName": "OpenSourceRelationalDatabases",
-=======
-    "Name": "defenderX",
-    "ResourceId": "/subscriptions/00000000-0000-0000-0000-000000000000/providers/Microsoft.Security/pricings/CosmosDbs",
-    "ResourceName": "CosmosDbs",
->>>>>>> 302667f4
-    "ResourceType": "Microsoft.Security/pricings",
-    "SubscriptionId": "00000000-0000-0000-0000-000000000000",
-    "Properties": {
-      "pricingTier": "Standard"
-    }
-  },
-  {
-<<<<<<< HEAD
+    "ResourceType": "Microsoft.Security/pricings",
+    "SubscriptionId": "00000000-0000-0000-0000-000000000000",
+    "Properties": {
+      "pricingTier": "Standard"
+    }
+  },
+  {
     "Name": "defenderA2",
     "ResourceId": "/subscriptions/00000000-0000-0000-0000-000000000000/providers/Microsoft.Security/pricings/OpenSourceRelationalDatabases",
     "ResourceName": "OpenSourceRelationalDatabases",
-=======
-    "Name": "defenderY",
-    "ResourceId": "/subscriptions/00000000-0000-0000-0000-000000000000/providers/Microsoft.Security/pricings/CosmosDbs",
-    "ResourceName": "CosmosDbs",
->>>>>>> 302667f4
     "ResourceType": "Microsoft.Security/pricings",
     "SubscriptionId": "00000000-0000-0000-0000-000000000000",
     "Properties": {
