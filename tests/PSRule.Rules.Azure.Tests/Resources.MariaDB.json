--- conflicted
+++ resolved
@@ -31,10 +31,7 @@
     "SubscriptionId": "00000000-0000-0000-0000-000000000000",
     "resources": [
       {
-<<<<<<< HEAD
         "ResourceName": "AllowAllWindowsAzureIps",
-=======
->>>>>>> 2767d555
         "Name": "AllowAllWindowsAzureIps",
         "Properties": {
           "startIpAddress": "0.0.0.0",
@@ -44,7 +41,6 @@
         "Type": "Microsoft.DBforMariaDB/servers/firewallRules",
         "ResourceType": "Microsoft.DBforMariaDB/servers/firewallRules",
         "SubscriptionId": "00000000-0000-0000-0000-000000000000"
-<<<<<<< HEAD
       },
       {
         "ResourceName": "ClientIPAddress_1",
@@ -165,8 +161,6 @@
         "Type": "Microsoft.DBforMariaDB/servers/firewallRules",
         "ResourceType": "Microsoft.DBforMariaDB/servers/firewallRules",
         "SubscriptionId": "00000000-0000-0000-0000-000000000000"
-=======
->>>>>>> 2767d555
       }
     ]
   },
