--- conflicted
+++ resolved
@@ -141,7 +141,6 @@
             $ruleResult | Should -Not -BeNullOrEmpty;
             $ruleResult.Length | Should -Be 2;
             $ruleResult.TargetName | Should -BeIn 'server-C', 'server-D';
-<<<<<<< HEAD
         }
 
         It 'Azure.MySQL.DefenderCloud' {
@@ -161,8 +160,6 @@
             $ruleResult | Should -Not -BeNullOrEmpty;
             $ruleResult.Length | Should -Be 1;
             $ruleResult.TargetName | Should -BeIn 'server-C';
-=======
->>>>>>> 6f8a0d1e
         }
     }
 
