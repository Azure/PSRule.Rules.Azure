--- conflicted
+++ resolved
@@ -62,7 +62,6 @@
       {
         "ResourceName": "ClientIPAddress_2",
         "Name": "ClientIPAddress_2",
-<<<<<<< HEAD
         "Properties": {
           "startIpAddress": "10.1.2.1",
           "endIpAddress": "10.1.2.1"
@@ -126,36 +125,22 @@
         "Properties": {
           "startIpAddress": "10.1.7.1",
           "endIpAddress": "10.1.7.1"
-=======
-        "Properties": {
-          "startIpAddress": "10.1.2.1",
-          "endIpAddress": "10.1.2.1"
->>>>>>> 68aa33b8
-        },
-        "ResourceGroupName": "test-rg",
-        "Type": "Microsoft.DBforPostgreSQL/servers/firewallRules",
-        "ResourceType": "Microsoft.DBforPostgreSQL/servers/firewallRules",
-        "SubscriptionId": "00000000-0000-0000-0000-000000000000"
-      },
-      {
-<<<<<<< HEAD
+        },
+        "ResourceGroupName": "test-rg",
+        "Type": "Microsoft.DBforPostgreSQL/servers/firewallRules",
+        "ResourceType": "Microsoft.DBforPostgreSQL/servers/firewallRules",
+        "SubscriptionId": "00000000-0000-0000-0000-000000000000"
+      },
+      {
         "ResourceName": "ClientIPAddress_8",
         "Name": "ClientIPAddress_8",
         "Properties": {
           "startIpAddress": "10.1.8.1",
           "endIpAddress": "10.1.8.1"
-=======
-        "ResourceName": "ClientIPAddress_3",
-        "Name": "ClientIPAddress_3",
-        "Properties": {
-          "startIpAddress": "10.1.3.1",
-          "endIpAddress": "10.1.3.1"
->>>>>>> 68aa33b8
-        },
-        "ResourceGroupName": "test-rg",
-        "Type": "Microsoft.DBforPostgreSQL/servers/firewallRules",
-        "ResourceType": "Microsoft.DBforPostgreSQL/servers/firewallRules",
-<<<<<<< HEAD
+        },
+        "ResourceGroupName": "test-rg",
+        "Type": "Microsoft.DBforPostgreSQL/servers/firewallRules",
+        "ResourceType": "Microsoft.DBforPostgreSQL/servers/firewallRules",
         "SubscriptionId": "00000000-0000-0000-0000-000000000000"
       },
       {
@@ -228,8 +213,12 @@
         "Name": "Default",
         "Properties": {
           "state": "Disabled",
-          "disabledAlerts": [""],
-          "emailAddresses": [""],
+          "disabledAlerts": [
+            ""
+          ],
+          "emailAddresses": [
+            ""
+          ],
           "emailAccountAdmins": true,
           "storageEndpoint": "https://account.blob.core.windows.net",
           "storageAccountAccessKey": "",
@@ -287,8 +276,12 @@
         "Name": "Default",
         "Properties": {
           "state": "Enabled",
-          "disabledAlerts": [""],
-          "emailAddresses": [""],
+          "disabledAlerts": [
+            ""
+          ],
+          "emailAddresses": [
+            ""
+          ],
           "emailAccountAdmins": true,
           "storageEndpoint": "https://account.blob.core.windows.net",
           "storageAccountAccessKey": "",
@@ -297,175 +290,11 @@
         "ResourceGroupName": "test-rg",
         "Type": "Microsoft.DBforPostgreSQL/servers/securityAlertPolicies",
         "ResourceType": "Microsoft.DBforPostgreSQL/servers/securityAlertPolicies",
-=======
-        "SubscriptionId": "00000000-0000-0000-0000-000000000000"
-      },
-      {
-        "ResourceName": "ClientIPAddress_4",
-        "Name": "ClientIPAddress_4",
-        "Properties": {
-          "startIpAddress": "10.1.4.1",
-          "endIpAddress": "10.1.4.1"
-        },
-        "ResourceGroupName": "test-rg",
-        "Type": "Microsoft.DBforPostgreSQL/servers/firewallRules",
-        "ResourceType": "Microsoft.DBforPostgreSQL/servers/firewallRules",
-        "SubscriptionId": "00000000-0000-0000-0000-000000000000"
-      },
-      {
-        "ResourceName": "ClientIPAddress_5",
-        "Name": "ClientIPAddress_5",
-        "Properties": {
-          "startIpAddress": "10.1.5.1",
-          "endIpAddress": "10.1.5.1"
-        },
-        "ResourceGroupName": "test-rg",
-        "Type": "Microsoft.DBforPostgreSQL/servers/firewallRules",
-        "ResourceType": "Microsoft.DBforPostgreSQL/servers/firewallRules",
-        "SubscriptionId": "00000000-0000-0000-0000-000000000000"
-      },
-      {
-        "ResourceName": "ClientIPAddress_6",
-        "Name": "ClientIPAddress_6",
-        "Properties": {
-          "startIpAddress": "10.1.6.1",
-          "endIpAddress": "10.1.6.1"
-        },
-        "ResourceGroupName": "test-rg",
-        "Type": "Microsoft.DBforPostgreSQL/servers/firewallRules",
-        "ResourceType": "Microsoft.DBforPostgreSQL/servers/firewallRules",
-        "SubscriptionId": "00000000-0000-0000-0000-000000000000"
-      },
-      {
-        "ResourceName": "ClientIPAddress_7",
-        "Name": "ClientIPAddress_7",
-        "Properties": {
-          "startIpAddress": "10.1.7.1",
-          "endIpAddress": "10.1.7.1"
-        },
-        "ResourceGroupName": "test-rg",
-        "Type": "Microsoft.DBforPostgreSQL/servers/firewallRules",
-        "ResourceType": "Microsoft.DBforPostgreSQL/servers/firewallRules",
-        "SubscriptionId": "00000000-0000-0000-0000-000000000000"
-      },
-      {
-        "ResourceName": "ClientIPAddress_8",
-        "Name": "ClientIPAddress_8",
-        "Properties": {
-          "startIpAddress": "10.1.8.1",
-          "endIpAddress": "10.1.8.1"
-        },
-        "ResourceGroupName": "test-rg",
-        "Type": "Microsoft.DBforPostgreSQL/servers/firewallRules",
-        "ResourceType": "Microsoft.DBforPostgreSQL/servers/firewallRules",
-        "SubscriptionId": "00000000-0000-0000-0000-000000000000"
-      },
-      {
-        "ResourceName": "ClientIPAddress_9",
-        "Name": "ClientIPAddress_9",
-        "Properties": {
-          "startIpAddress": "10.1.9.1",
-          "endIpAddress": "10.1.9.1"
-        },
-        "ResourceGroupName": "test-rg",
-        "Type": "Microsoft.DBforPostgreSQL/servers/firewallRules",
-        "ResourceType": "Microsoft.DBforPostgreSQL/servers/firewallRules",
-        "SubscriptionId": "00000000-0000-0000-0000-000000000000"
-      },
-      {
-        "ResourceName": "ClientIPAddress_10",
-        "Name": "ClientIPAddress_10",
-        "Properties": {
-          "startIpAddress": "17.1.10.1",
-          "endIpAddress": "17.1.10.255"
-        },
-        "ResourceGroupName": "test-rg",
-        "Type": "Microsoft.DBforPostgreSQL/servers/firewallRules",
-        "ResourceType": "Microsoft.DBforPostgreSQL/servers/firewallRules",
->>>>>>> 68aa33b8
         "SubscriptionId": "00000000-0000-0000-0000-000000000000"
       }
     ]
   },
   {
-<<<<<<< HEAD
-=======
-    "ResourceId": "/subscriptions/00000000-0000-0000-0000-000000000000/resourceGroups/test-rg/providers/Microsoft.DBforPostgreSQL/servers/server-A",
-    "Id": "/subscriptions/00000000-0000-0000-0000-000000000000/resourceGroups/test-rg/providers/Microsoft.DBforPostgreSQL/servers/server-A",
-    "Location": "region",
-    "ResourceName": "server-A",
-    "Name": "server-A",
-    "Properties": {
-      "administratorLogin": "dbadmin",
-      "storageProfile": {
-        "storageMB": 102400,
-        "backupRetentionDays": 7,
-        "storageAutoGrow": "Enabled"
-      },
-      "version": "10",
-      "sslEnforcement": "Enabled",
-      "minimalTlsVersion": "TLS1_2",
-      "publicNetworkAccess": "Enabled",
-      "userVisibleState": "Ready",
-      "fullyQualifiedDomainName": "server-A.postgres.database.azure.com",
-      "replicationRole": "None",
-      "masterServerId": "",
-      "replicaCapacity": 5
-    },
-    "ResourceGroupName": "test-rg",
-    "Type": "Microsoft.DBforPostgreSQL/servers",
-    "ResourceType": "Microsoft.DBforPostgreSQL/servers",
-    "Sku": {
-      "Name": "GP_Gen5_4",
-      "Tier": "GeneralPurpose",
-      "Size": null,
-      "Family": "Gen5",
-      "Model": null,
-      "Capacity": 4
-    },
-    "Tags": null,
-    "SubscriptionId": "00000000-0000-0000-0000-000000000000"
-  },
-  {
-    "ResourceId": "/subscriptions/00000000-0000-0000-0000-000000000000/resourceGroups/test-rg/providers/Microsoft.DBforPostgreSQL/servers/server-C",
-    "Id": "/subscriptions/00000000-0000-0000-0000-000000000000/resourceGroups/test-rg/providers/Microsoft.DBforPostgreSQL/servers/server-C",
-    "Location": "region",
-    "ResourceName": "server-C",
-    "Name": "server-C",
-    "Properties": {
-      "administratorLogin": "dbadmin",
-      "storageProfile": {
-        "storageMB": 102400,
-        "backupRetentionDays": 7,
-        "geoRedundantBackup": "Enabled",
-        "storageAutoGrow": "Enabled"
-      },
-      "version": "10",
-      "sslEnforcement": "Enabled",
-      "minimalTlsVersion": "TLS1_0",
-      "publicNetworkAccess": "Enabled",
-      "userVisibleState": "Ready",
-      "fullyQualifiedDomainName": "server-c.postgres.database.azure.com",
-      "replicationRole": "None",
-      "masterServerId": "",
-      "replicaCapacity": 5
-    },
-    "ResourceGroupName": "test-rg",
-    "Type": "Microsoft.DBforPostgreSQL/servers",
-    "ResourceType": "Microsoft.DBforPostgreSQL/servers",
-    "Sku": {
-      "Name": "GP_Gen5_4",
-      "Tier": "GeneralPurpose",
-      "Size": null,
-      "Family": "Gen5",
-      "Model": null,
-      "Capacity": 4
-    },
-    "Tags": null,
-    "SubscriptionId": "00000000-0000-0000-0000-000000000000"
-  },
-  {
->>>>>>> 68aa33b8
     "ResourceId": "/subscriptions/00000000-0000-0000-0000-000000000000/resourceGroups/test-rg/providers/Microsoft.DBforPostgreSQL/flexibleServers/server-D",
     "Id": "/subscriptions/00000000-0000-0000-0000-000000000000/resourceGroups/test-rg/providers/Microsoft.DBforPostgreSQL/flexibleServers/server-D",
     "Location": "region",
