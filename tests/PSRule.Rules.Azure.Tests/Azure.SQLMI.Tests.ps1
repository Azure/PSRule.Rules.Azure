# Copyright (c) Microsoft Corporation.
# Licensed under the MIT License.

#
# Unit tests for Azure SQL Managed Instance rules
#

[CmdletBinding()]
param ()

BeforeAll {
    # Setup error handling
    $ErrorActionPreference = 'Stop';
    Set-StrictMode -Version latest;

    if ($Env:SYSTEM_DEBUG -eq 'true') {
        $VerbosePreference = 'Continue';
    }

    # Setup tests paths
    $rootPath = $PWD;
    Import-Module (Join-Path -Path $rootPath -ChildPath out/modules/PSRule.Rules.Azure) -Force;
    $here = (Resolve-Path $PSScriptRoot).Path;
}

Describe 'Azure.SQLMI' -Tag 'SQLMI' {
    Context 'Conditions' {
        BeforeAll {
            $invokeParams = @{
                Baseline      = 'Azure.All'
                Module        = 'PSRule.Rules.Azure'
                WarningAction = 'Ignore'
                ErrorAction   = 'Stop'
            }
            $dataPath = Join-Path -Path $here -ChildPath 'Resources.SQLMI.json';
            $result = Invoke-PSRule @invokeParams -InputPath $dataPath;
        }

        It 'Azure.SQLMI.ManagedIdentity' {
            $filteredResult = $result | Where-Object { $_.RuleName -eq 'Azure.SQLMI.ManagedIdentity' };

            # Fail
            $ruleResult = @($filteredResult | Where-Object { $_.Outcome -eq 'Fail' });
            $ruleResult | Should -Not -BeNullOrEmpty;
            $ruleResult.Length | Should -Be 2;
            $ruleResult.TargetName | Should -BeIn 'server-A', 'server-B';
            $ruleResult.Detail.Reason.Path | Should -BeIn 'identity.type'

            # Pass
            $ruleResult = @($filteredResult | Where-Object { $_.Outcome -eq 'Pass' });
            $ruleResult | Should -Not -BeNullOrEmpty;
            $ruleResult.Length | Should -Be 2;
            $ruleResult.TargetName | Should -BeIn 'server-C', 'server-D';
        }

<<<<<<< HEAD
        It 'Azure.SQLMI.AAD' {
            $filteredResult = $result | Where-Object { $_.RuleName -eq 'Azure.SQLMI.AAD' };
=======
        It 'Azure.SQLMI.AADOnly' {
            $filteredResult = $result | Where-Object { $_.RuleName -eq 'Azure.SQLMI.AADOnly' };
>>>>>>> ed8d4f42

            # Fail
            $ruleResult = @($filteredResult | Where-Object { $_.Outcome -eq 'Fail' });
            $ruleResult | Should -Not -BeNullOrEmpty;
            $ruleResult.Length | Should -Be 3;
<<<<<<< HEAD
            $ruleResult.TargetName | Should -BeIn 'server-A', 'server-C', 'ActiveDirectoryAdmin-A';

            $ruleResult[0].Reason | Should -BeExactly 'Path properties.administrators.administratorType: Does not exist.';
            $ruleResult[1].Reason | Should -BeExactly 'Path properties.administratorType: Is null or empty.', 'Path properties.login: Is null or empty.', 'Path properties.sid: Is null or empty.';
=======
            $ruleResult.TargetName | Should -BeIn 'server-A', 'server-C', 'AzureADOnlyAuthentication-A';

            $ruleResult[0].Reason | Should -BeExactly "Azure AD-only authentication should be enabled for the service.";
            $ruleResult[1].Reason | Should -BeExactly "Azure AD-only authentication should be enabled for the service.";
>>>>>>> ed8d4f42

            # Pass
            $ruleResult = @($filteredResult | Where-Object { $_.Outcome -eq 'Pass' });
            $ruleResult | Should -Not -BeNullOrEmpty;
            $ruleResult.Length | Should -Be 3;
<<<<<<< HEAD
            $ruleResult.TargetName | Should -BeIn 'server-B', 'server-D', 'ActiveDirectoryAdmin-B';
=======
            $ruleResult.TargetName | Should -BeIn 'server-B', 'server-D', 'AzureADOnlyAuthentication-B';
>>>>>>> ed8d4f42
        }
    }

    Context 'Resource name - Azure.SQLMI.Name' {
        BeforeAll {
            $invokeParams = @{
                Baseline      = 'Azure.All'
                Module        = 'PSRule.Rules.Azure'
                WarningAction = 'Ignore'
                ErrorAction   = 'Stop'
            }

            $testObject = [PSCustomObject]@{
                Name         = ''
                ResourceType = 'Microsoft.Sql/managedInstances'
            }
        }

        BeforeDiscovery {
            $validNames = @(
                'sqlserver1'
                'sqlserver-1'
                '1sqlserver'
            )

            $invalidNames = @(
                '-sqlserver1'
                'sqlserver1-'
                'sqlserver.1'
                'sqlserver_1'
                'SQLServer1'
            )
        }

        # Pass
        It '<_>' -ForEach $validNames {
            $testObject.Name = $_;
            $ruleResult = $testObject | Invoke-PSRule @invokeParams -Name 'Azure.SQLMI.Name';
            $ruleResult | Should -Not -BeNullOrEmpty;
            $ruleResult.Outcome | Should -Be 'Pass';
        }

        # Fail
        It '<_>' -ForEach $invalidNames {
            $testObject.Name = $_;
            $ruleResult = $testObject | Invoke-PSRule @invokeParams -Name 'Azure.SQLMI.Name';
            $ruleResult | Should -Not -BeNullOrEmpty;
            $ruleResult.Outcome | Should -Be 'Fail';
        }
    }
}<|MERGE_RESOLUTION|>--- conflicted
+++ resolved
@@ -53,39 +53,42 @@
             $ruleResult.TargetName | Should -BeIn 'server-C', 'server-D';
         }
 
-<<<<<<< HEAD
-        It 'Azure.SQLMI.AAD' {
-            $filteredResult = $result | Where-Object { $_.RuleName -eq 'Azure.SQLMI.AAD' };
-=======
         It 'Azure.SQLMI.AADOnly' {
             $filteredResult = $result | Where-Object { $_.RuleName -eq 'Azure.SQLMI.AADOnly' };
->>>>>>> ed8d4f42
 
             # Fail
             $ruleResult = @($filteredResult | Where-Object { $_.Outcome -eq 'Fail' });
             $ruleResult | Should -Not -BeNullOrEmpty;
             $ruleResult.Length | Should -Be 3;
-<<<<<<< HEAD
-            $ruleResult.TargetName | Should -BeIn 'server-A', 'server-C', 'ActiveDirectoryAdmin-A';
-
-            $ruleResult[0].Reason | Should -BeExactly 'Path properties.administrators.administratorType: Does not exist.';
-            $ruleResult[1].Reason | Should -BeExactly 'Path properties.administratorType: Is null or empty.', 'Path properties.login: Is null or empty.', 'Path properties.sid: Is null or empty.';
-=======
             $ruleResult.TargetName | Should -BeIn 'server-A', 'server-C', 'AzureADOnlyAuthentication-A';
 
             $ruleResult[0].Reason | Should -BeExactly "Azure AD-only authentication should be enabled for the service.";
             $ruleResult[1].Reason | Should -BeExactly "Azure AD-only authentication should be enabled for the service.";
->>>>>>> ed8d4f42
 
             # Pass
             $ruleResult = @($filteredResult | Where-Object { $_.Outcome -eq 'Pass' });
             $ruleResult | Should -Not -BeNullOrEmpty;
             $ruleResult.Length | Should -Be 3;
-<<<<<<< HEAD
+            $ruleResult.TargetName | Should -BeIn 'server-B', 'server-D', 'AzureADOnlyAuthentication-B';
+        }
+        
+        It 'Azure.SQLMI.AAD' {
+            $filteredResult = $result | Where-Object { $_.RuleName -eq 'Azure.SQLMI.AAD' };
+
+            # Fail
+            $ruleResult = @($filteredResult | Where-Object { $_.Outcome -eq 'Fail' });
+            $ruleResult | Should -Not -BeNullOrEmpty;
+            $ruleResult.Length | Should -Be 3;
+            $ruleResult.TargetName | Should -BeIn 'server-A', 'server-C', 'ActiveDirectoryAdmin-A';
+
+            $ruleResult[0].Reason | Should -BeExactly 'Path properties.administrators.administratorType: Does not exist.';
+            $ruleResult[1].Reason | Should -BeExactly 'Path properties.administratorType: Is null or empty.', 'Path properties.login: Is null or empty.', 'Path properties.sid: Is null or empty.';
+
+            # Pass
+            $ruleResult = @($filteredResult | Where-Object { $_.Outcome -eq 'Pass' });
+            $ruleResult | Should -Not -BeNullOrEmpty;
+            $ruleResult.Length | Should -Be 3;
             $ruleResult.TargetName | Should -BeIn 'server-B', 'server-D', 'ActiveDirectoryAdmin-B';
-=======
-            $ruleResult.TargetName | Should -BeIn 'server-B', 'server-D', 'AzureADOnlyAuthentication-B';
->>>>>>> ed8d4f42
         }
     }
 
