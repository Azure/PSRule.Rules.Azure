# Copyright (c) Microsoft Corporation.
# Licensed under the MIT License.

#
# Unit tests for Azure SQL Managed Instance rules
#

[CmdletBinding()]
param ()

BeforeAll {
    # Setup error handling
    $ErrorActionPreference = 'Stop';
    Set-StrictMode -Version latest;

    if ($Env:SYSTEM_DEBUG -eq 'true') {
        $VerbosePreference = 'Continue';
    }

    # Setup tests paths
    $rootPath = $PWD;
    Import-Module (Join-Path -Path $rootPath -ChildPath out/modules/PSRule.Rules.Azure) -Force;
    $here = (Resolve-Path $PSScriptRoot).Path;
}

Describe 'Azure.SQLMI' -Tag 'SQLMI' {
    Context 'Conditions' {
        BeforeAll {
            $invokeParams = @{
                Baseline      = 'Azure.All'
                Module        = 'PSRule.Rules.Azure'
                WarningAction = 'Ignore'
                ErrorAction   = 'Stop'
            }
            $dataPath = Join-Path -Path $here -ChildPath 'Resources.SQLMI.json';
            $result = Invoke-PSRule @invokeParams -InputPath $dataPath;
        }

<<<<<<< HEAD
        It 'Azure.SQLMI.AAD' {
            $filteredResult = $result | Where-Object { $_.RuleName -eq 'Azure.SQLMI.AAD' };
=======
        It 'Azure.SQLMI.ManagedIdentity' {
            $filteredResult = $result | Where-Object { $_.RuleName -eq 'Azure.SQLMI.ManagedIdentity' };
>>>>>>> 8913f56d

            # Fail
            $ruleResult = @($filteredResult | Where-Object { $_.Outcome -eq 'Fail' });
            $ruleResult | Should -Not -BeNullOrEmpty;
<<<<<<< HEAD
            $ruleResult.Length | Should -Be 3;
            $ruleResult.TargetName | Should -BeIn 'server-A', 'server-C', 'ActiveDirectoryAdmin-A';

            $ruleResult[0].Reason | Should -BeExactly 'Path properties.administrators.administratorType: Does not exist.';
            $ruleResult[1].Reason | Should -BeExactly 'Path properties.administratorType: Is null or empty.', 'Path properties.login: Is null or empty.', 'Path properties.sid: Is null or empty.';
=======
            $ruleResult.Length | Should -Be 2;
            $ruleResult.TargetName | Should -BeIn 'server-A', 'server-B';
            $ruleResult.Detail.Reason.Path | Should -BeIn 'identity.type'
>>>>>>> 8913f56d

            # Pass
            $ruleResult = @($filteredResult | Where-Object { $_.Outcome -eq 'Pass' });
            $ruleResult | Should -Not -BeNullOrEmpty;
<<<<<<< HEAD
            $ruleResult.Length | Should -Be 3;
            $ruleResult.TargetName | Should -BeIn 'server-B', 'server-D', 'ActiveDirectoryAdmin-B';
=======
            $ruleResult.Length | Should -Be 2;
            $ruleResult.TargetName | Should -BeIn 'server-C', 'server-D';
>>>>>>> 8913f56d
        }
    }

    Context 'Resource name - Azure.SQLMI.Name' {
        BeforeAll {
            $invokeParams = @{
                Baseline      = 'Azure.All'
                Module        = 'PSRule.Rules.Azure'
                WarningAction = 'Ignore'
                ErrorAction   = 'Stop'
            }

            $testObject = [PSCustomObject]@{
                Name         = ''
                ResourceType = 'Microsoft.Sql/managedInstances'
            }
        }

        BeforeDiscovery {
            $validNames = @(
                'sqlserver1'
                'sqlserver-1'
                '1sqlserver'
            )

            $invalidNames = @(
                '-sqlserver1'
                'sqlserver1-'
                'sqlserver.1'
                'sqlserver_1'
                'SQLServer1'
            )
        }

        # Pass
        It '<_>' -ForEach $validNames {
            $testObject.Name = $_;
            $ruleResult = $testObject | Invoke-PSRule @invokeParams -Name 'Azure.SQLMI.Name';
            $ruleResult | Should -Not -BeNullOrEmpty;
            $ruleResult.Outcome | Should -Be 'Pass';
        }

        # Fail
        It '<_>' -ForEach $invalidNames {
            $testObject.Name = $_;
            $ruleResult = $testObject | Invoke-PSRule @invokeParams -Name 'Azure.SQLMI.Name';
            $ruleResult | Should -Not -BeNullOrEmpty;
            $ruleResult.Outcome | Should -Be 'Fail';
        }
    }
}<|MERGE_RESOLUTION|>--- conflicted
+++ resolved
@@ -36,39 +36,40 @@
             $result = Invoke-PSRule @invokeParams -InputPath $dataPath;
         }
 
-<<<<<<< HEAD
-        It 'Azure.SQLMI.AAD' {
-            $filteredResult = $result | Where-Object { $_.RuleName -eq 'Azure.SQLMI.AAD' };
-=======
         It 'Azure.SQLMI.ManagedIdentity' {
             $filteredResult = $result | Where-Object { $_.RuleName -eq 'Azure.SQLMI.ManagedIdentity' };
->>>>>>> 8913f56d
 
             # Fail
             $ruleResult = @($filteredResult | Where-Object { $_.Outcome -eq 'Fail' });
             $ruleResult | Should -Not -BeNullOrEmpty;
-<<<<<<< HEAD
+            $ruleResult.Length | Should -Be 2;
+            $ruleResult.TargetName | Should -BeIn 'server-A', 'server-B';
+            $ruleResult.Detail.Reason.Path | Should -BeIn 'identity.type'
+
+            # Pass
+            $ruleResult = @($filteredResult | Where-Object { $_.Outcome -eq 'Pass' });
+            $ruleResult | Should -Not -BeNullOrEmpty;
+            $ruleResult.Length | Should -Be 2;
+            $ruleResult.TargetName | Should -BeIn 'server-C', 'server-D';
+        }
+
+        It 'Azure.SQLMI.AAD' {
+            $filteredResult = $result | Where-Object { $_.RuleName -eq 'Azure.SQLMI.AAD' };
+
+            # Fail
+            $ruleResult = @($filteredResult | Where-Object { $_.Outcome -eq 'Fail' });
+            $ruleResult | Should -Not -BeNullOrEmpty;
             $ruleResult.Length | Should -Be 3;
             $ruleResult.TargetName | Should -BeIn 'server-A', 'server-C', 'ActiveDirectoryAdmin-A';
 
             $ruleResult[0].Reason | Should -BeExactly 'Path properties.administrators.administratorType: Does not exist.';
             $ruleResult[1].Reason | Should -BeExactly 'Path properties.administratorType: Is null or empty.', 'Path properties.login: Is null or empty.', 'Path properties.sid: Is null or empty.';
-=======
-            $ruleResult.Length | Should -Be 2;
-            $ruleResult.TargetName | Should -BeIn 'server-A', 'server-B';
-            $ruleResult.Detail.Reason.Path | Should -BeIn 'identity.type'
->>>>>>> 8913f56d
 
             # Pass
             $ruleResult = @($filteredResult | Where-Object { $_.Outcome -eq 'Pass' });
             $ruleResult | Should -Not -BeNullOrEmpty;
-<<<<<<< HEAD
             $ruleResult.Length | Should -Be 3;
             $ruleResult.TargetName | Should -BeIn 'server-B', 'server-D', 'ActiveDirectoryAdmin-B';
-=======
-            $ruleResult.Length | Should -Be 2;
-            $ruleResult.TargetName | Should -BeIn 'server-C', 'server-D';
->>>>>>> 8913f56d
         }
     }
 
