# Copyright (c) Microsoft Corporation.
# Licensed under the MIT License.

#
# Unit tests for Azure Database for Maria DB rules
#

[CmdletBinding()]
param ()

BeforeAll {
    # Setup error handling
    $ErrorActionPreference = 'Stop';
    Set-StrictMode -Version latest;

    if ($Env:SYSTEM_DEBUG -eq 'true') {
        $VerbosePreference = 'Continue';
    }

    # Setup tests paths
    $rootPath = $PWD;
    Import-Module (Join-Path -Path $rootPath -ChildPath out/modules/PSRule.Rules.Azure) -Force;
    $here = (Resolve-Path $PSScriptRoot).Path;
}

Describe 'Azure.MariaDB' -Tag 'MariaDB' {
    Context 'Conditions' {
        BeforeAll {
            $invokeParams = @{
                Baseline      = 'Azure.All'
                Module        = 'PSRule.Rules.Azure'
                WarningAction = 'Ignore'
                ErrorAction   = 'Stop'
            }
            $dataPath = Join-Path -Path $here -ChildPath 'Resources.MariaDB.json';
            $result = Invoke-PSRule @invokeParams -InputPath $dataPath;
        }

        It 'Azure.MariaDB.GeoRedundantBackup' {
            $filteredResult = $result | Where-Object { $_.RuleName -eq 'Azure.MariaDB.GeoRedundantBackup' };

            # Fail
            $ruleResult = @($filteredResult | Where-Object { $_.Outcome -eq 'Fail' });
            $ruleResult | Should -Not -BeNullOrEmpty;
            $ruleResult.Length | Should -Be 2;
            $ruleResult.TargetName | Should -BeIn 'server-A', 'server-B';

            $ruleResult[0].Reason | Should -BeExactly "The Azure Database for MariaDB 'server-A' should have geo-redundant backup configured.";
            $ruleResult[1].Reason | Should -BeExactly "The Azure Database for MariaDB 'server-B' should have geo-redundant backup configured.";

            # Pass
            $ruleResult = @($filteredResult | Where-Object { $_.Outcome -eq 'Pass' });
            $ruleResult | Should -Not -BeNullOrEmpty;
            $ruleResult.Length | Should -Be 1;
            $ruleResult.TargetName | Should -BeIn 'server-C';
        }

        It 'Azure.MariaDB.DefenderCloud' {
            $filteredResult = $result | Where-Object { $_.RuleName -eq 'Azure.MariaDB.DefenderCloud' };

            # Fail
            $ruleResult = @($filteredResult | Where-Object { $_.Outcome -eq 'Fail' });
            $ruleResult | Should -Not -BeNullOrEmpty;
            $ruleResult.Length | Should -Be 2;
            $ruleResult.TargetName | Should -BeIn 'server-A', 'server-B';
            $ruleResult[0].Reason | Should -BeExactly "A sub-resource of type 'Microsoft.DBforMariaDB/servers/securityAlertPolicies' has not been specified.";
            $ruleResult[1].Reason | Should -BeExactly "Path resources.properties.state: Is set to 'Disabled'.";

            # Pass
            $ruleResult = @($filteredResult | Where-Object { $_.Outcome -eq 'Pass' });
            $ruleResult | Should -Not -BeNullOrEmpty;
            $ruleResult.Length | Should -Be 1;
            $ruleResult.TargetName | Should -BeIn 'server-C';
        }
        It 'Azure.MariaDB.UseSSL' {
            $filteredResult = $result | Where-Object { $_.RuleName -eq 'Azure.MariaDB.UseSSL' };

            # Fail
            $ruleResult = @($filteredResult | Where-Object { $_.Outcome -eq 'Fail' });
            $ruleResult | Should -Not -BeNullOrEmpty;
            $ruleResult.Length | Should -Be 2;
            $ruleResult.TargetName | Should -BeIn 'server-A', 'server-B';

            $ruleResult[0].Reason | Should -BeExactly "The Azure Database for MariaDB should only accept encrypted connections.";
            $ruleResult[1].Reason | Should -BeExactly "The Azure Database for MariaDB should only accept encrypted connections.";

            # Pass
            $ruleResult = @($filteredResult | Where-Object { $_.Outcome -eq 'Pass' });
            $ruleResult | Should -Not -BeNullOrEmpty;
            $ruleResult.Length | Should -Be 1;
            $ruleResult.TargetName | Should -BeIn 'server-C';
        }

        It 'Azure.MariaDB.MinTLS' {
            $filteredResult = $result | Where-Object { $_.RuleName -eq 'Azure.MariaDB.MinTLS' };

            # Fail
            $ruleResult = @($filteredResult | Where-Object { $_.Outcome -eq 'Fail' });
            $ruleResult | Should -Not -BeNullOrEmpty;
            $ruleResult.Length | Should -Be 2;
            $ruleResult.TargetName | Should -BeIn 'server-A', 'server-B';

            $ruleResult[0].Reason | Should -BeExactly "Path properties.minimalTlsVersion: Is set to 'TLS1_0'.";
            $ruleResult[1].Reason | Should -BeExactly "Path properties.minimalTlsVersion: Does not exist.";

            # Pass
            $ruleResult = @($filteredResult | Where-Object { $_.Outcome -eq 'Pass' });
            $ruleResult | Should -Not -BeNullOrEmpty;
            $ruleResult.Length | Should -Be 1;
            $ruleResult.TargetName | Should -BeIn 'server-C';
        }

<<<<<<< HEAD
        It 'Azure.MariaDB.FirewallRuleCount' {
            $filteredResult = $result | Where-Object { $_.RuleName -eq 'Azure.MariaDB.FirewallRuleCount' };
=======
        It 'Azure.MariaDB.AllowAzureAccess' {
            $filteredResult = $result | Where-Object { $_.RuleName -eq 'Azure.MariaDB.AllowAzureAccess' };
>>>>>>> 2767d555

            # Fail
            $ruleResult = @($filteredResult | Where-Object { $_.Outcome -eq 'Fail' });
            $ruleResult | Should -Not -BeNullOrEmpty;
<<<<<<< HEAD
            $ruleResult.Length | Should -Be 1;
            $ruleResult.TargetName | Should -BeIn 'server-A';

            $ruleResult[0].Reason | Should -BeExactly "The number of firewall rules (11) exceeded 10.";
=======
            $ruleResult.Length | Should -Be 3;
            $ruleResult.TargetName | Should -BeIn 'server-A', 'server-B', 'rule-A';

            $ruleResult[0].Reason | Should -BeExactly "The Azure Database for MariaDB should not allow access to Azure services unless explicitly needed.";
            $ruleResult[1].Reason | Should -BeExactly "The Azure Database for MariaDB should not allow access to Azure services unless explicitly needed.";
            $ruleResult[2].Reason | Should -BeExactly "The Azure Database for MariaDB should not allow access to Azure services unless explicitly needed.";
>>>>>>> 2767d555

            # Pass
            $ruleResult = @($filteredResult | Where-Object { $_.Outcome -eq 'Pass' });
            $ruleResult | Should -Not -BeNullOrEmpty;
            $ruleResult.Length | Should -Be 2;
<<<<<<< HEAD
            $ruleResult.TargetName | Should -BeIn 'server-B', 'server-C';
=======
            $ruleResult.TargetName | Should -BeIn 'server-C', 'rule-B';
>>>>>>> 2767d555
        }
    }

    Context 'Resource name - Azure.MariaDB.ServerName' {
        BeforeAll {
            $invokeParams = @{
                Baseline = 'Azure.All'
                Module = 'PSRule.Rules.Azure'
                WarningAction = 'Ignore'
                ErrorAction = 'Stop'
            }

            $testObject = [PSCustomObject]@{
                Name = ''
                ResourceType = 'Microsoft.DBforMariaDB/servers'
            }
        }

        BeforeDiscovery {
            $validNames = @(
                'mariadbserver1'
                'mariadbserver-1'
                'mariadbserver'
            )

            $invalidNames = @(
                '-mariadbserver1'
                'mariadbserver1-'
                'mariadbserver.1'
                'mariadbserver_1'
                'MARIADBServer1'
            )
        }

        # Pass
        It '<_>' -ForEach $validNames {
            $testObject.Name = $_;
            $ruleResult = $testObject | Invoke-PSRule @invokeParams -Name 'Azure.MariaDB.ServerName';
            $ruleResult | Should -Not -BeNullOrEmpty;
            $ruleResult.Outcome | Should -Be 'Pass';
        }

        # Fail
        It '<_>' -ForEach $invalidNames {
            $testObject.Name = $_;
            $ruleResult = $testObject | Invoke-PSRule @invokeParams -Name 'Azure.MariaDB.ServerName';
            $ruleResult | Should -Not -BeNullOrEmpty;
            $ruleResult.Outcome | Should -Be 'Fail';
        }
    }

    Context 'Resource name - Azure.MariaDB.DatabaseName' {
        BeforeAll {
            $invokeParams = @{
                Baseline = 'Azure.All'
                Module = 'PSRule.Rules.Azure'
                WarningAction = 'Ignore'
                ErrorAction = 'Stop'
            }

            $testObject = [PSCustomObject]@{
                Name = ''
                ResourceType = 'Microsoft.DBforMariaDB/servers/databases'
            }
        }

        BeforeDiscovery {
            $validNames = @(
                'mariadbdatabase1'
                'MARIADBDATABASE1'
                'mariadb-DATABASE1'
                'MARIADB-DATABASE1'
            )

            $invalidNames = @(
                '_mariadbdatabase1'
                'mariadbdatabase1_'
                'mariadbdatabase.1'
                'MARIA.DB.DATABASE.1'
            )
        }

        # Pass
        It '<_>' -ForEach $validNames {
            $testObject.Name = $_;
            $ruleResult = $testObject | Invoke-PSRule @invokeParams -Name 'Azure.MariaDB.DatabaseName';
            $ruleResult | Should -Not -BeNullOrEmpty;
            $ruleResult.Outcome | Should -Be 'Pass';
        }

        # Fail
        It '<_>' -ForEach $invalidNames {
            $testObject.Name = $_;
            $ruleResult = $testObject | Invoke-PSRule @invokeParams -Name 'Azure.MariaDB.DatabaseName';
            $ruleResult | Should -Not -BeNullOrEmpty;
            $ruleResult.Outcome | Should -Be 'Fail';
        }
    }

    Context 'Resource name - Azure.MariaDB.FirewallRuleName' {
        BeforeAll {
            $invokeParams = @{
                Baseline = 'Azure.All'
                Module = 'PSRule.Rules.Azure'
                WarningAction = 'Ignore'
                ErrorAction = 'Stop'
            }

            $testObject = [PSCustomObject]@{
                Name = ''
                ResourceType = 'Microsoft.DBforMariaDB/servers/firewallRules'
            }
        }

        BeforeDiscovery {
            $validNames = @(
                'rule1'
                'default'
                'allowed-developer'
                'blocked-all'
                'BLOCKED-ALL'
            )

            $invalidNames = @(
                'rule.1'
                'allowed.developer'
                'blocked.all'
                'BLOCKED.ALL'
            )
        }

        # Pass
        It '<_>' -ForEach $validNames {
            $testObject.Name = $_;
            $ruleResult = $testObject | Invoke-PSRule @invokeParams -Name 'Azure.MariaDB.FirewallRuleName';
            $ruleResult | Should -Not -BeNullOrEmpty;
            $ruleResult.Outcome | Should -Be 'Pass';
        }

        # Fail
        It '<_>' -ForEach $invalidNames {
            $testObject.Name = $_;
            $ruleResult = $testObject | Invoke-PSRule @invokeParams -Name 'Azure.MariaDB.FirewallRuleName';
            $ruleResult | Should -Not -BeNullOrEmpty;
            $ruleResult.Outcome | Should -Be 'Fail';
        }
    }

    Context 'Resource name - Azure.MariaDB.VNETRuleName' {
        BeforeAll {
            $invokeParams = @{
                Baseline = 'Azure.All'
                Module = 'PSRule.Rules.Azure'
                WarningAction = 'Ignore'
                ErrorAction = 'Stop'
            }

            $testObject = [PSCustomObject]@{
                Name = ''
                ResourceType = 'Microsoft.DBforMariaDB/servers/virtualNetworkRules'
            }
        }

        BeforeDiscovery {
            $validNames = @(
                'AllowSubnet'
                'Out-Default'
                'IN-DEFAULT'
                'AllowPeeredSubnet'
            )

            $invalidNames = @(
                'Allow_Subnet'
                'Allow.Subnet'
                'OUT_DEFAULT'
                'Allow_All'
            )
        }

        # Pass
        It '<_>' -ForEach $validNames {
            $testObject.Name = $_;
            $ruleResult = $testObject | Invoke-PSRule @invokeParams -Name 'Azure.MariaDB.VNETRuleName';
            $ruleResult | Should -Not -BeNullOrEmpty;
            $ruleResult.Outcome | Should -Be 'Pass';
        }

        # Fail
        It '<_>' -ForEach $invalidNames {
            $testObject.Name = $_;
            $ruleResult = $testObject | Invoke-PSRule @invokeParams -Name 'Azure.MariaDB.VNETRuleName';
            $ruleResult | Should -Not -BeNullOrEmpty;
            $ruleResult.Outcome | Should -Be 'Fail';
        }
    }
}<|MERGE_RESOLUTION|>--- conflicted
+++ resolved
@@ -110,40 +110,42 @@
             $ruleResult.TargetName | Should -BeIn 'server-C';
         }
 
-<<<<<<< HEAD
-        It 'Azure.MariaDB.FirewallRuleCount' {
-            $filteredResult = $result | Where-Object { $_.RuleName -eq 'Azure.MariaDB.FirewallRuleCount' };
-=======
         It 'Azure.MariaDB.AllowAzureAccess' {
             $filteredResult = $result | Where-Object { $_.RuleName -eq 'Azure.MariaDB.AllowAzureAccess' };
->>>>>>> 2767d555
-
-            # Fail
-            $ruleResult = @($filteredResult | Where-Object { $_.Outcome -eq 'Fail' });
-            $ruleResult | Should -Not -BeNullOrEmpty;
-<<<<<<< HEAD
-            $ruleResult.Length | Should -Be 1;
-            $ruleResult.TargetName | Should -BeIn 'server-A';
-
-            $ruleResult[0].Reason | Should -BeExactly "The number of firewall rules (11) exceeded 10.";
-=======
+
+            # Fail
+            $ruleResult = @($filteredResult | Where-Object { $_.Outcome -eq 'Fail' });
+            $ruleResult | Should -Not -BeNullOrEmpty;
             $ruleResult.Length | Should -Be 3;
             $ruleResult.TargetName | Should -BeIn 'server-A', 'server-B', 'rule-A';
 
             $ruleResult[0].Reason | Should -BeExactly "The Azure Database for MariaDB should not allow access to Azure services unless explicitly needed.";
             $ruleResult[1].Reason | Should -BeExactly "The Azure Database for MariaDB should not allow access to Azure services unless explicitly needed.";
             $ruleResult[2].Reason | Should -BeExactly "The Azure Database for MariaDB should not allow access to Azure services unless explicitly needed.";
->>>>>>> 2767d555
-
-            # Pass
-            $ruleResult = @($filteredResult | Where-Object { $_.Outcome -eq 'Pass' });
-            $ruleResult | Should -Not -BeNullOrEmpty;
-            $ruleResult.Length | Should -Be 2;
-<<<<<<< HEAD
-            $ruleResult.TargetName | Should -BeIn 'server-B', 'server-C';
-=======
+
+            # Pass
+            $ruleResult = @($filteredResult | Where-Object { $_.Outcome -eq 'Pass' });
+            $ruleResult | Should -Not -BeNullOrEmpty;
+            $ruleResult.Length | Should -Be 2;
             $ruleResult.TargetName | Should -BeIn 'server-C', 'rule-B';
->>>>>>> 2767d555
+        }
+
+        It 'Azure.MariaDB.FirewallRuleCount' {
+            $filteredResult = $result | Where-Object { $_.RuleName -eq 'Azure.MariaDB.FirewallRuleCount' };
+
+            # Fail
+            $ruleResult = @($filteredResult | Where-Object { $_.Outcome -eq 'Fail' });
+            $ruleResult | Should -Not -BeNullOrEmpty;
+            $ruleResult.Length | Should -Be 1;
+            $ruleResult.TargetName | Should -BeIn 'server-A';
+
+            $ruleResult[0].Reason | Should -BeExactly "The number of firewall rules (11) exceeded 10.";
+
+            # Pass
+            $ruleResult = @($filteredResult | Where-Object { $_.Outcome -eq 'Pass' });
+            $ruleResult | Should -Not -BeNullOrEmpty;
+            $ruleResult.Length | Should -Be 2;
+            $ruleResult.TargetName | Should -BeIn 'server-B', 'server-B';
         }
     }
 
