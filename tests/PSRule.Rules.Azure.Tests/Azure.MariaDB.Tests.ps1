--- conflicted
+++ resolved
@@ -72,45 +72,43 @@
             $ruleResult.Length | Should -Be 1;
             $ruleResult.TargetName | Should -BeIn 'server-C';
         }
-<<<<<<< HEAD
 
-    It 'Azure.MariaDB.MinTLS' {
-        $filteredResult = $result | Where-Object { $_.RuleName -eq 'Azure.MariaDB.MinTLS' };
+      It 'Azure.MariaDB.MinTLS' {
+          $filteredResult = $result | Where-Object { $_.RuleName -eq 'Azure.MariaDB.MinTLS' };
 
-        # Fail
-        $ruleResult = @($filteredResult | Where-Object { $_.Outcome -eq 'Fail' });
-        $ruleResult | Should -Not -BeNullOrEmpty;
-        $ruleResult.Length | Should -Be 2;
-        $ruleResult.TargetName | Should -BeIn 'server-A', 'server-B';
+          # Fail
+          $ruleResult = @($filteredResult | Where-Object { $_.Outcome -eq 'Fail' });
+          $ruleResult | Should -Not -BeNullOrEmpty;
+          $ruleResult.Length | Should -Be 2;
+          $ruleResult.TargetName | Should -BeIn 'server-A', 'server-B';
 
-        $ruleResult[0].Reason | Should -BeExactly "Path properties.minimalTlsVersion: Is set to 'TLS1_0'.";
-        $ruleResult[1].Reason | Should -BeExactly "Path properties.minimalTlsVersion: Does not exist.";
+          $ruleResult[0].Reason | Should -BeExactly "Path properties.minimalTlsVersion: Is set to 'TLS1_0'.";
+          $ruleResult[1].Reason | Should -BeExactly "Path properties.minimalTlsVersion: Does not exist.";
 
-        # Pass
-        $ruleResult = @($filteredResult | Where-Object { $_.Outcome -eq 'Pass' });
-        $ruleResult | Should -Not -BeNullOrEmpty;
-        $ruleResult.Length | Should -Be 1;
-        $ruleResult.TargetName | Should -BeIn 'server-C';
-=======
+          # Pass
+          $ruleResult = @($filteredResult | Where-Object { $_.Outcome -eq 'Pass' });
+          $ruleResult | Should -Not -BeNullOrEmpty;
+          $ruleResult.Length | Should -Be 1;
+          $ruleResult.TargetName | Should -BeIn 'server-C';
+       }
         
-        It 'Azure.MariaDB.UseSSL' {
-            $filteredResult = $result | Where-Object { $_.RuleName -eq 'Azure.MariaDB.UseSSL' };
+      It 'Azure.MariaDB.UseSSL' {
+          $filteredResult = $result | Where-Object { $_.RuleName -eq 'Azure.MariaDB.UseSSL' };
 
-            # Fail
-            $ruleResult = @($filteredResult | Where-Object { $_.Outcome -eq 'Fail' });
-            $ruleResult | Should -Not -BeNullOrEmpty;
-            $ruleResult.Length | Should -Be 2;
-            $ruleResult.TargetName | Should -BeIn 'server-A', 'server-B';
+          # Fail
+          $ruleResult = @($filteredResult | Where-Object { $_.Outcome -eq 'Fail' });
+          $ruleResult | Should -Not -BeNullOrEmpty;
+          $ruleResult.Length | Should -Be 2;
+          $ruleResult.TargetName | Should -BeIn 'server-A', 'server-B';
 
-            $ruleResult[0].Reason | Should -BeExactly "The Azure Database for MariaDB should only accept encrypted connections.";
-            $ruleResult[1].Reason | Should -BeExactly "The Azure Database for MariaDB should only accept encrypted connections.";
+          $ruleResult[0].Reason | Should -BeExactly "The Azure Database for MariaDB should only accept encrypted connections.";
+          $ruleResult[1].Reason | Should -BeExactly "The Azure Database for MariaDB should only accept encrypted connections.";
 
-            # Pass
-            $ruleResult = @($filteredResult | Where-Object { $_.Outcome -eq 'Pass' });
-            $ruleResult | Should -Not -BeNullOrEmpty;
-            $ruleResult.Length | Should -Be 1;
-            $ruleResult.TargetName | Should -BeIn 'server-C';
+          # Pass
+          $ruleResult = @($filteredResult | Where-Object { $_.Outcome -eq 'Pass' });
+          $ruleResult | Should -Not -BeNullOrEmpty;
+          $ruleResult.Length | Should -Be 1;
+          $ruleResult.TargetName | Should -BeIn 'server-C';
         }
     }
->>>>>>> 48e8f685
 }