--- conflicted
+++ resolved
@@ -37,15 +37,12 @@
   - Cosmos DB:
     - Check that MongoDB vCore clusters use Microsoft Entra ID authentication by @BenjaminEngeset.
       [#3369](https://github.com/Azure/PSRule.Rules.Azure/issues/3369)
-<<<<<<< HEAD
-  - Managed Grafana:
-    - Check that zone redundancy is enabled for Grafana workspaces in supported regions by @BenjaminEngeset.
-      [#3924](https://github.com/Azure/PSRule.Rules.Azure/issues/3924)
-=======
   - Data Explorer:
     - Check that public network access is disabled by @BenjaminEngeset.
       [#3114](https://github.com/Azure/PSRule.Rules.Azure/issues/3114)
->>>>>>> cc96f15c
+  - Managed Grafana:
+    - Check that zone redundancy is enabled for Grafana workspaces in supported regions by @BenjaminEngeset.
+      [#3294](https://github.com/Azure/PSRule.Rules.Azure/issues/3294)
 - Updated rules:
   - Application Gateway Policy:
     - Updated `Azure.AppGwWAF.RuleGroups` to use Microsoft Default Rule Set instead of legacy OWASP rule set by @BenjaminEngeset.
