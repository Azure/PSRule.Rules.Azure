--- conflicted
+++ resolved
@@ -30,8 +30,7 @@
 
 ## Unreleased
 
-<<<<<<< HEAD
-What's changed since v1.45.0:
+What's changed since v1.45.1:
 
 - New rules:
   - Container Registry:
@@ -41,7 +40,7 @@
   - Container Registry:
     - Updated `Azure.ACR.GeoReplica` to ensure geo-replication applies to pre-flight and in-flight cases by @BernieWhite.
       [#3477](https://github.com/Azure/PSRule.Rules.Azure/issues/3477)
-=======
+
 ## v1.45.1
 
 What's changed since v1.45.0:
@@ -49,7 +48,6 @@
 - Bug fixes:
   - Fixed imported user defined function is unable to access local variable by @BernieWhite.
     [#3483](https://github.com/Azure/PSRule.Rules.Azure/issues/3483)
->>>>>>> e7de5654
 
 ## v1.45.0
 
