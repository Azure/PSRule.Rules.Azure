---
discussion: false
link_users: true
description: See what is new and changed in the latest dot release of PSRule for Azure v1.
---

# Change log

See [upgrade notes][1] for helpful information when upgrading from previous versions.

[1]: upgrade-notes.md
[2]: deprecations.md

**Important notes**:

- Issue #741: `Could not load file or assembly YamlDotNet`.
  See [troubleshooting guide] for a workaround to this issue.
- The following configuration options are deprecated and have been replaced with alternative options.
  If you have these options configured, please update them to the replacement.
  Support for the old names will be removed in v2.
  See [upgrade notes][1] for more information.
  - `Azure_AKSMinimumVersion` is replaced with `AZURE_AKS_CLUSTER_MINIMUM_VERSION`.
  - `Azure_AKSNodeMinimumMaxPods` is replaced with `AZURE_AKS_POOL_MINIMUM_MAXPODS`.
  - `Azure_AllowedRegions` is replaced with `AZURE_RESOURCE_ALLOWED_LOCATIONS`.
  - `Azure_MinimumCertificateLifetime` is replaced with `AZURE_APIM_MINIMUM_CERTIFICATE_LIFETIME`.
- The `SupportsTag` PowerShell function has been replaced with the `Azure.Resource.SupportsTags` selector.
  Update PowerShell rules to use the `Azure.Resource.SupportsTags` selector instead.
  Support for the `SupportsTag` function will be removed in v2.
  See [upgrade notes][1] for more information.

## Unreleased

- New rules:
  - App Configuration:
    - Check that replica locations are in allowed regions by @BernieWhite.
      [#3441](https://github.com/Azure/PSRule.Rules.Azure/issues/3441)
<<<<<<< HEAD
  - Cosmos DB:
    - Check that MongoDB vCore clusters use Microsoft Entra ID authentication by @BenjaminEngeset.
      [#3369](https://github.com/Azure/PSRule.Rules.Azure/issues/3369)
=======
- Updated rules:
  - Application Gateway Policy:
    - Updated `Azure.AppGwWAF.RuleGroups` to use Microsoft Default Rule Set instead of legacy OWASP rule set by @BenjaminEngeset.
      [#3553](https://github.com/Azure/PSRule.Rules.Azure/issues/3553)
>>>>>>> 6b0b782a

## v1.46.0

What's changed since v1.45.2:

- New features:
  - **Experimental:** Added Well-Architected Framework - Security pillar Level 1 maturity baseline by @BernieWhite.
    [#3107](https://github.com/Azure/PSRule.Rules.Azure/issues/3107)
    [#3517](https://github.com/Azure/PSRule.Rules.Azure/issues/3517)
    - The `Azure.Pillar.Security.L1` baseline provides an initial set of rules aligned to the first level of maturity.
    - This is an experimental baseline and may change in future releases.
  - Added CSV download of rule list associated with each baseline by @BernieWhite.
    [#3511](https://github.com/Azure/PSRule.Rules.Azure/issues/3511)
  - Added September 2025 baselines `Azure.GA_2025_09` and `Azure.Preview_2025_09` by @BernieWhite.
    [#3539](https://github.com/Azure/PSRule.Rules.Azure/issues/3539)
    - Includes rules released before or during September 2025.
    - Marked `Azure.GA_2025_06` and `Azure.Preview_2025_06` baselines as obsolete.
- New rules:
  - Azure Cache for Redis:
    - Check that Entra ID is required for all authentication of cache instances by @BernieWhite.
      [#3113](https://github.com/Azure/PSRule.Rules.Azure/issues/3113)
  - Container Registry:
    - Check replica locations are within allowed regions by @BernieWhite
      [#3442](https://github.com/Azure/PSRule.Rules.Azure/issues/3442)
    - Check that export policy is disabled for registries by @BernieWhite
      [#3444](https://github.com/Azure/PSRule.Rules.Azure/issues/3444)
  - Storage Account:
    - Check that local authentication is disabled for storage accounts by @BernieWhite.
      [#3115](https://github.com/Azure/PSRule.Rules.Azure/issues/3115)
- Updated rules:
  - Azure Kubernetes Service:
    - Updated `Azure.AKS.Version` to use `1.32.7` as the minimum version by @BernieWhite.
      [#3541](https://github.com/Azure/PSRule.Rules.Azure/issues/3541)
  - Container Registry:
    - Updated `Azure.ACR.GeoReplica` to ensure geo-replication applies to pre-flight and in-flight cases by @BernieWhite.
      [#3477](https://github.com/Azure/PSRule.Rules.Azure/issues/3477)
- General improvements:
  - Updated provider data by @BernieWhite.
    [#3538](https://github.com/Azure/PSRule.Rules.Azure/issues/3538)
- Bug fixes:
  - Fixed false negative for App Service `web` configuration cases set with `siteConfig` by @BernieWhite.
    [#3521](https://github.com/Azure/PSRule.Rules.Azure/issues/3521)

What's changed since pre-release v1.46.0-B0050:

- No additional changes.

## v1.46.0-B0050 (pre-release)

What's changed since v1.45.2:

- New features:
  - **Experimental:** Added Well-Architected Framework - Security pillar Level 1 maturity baseline by @BernieWhite.
    [#3107](https://github.com/Azure/PSRule.Rules.Azure/issues/3107)
    [#3517](https://github.com/Azure/PSRule.Rules.Azure/issues/3517)
    - The `Azure.Pillar.Security.L1` baseline provides an initial set of rules aligned to the first level of maturity.
    - This is an experimental baseline and may change in future releases.
  - Added CSV download of rule list associated with each baseline by @BernieWhite.
    [#3511](https://github.com/Azure/PSRule.Rules.Azure/issues/3511)
  - Added September 2025 baselines `Azure.GA_2025_09` and `Azure.Preview_2025_09` by @BernieWhite.
    [#3539](https://github.com/Azure/PSRule.Rules.Azure/issues/3539)
    - Includes rules released before or during September 2025.
    - Marked `Azure.GA_2025_06` and `Azure.Preview_2025_06` baselines as obsolete.
- New rules:
  - Azure Cache for Redis:
    - Check that Entra ID is required for all authentication of cache instances by @BernieWhite.
      [#3113](https://github.com/Azure/PSRule.Rules.Azure/issues/3113)
  - Container Registry:
    - Check replica locations are within allowed regions by @BernieWhite
      [#3442](https://github.com/Azure/PSRule.Rules.Azure/issues/3442)
    - Check that export policy is disabled for registries by @BernieWhite
      [#3444](https://github.com/Azure/PSRule.Rules.Azure/issues/3444)
  - Storage Account:
    - Check that local authentication is disabled for storage accounts by @BernieWhite.
      [#3115](https://github.com/Azure/PSRule.Rules.Azure/issues/3115)
- Updated rules:
  - Azure Kubernetes Service:
    - Updated `Azure.AKS.Version` to use `1.32.7` as the minimum version by @BernieWhite.
      [#3541](https://github.com/Azure/PSRule.Rules.Azure/issues/3541)
  - Container Registry:
    - Updated `Azure.ACR.GeoReplica` to ensure geo-replication applies to pre-flight and in-flight cases by @BernieWhite.
      [#3477](https://github.com/Azure/PSRule.Rules.Azure/issues/3477)
- General improvements:
  - Updated provider data by @BernieWhite.
    [#3538](https://github.com/Azure/PSRule.Rules.Azure/issues/3538)
- Bug fixes:
  - Fixed false negative for App Service `web` configuration cases set with `siteConfig` by @BernieWhite.
    [#3521](https://github.com/Azure/PSRule.Rules.Azure/issues/3521)

## v1.45.2

What's changed since v1.45.1:

- Bug fixes:
  - Fixed inconsistent handling of subnets with `Azure.VNET.SubnetNaming` and `Azure.VNET.UseNSGs` by @BernieWhite
    [#3497](https://github.com/Azure/PSRule.Rules.Azure/issues/3497)

## v1.45.1

What's changed since v1.45.0:

- Bug fixes:
  - Fixed imported user defined function is unable to access local variable by @BernieWhite.
    [#3483](https://github.com/Azure/PSRule.Rules.Azure/issues/3483)

## v1.45.0

What's changed since v1.44.2:

- New features:
  - Added June 2025 baselines `Azure.GA_2025_06` and `Azure.Preview_2025_06` by @BernieWhite.
    [#3465](https://github.com/Azure/PSRule.Rules.Azure/issues/3465)
    - Includes rules released before or during June 2025.
    - Marked `Azure.GA_2025_03` and `Azure.Preview_2025_03` baselines as obsolete.
  - Added June 2025 CAF baseline `Azure.CAF_2025_06` for recent naming changes by @BernieWhite.
    [#3464](https://github.com/Azure/PSRule.Rules.Azure/issues/3464)
- New rules:
  - App Configuration:
    - Check that App Configuration Key Values do not contain known secrets by @BernieWhite.
      [#3439](https://github.com/Azure/PSRule.Rules.Azure/issues/3439)
  - Event Grid:
    - Check namespaces use a minimum of TLS 1.2 by @BernieWhite.
      [#3354](https://github.com/Azure/PSRule.Rules.Azure/issues/3354)
  - Monitor Alerts:
    - Check that metric alerts are configured to automatically mitigate by @BernieWhite.
      [#3457](https://github.com/Azure/PSRule.Rules.Azure/issues/3457)
    - Check that scheduled query alerts are configured for lower frequency by @BernieWhite.
      [#3458](https://github.com/Azure/PSRule.Rules.Azure/issues/3458)
- Updated rules:
  - Azure Kubernetes Service:
    - Updated `Azure.AKS.Version` to use `1.32.5` as the minimum version by @BernieWhite.
      [#3463](https://github.com/Azure/PSRule.Rules.Azure/issues/3463)
  - Container Registry:
    - Deprecated `Azure.ACR.ContentTrust` rule by @BernieWhite.
      [#3443](https://github.com/Azure/PSRule.Rules.Azure/issues/3443)
      - The Docker content trust feature will retire in March 2028.
      - Content trust is replaced by OCI artifact signing, which is supported by Azure Container Registry.
  - Virtual Network Gateway:
    - Updated documentation and promoted `Azure.VNG.MaintenanceConfig` to GA by @BernieWhite.
      [#3379](https://github.com/Azure/PSRule.Rules.Azure/issues/3379)
      - Bumped rule set to `2025_06`.
- General improvements:
  - Native support for exporting policy as rules by @BernieWhite.
    [#2971](https://github.com/Azure/PSRule.Rules.Azure/issues/2971)
    [#2970](https://github.com/Azure/PSRule.Rules.Azure/issues/2970)
    - This removes the dependency on the `Az.Resources` module for policy exports.
  - Optimize generation of nested allOf/ anyOf condition in policy as rules by @BernieWhite.
    [#1965](https://github.com/Azure/PSRule.Rules.Azure/issues/1965)
- Bug fixes:
  - Fixed wrong verbose log when running `Export-AzPolicyAssignmentData` by @BernieWhite.
    [#1877](https://github.com/Azure/PSRule.Rules.Azure/issues/1877)
  - Fixed parent is missing on mocked token when expanding PE AVM module by @BernieWhite.
    [#3446](https://github.com/Azure/PSRule.Rules.Azure/issues/3446)
  - Fixed `Azure.AppGw.MinInstance` should allow 0 minimum capacity for v2 with autoscale by @BernieWhite @mbender-ms.
    [#3452](https://github.com/Azure/PSRule.Rules.Azure/issues/3452)
  - Fixed secure outputs objects may not be fully mocked by @BernieWhite.
    [#3434](https://github.com/Azure/PSRule.Rules.Azure/issues/3434)
  - Fixed incorrect inversion of policy as rules conditions by @BernieWhite.
    [#3419](https://github.com/Azure/PSRule.Rules.Azure/issues/3419)
  - Fixed string boolean values not converted during evaluation of policy as rules by @BernieWhite.
    [#3426](https://github.com/Azure/PSRule.Rules.Azure/issues/3426)

What's changed since pre-release v1.45.0-B0143:

- No additional changes.

## v1.45.0-B0143 (pre-release)

What's changed since pre-release v1.45.0-B0104:

- New features:
  - Added June 2025 baselines `Azure.GA_2025_06` and `Azure.Preview_2025_06` by @BernieWhite.
    [#3465](https://github.com/Azure/PSRule.Rules.Azure/issues/3465)
    - Includes rules released before or during June 2025.
    - Marked `Azure.GA_2025_03` and `Azure.Preview_2025_03` baselines as obsolete.
  - Added June 2025 CAF baseline `Azure.CAF_2025_06` for recent naming changes by @BernieWhite.
    [#3464](https://github.com/Azure/PSRule.Rules.Azure/issues/3464)
- Updated rules:
  - Azure Kubernetes Service:
    - Updated `Azure.AKS.Version` to use `1.32.5` as the minimum version by @BernieWhite.
      [#3463](https://github.com/Azure/PSRule.Rules.Azure/issues/3463)

## v1.45.0-B0104 (pre-release)

What's changed since pre-release v1.45.0-B0068:

- New rules:
  - Event Grid:
    - Check namespaces use a minimum of TLS 1.2 by @BernieWhite.
      [#3354](https://github.com/Azure/PSRule.Rules.Azure/issues/3354)
  - Monitor Alerts:
    - Check that metric alerts are configured to automatically mitigate by @BernieWhite.
      [#3457](https://github.com/Azure/PSRule.Rules.Azure/issues/3457)
    - Check that scheduled query alerts are configured for lower frequency by @BernieWhite.
      [#3458](https://github.com/Azure/PSRule.Rules.Azure/issues/3458)
- General improvements:
  - Native support for exporting policy as rules by @BernieWhite.
    [#2971](https://github.com/Azure/PSRule.Rules.Azure/issues/2971)
    [#2970](https://github.com/Azure/PSRule.Rules.Azure/issues/2970)
    - This removes the dependency on the `Az.Resources` module for policy exports.
- Bug fixes:
  - Fixed wrong verbose log when running `Export-AzPolicyAssignmentData` by @BernieWhite.
    [#1877](https://github.com/Azure/PSRule.Rules.Azure/issues/1877)

## v1.45.0-B0068 (pre-release)

What's changed since pre-release v1.45.0-B0037:

- New rules:
  - App Configuration:
    - Check that App Configuration Key Values do not contain known secrets by @BernieWhite.
      [#3439](https://github.com/Azure/PSRule.Rules.Azure/issues/3439)
- Updated rules:
  - Container Registry:
    - Deprecated `Azure.ACR.ContentTrust` rule by @BernieWhite.
      [#3443](https://github.com/Azure/PSRule.Rules.Azure/issues/3443)
      - The Docker content trust feature will retire in March 2028.
      - Content trust is replaced by OCI artifact signing, which is supported by Azure Container Registry.
  - Virtual Network Gateway:
    - Updated documentation and promoted `Azure.VNG.MaintenanceConfig` to GA by @BernieWhite.
      [#3379](https://github.com/Azure/PSRule.Rules.Azure/issues/3379)
      - Bumped rule set to `2025_06`.
- Bug fixes:
  - Fixed parent is missing on mocked token when expanding PE AVM module by @BernieWhite.
    [#3446](https://github.com/Azure/PSRule.Rules.Azure/issues/3446)
  - Fixed `Azure.AppGw.MinInstance` should allow 0 minimum capacity for v2 with autoscale by @BernieWhite @mbender-ms.
    [#3452](https://github.com/Azure/PSRule.Rules.Azure/issues/3452)

## v1.45.0-B0037 (pre-release)

What's changed since pre-release v1.45.0-B0017:

- Bug fixes:
  - Fixed secure outputs objects may not be fully mocked by @BernieWhite.
    [#3434](https://github.com/Azure/PSRule.Rules.Azure/issues/3434)

## v1.45.0-B0017 (pre-release)

What's changed since v1.44.2:

- General improvements:
  - Optimize generation of nested allOf/ anyOf condition in policy as rules by @BernieWhite.
    [#1965](https://github.com/Azure/PSRule.Rules.Azure/issues/1965)
- Bug fixes:
  - Fixed incorrect inversion of policy as rules conditions by @BernieWhite.
    [#3419](https://github.com/Azure/PSRule.Rules.Azure/issues/3419)
  - Fixed string boolean values not converted during evaluation of policy as rules by @BernieWhite.
    [#3426](https://github.com/Azure/PSRule.Rules.Azure/issues/3426)

## v1.44.2

What's changed since v1.44.1:

- Bug fixes:
  - Fixed compatibility with newer `Az.Accounts` modules by @BernieWhite.
    [#3420](https://github.com/Azure/PSRule.Rules.Azure/issues/3420)

## v1.44.1

What's changed since v1.44.0:

- Bug fixes:
  - Fixes `Azure.Log.Replication` by removing `location` check by @BernieWhite.
    [#3411](https://github.com/Azure/PSRule.Rules.Azure/issues/3411)
  - Fixes the function `tryIndexFromEnd` was not found by @BernieWhite.
    [#3409](https://github.com/Azure/PSRule.Rules.Azure/issues/3409)
  - Fixes `Azure.APIM.PolicyBase` to provide detailed output when policy sections are missing by @BernieWhite.
    [#3413](https://github.com/Azure/PSRule.Rules.Azure/issues/3413)

## v1.44.0

What's changed since v1.43.0:

- New features:
  - Added support for the `buildUri` and `parseUri` functions during Bicep expansion by @BernieWhite.
    [#3345](https://github.com/Azure/PSRule.Rules.Azure/issues/3345)
  - Added support for the `toPhysicalZone`, `toPhysicalZones`, `toLogicalZone`, `toLogicalZones` Bicep functions by @BernieWhite.
    [#3346](https://github.com/Azure/PSRule.Rules.Azure/issues/3346)
  - Added the `userPrincipalName` property to the `deployer()` object by @BernieWhite.
    [#3390](https://github.com/Azure/PSRule.Rules.Azure/issues/3390)
  - Added support for optionally exporting in-flight security alerts from Microsoft Defender for Cloud by @BernieWhite.
    [#3238](https://github.com/Azure/PSRule.Rules.Azure/issues/3238)
    - To export security alerts use the `-ExportSecurityAlerts` switch when running `Export-AzRuleData`.
- New rules:
  - Application Insights:
    - Check that local authentication is disabled by @BernieWhite.
      [#3374](https://github.com/Azure/PSRule.Rules.Azure/issues/3374)
    - Check application insights resources matches configured name format by @BernieWhite.
      [#3375](https://github.com/Azure/PSRule.Rules.Azure/issues/3375)
      - The name format can be configured by the `AZURE_APP_INSIGHTS_NAME_FORMAT` configuration option.
  - Entra Domain Services:
    - Check that the SKU supports geo-replication by @BernieWhite.
      [#3355](https://github.com/Azure/PSRule.Rules.Azure/issues/3355)
    - Check that at least two replicas are configured by @BernieWhite.
      [#3364](https://github.com/Azure/PSRule.Rules.Azure/issues/3364)
    - Check that replicas are located in allowed locations by @BernieWhite.
      [#3365](https://github.com/Azure/PSRule.Rules.Azure/issues/3365)
      - Configure the `AZURE_RESOURCE_ALLOWED_LOCATIONS` configuration option to specify allowed locations.
  - Microsoft Defender for Cloud:
    - Check if subscriptions have active security alerts in Microsoft Defender for Cloud by @BernieWhite.
      [#3238](https://github.com/Azure/PSRule.Rules.Azure/issues/3238)
  - Monitor Logs:
    - Check that log workspaces replicate to allowed locations by @BernieWhite.
      [#3373](https://github.com/Azure/PSRule.Rules.Azure/issues/3373)
      - Configure the `AZURE_RESOURCE_ALLOWED_LOCATIONS` configuration option to specify allowed locations.
    - Check that log workspaces meet the service naming requirements by @BernieWhite.
      [#3376](https://github.com/Azure/PSRule.Rules.Azure/issues/3376)
    - Check log workspaces matches configured name format by @BernieWhite.
      [#3376](https://github.com/Azure/PSRule.Rules.Azure/issues/3376)
      - The name format can be configured by the `AZURE_LOG_WORKSPACE_NAME_FORMAT` configuration option.
  - Service Fabric:
    - Check that Service Fabric clusters use encrypted and signed node-to-node communication by @BernieWhite.
      [#3356](https://github.com/Azure/PSRule.Rules.Azure/issues/3356)
- Updated rules:
  - Deployment:
    - Updated `Azure.Deployment.SecureValue` to check additional resource types and properties by @BernieWhite.
      [#3366](https://github.com/Azure/PSRule.Rules.Azure/issues/3366)
      [#3368](https://github.com/Azure/PSRule.Rules.Azure/issues/3368)
      [#3342](https://github.com/Azure/PSRule.Rules.Azure/issues/3342)
      - Added support for new resource types:
        - `Microsoft.AzureFleet/fleets`
        - `Microsoft.DocumentDB/mongoClusters`
        - `Microsoft.Web/staticSites`
        - `Microsoft.Web/staticSites/basicAuth`
      - Added new sensitive properties to:
        - `Microsoft.AAD/domainServices`
    - Updated `Azure.Deployment.OutputSecretValue` to support secure outputs by @BernieWhite.
      [#3357](https://github.com/Azure/PSRule.Rules.Azure/issues/3357)
  - Monitor Logs:
    - Updated documentation and promoted `Azure.Log.Replication` to GA by @BernieWhite.
      [#3372](https://github.com/Azure/PSRule.Rules.Azure/issues/3372)
      - This rule was renamed from `Azure.LogAnalytics.Replication` to `Azure.Log.Replication` to drop the legacy name.
      - Bumped rule set to `2025_06`.
  - Virtual Network:
    - Updated documentation and promoted `Azure.VNET.PrivateSubnet` to GA by @BernieWhite.
      [#3386](https://github.com/Azure/PSRule.Rules.Azure/issues/3386)
      - Bumped rule set to `2025_06`.
  - Virtual Machine Scale Sets:
    - Updated documentation and promoted `Azure.VMSS.AutoInstanceRepairs` to GA by @BernieWhite.
      [#3378](https://github.com/Azure/PSRule.Rules.Azure/issues/3378)
      - Bumped rule set to `2025_06`.
- Bug fixes:
  - Fixed identification of secure parameters with custom type for `Azure.Deployment.SecureParameter` by @BernieWhite.
    [#3347](https://github.com/Azure/PSRule.Rules.Azure/issues/3347)
  - Fixed not implemented exception for deployment name in lambda expression by @BernieWhite.
    [#3393](https://github.com/Azure/PSRule.Rules.Azure/issues/3393)
  - Fixed incorrect parsing of double quoted string during expansion by @BernieWhite.
    [#3394](https://github.com/Azure/PSRule.Rules.Azure/issues/3394)

What's changed since pre-release v1.44.0-B0081:

- No additional changes.

## v1.44.0-B0081 (pre-release)

What's changed since pre-release v1.44.0-B0052:

- New features:
  - Added support for optionally exporting in-flight security alerts from Microsoft Defender for Cloud by @BernieWhite.
    [#3238](https://github.com/Azure/PSRule.Rules.Azure/issues/3238)
    - To export security alerts use the `-ExportSecurityAlerts` switch when running `Export-AzRuleData`.
- New rules:
  - Microsoft Defender for Cloud:
    - Check if subscriptions have active security alerts in Microsoft Defender for Cloud by @BernieWhite.
      [#3238](https://github.com/Azure/PSRule.Rules.Azure/issues/3238)

## v1.44.0-B0052 (pre-release)

What's changed since pre-release v1.44.0-B0027:

- New features:
  - Added support for the `toPhysicalZone`, `toPhysicalZones`, `toLogicalZone`, `toLogicalZones` Bicep functions by @BernieWhite.
    [#3346](https://github.com/Azure/PSRule.Rules.Azure/issues/3346)
  - Added the `userPrincipalName` property to the `deployer()` object by @BernieWhite.
    [#3390](https://github.com/Azure/PSRule.Rules.Azure/issues/3390)
- New rules:
  - Service Fabric:
    - Check that Service Fabric clusters use encrypted and signed node-to-node communication by @BernieWhite.
      [#3356](https://github.com/Azure/PSRule.Rules.Azure/issues/3356)
- Updated rules:
  - Virtual Network:
    - Updated documentation and promoted `Azure.VNET.PrivateSubnet` to GA by @BernieWhite.
      [#3386](https://github.com/Azure/PSRule.Rules.Azure/issues/3386)
      - Bumped rule set to `2025_06`.
  - Virtual Machine Scale Sets:
    - Updated documentation and promoted `Azure.VMSS.AutoInstanceRepairs` to GA by @BernieWhite.
      [#3378](https://github.com/Azure/PSRule.Rules.Azure/issues/3378)
      - Bumped rule set to `2025_06`.
- Bug fixes:
  - Fixed not implemented exception for deployment name in lambda expression by @BernieWhite.
    [#3393](https://github.com/Azure/PSRule.Rules.Azure/issues/3393)
  - Fixed incorrect parsing of double quoted string during expansion by @BernieWhite.
    [#3394](https://github.com/Azure/PSRule.Rules.Azure/issues/3394)

## v1.44.0-B0027 (pre-release)

What's changed since pre-release v1.44.0-B0011:

- New rules:
  - Application Insights:
    - Check that local authentication is disabled by @BernieWhite.
      [#3374](https://github.com/Azure/PSRule.Rules.Azure/issues/3374)
    - Check application insights resources matches configured name format by @BernieWhite.
      [#3375](https://github.com/Azure/PSRule.Rules.Azure/issues/3375)
      - The name format can be configured by the `AZURE_APP_INSIGHTS_NAME_FORMAT` configuration option.
  - Entra Domain Services:
    - Check that the SKU supports geo-replication by @BernieWhite.
      [#3355](https://github.com/Azure/PSRule.Rules.Azure/issues/3355)
    - Check that at least two replicas are configured by @BernieWhite.
      [#3364](https://github.com/Azure/PSRule.Rules.Azure/issues/3364)
    - Check that replicas are located in allowed locations by @BernieWhite.
      [#3365](https://github.com/Azure/PSRule.Rules.Azure/issues/3365)
      - Configure the `AZURE_RESOURCE_ALLOWED_LOCATIONS` configuration option to specify allowed locations.
  - Monitor Logs:
    - Check that log workspaces replicate to allowed locations by @BernieWhite.
      [#3373](https://github.com/Azure/PSRule.Rules.Azure/issues/3373)
      - Configure the `AZURE_RESOURCE_ALLOWED_LOCATIONS` configuration option to specify allowed locations.
    - Check that log workspaces meet the service naming requirements by @BernieWhite.
      [#3376](https://github.com/Azure/PSRule.Rules.Azure/issues/3376)
    - Check log workspaces matches configured name format by @BernieWhite.
      [#3376](https://github.com/Azure/PSRule.Rules.Azure/issues/3376)
      - The name format can be configured by the `AZURE_LOG_WORKSPACE_NAME_FORMAT` configuration option.
- Updated rules:
  - Deployment:
    - Updated `Azure.Deployment.SecureValue` to check additional resource types and properties by @BernieWhite.
      [#3366](https://github.com/Azure/PSRule.Rules.Azure/issues/3366)
      [#3368](https://github.com/Azure/PSRule.Rules.Azure/issues/3368)
      - Added support for new resource types:
        - `Microsoft.DocumentDB/mongoClusters`
      - Added new sensitive properties to:
        - `Microsoft.AAD/domainServices`
  - Monitor Logs:
    - Updated documentation and promoted `Azure.Log.Replication` to GA by @BernieWhite.
      [#3372](https://github.com/Azure/PSRule.Rules.Azure/issues/3372)
      - This rule was renamed from `Azure.LogAnalytics.Replication` to `Azure.Log.Replication` to drop the legacy name.
      - Bumped rule set to `2025_06`.

## v1.44.0-B0011 (pre-release)

What's changed since v1.43.0:

- New features:
  - Added support for the `buildUri` and `parseUri` functions during Bicep expansion by @BernieWhite.
    [#3345](https://github.com/Azure/PSRule.Rules.Azure/issues/3345)
- Updated rules:
  - Deployment:
    - Updated `Azure.Deployment.OutputSecretValue` to support secure outputs by @BernieWhite.
      [#3357](https://github.com/Azure/PSRule.Rules.Azure/issues/3357)
    - Updated `Azure.Deployment.SecureValue` to check additional resource types and properties by @BernieWhite.
      [#3342](https://github.com/Azure/PSRule.Rules.Azure/issues/3342)
      - Added support for new resource types:
        - `Microsoft.AzureFleet/fleets`
        - `Microsoft.Web/staticSites`
        - `Microsoft.Web/staticSites/basicAuth`
- Bug fixes:
  - Fixed identification of secure parameters with custom type for `Azure.Deployment.SecureParameter` by @BernieWhite.
    [#3347](https://github.com/Azure/PSRule.Rules.Azure/issues/3347)

## v1.43.0

What's changed since v1.42.0:

- New rules:
  - AI Search:
    - Check if resource name matches the configured name format by @BernieWhite.
      [#3325](https://github.com/Azure/PSRule.Rules.Azure/issues/3325)
      - The name format can be configured by the `AZURE_AI_SEARCH_NAME_FORMAT` configuration option.
  - AI Service:
    - Check if resource name matches the configured name format by @BernieWhite.
      [#3325](https://github.com/Azure/PSRule.Rules.Azure/issues/3325)
      - The name format can be configured by the `AZURE_AI_SERVICES_NAME_FORMAT` configuration option.
  - All resources:
    - Check if resource tags match the required tags by @BernieWhite.
      [#3325](https://github.com/Azure/PSRule.Rules.Azure/issues/3325)
      - The required tags can be configured by the `AZURE_RESOURCE_REQUIRED_TAGS` configuration option.
  - Deployment:
    - Check if sensitive values have been passed to non-secure parameters that might leak the value @BernieWhite.
      [#3319](https://github.com/Azure/PSRule.Rules.Azure/issues/3319)
  - Event Grid:
    - Check if resource names for topics and domains matches the configured name format by @BernieWhite.
      [#3325](https://github.com/Azure/PSRule.Rules.Azure/issues/3325)
      - The name format for domains can be configured by the `AZURE_EVENTGRID_DOMAIN_NAME_FORMAT` configuration option.
      - The name format for topics can be configured by the `AZURE_EVENTGRID_CUSTOM_TOPIC_NAME_FORMAT` configuration option.
      - The name format for system topics can be configured by the `AZURE_EVENTGRID_SYSTEM_TOPIC_NAME_FORMAT` configuration option.
  - Load Balancer:
    - Check if resource name matches the configured name format by @BernieWhite.
      [#3325](https://github.com/Azure/PSRule.Rules.Azure/issues/3325)
      - The name format can be configured by the `AZURE_LOAD_BALANCER_NAME_FORMAT` configuration option.
  - Network Security Group:
    - Check if resource name matches the configured name format by @BernieWhite.
      [#3325](https://github.com/Azure/PSRule.Rules.Azure/issues/3325)
  - Public IP Address:
    - Check if resource name matches the configured name format by @BernieWhite.
      [#3325](https://github.com/Azure/PSRule.Rules.Azure/issues/3325)
      - The name format can be configured by the `AZURE_PUBLIC_IP_ADDRESS_NAME_FORMAT` configuration option.
  - Resource Group:
    - Check if the resource group name matches the configured name format by @BernieWhite.
      [#3325](https://github.com/Azure/PSRule.Rules.Azure/issues/3325)
      - The name format can be configured by the `AZURE_RESOURCE_GROUP_NAME_FORMAT` configuration option.
    - Check if resource group tags match the required tags by @BernieWhite.
      [#3325](https://github.com/Azure/PSRule.Rules.Azure/issues/3325)
      - The required tags can be configured by the `AZURE_RESOURCE_GROUP_REQUIRED_TAGS` configuration option.
  - Route Table:
    - Check if resource name matches the configured name format by @BernieWhite.
      [#3325](https://github.com/Azure/PSRule.Rules.Azure/issues/3325)
      - The name format can be configured by the `AZURE_ROUTE_TABLE_NAME_FORMAT` configuration option.
  - Storage Account:
    - Check if resource name matches the configured name format by @BernieWhite.
      [#3325](https://github.com/Azure/PSRule.Rules.Azure/issues/3325)
      - The name format can be configured by the `AZURE_STORAGE_ACCOUNT_NAME_FORMAT` configuration option.
  - Subscription:
    - Check if subscription tags match the required tags by @BernieWhite.
      [#3325](https://github.com/Azure/PSRule.Rules.Azure/issues/3325)
      - The required tags can be configured by the `AZURE_SUBSCRIPTION_REQUIRED_TAGS` configuration option.
  - Virtual Machine:
    - Check if resource name matches the configured name format by @BernieWhite.
      [#3325](https://github.com/Azure/PSRule.Rules.Azure/issues/3325)
      - The name format can be configured by the `AZURE_VIRTUAL_MACHINE_NAME_FORMAT` configuration option.
  - Virtual Network:
    - Check if resource name and subnet name matches the configured name format by @BernieWhite.
      [#3325](https://github.com/Azure/PSRule.Rules.Azure/issues/3325)
      - The name format for virtual networks can be configured by the `AZURE_VNET_NAME_FORMAT` configuration option.
      - The name format for subnets can be configured by the `AZURE_VNET_SUBNET_NAME_FORMAT` configuration option.
  - Virtual Network Gateway:
    - Check if resource and connection name matches the configured name format by @BernieWhite.
      [#3325](https://github.com/Azure/PSRule.Rules.Azure/issues/3325)
      - The name format for gateways can be configured by the `AZURE_VIRTUAL_NETWORK_GATEWAY_NAME_FORMAT` configuration option.
      - The name format for connections can be configured by the `AZURE_GATEWAY_CONNECTION_NAME_FORMAT` configuration option.
- Updated rules:
  - Deployment:
    - Updated `Azure.Deployment.SecureValue` to check additional resource types and properties by @BernieWhite.
      [#3321](https://github.com/Azure/PSRule.Rules.Azure/issues/3321)
      - Added support for new resource types:
        - `Microsoft.ApiManagement/service/caches`
        - `Microsoft.ApiManagement/service/loggers`
        - `Microsoft.ApiManagement/service/subscriptions`
        - `Microsoft.App/containerApps/sourcecontrols`
        - `Microsoft.App/managedEnvironments/storages`
        - `Microsoft.App/sessionPools`
        - `Microsoft.Kusto/clusters/databases/scripts`
        - `Microsoft.ContainerInstance/containerGroupProfiles`
      - Added new sensitive properties to:
        - `Microsoft.ApiManagement/service`
        - `Microsoft.App/managedEnvironments`
        - `Microsoft.Network/applicationGateways`
        - `Microsoft.ContainerInstance/containerGroups`
  - Resource Group:
    - **Important change**: Renamed the rule `Azure.ResourceGroup.Name` to `Azure.Group.Name` by @BernieWhite.
      [#3319](https://github.com/Azure/PSRule.Rules.Azure/issues/3319)
      - The rule was renamed to better align with upcoming related rules.

What's changed since pre-release v1.43.0-B0017:

- No additional changes.

## v1.43.0-B0017 (pre-release)

What's changed since v1.42.0:

- New rules:
  - AI Search:
    - Check if resource name matches the configured name format by @BernieWhite.
      [#3325](https://github.com/Azure/PSRule.Rules.Azure/issues/3325)
      - The name format can be configured by the `AZURE_AI_SEARCH_NAME_FORMAT` configuration option.
  - AI Service:
    - Check if resource name matches the configured name format by @BernieWhite.
      [#3325](https://github.com/Azure/PSRule.Rules.Azure/issues/3325)
      - The name format can be configured by the `AZURE_AI_SERVICES_NAME_FORMAT` configuration option.
  - All resources:
    - Check if resource tags match the required tags by @BernieWhite.
      [#3325](https://github.com/Azure/PSRule.Rules.Azure/issues/3325)
      - The required tags can be configured by the `AZURE_RESOURCE_REQUIRED_TAGS` configuration option.
  - Deployment:
    - Check if sensitive values have been passed to non-secure parameters that might leak the value @BernieWhite.
      [#3319](https://github.com/Azure/PSRule.Rules.Azure/issues/3319)
  - Event Grid:
    - Check if resource names for topics and domains matches the configured name format by @BernieWhite.
      [#3325](https://github.com/Azure/PSRule.Rules.Azure/issues/3325)
      - The name format for domains can be configured by the `AZURE_EVENTGRID_DOMAIN_NAME_FORMAT` configuration option.
      - The name format for topics can be configured by the `AZURE_EVENTGRID_CUSTOM_TOPIC_NAME_FORMAT` configuration option.
      - The name format for system topics can be configured by the `AZURE_EVENTGRID_SYSTEM_TOPIC_NAME_FORMAT` configuration option.
  - Load Balancer:
    - Check if resource name matches the configured name format by @BernieWhite.
      [#3325](https://github.com/Azure/PSRule.Rules.Azure/issues/3325)
      - The name format can be configured by the `AZURE_LOAD_BALANCER_NAME_FORMAT` configuration option.
  - Network Security Group:
    - Check if resource name matches the configured name format by @BernieWhite.
      [#3325](https://github.com/Azure/PSRule.Rules.Azure/issues/3325)
  - Public IP Address:
    - Check if resource name matches the configured name format by @BernieWhite.
      [#3325](https://github.com/Azure/PSRule.Rules.Azure/issues/3325)
      - The name format can be configured by the `AZURE_PUBLIC_IP_ADDRESS_NAME_FORMAT` configuration option.
  - Resource Group:
    - Check if the resource group name matches the configured name format by @BernieWhite.
      [#3325](https://github.com/Azure/PSRule.Rules.Azure/issues/3325)
      - The name format can be configured by the `AZURE_RESOURCE_GROUP_NAME_FORMAT` configuration option.
    - Check if resource group tags match the required tags by @BernieWhite.
      [#3325](https://github.com/Azure/PSRule.Rules.Azure/issues/3325)
      - The required tags can be configured by the `AZURE_RESOURCE_GROUP_REQUIRED_TAGS` configuration option.
  - Route Table:
    - Check if resource name matches the configured name format by @BernieWhite.
      [#3325](https://github.com/Azure/PSRule.Rules.Azure/issues/3325)
      - The name format can be configured by the `AZURE_ROUTE_TABLE_NAME_FORMAT` configuration option.
  - Storage Account:
    - Check if resource name matches the configured name format by @BernieWhite.
      [#3325](https://github.com/Azure/PSRule.Rules.Azure/issues/3325)
      - The name format can be configured by the `AZURE_STORAGE_ACCOUNT_NAME_FORMAT` configuration option.
  - Subscription:
    - Check if subscription tags match the required tags by @BernieWhite.
      [#3325](https://github.com/Azure/PSRule.Rules.Azure/issues/3325)
      - The required tags can be configured by the `AZURE_SUBSCRIPTION_REQUIRED_TAGS` configuration option.
  - Virtual Machine:
    - Check if resource name matches the configured name format by @BernieWhite.
      [#3325](https://github.com/Azure/PSRule.Rules.Azure/issues/3325)
      - The name format can be configured by the `AZURE_VIRTUAL_MACHINE_NAME_FORMAT` configuration option.
  - Virtual Network:
    - Check if resource name and subnet name matches the configured name format by @BernieWhite.
      [#3325](https://github.com/Azure/PSRule.Rules.Azure/issues/3325)
      - The name format for virtual networks can be configured by the `AZURE_VNET_NAME_FORMAT` configuration option.
      - The name format for subnets can be configured by the `AZURE_VNET_SUBNET_NAME_FORMAT` configuration option.
  - Virtual Network Gateway:
    - Check if resource and connection name matches the configured name format by @BernieWhite.
      [#3325](https://github.com/Azure/PSRule.Rules.Azure/issues/3325)
      - The name format for gateways can be configured by the `AZURE_VIRTUAL_NETWORK_GATEWAY_NAME_FORMAT` configuration option.
      - The name format for connections can be configured by the `AZURE_GATEWAY_CONNECTION_NAME_FORMAT` configuration option.
- Updated rules:
  - Deployment:
    - Updated `Azure.Deployment.SecureValue` to check additional resource types and properties by @BernieWhite.
      [#3321](https://github.com/Azure/PSRule.Rules.Azure/issues/3321)
      - Added support for new resource types:
        - `Microsoft.ApiManagement/service/caches`
        - `Microsoft.ApiManagement/service/loggers`
        - `Microsoft.ApiManagement/service/subscriptions`
        - `Microsoft.App/containerApps/sourcecontrols`
        - `Microsoft.App/managedEnvironments/storages`
        - `Microsoft.App/sessionPools`
        - `Microsoft.Kusto/clusters/databases/scripts`
        - `Microsoft.ContainerInstance/containerGroupProfiles`
      - Added new sensitive properties to:
        - `Microsoft.ApiManagement/service`
        - `Microsoft.App/managedEnvironments`
        - `Microsoft.Network/applicationGateways`
        - `Microsoft.ContainerInstance/containerGroups`
  - Resource Group:
    - **Important change**: Renamed the rule `Azure.ResourceGroup.Name` to `Azure.Group.Name` by @BernieWhite.
      [#3319](https://github.com/Azure/PSRule.Rules.Azure/issues/3319)
      - The rule was renamed to better align with upcoming related rules.

## v1.42.0

What's changed since v1.41.4:

- New features:
  - Added March 2025 baselines `Azure.GA_2025_03` and `Azure.Preview_2025_03` by @BernieWhite.
    [#3304](https://github.com/Azure/PSRule.Rules.Azure/issues/3304)
    - Includes rules released before or during March 2025.
    - Marked `Azure.GA_2024_12` and `Azure.Preview_2024_12` baselines as obsolete.
- New rules:
  - Azure DNS:
    - Check that public zones use DNSSEC by @BernieWhite.
      [#3201](https://github.com/Azure/PSRule.Rules.Azure/issues/3201)
  - Azure SQL Database:
    - Check that logical SQL servers have vulnerability assessment enabled by @BernieWhite.
      [#3196](https://github.com/Azure/PSRule.Rules.Azure/issues/3196)
  - Event Grid:
    - Check that topics and domains use a minimum of TLS 1.2 by @BernieWhite.
      [#3306](https://github.com/Azure/PSRule.Rules.Azure/issues/3306)
  - Image Builder:
    - Check that image builder build and validation scripts are pinned by @BernieWhite.
      [#2903](https://github.com/Azure/PSRule.Rules.Azure/issues/2903)
- Updated rules:
  - Azure Kubernetes Service:
    - Updated `Azure.AKS.Version` to use `1.30.10` as the minimum version by @BernieWhite.
      [#3301](https://github.com/Azure/PSRule.Rules.Azure/issues/3301)
  - App Service:
    - Updated SKUs support by `Azure.AppService.AvailabilityZone` by @Sjors-Boom.
      [#3299](https://github.com/Azure/PSRule.Rules.Azure/issues/3299)
    - Updated `Azure.AppService.MinTLS` to include TLS 1.3 as a valid minimum version by @BernieWhite.
      [#3269](https://github.com/Azure/PSRule.Rules.Azure/issues/3269)
  - Azure Managed Grafana:
    - Bumped `Azure.Grafana.Version` to use version `11` as `10` is now depreciated by @BernieWhite.
      [#3293](https://github.com/Azure/PSRule.Rules.Azure/issues/3293)
      - Bumped rule set to `2025_03`.
- General improvements:
  - Added support for `fail` and `deployer` functions during Bicep expansion by @BernieWhite.
    [#3308](https://github.com/Azure/PSRule.Rules.Azure/issues/3308)
  - Added a new quickstart guide for using Azure Pipelines with PSRule by @that-ar-guy.
    [#3220](https://github.com/Azure/PSRule.Rules.Azure/pull/3220)
  - Added additional exclusions to policies for `Azure.AppService.MinTLS` by @BernieWhite.
    [#1731](https://github.com/Azure/PSRule.Rules.Azure/issues/1731)
- Engineering:
  - Updates to WAF documentation by @BernieWhite.
    [#2570](https://github.com/Azure/PSRule.Rules.Azure/issues/2570)
  - Updated resource providers and policy aliases by @BernieWhite.
    [#3285](https://github.com/Azure/PSRule.Rules.Azure/issues/3285)

What's changed since pre-release v1.42.0-B0066:

- No additional changes.

## v1.42.0-B0066 (pre-release)

What's changed since pre-release v1.42.0-B0021:

- New features:
  - Added March 2025 baselines `Azure.GA_2025_03` and `Azure.Preview_2025_03` by @BernieWhite.
    [#3304](https://github.com/Azure/PSRule.Rules.Azure/issues/3304)
    - Includes rules released before or during March 2025.
    - Marked `Azure.GA_2024_12` and `Azure.Preview_2024_12` baselines as obsolete.
- New rules:
  - Azure DNS:
    - Check that public zones use DNSSEC by @BernieWhite.
      [#3201](https://github.com/Azure/PSRule.Rules.Azure/issues/3201)
  - Azure SQL Database:
    - Check that logical SQL servers have vulnerability assessment enabled by @BernieWhite.
      [#3196](https://github.com/Azure/PSRule.Rules.Azure/issues/3196)
  - Event Grid:
    - Check that topics and domains use a minimum of TLS 1.2 by @BernieWhite.
      [#3306](https://github.com/Azure/PSRule.Rules.Azure/issues/3306)
- Updated rules:
  - Azure Kubernetes Service:
    - Updated `Azure.AKS.Version` to use `1.30.10` as the minimum version by @BernieWhite.
      [#3301](https://github.com/Azure/PSRule.Rules.Azure/issues/3301)
  - App Service:
    - Updated SKUs support by `Azure.AppService.AvailabilityZone` by @Sjors-Boom.
      [#3299](https://github.com/Azure/PSRule.Rules.Azure/issues/3299)
  - Azure Managed Grafana:
    - Bumped `Azure.Grafana.Version` to use version `11` as `10` is now depreciated by @BernieWhite.
      [#3293](https://github.com/Azure/PSRule.Rules.Azure/issues/3293)
      - Bumped rule set to `2025_03`.
- General improvements:
  - Added support for `fail` and `deployer` functions during Bicep expansion by @BernieWhite.
    [#3308](https://github.com/Azure/PSRule.Rules.Azure/issues/3308)
- Engineering:
  - Updated resource providers and policy aliases by @BernieWhite.
    [#3285](https://github.com/Azure/PSRule.Rules.Azure/issues/3285)

## v1.42.0-B0021 (pre-release)

What's changed since v1.41.4:

- New rules:
  - Image Builder:
    - Check that image builder build and validation scripts are pinned by @BernieWhite.
      [#2903](https://github.com/Azure/PSRule.Rules.Azure/issues/2903)
- Updated rules:
  - App Service:
    - Updated `Azure.AppService.MinTLS` to include TLS 1.3 as a valid minimum version by @BernieWhite.
      [#3269](https://github.com/Azure/PSRule.Rules.Azure/issues/3269)
- General improvements:
  - Added a new quickstart guide for using Azure Pipelines with PSRule by @that-ar-guy.
    [#3220](https://github.com/Azure/PSRule.Rules.Azure/pull/3220)
  - Added additional exclusions to policies for `Azure.AppService.MinTLS` by @BernieWhite.
    [#1731](https://github.com/Azure/PSRule.Rules.Azure/issues/1731)
- Engineering:
  - Updates to WAF documentation by @BernieWhite.
    [#2570](https://github.com/Azure/PSRule.Rules.Azure/issues/2570)

## v1.41.4

What's changed since v1.41.3:

- Bug fixes:
  - Fixed Azure VM Standalone failing on data disks check by @BernieWhite.
    [#3263](https://github.com/Azure/PSRule.Rules.Azure/issues/3263)
  - Fixed in-flight analysis of key rotation policy fails due to missing data by @BernieWhite.
    [#3261](https://github.com/Azure/PSRule.Rules.Azure/issues/3261)
    - Disabled export of `keys` from management plane API because the data is incomplete for this rule.

## v1.41.3

What's changed since v1.41.2:

- Bug fixes:
  - Fixed ordering of symbolic copy loop dependencies by @BernieWhite.
    [#3257](https://github.com/Azure/PSRule.Rules.Azure/issues/3257)

## v1.41.2

What's changed since v1.41.1:

- Bug fixes:
  - Fixed recursive lookup of cross module resources in the deployment by @BernieWhite.
    [#3251](https://github.com/Azure/PSRule.Rules.Azure/issues/3251)
    - This improves the ability to reference resource properties in the same parent deployment.
    - Additionally, projection of runtime properties has been improved.
  - Fixed literal strings may be incorrectly interpreted as expressions by @BernieWhite.
    [#3252](https://github.com/Azure/PSRule.Rules.Azure/issues/3252)

## v1.41.1

What's changed since v1.41.0:

- Bug fixes:
  - Fixed incorrect generation of resource ID for tenant scoped deployments by @BernieWhite.
    [#3237](https://github.com/Azure/PSRule.Rules.Azure/issues/3237)
  - Fixed in-flight export of subscription resource type `Microsoft.Subscription` by @BernieWhite.
    [#3231](https://github.com/Azure/PSRule.Rules.Azure/issues/3231)

## v1.41.0

What's changed since v1.40.0:

- New features:
  - Added December 2024 baselines `Azure.GA_2024_12` and `Azure.Preview_2024_12` by @BernieWhite.
    [#3165](https://github.com/Azure/PSRule.Rules.Azure/issues/3165)
    - Includes rules released before or during December 2024.
    - Marked `Azure.GA_2024_09` and `Azure.Preview_2024_09` baselines as obsolete.
- Updated rules:
  - Azure Kubernetes Service:
    - Updated `Azure.AKS.Version` to use `1.30.6` as the minimum version by @BernieWhite.
      [#3206](https://github.com/Azure/PSRule.Rules.Azure/issues/3206)
  - Container Registry:
    - Updated documentation and promoted `Azure.ACR.AnonymousAccess` to GA by @BernieWhite.
      [#3119](https://github.com/Azure/PSRule.Rules.Azure/issues/3119)
      - Bumped rule set to `2024_12`.
- General improvements:
  - **Important change**: Deprecated rules with no clear WAF alignment by @BernieWhite.
    [#3102](https://github.com/Azure/PSRule.Rules.Azure/issues/3102)
    - The following rules are deprecated:
      - `Azure.APIM.ProductTerms`
- Engineering:
  - Updated resource providers and policy aliases by @BernieWhite.
    [#3166](https://github.com/Azure/PSRule.Rules.Azure/pull/3166)

What's changed since pre-release v1.41.0-B0015:

- No additional changes.

## v1.41.0-B0015 (pre-release)

What's changed since v1.40.0:

- New features:
  - Added December 2024 baselines `Azure.GA_2024_12` and `Azure.Preview_2024_12` by @BernieWhite.
    [#3165](https://github.com/Azure/PSRule.Rules.Azure/issues/3165)
    - Includes rules released before or during December 2024.
    - Marked `Azure.GA_2024_09` and `Azure.Preview_2024_09` baselines as obsolete.
- Updated rules:
  - Azure Kubernetes Service:
    - Updated `Azure.AKS.Version` to use `1.30.6` as the minimum version by @BernieWhite.
      [#3206](https://github.com/Azure/PSRule.Rules.Azure/issues/3206)
  - Container Registry:
    - Updated documentation and promoted `Azure.ACR.AnonymousAccess` to GA by @BernieWhite.
      [#3119](https://github.com/Azure/PSRule.Rules.Azure/issues/3119)
      - Bumped rule set to `2024_12`.
- General improvements:
  - **Important change**: Deprecated rules with no clear WAF alignment by @BernieWhite.
    [#3102](https://github.com/Azure/PSRule.Rules.Azure/issues/3102)
    - The following rules are deprecated:
      - `Azure.APIM.ProductTerms`
- Engineering:
  - Updated resource providers and policy aliases by @BernieWhite.
    [#3166](https://github.com/Azure/PSRule.Rules.Azure/pull/3166)

## v1.40.0

What's changed since v1.39.3:

- New features:
  - Added support for expanding from `.jsonc` parameter files by @BernieWhite.
    [#2053](https://github.com/Azure/PSRule.Rules.Azure/issues/2053)
    - Previously only parameter files with the `.json` extension where automatically expanded.
    - This feature adds support so that JSON parameter files with the `.jsonc` extension are also discovered and expanded.
    - No additional configuration is required if expansion of JSON parameter files is enabled.
    - To enable parameter file expansion set the `AZURE_PARAMETER_FILE_EXPANSION` configuration option to `true`.
- Updated rules:
  - Deployment:
    - Updated `Azure.Deployment.SecureValue` to check additional resource types by @BernieWhite.
      [#2650](https://github.com/Azure/PSRule.Rules.Azure/issues/2650)
      [#2651](https://github.com/Azure/PSRule.Rules.Azure/issues/2651)
      - Added support for container apps secret properties.
      - Added support for deployment script secret properties.
      - Bumped rule set to `2024_12`.
    - Updated `Azure.Deployment.SecureParameter` to reduce false positives by @BernieWhite.
      [#3149](https://github.com/Azure/PSRule.Rules.Azure/issues/3149)
      - Parameters named ending with `name`, `uri`, `url`, `path`, `type`, `id`, or `options` are ignored.
      - The `customerManagedKey` parameter is ignored.
  - Microsoft Defender for Cloud:
    - Updated `Azure.DefenderCloud.Contact` to use `emails` property and removed `phone` by @BernieWhite.
      [#3117](https://github.com/Azure/PSRule.Rules.Azure/issues/3117)
      - Renamed rule to `Azure.Defender.SecurityContact` to better align with naming for defender rules.
      - Bumped rule set to `2024_12`.
- General improvements:
  - Added first time contributor guide in docs by @that-ar-guy.
    [#3097](https://github.com/Azure/PSRule.Rules.Azure/issues/3097)
  - Additional quality updates to documentation by @BernieWhite.
    [#3102](https://github.com/Azure/PSRule.Rules.Azure/issues/3102)
- Engineering:
  - Quality updates to rule documentation by @BernieWhite.
    [#3102](https://github.com/Azure/PSRule.Rules.Azure/issues/3102)
  - Migrated Azure samples into PSRule for Azure by @BernieWhite.
    [#3085](https://github.com/Azure/PSRule.Rules.Azure/issues/3085)
- Bug fixes:
  - Fixed evaluation of APIM policies when using embedded C# with quotes by @BernieWhite.
    [#3184](https://github.com/Azure/PSRule.Rules.Azure/issues/3184)
  - Fixed resource group ID is incorrect under subscription scope by @BernieWhite.
    [#3198](https://github.com/Azure/PSRule.Rules.Azure/issues/3198)
  - Fixed object to hashtable conversion for default parameter values by @BernieWhite.
    [#3033](https://github.com/Azure/PSRule.Rules.Azure/issues/3033)
  - Fixed deployments with more than one module at tenant scope by @BernieWhite.
    [#3167](https://github.com/Azure/PSRule.Rules.Azure/issues/3167)
  - Fixed projection of default role authorization property `principalType` by @BernieWhite.
    [#3163](https://github.com/Azure/PSRule.Rules.Azure/issues/3163)
  - Fixed user defined function not found when used as parameter default by @BernieWhite.
    [#3169](https://github.com/Azure/PSRule.Rules.Azure/issues/3169)
  - Fixed evaluation of `Azure.NSG.LateralTraversal` with empty string properties by @BernieWhite.
    [#3130](https://github.com/Azure/PSRule.Rules.Azure/issues/3130)
  - Fixed evaluation of `Azure.Deployment.AdminUsername` with symbolic references by @BernieWhite.
    [#3146](https://github.com/Azure/PSRule.Rules.Azure/issues/3146)
  - Fixed output map expansion with resource IDs by @BernieWhite.
    [#3153](https://github.com/Azure/PSRule.Rules.Azure/issues/3153)

What's changed since pre-release v1.40.0-B0206:

- No additional changes.

## v1.40.0-B0206 (pre-release)

What's changed since pre-release v1.40.0-B0147:

- General improvements:
  - Added first time contributor guide in docs by @that-ar-guy.
    [#3097](https://github.com/Azure/PSRule.Rules.Azure/issues/3097)
- Engineering:
  - Quality updates to rule documentation by @BernieWhite.
    [#3102](https://github.com/Azure/PSRule.Rules.Azure/issues/3102)
- Bug fixes:
  - Fixed evaluation of APIM policies when using embedded C# with quotes by @BernieWhite.
    [#3184](https://github.com/Azure/PSRule.Rules.Azure/issues/3184)
  - Fixed resource group ID is incorrect under subscription scope by @BernieWhite.
    [#3198](https://github.com/Azure/PSRule.Rules.Azure/issues/3198)

## v1.40.0-B0147 (pre-release)

What's changed since pre-release v1.40.0-B0103:

- Bug fixes:
  - Fixed object to hashtable conversion for default parameter values by @BernieWhite.
    [#3033](https://github.com/Azure/PSRule.Rules.Azure/issues/3033)
  - Fixed deployments with more than one module at tenant scope by @BernieWhite.
    [#3167](https://github.com/Azure/PSRule.Rules.Azure/issues/3167)

## v1.40.0-B0103 (pre-release)

What's changed since pre-release v1.40.0-B0063:

- New features:
  - Added support for expanding from `.jsonc` parameter files by @BernieWhite.
    [#2053](https://github.com/Azure/PSRule.Rules.Azure/issues/2053)
    - Previously only parameter files with the `.json` extension where automatically expanded.
    - This feature adds support so that JSON parameter files with the `.jsonc` extension are also discovered and expanded.
    - No additional configuration is required if expansion of JSON parameter files is enabled.
    - To enable parameter file expansion set the `AZURE_PARAMETER_FILE_EXPANSION` configuration option to `true`.
- General improvements:
  - Additional quality updates to documentation by @BernieWhite.
    [#3102](https://github.com/Azure/PSRule.Rules.Azure/issues/3102)
- Bug fixes:
  - Fixed projection of default role authorization property `principalType` by @BernieWhite.
    [#3163](https://github.com/Azure/PSRule.Rules.Azure/issues/3163)
  - Fixed user defined function not found when used as parameter default by @BernieWhite.
    [#3169](https://github.com/Azure/PSRule.Rules.Azure/issues/3169)

## v1.40.0-B0063 (pre-release)

What's changed since pre-release v1.40.0-B0029:

- Updated rules:
  - Microsoft Defender for Cloud:
    - Updated `Azure.DefenderCloud.Contact` to use `emails` property and removed `phone` by @BernieWhite.
      [#3117](https://github.com/Azure/PSRule.Rules.Azure/issues/3117)
      - Renamed rule to `Azure.Defender.SecurityContact` to better align with naming for defender rules.
      - Bumped rule set to `2024_12`.
- Bug fixes:
  - Fixed evaluation of `Azure.NSG.LateralTraversal` with empty string properties by @BernieWhite.
    [#3130](https://github.com/Azure/PSRule.Rules.Azure/issues/3130)
  - Fixed evaluation of `Azure.Deployment.AdminUsername` with symbolic references by @BernieWhite.
    [#3146](https://github.com/Azure/PSRule.Rules.Azure/issues/3146)

## v1.40.0-B0029 (pre-release)

What's changed since v1.39.3:

- Updated rules:
  - Deployment:
    - Updated `Azure.Deployment.SecureValue` to check additional resource types by @BernieWhite.
      [#2650](https://github.com/Azure/PSRule.Rules.Azure/issues/2650)
      [#2651](https://github.com/Azure/PSRule.Rules.Azure/issues/2651)
      - Added support for container apps secret properties.
      - Added support for deployment script secret properties.
      - Bumped rule set to `2024_12`.
    - Updated `Azure.Deployment.SecureParameter` to reduce false positives by @BernieWhite.
      [#3149](https://github.com/Azure/PSRule.Rules.Azure/issues/3149)
      - Parameters named ending with `name`, `uri`, `url`, `path`, `type`, `id`, or `options` are ignored.
      - The `customerManagedKey` parameter is ignored.
- Engineering:
  - Migrated Azure samples into PSRule for Azure by @BernieWhite.
    [#3085](https://github.com/Azure/PSRule.Rules.Azure/issues/3085)
  - Quality updates to rule documentation by @BernieWhite.
    [#3102](https://github.com/Azure/PSRule.Rules.Azure/issues/3102)
- Bug fixes:
  - Fixed output map expansion with resource IDs by @BernieWhite.
    [#3153](https://github.com/Azure/PSRule.Rules.Azure/issues/3153)

## v1.39.3

What's changed since v1.39.2:

- Bug fixes:
  - Fixed index out of bounds for existing symbolic name reference by @BernieWhite.
    [#3129](https://github.com/Azure/PSRule.Rules.Azure/issues/3129)

## v1.39.2

What's changed since v1.39.1:

- Bug fixes:
  - Fixed user-defined function reference to exported variable by @BernieWhite.
    [#3120](https://github.com/Azure/PSRule.Rules.Azure/issues/3120)
  - Fixed name expand of existing resource references by @BernieWhite.
    [#3123](https://github.com/Azure/PSRule.Rules.Azure/issues/3123)

## v1.39.1

What's changed since v1.39.0:

- Bug fixes:
  - Fixed `GetBicepParamResources` exception when expanding `Microsoft.Graph/groups` resource by @BernieWhite.
    [#3062](https://github.com/Azure/PSRule.Rules.Azure/issues/3062)
  - Fixed `Azure.AppGw.AvailabilityZone` passes when a zonal configuration is used by @BernieWhite.
    [#3061](https://github.com/Azure/PSRule.Rules.Azure/issues/3061)
  - Fixed conditional secret as parameter or placeholder by @BernieWhite.
    [#2054](https://github.com/Azure/PSRule.Rules.Azure/issues/2054)

## v1.39.0

What's changed since v1.38.0:

- New features:
  - Added September 2024 baselines `Azure.GA_2024_09` and `Azure.Preview_2024_09` by @BernieWhite.
    [#3048](https://github.com/Azure/PSRule.Rules.Azure/issues/3048)
    - Includes rules released before or during September 2024.
    - Marked `Azure.GA_2024_06` and `Azure.Preview_2024_06` baselines as obsolete.
- New rules:
  - Azure Kubernetes Service:
    - Verify that clusters have kube-audit logging disabled when not required by @BenjaminEngeset.
      [#2450](https://github.com/Azure/PSRule.Rules.Azure/issues/2450)
    - Verify that clusters have the customer-controlled maintenance windows `aksManagedAutoUpgradeSchedule` and `aksManagedNodeOSUpgradeSchedule` configured by @BenjaminEngeset.
      [#2444](https://github.com/Azure/PSRule.Rules.Azure/issues/2444)
  - App Service:
    - Verify that app service plans have availability zones configured by @BenjaminEngeset.
      [#2964](https://github.com/Azure/PSRule.Rules.Azure/issues/2964)
  - App Service Environment:
    - Verify that app service environments have availability zones configured by @BenjaminEngeset.
      [#2964](https://github.com/Azure/PSRule.Rules.Azure/issues/2964)
  - Azure SQL Database:
    - Verify that Azure SQL databases have a customer-controlled maintenance window configured by @BenjaminEngeset.
      [#2956](https://github.com/Azure/PSRule.Rules.Azure/issues/2956)
  - Azure SQL Managed Instance:
    - Verify that Azure SQL Managed Instances have a customer-controlled maintenance window configured by @BenjaminEngeset.
      [#2979](https://github.com/Azure/PSRule.Rules.Azure/issues/2979)
  - Service Bus:
    - Verify that service bus namespaces have geo-replication configured by @BenjaminEngeset.
      [#2988](https://github.com/Azure/PSRule.Rules.Azure/issues/2988)
  - Virtual Machine:
    - Verify that virtual machines does not have public IPs attached by @BenjaminEngeset.
      [#11](https://github.com/Azure/PSRule.Rules.Azure/issues/11)
    - Verify that multi-tenant Hosting Rights are used for Windows client VMs by @BenjaminEngeset.
      [#432](https://github.com/Azure/PSRule.Rules.Azure/issues/432)
    - Verify that availability set members are in a backend pool by @BenjaminEngeset.
      [#67](https://github.com/Azure/PSRule.Rules.Azure/issues/67)
  - Virtual Machine Scale Sets:
    - Verify that virtual machine scale set instances does not have public IPs attached by @BenjaminEngeset.
      [#3014](https://github.com/Azure/PSRule.Rules.Azure/issues/3014)
  - Virtual Network:
    - Verify that zonal-deployed Azure firewalls uses Azure NAT Gateway for outbound access by @BenjaminEngeset.
      [##3005](https://github.com/Azure/PSRule.Rules.Azure/issues/#3005)
    - Verify that subnets have disabled default outbound access for virtual machines by @BenjaminEngeset.
      [#3001](https://github.com/Azure/PSRule.Rules.Azure/issues/3001)
- Updated rules:
  - Azure Kubernetes Service:
    - Updated `Azure.AKS.AuditLogs` documentation to call out important specific of the `kube-audit` log by @BernieWhite.
      [#2449](https://github.com/Azure/PSRule.Rules.Azure/issues/2449)
    - Updated `Azure.AKS.Version` to use `1.29.7` as the minimum version by @BernieWhite.
      [#3042](https://github.com/Azure/PSRule.Rules.Azure/issues/3042)
  - Container Apps:
    - Updated `Azure.ContainerApp.AvailabilityZone` to check for infrastructure subnet by @BernieWhite.
      [#3068](https://github.com/Azure/PSRule.Rules.Azure/issues/3068)
      - Configuring an infrastructure subnet is a requirement for enabling zone redundancy.
        Both rule and documentation have been updated to clearly call this out.
  - Virtual Network:
    - Updated `Azure.VNET.UseNSGs` to correctly handle cases for special purpose and customer-excluded subnets by @BenjaminEngeset.
      [#3007](https://github.com/Azure/PSRule.Rules.Azure/issues/3007)
- General improvements:
  - **Important change:** Replaced the `Azure_AKSNodeMinimumMaxPods` option with `AZURE_AKS_POOL_MINIMUM_MAXPODS` by @BernieWhite.
    [#941](https://github.com/Azure/PSRule.Rules.Azure/issues/941)
    - For compatibility, if `Azure_AKSNodeMinimumMaxPods` is set it will be used instead of `AZURE_AKS_POOL_MINIMUM_MAXPODS`.
    - If only `AZURE_AKS_POOL_MINIMUM_MAXPODS` is set, this value will be used.
    - The default will be used neither options are configured.
    - If `Azure_AKSNodeMinimumMaxPods` is set a warning will be generated until the configuration is removed.
    - Support for `Azure_AKSNodeMinimumMaxPods` is deprecated and will be removed in v2.
    - See [upgrade notes][1] for details.
  - **Important change:** Replaced the `Azure_MinimumCertificateLifetime` option with `AZURE_APIM_MINIMUM_CERTIFICATE_LIFETIME` by @BernieWhite.
    [#941](https://github.com/Azure/PSRule.Rules.Azure/issues/941)
    - For compatibility, if `Azure_MinimumCertificateLifetime` is set it will be used instead of `AZURE_APIM_MINIMUM_CERTIFICATE_LIFETIME`.
    - If only `AZURE_APIM_MINIMUM_CERTIFICATE_LIFETIME` is set, this value will be used.
    - The default will be used neither options are configured.
    - If `Azure_MinimumCertificateLifetime` is set a warning will be generated until the configuration is removed.
    - Support for `Azure_MinimumCertificateLifetime` is deprecated and will be removed in v2.
    - See [upgrade notes][1] for details.
  - Add binding configuration to policy as rules docs by @BernieWhite.
    [#2995](https://github.com/Azure/PSRule.Rules.Azure/issues/2995)
  - Updated resource providers and policy aliases.
    [#3074](https://github.com/Azure/PSRule.Rules.Azure/pull/3074)
- Engineering:
  - Bump development tools to .NET 8.0 SDK by @BernieWhite.
    [#3017](https://github.com/Azure/PSRule.Rules.Azure/issues/3017)
  - Quality updates to rule documentation by @BernieWhite.
    [#2570](https://github.com/Azure/PSRule.Rules.Azure/issues/2570)
  - Bump xunit to v2.9.0.
    [#2982](https://github.com/Azure/PSRule.Rules.Azure/pull/2982)
  - Bump xunit.runner.visualstudio to v2.8.2.
    [#2982](https://github.com/Azure/PSRule.Rules.Azure/pull/2982)
- Bug fixed:
  - Fixed expansion with deployments by resource ID at management group by @BernieWhite
    [#3013](https://github.com/Azure/PSRule.Rules.Azure/issues/3013)
  - Fixed subscription aliases don't support tags by @BernieWhite.
    [#3021](https://github.com/Azure/PSRule.Rules.Azure/issues/3021)
  - Fixed `Azure.AppService.AvailabilityZone` only detects premium by tier property @BenjaminEngeset.
    [#3034](https://github.com/Azure/PSRule.Rules.Azure/issues/3034)
  - Fixed loading of expansion options from non-default options file @BernieWhite.
    [#3033](https://github.com/Azure/PSRule.Rules.Azure/issues/3033)
  - Fixed TLS defaults for `Azure.Redis.MinTLS` and `Azure.RedisEnterprise.MinTLS` by @BernieWhite.
    [#3066](https://github.com/Azure/PSRule.Rules.Azure/issues/3066)
  - Fixed symbolic expand for existing with conditional cases by @BernieWhite.
    [#2917](https://github.com/Azure/PSRule.Rules.Azure/issues/2917)

What's changed since pre-release v1.39.0-B0249:

- No additional changes.

## v1.39.0-B0249 (pre-release)

What's changed since pre-release v1.39.0-B0182:

- Bug fixes:
  - Fixed symbolic expand for existing with conditional cases by @BernieWhite.
    [#2917](https://github.com/Azure/PSRule.Rules.Azure/issues/2917)

## v1.39.0-B0182 (pre-release)

What's changed since pre-release v1.39.0-B0118:

- Updated rules:
  - Container Apps:
    - Updated `Azure.ContainerApp.AvailabilityZone` to check for infrastructure subnet by @BernieWhite.
      [#3068](https://github.com/Azure/PSRule.Rules.Azure/issues/3068)
      - Configuring an infrastructure subnet is a requirement for enabling zone redundancy.
        Both rule and documentation have been updated to clearly call this out.
- General improvements:
  - Updated resource providers and policy aliases.
    [#3074](https://github.com/Azure/PSRule.Rules.Azure/pull/3074)
- Engineering:
  - Quality updates to rule documentation by @BernieWhite.
    [#2570](https://github.com/Azure/PSRule.Rules.Azure/issues/2570)
- Bug fixes:
  - Fixed TLS defaults for `Azure.Redis.MinTLS` and `Azure.RedisEnterprise.MinTLS` by @BernieWhite.
    [#3066](https://github.com/Azure/PSRule.Rules.Azure/issues/3066)

## v1.39.0-B0118 (pre-release)

What's changed since pre-release v1.39.0-B0072:

- New features:
  - Added September 2024 baselines `Azure.GA_2024_09` and `Azure.Preview_2024_09` by @BernieWhite.
    [#3048](https://github.com/Azure/PSRule.Rules.Azure/issues/3048)
    - Includes rules released before or during September 2024.
    - Marked `Azure.GA_2024_06` and `Azure.Preview_2024_06` baselines as obsolete.

## v1.39.0-B0072 (pre-release)

What's changed since pre-release v1.39.0-B0029:

- New rules:
  - Virtual Machine:
    - Verify that virtual machines does not have public IPs attached by @BenjaminEngeset.
      [#11](https://github.com/Azure/PSRule.Rules.Azure/issues/11)
    - Verify that multi-tenant Hosting Rights are used for Windows client VMs by @BenjaminEngeset.
      [#432](https://github.com/Azure/PSRule.Rules.Azure/issues/432)
    - Verify that availability set members are in a backend pool by @BenjaminEngeset.
      [#67](https://github.com/Azure/PSRule.Rules.Azure/issues/67)
  - Virtual Machine Scale Sets:
    - Verify that virtual machine scale set instances does not have public IPs attached by @BenjaminEngeset.
      [#3014](https://github.com/Azure/PSRule.Rules.Azure/issues/3014)
- Updated rules:
  - Azure Kubernetes Service:
    - Updated `Azure.AKS.AuditLogs` documentation to call out important specific of the `kube-audit` log by @BernieWhite.
      [#2449](https://github.com/Azure/PSRule.Rules.Azure/issues/2449)
    - Updated `Azure.AKS.Version` to use `1.29.7` as the minimum version by @BernieWhite.
      [#3042](https://github.com/Azure/PSRule.Rules.Azure/issues/3042)
- General improvements:
  - **Important change:** Replaced the `Azure_AKSNodeMinimumMaxPods` option with `AZURE_AKS_POOL_MINIMUM_MAXPODS` by @BernieWhite.
    [#941](https://github.com/Azure/PSRule.Rules.Azure/issues/941)
    - For compatibility, if `Azure_AKSNodeMinimumMaxPods` is set it will be used instead of `AZURE_AKS_POOL_MINIMUM_MAXPODS`.
    - If only `AZURE_AKS_POOL_MINIMUM_MAXPODS` is set, this value will be used.
    - The default will be used neither options are configured.
    - If `Azure_AKSNodeMinimumMaxPods` is set a warning will be generated until the configuration is removed.
    - Support for `Azure_AKSNodeMinimumMaxPods` is deprecated and will be removed in v2.
    - See [upgrade notes][1] for details.
  - **Important change:** Replaced the `Azure_MinimumCertificateLifetime` option with `AZURE_APIM_MINIMUM_CERTIFICATE_LIFETIME` by @BernieWhite.
    [#941](https://github.com/Azure/PSRule.Rules.Azure/issues/941)
    - For compatibility, if `Azure_MinimumCertificateLifetime` is set it will be used instead of `AZURE_APIM_MINIMUM_CERTIFICATE_LIFETIME`.
    - If only `AZURE_APIM_MINIMUM_CERTIFICATE_LIFETIME` is set, this value will be used.
    - The default will be used neither options are configured.
    - If `Azure_MinimumCertificateLifetime` is set a warning will be generated until the configuration is removed.
    - Support for `Azure_MinimumCertificateLifetime` is deprecated and will be removed in v2.
    - See [upgrade notes][1] for details.
- Engineering:
  - Bump development tools to .NET 8.0 SDK by @BernieWhite.
    [#3017](https://github.com/Azure/PSRule.Rules.Azure/issues/3017)
- Bug fixed:
  - Fixed expansion with deployments by resource ID at management group by @BernieWhite
    [#3013](https://github.com/Azure/PSRule.Rules.Azure/issues/3013)
  - Fixed subscription aliases don't support tags by @BernieWhite.
    [#3021](https://github.com/Azure/PSRule.Rules.Azure/issues/3021)
  - Fixed `Azure.AppService.AvailabilityZone` only detects premium by tier property @BenjaminEngeset.
    [#3034](https://github.com/Azure/PSRule.Rules.Azure/issues/3034)
  - Fixed loading of expansion options from non-default options file @BernieWhite.
    [#3033](https://github.com/Azure/PSRule.Rules.Azure/issues/3033)

## v1.39.0-B0029 (pre-release)

What's changed since pre-release v1.39.0-B0009:

- New rules:
  - Azure Kubernetes Service:
    - Verify that clusters have kube-audit logging disabled when not required by @BenjaminEngeset.
      [#2450](https://github.com/Azure/PSRule.Rules.Azure/issues/2450)
    - Verify that clusters have the customer-controlled maintenance windows `aksManagedAutoUpgradeSchedule` and `aksManagedNodeOSUpgradeSchedule` configured by @BenjaminEngeset.
      [#2444](https://github.com/Azure/PSRule.Rules.Azure/issues/2444)
  - Virtual Network:
    - Verify that zonal-deployed Azure firewalls uses Azure NAT Gateway for outbound access by @BenjaminEngeset.
      [##3005](https://github.com/Azure/PSRule.Rules.Azure/issues/#3005)
    - Verify that subnets have disabled default outbound access for virtual machines by @BenjaminEngeset.
      [#3001](https://github.com/Azure/PSRule.Rules.Azure/issues/3001)
- Updated rules:
  - Virtual Network:
    - Updated `Azure.VNET.UseNSGs` to correctly handle cases for special purpose and customer-excluded subnets by @BenjaminEngeset.
      [#3007](https://github.com/Azure/PSRule.Rules.Azure/issues/3007)
- General improvements:
  - Add binding configuration to policy as rules docs by @BernieWhite.
    [#2995](https://github.com/Azure/PSRule.Rules.Azure/issues/2995)

## v1.39.0-B0009 (pre-release)

What's changed since v1.38.0:

- New rules:
  - App Service:
    - Verify that app service plans have availability zones configured by @BenjaminEngeset.
      [#2964](https://github.com/Azure/PSRule.Rules.Azure/issues/2964)
  - App Service Environment:
    - Verify that app service environments have availability zones configured by @BenjaminEngeset.
      [#2964](https://github.com/Azure/PSRule.Rules.Azure/issues/2964)
  - Azure SQL Database:
    - Verify that Azure SQL databases have a customer-controlled maintenance window configured by @BenjaminEngeset.
      [#2956](https://github.com/Azure/PSRule.Rules.Azure/issues/2956)
  - Azure SQL Managed Instance:
    - Verify that Azure SQL Managed Instances have a customer-controlled maintenance window configured by @BenjaminEngeset.
      [#2979](https://github.com/Azure/PSRule.Rules.Azure/issues/2979)
  - Service Bus:
    - Verify that service bus namespaces have geo-replication configured by @BenjaminEngeset.
      [#2988](https://github.com/Azure/PSRule.Rules.Azure/issues/2988)
- Engineering:
  - Bump xunit to v2.9.0.
    [#2982](https://github.com/Azure/PSRule.Rules.Azure/pull/2982)
  - Bump xunit.runner.visualstudio to v2.8.2.
    [#2982](https://github.com/Azure/PSRule.Rules.Azure/pull/2982)

## v1.38.0

What's changed since v1.37.0:

- New features:
  - Added June 2024 baselines `Azure.GA_2024_06` and `Azure.Preview_2024_06` by @BernieWhite.
    [#2961](https://github.com/Azure/PSRule.Rules.Azure/issues/2961)
    - Includes rules released before or during June 2024.
    - Marked `Azure.GA_2024_03` and `Azure.Preview_2024_03` baselines as obsolete.
- New rules:
  - Azure Database for MySQL:
    - Verify that Azure Database for MySQL servers have a customer-controlled maintenance window configured by @BenjaminEngeset.
      [#2916](https://github.com/Azure/PSRule.Rules.Azure/issues/2916)
    - Verify that servers have zone-redundant high availability (HA) configured by @BenjaminEngeset.
      [#2914](https://github.com/Azure/PSRule.Rules.Azure/issues/2914)
  - Azure Database for PostgreSQL:
    - Verify that Azure Database for PostgreSQL servers have a customer-controlled maintenance window configured by @BenjaminEngeset.
      [#2927](https://github.com/Azure/PSRule.Rules.Azure/issues/2927)
    - Verify that servers have zone-redundant high availability (HA) configured by @BenjaminEngeset.
      [#2932](https://github.com/Azure/PSRule.Rules.Azure/issues/2932)
  - Azure Firewall:
    - Verify that firewalls have availability zones configured by @BenjaminEngeset.
      [#2909](https://github.com/Azure/PSRule.Rules.Azure/issues/2909)
  - Azure Kubernetes Service:
    - Added check to automatically upgrade AKS cluster node image by @sharmilamusunuru.
      [#2445](https://github.com/Azure/PSRule.Rules.Azure/issues/2445)
  - Azure Virtual Desktop:
    - Added check for scheduled agent updates on host pools by @BernieWhite.
      [#2946](https://github.com/Azure/PSRule.Rules.Azure/issues/2946)
  - Cosmos DB:
    - Verify that Cosmos DB accounts have continuous backup configured by @BenjaminEngeset.
      [#2954](https://github.com/Azure/PSRule.Rules.Azure/issues/2954)
  - Virtual Network Gateway:
    - Verify that VPN/ExpressRoute gateways have a customer-controlled maintenance configuration configured by @BenjaminEngeset.
      [#2910](https://github.com/Azure/PSRule.Rules.Azure/issues/2910)
  - Virtual Machine Scale Sets:
    - Verify that virtual machine scale sets have best-effort zone balance configured by @BenjaminEngeset.
      [#2901](https://github.com/Azure/PSRule.Rules.Azure/issues/2901)
    - Verify that virtual machine scale sets have availability zones configured by @BenjaminEngeset.
      [#2902](https://github.com/Azure/PSRule.Rules.Azure/issues/2902)
- Updated rules:
  - Azure Kubernetes Service:
    - Updated `Azure.AKS.Version` to use `1.28.9` as the minimum version by @BernieWhite.
      [#2930](https://github.com/Azure/PSRule.Rules.Azure/issues/2930)
  - Virtual Machine:
    - Updated `Azure.VM.MaintenanceConfig` to align to the reliability pillar by @BernieWhite.
      [#2925](https://github.com/Azure/PSRule.Rules.Azure/issues/2925)
      - Promoted to GA and bumped rule set to `2024_06`.
- Engineering:
  - Quality updates to rule documentation by @BernieWhite.
    [#2570](https://github.com/Azure/PSRule.Rules.Azure/issues/2570)
  - Bump Pester to v5.6.0.
    [#2934](https://github.com/Azure/PSRule.Rules.Azure/pull/2934)
  - Bump PSScriptAnalyzer to v1.22.0.
    [#2934](https://github.com/Azure/PSRule.Rules.Azure/pull/2934)
- Bug fixes:
  - Fixed handling of multi-line descriptions for policy definition and assignment exports by @BernieWhite.
    [#2973](https://github.com/Azure/PSRule.Rules.Azure/issues/2973)
  - Fixed support for `references` function by @BernieWhite.
    [#2922](https://github.com/Azure/PSRule.Rules.Azure/issues/2922)
  - Fixed group by subscription casing when exporting in-flight resources by @BernieWhite.
    [#2957](https://github.com/Azure/PSRule.Rules.Azure/issues/2957)
  - Fixed install Az.Resources warning by @BernieWhite.
    [#2887](https://github.com/Azure/PSRule.Rules.Azure/issues/2887)
    - Added new configuration option set by environment variable to suppress the warning.
    - Set `PSRULE_AZURE_RESOURCE_MODULE_NOWARN` to `true` to suppress the warning.
  - Fixed `filter` on unknown runtime property by @BernieWhite.
    [#2966](https://github.com/Azure/PSRule.Rules.Azure/issues/2966)
  - Fixed failed to expand with direct outputs reference by @BernieWhite.
    [#2935](https://github.com/Azure/PSRule.Rules.Azure/issues/2935)
  - Fixed identification of `list*` function false positive with resource by @BernieWhite.
    [#2919](https://github.com/Azure/PSRule.Rules.Azure/issues/2919)
  - Fixed documentation bugs for container apps by @BernieWhite.
    [#2876](https://github.com/Azure/PSRule.Rules.Azure/issues/2876)

What's changed since pre-release v1.38.0-B0068:

- No additional changes.

## v1.38.0-B0106 (pre-release)

What's changed since pre-release v1.38.0-B0068:

- New rules:
  - Cosmos DB:
    - Verify that Cosmos DB accounts have continuous backup configured by @BenjaminEngeset.
      [#2954](https://github.com/Azure/PSRule.Rules.Azure/issues/2954)
- Bug fixes:
  - Rollback Az.Resources to v6.7.0 by @BernieWhite.
    [#2970](https://github.com/Azure/PSRule.Rules.Azure/issues/2970)
  - Fixed handling of multi-line descriptions for policy definition and assignment exports by @BernieWhite.
    [#2973](https://github.com/Azure/PSRule.Rules.Azure/issues/2973)

## v1.38.0-B0068 (pre-release)

What's changed since pre-release v1.38.0-B0034:

- New features:
  - Added March 2024 baselines `Azure.GA_2024_06` and `Azure.Preview_2024_06` by @BernieWhite.
    [#2961](https://github.com/Azure/PSRule.Rules.Azure/issues/2961)
    - Includes rules released before or during June 2024.
    - Marked `Azure.GA_2024_03` and `Azure.Preview_2024_03` baselines as obsolete.
- Engineering:
  - Quality updates to rule documentation by @BernieWhite.
    [#2570](https://github.com/Azure/PSRule.Rules.Azure/issues/2570)
- Bug fixes:
  - Fixed support for `references` function by @BernieWhite.
    [#2922](https://github.com/Azure/PSRule.Rules.Azure/issues/2922)
  - Fixed group by subscription casing when exporting in-flight resources by @BernieWhite.
    [#2957](https://github.com/Azure/PSRule.Rules.Azure/issues/2957)
  - Fixed install Az.Resources warning by @BernieWhite.
    [#2887](https://github.com/Azure/PSRule.Rules.Azure/issues/2887)
    - Added new configuration option set by environment variable to suppress the warning.
    - Set `PSRULE_AZURE_RESOURCE_MODULE_NOWARN` to `true` to suppress the warning.
  - Fixed `filter` on unknown runtime property by @BernieWhite.
    [#2966](https://github.com/Azure/PSRule.Rules.Azure/issues/2966)

## v1.38.0-B0034 (pre-release)

What's changed since pre-release v1.38.0-B0011:

- New rules:
  - Azure Kubernetes Service:
    - Added check to automatically upgrade AKS cluster node image by @sharmilamusunuru.
      [#2445](https://github.com/Azure/PSRule.Rules.Azure/issues/2445)
  - Azure Virtual Desktop:
    - Added check for scheduled agent updates on host pools by @BernieWhite.
      [#2946](https://github.com/Azure/PSRule.Rules.Azure/issues/2946)
  - Virtual Machine Scale Sets:
    - Verify that virtual machine scale sets have best-effort zone balance configured by @BenjaminEngeset.
      [#2901](https://github.com/Azure/PSRule.Rules.Azure/issues/2901)
    - Verify that virtual machine scale sets have availability zones configured by @BenjaminEngeset.
      [#2902](https://github.com/Azure/PSRule.Rules.Azure/issues/2902)
- Engineering:
  - Quality updates to rule documentation by @BernieWhite.
    [#2570](https://github.com/Azure/PSRule.Rules.Azure/issues/2570)
- Bug fixes:
  - Fixed failed to expand with direct outputs reference by @BernieWhite.
    [#2935](https://github.com/Azure/PSRule.Rules.Azure/issues/2935)
  - Fixed identification of `list*` function false positive with resource by @BernieWhite.
    [#2919](https://github.com/Azure/PSRule.Rules.Azure/issues/2919)
  - Fixed documentation bugs for container apps by @BernieWhite.
    [#2876](https://github.com/Azure/PSRule.Rules.Azure/issues/2876)

## v1.38.0-B0011 (pre-release)

What's changed since v1.37.0:

- New rules:
  - Azure Database for MySQL:
    - Verify that Azure Database for MySQL servers have a customer-controlled maintenance window configured by @BenjaminEngeset.
      [#2916](https://github.com/Azure/PSRule.Rules.Azure/issues/2916)
    - Verify that servers have zone-redundant high availability (HA) configured by @BenjaminEngeset.
      [#2914](https://github.com/Azure/PSRule.Rules.Azure/issues/2914)
  - Azure Database for PostgreSQL:
    - Verify that Azure Database for PostgreSQL servers have a customer-controlled maintenance window configured by @BenjaminEngeset.
      [#2927](https://github.com/Azure/PSRule.Rules.Azure/issues/2927)
    - Verify that servers have zone-redundant high availability (HA) configured by @BenjaminEngeset.
      [#2932](https://github.com/Azure/PSRule.Rules.Azure/issues/2932)
  - Azure Firewall:
    - Verify that firewalls have availability zones configured by @BenjaminEngeset.
      [#2909](https://github.com/Azure/PSRule.Rules.Azure/issues/2909)
  - Virtual Network Gateway:
    - Verify that VPN/ExpressRoute gateways have a customer-controlled maintenance configuration configured by @BenjaminEngeset.
      [#2910](https://github.com/Azure/PSRule.Rules.Azure/issues/2910)
- Updated rules:
  - Virtual Machine:
    - Updated `Azure.VM.MaintenanceConfig` to align to the reliability pillar by @BernieWhite.
      [#2925](https://github.com/Azure/PSRule.Rules.Azure/issues/2925)
      - Promoted to GA and bumped rule set to `2024_06`.
  - Updated `Azure.AKS.Version` to use `1.28.9` as the minimum version by @BernieWhite.
    [#2930](https://github.com/Azure/PSRule.Rules.Azure/issues/2930)
- Engineering:
  - Bump Pester to v5.6.0.
    [#2934](https://github.com/Azure/PSRule.Rules.Azure/pull/2934)
  - Bump Az.Resources to v7.1.0.
    [#2934](https://github.com/Azure/PSRule.Rules.Azure/pull/2934)
  - Bump PSScriptAnalyzer to v1.22.0.
    [#2934](https://github.com/Azure/PSRule.Rules.Azure/pull/2934)

## v1.37.0

What's changed since v1.36.0:

- New features:
  - Added support for new Bicep language features introduced in v0.27.1 by @BernieWhite.
    [#2860](https://github.com/Azure/PSRule.Rules.Azure/issues/2860)
    [#2859](https://github.com/Azure/PSRule.Rules.Azure/issues/2859)
    - Added support for `shallowMerge`, `groupBy`, `objectKeys`, and `mapValues`.
    - Updated syntax for Bicep lambda usage of `map`, `reduce`, and `filter` which now support indices.
    - Added support for spread operator.
- New rules:
  - App Service:
    - Check that applications uses supported Node.js runtime versions by @BenjaminEngeset.
      [#2879](https://github.com/Azure/PSRule.Rules.Azure/issues/2879)
  - Application Gateway:
    - Check that WAF v2 doesn't use legacy WAF configuration by @BenjaminEngeset.
      [#2877](https://github.com/Azure/PSRule.Rules.Azure/issues/2877)
  - Azure Cache for Redis:
    - Verify that cache instances have Entra ID authentication enabled by @BenjaminEngeset.
      [#2899](https://github.com/Azure/PSRule.Rules.Azure/issues/2899)
  - Azure Managed Grafana:
    - Check that Azure Managed Grafana workspaces uses Grafana version 10 by @BenjaminEngeset.
      [#2878](https://github.com/Azure/PSRule.Rules.Azure/issues/2878)
  - Cosmos DB:
    - Check that database accounts use a paid tier by @BernieWhite.
      [#2845](https://github.com/Azure/PSRule.Rules.Azure/issues/2845)
    - Check that database accounts have local authentication disabled by @BenjaminEngeset.
      [#2846](https://github.com/Azure/PSRule.Rules.Azure/issues/2846)
    - Check that database accounts have public network access disabled by @BenjaminEngeset.
      [#2702](https://github.com/Azure/PSRule.Rules.Azure/issues/2702)
  - Event Hub:
    - Check that access to the namespace endpoints is restricted to only allowed sources by @BenjaminEngeset.
      [#2701](https://github.com/Azure/PSRule.Rules.Azure/issues/2701)
  - Log Analytics:
    - Check that workspaces have workspace replication enabled by @BenjaminEngeset.
      [#2893](https://github.com/Azure/PSRule.Rules.Azure/issues/2893)
  - Virtual Machine Scale Sets:
    - Check that automatic instance repairs are enabled by @BenjaminEngeset.
      [#2895](https://github.com/Azure/PSRule.Rules.Azure/issues/2895)
- Updated rules:
  - API Management:
    - **Important change**: Updated `Azure.APIM.AvailabilityZone` to improve accuracy with non-premium SKUs by @BenjaminEngeset.
      [#2788](https://github.com/Azure/PSRule.Rules.Azure/issues/2788)
      - Removed the `If` Premium SKU.
      - Added check for Premium SKU.
      - Bumped rule set to `2024_06`.
    - **Important change**: Updated `Azure.APIM.MultiRegion` to improve accuracy with non-premium SKUs by @BenjaminEngeset.
      [#2787](https://github.com/Azure/PSRule.Rules.Azure/issues/2787)
      - Removed the `If` Premium SKU.
      - Added check for Premium SKU.
      - Bumped rule set to `2024_06`.
  - Deployment:
    - Add additional exclusions for `Azure.Deployment.SecureParameter` by @BernieWhite.
      [#2857](https://github.com/Azure/PSRule.Rules.Azure/issues/2857)
- General improvements:
  - Quality updates to documentation by @BernieWhite.
    [#2570](https://github.com/Azure/PSRule.Rules.Azure/issues/2570)
  - Updated resource providers and policy aliases.
    [#2880](https://github.com/Azure/PSRule.Rules.Azure/pull/2880)
  - Added support for `split` and `concat` functions during policy export by @BernieWhite.
    [#2851](https://github.com/Azure/PSRule.Rules.Azure/issues/2851)
- Engineering:
  - Bump xunit to v2.8.1.
    [#2892](https://github.com/Azure/PSRule.Rules.Azure/pull/2892)
  - Bump xunit.runner.visualstudio to v2.8.1.
    [#2891](https://github.com/Azure/PSRule.Rules.Azure/pull/2891)
  - Bump System.Management.Automation to 7.3.12.
    [#2868](https://github.com/Azure/PSRule.Rules.Azure/pull/2868)
  - Bump Microsoft.NET.Test.Sdk to v17.10.0.
    [#2884](https://github.com/Azure/PSRule.Rules.Azure/pull/2884)
- Bug fixed:
  - Fixed `union` does not perform deep merge or keep property order by @BernieWhite.
    [#2885](https://github.com/Azure/PSRule.Rules.Azure/issues/2885)
  - Fixed dependency ordering for cross scope deployments by @BernieWhite.
    [#2850](https://github.com/Azure/PSRule.Rules.Azure/issues/2850)

What's changed since pre-release v1.37.0-B0071:

- No additional changes.

## v1.37.0-B0071 (pre-release)

What's changed since pre-release v1.37.0-B0034:

- New rules:
  - App Service:
    - Check that applications uses supported Node.js runtime versions by @BenjaminEngeset.
      [#2879](https://github.com/Azure/PSRule.Rules.Azure/issues/2879)
  - Azure Cache for Redis:
    - Verify that cache instances have Entra ID authentication enabled by @BenjaminEngeset.
      [#2899](https://github.com/Azure/PSRule.Rules.Azure/issues/2899)
  - Log Analytics:
    - Check that workspaces have workspace replication enabled by @BenjaminEngeset.
      [#2893](https://github.com/Azure/PSRule.Rules.Azure/issues/2893)
  - Virtual Machine Scale Sets:
    - Check that automatic instance repairs are enabled by @BenjaminEngeset.
      [#2895](https://github.com/Azure/PSRule.Rules.Azure/issues/2895)
- Updated rules:
  - API Management:
    - **Important change**: Updated `Azure.APIM.MultiRegion` to improve accuracy with non-premium SKUs by @BenjaminEngeset.
      [#2787](https://github.com/Azure/PSRule.Rules.Azure/issues/2787)
      - Removed the `If` Premium SKU.
      - Added check for Premium SKU.
      - Bumped rule set to `2024_06`.
- General improvements:
  - Added support for `split` and `concat` functions during policy export by @BernieWhite.
    [#2851](https://github.com/Azure/PSRule.Rules.Azure/issues/2851)
- Engineering:
  - Bump xunit to v2.8.1.
    [#2892](https://github.com/Azure/PSRule.Rules.Azure/pull/2892)
  - Bump xunit.runner.visualstudio to v2.8.1.
    [#2891](https://github.com/Azure/PSRule.Rules.Azure/pull/2891)

## v1.37.0-B0034 (pre-release)

What's changed since pre-release v1.37.0-B0009:

- New features:
  - Added support for new Bicep language features introduced in v0.27.1 by @BernieWhite.
    [#2860](https://github.com/Azure/PSRule.Rules.Azure/issues/2860)
    [#2859](https://github.com/Azure/PSRule.Rules.Azure/issues/2859)
    - Added support for `shallowMerge`, `groupBy`, `objectKeys`, and `mapValues`.
    - Updated syntax for Bicep lambda usage of `map`, `reduce`, and `filter` which now support indices.
    - Added support for spread operator.
- New rules:
  - Application Gateway:
    - Check that WAF v2 doesn't use legacy WAF configuration by @BenjaminEngeset.
      [#2877](https://github.com/Azure/PSRule.Rules.Azure/issues/2877)
  - Azure Managed Grafana:
    - Check that Azure Managed Grafana workspaces uses Grafana version 10 by @BenjaminEngeset.
      [#2878](https://github.com/Azure/PSRule.Rules.Azure/issues/2878)
  - Cosmos DB:
    - Check that database accounts have local authentication disabled by @BenjaminEngeset.
      [#2846](https://github.com/Azure/PSRule.Rules.Azure/issues/2846)
    - Check that database accounts have public network access disabled by @BenjaminEngeset.
      [#2702](https://github.com/Azure/PSRule.Rules.Azure/issues/2702)
  - Event Hub:
    - Check that access to the namespace endpoints is restricted to only allowed sources by @BenjaminEngeset.
      [#2701](https://github.com/Azure/PSRule.Rules.Azure/issues/2701)
- Updated rules:
  - API Management:
    - **Important change**: Updated `Azure.APIM.AvailabilityZone` to improve accuracy with non-premium SKUs by @BenjaminEngeset.
      [#2788](https://github.com/Azure/PSRule.Rules.Azure/issues/2788)
      - Removed the `If` Premium SKU.
      - Added check for Premium SKU.
      - Bumped rule set to `2024_06`.
- General improvements:
  - Updated resource providers and policy aliases.
    [#2880](https://github.com/Azure/PSRule.Rules.Azure/pull/2880)
- Engineering:
  - Bump xunit to v2.8.0.
    [#2870](https://github.com/Azure/PSRule.Rules.Azure/pull/2870)
  - Bump xunit.runner.visualstudio to v2.8.0.
    [#2871](https://github.com/Azure/PSRule.Rules.Azure/pull/2871)
  - Bump System.Management.Automation to 7.3.12.
    [#2868](https://github.com/Azure/PSRule.Rules.Azure/pull/2868)
  - Bump Microsoft.NET.Test.Sdk to v17.10.0.
    [#2884](https://github.com/Azure/PSRule.Rules.Azure/pull/2884)
- Bug fixed:
  - Fixed `union` does not perform deep merge or keep property order by @BernieWhite.
    [#2885](https://github.com/Azure/PSRule.Rules.Azure/issues/2885)

## v1.37.0-B0009 (pre-release)

What's changed since v1.36.0:

- New rules:
  - Cosmos DB:
    - Check that database accounts use a paid tier by @BernieWhite.
      [#2845](https://github.com/Azure/PSRule.Rules.Azure/issues/2845)
- Updated rules:
  - Deployment:
    - Add additional exclusions for `Azure.Deployment.SecureParameter` by @BernieWhite.
      [#2857](https://github.com/Azure/PSRule.Rules.Azure/issues/2857)
- General improvements:
  - Quality updates to documentation by @BernieWhite.
    [#2570](https://github.com/Azure/PSRule.Rules.Azure/issues/2570)
- Bug fixes:
  - Fixed dependency ordering for cross scope deployments by @BernieWhite.
    [#2850](https://github.com/Azure/PSRule.Rules.Azure/issues/2850)

## v1.36.0

What's changed since v1.35.3:

- New rules:
  - Container App:
    - Check that Container Apps have a minimum number of replicas by @BernieWhite.
      [#2790](https://github.com/Azure/PSRule.Rules.Azure/issues/2790)
    - Check that Container App environments are zone redundant by @BernieWhite.
      [#2791](https://github.com/Azure/PSRule.Rules.Azure/issues/2791)
  - Cosmos DB:
    - Check that database accounts only accept a minimum of TLS 1.2 by @BernieWhite.
      [#2809](https://github.com/Azure/PSRule.Rules.Azure/issues/2809)
  - Entra Domain Services:
    - Check that instances use a minimum version of NTLM by @BernieWhite.
      [#2837](https://github.com/Azure/PSRule.Rules.Azure/issues/2837)
    - Check that instances use a minimum version of TLS by @BernieWhite.
      [#2837](https://github.com/Azure/PSRule.Rules.Azure/issues/2837)
    - Check that instances do not use RC4 encryption by @BernieWhite.
      [#2837](https://github.com/Azure/PSRule.Rules.Azure/issues/2837)
- General improvements:
  - **Important change**: Deprecated rules with no clear WAF alignment by @BernieWhite.
    [#2493](https://github.com/Azure/PSRule.Rules.Azure/issues/2493)
    - The following rules are deprecated:
      - `Azure.Template.UseParameters`
      - `Azure.Template.UseVariables`
      - `Azure.Template.DefineParameters`
      - `Azure.Template.ValidSecretRef`
    - These rules have been deprecated and will be removed in v2.
    - See [deprecations][2] for more information.
  - Quality updates to documentation by @lukemurraynz @BernieWhite.
    [#2789](https://github.com/Azure/PSRule.Rules.Azure/pull/2789)
    [#2570](https://github.com/Azure/PSRule.Rules.Azure/issues/2570)
  - Additional policies added to default ignore list by @BernieWhite.
    [#1731](https://github.com/Azure/PSRule.Rules.Azure/issues/1731)
- Bug fixes:
  - Fixed not found warning when exporting firewall policy `signatureOverrides` by @BernieWhite.
    [#2806](https://github.com/Azure/PSRule.Rules.Azure/issues/2806)
  - Fixed `Azure.Storage.UseReplication` to allow for zone-redundant replication by @sebassem.
    [#2827](https://github.com/Azure/PSRule.Rules.Azure/issues/2827)
  - Fixed nested usage of `listKeys` mocks by @BernieWhite.
    [#2829](https://github.com/Azure/PSRule.Rules.Azure/issues/2829)

What's changed since pre-release v1.36.0-B0077:

- General improvements:
  - Quality updates to documentation by @BernieWhite.
    [#2570](https://github.com/Azure/PSRule.Rules.Azure/issues/2570)

## v1.36.0-B0077 (pre-release)

What's changed since pre-release v1.36.0-B0046:

- New rules:
  - Entra Domain Services:
    - Check that instances use a minimum version of NTLM by @BernieWhite.
      [#2837](https://github.com/Azure/PSRule.Rules.Azure/issues/2837)
    - Check that instances use a minimum version of TLS by @BernieWhite.
      [#2837](https://github.com/Azure/PSRule.Rules.Azure/issues/2837)
    - Check that instances do not use RC4 encryption by @BernieWhite.
      [#2837](https://github.com/Azure/PSRule.Rules.Azure/issues/2837)
- General improvements:
  - **Important change**: Deprecated rules with no clear WAF alignment by @BernieWhite.
    [#2493](https://github.com/Azure/PSRule.Rules.Azure/issues/2493)
    - The following rules are deprecated:
      - `Azure.Template.UseParameters`
      - `Azure.Template.UseVariables`
      - `Azure.Template.DefineParameters`
      - `Azure.Template.ValidSecretRef`
    - These rules have been deprecated and will be removed in v2.
    - See [deprecations][2] for more information.

## v1.36.0-B0046 (pre-release)

What's changed since pre-release v1.36.0-B0020:

- Bug fixes:
  - Fixed `Azure.Storage.UseReplication` to allow for zone-redundant replication by @sebassem.
    [#2827](https://github.com/Azure/PSRule.Rules.Azure/issues/2827)
  - Fixed nested usage of `listKeys` mocks by @BernieWhite.
    [#2829](https://github.com/Azure/PSRule.Rules.Azure/issues/2829)

## v1.36.0-B0020 (pre-release)

What's changed since v1.35.3:

- New rules:
  - Container App:
    - Check that Container Apps have a minimum number of replicas by @BernieWhite.
      [#2790](https://github.com/Azure/PSRule.Rules.Azure/issues/2790)
    - Check that Container App environments are zone redundant by @BernieWhite.
      [#2791](https://github.com/Azure/PSRule.Rules.Azure/issues/2791)
  - Cosmos DB:
    - Check that database accounts only accept a minimum of TLS 1.2 by @BernieWhite.
      [#2809](https://github.com/Azure/PSRule.Rules.Azure/issues/2809)
- General improvements:
  - Quality updates to documentation by @lukemurraynz @BernieWhite.
    [#2789](https://github.com/Azure/PSRule.Rules.Azure/pull/2789)
    [#2570](https://github.com/Azure/PSRule.Rules.Azure/issues/2570)
  - Additional policies added to default ignore list by @BernieWhite.
    [#1731](https://github.com/Azure/PSRule.Rules.Azure/issues/1731)
- Bug fixes:
  - Fixed not found warning when exporting firewall policy `signatureOverrides` by @BernieWhite.
    [#2806](https://github.com/Azure/PSRule.Rules.Azure/issues/2806)

## v1.35.3

What's changed since v1.35.2:

- Bug fixes:
  - Fixed false positive with load balancers that use a public IP by @BernieWhite.
    [#2814](https://github.com/Azure/PSRule.Rules.Azure/issues/2814)

## v1.35.2

What's changed since v1.35.1:

- Bug fixes:
  - Fixed regression when handing ambiguous mock array outputs by @BernieWhite.
    [#2801](https://github.com/Azure/PSRule.Rules.Azure/issues/2801)

## v1.35.1

What's changed since v1.35.0:

- Bug fixes:
  - Fixed null parameter overrides default value by @BernieWhite.
    [#2795](https://github.com/Azure/PSRule.Rules.Azure/issues/2795)

## v1.35.0

What's changed since v1.34.2:

- New features:
  - Added WAF pillar specific baselines by @BernieWhite.
    [#1633](https://github.com/Azure/PSRule.Rules.Azure/issues/1633)
    [#2752](https://github.com/Azure/PSRule.Rules.Azure/issues/2752)
    - Use pillar specific baselines to target a specific area of the Azure Well-Architected Framework.
    - The following baselines have been added:
      - `Azure.Pillar.CostOptimization`
      - `Azure.Pillar.OperationalExcellence`
      - `Azure.Pillar.PerformanceEfficiency`
      - `Azure.Pillar.Reliability`
      - `Azure.Pillar.Security`
  - Added March 2024 baselines `Azure.GA_2024_03` and `Azure.Preview_2024_03` by @BernieWhite.
    [#2781](https://github.com/Azure/PSRule.Rules.Azure/issues/2781)
    - Includes rules released before or during March 2024.
    - Marked `Azure.GA_2023_12` and `Azure.Preview_2023_12` baselines as obsolete.
- Updated rules:
  - Updated `Azure.AppService.NETVersion` to detect out of date .NET versions including .NET 5/6/7 by @BernieWhite.
    [#2766](https://github.com/Azure/PSRule.Rules.Azure/issues/2766)
    - Bumped rule set to `2024_03`.
  - Updated `Azure.AppService.PHPVersion` to detect out of date PHP versions before 8.2 by @BernieWhite.
    [#2768](https://github.com/Azure/PSRule.Rules.Azure/issues/2768)
    - Fixed `Azure.AppService.PHPVersion` check fails when phpVersion is null.
    - Bumped rule set to `2024_03`.
  - Updated `Azure.AKS.Version` to use `1.27.9` as the minimum version by @BernieWhite.
    [#2771](https://github.com/Azure/PSRule.Rules.Azure/issues/2771)
- General improvements:
  - Renamed Cognitive Services rules to Azure AI by @BernieWhite.
    [#2776](https://github.com/Azure/PSRule.Rules.Azure/issues/2776)
    - Rules that were previously named `Azure.Cognitive.*` have been renamed to `Azure.AI.*`.
    - For each rule that has been renamed, an alias has been added to reference the old name.
  - Improved export of in-flight data for Event Grid and Azure Firewall Policies by @BernieWhite.
    [#2774](https://github.com/Azure/PSRule.Rules.Azure/issues/2774)
  - Additional policies added to default ignore list by @BernieWhite.
    [#1731](https://github.com/Azure/PSRule.Rules.Azure/issues/1731)
  - Quality updates to rule documentation by @BernieWhite.
    [#2570](https://github.com/Azure/PSRule.Rules.Azure/issues/2570)
    [#1243](https://github.com/Azure/PSRule.Rules.Azure/issues/1243)
    [#2757](https://github.com/Azure/PSRule.Rules.Azure/issues/2757)
    - Add rule severity to rule documentation pages.
    - Add documentation redirects for renamed rules.
  - Updated links to learn.microsoft.com (from docs.microsoft.com) by @lukemurraynz.
    [#2785](https://github.com/Azure/PSRule.Rules.Azure/pull/2785)
- Engineering:
  - Bump coverlet.collector to v6.0.2.
    [#2754](https://github.com/Azure/PSRule.Rules.Azure/pull/2754)
- Bug fixes:
  - Fixed false negative from `Azure.LB.AvailabilityZone` when zone list is empty or null by @jtracey93.
    [#2759](https://github.com/Azure/PSRule.Rules.Azure/issues/2759)
  - Fixed failed to expand JObject value with invalid key by @BernieWhite.
    [#2751](https://github.com/Azure/PSRule.Rules.Azure/issues/2751)

What's changed since pre-release v1.35.0-B0116:

- General improvements:
  - Updated links to learn.microsoft.com (from docs.microsoft.com) by @lukemurraynz.
    [#2785](https://github.com/Azure/PSRule.Rules.Azure/pull/2785)

## v1.35.0-B0116 (pre-release)

What's changed since pre-release v1.35.0-B0084:

- New features:
  - Added March 2024 baselines `Azure.GA_2024_03` and `Azure.Preview_2024_03` by @BernieWhite.
    [#2781](https://github.com/Azure/PSRule.Rules.Azure/issues/2781)
    - Includes rules released before or during March 2024.
    - Marked `Azure.GA_2023_12` and `Azure.Preview_2023_12` baselines as obsolete.
- General improvements:
  - Renamed Cognitive Services rules to Azure AI by @BernieWhite.
    [#2776](https://github.com/Azure/PSRule.Rules.Azure/issues/2776)
    - Rules that were previously named `Azure.Cognitive.*` have been renamed to `Azure.AI.*`.
    - For each rule that has been renamed, an alias has been added to reference the old name.

## v1.35.0-B0084 (pre-release)

What's changed since pre-release v1.35.0-B0055:

- General improvements:
  - Improved export of in-flight data for Event Grid and Azure Firewall Policies by @BernieWhite.
    [#2774](https://github.com/Azure/PSRule.Rules.Azure/issues/2774)

## v1.35.0-B0055 (pre-release)

What's changed since pre-release v1.35.0-B0030:

- Updated rules:
  - Updated `Azure.AppService.NETVersion` to detect out of date .NET versions including .NET 5/6/7 by @BernieWhite.
    [#2766](https://github.com/Azure/PSRule.Rules.Azure/issues/2766)
    - Bumped rule set to `2024_03`.
  - Updated `Azure.AppService.PHPVersion` to detect out of date PHP versions before 8.2 by @BernieWhite.
    [#2768](https://github.com/Azure/PSRule.Rules.Azure/issues/2768)
    - Fixed `Azure.AppService.PHPVersion` check fails when phpVersion is null.
    - Bumped rule set to `2024_03`.
  - Updated `Azure.AKS.Version` to use `1.27.9` as the minimum version by @BernieWhite.
    [#2771](https://github.com/Azure/PSRule.Rules.Azure/issues/2771)
- General improvements:
  - Quality updates to rule documentation by @BernieWhite.
    [#2570](https://github.com/Azure/PSRule.Rules.Azure/issues/2570)
  - Additional policies added to default ignore list by @BernieWhite.
    [#1731](https://github.com/Azure/PSRule.Rules.Azure/issues/1731)
- Bug fixes:
  - Fixed failed to expand JObject value with invalid key by @BernieWhite.
    [#2751](https://github.com/Azure/PSRule.Rules.Azure/issues/2751)

## v1.35.0-B0030 (pre-release)

What's changed since pre-release v1.35.0-B0012:

- General improvements:
  - Add rule severity to rule documentation pages by @BernieWhite.
    [#1243](https://github.com/Azure/PSRule.Rules.Azure/issues/1243)
  - Add documentation redirects for renamed rules by @BernieWhite.
    [#2757](https://github.com/Azure/PSRule.Rules.Azure/issues/2757)
- Engineering:
  - Bump coverlet.collector to v6.0.2.
    [#2754](https://github.com/Azure/PSRule.Rules.Azure/pull/2754)
- Bug fixes:
  - Fixed false negative from `Azure.LB.AvailabilityZone` when zone list is empty or null by @jtracey93.
    [#2759](https://github.com/Azure/PSRule.Rules.Azure/issues/2759)

## v1.35.0-B0012 (pre-release)

What's changed since v1.34.2:

- New features:
  - Added WAF pillar specific baselines by @BernieWhite.
    [#1633](https://github.com/Azure/PSRule.Rules.Azure/issues/1633)
    [#2752](https://github.com/Azure/PSRule.Rules.Azure/issues/2752)
    - Use pillar specific baselines to target a specific area of the Azure Well-Architected Framework.
    - The following baselines have been added:
      - `Azure.Pillar.CostOptimization`
      - `Azure.Pillar.OperationalExcellence`
      - `Azure.Pillar.PerformanceEfficiency`
      - `Azure.Pillar.Reliability`
      - `Azure.Pillar.Security`
- General improvements:
  - Documentation improvements by @BernieWhite.
    [#2570](https://github.com/Azure/PSRule.Rules.Azure/issues/2570)

## v1.34.2

What's changed since v1.34.1:

- Bug fixes:
  - Fixed export of in-flight data for flexible PostgreSQL servers by @BernieWhite.
    [#2744](https://github.com/Azure/PSRule.Rules.Azure/issues/2744)

## v1.34.1

What's changed since v1.34.0:

- Bug fixes:
  - Fixed policy as rules export issues by @BernieWhite.
    [#2724](https://github.com/Azure/PSRule.Rules.Azure/issues/2724)
    [#2725](https://github.com/Azure/PSRule.Rules.Azure/issues/2725)
    [#2726](https://github.com/Azure/PSRule.Rules.Azure/issues/2726)
    [#2727](https://github.com/Azure/PSRule.Rules.Azure/issues/2727)

## v1.34.0

What's changed since v1.33.2:

- New rules:
  - Azure Kubernetes Service:
    - Check that user mode pools have a minimum number of nodes by @BernieWhite.
      [#2683](https://github.com/Azure/PSRule.Rules.Azure/issues/2683)
      - Added configuration to support changing the minimum number of node and to exclude node pools.
      - Set `AZURE_AKS_CLUSTER_USER_POOL_MINIMUM_NODES` to set the minimum number of user nodes.
      - Set `AZURE_AKS_CLUSTER_USER_POOL_EXCLUDED_FROM_MINIMUM_NODES` to exclude a specific node pool by name.
- Updated rules:
  - Azure Kubernetes Service:
    - Updated `Azure.AKS.MinNodeCount` the count nodes system node pools by @BernieWhite.
      [#2683](https://github.com/Azure/PSRule.Rules.Azure/issues/2683)
      - Improved guidance and examples specifically for system node pools.
      - Added configuration to support changing the minimum number of node.
      - Set `AZURE_AKS_CLUSTER_MINIMUM_SYSTEM_NODES` to set the minimum number of system nodes.
  - Front Door:
    - Updated `Azure.FrontDoor.Logs` to cover premium and standard profiles instead of just classic by @BernieWhite.
      [#2704](https://github.com/Azure/PSRule.Rules.Azure/issues/2704)
      - Added a selector for premium and standard profiles `Azure.FrontDoor.IsStandardOrPremium`.
      - Added a selector for classic profiles `Azure.FrontDoor.IsClassic`.
      - Updated rule set to `2024_03`.
  - Microsoft Defender for Cloud:
    - Renamed rules to align with recommended naming length by @BernieWhite.
      [#2718](https://github.com/Azure/PSRule.Rules.Azure/issues/2718)
      - Renamed `Azure.Defender.Storage.SensitiveData` to `Azure.Defender.Storage.DataScan`.
    - Promoted `Azure.Defender.Storage.MalwareScan` to GA rule set by @BernieWhite.
      [#2590](https://github.com/Azure/PSRule.Rules.Azure/issues/2590)
  - Storage Account:
    - Renamed rules to align with recommended naming length by @BernieWhite.
      [#2718](https://github.com/Azure/PSRule.Rules.Azure/issues/2718)
      - Renamed `Azure.Storage.DefenderCloud.MalwareScan` to `Azure.Storage.Defender.MalwareScan`.
      - Renamed `Azure.Storage.DefenderCloud.SensitiveData` to `Azure.Storage.Defender.DataScan`.
    - Promoted `Azure.Storage.Defender.MalwareScan` to GA rule set by @BernieWhite.
      [#2590](https://github.com/Azure/PSRule.Rules.Azure/issues/2590)
- General improvements:
  - Moved `.bicepparam` file support to stable by @BernieWhite.
    [#2682](https://github.com/Azure/PSRule.Rules.Azure/issues/2682)
    - Bicep param files are now automatically expanded when found.
    - To disable expansion, set the configuration option `AZURE_BICEP_PARAMS_FILE_EXPANSION` to `false`.
  - Added support for type/ variable/ and function imports from Bicep files by @BernieWhite.
    [#2537](https://github.com/Azure/PSRule.Rules.Azure/issues/2537)
  - Added duplicate policies to default ignore list by @BernieWhite.
    [#1731](https://github.com/Azure/PSRule.Rules.Azure/issues/1731)
  - Documentation and metadata improvements by @BernieWhite.
    [#1772](https://github.com/Azure/PSRule.Rules.Azure/issues/1772)
    [#2570](https://github.com/Azure/PSRule.Rules.Azure/issues/2570)
- Engineering:
  - Updated resource providers and policy aliases.
    [#2717](https://github.com/Azure/PSRule.Rules.Azure/pull/2717)
  - Improved debugging experience by providing symbols for .NET code by @BernieWhite.
    [#2712](https://github.com/Azure/PSRule.Rules.Azure/issues/2712)
  - Bump Microsoft.NET.Test.Sdk to v17.9.0.
    [#2680](https://github.com/Azure/PSRule.Rules.Azure/pull/2680)
  - Bump xunit to v2.7.0.
    [#2688](https://github.com/Azure/PSRule.Rules.Azure/pull/2688)
  - Bump xunit.runner.visualstudio to v2.5.7.
    [#2689](https://github.com/Azure/PSRule.Rules.Azure/pull/2689)
  - Bump coverlet.collector to v6.0.1.
    [#2699](https://github.com/Azure/PSRule.Rules.Azure/pull/2699)
- Bug fixes:
  - Fixed missing zones property for public IP addresses by @BernieWhite.
    [#2698](https://github.com/Azure/PSRule.Rules.Azure/issues/2698)
  - Fixes for policy as rules by @BernieWhite.
    [#181](https://github.com/Azure/PSRule.Rules.Azure/issues/181)
    [#1323](https://github.com/Azure/PSRule.Rules.Azure/issues/1323)

What's changed since pre-release v1.34.0-B0077:

- No additional changes.

## v1.34.0-B0077 (pre-release)

What's changed since pre-release v1.34.0-B0047:

- Updated rules:
  - Microsoft Defender for Cloud:
    - Renamed rules to align with recommended naming length by @BernieWhite.
      [#2718](https://github.com/Azure/PSRule.Rules.Azure/issues/2718)
      - Renamed `Azure.Defender.Storage.SensitiveData` to `Azure.Defender.Storage.DataScan`.
    - Promoted `Azure.Defender.Storage.MalwareScan` to GA rule set by @BernieWhite.
      [#2590](https://github.com/Azure/PSRule.Rules.Azure/issues/2590)
  - Storage Account:
    - Renamed rules to align with recommended naming length by @BernieWhite.
      [#2718](https://github.com/Azure/PSRule.Rules.Azure/issues/2718)
      - Renamed `Azure.Storage.DefenderCloud.MalwareScan` to `Azure.Storage.Defender.MalwareScan`.
      - Renamed `Azure.Storage.DefenderCloud.SensitiveData` to `Azure.Storage.Defender.DataScan`.
    - Promoted `Azure.Storage.Defender.MalwareScan` to GA rule set by @BernieWhite.
      [#2590](https://github.com/Azure/PSRule.Rules.Azure/issues/2590)
- General improvements:
  - Added duplicate policies to default ignore list by @BernieWhite.
    [#1731](https://github.com/Azure/PSRule.Rules.Azure/issues/1731)
- Engineering:
  - Updated resource providers and policy aliases.
    [#2717](https://github.com/Azure/PSRule.Rules.Azure/pull/2717)
- Bug fixes:
  - Fixes for policy as rules by @BernieWhite.
    [#181](https://github.com/Azure/PSRule.Rules.Azure/issues/181)
    [#1323](https://github.com/Azure/PSRule.Rules.Azure/issues/1323)

## v1.34.0-B0047 (pre-release)

What's changed since pre-release v1.34.0-B0022:

- General improvements:
  - Added support for type/ variable/ and function imports from Bicep files by @BernieWhite.
    [#2537](https://github.com/Azure/PSRule.Rules.Azure/issues/2537)
- Engineering:
  - Improved debugging experience by providing symbols for .NET code by @BernieWhite.
    [#2712](https://github.com/Azure/PSRule.Rules.Azure/issues/2712)

## v1.34.0-B0022 (pre-release)

What's changed since v1.33.2:

- New rules:
  - Azure Kubernetes Service:
    - Check that user mode pools have a minimum number of nodes by @BernieWhite.
      [#2683](https://github.com/Azure/PSRule.Rules.Azure/issues/2683)
      - Added configuration to support changing the minimum number of node and to exclude node pools.
      - Set `AZURE_AKS_CLUSTER_USER_POOL_MINIMUM_NODES` to set the minimum number of user nodes.
      - Set `AZURE_AKS_CLUSTER_USER_POOL_EXCLUDED_FROM_MINIMUM_NODES` to exclude a specific node pool by name.
- Updated rules:
  - Azure Kubernetes Service:
    - Updated `Azure.AKS.MinNodeCount` the count nodes system node pools by @BernieWhite.
      [#2683](https://github.com/Azure/PSRule.Rules.Azure/issues/2683)
      - Improved guidance and examples specifically for system node pools.
      - Added configuration to support changing the minimum number of node.
      - Set `AZURE_AKS_CLUSTER_MINIMUM_SYSTEM_NODES` to set the minimum number of system nodes.
  - Front Door:
    - Updated `Azure.FrontDoor.Logs` to cover premium and standard profiles instead of just classic by @BernieWhite.
      [#2704](https://github.com/Azure/PSRule.Rules.Azure/issues/2704)
      - Added a selector for premium and standard profiles `Azure.FrontDoor.IsStandardOrPremium`.
      - Added a selector for classic profiles `Azure.FrontDoor.IsClassic`.
      - Updated rule set to `2024_03`.
- General improvements:
  - Moved `.bicepparam` file support to stable by @BernieWhite.
    [#2682](https://github.com/Azure/PSRule.Rules.Azure/issues/2682)
    - Bicep param files are now automatically expanded when found.
    - To disable expansion, set the configuration option `AZURE_BICEP_PARAMS_FILE_EXPANSION` to `false`.
  - Documentation and metadata improvements by @BernieWhite.
    [#1772](https://github.com/Azure/PSRule.Rules.Azure/issues/1772)
    [#2570](https://github.com/Azure/PSRule.Rules.Azure/issues/2570)
- Engineering:
  - Bump Microsoft.NET.Test.Sdk to v17.9.0.
    [#2680](https://github.com/Azure/PSRule.Rules.Azure/pull/2680)
  - Bump xunit to v2.7.0.
    [#2688](https://github.com/Azure/PSRule.Rules.Azure/pull/2688)
  - Bump xunit.runner.visualstudio to v2.5.7.
    [#2689](https://github.com/Azure/PSRule.Rules.Azure/pull/2689)
  - Bump coverlet.collector to v6.0.1.
    [#2699](https://github.com/Azure/PSRule.Rules.Azure/pull/2699)
- Bug fixes:
  - Fixed missing zones property for public IP addresses by @BernieWhite.
    [#2698](https://github.com/Azure/PSRule.Rules.Azure/issues/2698)

## v1.33.2

What's changed since v1.33.1:

- Bug fixes:
  - Fixed false positive of `Azure.Resource.AllowedRegions` raised during assertion call by @BernieWhite.
    [#2687](https://github.com/Azure/PSRule.Rules.Azure/issues/2687)

## v1.33.1

What's changed since v1.33.0:

- Bug fixes:
  - Fixed `Azure.AKS.AuthorizedIPs` is not valid for a private cluster by @BernieWhite.
    [#2677](https://github.com/Azure/PSRule.Rules.Azure/issues/2677)
  - Fixed generating rule for VM extensions from policy is incorrect by @BernieWhite.
    [#2608](https://github.com/Azure/PSRule.Rules.Azure/issues/2608)

## v1.33.0

What's changed since v1.32.1:

- New features:
  - Exporting policy as rules also generates a baseline by @BernieWhite.
    [#2482](https://github.com/Azure/PSRule.Rules.Azure/issues/2482)
    - A baseline is automatically generated that includes for all rules exported.
      If a policy rule has been replaced by a built-in rule, the baseline will include the built-in rule instead.
    - The baseline is named `<Prefix>.PolicyBaseline.All`. i.e. `Azure.PolicyBaseline.All` by default.
    - For details see [Policy as rules](./concepts/policy-as-rules.md#generated-baseline).
- New rules:
  - Databricks:
    - Check that Databricks workspaces use a non-trial SKU by @batemansogq.
      [#2646](https://github.com/Azure/PSRule.Rules.Azure/issues/2646)
    - Check that Databricks workspaces require use of private endpoints by @batemansogq.
      [#2646](https://github.com/Azure/PSRule.Rules.Azure/issues/2646)
  - Dev Box:
    - Check that projects limit the number of Dev Boxes per user by @BernieWhite.
      [#2654](https://github.com/Azure/PSRule.Rules.Azure/issues/2654)
- Updated rules:
  - Application Gateway:
    - Updated `Azure.AppGwWAF.RuleGroups` to use the rule sets by @BenjaminEngeset.
      [#2629](https://github.com/Azure/PSRule.Rules.Azure/issues/2629)
      - The latest Bot Manager rule set is now `1.0`.
      - The latest OWASP rule set is now `3.2`.
  - Cognitive Services:
    - Relaxed `Azure.Cognitive.ManagedIdentity` to configurations that require managed identities by @BernieWhite.
      [#2559](https://github.com/Azure/PSRule.Rules.Azure/issues/2559)
  - Virtual Machine:
    - Checks for Azure Hybrid Benefit `Azure.VM.UseHybridUseBenefit` are not enabled by default by @BernieWhite.
      [#2493](https://github.com/Azure/PSRule.Rules.Azure/issues/2493)
      - To enable, set the `AZURE_VM_USE_HYBRID_USE_BENEFIT` option to `true`.
  - Virtual Network:
    - Added option for excluding subnets to `Azure.VNET.UseNSGs` by @BernieWhite.
      [#2572](https://github.com/Azure/PSRule.Rules.Azure/issues/2572)
      - To add a subnet exclusion, set the `AZURE_VNET_SUBNET_EXCLUDED_FROM_NSG` option.
- General improvements:
  - Rules that are ignored during exporting policy as rules are now generate a verbose logs by @BernieWhite.
    [#2482](https://github.com/Azure/PSRule.Rules.Azure/issues/2482)
    - This is to improve transparency of why rules are not exported.
    - To see details on why a rule is ignored, enable verbose logging with `-Verbose`.
  - Policies that duplicate built-in rules can now be exported by using the `-KeepDuplicates` parameter by @BernieWhite.
    [#2482](https://github.com/Azure/PSRule.Rules.Azure/issues/2482)
    - For details see [Policy as rules](./concepts/policy-as-rules.md#duplicate-policies).
  - Quality updates to rules and documentation by @BernieWhite.
    [#1772](https://github.com/Azure/PSRule.Rules.Azure/issues/1772)
    [#2570](https://github.com/Azure/PSRule.Rules.Azure/issues/2570)
- Engineering:
  - Bump xunit to v2.6.6.
    [#2645](https://github.com/Azure/PSRule.Rules.Azure/pull/2645)
  - Bump xunit.runner.visualstudio to v2.5.6.
    [#2619](https://github.com/Azure/PSRule.Rules.Azure/pull/2619)
  - Bump BenchmarkDotNet to v0.13.12.
    [#2636](https://github.com/Azure/PSRule.Rules.Azure/pull/2636)
  - Bump BenchmarkDotNet.Diagnostics.Windows to v0.13.12.
    [#2636](https://github.com/Azure/PSRule.Rules.Azure/pull/2636)
- Bug fixes:
  - Fixed `dateTimeAdd` may fail with different localization by @BernieWhite.
    [#2631](https://github.com/Azure/PSRule.Rules.Azure/issues/2631)
  - Fixed inconclusive result reported for `Azure.ACR.Usage` by @BernieWhite.
    [#2494](https://github.com/Azure/PSRule.Rules.Azure/issues/2494)
  - Fixed export of Front Door resource data is incomplete by @BernieWhite.
    [#2668](https://github.com/Azure/PSRule.Rules.Azure/issues/2668)
  - Fixed `Azure.Template.TemplateFile` to support with `languageVersion` 2.0 template properties by @MrRoundRobin.
    [#2660](https://github.com/Azure/PSRule.Rules.Azure/issues/2660)
  - Fixed `Azure.VM.DiskSizeAlignment` does not handle smaller sizes and ultra disks by @BernieWhite.
    [#2656](https://github.com/Azure/PSRule.Rules.Azure/issues/2656)

What's changed since pre-release v1.33.0-B0169:

- No additional changes.

## v1.33.0-B0169 (pre-release)

What's changed since pre-release v1.33.0-B0126:

- New features:
  - Exporting policy as rules also generates a baseline by @BernieWhite.
    [#2482](https://github.com/Azure/PSRule.Rules.Azure/issues/2482)
    - A baseline is automatically generated that includes for all rules exported.
      If a policy rule has been replaced by a built-in rule, the baseline will include the built-in rule instead.
    - The baseline is named `<Prefix>.PolicyBaseline.All`. i.e. `Azure.PolicyBaseline.All` by default.
    - For details see [Policy as rules](./concepts/policy-as-rules.md#generated-baseline).
- General improvements:
  - Rules that are ignored during exporting policy as rules are now generate a verbose logs by @BernieWhite.
    [#2482](https://github.com/Azure/PSRule.Rules.Azure/issues/2482)
    - This is to improve transparency of why rules are not exported.
    - To see details on why a rule is ignored, enable verbose logging with `-Verbose`.
  - Policies that duplicate built-in rules can now be exported by using the `-KeepDuplicates` parameter by @BernieWhite.
    [#2482](https://github.com/Azure/PSRule.Rules.Azure/issues/2482)
    - For details see [Policy as rules](./concepts/policy-as-rules.md#duplicate-policies).
- Bug fixes:
  - Fixed inconclusive result reported for `Azure.ACR.Usage` by @BernieWhite.
    [#2494](https://github.com/Azure/PSRule.Rules.Azure/issues/2494)
  - Fixed export of Front Door resource data is incomplete by @BernieWhite.
    [#2668](https://github.com/Azure/PSRule.Rules.Azure/issues/2668)

## v1.33.0-B0126 (pre-release)

What's changed since pre-release v1.33.0-B0088:

- Bug fixes:
  - Fixed `Azure.Template.TemplateFile` to support with `languageVersion` 2.0 template properties by @MrRoundRobin.
    [#2660](https://github.com/Azure/PSRule.Rules.Azure/issues/2660)

## v1.33.0-B0088 (pre-release)

What's changed since pre-release v1.33.0-B0053:

- New rules:
  - Dev Box:
    - Check that projects limit the number of Dev Boxes per user by @BernieWhite.
      [#2654](https://github.com/Azure/PSRule.Rules.Azure/issues/2654)
- Bug fixes:
  - Fixed `Azure.VM.DiskSizeAlignment` does not handle smaller sizes and ultra disks by @BernieWhite.
    [#2656](https://github.com/Azure/PSRule.Rules.Azure/issues/2656)

## v1.33.0-B0053 (pre-release)

What's changed since pre-release v1.33.0-B0023:

- New rules:
  - Databricks:
    - Check that Databricks workspaces use a non-trial SKU by @batemansogq.
      [#2646](https://github.com/Azure/PSRule.Rules.Azure/issues/2646)
    - Check that Databricks workspaces require use of private endpoints by @batemansogq.
      [#2646](https://github.com/Azure/PSRule.Rules.Azure/issues/2646)
- Engineering:
  - Bump xunit to v2.6.6.
    [#2645](https://github.com/Azure/PSRule.Rules.Azure/pull/2645)
  - Bump BenchmarkDotNet to v0.13.12.
    [#2636](https://github.com/Azure/PSRule.Rules.Azure/pull/2636)
  - Bump BenchmarkDotNet.Diagnostics.Windows to v0.13.12.
    [#2636](https://github.com/Azure/PSRule.Rules.Azure/pull/2636)

## v1.33.0-B0023 (pre-release)

What's changed since v1.32.1:

- Updated rules:
  - Application Gateway:
    - Updated `Azure.AppGwWAF.RuleGroups` to use the rule sets by @BenjaminEngeset.
      [#2629](https://github.com/Azure/PSRule.Rules.Azure/issues/2629)
      - The latest Bot Manager rule set is now `1.0`.
      - The latest OWASP rule set is now `3.2`.
  - Cognitive Services:
    - Relaxed `Azure.Cognitive.ManagedIdentity` to configurations that require managed identities by @BernieWhite.
      [#2559](https://github.com/Azure/PSRule.Rules.Azure/issues/2559)
  - Virtual Machine:
    - Checks for Azure Hybrid Benefit `Azure.VM.UseHybridUseBenefit` are not enabled by default by @BernieWhite.
      [#2493](https://github.com/Azure/PSRule.Rules.Azure/issues/2493)
      - To enable, set the `AZURE_VM_USE_HYBRID_USE_BENEFIT` option to `true`.
  - Virtual Network:
    - Added option for excluding subnets to `Azure.VNET.UseNSGs` by @BernieWhite.
      [#2572](https://github.com/Azure/PSRule.Rules.Azure/issues/2572)
      - To add a subnet exclusion, set the `AZURE_VNET_SUBNET_EXCLUDED_FROM_NSG` option.
- General improvements:
  - Quality updates to rules and documentation by @BernieWhite.
    [#1772](https://github.com/Azure/PSRule.Rules.Azure/issues/1772)
    [#2570](https://github.com/Azure/PSRule.Rules.Azure/issues/2570)
- Engineering:
  - Bump xunit to v2.6.4.
    [#2618](https://github.com/Azure/PSRule.Rules.Azure/pull/2618)
  - Bump xunit.runner.visualstudio to v2.5.6.
    [#2619](https://github.com/Azure/PSRule.Rules.Azure/pull/2619)
- Bug fixes:
  - Fixed `dateTimeAdd` may fail with different localization by @BernieWhite.
    [#2631](https://github.com/Azure/PSRule.Rules.Azure/issues/2631)

## v1.32.1

What's changed since v1.32.0:

- Bug fixes:
  - Fixed quotes get incorrectly duplicated by @BernieWhite.
    [#2593](https://github.com/Azure/PSRule.Rules.Azure/issues/2593)
  - Fixed failure to expand copy loop in a Azure Policy deployment by @BernieWhite.
    [#2605](https://github.com/Azure/PSRule.Rules.Azure/issues/2605)
  - Fixed cast exception when expanding the union of an array and mock by @BernieWhite.
    [#2614](https://github.com/Azure/PSRule.Rules.Azure/issues/2614)

## v1.32.0

What's changed since v1.31.3:

- New features:
  - Added December 2023 baselines `Azure.GA_2023_12` and `Azure.Preview_2023_12` by @BernieWhite.
    [#2580](https://github.com/Azure/PSRule.Rules.Azure/issues/2580)
    - Includes rules released before or during December 2023.
    - Marked `Azure.GA_2023_09` and `Azure.Preview_2023_09` baselines as obsolete.
- Updated rules:
  - App Configuration:
    - Promoted `Azure.AppConfig.GeoReplica` to GA rule set by @BernieWhite.
      [#2592](https://github.com/Azure/PSRule.Rules.Azure/issues/2592)
  - API Management:
    - Promoted `Azure.APIM.DefenderCloud` to GA rule set by @BernieWhite.
      [#2591](https://github.com/Azure/PSRule.Rules.Azure/issues/2591)
  - Azure Kubernetes Service:
    - Updated `Azure.AKS.Version` to use latest stable version `1.27.7` by @BernieWhite.
      [#2581](https://github.com/Azure/PSRule.Rules.Azure/issues/2581)
  - Defender for Cloud:
    - Promoted `Azure.Defender.Api` to GA rule set by @BernieWhite.
      [#2591](https://github.com/Azure/PSRule.Rules.Azure/issues/2591)
  - Network Interface:
    - Renamed NIC rules to reflect current usage by @BernieWhite.
      [#2574](https://github.com/Azure/PSRule.Rules.Azure/issues/2574)
      - Rename `Azure.VM.NICAttached` to `Azure.NIC.Attached`.
      - Rename `Azure.VM.NICName` to `Azure.NIC.Name`.
      - Rename `Azure.VM.UniqueDns` to `Azure.NIC.UniqueDns`.
      - Added aliases to reference the old names for suppression and exclusion.
    - Added support for private link services to `Azure.VM.NICAttached` by @BernieWhite.
      [#2563](https://github.com/Azure/PSRule.Rules.Azure/issues/2563)
- General improvements:
  - Improved reporting of null argument in length function by @BernieWhite.
    [#2597](https://github.com/Azure/PSRule.Rules.Azure/issues/2597)
  - Quality updates to documentation by @BernieWhite.
    [#2557](https://github.com/Azure/PSRule.Rules.Azure/issues/2557)
    [#2570](https://github.com/Azure/PSRule.Rules.Azure/issues/2570)
    [#1772](https://github.com/Azure/PSRule.Rules.Azure/issues/1772)
- Engineering:
  - Updated resource providers and policy aliases.
    [#2579](https://github.com/Azure/PSRule.Rules.Azure/pull/2579)
  - Bump xunit to v2.6.2.
    [#2544](https://github.com/Azure/PSRule.Rules.Azure/pull/2544)
  - Bump xunit.runner.visualstudio to v2.5.4.
    [#2567](https://github.com/Azure/PSRule.Rules.Azure/pull/2567)
  - Bump Microsoft.SourceLink.GitHub to v8.0.0.
    [#2538](https://github.com/Azure/PSRule.Rules.Azure/pull/2538)
  - Bump BenchmarkDotNet.Diagnostics.Windows and BenchmarkDotNet to v0.13.11.
    [#2575](https://github.com/Azure/PSRule.Rules.Azure/pull/2575)
  - Bump Microsoft.CodeAnalysis.NetAnalyzers to v8.0.0.
    [#2568](https://github.com/Azure/PSRule.Rules.Azure/pull/2568)
  - Bump Microsoft.NET.Test.Sdk to v17.8.0.
    [#2527](https://github.com/Azure/PSRule.Rules.Azure/pull/2527)
- Bug fixes:
  - Fixed additional false positives of `Azure.Deployment.SecureParameter` by @BernieWhite.
    [#2556](https://github.com/Azure/PSRule.Rules.Azure/issues/2556)
  - Fixed expansion with sub-resource handling of deployments with duplicate resources by @BernieWhite.
    [#2564](https://github.com/Azure/PSRule.Rules.Azure/issues/2564)
  - Fixed dependency ordered is incorrect by @BernieWhite.
    [#2578](https://github.com/Azure/PSRule.Rules.Azure/issues/2578)

What's changed since pre-release v1.32.0-B0099:

- No additional changes.

## v1.32.0-B0099 (pre-release)

What's changed since pre-release v1.32.0-B0053:

- New features:
  - Added December 2023 baselines `Azure.GA_2023_12` and `Azure.Preview_2023_12` by @BernieWhite.
    [#2580](https://github.com/Azure/PSRule.Rules.Azure/issues/2580)
    - Includes rules released before or during December 2023.
    - Marked `Azure.GA_2023_09` and `Azure.Preview_2023_09` baselines as obsolete.
- Updated rules:
  - App Configuration:
    - Promoted `Azure.AppConfig.GeoReplica` to GA rule set by @BernieWhite.
      [#2592](https://github.com/Azure/PSRule.Rules.Azure/issues/2592)
  - API Management:
    - Promoted `Azure.APIM.DefenderCloud` to GA rule set by @BernieWhite.
      [#2591](https://github.com/Azure/PSRule.Rules.Azure/issues/2591)
  - Azure Kubernetes Service:
    - Updated `Azure.AKS.Version` to use latest stable version `1.27.7` by @BernieWhite.
      [#2581](https://github.com/Azure/PSRule.Rules.Azure/issues/2581)
  - Defender for Cloud:
    - Promoted `Azure.Defender.Api` to GA rule set by @BernieWhite.
      [#2591](https://github.com/Azure/PSRule.Rules.Azure/issues/2591)
- General improvements:
  - Improved reporting of null argument in length function by @BernieWhite.
    [#2597](https://github.com/Azure/PSRule.Rules.Azure/issues/2597)
- Engineering:
  - Updated resource providers and policy aliases.
    [#2579](https://github.com/Azure/PSRule.Rules.Azure/pull/2579)
  - Bump Microsoft.SourceLink.GitHub to v8.0.0.
    [#2538](https://github.com/Azure/PSRule.Rules.Azure/pull/2538)
  - Bump BenchmarkDotNet.Diagnostics.Windows and BenchmarkDotNet to v0.13.11.
    [#2575](https://github.com/Azure/PSRule.Rules.Azure/pull/2575)
  - Bump Microsoft.CodeAnalysis.NetAnalyzers to v8.0.0.
    [#2568](https://github.com/Azure/PSRule.Rules.Azure/pull/2568)

## v1.32.0-B0053 (pre-release)

What's changed since pre-release v1.32.0-B0021:

- Updated rules:
  - Network Interface:
    - Renamed NIC rules to reflect current usage by @BernieWhite.
      [#2574](https://github.com/Azure/PSRule.Rules.Azure/issues/2574)
      - Rename `Azure.VM.NICAttached` to `Azure.NIC.Attached`.
      - Rename `Azure.VM.NICName` to `Azure.NIC.Name`.
      - Rename `Azure.VM.UniqueDns` to `Azure.NIC.UniqueDns`.
      - Added aliases to reference the old names for suppression and exclusion.
    - Added support for private link services to `Azure.VM.NICAttached` by @BernieWhite.
      [#2563](https://github.com/Azure/PSRule.Rules.Azure/issues/2563)
- General improvements:
  - Quality updates to documentation by @BernieWhite.
    [#2570](https://github.com/Azure/PSRule.Rules.Azure/issues/2570)
    [#1772](https://github.com/Azure/PSRule.Rules.Azure/issues/1772)
- Engineering:
  - Bump xunit.runner.visualstudio to v2.5.4.
    [#2567](https://github.com/Azure/PSRule.Rules.Azure/pull/2567)
- Bug fixes:
  - Fixed dependency ordered is incorrect by @BernieWhite.
    [#2578](https://github.com/Azure/PSRule.Rules.Azure/issues/2578)

## v1.32.0-B0021 (pre-release)

What's changed since v1.31.3:

- General improvements:
  - Quality updates to documentation by @BernieWhite.
    [#2557](https://github.com/Azure/PSRule.Rules.Azure/issues/2557)
- Engineering:
  - Bump Microsoft.NET.Test.Sdk to v17.8.0.
    [#2527](https://github.com/Azure/PSRule.Rules.Azure/pull/2527)
  - Bump xunit to v2.6.2.
    [#2544](https://github.com/Azure/PSRule.Rules.Azure/pull/2544)
- Bug fixes:
  - Fixed additional false positives of `Azure.Deployment.SecureParameter` by @BernieWhite.
    [#2556](https://github.com/Azure/PSRule.Rules.Azure/issues/2556)
  - Fixed expansion with sub-resource handling of deployments with duplicate resources by @BernieWhite.
    [#2564](https://github.com/Azure/PSRule.Rules.Azure/issues/2564)

## v1.31.3

What's changed since v1.31.2:

- Bug fixes:
  - Fixed incorrect scope generated for subscription aliases by @BernieWhite.
    [#2545](https://github.com/Azure/PSRule.Rules.Azure/issues/2545)
  - Fixed null dereferenced properties in map lambda by @BernieWhite.
    [#2535](https://github.com/Azure/PSRule.Rules.Azure/issues/2535)
  - Fixed handling of for array index symbols by @BernieWhite.
    [#2548](https://github.com/Azure/PSRule.Rules.Azure/issues/2548)

## v1.31.2

What's changed since v1.31.1:

- Bug fixes:
  - Fixed nullable parameters with JValue null by @BernieWhite.
    [#2535](https://github.com/Azure/PSRule.Rules.Azure/issues/2535)

## v1.31.1

What's changed since v1.31.0:

- Bug fixes:
  - Fixed additional non-sensitive parameter name patterns by `Azure.Deployment.SecureParameter` by @BernieWhite.
    [#2528](https://github.com/Azure/PSRule.Rules.Azure/issues/2528)
    - Added support for configuration of the rule by setting `AZURE_DEPLOYMENT_NONSENSITIVE_PARAMETER_NAMES`.
  - Fixed incorrect handling of expressions with contains with JValue string by @BernieWhite.
    [#2531](https://github.com/Azure/PSRule.Rules.Azure/issues/2531)

## v1.31.0

What's changed since v1.30.3:

- New rules:
  - Deployment:
    - Check parameters potentially containing secure values by @BernieWhite.
      [#1476](https://github.com/Azure/PSRule.Rules.Azure/issues/1476)
  - Machine Learning:
    - Check compute instances are configured for an idle shutdown by @batemansogq.
      [#2484](https://github.com/Azure/PSRule.Rules.Azure/issues/2484)
    - Check workspace compute has local authentication disabled by @batemansogq.
      [#2484](https://github.com/Azure/PSRule.Rules.Azure/issues/2484)
    - Check workspace compute is connected to a VNET by @batemansogq.
      [#2484](https://github.com/Azure/PSRule.Rules.Azure/issues/2484)
    - Check public access to a workspace is disabled by @batemansogq.
      [#2484](https://github.com/Azure/PSRule.Rules.Azure/issues/2484)
    - Check workspaces use a user-assigned identity by @batemansogq.
      [#2484](https://github.com/Azure/PSRule.Rules.Azure/issues/2484)
- Engineering:
  - Bump development tools to .NET 7.0 SDK by @BernieWhite.
    [#1870](https://github.com/Azure/PSRule.Rules.Azure/issues/1870)
  - Bump BenchmarkDotNet to v0.13.10.
    [#2518](https://github.com/Azure/PSRule.Rules.Azure/pull/2518)
  - Bump BenchmarkDotNet.Diagnostics.Windows to v0.13.10.
    [#2508](https://github.com/Azure/PSRule.Rules.Azure/pull/2508)
  - Bump xunit to v2.6.1.
    [#2514](https://github.com/Azure/PSRule.Rules.Azure/pull/2514)
  - Bump xunit.runner.visualstudio to v2.5.3.
    [#2486](https://github.com/Azure/PSRule.Rules.Azure/pull/2486)
- Bug fixes:
  - Fixed dependency ordering with symbolic name by @BernieWhite.
    [#2505](https://github.com/Azure/PSRule.Rules.Azure/issues/2505)
  - Fixed nullable parameters for custom types by @BernieWhite.
    [#2489](https://github.com/Azure/PSRule.Rules.Azure/issues/2489)
  - Fixed API Connection might be missing dynamic properties by @BernieWhite.
    [#2424](https://github.com/Azure/PSRule.Rules.Azure/issues/2424)

What's changed since pre-release v1.31.0-B0048:

- No additional changes.

## v1.31.0-B0048 (pre-release)

What's changed since pre-release v1.31.0-B0020:

- Engineering:
  - Bump BenchmarkDotNet to v0.13.10.
    [#2518](https://github.com/Azure/PSRule.Rules.Azure/pull/2518)
  - Bump BenchmarkDotNet.Diagnostics.Windows to v0.13.10.
    [#2508](https://github.com/Azure/PSRule.Rules.Azure/pull/2508)
  - Bump xunit to v2.6.1.
    [#2514](https://github.com/Azure/PSRule.Rules.Azure/pull/2514)
  - Bump xunit.runner.visualstudio to v2.5.3.
    [#2486](https://github.com/Azure/PSRule.Rules.Azure/pull/2486)
- Bug fixes:
  - Fixed dependency ordering with symbolic name by @BernieWhite.
    [#2505](https://github.com/Azure/PSRule.Rules.Azure/issues/2505)
  - Fixed nullable parameters for custom types by @BernieWhite.
    [#2489](https://github.com/Azure/PSRule.Rules.Azure/issues/2489)
  - Fixed API Connection might be missing dynamic properties by @BernieWhite.
    [#2424](https://github.com/Azure/PSRule.Rules.Azure/issues/2424)

## v1.31.0-B0020 (pre-release)

What's changed since v1.30.3:

- New rules:
  - Deployment:
    - Check parameters potentially containing secure values by @BernieWhite.
      [#1476](https://github.com/Azure/PSRule.Rules.Azure/issues/1476)
  - Machine Learning:
    - Check compute instances are configured for an idle shutdown by @batemansogq.
      [#2484](https://github.com/Azure/PSRule.Rules.Azure/issues/2484)
    - Check workspace compute has local authentication disabled by @batemansogq.
      [#2484](https://github.com/Azure/PSRule.Rules.Azure/issues/2484)
    - Check workspace compute is connected to a VNET by @batemansogq.
      [#2484](https://github.com/Azure/PSRule.Rules.Azure/issues/2484)
    - Check public access to a workspace is disabled by @batemansogq.
      [#2484](https://github.com/Azure/PSRule.Rules.Azure/issues/2484)
    - Check workspaces use a user-assigned identity by @batemansogq.
      [#2484](https://github.com/Azure/PSRule.Rules.Azure/issues/2484)
- Engineering:
  - Bump development tools to .NET 7.0 SDK by @BernieWhite.
    [#1870](https://github.com/Azure/PSRule.Rules.Azure/issues/1870)
  - Bump BenchmarkDotNet to v0.13.9.
    [#2469](https://github.com/Azure/PSRule.Rules.Azure/pull/2469)
  - Bump BenchmarkDotNet.Diagnostics.Windows to v0.13.9.
    [#2470](https://github.com/Azure/PSRule.Rules.Azure/pull/2470)

## v1.30.3

What's changed since v1.30.2:

- Bug fixes:
  - Fixed nullable parameters for built-in types by @BernieWhite.
    [#2488](https://github.com/Azure/PSRule.Rules.Azure/issues/2488)

## v1.30.2

What's changed since v1.30.1:

- Bug fixes:
  - Fixed binding of results resourceId and resourceGroupName by @BernieWhite.
    [#2460](https://github.com/Azure/PSRule.Rules.Azure/issues/2460)

## v1.30.1

What's changed since v1.30.0:

- Bug fixes:
  - Fixed `Azure.Resource.AllowedRegions` which was failing when no allowed regions were configured by @BernieWhite.
    [#2461](https://github.com/Azure/PSRule.Rules.Azure/issues/2461)

## v1.30.0

What's changed since v1.29.0:

- New features:
  - Added September 2023 baselines `Azure.GA_2023_09` and `Azure.Preview_2023_09` by @BernieWhite.
    [#2451](https://github.com/Azure/PSRule.Rules.Azure/issues/2451)
    - Includes rules released before or during September 2023.
    - Marked `Azure.GA_2023_06` and `Azure.Preview_2023_06` baselines as obsolete.
- New rules:
  - Azure Database for MySQL:
    - Check that Azure AD-only authentication is configured for Azure Database for MySQL databases by @BenjaminEngeset.
      [#2227](https://github.com/Azure/PSRule.Rules.Azure/issues/2227)
  - Azure Firewall:
    - Check that Azure Firewall polices has configured threat intelligence-based filtering in `alert and deny` mode by @BenjaminEngeset.
      [#2354](https://github.com/Azure/PSRule.Rules.Azure/issues/2354)
  - Backup vault:
    - Check that immutability is configured for Backup vaults by @BenjaminEngeset.
      [#2387](https://github.com/Azure/PSRule.Rules.Azure/issues/2387)
  - Container App:
    - Check that Container Apps uses a supported API version by @BenjaminEngeset.
      [#2398](https://github.com/Azure/PSRule.Rules.Azure/issues/2398)
  - Container Registry:
    - Check that Container Registries restricts network access by @BenjaminEngeset.
      [#2423](https://github.com/Azure/PSRule.Rules.Azure/issues/2423)
    - Check that Container Registries disables anonymous pull access by @BenjaminEngeset.
      [#2422](https://github.com/Azure/PSRule.Rules.Azure/issues/2422)
  - Front Door:
    - Check that managed identity for Azure Front Door instances are configured by @BenjaminEngeset.
      [#2378](https://github.com/Azure/PSRule.Rules.Azure/issues/2378)
  - Public IP address:
    - Check that Public IP addresses uses Standard SKU by @BenjaminEngeset.
      [#2376](https://github.com/Azure/PSRule.Rules.Azure/issues/2376)
  - Recovery Services vault:
    - Check that immutability is configured for Recovery Services vaults by @BenjaminEngeset.
      [#2386](https://github.com/Azure/PSRule.Rules.Azure/issues/2386)
- Updated rules:
  - Azure Kubernetes Service:
    - Updated `Azure.AKS.Version` to use latest stable version `1.26.6` by @BernieWhite.
      [#2404](https://github.com/Azure/PSRule.Rules.Azure/issues/2404)
      - Use `AZURE_AKS_CLUSTER_MINIMUM_VERSION` to configure the minimum version of the cluster.
    - Promoted `Azure.AKS.LocalAccounts` to GA rule set by @BernieWhite.
      [#2448](https://github.com/Azure/PSRule.Rules.Azure/issues/2448)
  - Container App:
    - Promoted `Azure.ContainerApp.DisableAffinity` to GA rule set by @BernieWhite.
      [#2455](https://github.com/Azure/PSRule.Rules.Azure/issues/2455)
- General improvements:
  - **Important change:** Replaced the `Azure_AllowedRegions` option with `AZURE_RESOURCE_ALLOWED_LOCATIONS` by @BernieWhite.
    [#941](https://github.com/Azure/PSRule.Rules.Azure/issues/941)
    - For compatibility, if `Azure_AllowedRegions` is set it will be used instead of `AZURE_RESOURCE_ALLOWED_LOCATIONS`.
    - If only `AZURE_RESOURCE_ALLOWED_LOCATIONS` is set, this value will be used.
    - The default will be used neither options are configured.
    - If `Azure_AllowedRegions` is set a warning will be generated until the configuration is removed.
    - Support for `Azure_AllowedRegions` is deprecated and will be removed in v2.
    - See [upgrade notes][1] for details.
  - Add source link for rule in docs by @BernieWhite.
    [#2115](https://github.com/Azure/PSRule.Rules.Azure/issues/2115)
- Engineering:
  - Updated resource providers and policy aliases.
    [#2442](https://github.com/Azure/PSRule.Rules.Azure/pull/2442)
  - Bump xunit to v2.5.1.
    [#2436](https://github.com/Azure/PSRule.Rules.Azure/pull/2436)
  - Bump xunit.runner.visualstudio to v2.5.1.
    [#2435](https://github.com/Azure/PSRule.Rules.Azure/pull/2435)
  - Bump Microsoft.NET.Test.Sdk to v17.7.2.
    [#2407](https://github.com/Azure/PSRule.Rules.Azure/pull/2407)
  - Bump BenchmarkDotNet to v0.13.8.
    [#2425](https://github.com/Azure/PSRule.Rules.Azure/pull/2425)
  - Bump BenchmarkDotNet.Diagnostics.Windows to v0.13.8.
    [#2425](https://github.com/Azure/PSRule.Rules.Azure/pull/2425)
  - Bump Microsoft.CodeAnalysis.NetAnalyzers to v7.0.4.
    [#2405](https://github.com/Azure/PSRule.Rules.Azure/pull/2405)
- Bug fixes:
  - Fixed false positive with `Azure.Storage.SecureTransfer` on new API versions by @BernieWhite.
    [#2414](https://github.com/Azure/PSRule.Rules.Azure/issues/2414)
  - Fixed false positive with `Azure.VNET.LocalDNS` for DNS server addresses out of local scope by @BernieWhite.
    [#2370](https://github.com/Azure/PSRule.Rules.Azure/issues/2370)
    - This bug fix introduces a configuration option to flag when DNS from an Identity subscription is used.
    - Set `AZURE_VNET_DNS_WITH_IDENTITY` to `true` when using an Identity subscription for DNS.
  - Fixed non-resource group rule triggering for a resource group by @BernieWhite.
    [#2401](https://github.com/Azure/PSRule.Rules.Azure/issues/2401)
  - Fixed lambda map in map variable by @BernieWhite.
    [#2410](https://github.com/Azure/PSRule.Rules.Azure/issues/2410)
  - Fixed `Azure.AKS.Version` by excluding `node-image` channel by @BernieWhite.
    [#2446](https://github.com/Azure/PSRule.Rules.Azure/issues/2446)

What's changed since pre-release v1.30.0-B0127:

- No additional changes.

## v1.30.0-B0127 (pre-release)

What's changed since pre-release v1.30.0-B0080:

- New features:
  - Added September 2023 baselines `Azure.GA_2023_09` and `Azure.Preview_2023_09` by @BernieWhite.
    [#2451](https://github.com/Azure/PSRule.Rules.Azure/issues/2451)
    - Includes rules released before or during September 2023.
    - Marked `Azure.GA_2023_06` and `Azure.Preview_2023_06` baselines as obsolete.
- New rules:
  - Azure Container Registry:
    - Check that Container Registries restricts network access by @BenjaminEngeset.
      [#2423](https://github.com/Azure/PSRule.Rules.Azure/issues/2423)
    - Check that Container Registries disables anonymous pull access by @BenjaminEngeset.
      [#2422](https://github.com/Azure/PSRule.Rules.Azure/issues/2422)
- Updated rules:
  - Azure Kubernetes Service:
    - Updated `Azure.AKS.Version` to use latest stable version `1.26.6` by @BernieWhite.
      [#2404](https://github.com/Azure/PSRule.Rules.Azure/issues/2404)
      - Use `AZURE_AKS_CLUSTER_MINIMUM_VERSION` to configure the minimum version of the cluster.
    - Promoted `Azure.AKS.LocalAccounts` to GA rule set by @BernieWhite.
      [#2448](https://github.com/Azure/PSRule.Rules.Azure/issues/2448)
  - Container App:
    - Promoted `Azure.ContainerApp.DisableAffinity` to GA rule set by @BernieWhite.
      [#2455](https://github.com/Azure/PSRule.Rules.Azure/issues/2455)
- General improvements:
  - Add source link for rule in docs by @BernieWhite.
    [#2115](https://github.com/Azure/PSRule.Rules.Azure/issues/2115)
- Engineering:
  - Updated resource providers and policy aliases.
    [#2442](https://github.com/Azure/PSRule.Rules.Azure/pull/2442)
  - Bump xunit to v2.5.1.
    [#2436](https://github.com/Azure/PSRule.Rules.Azure/pull/2436)
  - Bump xunit.runner.visualstudio to v2.5.1.
    [#2435](https://github.com/Azure/PSRule.Rules.Azure/pull/2435)
- Bug fixes:
  - Fixed `Azure.AKS.Version` by excluding `node-image` channel by @BernieWhite.
    [#2446](https://github.com/Azure/PSRule.Rules.Azure/issues/2446)

## v1.30.0-B0080 (pre-release)

What's changed since pre-release v1.30.0-B0047:

- General improvements:
  - **Important change:** Replaced the `Azure_AllowedRegions` option with `AZURE_RESOURCE_ALLOWED_LOCATIONS` by @BernieWhite.
    [#941](https://github.com/Azure/PSRule.Rules.Azure/issues/941)
    - For compatibility, if `Azure_AllowedRegions` is set it will be used instead of `AZURE_RESOURCE_ALLOWED_LOCATIONS`.
    - If only `AZURE_RESOURCE_ALLOWED_LOCATIONS` is set, this value will be used.
    - The default will be used neither options are configured.
    - If `Azure_AllowedRegions` is set a warning will be generated until the configuration is removed.
    - Support for `Azure_AllowedRegions` is deprecated and will be removed in v2.
    - See [upgrade notes][1] for details.
- Engineering:
  - Bump Microsoft.NET.Test.Sdk to v17.7.2.
    [#2407](https://github.com/Azure/PSRule.Rules.Azure/pull/2407)
  - Bump BenchmarkDotNet to v0.13.8.
    [#2425](https://github.com/Azure/PSRule.Rules.Azure/pull/2425)
  - Bump BenchmarkDotNet.Diagnostics.Windows to v0.13.8.
    [#2425](https://github.com/Azure/PSRule.Rules.Azure/pull/2425)
- Bug fixes:
  - Fixed false positive with `Azure.Storage.SecureTransfer` on new API versions by @BernieWhite.
    [#2414](https://github.com/Azure/PSRule.Rules.Azure/issues/2414)
  - Fixed false positive with `Azure.VNET.LocalDNS` for DNS server addresses out of local scope by @BernieWhite.
    [#2370](https://github.com/Azure/PSRule.Rules.Azure/issues/2370)
    - This bug fix introduces a configuration option to flag when DNS from an Identity subscription is used.
    - Set `AZURE_VNET_DNS_WITH_IDENTITY` to `true` when using an Identity subscription for DNS.

## v1.30.0-B0047 (pre-release)

What's changed since pre-release v1.30.0-B0026:

- Engineering:
  - Bump Microsoft.CodeAnalysis.NetAnalyzers to v7.0.4.
    [#2405](https://github.com/Azure/PSRule.Rules.Azure/pull/2405)
- Bug fixes:
  - Fixed lambda map in map variable by @BernieWhite.
    [#2410](https://github.com/Azure/PSRule.Rules.Azure/issues/2410)

## v1.30.0-B0026 (pre-release)

What's changed since pre-release v1.30.0-B0011:

- New rules:
  - Container App:
    - Check that Container Apps uses a supported API version by @BenjaminEngeset.
      [#2398](https://github.com/Azure/PSRule.Rules.Azure/issues/2398)
- Bug fixes:
  - Fixed non-resource group rule triggering for a resource group by @BernieWhite.
    [#2401](https://github.com/Azure/PSRule.Rules.Azure/issues/2401)

## v1.30.0-B0011 (pre-release)

What's changed since v1.29.0:

- New rules:
  - Azure Database for MySQL:
    - Check that Azure AD-only authentication is configured for Azure Database for MySQL databases by @BenjaminEngeset.
      [#2227](https://github.com/Azure/PSRule.Rules.Azure/issues/2227)
  - Azure Firewall:
    - Check that Azure Firewall polices has configured threat intelligence-based filtering in `alert and deny` mode by @BenjaminEngeset.
      [#2354](https://github.com/Azure/PSRule.Rules.Azure/issues/2354)
  - Backup vault:
    - Check that immutability is configured for Backup vaults by @BenjaminEngeset.
      [#2387](https://github.com/Azure/PSRule.Rules.Azure/issues/2387)
  - Front Door:
    - Check that managed identity for Azure Front Door instances are configured by @BenjaminEngeset.
      [#2378](https://github.com/Azure/PSRule.Rules.Azure/issues/2378)
  - Public IP address:
    - Check that Public IP addresses uses Standard SKU by @BenjaminEngeset.
      [#2376](https://github.com/Azure/PSRule.Rules.Azure/issues/2376)
  - Recovery Services vault:
    - Check that immutability is configured for Recovery Services vaults by @BenjaminEngeset.
      [#2386](https://github.com/Azure/PSRule.Rules.Azure/issues/2386)
- Engineering:
  - Bump BenchmarkDotNet to v0.13.7.
    [#2385](https://github.com/Azure/PSRule.Rules.Azure/pull/2385)
  - Bump BenchmarkDotNet.Diagnostics.Windows to v0.13.7.
    [#2382](https://github.com/Azure/PSRule.Rules.Azure/pull/2382)
  - Bump Microsoft.NET.Test.Sdk to v17.7.1.
    [#2393](https://github.com/Azure/PSRule.Rules.Azure/pull/2393)

## v1.29.0

What's changed since v1.28.2:

- New rules:
  - Databricks:
    - Check that workspaces use secure cluster connectivity by @BernieWhite.
      [#2334](https://github.com/Azure/PSRule.Rules.Azure/issues/2334)
- General improvements:
  - Use policy definition name when generating a rule from it by @BernieWhite.
    [#1959](https://github.com/Azure/PSRule.Rules.Azure/issues/1959)
  - Added export in-flight data for Defender for Storage from Storage Accounts by @BernieWhite.
    [#2248](https://github.com/Azure/PSRule.Rules.Azure/issues/2248)
  - Added export in-flight data for Defender for APIs from API Management by @BernieWhite.
    [#2247](https://github.com/Azure/PSRule.Rules.Azure/issues/2247)
- Bug fixes:
  - Fixed policy expansion with unquoted field property by @BernieWhite.
    [#2352](https://github.com/Azure/PSRule.Rules.Azure/issues/2352)
  - Fixed array contains with JArray by @BernieWhite.
    [#2368](https://github.com/Azure/PSRule.Rules.Azure/issues/2368)
  - Fixed index out of bounds of array with first function on empty array by @BernieWhite.
    [#2372](https://github.com/Azure/PSRule.Rules.Azure/issues/2372)

What's changed since pre-release v1.29.0-B0062:

- No additional changes.

## v1.29.0-B0062 (pre-release)

What's changed since pre-release v1.29.0-B0036:

- Bug fixes:
  - Fixed array contains with JArray by @BernieWhite.
    [#2368](https://github.com/Azure/PSRule.Rules.Azure/issues/2368)
  - Fixed index out of bounds of array with first function on empty array by @BernieWhite.
    [#2372](https://github.com/Azure/PSRule.Rules.Azure/issues/2372)

## v1.29.0-B0036 (pre-release)

What's changed since pre-release v1.29.0-B0015:

- General improvements:
  - Added export in-flight data for Defender for Storage from Storage Accounts by @BernieWhite.
    [#2248](https://github.com/Azure/PSRule.Rules.Azure/issues/2248)
  - Added export in-flight data for Defender for APIs from API Management by @BernieWhite.
    [#2247](https://github.com/Azure/PSRule.Rules.Azure/issues/2247)

## v1.29.0-B0015 (pre-release)

What's changed since v1.28.2:

- New rules:
  - Databricks:
    - Check that workspaces use secure cluster connectivity by @BernieWhite.
      [#2334](https://github.com/Azure/PSRule.Rules.Azure/issues/2334)
- General improvements:
  - Use policy definition name when generating a rule from it by @BernieWhite.
    [#1959](https://github.com/Azure/PSRule.Rules.Azure/issues/1959)
- Bug fixes:
  - Fixed policy expansion with unquoted field property by @BernieWhite.
    [#2352](https://github.com/Azure/PSRule.Rules.Azure/issues/2352)

## v1.28.2

What's changed since v1.28.1:

- Bug fixes:
  - Fixed policy rules with no effect conditions are evaluated incorrectly by @BernieWhite.
    [#2346](https://github.com/Azure/PSRule.Rules.Azure/issues/2346)

## v1.28.1

What's changed since v1.28.0:

- Bug fixes:
  - Fixed `parseCidr` with `/32` is not valid by @BernieWhite.
    [#2336](https://github.com/Azure/PSRule.Rules.Azure/issues/2336)
  - Fixed mismatch of resource group type on policy as code rules by @BernieWhite.
    [#2338](https://github.com/Azure/PSRule.Rules.Azure/issues/2338)
  - Fixed length cannot be less than zero when converting policy to rules by @BernieWhite.
    [#1802](https://github.com/Azure/PSRule.Rules.Azure/issues/1802)
  - Fixed naming rules for MariaDB by @BernieWhite.
    [#2335](https://github.com/Azure/PSRule.Rules.Azure/issues/2335)
    - Updated `Azure.MariaDB.VNETRuleName` to allow for parent resources.
    - Updated `Azure.MariaDB.FirewallRuleName` to allow for parent resources.
  - Fixed network watcher existence check by @BernieWhite.
    [#2342](https://github.com/Azure/PSRule.Rules.Azure/issues/2342)

## v1.28.0

What's changed since v1.27.3:

- New features:
  - Added June 2023 baselines `Azure.GA_2023_06` and `Azure.Preview_2023_06` by @BernieWhite.
    [#2310](https://github.com/Azure/PSRule.Rules.Azure/issues/2310)
    - Includes rules released before or during June 2023.
    - Marked `Azure.GA_2023_03` and `Azure.Preview_2023_03` baselines as obsolete.
- New rules:
  - Azure Database for MySQL:
    - Check that Azure AD authentication is configured for Azure Database for MySQL databases by @BenjaminEngeset.
      [#2226](https://github.com/Azure/PSRule.Rules.Azure/issues/2226)
  - Azure Database for PostgreSQL:
    - Check that Azure AD-only authentication is configured for Azure Database for PostgreSQL databases by @BenjaminEngeset.
      [#2250](https://github.com/Azure/PSRule.Rules.Azure/issues/2250)
    - Check that Azure AD authentication is configured for Azure Database for PostgreSQL databases by @BenjaminEngeset.
      [#2249](https://github.com/Azure/PSRule.Rules.Azure/issues/2249)
- Removed rules:
  - Azure Kubernetes Service:
    - Removed `Azure.AKS.PodIdentity` as pod identities has been replaced by workload identities by @BernieWhite.
      [#2273](https://github.com/Azure/PSRule.Rules.Azure/issues/2273)
- General improvements:
  - Added support for safe dereference operator by @BernieWhite.
    [#2322](https://github.com/Azure/PSRule.Rules.Azure/issues/2322)
    - Added support for `tryGet` Bicep function.
  - Added support for Bicep CIDR functions by @BernieWhite.
    [#2279](https://github.com/Azure/PSRule.Rules.Azure/issues/2279)
    - Added support for `parseCidr`, `cidrSubnet`, and `cidrHost`.
  - Added support for `managementGroupResourceId` Bicep function by @BernieWhite.
    [#2294](https://github.com/Azure/PSRule.Rules.Azure/issues/2294)
- Engineering:
  - Bump PSRule to v2.9.0.
    [#2293](https://github.com/Azure/PSRule.Rules.Azure/pull/2293)
  - Updated resource providers and policy aliases.
    [#2261](https://github.com/Azure/PSRule.Rules.Azure/pull/2261)
  - Bump Microsoft.CodeAnalysis.NetAnalyzers to v7.0.3.
    [#2281](https://github.com/Azure/PSRule.Rules.Azure/pull/2281)
  - Bump Microsoft.NET.Test.Sdk to v17.6.3.
    [#2290](https://github.com/Azure/PSRule.Rules.Azure/pull/2290)
  - Bump coverlet.collector to v6.0.0.
    [#2232](https://github.com/Azure/PSRule.Rules.Azure/pull/2232)
  - Bump Az.Resources to v6.7.0.
    [#2274](https://github.com/Azure/PSRule.Rules.Azure/pull/2274)
  - Bump xunit to v2.5.0.
    [#2306](https://github.com/Azure/PSRule.Rules.Azure/pull/2306)
  - Bump xunit.runner.visualstudio to v2.5.0.
    [#2307](https://github.com/Azure/PSRule.Rules.Azure/pull/2307)
  - Bump BenchmarkDotNet to v0.13.6.
    [#2317](https://github.com/Azure/PSRule.Rules.Azure/pull/2317)
  - Bump BenchmarkDotNet.Diagnostics.Windows to v0.13.6.
    [#2318](https://github.com/Azure/PSRule.Rules.Azure/pull/2318)
- Bug fixes:
  - Fixed Redis firewall rules can not bind to start by @BernieWhite.
    [#2303](https://github.com/Azure/PSRule.Rules.Azure/issues/2303)
  - Fixed null condition handling by @BernieWhite.
    [#2316](https://github.com/Azure/PSRule.Rules.Azure/issues/2316)
  - Fixed reference expression in property name by @BernieWhite.
    [#2321](https://github.com/Azure/PSRule.Rules.Azure/issues/2321)
  - Fixed handling of nested mock objects by @BernieWhite.
    [#2325](https://github.com/Azure/PSRule.Rules.Azure/issues/2325)
  - Fixed late binding of `coalesce` function by @BernieWhite.
    [#2328](https://github.com/Azure/PSRule.Rules.Azure/issues/2328)
  - Fixed handling of JArray outputs with runtime values by @BernieWhite.
    [#2159](https://github.com/Azure/PSRule.Rules.Azure/issues/2159)

What's changed since pre-release v1.28.0-B0213:

- No additional changes.

## v1.28.0-B0213 (pre-release)

What's changed since pre-release v1.28.0-B0159:

- General improvements:
  - Added support for safe dereference operator by @BernieWhite.
    [#2322](https://github.com/Azure/PSRule.Rules.Azure/issues/2322)
    - Added support for `tryGet` Bicep function.
- Engineering:
  - Bump BenchmarkDotNet to v0.13.6.
    [#2317](https://github.com/Azure/PSRule.Rules.Azure/pull/2317)
  - Bump BenchmarkDotNet.Diagnostics.Windows to v0.13.6.
    [#2318](https://github.com/Azure/PSRule.Rules.Azure/pull/2318)
- Bug fixes:
  - Fixed null condition handling by @BernieWhite.
    [#2316](https://github.com/Azure/PSRule.Rules.Azure/issues/2316)
  - Fixed reference expression in property name by @BernieWhite.
    [#2321](https://github.com/Azure/PSRule.Rules.Azure/issues/2321)
  - Fixed handling of nested mock objects by @BernieWhite.
    [#2325](https://github.com/Azure/PSRule.Rules.Azure/issues/2325)
  - Fixed late binding of `coalesce` function by @BernieWhite.
    [#2328](https://github.com/Azure/PSRule.Rules.Azure/issues/2328)

## v1.28.0-B0159 (pre-release)

What's changed since pre-release v1.28.0-B0115:

- New features:
  - Added June 2023 baselines `Azure.GA_2023_06` and `Azure.Preview_2023_06` by @BernieWhite.
    [#2310](https://github.com/Azure/PSRule.Rules.Azure/issues/2310)
    - Includes rules released before or during June 2023.
    - Marked `Azure.GA_2023_03` and `Azure.Preview_2023_03` baselines as obsolete.
- Engineering:
  - Bump xunit to v2.5.0.
    [#2306](https://github.com/Azure/PSRule.Rules.Azure/pull/2306)
  - Bump xunit.runner.visualstudio to v2.5.0.
    [#2307](https://github.com/Azure/PSRule.Rules.Azure/pull/2307)
- Bug fixes:
  - Fixed Redis firewall rules can not bind to start by @BernieWhite.
    [#2303](https://github.com/Azure/PSRule.Rules.Azure/issues/2303)

## v1.28.0-B0115 (pre-release)

What's changed since pre-release v1.28.0-B0079:

- General improvements:
  - Added support for Bicep CIDR functions by @BernieWhite.
    [#2279](https://github.com/Azure/PSRule.Rules.Azure/issues/2279)
    - Added support for `parseCidr`, `cidrSubnet`, and `cidrHost`.

## v1.28.0-B0079 (pre-release)

What's changed since pre-release v1.28.0-B0045:

- General improvements:
  - Added support for `managementGroupResourceId` Bicep function by @BernieWhite.
    [#2294](https://github.com/Azure/PSRule.Rules.Azure/issues/2294)
- Engineering:
  - Bump PSRule to v2.9.0.
    [#2293](https://github.com/Azure/PSRule.Rules.Azure/pull/2293)
  - Bump Microsoft.CodeAnalysis.NetAnalyzers to v7.0.3.
    [#2281](https://github.com/Azure/PSRule.Rules.Azure/pull/2281)
  - Bump Microsoft.NET.Test.Sdk to v17.6.3.
    [#2290](https://github.com/Azure/PSRule.Rules.Azure/pull/2290)
  - Bump coverlet.collector to v6.0.0.
    [#2232](https://github.com/Azure/PSRule.Rules.Azure/pull/2232)
- Bug fixes:
  - Fixed handling of JArray outputs with runtime values by @BernieWhite.
    [#2159](https://github.com/Azure/PSRule.Rules.Azure/issues/2159)

## v1.28.0-B0045 (pre-release)

What's changed since pre-release v1.28.0-B0024:

- Removed rules:
  - Azure Kubernetes Service:
    - Removed `Azure.AKS.PodIdentity` as pod identities has been replaced by workload identities by @BernieWhite.
      [#2273](https://github.com/Azure/PSRule.Rules.Azure/issues/2273)
- Engineering:
  - Bump Microsoft.NET.Test.Sdk to v17.6.2.
    [#2266](https://github.com/Azure/PSRule.Rules.Azure/pull/2266)
  - Bump Az.Resources to v6.7.0.
    [#2274](https://github.com/Azure/PSRule.Rules.Azure/pull/2274)
- Bug fixes:
  - Fixed false positive of `IsolatedV2` with `Azure.AppService.MinPlan` by @BernieWhite.
    [#2277](https://github.com/Azure/PSRule.Rules.Azure/issues/2277)

## v1.28.0-B0024 (pre-release)

What's changed since pre-release v1.28.0-B0010:

- Bug fixes:
  - Fixed union function for merge of object properties by @BernieWhite.
    [#2264](https://github.com/Azure/PSRule.Rules.Azure/issues/2264)
  - Fixed length function counting properties in object by @BernieWhite.
    [#2263](https://github.com/Azure/PSRule.Rules.Azure/issues/2263)

## v1.28.0-B0010 (pre-release)

What's changed since v1.27.1:

- New rules:
  - Azure Database for MySQL:
    - Check that Azure AD authentication is configured for Azure Database for MySQL databases by @BenjaminEngeset.
      [#2226](https://github.com/Azure/PSRule.Rules.Azure/issues/2226)
  - Azure Database for PostgreSQL:
    - Check that Azure AD-only authentication is configured for Azure Database for PostgreSQL databases by @BenjaminEngeset.
      [#2250](https://github.com/Azure/PSRule.Rules.Azure/issues/2250)
    - Check that Azure AD authentication is configured for Azure Database for PostgreSQL databases by @BenjaminEngeset.
      [#2249](https://github.com/Azure/PSRule.Rules.Azure/issues/2249)
- Engineering:
  - Updated resource providers and policy aliases.
    [#2261](https://github.com/Azure/PSRule.Rules.Azure/pull/2261)
  - Bump Microsoft.NET.Test.Sdk to v17.6.1.
    [#2256](https://github.com/Azure/PSRule.Rules.Azure/pull/2256)

## v1.27.3

What's changed since v1.27.2:

- Bug fixes:
  - Fixed false positive of `IsolatedV2` with `Azure.AppService.MinPlan` by @BernieWhite.
    [#2277](https://github.com/Azure/PSRule.Rules.Azure/issues/2277)

## v1.27.2

What's changed since v1.27.1:

- Bug fixes:
  - Fixed union function for merge of object properties by @BernieWhite.
    [#2264](https://github.com/Azure/PSRule.Rules.Azure/issues/2264)
  - Fixed length function counting properties in object by @BernieWhite.
    [#2263](https://github.com/Azure/PSRule.Rules.Azure/issues/2263)

## v1.27.1

What's changed since v1.27.0:

- Bug fixes:
  - Fixed depends on ordering fails to expand deployment by @BernieWhite.
    [#2255](https://github.com/Azure/PSRule.Rules.Azure/issues/2255)

## v1.27.0

What's changed since v1.26.1:

- New features:
  - **Experimental:** Added support for expanding deployments from `.bicepparam` files by @BernieWhite.
    [#2132](https://github.com/Azure/PSRule.Rules.Azure/issues/2132)
    - See [Using Bicep source](https://aka.ms/ps-rule-azure/bicep) for details.
- New rules:
  - Application Gateway:
    - Check that Application Gateways uses a v2 SKU by @BenjaminEngeset.
      [#2185](https://github.com/Azure/PSRule.Rules.Azure/issues/2185)
  - API Management:
    - Check that APIs published in Azure API Management are on-boarded to Microsoft Defender for APIs by @BenjaminEngeset.
      [#2187](https://github.com/Azure/PSRule.Rules.Azure/issues/2187)
    - Check that base element for any policy element in a section is configured by @BenjaminEngeset.
      [#2072](https://github.com/Azure/PSRule.Rules.Azure/issues/2072)
  - Arc-enabled Kubernetes cluster:
    - Check that Microsoft Defender for Containers extension for Arc-enabled Kubernetes clusters is configured by @BenjaminEngeset.
      [#2124](https://github.com/Azure/PSRule.Rules.Azure/issues/2124)
  - Arc-enabled server:
    - Check that a maintenance configuration for Arc-enabled servers is associated by @BenjaminEngeset.
      [#2122](https://github.com/Azure/PSRule.Rules.Azure/issues/2122)
  - Container App:
    - Check that container apps has disabled session affinity to prevent unbalanced distribution by @BenjaminEngeset.
      [#2188](https://github.com/Azure/PSRule.Rules.Azure/issues/2188)
    - Check that container apps with IP ingress restrictions mode configured is set to allow for all rules defined by @BenjaminEngeset.
      [#2189](https://github.com/Azure/PSRule.Rules.Azure/issues/2189)
  - Cosmos DB:
    - Check that Cosmos DB accounts has enabled Microsoft Defender by @BenjaminEngeset.
      [#2203](https://github.com/Azure/PSRule.Rules.Azure/issues/2203)
  - Defender for Cloud:
    - Check that sensitive data threat detection in Microsoft Defender for Storage is enabled by @BenjaminEngeset.
      [#2207](https://github.com/Azure/PSRule.Rules.Azure/issues/2207)
    - Check that Malware Scanning in Microsoft Defender for Storage is enabled by @BenjaminEngeset.
      [#2206](https://github.com/Azure/PSRule.Rules.Azure/issues/2206)
    - Check that Microsoft Defender for APIs is enabled by @BenjaminEngeset.
      [#2186](https://github.com/Azure/PSRule.Rules.Azure/issues/2186)
    - Check that Microsoft Defender for Azure Cosmos DB is enabled by @BenjaminEngeset.
      [#2204](https://github.com/Azure/PSRule.Rules.Azure/issues/2204)
    - Check that Microsoft Defender for open-source relational databases is enabled by @BenjaminEngeset.
      [#1632](https://github.com/Azure/PSRule.Rules.Azure/issues/1632)
    - Check that Microsoft Defender Cloud Security Posture Management is using `Standard` plan by @BenjaminEngeset.
      [#2151](https://github.com/Azure/PSRule.Rules.Azure/issues/2151)
  - Key Vault:
    - Check that key vaults uses Azure RBAC as the authorization system for the data plane by @BenjaminEngeset.
      [#1916](https://github.com/Azure/PSRule.Rules.Azure/issues/1916)
  - Storage Account:
    - Check that Microsoft Defender for Storage is enabled for storage accounts by @BenjaminEngeset.
      [#2225](https://github.com/Azure/PSRule.Rules.Azure/issues/2225)
    - Check that sensitive data threat detection in Microsoft Defender for Storage is enabled for storage accounts by @BenjaminEngeset.
      [#2207](https://github.com/Azure/PSRule.Rules.Azure/issues/2207)
    - Check that Malware Scanning in Microsoft Defender for Storage is enabled for storage accounts by @BenjaminEngeset.
      [#2206](https://github.com/Azure/PSRule.Rules.Azure/issues/2206)
  - Virtual Machine:
    - Check that a maintenance configuration for virtual machines is associated by @BenjaminEngeset.
      [#2121](https://github.com/Azure/PSRule.Rules.Azure/issues/2121)
- General improvements:
  - Added support for Bicep symbolic names by @BernieWhite.
    [#2238](https://github.com/Azure/PSRule.Rules.Azure/issues/2238)
- Updated rules:
  - API Management:
    - Updated `Azure.APIM.EncryptValues` to check all API Management named values are encrypted with Key Vault secrets @BenjaminEngeset.
      [#2146](https://github.com/Azure/PSRule.Rules.Azure/issues/2146)
  - Container App:
    - Promoted `Azure.ContainerApp.Insecure` to GA rule set by @BernieWhite.
      [#2174](https://github.com/Azure/PSRule.Rules.Azure/issues/2174)
  - Defender for Cloud:
    - Check that Microsoft Defender for Storage v2 is enabled by @BenjaminEngeset.
      [#2205](https://github.com/Azure/PSRule.Rules.Azure/issues/2205)
- Engineering:
  - Bump Microsoft.NET.Test.Sdk to v17.6.0.
    [#2216](https://github.com/Azure/PSRule.Rules.Azure/pull/2216)
- Bug fixes:
  - Fixed ignoring Redis firewall rules when Redis is configured to allow private connectivity by @BenjaminEngeset.
    [#2171](https://github.com/Azure/PSRule.Rules.Azure/issues/2171)
  - Fixed left-side `or` function evaluation by @BernieWhite.
    [#2220](https://github.com/Azure/PSRule.Rules.Azure/issues/2220)
  - Fixed interdependent variable copy loop count by @BernieWhite.
    [#2221](https://github.com/Azure/PSRule.Rules.Azure/issues/2221)
  - Fixed handling of database name in `Azure.MariaDB.Database` by @BernieWhite.
    [#2191](https://github.com/Azure/PSRule.Rules.Azure/issues/2191)
  - Fixed typing error in `Azure.Defender.Api` documentation by @BenjaminEngeset.
    [#2209](https://github.com/Azure/PSRule.Rules.Azure/issues/2209)
  - Fixed `Azure.AKS.UptimeSLA` with new pricing by @BenjaminEngeset.
    [#2065](https://github.com/Azure/PSRule.Rules.Azure/issues/2065)
    [#2202](https://github.com/Azure/PSRule.Rules.Azure/issues/2202)
  - Fixed false positive on managed identity without space by @BernieWhite.
    [#2235](https://github.com/Azure/PSRule.Rules.Azure/issues/2235)
  - Fixed reference for runtime subnet ID property by @BernieWhite.
    [#2159](https://github.com/Azure/PSRule.Rules.Azure/issues/2159)

What's changed since pre-release v1.27.0-B0186:

- No additional changes.

## v1.27.0-B0186 (pre-release)

What's changed since pre-release v1.27.0-B0136:

- New rules:
  - API Management:
    - Check that APIs published in Azure API Management are on-boarded to Microsoft Defender for APIs by @BenjaminEngeset.
      [#2187](https://github.com/Azure/PSRule.Rules.Azure/issues/2187)
  - Key Vault:
    - Check that key vaults uses Azure RBAC as the authorization system for the data plane by @BenjaminEngeset.
      [#1916](https://github.com/Azure/PSRule.Rules.Azure/issues/1916)
  - Storage Account:
    - Check that Microsoft Defender for Storage is enabled for storage accounts by @BenjaminEngeset.
      [#2225](https://github.com/Azure/PSRule.Rules.Azure/issues/2225)
    - Check that sensitive data threat detection in Microsoft Defender for Storage is enabled for storage accounts by @BenjaminEngeset.
      [#2207](https://github.com/Azure/PSRule.Rules.Azure/issues/2207)

## v1.27.0-B0136 (pre-release)

What's changed since pre-release v1.27.0-B0091:

- New rules:
  - Defender for Cloud:
    - Check that sensitive data threat detection in Microsoft Defender for Storage is enabled by @BenjaminEngeset.
      [#2207](https://github.com/Azure/PSRule.Rules.Azure/issues/2207)
- General improvements:
  - Added support for Bicep symbolic names by @BernieWhite.
    [#2238](https://github.com/Azure/PSRule.Rules.Azure/issues/2238)
- Bug fixes:
  - Fixed false positive on managed identity without space by @BernieWhite.
    [#2235](https://github.com/Azure/PSRule.Rules.Azure/issues/2235)

## v1.27.0-B0091 (pre-release)

What's changed since pre-release v1.27.0-B0050:

- New features:
  - **Experimental:** Added support for expanding deployments from `.bicepparam` files by @BernieWhite.
    [#2132](https://github.com/Azure/PSRule.Rules.Azure/issues/2132)
    - See [Using Bicep source](https://aka.ms/ps-rule-azure/bicep) for details.
- New rules:
  - Storage Account:
    - Check that Malware Scanning in Microsoft Defender for Storage is enabled for storage accounts by @BenjaminEngeset.
  - Defender for Cloud:
    - Check that Malware Scanning in Microsoft Defender for Storage is enabled by @BenjaminEngeset.
      [#2206](https://github.com/Azure/PSRule.Rules.Azure/issues/2206)
- Bug fixes:
  - Fixed left-side `or` function evaluation by @BernieWhite.
    [#2220](https://github.com/Azure/PSRule.Rules.Azure/issues/2220)
  - Fixed interdependent variable copy loop count by @BernieWhite.
    [#2221](https://github.com/Azure/PSRule.Rules.Azure/issues/2221)

## v1.27.0-B0050 (pre-release)

What's changed since pre-release v1.27.0-B0015:

- New rules:
  - Application Gateway:
    - Check that Application Gateways uses a v2 SKU by @BenjaminEngeset.
      [#2185](https://github.com/Azure/PSRule.Rules.Azure/issues/2185)
  - Arc-enabled Kubernetes cluster:
    - Check that Microsoft Defender for Containers extension for Arc-enabled Kubernetes clusters is configured by @BenjaminEngeset.
      [#2124](https://github.com/Azure/PSRule.Rules.Azure/issues/2124)
  - Arc-enabled server:
    - Check that a maintenance configuration for Arc-enabled servers is associated by @BenjaminEngeset.
      [#2122](https://github.com/Azure/PSRule.Rules.Azure/issues/2122)
  - Container App:
    - Check that container apps has disabled session affinity to prevent unbalanced distribution by @BenjaminEngeset.
      [#2188](https://github.com/Azure/PSRule.Rules.Azure/issues/2188)
    - Check that container apps with IP ingress restrictions mode configured is set to allow for all rules defined by @BenjaminEngeset.
      [#2189](https://github.com/Azure/PSRule.Rules.Azure/issues/2189)
  - Cosmos DB:
    - Check that Cosmos DB accounts has enabled Microsoft Defender by @BenjaminEngeset.
      [#2203](https://github.com/Azure/PSRule.Rules.Azure/issues/2203)
  - Defender for Cloud:
    - Check that Microsoft Defender for APIs is enabled by @BenjaminEngeset.
      [#2186](https://github.com/Azure/PSRule.Rules.Azure/issues/2186)
    - Check that Microsoft Defender for Azure Cosmos DB is enabled by @BenjaminEngeset.
      [#2204](https://github.com/Azure/PSRule.Rules.Azure/issues/2204)
    - Check that Microsoft Defender for open-source relational databases is enabled by @BenjaminEngeset.
      [#1632](https://github.com/Azure/PSRule.Rules.Azure/issues/1632)
  - Virtual Machine:
    - Check that a maintenance configuration for virtual machines is associated by @BenjaminEngeset.
      [#2121](https://github.com/Azure/PSRule.Rules.Azure/issues/2121)
- Updated rules:
  - Defender for Cloud:
    - Check that Microsoft Defender for Storage v2 is enabled by @BenjaminEngeset.
      [#2205](https://github.com/Azure/PSRule.Rules.Azure/issues/2205)
- Engineering:
  - Bump Microsoft.NET.Test.Sdk to v17.6.0.
    [#2216](https://github.com/Azure/PSRule.Rules.Azure/pull/2216)
- Bug fixes:
  - Fixed handling of database name in `Azure.MariaDB.Database` by @BernieWhite.
    [#2191](https://github.com/Azure/PSRule.Rules.Azure/issues/2191)
  - Fixed typing error in `Azure.Defender.Api` documentation by @BenjaminEngeset.
    [#2209](https://github.com/Azure/PSRule.Rules.Azure/issues/2209)
  - Fixed `Azure.AKS.UptimeSLA` with new pricing by @BenjaminEngeset.
    [#2065](https://github.com/Azure/PSRule.Rules.Azure/issues/2065)
    [#2202](https://github.com/Azure/PSRule.Rules.Azure/issues/2202)

## v1.27.0-B0015 (pre-release)

What's changed since pre-release v1.27.0-B0003:

- New rules:
  - API Management:
    - Check that base element for any policy element in a section is configured by @BenjaminEngeset.
      [#2072](https://github.com/Azure/PSRule.Rules.Azure/issues/2072)
  - Defender for Cloud:
    - Check that Microsoft Defender Cloud Security Posture Management is using `Standard` plan by @BenjaminEngeset.
      [#2151](https://github.com/Azure/PSRule.Rules.Azure/issues/2151)
- Updated rules:
  - Container App:
    - Promoted `Azure.ContainerApp.Insecure` to GA rule set by @BernieWhite.
      [#2174](https://github.com/Azure/PSRule.Rules.Azure/issues/2174)
- Bug fixes:
  - Fixed ignoring Redis firewall rules when Redis is configured to allow private connectivity by @BenjaminEngeset.
    [#2171](https://github.com/Azure/PSRule.Rules.Azure/issues/2171)

## v1.27.0-B0003 (pre-release)

What's changed since v1.26.1:

- Updated rules:
  - API Management:
    - Updated `Azure.APIM.EncryptValues` to check all API Management named values are encrypted with Key Vault secrets @BenjaminEngeset.
      [#2146](https://github.com/Azure/PSRule.Rules.Azure/issues/2146)
- Bug fixes:
  - Fixed reference for runtime subnet ID property by @BernieWhite.
    [#2159](https://github.com/Azure/PSRule.Rules.Azure/issues/2159)

## v1.26.1

What's changed since v1.26.0:

- Bug fixes:
  - Fixed null union with first value being null by @BernieWhite.
    [#2075](https://github.com/Azure/PSRule.Rules.Azure/issues/2075)
  - Fixed `Azure.Resource.UseTags` for additional resources that don't support tags by @BernieWhite.
    [#2129](https://github.com/Azure/PSRule.Rules.Azure/issues/2129)

## v1.26.0

What's changed since v1.25.0:

- New features:
  - Added March 2023 baselines `Azure.GA_2023_03` and `Azure.Preview_2023_03` by @BernieWhite.
    [#2138](https://github.com/Azure/PSRule.Rules.Azure/issues/2138)
    - Includes rules released before or during March 2023.
    - Marked `Azure.GA_2022_12` and `Azure.Preview_2022_12` baselines as obsolete.
- New rules:
  - API Management:
    - Check that wildcard `*` for any configuration option in CORS policies settings is not in use by @BenjaminEngeset.
      [#2073](https://github.com/Azure/PSRule.Rules.Azure/issues/2073)
  - Azure Kubernetes Service:
    - Check that the Defender profile with Azure Kubernetes Service clusters are enabled by @BenjaminEngeset.
      [#2123](https://github.com/Azure/PSRule.Rules.Azure/issues/2123)
  - Container App:
    - Check that internal-only ingress for container apps are configured by @BenjaminEngeset.
      [#2098](https://github.com/Azure/PSRule.Rules.Azure/issues/2098)
    - Check that Azure File volumes for container apps are configured by @BenjaminEngeset.
      [#2101](https://github.com/Azure/PSRule.Rules.Azure/issues/2101)
    - Check that the names of container apps meets the naming requirements by @BenjaminEngeset.
      [#2094](https://github.com/Azure/PSRule.Rules.Azure/issues/2094)
    - Check that managed identity for container apps are configured by @BenjaminEngeset.
      [#2096](https://github.com/Azure/PSRule.Rules.Azure/issues/2096)
    - Check that public network access for container apps environments are disabled by @BenjaminEngeset.
      [#2098](https://github.com/Azure/PSRule.Rules.Azure/issues/2098)
  - Deployment:
    - Check that the names of nested deployments meets the naming requirements of deployments by @BenjaminEngeset.
      [#1915](https://github.com/Azure/PSRule.Rules.Azure/issues/1915)
  - IoT Hub:
    - Check IoT Hubs in supported regions only uses TLS 1.2 version by @BenjaminEngeset.
      [#1996](https://github.com/Azure/PSRule.Rules.Azure/issues/1996)
  - Service Bus:
    - Check namespaces audit diagnostic logs are enabled by @BenjaminEngeset.
      [#1862](https://github.com/Azure/PSRule.Rules.Azure/issues/1862)
  - SQL Database:
    - Check that Azure AD-only authentication is enabled by @BenjaminEngeset.
      [#2119](https://github.com/Azure/PSRule.Rules.Azure/issues/2119)
    - Check that Azure AD authentication is configured for SQL Managed Instances by @BenjaminEngeset.
      [#2117](https://github.com/Azure/PSRule.Rules.Azure/issues/2117)
  - SQL Managed Instance:
    - Check that managed identity for SQL Managed Instances are configured by @BenjaminEngeset.
      [#2120](https://github.com/Azure/PSRule.Rules.Azure/issues/2120)
    - Check that Azure AD-only authentication is enabled by @BenjaminEngeset.
      [#2118](https://github.com/Azure/PSRule.Rules.Azure/issues/2118)
- Updated rules:
  - Azure Kubernetes Service:
    - Updated `Azure.AKS.Version` to use latest stable version `1.25.6` by @BernieWhite.
      [#2136](https://github.com/Azure/PSRule.Rules.Azure/issues/2136)
      - Use `AZURE_AKS_CLUSTER_MINIMUM_VERSION` to configure the minimum version of the cluster.
- General improvements:
  - Added a selector for premium Service Bus namespaces by @BernieWhite.
    [#2091](https://github.com/Azure/PSRule.Rules.Azure/issues/2091)
  - Improved export of in-flight deeply nested API Management policies by @BernieWhite.
    [#2153](https://github.com/Azure/PSRule.Rules.Azure/issues/2153)
- Engineering:
  - Bump Microsoft.CodeAnalysis.NetAnalyzers to v7.0.1.
    [#2082](https://github.com/Azure/PSRule.Rules.Azure/pull/2082)
  - Bump Newtonsoft.Json to v13.0.3.
    [#2080](https://github.com/Azure/PSRule.Rules.Azure/pull/2080)
  - Updated resource providers and policy aliases.
    [#2144](https://github.com/Azure/PSRule.Rules.Azure/pull/2144)
  - Bump PSRule to v2.8.1.
    [#2155](https://github.com/Azure/PSRule.Rules.Azure/pull/2155)
  - Bump Az.Resources to v6.6.0.
    [#2155](https://github.com/Azure/PSRule.Rules.Azure/pull/2155)
  - Bump Pester to v5.4.1.
    [#2155](https://github.com/Azure/PSRule.Rules.Azure/pull/2155)
- Bug fixes:
  - Fixed dependency issue of deployments across resource group scopes by @BernieWhite.
    [#2111](https://github.com/Azure/PSRule.Rules.Azure/issues/2111)
  - Fixed false positive with `Azure.Deployment.Name` by @BernieWhite.
    [#2109](https://github.com/Azure/PSRule.Rules.Azure/issues/2109)
  - Fixed false positives for `Azure.AppService.AlwaysOn` with Functions and Workflows by @BernieWhite.
    [#943](https://github.com/Azure/PSRule.Rules.Azure/issues/943)

What's changed since pre-release v1.26.0-B0078:

- No additional changes.

## v1.26.0-B0078 (pre-release)

What's changed since pre-release v1.26.0-B0040:

- General improvements:
  - Improved export of in-flight deeply nested API Management policies by @BernieWhite.
    [#2153](https://github.com/Azure/PSRule.Rules.Azure/issues/2153)
- Engineering:
  - Updated resource providers and policy aliases.
    [#2144](https://github.com/Azure/PSRule.Rules.Azure/pull/2144)
  - Bump PSRule to v2.8.1.
    [#2155](https://github.com/Azure/PSRule.Rules.Azure/pull/2155)
  - Bump Az.Resources to v6.6.0.
    [#2155](https://github.com/Azure/PSRule.Rules.Azure/pull/2155)
  - Bump Pester to v5.4.1.
    [#2155](https://github.com/Azure/PSRule.Rules.Azure/pull/2155)
- Bug fixes:
  - Fixed false positives for `Azure.AppService.AlwaysOn` with Functions and Workflows by @BernieWhite.
    [#943](https://github.com/Azure/PSRule.Rules.Azure/issues/943)

## v1.26.0-B0040 (pre-release)

What's changed since pre-release v1.26.0-B0011:

- New features:
  - Added March 2023 baselines `Azure.GA_2023_03` and `Azure.Preview_2023_03` by @BernieWhite.
    [#2138](https://github.com/Azure/PSRule.Rules.Azure/issues/2138)
    - Includes rules released before or during March 2023.
    - Marked `Azure.GA_2022_12` and `Azure.Preview_2022_12` baselines as obsolete.
- New rules:
  - API Management:
    - Check that wildcard `*` for any configuration option in CORS policies settings is not in use by @BenjaminEngeset.
      [#2073](https://github.com/Azure/PSRule.Rules.Azure/issues/2073)
  - Azure Kubernetes Service:
    - Check that the Defender profile with Azure Kubernetes Service clusters are enabled by @BenjaminEngeset.
      [#2123](https://github.com/Azure/PSRule.Rules.Azure/issues/2123)
  - Container App:
    - Check that internal-only ingress for container apps are configured by @BenjaminEngeset.
      [#2098](https://github.com/Azure/PSRule.Rules.Azure/issues/2098)
    - Check that Azure File volumes for container apps are configured by @BenjaminEngeset.
      [#2101](https://github.com/Azure/PSRule.Rules.Azure/issues/2101)
  - SQL Database:
    - Check that Azure AD-only authentication is enabled by @BenjaminEngeset.
      [#2119](https://github.com/Azure/PSRule.Rules.Azure/issues/2119)
    - Check that Azure AD authentication is configured for SQL Managed Instances by @BenjaminEngeset.
      [#2117](https://github.com/Azure/PSRule.Rules.Azure/issues/2117)
  - SQL Managed Instance:
    - Check that managed identity for SQL Managed Instances are configured by @BenjaminEngeset.
      [#2120](https://github.com/Azure/PSRule.Rules.Azure/issues/2120)
    - Check that Azure AD-only authentication is enabled by @BenjaminEngeset.
      [#2118](https://github.com/Azure/PSRule.Rules.Azure/issues/2118)
- Updated rules:
  - Azure Kubernetes Service:
    - Updated `Azure.AKS.Version` to use latest stable version `1.25.6` by @BernieWhite.
      [#2136](https://github.com/Azure/PSRule.Rules.Azure/issues/2136)
      - Use `AZURE_AKS_CLUSTER_MINIMUM_VERSION` to configure the minimum version of the cluster.
- Bug fixes:
  - Fixed dependency issue of deployments across resource group scopes by @BernieWhite.
    [#2111](https://github.com/Azure/PSRule.Rules.Azure/issues/2111)
  - Fixed false positive with `Azure.Deployment.Name` by @BernieWhite.
    [#2109](https://github.com/Azure/PSRule.Rules.Azure/issues/2109)

## v1.26.0-B0011 (pre-release)

What's changed since v1.25.0:

- New rules:
  - Container App:
    - Check that the names of container apps meets the naming requirements by @BenjaminEngeset.
      [#2094](https://github.com/Azure/PSRule.Rules.Azure/issues/2094)
    - Check that managed identity for container apps are configured by @BenjaminEngeset.
      [#2096](https://github.com/Azure/PSRule.Rules.Azure/issues/2096)
    - Check that public network access for container apps environments are disabled by @BenjaminEngeset.
      [#2098](https://github.com/Azure/PSRule.Rules.Azure/issues/2098)
  - Deployment:
    - Check that the names of nested deployments meets the naming requirements of deployments by @BenjaminEngeset.
      [#1915](https://github.com/Azure/PSRule.Rules.Azure/issues/1915)
  - IoT Hub:
    - Check IoT Hubs in supported regions only uses TLS 1.2 version by @BenjaminEngeset.
      [#1996](https://github.com/Azure/PSRule.Rules.Azure/issues/1996)
  - Service Bus:
    - Check namespaces audit diagnostic logs are enabled by @BenjaminEngeset.
      [#1862](https://github.com/Azure/PSRule.Rules.Azure/issues/1862)
- General improvements:
  - Added a selector for premium Service Bus namespaces by @BernieWhite.
    [#2091](https://github.com/Azure/PSRule.Rules.Azure/issues/2091)
- Engineering:
  - Bump Microsoft.CodeAnalysis.NetAnalyzers to v7.0.1.
    [#2082](https://github.com/Azure/PSRule.Rules.Azure/pull/2082)
  - Bump Newtonsoft.Json to v13.0.3.
    [#2080](https://github.com/Azure/PSRule.Rules.Azure/pull/2080)

## v1.25.1

What's changed since v1.25.0:

- Bug fixes:
  - Fixed dependency issue of deployments across resource group scopes by @BernieWhite.
    [#2111](https://github.com/Azure/PSRule.Rules.Azure/issues/2111)

## v1.25.0

What's changed since v1.24.2:

- New features:
  - **Experimental:** Added `Azure.MCSB.v1` which include rules aligned to the Microsoft Cloud Security Benchmark by @BernieWhite.
    [#1634](https://github.com/Azure/PSRule.Rules.Azure/issues/1634)
- New rules:
  - Defender for Cloud:
    - Check Microsoft Defender for Key Vault is enabled by @BernieWhite.
      [#1632](https://github.com/Azure/PSRule.Rules.Azure/issues/1632)
    - Check Microsoft Defender for DNS is enabled by @BernieWhite.
      [#1632](https://github.com/Azure/PSRule.Rules.Azure/issues/1632)
    - Check Microsoft Defender for ARM is enabled by @BernieWhite.
      [#1632](https://github.com/Azure/PSRule.Rules.Azure/issues/1632)
  - Event Hub:
    - Check Event Hub namespaces only uses TLS 1.2 version by @BenjaminEngeset.
      [#1995](https://github.com/Azure/PSRule.Rules.Azure/issues/1995)
  - Key Vault:
    - Check if firewall is set to deny by @zilberd.
      [#2067](https://github.com/Azure/PSRule.Rules.Azure/issues/2067)
  - Virtual Machine:
    - Virtual machines should be fully deallocated and not stopped by @dcrreynolds.
      [#88](https://github.com/Azure/PSRule.Rules.Azure/issues/88)
- General improvements:
  - Added support for Bicep `toObject` function by @BernieWhite.
    [#2014](https://github.com/Azure/PSRule.Rules.Azure/issues/2014)
  - Added support for configuring a minimum version of Bicep by @BernieWhite.
    [#1935](https://github.com/Azure/PSRule.Rules.Azure/issues/1935)
    - Configure this option to increase the visibility of the version of the Bicep CLI used by PSRule for Azure.
    - Set `AZURE_BICEP_CHECK_TOOL` to `true` to check the Bicep CLI.
    - Set `AZURE_BICEP_MINIMUM_VERSION` to configure the minimum version.
    - If the Bicep CLI is not installed or the version is less than the minimum version an error will be reported.
    - By default, the minimum Bicep version defaults to `0.4.451`.
  - Added support for Bicep custom types by @BernieWhite.
    [#2026](https://github.com/Azure/PSRule.Rules.Azure/issues/2026)
- Engineering:
  - Bump BenchmarkDotNet to v0.13.5.
    [#2052](https://github.com/Azure/PSRule.Rules.Azure/pull/2052)
  - Bump BenchmarkDotNet.Diagnostics.Windows to v0.13.5.
    [#2052](https://github.com/Azure/PSRule.Rules.Azure/pull/2052)
  - Bump Microsoft.NET.Test.Sdk to v17.5.0.
    [#2055](https://github.com/Azure/PSRule.Rules.Azure/pull/2055)
  - Bump Az.Resources to v6.5.2.
    [#2037](https://github.com/Azure/PSRule.Rules.Azure/pull/2037)
  - Updated build to use GitHub Actions by @BernieWhite.
    [#1696](https://github.com/Azure/PSRule.Rules.Azure/issues/1696)
- Bug fixes:
  - Fixed SQL transparent data Encryption (TDE) works properly on all resources including exported resources by @zilberd.
    [#2059](https://github.com/Azure/PSRule.Rules.Azure/issues/2059)
  - Fixed cases of exit code 5 with path probing by @BernieWhite.
    [#1901](https://github.com/Azure/PSRule.Rules.Azure/issues/1901)

What's changed since pre-release v1.25.0-B0100:

- No additional changes.

## v1.25.0-B0138 (pre-release)

What's changed since pre-release v1.25.0-B0100:

- New rules:
  - Event Hub:
    - Check Event Hub namespaces only uses TLS 1.2 version by @BenjaminEngeset.
      [#1995](https://github.com/Azure/PSRule.Rules.Azure/issues/1995)

## v1.25.0-B0100 (pre-release)

What's changed since pre-release v1.25.0-B0065:

- New rules:
  - Key Vault:
    - Check if firewall is set to deny by @zilberd.
      [#2067](https://github.com/Azure/PSRule.Rules.Azure/issues/2067)

## v1.25.0-B0065 (pre-release)

What's changed since pre-release v1.25.0-B0035:

- General improvements:
  - Added support for Bicep `toObject` function by @BernieWhite.
    [#2014](https://github.com/Azure/PSRule.Rules.Azure/issues/2014)
- Engineering:
  - Bump BenchmarkDotNet to v0.13.5.
    [#2052](https://github.com/Azure/PSRule.Rules.Azure/pull/2052)
  - Bump BenchmarkDotNet.Diagnostics.Windows to v0.13.5.
    [#2052](https://github.com/Azure/PSRule.Rules.Azure/pull/2052)
  - Bump Microsoft.NET.Test.Sdk to v17.5.0.
    [#2055](https://github.com/Azure/PSRule.Rules.Azure/pull/2055)
- Bug fixes:
  - Fixed SQL transparent data Encryption (TDE) works properly on all resources including exported resources by @zilberd.
    [#2059](https://github.com/Azure/PSRule.Rules.Azure/issues/2059)

## v1.25.0-B0035 (pre-release)

What's changed since pre-release v1.25.0-B0013:

- New rules:
  - Defender for Cloud:
    - Check Microsoft Defender for Key Vault is enabled by @BernieWhite.
      [#1632](https://github.com/Azure/PSRule.Rules.Azure/issues/1632)
    - Check Microsoft Defender for DNS is enabled by @BernieWhite.
      [#1632](https://github.com/Azure/PSRule.Rules.Azure/issues/1632)
    - Check Microsoft Defender for ARM is enabled by @BernieWhite.
      [#1632](https://github.com/Azure/PSRule.Rules.Azure/issues/1632)
- General improvements:
  - Added support for configuring a minimum version of Bicep by @BernieWhite.
    [#1935](https://github.com/Azure/PSRule.Rules.Azure/issues/1935)
    - Configure this option to increase the visibility of the version of the Bicep CLI used by PSRule for Azure.
    - Set `AZURE_BICEP_CHECK_TOOL` to `true` to check the Bicep CLI.
    - Set `AZURE_BICEP_MINIMUM_VERSION` to configure the minimum version.
    - If the Bicep CLI is not installed or the version is less than the minimum version an error will be reported.
    - By default, the minimum Bicep version defaults to `0.4.451`.
- Engineering:
  - Bump Az.Resources to v6.5.2.
    [#2037](https://github.com/Azure/PSRule.Rules.Azure/pull/2037)
- Bug fixes:
  - Fixed cases of exit code 5 with path probing by @BernieWhite.
    [#1901](https://github.com/Azure/PSRule.Rules.Azure/issues/1901)

## v1.25.0-B0013 (pre-release)

What's changed since v1.24.2:

- New features:
  - **Experimental:** Added `Azure.MCSB.v1` which include rules aligned to the Microsoft Cloud Security Benchmark by @BernieWhite.
    [#1634](https://github.com/Azure/PSRule.Rules.Azure/issues/1634)
- New rules:
  - Virtual Machine:
    - Virtual machines should be fully deallocated and not stopped by @dcrreynolds.
      [#88](https://github.com/Azure/PSRule.Rules.Azure/issues/88)
- General improvements:
  - Added support for Bicep custom types by @BernieWhite.
    [#2026](https://github.com/Azure/PSRule.Rules.Azure/issues/2026)
- Engineering:
  - Updated build to use GitHub Actions by @BernieWhite.
    [#1696](https://github.com/Azure/PSRule.Rules.Azure/issues/1696)
  - Bump BenchmarkDotNet to v0.13.4.
    [#1992](https://github.com/Azure/PSRule.Rules.Azure/pull/1992)
  - Bump BenchmarkDotNet.Diagnostics.Windows to v0.13.4.
    [#1992](https://github.com/Azure/PSRule.Rules.Azure/pull/1992)

## v1.24.2

This is a republish of v1.24.1 to fix a release issue.
What's changed since v1.24.0:

- Bug fixes:
  - Fixed Bicep expand object or null by @BernieWhite.
    [#2021](https://github.com/Azure/PSRule.Rules.Azure/issues/2021)

## v1.24.1

What's changed since v1.24.0:

- Bug fixes:
  - Fixed Bicep expand object or null by @BernieWhite.
    [#2021](https://github.com/Azure/PSRule.Rules.Azure/issues/2021)

## v1.24.0

What's changed since v1.23.0:

- General improvements:
  - Updated `Export-AzRuleData` to improve export performance by @BernieWhite.
    [#1341](https://github.com/Azure/PSRule.Rules.Azure/issues/1341)
    - Removed `Az.Resources` dependency.
    - Added async threading for export concurrency.
    - Improved performance by using automatic look up of API versions by using provider cache.
  - Added support for Bicep lambda functions by @BernieWhite.
    [#1536](https://github.com/Azure/PSRule.Rules.Azure/issues/1536)
    - Bicep `filter`, `map`, `reduce`, and `sort` are supported.
    - Support for `flatten` was previously added in v1.23.0.
  - Added optimization for policy type conditions by @BernieWhite.
    [#1966](https://github.com/Azure/PSRule.Rules.Azure/issues/1966)
- Engineering:
  - Bump PSRule to v2.7.0.
    [#1973](https://github.com/Azure/PSRule.Rules.Azure/pull/1973)
  - Updated resource providers and policy aliases.
    [#1736](https://github.com/Azure/PSRule.Rules.Azure/pull/1736)
  - Bump Az.Resources to v6.5.1.
    [#1973](https://github.com/Azure/PSRule.Rules.Azure/pull/1973)
  - Bump Newtonsoft.Json to v13.0.2.
    [#1903](https://github.com/Azure/PSRule.Rules.Azure/pull/1903)
  - Bump Pester to v5.4.0.
    [#1994](https://github.com/Azure/PSRule.Rules.Azure/pull/1994)
- Bug fixes:
  - Fixed `Export-AzRuleData` may not export all data if throttled by @BernieWhite.
    [#1341](https://github.com/Azure/PSRule.Rules.Azure/issues/1341)
  - Fixed failed to expand nested deployment with runtime shallow parameter by @BernieWhite.
    [#2004](https://github.com/Azure/PSRule.Rules.Azure/issues/2004)
  - Fixed `apiVersion` comparison of `requestContext` by @BernieWhite.
    [#1654](https://github.com/Azure/PSRule.Rules.Azure/issues/1654)
  - Fixed simple cases for field type expressions by @BernieWhite.
    [#1323](https://github.com/Azure/PSRule.Rules.Azure/issues/1323)

What's changed since pre-release v1.24.0-B0035:

- No additional changes.

## v1.24.0-B0035 (pre-release)

What's changed since pre-release v1.24.0-B0013:

- General improvements:
  - Added support for Bicep lambda functions by @BernieWhite.
    [#1536](https://github.com/Azure/PSRule.Rules.Azure/issues/1536)
    - Bicep `filter`, `map`, `reduce`, and `sort` are supported.
    - Support for `flatten` was previously added in v1.23.0.
  - Added optimization for policy type conditions by @BernieWhite.
    [#1966](https://github.com/Azure/PSRule.Rules.Azure/issues/1966)
- Engineering:
  - Updated resource providers and policy aliases.
    [#1736](https://github.com/Azure/PSRule.Rules.Azure/pull/1736)
- Bug fixes:
  - Fixed failed to expand nested deployment with runtime shallow parameter by @BernieWhite.
    [#2004](https://github.com/Azure/PSRule.Rules.Azure/issues/2004)
  - Fixed `apiVersion` comparison of `requestContext` by @BernieWhite.
    [#1654](https://github.com/Azure/PSRule.Rules.Azure/issues/1654)
  - Fixed simple cases for field type expressions by @BernieWhite.
    [#1323](https://github.com/Azure/PSRule.Rules.Azure/issues/1323)

## v1.24.0-B0013 (pre-release)

What's changed since v1.23.0:

- General improvements:
  - Updated `Export-AzRuleData` to improve export performance by @BernieWhite.
    [#1341](https://github.com/Azure/PSRule.Rules.Azure/issues/1341)
    - Removed `Az.Resources` dependency.
    - Added async threading for export concurrency.
    - Improved performance by using automatic look up of API versions by using provider cache.
- Engineering:
  - Bump PSRule to v2.7.0.
    [#1973](https://github.com/Azure/PSRule.Rules.Azure/pull/1973)
  - Bump Az.Resources to v6.5.1.
    [#1973](https://github.com/Azure/PSRule.Rules.Azure/pull/1973)
  - Bump Newtonsoft.Json to v13.0.2.
    [#1903](https://github.com/Azure/PSRule.Rules.Azure/pull/1903)
  - Bump Pester to v5.4.0.
    [#1994](https://github.com/Azure/PSRule.Rules.Azure/pull/1994)
- Bug fixes:
  - Fixed `Export-AzRuleData` may not export all data if throttled by @BernieWhite.
    [#1341](https://github.com/Azure/PSRule.Rules.Azure/issues/1341)

## v1.23.0

What's changed since v1.22.2:

- New features:
  - Added December 2022 baselines `Azure.GA_2022_12` and `Azure.Preview_2022_12` by @BernieWhite.
    [#1961](https://github.com/Azure/PSRule.Rules.Azure/issues/1961)
    - Includes rules released before or during December 2022.
    - Marked `Azure.GA_2022_09` and `Azure.Preview_2022_09` baselines as obsolete.
- New rules:
  - API Management:
    - Check API management instances has multi-region deployment gateways enabled by @BenjaminEngeset.
      [#1910](https://github.com/Azure/PSRule.Rules.Azure/issues/1910)
  - Application Gateway:
    - Check Application Gateways names meet naming requirements by @BenjaminEngeset.
      [#1943](https://github.com/Azure/PSRule.Rules.Azure/issues/1943)
  - Azure Cache for Redis:
    - Check Azure Cache for Redis instances uses Redis 6 by @BenjaminEngeset.
      [#1077](https://github.com/Azure/PSRule.Rules.Azure/issues/1077)
  - Azure Database for MariaDB:
    - Check Azure Database for MariaDB servers limits the amount of firewall permitted IP addresses by @BenjaminEngeset.
      [#1856](https://github.com/Azure/PSRule.Rules.Azure/issues/1856)
    - Check Azure Database for MariaDB servers limits the amount of firewall rules allowed by @BenjaminEngeset.
      [#1855](https://github.com/Azure/PSRule.Rules.Azure/issues/1855)
    - Check Azure Database for MariaDB servers does not have Azure services bypassed on firewall by @BenjaminEngeset.
      [#1857](https://github.com/Azure/PSRule.Rules.Azure/issues/1857)
  - Bastion:
    - Check Bastion hosts names meet naming requirements by @BenjaminEngeset.
      [#1950](https://github.com/Azure/PSRule.Rules.Azure/issues/1950)
  - Recovery Services Vault:
    - Check Recovery Services vaults names meet naming requirements by @BenjaminEngeset.
      [#1953](https://github.com/Azure/PSRule.Rules.Azure/issues/1953)
  - Virtual Machine:
    - Check virtual machines has Azure Monitor Agent installed by @BenjaminEngeset.
      [#1868](https://github.com/Azure/PSRule.Rules.Azure/issues/1868)
  - Virtual Machine Scale Sets:
    - Check virtual machine scale sets has Azure Monitor Agent installed by @BenjaminEngeset.
      [#1867](https://github.com/Azure/PSRule.Rules.Azure/issues/1867)
- Updated rules:
  - Azure Kubernetes Service:
    - Updated `Azure.AKS.Version` to use latest stable version `1.25.4` by @BernieWhite.
      [#1960](https://github.com/Azure/PSRule.Rules.Azure/issues/1960)
      - Use `AZURE_AKS_CLUSTER_MINIMUM_VERSION` to configure the minimum version of the cluster.
- General improvements:
  - Improves handling for policy definition modes by using support tags selector by @BernieWhite.
    [#1946](https://github.com/Azure/PSRule.Rules.Azure/issues/1946)
  - Added support to export exemptions related to policy assignments by @BernieWhite.
    [#1888](https://github.com/Azure/PSRule.Rules.Azure/issues/1888)
  - Added support for Bicep `flatten` function by @BernieWhite.
    [#1536](https://github.com/Azure/PSRule.Rules.Azure/issues/1536)
- Engineering:
  - Bump Az.Resources to v6.5.0.
    [#1945](https://github.com/Azure/PSRule.Rules.Azure/pull/1945)
  - Bump Microsoft.NET.Test.Sdk v17.4.1.
    [#1964](https://github.com/Azure/PSRule.Rules.Azure/pull/1964)
- Bug fixes:
  - Fixed Azure.AKS.Version ignore clusters with auto-upgrade enabled by @BenjaminEngeset.
    [#1926](https://github.com/Azure/PSRule.Rules.Azure/issues/1926)

What's changed since pre-release v1.23.0-B0072:

- No additional changes.

## v1.23.0-B0072 (pre-release)

What's changed since pre-release v1.23.0-B0046:

- New features:
  - Added December 2022 baselines `Azure.GA_2022_12` and `Azure.Preview_2022_12` by @BernieWhite.
    [#1961](https://github.com/Azure/PSRule.Rules.Azure/issues/1961)
    - Includes rules released before or during December 2022.
    - Marked `Azure.GA_2022_09` and `Azure.Preview_2022_09` baselines as obsolete.
- Updated rules:
  - Azure Kubernetes Service:
    - Updated `Azure.AKS.Version` to use latest stable version `1.25.4` by @BernieWhite.
      [#1960](https://github.com/Azure/PSRule.Rules.Azure/issues/1960)
      - Use `AZURE_AKS_CLUSTER_MINIMUM_VERSION` to configure the minimum version of the cluster.
- General improvements:
  - Improves handling for policy definition modes by using support tags selector by @BernieWhite.
    [#1946](https://github.com/Azure/PSRule.Rules.Azure/issues/1946)
- Engineering:
  - Bump Microsoft.NET.Test.Sdk v17.4.1.
    [#1964](https://github.com/Azure/PSRule.Rules.Azure/pull/1964)

## v1.23.0-B0046 (pre-release)

What's changed since pre-release v1.23.0-B0025:

- New rules:
  - Bastion:
    - Check Bastion hosts names meet naming requirements by @BenjaminEngeset.
      [#1950](https://github.com/Azure/PSRule.Rules.Azure/issues/1950)
  - Recovery Services Vault:
    - Check Recovery Services vaults names meet naming requirements by @BenjaminEngeset.
      [#1953](https://github.com/Azure/PSRule.Rules.Azure/issues/1953)
- Bug fixes:
  - Fixed `Azure.Deployment.SecureValue` with `reference` function expression by @BernieWhite.
    [#1882](https://github.com/Azure/PSRule.Rules.Azure/issues/1882)

## v1.23.0-B0025 (pre-release)

What's changed since pre-release v1.23.0-B0009:

- New rules:
  - Application Gateway:
    - Check Application Gateways names meet naming requirements by @BenjaminEngeset.
      [#1943](https://github.com/Azure/PSRule.Rules.Azure/issues/1943)
  - Azure Cache for Redis:
    - Check Azure Cache for Redis instances uses Redis 6 by @BenjaminEngeset.
      [#1077](https://github.com/Azure/PSRule.Rules.Azure/issues/1077)
  - Virtual Machine Scale Sets:
    - Check virtual machine scale sets has Azure Monitor Agent installed by @BenjaminEngeset.
      [#1867](https://github.com/Azure/PSRule.Rules.Azure/issues/1867)
- General improvements:
  - Added support to export exemptions related to policy assignments by @BernieWhite.
    [#1888](https://github.com/Azure/PSRule.Rules.Azure/issues/1888)
  - Added support for Bicep `flatten` function by @BernieWhite.
    [#1536](https://github.com/Azure/PSRule.Rules.Azure/issues/1536)
- Engineering:
  - Bump Az.Resources to v6.5.0.
    [#1945](https://github.com/Azure/PSRule.Rules.Azure/pull/1945)

## v1.23.0-B0009 (pre-release)

What's changed since v1.22.1:

- New rules:
  - API Management:
    - Check API management instances has multi-region deployment gateways enabled by @BenjaminEngeset.
      [#1910](https://github.com/Azure/PSRule.Rules.Azure/issues/1910)
  - Azure Database for MariaDB:
    - Check Azure Database for MariaDB servers limits the amount of firewall permitted IP addresses by @BenjaminEngeset.
      [#1856](https://github.com/Azure/PSRule.Rules.Azure/issues/1856)
    - Check Azure Database for MariaDB servers limits the amount of firewall rules allowed by @BenjaminEngeset.
      [#1855](https://github.com/Azure/PSRule.Rules.Azure/issues/1855)
    - Check Azure Database for MariaDB servers does not have Azure services bypassed on firewall by @BenjaminEngeset.
      [#1857](https://github.com/Azure/PSRule.Rules.Azure/issues/1857)
  - Virtual Machine:
    - Check virtual machines has Azure Monitor Agent installed by @BenjaminEngeset.
      [#1868](https://github.com/Azure/PSRule.Rules.Azure/issues/1868)
- Bug fixes:
  - Fixed Azure.AKS.Version ignore clusters with auto-upgrade enabled by @BenjaminEngeset.
    [#1926](https://github.com/Azure/PSRule.Rules.Azure/issues/1926)

## v1.22.2

What's changed since v1.22.1:

- Bug fixes:
  - Fixed `Azure.Deployment.SecureValue` with `reference` function expression by @BernieWhite.
    [#1882](https://github.com/Azure/PSRule.Rules.Azure/issues/1882)

## v1.22.1

What's changed since v1.22.0:

- Bug fixes:
  - Fixed template parameter does not use the required format by @BernieWhite.
    [#1930](https://github.com/Azure/PSRule.Rules.Azure/issues/1930)

## v1.22.0

What's changed since v1.21.2:

- New rules:
  - API Management:
    - Check API management instances uses multi-region deployment by @BenjaminEngeset.
      [#1030](https://github.com/Azure/PSRule.Rules.Azure/issues/1030)
    - Check api management instances limits control plane API calls to apim with version `'2021-08-01'` or newer by @BenjaminEngeset.
      [#1819](https://github.com/Azure/PSRule.Rules.Azure/issues/1819)
  - App Service Environment:
    - Check app service environments uses version 3 (ASEv3) instead of classic version 1 (ASEv1) and version 2 (ASEv2) by @BenjaminEngeset.
      [#1805](https://github.com/Azure/PSRule.Rules.Azure/issues/1805)
  - Azure Database for MariaDB:
    - Check Azure Database for MariaDB servers, databases, firewall rules and VNET rules names meet naming requirements by @BenjaminEngeset.
      [#1854](https://github.com/Azure/PSRule.Rules.Azure/issues/1854)
    - Check Azure Database for MariaDB servers only uses TLS 1.2 version by @BenjaminEngeset.
      [#1853](https://github.com/Azure/PSRule.Rules.Azure/issues/1853)
    - Check Azure Database for MariaDB servers only accept encrypted connections by @BenjaminEngeset.
      [#1852](https://github.com/Azure/PSRule.Rules.Azure/issues/1852)
    - Check Azure Database for MariaDB servers have Microsoft Defender configured by @BenjaminEngeset.
      [#1850](https://github.com/Azure/PSRule.Rules.Azure/issues/1850)
    - Check Azure Database for MariaDB servers have geo-redundant backup configured by @BenjaminEngeset.
      [#1848](https://github.com/Azure/PSRule.Rules.Azure/issues/1848)
  - Azure Database for PostgreSQL:
    - Check Azure Database for PostgreSQL servers have Microsoft Defender configured by @BenjaminEngeset.
      [#286](https://github.com/Azure/PSRule.Rules.Azure/issues/286)
    - Check Azure Database for PostgreSQL servers have geo-redundant backup configured by @BenjaminEngeset.
      [#285](https://github.com/Azure/PSRule.Rules.Azure/issues/285)
  - Azure Database for MySQL:
    - Check Azure Database for MySQL servers have Microsoft Defender configured by @BenjaminEngeset.
      [#287](https://github.com/Azure/PSRule.Rules.Azure/issues/287)
    - Check Azure Database for MySQL servers uses the flexible deployment model by @BenjaminEngeset.
      [#1841](https://github.com/Azure/PSRule.Rules.Azure/issues/1841)
    - Check Azure Database for MySQL Flexible Servers have geo-redundant backup configured by @BenjaminEngeset.
      [#1840](https://github.com/Azure/PSRule.Rules.Azure/issues/1840)
    - Check Azure Database for MySQL servers have geo-redundant backup configured by @BenjaminEngeset.
      [#284](https://github.com/Azure/PSRule.Rules.Azure/issues/284)
  - Azure Resource Deployments:
    - Check for nested deployment that are scoped to `outer` and passing secure values by @ms-sambell.
      [#1475](https://github.com/Azure/PSRule.Rules.Azure/issues/1475)
    - Check custom script extension uses protected settings for secure values by @ms-sambell.
      [#1478](https://github.com/Azure/PSRule.Rules.Azure/issues/1478)
  - Front Door:
    - Check front door uses caching by @BenjaminEngeset.
      [#548](https://github.com/Azure/PSRule.Rules.Azure/issues/548)
  - Virtual Machine:
    - Check virtual machines running SQL Server uses Premium disks or above by @BenjaminEngeset.
      [#9](https://github.com/Azure/PSRule.Rules.Azure/issues/9)
  - Virtual Network:
    - Check VNETs with a GatewaySubnet also has an AzureFirewallSubnet by @BernieWhite.
      [#875](https://github.com/Azure/PSRule.Rules.Azure/issues/875)
- General improvements:
  - Added debug logging improvements for Bicep expansion by @BernieWhite.
    [#1901](https://github.com/Azure/PSRule.Rules.Azure/issues/1901)
- Engineering:
  - Bump PSRule to v2.6.0.
    [#1883](https://github.com/Azure/PSRule.Rules.Azure/pull/1883)
  - Bump Az.Resources to v6.4.1.
    [#1883](https://github.com/Azure/PSRule.Rules.Azure/pull/1883)
  - Bump Microsoft.NET.Test.Sdk to v17.4.0
    [#1838](https://github.com/Azure/PSRule.Rules.Azure/pull/1838)
  - Bump coverlet.collector to v3.2.0.
    [#1814](https://github.com/Azure/PSRule.Rules.Azure/pull/1814)
- Bug fixes:
  - Fixed ref and name duplicated by @BernieWhite.
    [#1876](https://github.com/Azure/PSRule.Rules.Azure/issues/1876)
  - Fixed an item with the same key for parameters by @BernieWhite
    [#1871](https://github.com/Azure/PSRule.Rules.Azure/issues/1871)
  - Fixed policy parse of `requestContext` function by @BernieWhite.
    [#1654](https://github.com/Azure/PSRule.Rules.Azure/issues/1654)
  - Fixed handling of policy type field by @BernieWhite.
    [#1323](https://github.com/Azure/PSRule.Rules.Azure/issues/1323)
  - Fixed `Azure.AppService.WebProbe` with non-boolean value set by @BernieWhite.
    [#1906](https://github.com/Azure/PSRule.Rules.Azure/issues/1906)
  - Fixed managed identity flagged as secret by `Azure.Deployment.OutputSecretValue` by @BernieWhite.
    [#1826](https://github.com/Azure/PSRule.Rules.Azure/issues/1826)
    [#1886](https://github.com/Azure/PSRule.Rules.Azure/issues/1886)
  - Fixed missing support for diagnostic settings category groups by @BenjaminEngeset.
    [#1873](https://github.com/Azure/PSRule.Rules.Azure/issues/1873)

What's changed since pre-release v1.22.0-B0203:

- No additional changes.

## v1.22.0-B0203 (pre-release)

What's changed since pre-release v1.22.0-B0153:

- General improvements:
  - Added debug logging improvements for Bicep expansion by @BernieWhite.
    [#1901](https://github.com/Azure/PSRule.Rules.Azure/issues/1901)
- Bug fixes:
  - Fixed `Azure.AppService.WebProbe` with non-boolean value set by @BernieWhite.
    [#1906](https://github.com/Azure/PSRule.Rules.Azure/issues/1906)

## v1.22.0-B0153 (pre-release)

What's changed since pre-release v1.22.0-B0106:

- Bug fixes:
  - Fixed managed identity flagged as secret by `Azure.Deployment.OutputSecretValue` by @BernieWhite.
    [#1826](https://github.com/Azure/PSRule.Rules.Azure/issues/1826)
    [#1886](https://github.com/Azure/PSRule.Rules.Azure/issues/1886)

## v1.22.0-B0106 (pre-release)

What's changed since pre-release v1.22.0-B0062:

- New rules:
  - API Management:
    - Check API management instances uses multi-region deployment by @BenjaminEngeset.
      [#1030](https://github.com/Azure/PSRule.Rules.Azure/issues/1030)
  - Azure Database for MariaDB:
    - Check Azure Database for MariaDB servers, databases, firewall rules and VNET rules names meet naming requirements by @BenjaminEngeset.
      [#1854](https://github.com/Azure/PSRule.Rules.Azure/issues/1854)
- Engineering:
  - Bump PSRule to v2.6.0.
    [#1883](https://github.com/Azure/PSRule.Rules.Azure/pull/1883)
  - Bump Az.Resources to v6.4.1.
    [#1883](https://github.com/Azure/PSRule.Rules.Azure/pull/1883)
- Bug fixes:
  - Fixed ref and name duplicated by @BernieWhite.
    [#1876](https://github.com/Azure/PSRule.Rules.Azure/issues/1876)
  - Fixed an item with the same key for parameters by @BernieWhite
    [#1871](https://github.com/Azure/PSRule.Rules.Azure/issues/1871)
  - Fixed policy parse of `requestContext` function by @BernieWhite.
    [#1654](https://github.com/Azure/PSRule.Rules.Azure/issues/1654)
  - Fixed handling of policy type field by @BernieWhite.
    [#1323](https://github.com/Azure/PSRule.Rules.Azure/issues/1323)

## v1.22.0-B0062 (pre-release)

What's changed since pre-release v1.22.0-B0026:

- New rules:
  - Azure Database for MariaDB:
    - Check Azure Database for MariaDB servers only uses TLS 1.2 version by @BenjaminEngeset.
      [#1853](https://github.com/Azure/PSRule.Rules.Azure/issues/1853)
    - Check Azure Database for MariaDB servers only accept encrypted connections by @BenjaminEngeset.
      [#1852](https://github.com/Azure/PSRule.Rules.Azure/issues/1852)
    - Check Azure Database for MariaDB servers have Microsoft Defender configured by @BenjaminEngeset.
      [#1850](https://github.com/Azure/PSRule.Rules.Azure/issues/1850)
    - Check Azure Database for MariaDB servers have geo-redundant backup configured by @BenjaminEngeset.
      [#1848](https://github.com/Azure/PSRule.Rules.Azure/issues/1848)
  - Azure Database for PostgreSQL:
    - Check Azure Database for PostgreSQL servers have Microsoft Defender configured by @BenjaminEngeset.
      [#286](https://github.com/Azure/PSRule.Rules.Azure/issues/286)
    - Check Azure Database for PostgreSQL servers have geo-redundant backup configured by @BenjaminEngeset.
      [#285](https://github.com/Azure/PSRule.Rules.Azure/issues/285)
  - Azure Database for MySQL:
    - Check Azure Database for MySQL servers have Microsoft Defender configured by @BenjaminEngeset.
      [#287](https://github.com/Azure/PSRule.Rules.Azure/issues/287)
    - Check Azure Database for MySQL servers uses the flexible deployment model by @BenjaminEngeset.
      [#1841](https://github.com/Azure/PSRule.Rules.Azure/issues/1841)
    - Check Azure Database for MySQL Flexible Servers have geo-redundant backup configured by @BenjaminEngeset.
      [#1840](https://github.com/Azure/PSRule.Rules.Azure/issues/1840)
    - Check Azure Database for MySQL servers have geo-redundant backup configured by @BenjaminEngeset.
      [#284](https://github.com/Azure/PSRule.Rules.Azure/issues/284)
  - Azure Resource Deployments:
    - Check for nested deployment that are scoped to `outer` and passing secure values by @ms-sambell.
      [#1475](https://github.com/Azure/PSRule.Rules.Azure/issues/1475)
    - Check custom script extension uses protected settings for secure values by @ms-sambell.
      [#1478](https://github.com/Azure/PSRule.Rules.Azure/issues/1478)
  - Virtual Machine:
    - Check virtual machines running SQL Server uses Premium disks or above by @BenjaminEngeset.
      [#9](https://github.com/Azure/PSRule.Rules.Azure/issues/9)
- Engineering:
  - Bump Microsoft.NET.Test.Sdk to v17.4.0
    [#1838](https://github.com/Azure/PSRule.Rules.Azure/pull/1838)
  - Bump coverlet.collector to v3.2.0.
    [#1814](https://github.com/Azure/PSRule.Rules.Azure/pull/1814)
- Bug fixes:
  - Fixed missing support for diagnostic settings category groups by @BenjaminEngeset.
    [#1873](https://github.com/Azure/PSRule.Rules.Azure/issues/1873)

## v1.22.0-B0026 (pre-release)

What's changed since pre-release v1.22.0-B0011:

- New rules:
  - API Management:
    - Check api management instances limits control plane API calls to apim with version `'2021-08-01'` or newer by @BenjaminEngeset.
      [#1819](https://github.com/Azure/PSRule.Rules.Azure/issues/1819)
- Engineering:
  - Bump Az.Resources to v6.4.0.
    [#1829](https://github.com/Azure/PSRule.Rules.Azure/pull/1829)
- Bug fixes:
  - Fixed non-Linux VM images flagged as Linux by @BernieWhite.
    [#1825](https://github.com/Azure/PSRule.Rules.Azure/issues/1825)
  - Fixed failed to expand with last function on runtime property by @BernieWhite.
    [#1830](https://github.com/Azure/PSRule.Rules.Azure/issues/1830)

## v1.22.0-B0011 (pre-release)

What's changed since v1.21.0:

- New rules:
  - App Service Environment:
    - Check app service environments uses version 3 (ASEv3) instead of classic version 1 (ASEv1) and version 2 (ASEv2) by @BenjaminEngeset.
      [#1805](https://github.com/Azure/PSRule.Rules.Azure/issues/1805)
  - Front Door:
    - Check front door uses caching by @BenjaminEngeset.
      [#548](https://github.com/Azure/PSRule.Rules.Azure/issues/548)
  - Virtual Network:
    - Check VNETs with a GatewaySubnet also has an AzureFirewallSubnet by @BernieWhite.
      [#875](https://github.com/Azure/PSRule.Rules.Azure/issues/875)

## v1.21.2

What's changed since v1.21.1:

- Bug fixes:
  - Fixed non-Linux VM images flagged as Linux by @BernieWhite.
    [#1825](https://github.com/Azure/PSRule.Rules.Azure/issues/1825)
  - Fixed failed to expand with last function on runtime property by @BernieWhite.
    [#1830](https://github.com/Azure/PSRule.Rules.Azure/issues/1830)

## v1.21.1

What's changed since v1.21.0:

- Bug fixes:
  - Fixed multiple nested parameter loops returns stack empty exception by @BernieWhite.
    [#1811](https://github.com/Azure/PSRule.Rules.Azure/issues/1811)
  - Fixed `Azure.ACR.ContentTrust` when customer managed keys are enabled by @BernieWhite.
    [#1810](https://github.com/Azure/PSRule.Rules.Azure/issues/1810)

## v1.21.0

What's changed since v1.20.2:

- New features:
  - Mapping of Azure Security Benchmark v3 to security rules by @jagoodwin.
    [#1610](https://github.com/Azure/PSRule.Rules.Azure/issues/1610)
- New rules:
  - Deployment:
    - Check sensitive resource values use secure parameters by @VeraBE @BernieWhite.
      [#1773](https://github.com/Azure/PSRule.Rules.Azure/issues/1773)
  - Service Bus:
    - Check service bus namespaces uses TLS 1.2 version by @BenjaminEngeset.
      [#1777](https://github.com/Azure/PSRule.Rules.Azure/issues/1777)
  - Virtual Machine:
    - Check virtual machines uses Azure Monitor Agent instead of old legacy Log Analytics Agent by @BenjaminEngeset.
      [#1792](https://github.com/Azure/PSRule.Rules.Azure/issues/1792)
  - Virtual Machine Scale Sets:
    - Check virtual machine scale sets uses Azure Monitor Agent instead of old legacy Log Analytics Agent by @BenjaminEngeset.
      [#1792](https://github.com/Azure/PSRule.Rules.Azure/issues/1792)
  - Virtual Network:
    - Check VNETs with a GatewaySubnet also has a AzureBastionSubnet by @BenjaminEngeset.
      [#1761](https://github.com/Azure/PSRule.Rules.Azure/issues/1761)
- General improvements:
  - Added built-in list of ignored policy definitions by @BernieWhite.
    [#1730](https://github.com/Azure/PSRule.Rules.Azure/issues/1730)
    - To ignore additional policy definitions, use the `AZURE_POLICY_IGNORE_LIST` configuration option.
- Engineering:
  - Bump PSRule to v2.5.3.
    [#1800](https://github.com/Azure/PSRule.Rules.Azure/pull/1800)
  - Bump Az.Resources to v6.3.1.
    [#1800](https://github.com/Azure/PSRule.Rules.Azure/pull/1800)

What's changed since pre-release v1.21.0-B0050:

- No additional changes.

## v1.21.0-B0050 (pre-release)

What's changed since pre-release v1.21.0-B0027:

- New rules:
  - Virtual Machine:
    - Check virtual machines uses Azure Monitor Agent instead of old legacy Log Analytics Agent by @BenjaminEngeset.
      [#1792](https://github.com/Azure/PSRule.Rules.Azure/issues/1792)
  - Virtual Machine Scale Sets:
    - Check virtual machine scale sets uses Azure Monitor Agent instead of old legacy Log Analytics Agent by @BenjaminEngeset.
      [#1792](https://github.com/Azure/PSRule.Rules.Azure/issues/1792)
- Engineering:
  - Bump PSRule to v2.5.3.
    [#1800](https://github.com/Azure/PSRule.Rules.Azure/pull/1800)
  - Bump Az.Resources to v6.3.1.
    [#1800](https://github.com/Azure/PSRule.Rules.Azure/pull/1800)
- Bug fixes:
  - Fixed contains function unable to match array by @BernieWhite.
    [#1793](https://github.com/Azure/PSRule.Rules.Azure/issues/1793)

## v1.21.0-B0027 (pre-release)

What's changed since pre-release v1.21.0-B0011:

- New rules:
  - Deployment:
    - Check sensitive resource values use secure parameters by @VeraBE @BernieWhite.
      [#1773](https://github.com/Azure/PSRule.Rules.Azure/issues/1773)
  - Service Bus:
    - Check service bus namespaces uses TLS 1.2 version by @BenjaminEngeset.
      [#1777](https://github.com/Azure/PSRule.Rules.Azure/issues/1777)

## v1.21.0-B0011 (pre-release)

What's changed since v1.20.1:

- New features:
  - Mapping of Azure Security Benchmark v3 to security rules by @jagoodwin.
    [#1610](https://github.com/Azure/PSRule.Rules.Azure/issues/1610)
- New rules:
  - Virtual Network:
    - Check VNETs with a GatewaySubnet also has a AzureBastionSubnet by @BenjaminEngeset.
      [#1761](https://github.com/Azure/PSRule.Rules.Azure/issues/1761)
- General improvements:
  - Added built-in list of ignored policy definitions by @BernieWhite.
    [#1730](https://github.com/Azure/PSRule.Rules.Azure/issues/1730)
    - To ignore additional policy definitions, use the `AZURE_POLICY_IGNORE_LIST` configuration option.
- Engineering:
  - Bump PSRule to v2.5.1.
    [#1782](https://github.com/Azure/PSRule.Rules.Azure/pull/1782)
  - Bump Az.Resources to v6.3.0.
    [#1782](https://github.com/Azure/PSRule.Rules.Azure/pull/1782)

## v1.20.2

What's changed since v1.20.1:

- Bug fixes:
  - Fixed contains function unable to match array by @BernieWhite.
    [#1793](https://github.com/Azure/PSRule.Rules.Azure/issues/1793)

## v1.20.1

What's changed since v1.20.0:

- Bug fixes:
  - Fixed expand bicep source when reading JsonContent into a parameter by @BernieWhite.
    [#1780](https://github.com/Azure/PSRule.Rules.Azure/issues/1780)

## v1.20.0

What's changed since v1.19.2:

- New features:
  - Added September 2022 baselines `Azure.GA_2022_09` and `Azure.Preview_2022_09` by @BernieWhite.
    [#1738](https://github.com/Azure/PSRule.Rules.Azure/issues/1738)
    - Includes rules released before or during September 2022.
    - Marked `Azure.GA_2022_06` and `Azure.Preview_2022_06` baselines as obsolete.
- New rules:
  - AKS:
    - Check clusters use Ephemeral OS disk by @BenjaminEngeset.
      [#1618](https://github.com/Azure/PSRule.Rules.Azure/issues/1618)
  - App Configuration:
    - Check app configuration store has purge protection enabled by @BenjaminEngeset.
      [#1689](https://github.com/Azure/PSRule.Rules.Azure/issues/1689)
    - Check app configuration store has one or more replicas by @BenjaminEngeset.
      [#1688](https://github.com/Azure/PSRule.Rules.Azure/issues/1688)
    - Check app configuration store audit diagnostic logs are enabled by @BenjaminEngeset.
      [#1690](https://github.com/Azure/PSRule.Rules.Azure/issues/1690)
    - Check identity-based authentication is used for configuration stores by @pazdedav.
      [#1691](https://github.com/Azure/PSRule.Rules.Azure/issues/1691)
  - Application Gateway WAF:
    - Check policy is enabled by @fbinotto.
      [#1470](https://github.com/Azure/PSRule.Rules.Azure/issues/1470)
    - Check policy uses prevention mode by @fbinotto.
      [#1470](https://github.com/Azure/PSRule.Rules.Azure/issues/1470)
    - Check policy uses managed rule sets by @fbinotto.
      [#1470](https://github.com/Azure/PSRule.Rules.Azure/issues/1470)
    - Check policy does not have any exclusions defined by @fbinotto.
      [#1470](https://github.com/Azure/PSRule.Rules.Azure/issues/1470)
  - Azure Cache for Redis:
    - Check the number of firewall rules for caches by @jonathanruiz.
      [#544](https://github.com/Azure/PSRule.Rules.Azure/issues/544)
    - Check the number of IP addresses in firewall rules for caches by @jonathanruiz.
      [#544](https://github.com/Azure/PSRule.Rules.Azure/issues/544)
  - CDN:
    - Check CDN profile uses Front Door Standard or Premium tier by @BenjaminEngeset.
      [#1612](https://github.com/Azure/PSRule.Rules.Azure/issues/1612)
  - Container Registry:
    - Check soft delete policy is enabled by @BenjaminEngeset.
      [#1674](https://github.com/Azure/PSRule.Rules.Azure/issues/1674)
  - Defender for Cloud:
    - Check Microsoft Defender for Containers is enable by @jdewisscher.
      [#1632](https://github.com/Azure/PSRule.Rules.Azure/issues/1632)
    - Check Microsoft Defender for Servers is enabled by @jdewisscher.
      [#1632](https://github.com/Azure/PSRule.Rules.Azure/issues/1632)
    - Check Microsoft Defender for SQL is enabled by @jdewisscher.
      [#1632](https://github.com/Azure/PSRule.Rules.Azure/issues/1632)
    - Check Microsoft Defender for App Services is enabled by @jdewisscher.
      [#1632](https://github.com/Azure/PSRule.Rules.Azure/issues/1632)
    - Check Microsoft Defender for Storage is enabled by @jdewisscher.
      [#1632](https://github.com/Azure/PSRule.Rules.Azure/issues/1632)
    - Check Microsoft Defender for SQL Servers on VMs is enabled by @jdewisscher.
      [#1632](https://github.com/Azure/PSRule.Rules.Azure/issues/1632)
  - Deployment:
    - Check that nested deployments securely pass through administrator usernames by @ms-sambell.
      [#1479](https://github.com/Azure/PSRule.Rules.Azure/issues/1479)
  - Front Door WAF:
    - Check policy is enabled by @fbinotto.
      [#1470](https://github.com/Azure/PSRule.Rules.Azure/issues/1470)
    - Check policy uses prevention mode by @fbinotto.
      [#1470](https://github.com/Azure/PSRule.Rules.Azure/issues/1470)
    - Check policy uses managed rule sets by @fbinotto.
      [#1470](https://github.com/Azure/PSRule.Rules.Azure/issues/1470)
    - Check policy does not have any exclusions defined by @fbinotto.
      [#1470](https://github.com/Azure/PSRule.Rules.Azure/issues/1470)
  - Network Security Group:
    - Check AKS managed NSGs don't contain custom rules by @ms-sambell.
      [#8](https://github.com/Azure/PSRule.Rules.Azure/issues/8)
  - Storage Account:
    - Check blob container soft delete is enabled by @pazdedav.
      [#1671](https://github.com/Azure/PSRule.Rules.Azure/issues/1671)
    - Check file share soft delete is enabled by @jonathanruiz.
      [#966](https://github.com/Azure/PSRule.Rules.Azure/issues/966)
  - VMSS:
    - Check Linux VMSS has disabled password authentication by @BenjaminEngeset.
      [#1635](https://github.com/Azure/PSRule.Rules.Azure/issues/1635)
- Updated rules:
  - **Important change**: Updated rules, tests and docs with Microsoft Defender for Cloud by @jonathanruiz.
    [#545](https://github.com/Azure/PSRule.Rules.Azure/issues/545)
    - The following rules have been renamed with aliases:
      - Renamed `Azure.SQL.ThreatDetection` to `Azure.SQL.DefenderCloud`.
      - Renamed `Azure.SecurityCenter.Contact` to `Azure.DefenderCloud.Contact`.
      - Renamed `Azure.SecurityCenter.Provisioning` to `Azure.DefenderCloud.Provisioning`.
    - If you are referencing the old names please consider updating to the new names.
  - Updated documentation examples for Front Door and Key Vault rules by @lluppesms.
    [#1667](https://github.com/Azure/PSRule.Rules.Azure/issues/1667)
  - Improved the way we check that VM or VMSS has Linux by @verabe.
    [#1704](https://github.com/Azure/PSRule.Rules.Azure/issues/1704)
  - Azure Kubernetes Service:
    - Updated `Azure.AKS.Version` to use latest stable version `1.23.8` by @BernieWhite.
      [#1627](https://github.com/Azure/PSRule.Rules.Azure/issues/1627)
      - Use `AZURE_AKS_CLUSTER_MINIMUM_VERSION` to configure the minimum version of the cluster.
  - Event Grid:
    - Promoted `Azure.EventGrid.DisableLocalAuth` to GA rule set by @BernieWhite.
      [#1628](https://github.com/Azure/PSRule.Rules.Azure/issues/1628)
  - Key Vault:
    - Promoted `Azure.KeyVault.AutoRotationPolicy` to GA rule set by @BernieWhite.
      [#1629](https://github.com/Azure/PSRule.Rules.Azure/issues/1629)
- General improvements:
  - Updated NSG documentation with code snippets and links by @simone-bennett.
    [#1607](https://github.com/Azure/PSRule.Rules.Azure/issues/1607)
  - Updated Application Gateway documentation with code snippets by @ms-sambell.
    [#1608](https://github.com/Azure/PSRule.Rules.Azure/issues/1608)
  - Updated SQL firewall rules documentation by @ms-sambell.
    [#1569](https://github.com/Azure/PSRule.Rules.Azure/issues/1569)
  - Updated Container Apps documentation and rule to new resource type by @marie-schmidt.
    [#1672](https://github.com/Azure/PSRule.Rules.Azure/issues/1672)
  - Updated KeyVault and FrontDoor documentation with code snippets by @lluppesms.
    [#1667](https://github.com/Azure/PSRule.Rules.Azure/issues/1667)
  - Added tag and annotation metadata from policy for rules generation by @BernieWhite.
    [#1652](https://github.com/Azure/PSRule.Rules.Azure/issues/1652)
  - Added hash to `name` and `ref` properties for policy rules by @ArmaanMcleod.
    [#1653](https://github.com/Azure/PSRule.Rules.Azure/issues/1653)
    - Use `AZURE_POLICY_RULE_PREFIX` or `Export-AzPolicyAssignmentRuleData -RulePrefix` to override rule prefix.
- Engineering:
  - Bump PSRule to v2.4.2.
    [#1753](https://github.com/Azure/PSRule.Rules.Azure/pull/1753)
    [#1748](https://github.com/Azure/PSRule.Rules.Azure/issues/1748)
  - Bump Microsoft.NET.Test.Sdk to v17.3.2.
    [#1719](https://github.com/Azure/PSRule.Rules.Azure/pull/1719)
  - Updated provider data for analysis.
    [#1605](https://github.com/Azure/PSRule.Rules.Azure/pull/1605)
  - Bump Az.Resources to v6.2.0.
    [#1636](https://github.com/Azure/PSRule.Rules.Azure/pull/1636)
  - Bump PSScriptAnalyzer to v1.21.0.
    [#1636](https://github.com/Azure/PSRule.Rules.Azure/pull/1636)
- Bug fixes:
  - Fixed continue processing policy assignments on error by @BernieWhite.
    [#1651](https://github.com/Azure/PSRule.Rules.Azure/issues/1651)
  - Fixed handling of runtime assessment data by @BernieWhite.
    [#1707](https://github.com/Azure/PSRule.Rules.Azure/issues/1707)
  - Fixed conversion of type conditions to pre-conditions by @BernieWhite.
    [#1708](https://github.com/Azure/PSRule.Rules.Azure/issues/1708)
  - Fixed inconclusive failure of `Azure.Deployment.AdminUsername` by @BernieWhite.
    [#1631](https://github.com/Azure/PSRule.Rules.Azure/issues/1631)
  - Fixed error expanding with `json()` and single quotes by @BernieWhite.
    [#1656](https://github.com/Azure/PSRule.Rules.Azure/issues/1656)
  - Fixed handling key collision with duplicate definitions using same parameters by @ArmaanMcleod.
    [#1653](https://github.com/Azure/PSRule.Rules.Azure/issues/1653)
  - Fixed bug requiring all diagnostic logs settings to have auditing enabled by @BenjaminEngeset.
    [#1726](https://github.com/Azure/PSRule.Rules.Azure/issues/1726)
  - Fixed `Azure.Deployment.AdminUsername` incorrectly fails with nested deployments by @BernieWhite.
    [#1762](https://github.com/Azure/PSRule.Rules.Azure/issues/1762)
  - Fixed `Azure.FrontDoorWAF.Exclusions` reports exclusions when none are specified by @BernieWhite.
    [#1751](https://github.com/Azure/PSRule.Rules.Azure/issues/1751)
  - Fixed `Azure.Deployment.AdminUsername` does not match the pattern by @BernieWhite.
    [#1758](https://github.com/Azure/PSRule.Rules.Azure/issues/1758)
  - Consider private offerings when checking that a VM or VMSS has Linux by @verabe.
    [#1725](https://github.com/Azure/PSRule.Rules.Azure/issues/1725)

What's changed since pre-release v1.20.0-B0477:

- No additional changes.

## v1.20.0-B0477 (pre-release)

What's changed since pre-release v1.20.0-B0389:

- General improvements:
  - Added hash to `name` and `ref` properties for policy rules by @ArmaanMcleod.
    [#1653](https://github.com/Azure/PSRule.Rules.Azure/issues/1653)
    - Use `AZURE_POLICY_RULE_PREFIX` or `Export-AzPolicyAssignmentRuleData -RulePrefix` to override rule prefix.

## v1.20.0-B0389 (pre-release)

What's changed since pre-release v1.20.0-B0304:

- New rules:
  - App Configuration:
    - Check app configuration store has purge protection enabled by @BenjaminEngeset.
      [#1689](https://github.com/Azure/PSRule.Rules.Azure/issues/1689)
- Bug fixes:
  - Fixed `Azure.Deployment.AdminUsername` incorrectly fails with nested deployments by @BernieWhite.
    [#1762](https://github.com/Azure/PSRule.Rules.Azure/issues/1762)

## v1.20.0-B0304 (pre-release)

What's changed since pre-release v1.20.0-B0223:

- Engineering:
  - Bump PSRule to v2.4.2.
    [#1753](https://github.com/Azure/PSRule.Rules.Azure/pull/1753)
    [#1748](https://github.com/Azure/PSRule.Rules.Azure/issues/1748)
- Bug fixes:
  - Fixed `Azure.FrontDoorWAF.Exclusions` reports exclusions when none are specified by @BernieWhite.
    [#1751](https://github.com/Azure/PSRule.Rules.Azure/issues/1751)
  - Fixed `Azure.Deployment.AdminUsername` does not match the pattern by @BernieWhite.
    [#1758](https://github.com/Azure/PSRule.Rules.Azure/issues/1758)
  - Consider private offerings when checking that a VM or VMSS has Linux by @verabe.
    [#1725](https://github.com/Azure/PSRule.Rules.Azure/issues/1725)

## v1.20.0-B0223 (pre-release)

What's changed since pre-release v1.20.0-B0148:

- New features:
  - Added September 2022 baselines `Azure.GA_2022_09` and `Azure.Preview_2022_09` by @BernieWhite.
    [#1738](https://github.com/Azure/PSRule.Rules.Azure/issues/1738)
    - Includes rules released before or during September 2022.
    - Marked `Azure.GA_2022_06` and `Azure.Preview_2022_06` baselines as obsolete.
- New rules:
  - App Configuration:
    - Check app configuration store has one or more replicas by @BenjaminEngeset.
      [#1688](https://github.com/Azure/PSRule.Rules.Azure/issues/1688)
- Engineering:
  - Bump PSRule to v2.4.1.
    [#1636](https://github.com/Azure/PSRule.Rules.Azure/pull/1636)
  - Bump Az.Resources to v6.2.0.
    [#1636](https://github.com/Azure/PSRule.Rules.Azure/pull/1636)
  - Bump PSScriptAnalyzer to v1.21.0.
    [#1636](https://github.com/Azure/PSRule.Rules.Azure/pull/1636)
- Bug fixes:
  - Fixed handling key collision with duplicate definitions using same parameters by @ArmaanMcleod.
    [#1653](https://github.com/Azure/PSRule.Rules.Azure/issues/1653)
  - Fixed bug requiring all diagnostic logs settings to have auditing enabled by @BenjaminEngeset.
    [#1726](https://github.com/Azure/PSRule.Rules.Azure/issues/1726)

## v1.20.0-B0148 (pre-release)

What's changed since pre-release v1.20.0-B0085:

- New rules:
  - App Configuration:
    - Check app configuration store audit diagnostic logs are enabled by @BenjaminEngeset.
      [#1690](https://github.com/Azure/PSRule.Rules.Azure/issues/1690)
- Engineering:
  - Bump Microsoft.NET.Test.Sdk to v17.3.2.
    [#1719](https://github.com/Azure/PSRule.Rules.Azure/pull/1719)
- Bug fixes:
  - Fixed error expanding with `json()` and single quotes by @BernieWhite.
    [#1656](https://github.com/Azure/PSRule.Rules.Azure/issues/1656)

## v1.20.0-B0085 (pre-release)

What's changed since pre-release v1.20.0-B0028:

- New rules:
  - Azure Cache for Redis:
    - Check the number of firewall rules for caches by @jonathanruiz.
      [#544](https://github.com/Azure/PSRule.Rules.Azure/issues/544)
    - Check the number of IP addresses in firewall rules for caches by @jonathanruiz.
      [#544](https://github.com/Azure/PSRule.Rules.Azure/issues/544)
  - App Configuration:
    - Check identity-based authentication is used for configuration stores by @pazdedav.
      [#1691](https://github.com/Azure/PSRule.Rules.Azure/issues/1691)
  - Container Registry:
    - Check soft delete policy is enabled by @BenjaminEngeset.
      [#1674](https://github.com/Azure/PSRule.Rules.Azure/issues/1674)
  - Defender for Cloud:
    - Check Microsoft Defender for Cloud is enabled for Containers by @jdewisscher.
      [#1632](https://github.com/Azure/PSRule.Rules.Azure/issues/1632)
    - Check Microsoft Defender for Cloud is enabled for Virtual Machines by @jdewisscher.
      [#1632](https://github.com/Azure/PSRule.Rules.Azure/issues/1632)
    - Check Microsoft Defender for Cloud is enabled for SQL Servers by @jdewisscher.
      [#1632](https://github.com/Azure/PSRule.Rules.Azure/issues/1632)
    - Check Microsoft Defender for Cloud is enabled for App Services by @jdewisscher.
      [#1632](https://github.com/Azure/PSRule.Rules.Azure/issues/1632)
    - Check Microsoft Defender for Cloud is enabled for Storage Accounts by @jdewisscher.
      [#1632](https://github.com/Azure/PSRule.Rules.Azure/issues/1632)
    - Check Microsoft Defender for Cloud is enabled for SQL Servers on machines by @jdewisscher.
      [#1632](https://github.com/Azure/PSRule.Rules.Azure/issues/1632)
  - Network Security Group:
    - Check AKS managed NSGs don't contain custom rules by @ms-sambell.
      [#8](https://github.com/Azure/PSRule.Rules.Azure/issues/8)
  - Storage Account:
    - Check blob container soft delete is enabled by @pazdedav.
      [#1671](https://github.com/Azure/PSRule.Rules.Azure/issues/1671)
    - Check file share soft delete is enabled by @jonathanruiz.
      [#966](https://github.com/Azure/PSRule.Rules.Azure/issues/966)
- Updated rules:
  - **Important change**: Updated rules, tests and docs with Microsoft Defender for Cloud by @jonathanruiz.
    [#545](https://github.com/Azure/PSRule.Rules.Azure/issues/545)
    - The following rules have been renamed with aliases:
      - Renamed `Azure.SQL.ThreatDetection` to `Azure.SQL.DefenderCloud`.
      - Renamed `Azure.SecurityCenter.Contact` to `Azure.DefenderCloud.Contact`.
      - Renamed `Azure.SecurityCenter.Provisioning` to `Azure.DefenderCloud.Provisioning`.
    - If you are referencing the old names please consider updating to the new names.
  - Updated documentation examples for Front Door and Key Vault rules by @lluppesms.
    [#1667](https://github.com/Azure/PSRule.Rules.Azure/issues/1667)
  - Improved the way we check that VM or VMSS has Linux by @verabe.
    [#1704](https://github.com/Azure/PSRule.Rules.Azure/issues/1704)
- General improvements:
  - Updated NSG documentation with code snippets and links by @simone-bennett.
    [#1607](https://github.com/Azure/PSRule.Rules.Azure/issues/1607)
  - Updated Application Gateway documentation with code snippets by @ms-sambell.
    [#1608](https://github.com/Azure/PSRule.Rules.Azure/issues/1608)
  - Updated SQL firewall rules documentation by @ms-sambell.
    [#1569](https://github.com/Azure/PSRule.Rules.Azure/issues/1569)
  - Updated Container Apps documentation and rule to new resource type by @marie-schmidt.
    [#1672](https://github.com/Azure/PSRule.Rules.Azure/issues/1672)
  - Updated KeyVault and FrontDoor documentation with code snippets by @lluppesms.
    [#1667](https://github.com/Azure/PSRule.Rules.Azure/issues/1667)
  - Added tag and annotation metadata from policy for rules generation by @BernieWhite.
    [#1652](https://github.com/Azure/PSRule.Rules.Azure/issues/1652)
- Bug fixes:
  - Fixed continue processing policy assignments on error by @BernieWhite.
    [#1651](https://github.com/Azure/PSRule.Rules.Azure/issues/1651)
  - Fixed handling of runtime assessment data by @BernieWhite.
    [#1707](https://github.com/Azure/PSRule.Rules.Azure/issues/1707)
  - Fixed conversion of type conditions to pre-conditions by @BernieWhite.
    [#1708](https://github.com/Azure/PSRule.Rules.Azure/issues/1708)

## v1.20.0-B0028 (pre-release)

What's changed since pre-release v1.20.0-B0004:

- New rules:
  - AKS:
    - Check clusters use Ephemeral OS disk by @BenjaminEngeset.
      [#1618](https://github.com/Azure/PSRule.Rules.Azure/issues/1618)
  - CDN:
    - Check CDN profile uses Front Door Standard or Premium tier by @BenjaminEngeset.
      [#1612](https://github.com/Azure/PSRule.Rules.Azure/issues/1612)
  - VMSS:
    - Check Linux VMSS has disabled password authentication by @BenjaminEngeset.
      [#1635](https://github.com/Azure/PSRule.Rules.Azure/issues/1635)
- Updated rules:
  - Azure Kubernetes Service:
    - Updated `Azure.AKS.Version` to use latest stable version `1.23.8` by @BernieWhite.
      [#1627](https://github.com/Azure/PSRule.Rules.Azure/issues/1627)
      - Use `AZURE_AKS_CLUSTER_MINIMUM_VERSION` to configure the minimum version of the cluster.
  - Event Grid:
    - Promoted `Azure.EventGrid.DisableLocalAuth` to GA rule set by @BernieWhite.
      [#1628](https://github.com/Azure/PSRule.Rules.Azure/issues/1628)
  - Key Vault:
    - Promoted `Azure.KeyVault.AutoRotationPolicy` to GA rule set by @BernieWhite.
      [#1629](https://github.com/Azure/PSRule.Rules.Azure/issues/1629)
- Engineering:
  - Bump PSRule to v2.4.0.
    [#1620](https://github.com/Azure/PSRule.Rules.Azure/pull/1620)
  - Updated provider data for analysis.
    [#1605](https://github.com/Azure/PSRule.Rules.Azure/pull/1605)
- Bug fixes:
  - Fixed function `dateTimeAdd` errors handling `utcNow` output by @BernieWhite.
    [#1637](https://github.com/Azure/PSRule.Rules.Azure/issues/1637)
  - Fixed inconclusive failure of `Azure.Deployment.AdminUsername` by @BernieWhite.
    [#1631](https://github.com/Azure/PSRule.Rules.Azure/issues/1631)

## v1.20.0-B0004 (pre-release)

What's changed since v1.19.1:

- New rules:
  - Azure Resources:
    - Check that nested deployments securely pass through administrator usernames by @ms-sambell.
      [#1479](https://github.com/Azure/PSRule.Rules.Azure/issues/1479)
- Engineering:
  - Bump Microsoft.NET.Test.Sdk to v17.3.1.
    [#1603](https://github.com/Azure/PSRule.Rules.Azure/pull/1603)

## v1.19.2

What's changed since v1.19.1:

- Bug fixes:
  - Fixed function `dateTimeAdd` errors handling `utcNow` output by @BernieWhite.
    [#1637](https://github.com/Azure/PSRule.Rules.Azure/issues/1637)

## v1.19.1

What's changed since v1.19.0:

- Bug fixes:
  - Fixed `Azure.VNET.UseNSGs` is missing exceptions by @BernieWhite.
    [#1609](https://github.com/Azure/PSRule.Rules.Azure/issues/1609)
    - Added exclusions for `RouteServerSubnet` and any subnet with a dedicated HSM delegation.

## v1.19.0

What's changed since v1.18.1:

- New rules:
  - Azure Kubernetes Service:
    - Check clusters use uptime SLA by @BenjaminEngeset.
      [#1601](https://github.com/Azure/PSRule.Rules.Azure/issues/1601)
- General improvements:
  - Updated rule level for the following rules by @BernieWhite.
    [#1551](https://github.com/Azure/PSRule.Rules.Azure/issues/1551)
    - Set `Azure.APIM.APIDescriptors` to warning from error.
    - Set `Azure.APIM.ProductDescriptors` to warning from error.
    - Set `Azure.Template.UseLocationParameter` to warning from error.
    - Set `Azure.Template.UseComments` to information from error.
    - Set `Azure.Template.UseDescriptions` to information from error.
  - Improve reporting of failing resource property for rules by @BernieWhite.
    [#1429](https://github.com/Azure/PSRule.Rules.Azure/issues/1429)
- Engineering:
  - Added publishing of symbols for NuGet packages by @BernieWhite.
    [#1549](https://github.com/Azure/PSRule.Rules.Azure/issues/1549)
  - Bump Az.Resources to v6.1.0.
    [#1557](https://github.com/Azure/PSRule.Rules.Azure/pull/1557)
  - Bump Microsoft.NET.Test.Sdk to v17.3.0.
    [#1563](https://github.com/Azure/PSRule.Rules.Azure/pull/1563)
  - Bump PSRule to v2.3.2.
    [#1574](https://github.com/Azure/PSRule.Rules.Azure/pull/1574)
  - Bump support projects to .NET 6 by @BernieWhite.
    [#1560](https://github.com/Azure/PSRule.Rules.Azure/issues/1560)
  - Bump BenchmarkDotNet to v0.13.2.
    [#1593](https://github.com/Azure/PSRule.Rules.Azure/pull/1593)
  - Bump BenchmarkDotNet.Diagnostics.Windows to v0.13.2.
    [#1594](https://github.com/Azure/PSRule.Rules.Azure/pull/1594)
  - Updated provider data for analysis.
    [#1598](https://github.com/Azure/PSRule.Rules.Azure/pull/1598)
- Bug fixes:
  - Fixed parameter files linked to bicep code via naming convention is not working by @BernieWhite.
    [#1582](https://github.com/Azure/PSRule.Rules.Azure/issues/1582)
  - Fixed handling of storage accounts sub-resources with CMK by @BernieWhite.
    [#1575](https://github.com/Azure/PSRule.Rules.Azure/issues/1575)

What's changed since pre-release v1.19.0-B0077:

- No additional changes.

## v1.19.0-B0077 (pre-release)

What's changed since pre-release v1.19.0-B0042:

- New rules:
  - Azure Kubernetes Service:
    - Check clusters use uptime SLA by @BenjaminEngeset.
      [#1601](https://github.com/Azure/PSRule.Rules.Azure/issues/1601)

## v1.19.0-B0042 (pre-release)

What's changed since pre-release v1.19.0-B0010:

- General improvements:
  - Improve reporting of failing resource property for rules by @BernieWhite.
    [#1429](https://github.com/Azure/PSRule.Rules.Azure/issues/1429)
- Engineering:
  - Bump PSRule to v2.3.2.
    [#1574](https://github.com/Azure/PSRule.Rules.Azure/pull/1574)
  - Bump support projects to .NET 6 by @BernieWhite.
    [#1560](https://github.com/Azure/PSRule.Rules.Azure/issues/1560)
  - Bump BenchmarkDotNet to v0.13.2.
    [#1593](https://github.com/Azure/PSRule.Rules.Azure/pull/1593)
  - Bump BenchmarkDotNet.Diagnostics.Windows to v0.13.2.
    [#1594](https://github.com/Azure/PSRule.Rules.Azure/pull/1594)
  - Updated provider data for analysis.
    [#1598](https://github.com/Azure/PSRule.Rules.Azure/pull/1598)
- Bug fixes:
  - Fixed parameter files linked to bicep code via naming convention is not working by @BernieWhite.
    [#1582](https://github.com/Azure/PSRule.Rules.Azure/issues/1582)
  - Fixed handling of storage accounts sub-resources with CMK by @BernieWhite.
    [#1575](https://github.com/Azure/PSRule.Rules.Azure/issues/1575)

## v1.19.0-B0010 (pre-release)

What's changed since v1.18.1:

- General improvements:
  - Updated rule level for the following rules by @BernieWhite.
    [#1551](https://github.com/Azure/PSRule.Rules.Azure/issues/1551)
    - Set `Azure.APIM.APIDescriptors` to warning from error.
    - Set `Azure.APIM.ProductDescriptors` to warning from error.
    - Set `Azure.Template.UseLocationParameter` to warning from error.
    - Set `Azure.Template.UseComments` to information from error.
    - Set `Azure.Template.UseDescriptions` to information from error.
- Engineering:
  - Added publishing of symbols for NuGet packages by @BernieWhite.
    [#1549](https://github.com/Azure/PSRule.Rules.Azure/issues/1549)
  - Bump PSRule to v2.3.1.
    [#1561](https://github.com/Azure/PSRule.Rules.Azure/pull/1561)
  - Bump Az.Resources to v6.1.0.
    [#1557](https://github.com/Azure/PSRule.Rules.Azure/pull/1557)
  - Bump Microsoft.NET.Test.Sdk to v17.3.0.
    [#1563](https://github.com/Azure/PSRule.Rules.Azure/pull/1563)

## v1.18.1

What's changed since v1.18.0:

- Bug fixes:
  - Fixed `Azure.APIM.HTTPBackend` reports failure when service URL is not defined by @BernieWhite.
    [#1555](https://github.com/Azure/PSRule.Rules.Azure/issues/1555)
  - Fixed `Azure.SQL.AAD` failure with newer API by @BernieWhite.
    [#1302](https://github.com/Azure/PSRule.Rules.Azure/issues/1302)

## v1.18.0

What's changed since v1.17.1:

- New rules:
  - Cognitive Services:
    - Check accounts use network access restrictions by @BernieWhite.
      [#1532](https://github.com/Azure/PSRule.Rules.Azure/issues/1532)
    - Check accounts use managed identities to access Azure resources by @BernieWhite.
      [#1532](https://github.com/Azure/PSRule.Rules.Azure/issues/1532)
    - Check accounts only accept requests using Azure AD identities by @BernieWhite.
      [#1532](https://github.com/Azure/PSRule.Rules.Azure/issues/1532)
    - Check accounts disable access using public endpoints by @BernieWhite.
      [#1532](https://github.com/Azure/PSRule.Rules.Azure/issues/1532)
- General improvements:
  - Added support for array `indexOf`, `lastIndexOf`, and `items` ARM functions by @BernieWhite.
    [#1440](https://github.com/Azure/PSRule.Rules.Azure/issues/1440)
  - Added support for `join` ARM function by @BernieWhite.
    [#1535](https://github.com/Azure/PSRule.Rules.Azure/issues/1535)
  - Improved output of full path to emitted resources by @BernieWhite.
    [#1523](https://github.com/Azure/PSRule.Rules.Azure/issues/1523)
- Engineering:
  - Bump Az.Resources to v6.0.1.
    [#1521](https://github.com/Azure/PSRule.Rules.Azure/pull/1521)
  - Updated provider data for analysis.
    [#1540](https://github.com/Azure/PSRule.Rules.Azure/pull/1540)
  - Bump xunit to v2.4.2.
    [#1542](https://github.com/Azure/PSRule.Rules.Azure/pull/1542)
  - Added readme and tags to NuGet by @BernieWhite.
    [#1513](https://github.com/Azure/PSRule.Rules.Azure/issues/1513)
- Bug fixes:
  - Fixed `Azure.SQL.TDE` is not required to enable Transparent Data Encryption for IaC by @BernieWhite.
    [#1530](https://github.com/Azure/PSRule.Rules.Azure/issues/1530)

What's changed since pre-release v1.18.0-B0027:

- No additional changes.

## v1.18.0-B0027 (pre-release)

What's changed since pre-release v1.18.0-B0010:

- New rules:
  - Cognitive Services:
    - Check accounts use network access restrictions by @BernieWhite.
      [#1532](https://github.com/Azure/PSRule.Rules.Azure/issues/1532)
    - Check accounts use managed identities to access Azure resources by @BernieWhite.
      [#1532](https://github.com/Azure/PSRule.Rules.Azure/issues/1532)
    - Check accounts only accept requests using Azure AD identities by @BernieWhite.
      [#1532](https://github.com/Azure/PSRule.Rules.Azure/issues/1532)
    - Check accounts disable access using public endpoints by @BernieWhite.
      [#1532](https://github.com/Azure/PSRule.Rules.Azure/issues/1532)
- General improvements:
  - Added support for array `indexOf`, `lastIndexOf`, and `items` ARM functions by @BernieWhite.
    [#1440](https://github.com/Azure/PSRule.Rules.Azure/issues/1440)
  - Added support for `join` ARM function by @BernieWhite.
    [#1535](https://github.com/Azure/PSRule.Rules.Azure/issues/1535)
- Engineering:
  - Updated provider data for analysis.
    [#1540](https://github.com/Azure/PSRule.Rules.Azure/pull/1540)
  - Bump xunit to v2.4.2.
    [#1542](https://github.com/Azure/PSRule.Rules.Azure/pull/1542)
- Bug fixes:
  - Fixed `Azure.SQL.TDE` is not required to enable Transparent Data Encryption for IaC by @BernieWhite.
    [#1530](https://github.com/Azure/PSRule.Rules.Azure/issues/1530)

## v1.18.0-B0010 (pre-release)

What's changed since pre-release v1.18.0-B0002:

- General improvements:
  - Improved output of full path to emitted resources by @BernieWhite.
    [#1523](https://github.com/Azure/PSRule.Rules.Azure/issues/1523)
- Engineering:
  - Bump Az.Resources to v6.0.1.
    [#1521](https://github.com/Azure/PSRule.Rules.Azure/pull/1521)

## v1.18.0-B0002 (pre-release)

What's changed since v1.17.1:

- Engineering:
  - Added readme and tags to NuGet by @BernieWhite.
    [#1513](https://github.com/Azure/PSRule.Rules.Azure/issues/1513)

## v1.17.1

What's changed since v1.17.0:

- Bug fixes:
  - Fixed union returns null when merged with built-in expansion objects by @BernieWhite.
    [#1515](https://github.com/Azure/PSRule.Rules.Azure/issues/1515)
  - Fixed missing zones in test for standalone VM by @BernieWhite.
    [#1506](https://github.com/Azure/PSRule.Rules.Azure/issues/1506)

## v1.17.0

What's changed since v1.16.1:

- New features:
  - Added more field count expression support for Azure Policy JSON rules by @ArmaanMcleod.
    [#181](https://github.com/Azure/PSRule.Rules.Azure/issues/181)
  - Added June 2022 baselines `Azure.GA_2022_06` and `Azure.Preview_2022_06` by @BernieWhite.
    [#1499](https://github.com/Azure/PSRule.Rules.Azure/issues/1499)
    - Includes rules released before or during June 2022.
    - Marked `Azure.GA_2022_03` and `Azure.Preview_2022_03` baselines as obsolete.
- New rules:
  - Deployment:
    - Check for secure values in outputs by @BernieWhite.
      [#297](https://github.com/Azure/PSRule.Rules.Azure/issues/297)
- Engineering:
  - Bump Newtonsoft.Json to v13.0.1.
    [#1494](https://github.com/Azure/PSRule.Rules.Azure/pull/1494)
  - Updated NuGet packaging metadata by @BernieWhite.
    [#1428](https://github.com/Azure/PSRule.Rules.Azure/pull/1428)
  - Updated provider data for analysis.
    [#1502](https://github.com/Azure/PSRule.Rules.Azure/pull/1502)
  - Bump PSRule to v2.2.0.
    [#1444](https://github.com/Azure/PSRule.Rules.Azure/pull/1444)
  - Updated NuGet packaging metadata by @BernieWhite.
    [#1428](https://github.com/Azure/PSRule.Rules.Azure/issues/1428)
- Bug fixes:
  - Fixed TDE property status to state by @Dylan-Prins.
    [#1505](https://github.com/Azure/PSRule.Rules.Azure/pull/1505)
  - Fixed the language expression value fails in outputs by @BernieWhite.
    [#1485](https://github.com/Azure/PSRule.Rules.Azure/issues/1485)

What's changed since pre-release v1.17.0-B0064:

- No additional changes.

## v1.17.0-B0064 (pre-release)

What's changed since pre-release v1.17.0-B0035:

- Engineering:
  - Updated provider data for analysis.
    [#1502](https://github.com/Azure/PSRule.Rules.Azure/pull/1502)
  - Bump PSRule to v2.2.0.
    [#1444](https://github.com/Azure/PSRule.Rules.Azure/pull/1444)
- Bug fixes:
  - Fixed TDE property status to state by @Dylan-Prins.
    [#1505](https://github.com/Azure/PSRule.Rules.Azure/pull/1505)

## v1.17.0-B0035 (pre-release)

What's changed since pre-release v1.17.0-B0014:

- New features:
  - Added June 2022 baselines `Azure.GA_2022_06` and `Azure.Preview_2022_06` by @BernieWhite.
    [#1499](https://github.com/Azure/PSRule.Rules.Azure/issues/1499)
    - Includes rules released before or during June 2022.
    - Marked `Azure.GA_2022_03` and `Azure.Preview_2022_03` baselines as obsolete.
- Engineering:
  - Bump Newtonsoft.Json to v13.0.1.
    [#1494](https://github.com/Azure/PSRule.Rules.Azure/pull/1494)
  - Updated NuGet packaging metadata by @BernieWhite.
    [#1428](https://github.com/Azure/PSRule.Rules.Azure/pull/1428)

## v1.17.0-B0014 (pre-release)

What's changed since v1.16.1:

- New features:
  - Added more field count expression support for Azure Policy JSON rules by @ArmaanMcleod.
    [#181](https://github.com/Azure/PSRule.Rules.Azure/issues/181)
- New rules:
  - Deployment:
    - Check for secure values in outputs by @BernieWhite.
      [#297](https://github.com/Azure/PSRule.Rules.Azure/issues/297)
- Engineering:
  - Updated NuGet packaging metadata by @BernieWhite.
    [#1428](https://github.com/Azure/PSRule.Rules.Azure/issues/1428)
- Bug fixes:
  - Fixed the language expression value fails in outputs by @BernieWhite.
    [#1485](https://github.com/Azure/PSRule.Rules.Azure/issues/1485)

## v1.16.1

What's changed since v1.16.0:

- Bug fixes:
  - Fixed TLS 1.3 support in `Azure.AppGw.SSLPolicy` by @BernieWhite.
    [#1469](https://github.com/Azure/PSRule.Rules.Azure/issues/1469)
  - Fixed Application Gateway referencing a WAF policy by @BernieWhite.
    [#1466](https://github.com/Azure/PSRule.Rules.Azure/issues/1466)

## v1.16.0

What's changed since v1.15.2:

- New rules:
  - App Service:
    - Check web apps have insecure FTP disabled by @BernieWhite.
      [#1436](https://github.com/Azure/PSRule.Rules.Azure/issues/1436)
    - Check web apps use a dedicated health probe by @BernieWhite.
      [#1437](https://github.com/Azure/PSRule.Rules.Azure/issues/1437)
- Updated rules:
  - Public IP:
    - Updated `Azure.PublicIP.AvailabilityZone` to exclude IP addresses for Azure Bastion by @BernieWhite.
      [#1442](https://github.com/Azure/PSRule.Rules.Azure/issues/1442)
      - Public IP addresses with the `resource-usage` tag set to `azure-bastion` are excluded.
- General improvements:
  - Added support for `dateTimeFromEpoch` and `dateTimeToEpoch` ARM functions by @BernieWhite.
    [#1451](https://github.com/Azure/PSRule.Rules.Azure/issues/1451)
- Engineering:
  - Updated built documentation to include rule ref and metadata by @BernieWhite.
    [#1432](https://github.com/Azure/PSRule.Rules.Azure/issues/1432)
  - Added ref properties for several rules by @BernieWhite.
    [#1430](https://github.com/Azure/PSRule.Rules.Azure/issues/1430)
  - Updated provider data for analysis.
    [#1453](https://github.com/Azure/PSRule.Rules.Azure/pull/1453)
  - Bump Microsoft.NET.Test.Sdk to v17.2.0.
    [#1410](https://github.com/Azure/PSRule.Rules.Azure/pull/1410)
  - Update CI checks to include required ref property by @BernieWhite.
    [#1431](https://github.com/Azure/PSRule.Rules.Azure/issues/1431)
  - Added ref properties for rules by @BernieWhite.
    [#1430](https://github.com/Azure/PSRule.Rules.Azure/issues/1430)
- Bug fixes:
  - Fixed `Azure.Template.UseVariables` does not accept function variables names by @BernieWhite.
    [#1427](https://github.com/Azure/PSRule.Rules.Azure/issues/1427)
  - Fixed dependency issue within Azure Pipelines `AzurePowerShell` task by @BernieWhite.
    [#1447](https://github.com/Azure/PSRule.Rules.Azure/issues/1447)
    - Removed dependency on `Az.Accounts` and `Az.Resources` from manifest.
      Pre-install these modules to use export cmdlets.

What's changed since pre-release v1.16.0-B0072:

- No additional changes.

## v1.16.0-B0072 (pre-release)

What's changed since pre-release v1.16.0-B0041:

- Engineering:
  - Update CI checks to include required ref property by @BernieWhite.
    [#1431](https://github.com/Azure/PSRule.Rules.Azure/issues/1431)
  - Added ref properties for rules by @BernieWhite.
    [#1430](https://github.com/Azure/PSRule.Rules.Azure/issues/1430)
- Bug fixes:
  - Fixed dependency issue within Azure Pipelines `AzurePowerShell` task by @BernieWhite.
    [#1447](https://github.com/Azure/PSRule.Rules.Azure/issues/1447)
    - Removed dependency on `Az.Accounts` and `Az.Resources` from manifest.
      Pre-install these modules to use export cmdlets.

## v1.16.0-B0041 (pre-release)

What's changed since pre-release v1.16.0-B0017:

- Updated rules:
  - Public IP:
    - Updated `Azure.PublicIP.AvailabilityZone` to exclude IP addresses for Azure Bastion by @BernieWhite.
      [#1442](https://github.com/Azure/PSRule.Rules.Azure/issues/1442)
      - Public IP addresses with the `resource-usage` tag set to `azure-bastion` are excluded.
- General improvements:
  - Added support for `dateTimeFromEpoch` and `dateTimeToEpoch` ARM functions by @BernieWhite.
    [#1451](https://github.com/Azure/PSRule.Rules.Azure/issues/1451)
- Engineering:
  - Updated built documentation to include rule ref and metadata by @BernieWhite.
    [#1432](https://github.com/Azure/PSRule.Rules.Azure/issues/1432)
  - Added ref properties for several rules by @BernieWhite.
    [#1430](https://github.com/Azure/PSRule.Rules.Azure/issues/1430)
  - Updated provider data for analysis.
    [#1453](https://github.com/Azure/PSRule.Rules.Azure/pull/1453)

## v1.16.0-B0017 (pre-release)

What's changed since v1.15.2:

- New rules:
  - App Service:
    - Check web apps have insecure FTP disabled by @BernieWhite.
      [#1436](https://github.com/Azure/PSRule.Rules.Azure/issues/1436)
    - Check web apps use a dedicated health probe by @BernieWhite.
      [#1437](https://github.com/Azure/PSRule.Rules.Azure/issues/1437)
- Engineering:
  - Bump Microsoft.NET.Test.Sdk to v17.2.0.
    [#1410](https://github.com/Azure/PSRule.Rules.Azure/pull/1410)
- Bug fixes:
  - Fixed `Azure.Template.UseVariables` does not accept function variables names by @BernieWhite.
    [#1427](https://github.com/Azure/PSRule.Rules.Azure/issues/1427)

## v1.15.2

What's changed since v1.15.1:

- Bug fixes:
  - Fixed `Azure.AppService.ManagedIdentity` does not accept both system and user assigned by @BernieWhite.
    [#1415](https://github.com/Azure/PSRule.Rules.Azure/issues/1415)
    - This also applies to:
      - `Azure.ADX.ManagedIdentity`
      - `Azure.APIM.ManagedIdentity`
      - `Azure.EventGrid.ManagedIdentity`
      - `Azure.Automation.ManagedIdentity`
  - Fixed Web apps with .NET 6 do not meet version constraint of `Azure.AppService.NETVersion` by @BernieWhite.
    [#1414](https://github.com/Azure/PSRule.Rules.Azure/issues/1414)
    - This also applies to `Azure.AppService.PHPVersion`.

## v1.15.1

What's changed since v1.15.0:

- Bug fixes:
  - Fixed exclusion of `dataCollectionRuleAssociations` from `Azure.Resource.UseTags` by @BernieWhite.
    [#1400](https://github.com/Azure/PSRule.Rules.Azure/issues/1400)
  - Fixed could not determine JSON object type for MockObject using CreateObject by @BernieWhite.
    [#1411](https://github.com/Azure/PSRule.Rules.Azure/issues/1411)
  - Fixed cannot bind argument to parameter 'Sku' because it is an empty string by @BernieWhite.
    [#1407](https://github.com/Azure/PSRule.Rules.Azure/issues/1407)

## v1.15.0

What's changed since v1.14.3:

- New features:
  - **Important change**: Added `Azure.Resource.SupportsTags` selector by @BernieWhite.
    [#1339](https://github.com/Azure/PSRule.Rules.Azure/issues/1339)
    - Use this selector in custom rules to filter rules to only run against resources that support tags.
    - This selector replaces the `SupportsTags` PowerShell function.
    - Using the `SupportsTag` function will now result in a warning.
    - The `SupportsTags` function will be removed in v2.
    - See [upgrade notes][1] for more information.
- Updated rules:
  - Azure Kubernetes Service:
    - Updated `Azure.AKS.Version` to use latest stable version `1.22.6` by @BernieWhite.
      [#1386](https://github.com/Azure/PSRule.Rules.Azure/issues/1386)
      - Use `AZURE_AKS_CLUSTER_MINIMUM_VERSION` to configure the minimum version of the cluster.
- Engineering:
  - Added code signing of module by @BernieWhite.
    [#1379](https://github.com/Azure/PSRule.Rules.Azure/issues/1379)
  - Added SBOM manifests to module by @BernieWhite.
    [#1380](https://github.com/Azure/PSRule.Rules.Azure/issues/1380)
  - Embedded provider and alias information as manifest resources by @BernieWhite.
    [#1383](https://github.com/Azure/PSRule.Rules.Azure/issues/1383)
    - Resources are minified and compressed to improve size and speed.
  - Added additional `nodeps` manifest that does not include dependencies for Az modules by @BernieWhite.
    [#1392](https://github.com/Azure/PSRule.Rules.Azure/issues/1392)
  - Bump Az.Accounts to 2.7.6. [#1338](https://github.com/Azure/PSRule.Rules.Azure/pull/1338)
  - Bump Az.Resources to 5.6.0. [#1338](https://github.com/Azure/PSRule.Rules.Azure/pull/1338)
  - Bump PSRule to 2.1.0. [#1338](https://github.com/Azure/PSRule.Rules.Azure/pull/1338)
  - Bump Pester to 5.3.3. [#1338](https://github.com/Azure/PSRule.Rules.Azure/pull/1338)
- Bug fixes:
  - Fixed dependency chain order when dependsOn copy by @BernieWhite.
    [#1381](https://github.com/Azure/PSRule.Rules.Azure/issues/1381)
  - Fixed error calling SupportsTags function by @BernieWhite.
    [#1401](https://github.com/Azure/PSRule.Rules.Azure/issues/1401)

What's changed since pre-release v1.15.0-B0053:

- Bug fixes:
  - Fixed error calling SupportsTags function by @BernieWhite.
    [#1401](https://github.com/Azure/PSRule.Rules.Azure/issues/1401)

## v1.15.0-B0053 (pre-release)

What's changed since pre-release v1.15.0-B0022:

- New features:
  - **Important change**: Added `Azure.Resource.SupportsTags` selector. [#1339](https://github.com/Azure/PSRule.Rules.Azure/issues/1339)
    - Use this selector in custom rules to filter rules to only run against resources that support tags.
    - This selector replaces the `SupportsTags` PowerShell function.
    - Using the `SupportsTag` function will now result in a warning.
    - The `SupportsTags` function will be removed in v2.
    - See [upgrade notes][1] for more information.
- Engineering:
  - Embedded provider and alias information as manifest resources. [#1383](https://github.com/Azure/PSRule.Rules.Azure/issues/1383)
    - Resources are minified and compressed to improve size and speed.
  - Added additional `nodeps` manifest that does not include dependencies for Az modules. [#1392](https://github.com/Azure/PSRule.Rules.Azure/issues/1392)
  - Bump Az.Accounts to 2.7.6. [#1338](https://github.com/Azure/PSRule.Rules.Azure/pull/1338)
  - Bump Az.Resources to 5.6.0. [#1338](https://github.com/Azure/PSRule.Rules.Azure/pull/1338)
  - Bump PSRule to 2.1.0. [#1338](https://github.com/Azure/PSRule.Rules.Azure/pull/1338)
  - Bump Pester to 5.3.3. [#1338](https://github.com/Azure/PSRule.Rules.Azure/pull/1338)

## v1.15.0-B0022 (pre-release)

What's changed since v1.14.3:

- Updated rules:
  - Azure Kubernetes Service:
    - Updated `Azure.AKS.Version` to use latest stable version `1.22.6`. [#1386](https://github.com/Azure/PSRule.Rules.Azure/issues/1386)
      - Use `AZURE_AKS_CLUSTER_MINIMUM_VERSION` to configure the minimum version of the cluster.
- Engineering:
  - Added code signing of module. [#1379](https://github.com/Azure/PSRule.Rules.Azure/issues/1379)
  - Added SBOM manifests to module. [#1380](https://github.com/Azure/PSRule.Rules.Azure/issues/1380)
- Bug fixes:
  - Fixed dependency chain order when dependsOn copy. [#1381](https://github.com/Azure/PSRule.Rules.Azure/issues/1381)

## v1.14.3

What's changed since v1.14.2:

- Bug fixes:
  - Fixed Azure Firewall threat intel mode reported for Secure VNET hubs. [#1365](https://github.com/Azure/PSRule.Rules.Azure/issues/1365)
  - Fixed array function handling with mock objects. [#1367](https://github.com/Azure/PSRule.Rules.Azure/issues/1367)

## v1.14.2

What's changed since v1.14.1:

- Bug fixes:
  - Fixed handling of parent resources when sub resource is in a separate deployment. [#1360](https://github.com/Azure/PSRule.Rules.Azure/issues/1360)

## v1.14.1

What's changed since v1.14.0:

- Bug fixes:
  - Fixed unable to set parameter defaults option with type object. [#1355](https://github.com/Azure/PSRule.Rules.Azure/issues/1355)

## v1.14.0

What's changed since v1.13.4:

- New features:
  - Added support for referencing resources in template. [#1315](https://github.com/Azure/PSRule.Rules.Azure/issues/1315)
    - The `reference()` function can be used to reference resources in template.
    - A placeholder value is still used for resources outside of the template.
  - Added March 2022 baselines `Azure.GA_2022_03` and `Azure.Preview_2022_03`. [#1334](https://github.com/Azure/PSRule.Rules.Azure/issues/1334)
    - Includes rules released before or during March 2022.
    - Marked `Azure.GA_2021_12` and `Azure.Preview_2021_12` baselines as obsolete.
  - **Experimental:** Cmdlets to validate objects with Azure policy conditions:
    - `Export-AzPolicyAssignmentData` - Exports policy assignment data. [#1266](https://github.com/Azure/PSRule.Rules.Azure/issues/1266)
    - `Export-AzPolicyAssignmentRuleData` - Exports JSON rules from policy assignment data. [#1278](https://github.com/Azure/PSRule.Rules.Azure/issues/1278)
    - `Get-AzPolicyAssignmentDataSource` - Discovers policy assignment data. [#1340](https://github.com/Azure/PSRule.Rules.Azure/issues/1340)
    - See cmdlet help for limitations and usage.
    - Additional information will be posted as this feature evolves [here](https://github.com/Azure/PSRule.Rules.Azure/discussions/1345).
- New rules:
  - SignalR Service:
    - Check services use Managed Identities. [#1306](https://github.com/Azure/PSRule.Rules.Azure/issues/1306)
    - Check services use a SKU with an SLA. [#1307](https://github.com/Azure/PSRule.Rules.Azure/issues/1307)
  - Web PubSub Service:
    - Check services use Managed Identities. [#1308](https://github.com/Azure/PSRule.Rules.Azure/issues/1308)
    - Check services use a SKU with an SLA. [#1309](https://github.com/Azure/PSRule.Rules.Azure/issues/1309)
- Updated rules:
  - Azure Kubernetes Service:
    - Updated `Azure.AKS.Version` to use latest stable version `1.21.9`. [#1318](https://github.com/Azure/PSRule.Rules.Azure/issues/1318)
      - Use `AZURE_AKS_CLUSTER_MINIMUM_VERSION` to configure the minimum version of the cluster.
- Engineering:
  - Cache Azure Policy Aliases. [#1277](https://github.com/Azure/PSRule.Rules.Azure/issues/1277)
  - Cleanup of additional alias metadata. [#1351](https://github.com/Azure/PSRule.Rules.Azure/pull/1351)
- Bug fixes:
  - Fixed index was out of range with split on mock properties. [#1327](https://github.com/Azure/PSRule.Rules.Azure/issues/1327)
  - Fixed mock objects with no properties. [#1347](https://github.com/Azure/PSRule.Rules.Azure/issues/1347)
  - Fixed sub-resources nesting by scope regression. [#1348](https://github.com/Azure/PSRule.Rules.Azure/issues/1348)
  - Fixed expand of runtime properties on reference objects. [#1324](https://github.com/Azure/PSRule.Rules.Azure/issues/1324)
  - Fixed processing of deployment outputs. [#1316](https://github.com/Azure/PSRule.Rules.Azure/issues/1316)

What's changed since pre-release v1.14.0-B2204013:

- No additional changes.

## v1.14.0-B2204013 (pre-release)

What's changed since pre-release v1.14.0-B2204007:

- Engineering:
  - Cleanup of additional alias metadata. [#1351](https://github.com/Azure/PSRule.Rules.Azure/pull/1351)

## v1.14.0-B2204007 (pre-release)

What's changed since pre-release v1.14.0-B2203117:

- Bug fixes:
  - Fixed mock objects with no properties. [#1347](https://github.com/Azure/PSRule.Rules.Azure/issues/1347)
  - Fixed sub-resources nesting by scope regression. [#1348](https://github.com/Azure/PSRule.Rules.Azure/issues/1348)

## v1.14.0-B2203117 (pre-release)

What's changed since pre-release v1.14.0-B2203088:

- New features:
  - **Experimental:** Cmdlets to validate objects with Azure policy conditions:
    - `Export-AzPolicyAssignmentData` - Exports policy assignment data. [#1266](https://github.com/Azure/PSRule.Rules.Azure/issues/1266)
    - `Export-AzPolicyAssignmentRuleData` - Exports JSON rules from policy assignment data. [#1278](https://github.com/Azure/PSRule.Rules.Azure/issues/1278)
    - `Get-AzPolicyAssignmentDataSource` - Discovers policy assignment data. [#1340](https://github.com/Azure/PSRule.Rules.Azure/issues/1340)
    - See cmdlet help for limitations and usage.
    - Additional information will be posted as this feature evolves [here](https://github.com/Azure/PSRule.Rules.Azure/discussions/1345).
- Engineering:
  - Cache Azure Policy Aliases. [#1277](https://github.com/Azure/PSRule.Rules.Azure/issues/1277)
- Bug fixes:
  - Fixed index was out of range with split on mock properties. [#1327](https://github.com/Azure/PSRule.Rules.Azure/issues/1327)

## v1.14.0-B2203088 (pre-release)

What's changed since pre-release v1.14.0-B2203066:

- New features:
  - Added March 2022 baselines `Azure.GA_2022_03` and `Azure.Preview_2022_03`. [#1334](https://github.com/Azure/PSRule.Rules.Azure/issues/1334)
    - Includes rules released before or during March 2022.
    - Marked `Azure.GA_2021_12` and `Azure.Preview_2021_12` baselines as obsolete.
- Bug fixes:
  - Fixed expand of runtime properties on reference objects. [#1324](https://github.com/Azure/PSRule.Rules.Azure/issues/1324)

## v1.14.0-B2203066 (pre-release)

What's changed since v1.13.4:

- New features:
  - Added support for referencing resources in template. [#1315](https://github.com/Azure/PSRule.Rules.Azure/issues/1315)
    - The `reference()` function can be used to reference resources in template.
    - A placeholder value is still used for resources outside of the template.
- New rules:
  - SignalR Service:
    - Check services use Managed Identities. [#1306](https://github.com/Azure/PSRule.Rules.Azure/issues/1306)
    - Check services use a SKU with an SLA. [#1307](https://github.com/Azure/PSRule.Rules.Azure/issues/1307)
  - Web PubSub Service:
    - Check services use Managed Identities. [#1308](https://github.com/Azure/PSRule.Rules.Azure/issues/1308)
    - Check services use a SKU with an SLA. [#1309](https://github.com/Azure/PSRule.Rules.Azure/issues/1309)
- Updated rules:
  - Azure Kubernetes Service:
    - Updated `Azure.AKS.Version` to use latest stable version `1.21.9`. [#1318](https://github.com/Azure/PSRule.Rules.Azure/issues/1318)
      - Use `AZURE_AKS_CLUSTER_MINIMUM_VERSION` to configure the minimum version of the cluster.
- Bug fixes:
  - Fixed processing of deployment outputs. [#1316](https://github.com/Azure/PSRule.Rules.Azure/issues/1316)

## v1.13.4

What's changed since v1.13.3:

- Bug fixes:
  - Fixed virtual network without any subnets is invalid. [#1303](https://github.com/Azure/PSRule.Rules.Azure/issues/1303)
  - Fixed container registry rules that require a premium tier. [#1304](https://github.com/Azure/PSRule.Rules.Azure/issues/1304)
    - Rules `Azure.ACR.Retention` and `Azure.ACR.ContentTrust` are now only run against premium instances.

## v1.13.3

What's changed since v1.13.2:

- Bug fixes:
  - Fixed bicep build timeout for complex deployments. [#1299](https://github.com/Azure/PSRule.Rules.Azure/issues/1299)

## v1.13.2

What's changed since v1.13.1:

- Engineering:
  - Bump PowerShellStandard.Library to 5.1.1. [#1295](https://github.com/Azure/PSRule.Rules.Azure/pull/1295)
- Bug fixes:
  - Fixed nested resource loops. [#1293](https://github.com/Azure/PSRule.Rules.Azure/issues/1293)

## v1.13.1

What's changed since v1.13.0:

- Bug fixes:
  - Fixed parsing of nested quote pairs within JSON function. [#1288](https://github.com/Azure/PSRule.Rules.Azure/issues/1288)

## v1.13.0

What's changed since v1.12.2:

- New features:
  - Added support for setting defaults for required parameters. [#1065](https://github.com/Azure/PSRule.Rules.Azure/issues/1065)
    - When specified, the value will be used when a parameter value is not provided.
  - Added support expanding Bicep from parameter files. [#1160](https://github.com/Azure/PSRule.Rules.Azure/issues/1160)
- New rules:
  - Azure Cache for Redis:
    - Limit public access for Azure Cache for Redis instances. [#935](https://github.com/Azure/PSRule.Rules.Azure/issues/935)
  - Container App:
    - Check insecure ingress is not enabled (preview). [#1252](https://github.com/Azure/PSRule.Rules.Azure/issues/1252)
  - Key Vault:
    - Check key auto-rotation is enabled (preview). [#1159](https://github.com/Azure/PSRule.Rules.Azure/issues/1159)
  - Recovery Services Vault:
    - Check vaults have replication alerts configured. [#7](https://github.com/Azure/PSRule.Rules.Azure/issues/7)
- Engineering:
  - Automatically build baseline docs. [#1242](https://github.com/Azure/PSRule.Rules.Azure/issues/1242)
  - Bump PSRule dependency to v1.11.1. [#1269](https://github.com/Azure/PSRule.Rules.Azure/pull/1269)
- Bug fixes:
  - Fixed empty value with strong type. [#1258](https://github.com/Azure/PSRule.Rules.Azure/issues/1258)
  - Fixed error with empty logic app trigger. [#1249](https://github.com/Azure/PSRule.Rules.Azure/issues/1249)
  - Fixed out of order parameters. [#1257](https://github.com/Azure/PSRule.Rules.Azure/issues/1257)
  - Fixed mapping default configuration causes cast exception. [#1274](https://github.com/Azure/PSRule.Rules.Azure/issues/1274)
  - Fixed resource id is incorrectly built for sub resource types. [#1279](https://github.com/Azure/PSRule.Rules.Azure/issues/1279)

What's changed since pre-release v1.13.0-B2202113:

- No additional changes.

## v1.13.0-B2202113 (pre-release)

What's changed since pre-release v1.13.0-B2202108:

- Bug fixes:
  - Fixed resource id is incorrectly built for sub resource types. [#1279](https://github.com/Azure/PSRule.Rules.Azure/issues/1279)

## v1.13.0-B2202108 (pre-release)

What's changed since pre-release v1.13.0-B2202103:

- Bug fixes:
  - Fixed mapping default configuration causes cast exception. [#1274](https://github.com/Azure/PSRule.Rules.Azure/issues/1274)

## v1.13.0-B2202103 (pre-release)

What's changed since pre-release v1.13.0-B2202090:

- Engineering:
  - Bump PSRule dependency to v1.11.1. [#1269](https://github.com/Azure/PSRule.Rules.Azure/pull/1269)
- Bug fixes:
  - Fixed out of order parameters. [#1257](https://github.com/Azure/PSRule.Rules.Azure/issues/1257)

## v1.13.0-B2202090 (pre-release)

What's changed since pre-release v1.13.0-B2202063:

- New rules:
  - Azure Cache for Redis:
    - Limit public access for Azure Cache for Redis instances. [#935](https://github.com/Azure/PSRule.Rules.Azure/issues/935)
- Engineering:
  - Automatically build baseline docs. [#1242](https://github.com/Azure/PSRule.Rules.Azure/issues/1242)
- Bug fixes:
  - Fixed empty value with strong type. [#1258](https://github.com/Azure/PSRule.Rules.Azure/issues/1258)

## v1.13.0-B2202063 (pre-release)

What's changed since v1.12.2:

- New features:
  - Added support for setting defaults for required parameters. [#1065](https://github.com/Azure/PSRule.Rules.Azure/issues/1065)
    - When specified, the value will be used when a parameter value is not provided.
  - Added support expanding Bicep from parameter files. [#1160](https://github.com/Azure/PSRule.Rules.Azure/issues/1160)
- New rules:
  - Container App:
    - Check insecure ingress is not enabled (preview). [#1252](https://github.com/Azure/PSRule.Rules.Azure/issues/1252)
  - Key Vault:
    - Check key auto-rotation is enabled (preview). [#1159](https://github.com/Azure/PSRule.Rules.Azure/issues/1159)
  - Recovery Services Vault:
    - Check vaults have replication alerts configured. [#7](https://github.com/Azure/PSRule.Rules.Azure/issues/7)
- Bug fixes:
  - Fixed error with empty logic app trigger. [#1249](https://github.com/Azure/PSRule.Rules.Azure/issues/1249)

## v1.12.2

What's changed since v1.12.1:

- Bug fixes:
  - Fixed detect strong type requirements for nested deployments. [#1235](https://github.com/Azure/PSRule.Rules.Azure/issues/1235)

## v1.12.1

What's changed since v1.12.0:

- Bug fixes:
  - Fixed Bicep already exists with PSRule v2. [#1232](https://github.com/Azure/PSRule.Rules.Azure/issues/1232)

## v1.12.0

What's changed since v1.11.1:

- New rules:
  - Data Explorer:
    - Check clusters use Managed Identities. [#1207](https://github.com/Azure/PSRule.Rules.Azure/issues/1207)
    - Check clusters use a SKU with a SLA. [#1208](https://github.com/Azure/PSRule.Rules.Azure/issues/1208)
    - Check clusters use disk encryption. [#1209](https://github.com/Azure/PSRule.Rules.Azure/issues/1209)
    - Check clusters are in use with databases. [#1215](https://github.com/Azure/PSRule.Rules.Azure/issues/1215)
  - Event Hub:
    - Check namespaces are in use with event hubs. [#1216](https://github.com/Azure/PSRule.Rules.Azure/issues/1216)
    - Check namespaces only accept identity-based authentication. [#1217](https://github.com/Azure/PSRule.Rules.Azure/issues/1217)
  - Azure Recovery Services Vault:
    - Check vaults use geo-redundant storage. [#5](https://github.com/Azure/PSRule.Rules.Azure/issues/5)
  - Service Bus:
    - Check namespaces are in use with queues and topics. [#1218](https://github.com/Azure/PSRule.Rules.Azure/issues/1218)
    - Check namespaces only accept identity-based authentication. [#1219](https://github.com/Azure/PSRule.Rules.Azure/issues/1219)
- Updated rules:
  - Azure Kubernetes Service:
    - Updated `Azure.AKS.Version` to use latest stable version `1.21.7`. [#1188](https://github.com/Azure/PSRule.Rules.Azure/issues/1188)
      - Pinned latest GA baseline `Azure.GA_2021_12` to previous version `1.20.5`.
      - Use `AZURE_AKS_CLUSTER_MINIMUM_VERSION` to configure the minimum version of the cluster.
  - Azure API Management:
    - Check service disabled insecure ciphers.
      [#1128](https://github.com/Azure/PSRule.Rules.Azure/issues/1128)
    - Refactored the cipher and protocol rule into individual rules.
      - `Azure.APIM.Protocols`
      - `Azure.APIM.Ciphers`
- General improvements:
  - **Important change:** Replaced `Azure_AKSMinimumVersion` option with `AZURE_AKS_CLUSTER_MINIMUM_VERSION`. [#941](https://github.com/Azure/PSRule.Rules.Azure/issues/941)
    - For compatibility, if `Azure_AKSMinimumVersion` is set it will be used instead of `AZURE_AKS_CLUSTER_MINIMUM_VERSION`.
    - If only `AZURE_AKS_CLUSTER_MINIMUM_VERSION` is set, this value will be used.
    - The default will be used neither options are configured.
    - If `Azure_AKSMinimumVersion` is set a warning will be generated until the configuration is removed.
    - Support for `Azure_AKSMinimumVersion` is deprecated and will be removed in v2.
    - See [upgrade notes][1] for details.
- Bug fixes:
  - Fixed false positive of blob container with access unspecified. [#1212](https://github.com/Azure/PSRule.Rules.Azure/issues/1212)

What's changed since pre-release v1.12.0-B2201086:

- No additional changes.

## v1.12.0-B2201086 (pre-release)

What's changed since pre-release v1.12.0-B2201067:

- New rules:
  - Data Explorer:
    - Check clusters are in use with databases. [#1215](https://github.com/Azure/PSRule.Rules.Azure/issues/1215)
  - Event Hub:
    - Check namespaces are in use with event hubs. [#1216](https://github.com/Azure/PSRule.Rules.Azure/issues/1216)
    - Check namespaces only accept identity-based authentication. [#1217](https://github.com/Azure/PSRule.Rules.Azure/issues/1217)
  - Azure Recovery Services Vault:
    - Check vaults use geo-redundant storage. [#5](https://github.com/Azure/PSRule.Rules.Azure/issues/5)
  - Service Bus:
    - Check namespaces are in use with queues and topics. [#1218](https://github.com/Azure/PSRule.Rules.Azure/issues/1218)
    - Check namespaces only accept identity-based authentication. [#1219](https://github.com/Azure/PSRule.Rules.Azure/issues/1219)

## v1.12.0-B2201067 (pre-release)

What's changed since pre-release v1.12.0-B2201054:

- New rules:
  - Data Explorer:
    - Check clusters use Managed Identities. [#1207](https://github.com/Azure/PSRule.Rules.Azure/issues/1207)
    - Check clusters use a SKU with a SLA. [#1208](https://github.com/Azure/PSRule.Rules.Azure/issues/1208)
    - Check clusters use disk encryption. [#1209](https://github.com/Azure/PSRule.Rules.Azure/issues/1209)
- Bug fixes:
  - Fixed false positive of blob container with access unspecified. [#1212](https://github.com/Azure/PSRule.Rules.Azure/issues/1212)

## v1.12.0-B2201054 (pre-release)

What's changed since v1.11.1:

- Updated rules:
  - Azure Kubernetes Service:
    - Updated `Azure.AKS.Version` to use latest stable version `1.21.7`. [#1188](https://github.com/Azure/PSRule.Rules.Azure/issues/1188)
      - Pinned latest GA baseline `Azure.GA_2021_12` to previous version `1.20.5`.
      - Use `AZURE_AKS_CLUSTER_MINIMUM_VERSION` to configure the minimum version of the cluster.
  - Azure API Management:
    - Check service disabled insecure ciphers.
      [#1128](https://github.com/Azure/PSRule.Rules.Azure/issues/1128)
    - Refactored the cipher and protocol rule into individual rules.
      - `Azure.APIM.Protocols`
      - `Azure.APIM.Ciphers`
- General improvements:
  - **Important change:** Replaced `Azure_AKSMinimumVersion` option with `AZURE_AKS_CLUSTER_MINIMUM_VERSION`. [#941](https://github.com/Azure/PSRule.Rules.Azure/issues/941)
    - For compatibility, if `Azure_AKSMinimumVersion` is set it will be used instead of `AZURE_AKS_CLUSTER_MINIMUM_VERSION`.
    - If only `AZURE_AKS_CLUSTER_MINIMUM_VERSION` is set, this value will be used.
    - The default will be used neither options are configured.
    - If `Azure_AKSMinimumVersion` is set a warning will be generated until the configuration is removed.
    - Support for `Azure_AKSMinimumVersion` is deprecated and will be removed in v2.
    - See [upgrade notes][1] for details.

## v1.11.1

What's changed since v1.11.0:

- Bug fixes:
  - Fixed `Azure.AKS.CNISubnetSize` rule to use CNI selector. [#1178](https://github.com/Azure/PSRule.Rules.Azure/issues/1178)

## v1.11.0

What's changed since v1.10.4:

- New features:
  - Added baselines containing only Azure preview features. [#1129](https://github.com/Azure/PSRule.Rules.Azure/issues/1129)
    - Added baseline `Azure.Preview_2021_09`.
    - Added baseline `Azure.Preview_2021_12`.
  - Added `Azure.GA_2021_12` baseline. [#1146](https://github.com/Azure/PSRule.Rules.Azure/issues/1146)
    - Includes rules released before or during December 2021 for Azure GA features.
    - Marked baseline `Azure.GA_2021_09` as obsolete.
  - Bicep support promoted from experimental to generally available (GA). [#1176](https://github.com/Azure/PSRule.Rules.Azure/issues/1176)
- New rules:
  - All resources:
    - Check comments for each template resource. [#969](https://github.com/Azure/PSRule.Rules.Azure/issues/969)
  - Automation Account:
    - Automation accounts should enable diagnostic logs. [#1075](https://github.com/Azure/PSRule.Rules.Azure/issues/1075)
  - Azure Kubernetes Service:
    - Check clusters have the HTTP application routing add-on disabled. [#1131](https://github.com/Azure/PSRule.Rules.Azure/issues/1131)
    - Check clusters use the Secrets Store CSI Driver add-on. [#992](https://github.com/Azure/PSRule.Rules.Azure/issues/992)
    - Check clusters autorotation with the Secrets Store CSI Driver add-on. [#993](https://github.com/Azure/PSRule.Rules.Azure/issues/993)
    - Check clusters use Azure AD Pod Managed Identities (preview). [#991](https://github.com/Azure/PSRule.Rules.Azure/issues/991)
  - Azure Redis Cache:
    - Use availability zones for Azure Cache for Redis for regions that support it. [#1078](https://github.com/Azure/PSRule.Rules.Azure/issues/1078)
      - `Azure.Redis.AvailabilityZone`
      - `Azure.RedisEnterprise.Zones`
  - Application Security Group:
    - Check Application Security Groups meet naming requirements. [#1110](https://github.com/Azure/PSRule.Rules.Azure/issues/1110)
  - Firewall:
    - Check Firewalls meet naming requirements. [#1110](https://github.com/Azure/PSRule.Rules.Azure/issues/1110)
    - Check Firewall policies meet naming requirements. [#1110](https://github.com/Azure/PSRule.Rules.Azure/issues/1110)
  - Private Endpoint:
    - Check Private Endpoints meet naming requirements. [#1110](https://github.com/Azure/PSRule.Rules.Azure/issues/1110)
  - Virtual WAN:
    - Check Virtual WANs meet naming requirements. [#1110](https://github.com/Azure/PSRule.Rules.Azure/issues/1110)
- Updated rules:
  - Azure Kubernetes Service:
    - Promoted `Azure.AKS.AutoUpgrade` to GA rule set. [#1130](https://github.com/Azure/PSRule.Rules.Azure/issues/1130)
- General improvements:
  - Added support for template function `tenant()`. [#1124](https://github.com/Azure/PSRule.Rules.Azure/issues/1124)
  - Added support for template function `managementGroup()`. [#1125](https://github.com/Azure/PSRule.Rules.Azure/issues/1125)
  - Added support for template function `pickZones()`. [#518](https://github.com/Azure/PSRule.Rules.Azure/issues/518)
- Engineering:
  - Rule refactoring of rules from PowerShell to YAML. [#1109](https://github.com/Azure/PSRule.Rules.Azure/issues/1109)
    - The following rules were refactored:
      - `Azure.LB.Name`
      - `Azure.NSG.Name`
      - `Azure.Firewall.Mode`
      - `Azure.Route.Name`
      - `Azure.VNET.Name`
      - `Azure.VNG.Name`
      - `Azure.VNG.ConnectionName`
      - `Azure.AppConfig.SKU`
      - `Azure.AppConfig.Name`
      - `Azure.AppInsights.Workspace`
      - `Azure.AppInsights.Name`
      - `Azure.Cosmos.AccountName`
      - `Azure.FrontDoor.State`
      - `Azure.FrontDoor.Name`
      - `Azure.FrontDoor.WAF.Mode`
      - `Azure.FrontDoor.WAF.Enabled`
      - `Azure.FrontDoor.WAF.Name`
      - `Azure.AKS.MinNodeCount`
      - `Azure.AKS.ManagedIdentity`
      - `Azure.AKS.StandardLB`
      - `Azure.AKS.AzurePolicyAddOn`
      - `Azure.AKS.ManagedAAD`
      - `Azure.AKS.AuthorizedIPs`
      - `Azure.AKS.LocalAccounts`
      - `Azure.AKS.AzureRBAC`
- Bug fixes:
  - Fixed output of Bicep informational and warning messages in error stream. [#1157](https://github.com/Azure/PSRule.Rules.Azure/issues/1157)

What's changed since pre-release v1.11.0-B2112112:

- New features:
  - Bicep support promoted from experimental to generally available (GA). [#1176](https://github.com/Azure/PSRule.Rules.Azure/issues/1176)

## v1.11.0-B2112112 (pre-release)

What's changed since pre-release v1.11.0-B2112104:

- New rules:
  - Azure Redis Cache:
    - Use availability zones for Azure Cache for Redis for regions that support it. [#1078](https://github.com/Azure/PSRule.Rules.Azure/issues/1078)
      - `Azure.Redis.AvailabilityZone`
      - `Azure.RedisEnterprise.Zones`

## v1.11.0-B2112104 (pre-release)

What's changed since pre-release v1.11.0-B2112073:

- New rules:
  - Azure Kubernetes Service:
    - Check clusters use Azure AD Pod Managed Identities (preview). [#991](https://github.com/Azure/PSRule.Rules.Azure/issues/991)
- Engineering:
  - Rule refactoring of rules from PowerShell to YAML. [#1109](https://github.com/Azure/PSRule.Rules.Azure/issues/1109)
    - The following rules were refactored:
      - `Azure.AppConfig.SKU`
      - `Azure.AppConfig.Name`
      - `Azure.AppInsights.Workspace`
      - `Azure.AppInsights.Name`
      - `Azure.Cosmos.AccountName`
      - `Azure.FrontDoor.State`
      - `Azure.FrontDoor.Name`
      - `Azure.FrontDoor.WAF.Mode`
      - `Azure.FrontDoor.WAF.Enabled`
      - `Azure.FrontDoor.WAF.Name`
      - `Azure.AKS.MinNodeCount`
      - `Azure.AKS.ManagedIdentity`
      - `Azure.AKS.StandardLB`
      - `Azure.AKS.AzurePolicyAddOn`
      - `Azure.AKS.ManagedAAD`
      - `Azure.AKS.AuthorizedIPs`
      - `Azure.AKS.LocalAccounts`
      - `Azure.AKS.AzureRBAC`
- Bug fixes:
  - Fixed output of Bicep informational and warning messages in error stream. [#1157](https://github.com/Azure/PSRule.Rules.Azure/issues/1157)
  - Fixed obsolete flag for baseline `Azure.Preview_2021_12`. [#1166](https://github.com/Azure/PSRule.Rules.Azure/issues/1166)

## v1.11.0-B2112073 (pre-release)

What's changed since pre-release v1.11.0-B2112024:

- New features:
  - Added baselines containing only Azure preview features. [#1129](https://github.com/Azure/PSRule.Rules.Azure/issues/1129)
    - Added baseline `Azure.Preview_2021_09`.
    - Added baseline `Azure.Preview_2021_12`.
  - Added `Azure.GA_2021_12` baseline. [#1146](https://github.com/Azure/PSRule.Rules.Azure/issues/1146)
    - Includes rules released before or during December 2021 for Azure GA features.
    - Marked baseline `Azure.GA_2021_09` as obsolete.
- New rules:
  - All resources:
    - Check comments for each template resource. [#969](https://github.com/Azure/PSRule.Rules.Azure/issues/969)
- Bug fixes:
  - Fixed template function `equals` parameter count mismatch. [#1137](https://github.com/Azure/PSRule.Rules.Azure/issues/1137)
  - Fixed copy loop on nested deployment parameters is not handled. [#1144](https://github.com/Azure/PSRule.Rules.Azure/issues/1144)
  - Fixed outer copy loop of nested deployment. [#1154](https://github.com/Azure/PSRule.Rules.Azure/issues/1154)

## v1.11.0-B2112024 (pre-release)

What's changed since pre-release v1.11.0-B2111014:

- New rules:
  - Azure Kubernetes Service:
    - Check clusters have the HTTP application routing add-on disabled. [#1131](https://github.com/Azure/PSRule.Rules.Azure/issues/1131)
    - Check clusters use the Secrets Store CSI Driver add-on. [#992](https://github.com/Azure/PSRule.Rules.Azure/issues/992)
    - Check clusters autorotation with the Secrets Store CSI Driver add-on. [#993](https://github.com/Azure/PSRule.Rules.Azure/issues/993)
  - Automation Account:
    - Automation accounts should enable diagnostic logs. [#1075](https://github.com/Azure/PSRule.Rules.Azure/issues/1075)
- Updated rules:
  - Azure Kubernetes Service:
    - Promoted `Azure.AKS.AutoUpgrade` to GA rule set. [#1130](https://github.com/Azure/PSRule.Rules.Azure/issues/1130)
- General improvements:
  - Added support for template function `tenant()`. [#1124](https://github.com/Azure/PSRule.Rules.Azure/issues/1124)
  - Added support for template function `managementGroup()`. [#1125](https://github.com/Azure/PSRule.Rules.Azure/issues/1125)
  - Added support for template function `pickZones()`. [#518](https://github.com/Azure/PSRule.Rules.Azure/issues/518)
- Bug fixes:
  - Fixed `Azure.Policy.WaiverExpiry` date conversion. [#1118](https://github.com/Azure/PSRule.Rules.Azure/issues/1118)

## v1.11.0-B2111014 (pre-release)

What's changed since v1.10.0:

- New rules:
  - Application Security Group:
    - Check Application Security Groups meet naming requirements. [#1110](https://github.com/Azure/PSRule.Rules.Azure/issues/1110)
  - Firewall:
    - Check Firewalls meet naming requirements. [#1110](https://github.com/Azure/PSRule.Rules.Azure/issues/1110)
    - Check Firewall policies meet naming requirements. [#1110](https://github.com/Azure/PSRule.Rules.Azure/issues/1110)
  - Private Endpoint:
    - Check Private Endpoints meet naming requirements. [#1110](https://github.com/Azure/PSRule.Rules.Azure/issues/1110)
  - Virtual WAN:
    - Check Virtual WANs meet naming requirements. [#1110](https://github.com/Azure/PSRule.Rules.Azure/issues/1110)
- Engineering:
  - Rule refactoring of rules from PowerShell to YAML. [#1109](https://github.com/Azure/PSRule.Rules.Azure/issues/1109)
    - The following rules were refactored:
      - `Azure.LB.Name`
      - `Azure.NSG.Name`
      - `Azure.Firewall.Mode`
      - `Azure.Route.Name`
      - `Azure.VNET.Name`
      - `Azure.VNG.Name`
      - `Azure.VNG.ConnectionName`

## v1.10.4

What's changed since v1.10.3:

- Bug fixes:
  - Fixed outer copy loop of nested deployment. [#1154](https://github.com/Azure/PSRule.Rules.Azure/issues/1154)

## v1.10.3

What's changed since v1.10.2:

- Bug fixes:
  - Fixed copy loop on nested deployment parameters is not handled. [#1144](https://github.com/Azure/PSRule.Rules.Azure/issues/1144)

## v1.10.2

What's changed since v1.10.1:

- Bug fixes:
  - Fixed template function `equals` parameter count mismatch. [#1137](https://github.com/Azure/PSRule.Rules.Azure/issues/1137)

## v1.10.1

What's changed since v1.10.0:

- Bug fixes:
  - Fixed `Azure.Policy.WaiverExpiry` date conversion. [#1118](https://github.com/Azure/PSRule.Rules.Azure/issues/1118)

## v1.10.0

What's changed since v1.9.1:

- New features:
  - Added support for parameter strong types. [#1083](https://github.com/Azure/PSRule.Rules.Azure/issues/1083)
    - The value of string parameters can be tested against the expected type.
    - When configuring a location strong type, the parameter value must be a valid Azure location.
    - When configuring a resource type strong type, the parameter value must be a matching resource Id.
- New rules:
  - All resources:
    - Check template expressions do not exceed a maximum length. [#1006](https://github.com/Azure/PSRule.Rules.Azure/issues/1006)
  - Automation Service:
    - Check automation accounts should use managed identities for authentication. [#1074](https://github.com/Azure/PSRule.Rules.Azure/issues/1074)
  - Event Grid:
    - Check topics and domains use managed identities. [#1091](https://github.com/Azure/PSRule.Rules.Azure/issues/1091)
    - Check topics and domains use private endpoints. [#1092](https://github.com/Azure/PSRule.Rules.Azure/issues/1092)
    - Check topics and domains use identity-based authentication. [#1093](https://github.com/Azure/PSRule.Rules.Azure/issues/1093)
- General improvements:
  - Updated default baseline to use module configuration. [#1089](https://github.com/Azure/PSRule.Rules.Azure/issues/1089)
- Engineering:
  - Bump PSRule dependency to v1.9.0. [#1081](https://github.com/Azure/PSRule.Rules.Azure/issues/1081)
  - Bump Microsoft.CodeAnalysis.NetAnalyzers to v6.0.0. [#1080](https://github.com/Azure/PSRule.Rules.Azure/pull/1080)
  - Bump Microsoft.SourceLink.GitHub to 1.1.1. [#1085](https://github.com/Azure/PSRule.Rules.Azure/pull/1085)
- Bug fixes:
  - Fixed expansion of secret references. [#1098](https://github.com/Azure/PSRule.Rules.Azure/issues/1098)
  - Fixed handling of tagging for deployments. [#1099](https://github.com/Azure/PSRule.Rules.Azure/issues/1099)
  - Fixed strong type issue flagged with empty defaultValue string. [#1100](https://github.com/Azure/PSRule.Rules.Azure/issues/1100)

What's changed since pre-release v1.10.0-B2111081:

- No additional changes.

## v1.10.0-B2111081 (pre-release)

What's changed since pre-release v1.10.0-B2111072:

- New rules:
  - Automation Service:
    - Automation accounts should use managed identities for authentication. [#1074](https://github.com/Azure/PSRule.Rules.Azure/issues/1074)

## v1.10.0-B2111072 (pre-release)

What's changed since pre-release v1.10.0-B2111058:

- New rules:
  - All resources:
    - Check template expressions do not exceed a maximum length. [#1006](https://github.com/Azure/PSRule.Rules.Azure/issues/1006)
- Bug fixes:
  - Fixed expansion of secret references. [#1098](https://github.com/Azure/PSRule.Rules.Azure/issues/1098)
  - Fixed handling of tagging for deployments. [#1099](https://github.com/Azure/PSRule.Rules.Azure/issues/1099)
  - Fixed strong type issue flagged with empty defaultValue string. [#1100](https://github.com/Azure/PSRule.Rules.Azure/issues/1100)

## v1.10.0-B2111058 (pre-release)

What's changed since pre-release v1.10.0-B2111040:

- New rules:
  - Event Grid:
    - Check topics and domains use managed identities. [#1091](https://github.com/Azure/PSRule.Rules.Azure/issues/1091)
    - Check topics and domains use private endpoints. [#1092](https://github.com/Azure/PSRule.Rules.Azure/issues/1092)
    - Check topics and domains use identity-based authentication. [#1093](https://github.com/Azure/PSRule.Rules.Azure/issues/1093)
- General improvements:
  - Updated default baseline to use module configuration. [#1089](https://github.com/Azure/PSRule.Rules.Azure/issues/1089)

## v1.10.0-B2111040 (pre-release)

What's changed since v1.9.1:

- New features:
  - Added support for parameter strong types. [#1083](https://github.com/Azure/PSRule.Rules.Azure/issues/1083)
    - The value of string parameters can be tested against the expected type.
    - When configuring a location strong type, the parameter value must be a valid Azure location.
    - When configuring a resource type strong type, the parameter value must be a matching resource Id.
- Engineering:
  - Bump PSRule dependency to v1.9.0. [#1081](https://github.com/Azure/PSRule.Rules.Azure/issues/1081)
  - Bump Microsoft.CodeAnalysis.NetAnalyzers to v6.0.0. [#1080](https://github.com/Azure/PSRule.Rules.Azure/pull/1080)
  - Bump Microsoft.SourceLink.GitHub to 1.1.1. [#1085](https://github.com/Azure/PSRule.Rules.Azure/pull/1085)

## v1.9.1

What's changed since v1.9.0:

- Bug fixes:
  - Fixed can not index into resource group tags. [#1066](https://github.com/Azure/PSRule.Rules.Azure/issues/1066)
  - Fixed `Azure.VM.ASMinMembers` for template deployments. [#1064](https://github.com/Azure/PSRule.Rules.Azure/issues/1064)
  - Fixed zones property not found on public IP resource. [#1070](https://github.com/Azure/PSRule.Rules.Azure/issues/1070)

## v1.9.0

What's changed since v1.8.1:

- New rules:
  - API Management Service:
    - Check API management services are using availability zones when available. [#1017](https://github.com/Azure/PSRule.Rules.Azure/issues/1017)
  - Public IP Address:
    - Check Public IP addresses are configured with zone-redundancy. [#958](https://github.com/Azure/PSRule.Rules.Azure/issues/958)
    - Check Public IP addresses are using Standard SKU. [#979](https://github.com/Azure/PSRule.Rules.Azure/issues/979)
  - User Assigned Managed Identity:
    - Check identities meet naming requirements. [#1021](https://github.com/Azure/PSRule.Rules.Azure/issues/1021)
  - Virtual Network Gateway:
    - Check VPN/ExpressRoute gateways are configured with availability zone SKU. [#926](https://github.com/Azure/PSRule.Rules.Azure/issues/926)
- General improvements:
  - Improved processing of AzOps generated templates. [#799](https://github.com/Azure/PSRule.Rules.Azure/issues/799)
    - `Azure.Template.DefineParameters` is ignored for AzOps generated templates.
    - `Azure.Template.UseLocationParameter` is ignored for AzOps generated templates.
  - Bicep is now installed when using PSRule GitHub Action. [#1050](https://github.com/Azure/PSRule.Rules.Azure/issues/1050)
- Engineering:
  - Bump PSRule dependency to v1.8.0. [#1018](https://github.com/Azure/PSRule.Rules.Azure/issues/1018)
  - Added automated PR workflow to bump `providers.json` monthly. [#1041](https://github.com/Azure/PSRule.Rules.Azure/issues/1041)
- Bug fixes:
  - Fixed AKS Network Policy should accept calico. [#1046](https://github.com/Azure/PSRule.Rules.Azure/issues/1046)
  - Fixed `Azure.ACR.AdminUser` fails when `adminUserEnabled` not set. [#1014](https://github.com/Azure/PSRule.Rules.Azure/issues/1014)
  - Fixed `Azure.KeyVault.Logs` reports cannot index into a null array. [#1024](https://github.com/Azure/PSRule.Rules.Azure/issues/1024)
  - Fixed template function empty returns object reference not set exception. [#1025](https://github.com/Azure/PSRule.Rules.Azure/issues/1025)
  - Fixed delayed binding of `and` template function. [#1026](https://github.com/Azure/PSRule.Rules.Azure/issues/1026)
  - Fixed template function array nests array with array parameters. [#1027](https://github.com/Azure/PSRule.Rules.Azure/issues/1027)
  - Fixed property used by `Azure.ACR.MinSKU` to work more reliably with templates. [#1034](https://github.com/Azure/PSRule.Rules.Azure/issues/1034)
  - Fixed could not determine JSON object type for MockMember using CreateObject. [#1035](https://github.com/Azure/PSRule.Rules.Azure/issues/1035)
  - Fixed Bicep convention ordering. [#1053](https://github.com/Azure/PSRule.Rules.Azure/issues/1053)

What's changed since pre-release v1.9.0-B2110087:

- No additional changes.

## v1.9.0-B2110087 (pre-release)

What's changed since pre-release v1.9.0-B2110082:

- Bug fixes:
  - Fixed Bicep convention ordering. [#1053](https://github.com/Azure/PSRule.Rules.Azure/issues/1053)

## v1.9.0-B2110082 (pre-release)

What's changed since pre-release v1.9.0-B2110059:

- General improvements:
  - Bicep is now installed when using PSRule GitHub Action. [#1050](https://github.com/Azure/PSRule.Rules.Azure/issues/1050)
- Engineering:
  - Added automated PR workflow to bump `providers.json` monthly. [#1041](https://github.com/Azure/PSRule.Rules.Azure/issues/1041)
- Bug fixes:
  - Fixed AKS Network Policy should accept calico. [#1046](https://github.com/Azure/PSRule.Rules.Azure/issues/1046)

## v1.9.0-B2110059 (pre-release)

What's changed since pre-release v1.9.0-B2110040:

- New rules:
  - API Management Service:
    - Check API management services are using availability zones when available. [#1017](https://github.com/Azure/PSRule.Rules.Azure/issues/1017)
- Bug fixes:
  - Fixed property used by `Azure.ACR.MinSKU` to work more reliably with templates. [#1034](https://github.com/Azure/PSRule.Rules.Azure/issues/1034)
  - Fixed could not determine JSON object type for MockMember using CreateObject. [#1035](https://github.com/Azure/PSRule.Rules.Azure/issues/1035)

## v1.9.0-B2110040 (pre-release)

What's changed since pre-release v1.9.0-B2110025:

- New rules:
  - User Assigned Managed Identity:
    - Check identities meet naming requirements. [#1021](https://github.com/Azure/PSRule.Rules.Azure/issues/1021)
- Bug fixes:
  - Fixed `Azure.KeyVault.Logs` reports cannot index into a null array. [#1024](https://github.com/Azure/PSRule.Rules.Azure/issues/1024)
  - Fixed template function empty returns object reference not set exception. [#1025](https://github.com/Azure/PSRule.Rules.Azure/issues/1025)
  - Fixed delayed binding of `and` template function. [#1026](https://github.com/Azure/PSRule.Rules.Azure/issues/1026)
  - Fixed template function array nests array with array parameters. [#1027](https://github.com/Azure/PSRule.Rules.Azure/issues/1027)

## v1.9.0-B2110025 (pre-release)

What's changed since pre-release v1.9.0-B2110014:

- Engineering:
  - Bump PSRule dependency to v1.8.0. [#1018](https://github.com/Azure/PSRule.Rules.Azure/issues/1018)
- Bug fixes:
  - Fixed `Azure.ACR.AdminUser` fails when `adminUserEnabled` not set. [#1014](https://github.com/Azure/PSRule.Rules.Azure/issues/1014)

## v1.9.0-B2110014 (pre-release)

What's changed since pre-release v1.9.0-B2110009:

- Bug fixes:
  - Fixed expression out of range of valid values. [#1005](https://github.com/Azure/PSRule.Rules.Azure/issues/1005)
  - Fixed template expand fails in nested reference expansion. [#1007](https://github.com/Azure/PSRule.Rules.Azure/issues/1007)

## v1.9.0-B2110009 (pre-release)

What's changed since pre-release v1.9.0-B2109027:

- Bug fixes:
  - Fixed handling of comments with template and parameter file rules. [#996](https://github.com/Azure/PSRule.Rules.Azure/issues/996)
  - Fixed `Azure.Template.UseLocationParameter` to only apply to templates deployed as RG scope [#995](https://github.com/Azure/PSRule.Rules.Azure/issues/995)
  - Fixed expand template fails with `createObject` when no parameters are specified. [#1000](https://github.com/Azure/PSRule.Rules.Azure/issues/1000)

## v1.9.0-B2109027 (pre-release)

What's changed since v1.8.0:

- New rules:
  - Public IP Address:
    - Check Public IP addresses are configured with zone-redundancy. [#958](https://github.com/Azure/PSRule.Rules.Azure/issues/958)
    - Check Public IP addresses are using Standard SKU. [#979](https://github.com/Azure/PSRule.Rules.Azure/issues/979)
  - Virtual Network Gateway:
    - Check VPN/ExpressRoute gateways are configured with availability zone SKU. [#926](https://github.com/Azure/PSRule.Rules.Azure/issues/926)
- General improvements:
  - Improved processing of AzOps generated templates. [#799](https://github.com/Azure/PSRule.Rules.Azure/issues/799)
    - `Azure.Template.DefineParameters` is ignored for AzOps generated templates.
    - `Azure.Template.UseLocationParameter` is ignored for AzOps generated templates.
- Bug fixes:
  - Fixed `ToUpper` fails to convert character. [#986](https://github.com/Azure/PSRule.Rules.Azure/issues/986)

## v1.8.1

What's changed since v1.8.0:

- Bug fixes:
  - Fixed handling of comments with template and parameter file rules. [#996](https://github.com/Azure/PSRule.Rules.Azure/issues/996)
  - Fixed `Azure.Template.UseLocationParameter` to only apply to templates deployed as RG scope [#995](https://github.com/Azure/PSRule.Rules.Azure/issues/995)
  - Fixed expand template fails with `createObject` when no parameters are specified. [#1000](https://github.com/Azure/PSRule.Rules.Azure/issues/1000)
  - Fixed `ToUpper` fails to convert character. [#986](https://github.com/Azure/PSRule.Rules.Azure/issues/986)
  - Fixed expression out of range of valid values. [#1005](https://github.com/Azure/PSRule.Rules.Azure/issues/1005)
  - Fixed template expand fails in nested reference expansion. [#1007](https://github.com/Azure/PSRule.Rules.Azure/issues/1007)

## v1.8.0

What's changed since v1.7.0:

- New features:
  - Added `Azure.GA_2021_09` baseline.
    [#961](https://github.com/Azure/PSRule.Rules.Azure/issues/961)
    - Includes rules released before or during September 2021 for Azure GA features.
    - Marked baseline `Azure.GA_2021_06` as obsolete.
- New rules:
  - Application Gateway:
    - Check App Gateways should use availability zones when available by @ArmaanMcleod.
      [#928](https://github.com/Azure/PSRule.Rules.Azure/issues/928)
  - Azure Kubernetes Service:
    - Check clusters have control plane audit logs enabled by @ArmaanMcleod.
      [#882](https://github.com/Azure/PSRule.Rules.Azure/issues/882)
    - Check clusters have control plane diagnostics enabled by @ArmaanMcleod.
      [#922](https://github.com/Azure/PSRule.Rules.Azure/issues/922)
    - Check clusters use Container Insights for monitoring workloads by @ArmaanMcleod.
      [#881](https://github.com/Azure/PSRule.Rules.Azure/issues/881)
    - Check clusters use availability zones when available by @ArmaanMcleod.
      [#880](https://github.com/Azure/PSRule.Rules.Azure/issues/880)
  - Cosmos DB:
    - Check DB account names meet naming requirements.
      [#954](https://github.com/Azure/PSRule.Rules.Azure/issues/954)
    - Check DB accounts use Azure AD identities for resource management operations.
      [#953](https://github.com/Azure/PSRule.Rules.Azure/issues/953)
  - Load Balancer:
    - Check Load balancers are using Standard SKU by @ArmaanMcleod.
      [#957](https://github.com/Azure/PSRule.Rules.Azure/issues/957)
    - Check Load Balancers are configured with zone-redundancy by @ArmaanMcleod.
      [#927](https://github.com/Azure/PSRule.Rules.Azure/issues/927)
- Engineering:
  - Bump PSRule dependency to v1.7.2.
    [#951](https://github.com/Azure/PSRule.Rules.Azure/issues/951)
  - Automated update of availability zone information in providers.json.
    [#907](https://github.com/Azure/PSRule.Rules.Azure/issues/907)
  - Increased test coverage of rule reasons by @ArmaanMcleod.
    [#960](https://github.com/Azure/PSRule.Rules.Azure/issues/960)
- Bug fixes:
  - Fixed export of in-flight AKS related subnets for kubenet clusters by @ArmaanMcleod.
    [#920](https://github.com/Azure/PSRule.Rules.Azure/issues/920)
  - Fixed plan instance count is not applicable to Elastic Premium plans.
    [#946](https://github.com/Azure/PSRule.Rules.Azure/issues/946)
  - Fixed minimum App Service Plan fails Elastic Premium plans.
    [#945](https://github.com/Azure/PSRule.Rules.Azure/issues/945)
  - Fixed App Service Plan should include PremiumV3 plan.
    [#944](https://github.com/Azure/PSRule.Rules.Azure/issues/944)
  - Fixed Azure.VM.NICAttached with private endpoints.
    [#932](https://github.com/Azure/PSRule.Rules.Azure/issues/932)
  - Fixed Bicep CLI fails with unexpected end of content.
    [#889](https://github.com/Azure/PSRule.Rules.Azure/issues/889)
  - Fixed incomplete reason message for `Azure.Storage.MinTLS`.
    [#971](https://github.com/Azure/PSRule.Rules.Azure/issues/971)
  - Fixed false positive of `Azure.Storage.UseReplication` with large file storage.
    [#965](https://github.com/Azure/PSRule.Rules.Azure/issues/965)

What's changed since pre-release v1.8.0-B2109060:

- No additional changes.

## v1.8.0-B2109086 (pre-release)

What's changed since pre-release v1.8.0-B2109060:

- New rules:
  - Load Balancer:
    - Check Load balancers are using Standard SKU. by @ArmaanMcleod.
      [#957](https://github.com/Azure/PSRule.Rules.Azure/issues/957)
- Engineering:
  - Increased test coverage of rule reasons. by @ArmaanMcleod.
    [#960](https://github.com/Azure/PSRule.Rules.Azure/issues/960)
- Bug fixes:
  - Fixed Bicep CLI fails with unexpected end of content.
    [#889](https://github.com/Azure/PSRule.Rules.Azure/issues/889)
  - Fixed incomplete reason message for `Azure.Storage.MinTLS`.
    [#971](https://github.com/Azure/PSRule.Rules.Azure/issues/971)
  - Fixed false positive of `Azure.Storage.UseReplication` with large file storage.
    [#965](https://github.com/Azure/PSRule.Rules.Azure/issues/965)

## v1.8.0-B2109060 (pre-release)

What's changed since pre-release v1.8.0-B2109046:

- New features:
  - Added `Azure.GA_2021_09` baseline.
    [#961](https://github.com/Azure/PSRule.Rules.Azure/issues/961)
    - Includes rules released before or during September 2021 for Azure GA features.
    - Marked baseline `Azure.GA_2021_06` as obsolete.
- New rules:
  - Load Balancer:
    - Check Load Balancers are configured with zone-redundancy by @ArmaanMcleod.
      [#927](https://github.com/Azure/PSRule.Rules.Azure/issues/927)

## v1.8.0-B2109046 (pre-release)

What's changed since pre-release v1.8.0-B2109020:

- New rules:
  - Application Gateway:
    - Check App Gateways should use availability zones when available by @ArmaanMcleod
      [#928](https://github.com/Azure/PSRule.Rules.Azure/issues/928)
  - Cosmos DB:
    - Check DB account names meet naming requirements.
      [#954](https://github.com/Azure/PSRule.Rules.Azure/issues/954)
    - Check DB accounts use Azure AD identities for resource management operations.
      [#953](https://github.com/Azure/PSRule.Rules.Azure/issues/953)
- Bug fixes:
  - Fixed plan instance count is not applicable to Elastic Premium plans.
    [#946](https://github.com/Azure/PSRule.Rules.Azure/issues/946)
  - Fixed minimum App Service Plan fails Elastic Premium plans.
    [#945](https://github.com/Azure/PSRule.Rules.Azure/issues/945)
  - Fixed App Service Plan should include PremiumV3 plan.
    [#944](https://github.com/Azure/PSRule.Rules.Azure/issues/944)
  - Fixed Azure.VM.NICAttached with private endpoints.
    [#932](https://github.com/Azure/PSRule.Rules.Azure/issues/932)
- Engineering:
  - Bump PSRule dependency to v1.7.2.
    [#951](https://github.com/Azure/PSRule.Rules.Azure/issues/951)

## v1.8.0-B2109020 (pre-release)

What's changed since pre-release v1.8.0-B2108026:

- New rules:
  - Azure Kubernetes Service:
    - Check clusters have control plane audit logs enabled by @ArmaanMcleod.
      [#882](https://github.com/Azure/PSRule.Rules.Azure/issues/882)
    - Check clusters have control plane diagnostics enabled by @ArmaanMcleod.
      [#922](https://github.com/Azure/PSRule.Rules.Azure/issues/922)
- Engineering:
  - Bump PSRule dependency to v1.7.0.
    [#938](https://github.com/Azure/PSRule.Rules.Azure/issues/938)

## v1.8.0-B2108026 (pre-release)

What's changed since pre-release v1.8.0-B2108013:

- New rules:
  - Azure Kubernetes Service:
    - Check clusters use Container Insights for monitoring workloads by @ArmaanMcleod.
      [#881](https://github.com/Azure/PSRule.Rules.Azure/issues/881)
- Bug fixes:
  - Fixed export of in-flight AKS related subnets for kubenet clusters by @ArmaanMcleod.
    [#920](https://github.com/Azure/PSRule.Rules.Azure/issues/920)

## v1.8.0-B2108013 (pre-release)

What's changed since v1.7.0:

- New rules:
  - Azure Kubernetes Service:
    - Check clusters use availability zones when available by @ArmaanMcleod.
      [#880](https://github.com/Azure/PSRule.Rules.Azure/issues/880)
- Engineering:
  - Bump PSRule dependency to v1.6.1.
    [#913](https://github.com/Azure/PSRule.Rules.Azure/issues/913)
  - Automated update of availability zone information in providers.json.
    [#907](https://github.com/Azure/PSRule.Rules.Azure/issues/907)

## v1.7.0

What's changed since v1.6.0:

- New rules:
  - All resources:
    - Check template parameter files use metadata links. [#846](https://github.com/Azure/PSRule.Rules.Azure/issues/846)
      - Configure the `AZURE_PARAMETER_FILE_METADATA_LINK` option to enable this rule.
    - Check template files use a recent schema. [#845](https://github.com/Azure/PSRule.Rules.Azure/issues/845)
    - Check template files use a https schema scheme. [#894](https://github.com/Azure/PSRule.Rules.Azure/issues/894)
    - Check template parameter files use a https schema scheme. [#894](https://github.com/Azure/PSRule.Rules.Azure/issues/894)
    - Check template parameters set a value. [#896](https://github.com/Azure/PSRule.Rules.Azure/issues/896)
    - Check template parameters use a valid secret reference. [#897](https://github.com/Azure/PSRule.Rules.Azure/issues/897)
  - Azure Kubernetes Service:
    - Check clusters using Azure CNI should use large subnets by @ArmaanMcleod. [#273](https://github.com/Azure/PSRule.Rules.Azure/issues/273)
    - Check clusters use auto-scale node pools by @ArmaanMcleod. [#218](https://github.com/Azure/PSRule.Rules.Azure/issues/218)
      - By default, a minimum of a `/23` subnet is required.
      - Configure `AZURE_AKS_CNI_MINIMUM_CLUSTER_SUBNET_SIZE` to change the default minimum subnet size.
  - Storage Account:
    - Check Storage Accounts only accept explicitly allowed network traffic. [#884](https://github.com/Azure/PSRule.Rules.Azure/issues/884)
- Updated rules:
  - Virtual Network:
    - Excluded `AzureFirewallManagementSubnet` from `Azure.VNET.UseNSGs`. [#869](https://github.com/Azure/PSRule.Rules.Azure/issues/869)
- General improvements:
  - Added version information to bicep compilation exceptions. [#903](https://github.com/Azure/PSRule.Rules.Azure/issues/903)
- Engineering:
  - Bump PSRule dependency to v1.6.0. [#871](https://github.com/Azure/PSRule.Rules.Azure/issues/871)
- Bug fixes:
  - Fixed DateTimeAdd function and tests within timezones with DST. [#891](https://github.com/Azure/PSRule.Rules.Azure/issues/891)
  - Fixed `Azure.Template.ParameterValue` failing on empty value. [#901](https://github.com/Azure/PSRule.Rules.Azure/issues/901)

What's changed since pre-release v1.7.0-B2108059:

- No additional changes.

## v1.7.0-B2108059 (pre-release)

What's changed since pre-release v1.7.0-B2108049:

- General improvements:
  - Added version information to bicep compilation exceptions. [#903](https://github.com/Azure/PSRule.Rules.Azure/issues/903)
- Bug fixes:
  - Fixed `Azure.Template.ParameterValue` failing on empty value. [#901](https://github.com/Azure/PSRule.Rules.Azure/issues/901)

## v1.7.0-B2108049 (pre-release)

What's changed since pre-release v1.7.0-B2108040:

- New rules:
  - All resources:
    - Check template files use a recent schema. [#845](https://github.com/Azure/PSRule.Rules.Azure/issues/845)
    - Check template files use a https schema scheme. [#894](https://github.com/Azure/PSRule.Rules.Azure/issues/894)
    - Check template parameter files use a https schema scheme. [#894](https://github.com/Azure/PSRule.Rules.Azure/issues/894)
    - Check template parameters set a value. [#896](https://github.com/Azure/PSRule.Rules.Azure/issues/896)
    - Check template parameters use a valid secret reference. [#897](https://github.com/Azure/PSRule.Rules.Azure/issues/897)
- Bug fixes:
  - Fixed DateTimeAdd function and tests within timezones with DST. [#891](https://github.com/Azure/PSRule.Rules.Azure/issues/891)

## v1.7.0-B2108040 (pre-release)

What's changed since pre-release v1.7.0-B2108020:

- New rules:
  - All resources:
    - Check template parameter files use metadata links. [#846](https://github.com/Azure/PSRule.Rules.Azure/issues/846)
      - Configure the `AZURE_PARAMETER_FILE_METADATA_LINK` option to enable this rule.
  - Azure Kubernetes Service:
    - Check clusters using Azure CNI should use large subnets by @ArmaanMcleod. [#273](https://github.com/Azure/PSRule.Rules.Azure/issues/273)
      - By default, a minimum of a `/23` subnet is required.
      - Configure `AZURE_AKS_CNI_MINIMUM_CLUSTER_SUBNET_SIZE` to change the default minimum subnet size.
  - Storage Account:
    - Check Storage Accounts only accept explicitly allowed network traffic. [#884](https://github.com/Azure/PSRule.Rules.Azure/issues/884)

## v1.7.0-B2108020 (pre-release)

What's changed since v1.6.0:

- New rules:
  - Azure Kubernetes Service:
    - Check clusters use auto-scale node pools by @ArmaanMcleod. [#218](https://github.com/Azure/PSRule.Rules.Azure/issues/218)
- Updated rules:
  - Virtual Network:
    - Excluded `AzureFirewallManagementSubnet` from `Azure.VNET.UseNSGs`. [#869](https://github.com/Azure/PSRule.Rules.Azure/issues/869)
- Engineering:
  - Bump PSRule dependency to v1.6.0. [#871](https://github.com/Azure/PSRule.Rules.Azure/issues/871)

## v1.6.0

What's changed since v1.5.1:

- New features:
  - **Experimental:** Added support for expansion from Bicep source files.
    [#848](https://github.com/Azure/PSRule.Rules.Azure/issues/848)
    [#670](https://github.com/Azure/PSRule.Rules.Azure/issues/670)
    [#858](https://github.com/Azure/PSRule.Rules.Azure/issues/858)
    - Bicep support is currently experimental.
    - To opt-in set the `AZURE_BICEP_FILE_EXPANSION` configuration to `true`.
    - For more information see [Using Bicep](https://azure.github.io/PSRule.Rules.Azure/using-bicep/).
- New rules:
  - Application Gateways:
    - Check Application Gateways publish endpoints by HTTPS.
      [#841](https://github.com/Azure/PSRule.Rules.Azure/issues/841)
- Engineering:
  - Bump PSRule dependency to v1.5.0.
    [#832](https://github.com/Azure/PSRule.Rules.Azure/issues/832)
  - Migration of Pester v4 tests to Pester v5 by @ArmaanMcleod.
    [#395](https://github.com/Azure/PSRule.Rules.Azure/issues/395)

What's changed since pre-release v1.6.0-B2108038:

- Bug fixes:
  - Fixed Bicep expand creates deadlock and times out.
    [#863](https://github.com/Azure/PSRule.Rules.Azure/issues/863)

## v1.6.0-B2108038 (pre-release)

What's changed since pre-release v1.6.0-B2108023:

- Bug fixes:
  - Fixed Bicep expand hangs analysis.
    [#858](https://github.com/Azure/PSRule.Rules.Azure/issues/858)

## v1.6.0-B2108023 (pre-release)

What's changed since pre-release v1.6.0-B2107028:

- New features:
  - **Experimental:** Added support for expansion from Bicep source files.
    [#848](https://github.com/Azure/PSRule.Rules.Azure/issues/848)
    [#670](https://github.com/Azure/PSRule.Rules.Azure/issues/670)
    - Bicep support is currently experimental.
    - To opt-in set the `AZURE_BICEP_FILE_EXPANSION` configuration to `true`.
    - For more information see [Using Bicep](https://azure.github.io/PSRule.Rules.Azure/using-bicep/).

## v1.6.0-B2107028 (pre-release)

What's changed since v1.5.1:

- New rules:
  - Application Gateways:
    - Check Application Gateways publish endpoints by HTTPS. [#841](https://github.com/Azure/PSRule.Rules.Azure/issues/841)
- Engineering:
  - Bump PSRule dependency to v1.5.0. [#832](https://github.com/Azure/PSRule.Rules.Azure/issues/832)

## v1.5.1

What's changed since v1.5.0:

- Bug fixes:
  - Fixed rule does not detect more restrictive NSG rules. [#831](https://github.com/Azure/PSRule.Rules.Azure/issues/831)

## v1.5.0

What's changed since v1.4.1:

- New features:
  - Added `Azure.GA_2021_06` baseline. [#822](https://github.com/Azure/PSRule.Rules.Azure/issues/822)
    - Includes rules released before or during June 2021 for Azure GA features.
    - Marked baseline `Azure.GA_2021_03` as obsolete.
- New rules:
  - Application Insights:
    - Check App Insights resources use workspace-based configuration. [#813](https://github.com/Azure/PSRule.Rules.Azure/issues/813)
    - Check App Insights resources meet naming requirements. [#814](https://github.com/Azure/PSRule.Rules.Azure/issues/814)
- General improvements:
  - Exclude not applicable rules for templates generated with Bicep and PSArm. [#815](https://github.com/Azure/PSRule.Rules.Azure/issues/815)
  - Updated rule help to use docs pages for online version. [#824](https://github.com/Azure/PSRule.Rules.Azure/issues/824)
- Engineering:
  - Bump PSRule dependency to v1.4.0. [#823](https://github.com/Azure/PSRule.Rules.Azure/issues/823)
  - Bump YamlDotNet dependency to v11.2.1. [#821](https://github.com/Azure/PSRule.Rules.Azure/pull/821)
  - Migrate project to Azure GitHub organization and updated links. [#800](https://github.com/Azure/PSRule.Rules.Azure/pull/800)
- Bug fixes:
  - Fixed detection of parameters and variables with line breaks. [#811](https://github.com/Azure/PSRule.Rules.Azure/issues/811)

What's changed since pre-release v1.5.0-B2107002:

- No additional changes.

## v1.5.0-B2107002 (pre-release)

What's changed since pre-release v1.5.0-B2106018:

- New features:
  - Added `Azure.GA_2021_06` baseline. [#822](https://github.com/Azure/PSRule.Rules.Azure/issues/822)
    - Includes rules released before or during June 2021 for Azure GA features.
    - Marked baseline `Azure.GA_2021_03` as obsolete.
- General improvements:
  - Updated rule help to use docs pages for online version. [#824](https://github.com/Azure/PSRule.Rules.Azure/issues/824)
- Engineering:
  - Bump PSRule dependency to v1.4.0. [#823](https://github.com/Azure/PSRule.Rules.Azure/issues/823)
  - Bump YamlDotNet dependency to v11.2.1. [#821](https://github.com/Azure/PSRule.Rules.Azure/pull/821)

## v1.5.0-B2106018 (pre-release)

What's changed since v1.4.1:

- New rules:
  - Application Insights:
    - Check App Insights resources use workspace-based configuration. [#813](https://github.com/Azure/PSRule.Rules.Azure/issues/813)
    - Check App Insights resources meet naming requirements. [#814](https://github.com/Azure/PSRule.Rules.Azure/issues/814)
- General improvements:
  - Exclude not applicable rules for templates generated with Bicep and PSArm. [#815](https://github.com/Azure/PSRule.Rules.Azure/issues/815)
- Engineering:
  - Bump YamlDotNet dependency to v11.2.0. [#801](https://github.com/Azure/PSRule.Rules.Azure/pull/801)
  - Migrate project to Azure GitHub organization and updated links. [#800](https://github.com/Azure/PSRule.Rules.Azure/pull/800)
- Bug fixes:
  - Fixed detection of parameters and variables with line breaks. [#811](https://github.com/Azure/PSRule.Rules.Azure/issues/811)

## v1.4.1

What's changed since v1.4.0:

- Bug fixes:
  - Fixed boolean string conversion case. [#793](https://github.com/Azure/PSRule.Rules.Azure/issues/793)
  - Fixed case sensitive property matching. [#794](https://github.com/Azure/PSRule.Rules.Azure/issues/794)
  - Fixed automatic expansion of template parameter files. [#796](https://github.com/Azure/PSRule.Rules.Azure/issues/796)
    - Template parameter files are not automatically expanded by default.
    - To enable this, set the `AZURE_PARAMETER_FILE_EXPANSION` configuration option.

## v1.4.0

What's changed since v1.3.2:

- New features:
  - Automatically expand template from parameter files for analysis. [#772](https://github.com/Azure/PSRule.Rules.Azure/issues/772)
    - Previously templates needed to be exported with `Export-AzRuleTemplateData`.
    - To export template data automatically use PSRule cmdlets with `-Format File`.
- New rules:
  - Cognitive Search:
    - Check search services meet index SLA replica requirement. [#761](https://github.com/Azure/PSRule.Rules.Azure/issues/761)
    - Check search services meet query SLA replica requirement. [#762](https://github.com/Azure/PSRule.Rules.Azure/issues/762)
    - Check search services meet naming requirements. [#763](https://github.com/Azure/PSRule.Rules.Azure/issues/763)
    - Check search services use a minimum SKU. [#764](https://github.com/Azure/PSRule.Rules.Azure/issues/764)
    - Check search services use managed identities. [#765](https://github.com/Azure/PSRule.Rules.Azure/issues/765)
  - Azure Kubernetes Service:
    - Check clusters use AKS-managed Azure AD integration. [#436](https://github.com/Azure/PSRule.Rules.Azure/issues/436)
    - Check clusters have local account disabled (preview). [#786](https://github.com/Azure/PSRule.Rules.Azure/issues/786)
    - Check clusters have an auto-upgrade channel set (preview). [#787](https://github.com/Azure/PSRule.Rules.Azure/issues/787)
    - Check clusters limit access network access to the API server. [#788](https://github.com/Azure/PSRule.Rules.Azure/issues/788)
    - Check clusters used Azure RBAC for Kubernetes authorization. [#789](https://github.com/Azure/PSRule.Rules.Azure/issues/789)
- Updated rules:
  - Azure Kubernetes Service:
    - Updated `Azure.AKS.Version` to 1.20.5. [#767](https://github.com/Azure/PSRule.Rules.Azure/issues/767)
- General improvements:
  - Automatically nest template sub-resources for analysis. [#746](https://github.com/Azure/PSRule.Rules.Azure/issues/746)
    - Sub-resources such as diagnostic logs or configurations are automatically nested.
    - Automatic nesting a resource requires:
      - The parent resource is defined in the same template.
      - The sub-resource depends on the parent resource.
  - Added support for source location references to template files. [#781](https://github.com/Azure/PSRule.Rules.Azure/issues/781)
    - Output includes source location to resources exported from a templates.
- Bug fixes:
  - Fixed string index parsing in expressions with whitespace. [#775](https://github.com/Azure/PSRule.Rules.Azure/issues/775)
  - Fixed base for DateTimeAdd is not a valid string. [#777](https://github.com/Azure/PSRule.Rules.Azure/issues/777)
- Engineering:
  - Added source link to project. [#783](https://github.com/Azure/PSRule.Rules.Azure/issues/783)

What's changed since pre-release v1.4.0-B2105057:

- No additional changes.

## v1.4.0-B2105057 (pre-release)

What's changed since pre-release v1.4.0-B2105050:

- New rules:
  - Azure Kubernetes Service:
    - Check clusters use AKS-managed Azure AD integration. [#436](https://github.com/Azure/PSRule.Rules.Azure/issues/436)
    - Check clusters have local account disabled (preview). [#786](https://github.com/Azure/PSRule.Rules.Azure/issues/786)
    - Check clusters have an auto-upgrade channel set (preview). [#787](https://github.com/Azure/PSRule.Rules.Azure/issues/787)
    - Check clusters limit access network access to the API server. [#788](https://github.com/Azure/PSRule.Rules.Azure/issues/788)
    - Check clusters used Azure RBAC for Kubernetes authorization. [#789](https://github.com/Azure/PSRule.Rules.Azure/issues/789)
- Updated rules:
  - Azure Kubernetes Service:
    - Updated `Azure.AKS.Version` to 1.20.5. [#767](https://github.com/Azure/PSRule.Rules.Azure/issues/767)
- Engineering:
  - Added source link to project. [#783](https://github.com/Azure/PSRule.Rules.Azure/issues/783)

## v1.4.0-B2105050 (pre-release)

What's changed since pre-release v1.4.0-B2105044:

- General improvements:
  - Added support for source location references to template files. [#781](https://github.com/Azure/PSRule.Rules.Azure/issues/781)
    - Output includes source location to resources exported from a templates.

## v1.4.0-B2105044 (pre-release)

What's changed since pre-release v1.4.0-B2105027:

- New features:
  - Automatically expand template from parameter files for analysis. [#772](https://github.com/Azure/PSRule.Rules.Azure/issues/772)
    - Previously templates needed to be exported with `Export-AzRuleTemplateData`.
    - To export template data automatically use PSRule cmdlets with `-Format File`.
- Bug fixes:
  - Fixed string index parsing in expressions with whitespace. [#775](https://github.com/Azure/PSRule.Rules.Azure/issues/775)
  - Fixed base for DateTimeAdd is not a valid string. [#777](https://github.com/Azure/PSRule.Rules.Azure/issues/777)

## v1.4.0-B2105027 (pre-release)

What's changed since pre-release v1.4.0-B2105020:

- New rules:
  - Cognitive Search:
    - Check search services meet index SLA replica requirement. [#761](https://github.com/Azure/PSRule.Rules.Azure/issues/761)
    - Check search services meet query SLA replica requirement. [#762](https://github.com/Azure/PSRule.Rules.Azure/issues/762)
    - Check search services meet naming requirements. [#763](https://github.com/Azure/PSRule.Rules.Azure/issues/763)
    - Check search services use a minimum SKU. [#764](https://github.com/Azure/PSRule.Rules.Azure/issues/764)
    - Check search services use managed identities. [#765](https://github.com/Azure/PSRule.Rules.Azure/issues/765)

## v1.4.0-B2105020 (pre-release)

What's changed since v1.3.2:

- General improvements:
  - Automatically nest template sub-resources for analysis. [#746](https://github.com/Azure/PSRule.Rules.Azure/issues/746)
    - Sub-resources such as diagnostic logs or configurations are automatically nested.
    - Automatic nesting a resource requires:
      - The parent resource is defined in the same template.
      - The sub-resource depends on the parent resource.

## v1.3.2

What's changed since v1.3.1:

- Bug fixes:
  - Fixed rule reason reported the parameter inputObject is null. [#753](https://github.com/Azure/PSRule.Rules.Azure/issues/753)

## v1.3.1

What's changed since v1.3.0:

- Engineering:
  - Bump PSRule dependency to v1.3.0. [#749](https://github.com/Azure/PSRule.Rules.Azure/issues/749)
  - Bump YamlDotNet dependency to v11.1.1. [#742](https://github.com/Azure/PSRule.Rules.Azure/issues/742)

## v1.3.0

What's changed since v1.2.1:

- New rules:
  - Policy:
    - Check policy assignment display name and description are set. [#725](https://github.com/Azure/PSRule.Rules.Azure/issues/725)
    - Check policy assignment assigned by metadata is set. [#726](https://github.com/Azure/PSRule.Rules.Azure/issues/726)
    - Check policy exemption display name and description are set. [#723](https://github.com/Azure/PSRule.Rules.Azure/issues/723)
    - Check policy waiver exemptions have an expiry date set. [#724](https://github.com/Azure/PSRule.Rules.Azure/issues/724)
- Removed rules:
  - Storage:
    - Remove `Azure.Storage.UseEncryption` as Storage Service Encryption (SSE) is always on. [#630](https://github.com/Azure/PSRule.Rules.Azure/issues/630)
      - SSE is on by default and can not be disabled.
- General improvements:
  - Additional metadata added in parameter files is passed through with `Get-AzRuleTemplateLink`. [#706](https://github.com/Azure/PSRule.Rules.Azure/issues/706)
  - Improved binding support for File inputs. [#480](https://github.com/Azure/PSRule.Rules.Azure/issues/480)
    - Template and parameter file names now return a relative path instead of full path.
  - Added API version for each module resource. [#729](https://github.com/Azure/PSRule.Rules.Azure/issues/729)
- Engineering:
  - Clean up depreciated warning message for configuration option `azureAllowedRegions`. [#737](https://github.com/Azure/PSRule.Rules.Azure/issues/737)
  - Clean up depreciated warning message for configuration option `minAKSVersion`. [#738](https://github.com/Azure/PSRule.Rules.Azure/issues/738)
  - Bump PSRule dependency to v1.2.0. [#713](https://github.com/Azure/PSRule.Rules.Azure/issues/713)
- Bug fixes:
  - Fixed could not load file or assembly YamlDotNet. [#741](https://github.com/Azure/PSRule.Rules.Azure/issues/741)
    - This fix pins the PSRule version to v1.2.0 until the next stable release of PSRule for Azure.

What's changed since pre-release v1.3.0-B2104040:

- No additional changes.

## v1.3.0-B2104040 (pre-release)

What's changed since pre-release v1.3.0-B2104034:

- Bug fixes:
  - Fixed could not load file or assembly YamlDotNet. [#741](https://github.com/Azure/PSRule.Rules.Azure/issues/741)
    - This fix pins the PSRule version to v1.2.0 until the next stable release of PSRule for Azure.

## v1.3.0-B2104034 (pre-release)

What's changed since pre-release v1.3.0-B2104023:

- New rules:
  - Policy:
    - Check policy assignment display name and description are set. [#725](https://github.com/Azure/PSRule.Rules.Azure/issues/725)
    - Check policy assignment assigned by metadata is set. [#726](https://github.com/Azure/PSRule.Rules.Azure/issues/726)
    - Check policy exemption display name and description are set. [#723](https://github.com/Azure/PSRule.Rules.Azure/issues/723)
    - Check policy waiver exemptions have an expiry date set. [#724](https://github.com/Azure/PSRule.Rules.Azure/issues/724)
- Engineering:
  - Clean up depreciated warning message for configuration option `azureAllowedRegions`. [#737](https://github.com/Azure/PSRule.Rules.Azure/issues/737)
  - Clean up depreciated warning message for configuration option `minAKSVersion`. [#738](https://github.com/Azure/PSRule.Rules.Azure/issues/738)

## v1.3.0-B2104023 (pre-release)

What's changed since pre-release v1.3.0-B2104013:

- General improvements:
  - Improved binding support for File inputs. [#480](https://github.com/Azure/PSRule.Rules.Azure/issues/480)
    - Template and parameter file names now return a relative path instead of full path.
  - Added API version for each module resource. [#729](https://github.com/Azure/PSRule.Rules.Azure/issues/729)

## v1.3.0-B2104013 (pre-release)

What's changed since pre-release v1.3.0-B2103007:

- Engineering:
  - Bump PSRule dependency to v1.2.0. [#713](https://github.com/Azure/PSRule.Rules.Azure/issues/713)
- Bug fixes:
  - Fixed export not expanding nested deployments. [#715](https://github.com/Azure/PSRule.Rules.Azure/issues/715)

## v1.3.0-B2103007 (pre-release)

What's changed since v1.2.0:

- Removed rules:
  - Storage:
    - Remove `Azure.Storage.UseEncryption` as Storage Service Encryption (SSE) is always on. [#630](https://github.com/Azure/PSRule.Rules.Azure/issues/630)
      - SSE is on by default and can not be disabled.
- General improvements:
  - Additional metadata added in parameter files is passed through with `Get-AzRuleTemplateLink`. [#706](https://github.com/Azure/PSRule.Rules.Azure/issues/706)

## v1.2.1

What's changed since v1.2.0:

- Bug fixes:
  - Fixed export not expanding nested deployments. [#715](https://github.com/Azure/PSRule.Rules.Azure/issues/715)

## v1.2.0

What's changed since v1.1.4:

- New features:
  - Added `Azure.GA_2021_03` baseline. [#673](https://github.com/Azure/PSRule.Rules.Azure/issues/673)
    - Includes rules released before or during March 2021 for Azure GA features.
    - Marked baseline `Azure.GA_2020_12` as obsolete.
- New rules:
  - Key Vault:
    - Check vaults, keys, and secrets meet name requirements. [#646](https://github.com/Azure/PSRule.Rules.Azure/issues/646)
- Updated rules:
  - Azure Kubernetes Service:
    - Updated `Azure.AKS.Version` to 1.19.7. [#696](https://github.com/Azure/PSRule.Rules.Azure/issues/696)
- General improvements:
  - Added support for user defined functions in templates. [#682](https://github.com/Azure/PSRule.Rules.Azure/issues/682)
- Engineering:
  - Bump PSRule dependency to v1.1.0. [#692](https://github.com/Azure/PSRule.Rules.Azure/issues/692)

What's changed since pre-release v1.2.0-B2103044:

- No additional changes.

## v1.2.0-B2103044 (pre-release)

What's changed since pre-release v1.2.0-B2103032:

- New features:
  - Added `Azure.GA_2021_03` baseline. [#673](https://github.com/Azure/PSRule.Rules.Azure/issues/673)
    - Includes rules released before or during March 2021 for Azure GA features.
    - Marked baseline `Azure.GA_2020_12` as obsolete.
- Updated rules:
  - Azure Kubernetes Service:
    - Updated `Azure.AKS.Version` to 1.19.7. [#696](https://github.com/Azure/PSRule.Rules.Azure/issues/696)

## v1.2.0-B2103032 (pre-release)

What's changed since pre-release v1.2.0-B2103024:

- New rules:
  - Key Vault:
    - Check vaults, keys, and secrets meet name requirements. [#646](https://github.com/Azure/PSRule.Rules.Azure/issues/646)
- Engineering:
  - Bump PSRule dependency to v1.1.0. [#692](https://github.com/Azure/PSRule.Rules.Azure/issues/692)

## v1.2.0-B2103024 (pre-release)

What's changed since v1.1.4:

- General improvements:
  - Added support for user defined functions in templates. [#682](https://github.com/Azure/PSRule.Rules.Azure/issues/682)

## v1.1.4

What's changed since v1.1.3:

- Bug fixes:
  - Fixed handling of literal index with copyIndex function. [#686](https://github.com/Azure/PSRule.Rules.Azure/issues/686)
  - Fixed handling of inner scoped nested deployments. [#687](https://github.com/Azure/PSRule.Rules.Azure/issues/687)

## v1.1.3

What's changed since v1.1.2:

- Bug fixes:
  - Fixed parsing of property names for functions across multiple lines. [#683](https://github.com/Azure/PSRule.Rules.Azure/issues/683)

## v1.1.2

What's changed since v1.1.1:

- Bug fixes:
  - Fixed copy peer property resolve. [#677](https://github.com/Azure/PSRule.Rules.Azure/issues/677)
  - Fixed partial resource group or subscription object not populating. [#678](https://github.com/Azure/PSRule.Rules.Azure/issues/678)
  - Fixed lazy loading of environment and resource providers. [#679](https://github.com/Azure/PSRule.Rules.Azure/issues/679)

## v1.1.1

What's changed since v1.1.0:

- Bug fixes:
  - Fixed support for parameter file schemas. [#674](https://github.com/Azure/PSRule.Rules.Azure/issues/674)

## v1.1.0

What's changed since v1.0.0:

- New features:
  - Exporting template with `Export-AzRuleTemplateData` supports custom resource group and subscription. [#651](https://github.com/Azure/PSRule.Rules.Azure/issues/651)
    - Subscription and resource group used for deployment can be specified instead of using defaults.
    - `ResourceGroupName` parameter of `Export-AzRuleTemplateData` has been renamed to `ResourceGroup`.
    - Added a parameter alias for `ResourceGroupName` on `Export-AzRuleTemplateData`.
- New rules:
  - All resources:
    - Check template parameters are defined. [#631](https://github.com/Azure/PSRule.Rules.Azure/issues/631)
    - Check location parameter is type string. [#632](https://github.com/Azure/PSRule.Rules.Azure/issues/632)
    - Check template parameter `minValue` and `maxValue` constraints are valid. [#637](https://github.com/Azure/PSRule.Rules.Azure/issues/637)
    - Check template resources do not use hard coded locations. [#633](https://github.com/Azure/PSRule.Rules.Azure/issues/633)
    - Check resource group location not referenced instead of location parameter. [#634](https://github.com/Azure/PSRule.Rules.Azure/issues/634)
    - Check increased debug detail is disabled for nested deployments. [#638](https://github.com/Azure/PSRule.Rules.Azure/issues/638)
- General improvements:
  - Added support for matching template by name. [#661](https://github.com/Azure/PSRule.Rules.Azure/issues/661)
    - `Get-AzRuleTemplateLink` discovers `<templateName>.json` from `<templateName>.parameters.json`.
- Engineering:
  - Bump PSRule dependency to v1.0.3. [#648](https://github.com/Azure/PSRule.Rules.Azure/issues/648)
- Bug fixes:
  - Fixed `Azure.VM.ADE` to limit rule to exports only. [#644](https://github.com/Azure/PSRule.Rules.Azure/issues/644)
  - Fixed `if` condition values evaluation order. [#652](https://github.com/Azure/PSRule.Rules.Azure/issues/652)
  - Fixed handling of `int` parameters with large values. [#653](https://github.com/Azure/PSRule.Rules.Azure/issues/653)
  - Fixed handling of expressions split over multiple lines. [#654](https://github.com/Azure/PSRule.Rules.Azure/issues/654)
  - Fixed handling of bool parameter values within logical expressions. [#655](https://github.com/Azure/PSRule.Rules.Azure/issues/655)
  - Fixed copy loop value does not fall within the expected range. [#664](https://github.com/Azure/PSRule.Rules.Azure/issues/664)
  - Fixed template comparison functions handling of large integer values. [#666](https://github.com/Azure/PSRule.Rules.Azure/issues/666)
  - Fixed handling of `createArray` function with no arguments. [#667](https://github.com/Azure/PSRule.Rules.Azure/issues/667)

What's changed since pre-release v1.1.0-B2102034:

- No additional changes.

## v1.1.0-B2102034 (pre-release)

What's changed since pre-release v1.1.0-B2102023:

- General improvements:
  - Added support for matching template by name. [#661](https://github.com/Azure/PSRule.Rules.Azure/issues/661)
    - `Get-AzRuleTemplateLink` discovers `<templateName>.json` from `<templateName>.parameters.json`.
- Bug fixes:
  - Fixed copy loop value does not fall within the expected range. [#664](https://github.com/Azure/PSRule.Rules.Azure/issues/664)
  - Fixed template comparison functions handling of large integer values. [#666](https://github.com/Azure/PSRule.Rules.Azure/issues/666)
  - Fixed handling of `createArray` function with no arguments. [#667](https://github.com/Azure/PSRule.Rules.Azure/issues/667)

## v1.1.0-B2102023 (pre-release)

What's changed since pre-release v1.1.0-B2102015:

- New features:
  - Exporting template with `Export-AzRuleTemplateData` supports custom resource group and subscription. [#651](https://github.com/Azure/PSRule.Rules.Azure/issues/651)
    - Subscription and resource group used for deployment can be specified instead of using defaults.
    - `ResourceGroupName` parameter of `Export-AzRuleTemplateData` has been renamed to `ResourceGroup`.
    - Added a parameter alias for `ResourceGroupName` on `Export-AzRuleTemplateData`.

## v1.1.0-B2102015 (pre-release)

What's changed since pre-release v1.1.0-B2102010:

- Bug fixes:
  - Fixed `if` condition values evaluation order. [#652](https://github.com/Azure/PSRule.Rules.Azure/issues/652)
  - Fixed handling of `int` parameters with large values. [#653](https://github.com/Azure/PSRule.Rules.Azure/issues/653)
  - Fixed handling of expressions split over multiple lines. [#654](https://github.com/Azure/PSRule.Rules.Azure/issues/654)
  - Fixed handling of bool parameter values within logical expressions. [#655](https://github.com/Azure/PSRule.Rules.Azure/issues/655)

## v1.1.0-B2102010 (pre-release)

What's changed since pre-release v1.1.0-B2102001:

- Engineering:
  - Bump PSRule dependency to v1.0.3. [#648](https://github.com/Azure/PSRule.Rules.Azure/issues/648)
- Bug fixes:
  - Fixed `Azure.VM.ADE` to limit rule to exports only. [#644](https://github.com/Azure/PSRule.Rules.Azure/issues/644)

## v1.1.0-B2102001 (pre-release)

What's changed since v1.0.0:

- New rules:
  - All resources:
    - Check template parameters are defined. [#631](https://github.com/Azure/PSRule.Rules.Azure/issues/631)
    - Check location parameter is type string. [#632](https://github.com/Azure/PSRule.Rules.Azure/issues/632)
    - Check template parameter `minValue` and `maxValue` constraints are valid. [#637](https://github.com/Azure/PSRule.Rules.Azure/issues/637)
    - Check template resources do not use hard coded locations. [#633](https://github.com/Azure/PSRule.Rules.Azure/issues/633)
    - Check resource group location not referenced instead of location parameter. [#634](https://github.com/Azure/PSRule.Rules.Azure/issues/634)
    - Check increased debug detail is disabled for nested deployments. [#638](https://github.com/Azure/PSRule.Rules.Azure/issues/638)
- Engineering:
  - Bump PSRule dependency to v1.0.2. [#635](https://github.com/Azure/PSRule.Rules.Azure/issues/635)

## v1.0.0

What's changed since v0.19.0:

- New rules:
  - All resources:
    - Check parameter default value type matches type. [#311](https://github.com/Azure/PSRule.Rules.Azure/issues/311)
    - Check location parameter defaults to resource group. [#361](https://github.com/Azure/PSRule.Rules.Azure/issues/361)
  - Front Door:
    - Check Front Door uses a health probe for each backend pool. [#546](https://github.com/Azure/PSRule.Rules.Azure/issues/546)
    - Check Front Door uses a dedicated health probe path backend pools. [#547](https://github.com/Azure/PSRule.Rules.Azure/issues/547)
    - Check Front Door uses HEAD requests for backend health probes. [#613](https://github.com/Azure/PSRule.Rules.Azure/issues/613)
  - Service Fabric:
    - Check Service Fabric clusters use AAD client authentication. [#619](https://github.com/Azure/PSRule.Rules.Azure/issues/619)
- Updated rules:
  - Azure Kubernetes Service:
    - Updated `Azure.AKS.Version` to 1.19.6. [#603](https://github.com/Azure/PSRule.Rules.Azure/issues/603)
- General improvements:
  - Renamed `Export-AzTemplateRuleData` to `Export-AzRuleTemplateData`. [#596](https://github.com/Azure/PSRule.Rules.Azure/issues/596)
    - New name `Export-AzRuleTemplateData` aligns with prefix of other cmdlets.
    - Use of `Export-AzTemplateRuleData` is now deprecated and will be removed in the next major version.
    - Added alias to allow `Export-AzTemplateRuleData` to continue to be used.
    - Using `Export-AzTemplateRuleData` returns a deprecation warning.
  - Added support for `environment` template function. [#517](https://github.com/Azure/PSRule.Rules.Azure/issues/517)
- Engineering:
  - Bump PSRule dependency to v1.0.1. [#611](https://github.com/Azure/PSRule.Rules.Azure/issues/611)

What's changed since pre-release v1.0.0-B2101028:

- No additional changes.

## v1.0.0-B2101028 (pre-release)

What's changed since pre-release v1.0.0-B2101016:

- New rules:
  - All resources:
    - Check parameter default value type matches type. [#311](https://github.com/Azure/PSRule.Rules.Azure/issues/311)
- General improvements:
  - Renamed `Export-AzTemplateRuleData` to `Export-AzRuleTemplateData`. [#596](https://github.com/Azure/PSRule.Rules.Azure/issues/596)
    - New name `Export-AzRuleTemplateData` aligns with prefix of other cmdlets.
    - Use of `Export-AzTemplateRuleData` is now deprecated and will be removed in the next major version.
    - Added alias to allow `Export-AzTemplateRuleData` to continue to be used.
    - Using `Export-AzTemplateRuleData` returns a deprecation warning.

## v1.0.0-B2101016 (pre-release)

What's changed since pre-release v1.0.0-B2101006:

- New rules:
  - Service Fabric:
    - Check Service Fabric clusters use AAD client authentication. [#619](https://github.com/Azure/PSRule.Rules.Azure/issues/619)
- Bug fixes:
  - Fixed reason `Azure.FrontDoor.ProbePath` so the probe name is included. [#617](https://github.com/Azure/PSRule.Rules.Azure/issues/617)

## v1.0.0-B2101006 (pre-release)

What's changed since v0.19.0:

- New rules:
  - All resources:
    - Check location parameter defaults to resource group. [#361](https://github.com/Azure/PSRule.Rules.Azure/issues/361)
  - Front Door:
    - Check Front Door uses a health probe for each backend pool. [#546](https://github.com/Azure/PSRule.Rules.Azure/issues/546)
    - Check Front Door uses a dedicated health probe path backend pools. [#547](https://github.com/Azure/PSRule.Rules.Azure/issues/547)
    - Check Front Door uses HEAD requests for backend health probes. [#613](https://github.com/Azure/PSRule.Rules.Azure/issues/613)
- Updated rules:
  - Azure Kubernetes Service:
    - Updated `Azure.AKS.Version` to 1.19.6. [#603](https://github.com/Azure/PSRule.Rules.Azure/issues/603)
- General improvements:
  - Added support for `environment` template function. [#517](https://github.com/Azure/PSRule.Rules.Azure/issues/517)
- Engineering:
  - Bump PSRule dependency to v1.0.1. [#611](https://github.com/Azure/PSRule.Rules.Azure/issues/611)
- Redis Cache Enterprise
  - Check Redis Cache Enterprise uses minimum TLS 1.2 [1179](https://github.com/Azure/PSRule.Rules.Azure/issues/1179)

[troubleshooting guide]: troubleshooting.md<|MERGE_RESOLUTION|>--- conflicted
+++ resolved
@@ -34,16 +34,13 @@
   - App Configuration:
     - Check that replica locations are in allowed regions by @BernieWhite.
       [#3441](https://github.com/Azure/PSRule.Rules.Azure/issues/3441)
-<<<<<<< HEAD
   - Cosmos DB:
     - Check that MongoDB vCore clusters use Microsoft Entra ID authentication by @BenjaminEngeset.
       [#3369](https://github.com/Azure/PSRule.Rules.Azure/issues/3369)
-=======
 - Updated rules:
   - Application Gateway Policy:
     - Updated `Azure.AppGwWAF.RuleGroups` to use Microsoft Default Rule Set instead of legacy OWASP rule set by @BenjaminEngeset.
       [#3553](https://github.com/Azure/PSRule.Rules.Azure/issues/3553)
->>>>>>> 6b0b782a
 
 ## v1.46.0
 
