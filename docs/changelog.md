--- conflicted
+++ resolved
@@ -34,15 +34,12 @@
   - App Configuration:
     - Check that replica locations are in allowed regions by @BernieWhite.
       [#3441](https://github.com/Azure/PSRule.Rules.Azure/issues/3441)
-<<<<<<< HEAD
   - Added naming format rules for AKS, Container Apps, Service Fabric, Cosmos DB, Redis, and SQL resources.
     [#3548](https://github.com/Azure/PSRule.Rules.Azure/issues/3548)
-=======
 - Updated rules:
   - Application Gateway Policy:
     - Updated `Azure.AppGwWAF.RuleGroups` to use Microsoft Default Rule Set instead of legacy OWASP rule set by @BenjaminEngeset.
       [#3553](https://github.com/Azure/PSRule.Rules.Azure/issues/3553)
->>>>>>> 6b0b782a
 
 ## v1.46.0
 
