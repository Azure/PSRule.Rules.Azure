---
discussion: false
link_users: true
description: See what is new and changed in the latest dot release of PSRule for Azure v1.
---

# Change log

See [upgrade notes][1] for helpful information when upgrading from previous versions.

[1]: upgrade-notes.md
[2]: deprecations.md

**Important notes**:

- Issue #741: `Could not load file or assembly YamlDotNet`.
  See [troubleshooting guide] for a workaround to this issue.
- The following configuration options are deprecated and have been replaced with alternative options.
  If you have these options configured, please update them to the replacement.
  Support for the old names will be removed in v2.
  See [upgrade notes][1] for more information.
  - `Azure_AKSMinimumVersion` is replaced with `AZURE_AKS_CLUSTER_MINIMUM_VERSION`.
  - `Azure_AKSNodeMinimumMaxPods` is replaced with `AZURE_AKS_POOL_MINIMUM_MAXPODS`.
  - `Azure_AllowedRegions` is replaced with `AZURE_RESOURCE_ALLOWED_LOCATIONS`.
  - `Azure_MinimumCertificateLifetime` is replaced with `AZURE_APIM_MINIMUM_CERTIFICATE_LIFETIME`.
- The `SupportsTag` PowerShell function has been replaced with the `Azure.Resource.SupportsTags` selector.
  Update PowerShell rules to use the `Azure.Resource.SupportsTags` selector instead.
  Support for the `SupportsTag` function will be removed in v2.
  See [upgrade notes][1] for more information.

## Unreleased

<<<<<<< HEAD
What's changed since v1.45.1:

- New rules:
  - Container Registry:
    - Check replica locations are within allowed regions by @BernieWhite
      [#3442](https://github.com/Azure/PSRule.Rules.Azure/issues/3442)
- Updated rules:
  - Container Registry:
    - Updated `Azure.ACR.GeoReplica` to ensure geo-replication applies to pre-flight and in-flight cases by @BernieWhite.
      [#3477](https://github.com/Azure/PSRule.Rules.Azure/issues/3477)
=======
## v1.45.2

What's changed since v1.45.1:

- Bug fixes:
  - Fixed inconsistent handling of subnets with `Azure.VNET.SubnetNaming` and `Azure.VNET.UseNSGs` by @BernieWhite
    [#3497](https://github.com/Azure/PSRule.Rules.Azure/issues/3497)
>>>>>>> b9d71a5e

## v1.45.1

What's changed since v1.45.0:

- Bug fixes:
  - Fixed imported user defined function is unable to access local variable by @BernieWhite.
    [#3483](https://github.com/Azure/PSRule.Rules.Azure/issues/3483)

## v1.45.0

What's changed since v1.44.2:

- New features:
  - Added June 2025 baselines `Azure.GA_2025_06` and `Azure.Preview_2025_06` by @BernieWhite.
    [#3465](https://github.com/Azure/PSRule.Rules.Azure/issues/3465)
    - Includes rules released before or during June 2025.
    - Marked `Azure.GA_2025_03` and `Azure.Preview_2025_03` baselines as obsolete.
  - Added June 2025 CAF baseline `Azure.CAF_2025_06` for recent naming changes by @BernieWhite.
    [#3464](https://github.com/Azure/PSRule.Rules.Azure/issues/3464)
- New rules:
  - App Configuration:
    - Check that App Configuration Key Values do not contain known secrets by @BernieWhite.
      [#3439](https://github.com/Azure/PSRule.Rules.Azure/issues/3439)
  - Event Grid:
    - Check namespaces use a minimum of TLS 1.2 by @BernieWhite.
      [#3354](https://github.com/Azure/PSRule.Rules.Azure/issues/3354)
  - Monitor Alerts:
    - Check that metric alerts are configured to automatically mitigate by @BernieWhite.
      [#3457](https://github.com/Azure/PSRule.Rules.Azure/issues/3457)
    - Check that scheduled query alerts are configured for lower frequency by @BernieWhite.
      [#3458](https://github.com/Azure/PSRule.Rules.Azure/issues/3458)
- Updated rules:
  - Azure Kubernetes Service:
    - Updated `Azure.AKS.Version` to use `1.32.5` as the minimum version by @BernieWhite.
      [#3463](https://github.com/Azure/PSRule.Rules.Azure/issues/3463)
  - Container Registry:
    - Deprecated `Azure.ACR.ContentTrust` rule by @BernieWhite.
      [#3443](https://github.com/Azure/PSRule.Rules.Azure/issues/3443)
      - The Docker content trust feature will retire in March 2028.
      - Content trust is replaced by OCI artifact signing, which is supported by Azure Container Registry.
  - Virtual Network Gateway:
    - Updated documentation and promoted `Azure.VNG.MaintenanceConfig` to GA by @BernieWhite.
      [#3379](https://github.com/Azure/PSRule.Rules.Azure/issues/3379)
      - Bumped rule set to `2025_06`.
- General improvements:
  - Native support for exporting policy as rules by @BernieWhite.
    [#2971](https://github.com/Azure/PSRule.Rules.Azure/issues/2971)
    [#2970](https://github.com/Azure/PSRule.Rules.Azure/issues/2970)
    - This removes the dependency on the `Az.Resources` module for policy exports.
  - Optimize generation of nested allOf/ anyOf condition in policy as rules by @BernieWhite.
    [#1965](https://github.com/Azure/PSRule.Rules.Azure/issues/1965)
- Bug fixes:
  - Fixed wrong verbose log when running `Export-AzPolicyAssignmentData` by @BernieWhite.
    [#1877](https://github.com/Azure/PSRule.Rules.Azure/issues/1877)
  - Fixed parent is missing on mocked token when expanding PE AVM module by @BernieWhite.
    [#3446](https://github.com/Azure/PSRule.Rules.Azure/issues/3446)
  - Fixed `Azure.AppGw.MinInstance` should allow 0 minimum capacity for v2 with autoscale by @BernieWhite @mbender-ms.
    [#3452](https://github.com/Azure/PSRule.Rules.Azure/issues/3452)
  - Fixed secure outputs objects may not be fully mocked by @BernieWhite.
    [#3434](https://github.com/Azure/PSRule.Rules.Azure/issues/3434)
  - Fixed incorrect inversion of policy as rules conditions by @BernieWhite.
    [#3419](https://github.com/Azure/PSRule.Rules.Azure/issues/3419)
  - Fixed string boolean values not converted during evaluation of policy as rules by @BernieWhite.
    [#3426](https://github.com/Azure/PSRule.Rules.Azure/issues/3426)

What's changed since pre-release v1.45.0-B0143:

- No additional changes.

## v1.45.0-B0143 (pre-release)

What's changed since pre-release v1.45.0-B0104:

- New features:
  - Added June 2025 baselines `Azure.GA_2025_06` and `Azure.Preview_2025_06` by @BernieWhite.
    [#3465](https://github.com/Azure/PSRule.Rules.Azure/issues/3465)
    - Includes rules released before or during June 2025.
    - Marked `Azure.GA_2025_03` and `Azure.Preview_2025_03` baselines as obsolete.
  - Added June 2025 CAF baseline `Azure.CAF_2025_06` for recent naming changes by @BernieWhite.
    [#3464](https://github.com/Azure/PSRule.Rules.Azure/issues/3464)
- Updated rules:
  - Azure Kubernetes Service:
    - Updated `Azure.AKS.Version` to use `1.32.5` as the minimum version by @BernieWhite.
      [#3463](https://github.com/Azure/PSRule.Rules.Azure/issues/3463)

## v1.45.0-B0104 (pre-release)

What's changed since pre-release v1.45.0-B0068:

- New rules:
  - Event Grid:
    - Check namespaces use a minimum of TLS 1.2 by @BernieWhite.
      [#3354](https://github.com/Azure/PSRule.Rules.Azure/issues/3354)
  - Monitor Alerts:
    - Check that metric alerts are configured to automatically mitigate by @BernieWhite.
      [#3457](https://github.com/Azure/PSRule.Rules.Azure/issues/3457)
    - Check that scheduled query alerts are configured for lower frequency by @BernieWhite.
      [#3458](https://github.com/Azure/PSRule.Rules.Azure/issues/3458)
- General improvements:
  - Native support for exporting policy as rules by @BernieWhite.
    [#2971](https://github.com/Azure/PSRule.Rules.Azure/issues/2971)
    [#2970](https://github.com/Azure/PSRule.Rules.Azure/issues/2970)
    - This removes the dependency on the `Az.Resources` module for policy exports.
- Bug fixes:
  - Fixed wrong verbose log when running `Export-AzPolicyAssignmentData` by @BernieWhite.
    [#1877](https://github.com/Azure/PSRule.Rules.Azure/issues/1877)

## v1.45.0-B0068 (pre-release)

What's changed since pre-release v1.45.0-B0037:

- New rules:
  - App Configuration:
    - Check that App Configuration Key Values do not contain known secrets by @BernieWhite.
      [#3439](https://github.com/Azure/PSRule.Rules.Azure/issues/3439)
- Updated rules:
  - Container Registry:
    - Deprecated `Azure.ACR.ContentTrust` rule by @BernieWhite.
      [#3443](https://github.com/Azure/PSRule.Rules.Azure/issues/3443)
      - The Docker content trust feature will retire in March 2028.
      - Content trust is replaced by OCI artifact signing, which is supported by Azure Container Registry.
  - Virtual Network Gateway:
    - Updated documentation and promoted `Azure.VNG.MaintenanceConfig` to GA by @BernieWhite.
      [#3379](https://github.com/Azure/PSRule.Rules.Azure/issues/3379)
      - Bumped rule set to `2025_06`.
- Bug fixes:
  - Fixed parent is missing on mocked token when expanding PE AVM module by @BernieWhite.
    [#3446](https://github.com/Azure/PSRule.Rules.Azure/issues/3446)
  - Fixed `Azure.AppGw.MinInstance` should allow 0 minimum capacity for v2 with autoscale by @BernieWhite @mbender-ms.
    [#3452](https://github.com/Azure/PSRule.Rules.Azure/issues/3452)

## v1.45.0-B0037 (pre-release)

What's changed since pre-release v1.45.0-B0017:

- Bug fixes:
  - Fixed secure outputs objects may not be fully mocked by @BernieWhite.
    [#3434](https://github.com/Azure/PSRule.Rules.Azure/issues/3434)

## v1.45.0-B0017 (pre-release)

What's changed since v1.44.2:

- General improvements:
  - Optimize generation of nested allOf/ anyOf condition in policy as rules by @BernieWhite.
    [#1965](https://github.com/Azure/PSRule.Rules.Azure/issues/1965)
- Bug fixes:
  - Fixed incorrect inversion of policy as rules conditions by @BernieWhite.
    [#3419](https://github.com/Azure/PSRule.Rules.Azure/issues/3419)
  - Fixed string boolean values not converted during evaluation of policy as rules by @BernieWhite.
    [#3426](https://github.com/Azure/PSRule.Rules.Azure/issues/3426)

## v1.44.2

What's changed since v1.44.1:

- Bug fixes:
  - Fixed compatibility with newer `Az.Accounts` modules by @BernieWhite.
    [#3420](https://github.com/Azure/PSRule.Rules.Azure/issues/3420)

## v1.44.1

What's changed since v1.44.0:

- Bug fixes:
  - Fixes `Azure.Log.Replication` by removing `location` check by @BernieWhite.
    [#3411](https://github.com/Azure/PSRule.Rules.Azure/issues/3411)
  - Fixes the function `tryIndexFromEnd` was not found by @BernieWhite.
    [#3409](https://github.com/Azure/PSRule.Rules.Azure/issues/3409)
  - Fixes `Azure.APIM.PolicyBase` to provide detailed output when policy sections are missing by @BernieWhite.
    [#3413](https://github.com/Azure/PSRule.Rules.Azure/issues/3413)

## v1.44.0

What's changed since v1.43.0:

- New features:
  - Added support for the `buildUri` and `parseUri` functions during Bicep expansion by @BernieWhite.
    [#3345](https://github.com/Azure/PSRule.Rules.Azure/issues/3345)
  - Added support for the `toPhysicalZone`, `toPhysicalZones`, `toLogicalZone`, `toLogicalZones` Bicep functions by @BernieWhite.
    [#3346](https://github.com/Azure/PSRule.Rules.Azure/issues/3346)
  - Added the `userPrincipalName` property to the `deployer()` object by @BernieWhite.
    [#3390](https://github.com/Azure/PSRule.Rules.Azure/issues/3390)
  - Added support for optionally exporting in-flight security alerts from Microsoft Defender for Cloud by @BernieWhite.
    [#3238](https://github.com/Azure/PSRule.Rules.Azure/issues/3238)
    - To export security alerts use the `-ExportSecurityAlerts` switch when running `Export-AzRuleData`.
- New rules:
  - Application Insights:
    - Check that local authentication is disabled by @BernieWhite.
      [#3374](https://github.com/Azure/PSRule.Rules.Azure/issues/3374)
    - Check application insights resources matches configured name format by @BernieWhite.
      [#3375](https://github.com/Azure/PSRule.Rules.Azure/issues/3375)
      - The name format can be configured by the `AZURE_APP_INSIGHTS_NAME_FORMAT` configuration option.
  - Entra Domain Services:
    - Check that the SKU supports geo-replication by @BernieWhite.
      [#3355](https://github.com/Azure/PSRule.Rules.Azure/issues/3355)
    - Check that at least two replicas are configured by @BernieWhite.
      [#3364](https://github.com/Azure/PSRule.Rules.Azure/issues/3364)
    - Check that replicas are located in allowed locations by @BernieWhite.
      [#3365](https://github.com/Azure/PSRule.Rules.Azure/issues/3365)
      - Configure the `AZURE_RESOURCE_ALLOWED_LOCATIONS` configuration option to specify allowed locations.
  - Microsoft Defender for Cloud:
    - Check if subscriptions have active security alerts in Microsoft Defender for Cloud by @BernieWhite.
      [#3238](https://github.com/Azure/PSRule.Rules.Azure/issues/3238)
  - Monitor Logs:
    - Check that log workspaces replicate to allowed locations by @BernieWhite.
      [#3373](https://github.com/Azure/PSRule.Rules.Azure/issues/3373)
      - Configure the `AZURE_RESOURCE_ALLOWED_LOCATIONS` configuration option to specify allowed locations.
    - Check that log workspaces meet the service naming requirements by @BernieWhite.
      [#3376](https://github.com/Azure/PSRule.Rules.Azure/issues/3376)
    - Check log workspaces matches configured name format by @BernieWhite.
      [#3376](https://github.com/Azure/PSRule.Rules.Azure/issues/3376)
      - The name format can be configured by the `AZURE_LOG_WORKSPACE_NAME_FORMAT` configuration option.
  - Service Fabric:
    - Check that Service Fabric clusters use encrypted and signed node-to-node communication by @BernieWhite.
      [#3356](https://github.com/Azure/PSRule.Rules.Azure/issues/3356)
- Updated rules:
  - Deployment:
    - Updated `Azure.Deployment.SecureValue` to check additional resource types and properties by @BernieWhite.
      [#3366](https://github.com/Azure/PSRule.Rules.Azure/issues/3366)
      [#3368](https://github.com/Azure/PSRule.Rules.Azure/issues/3368)
      [#3342](https://github.com/Azure/PSRule.Rules.Azure/issues/3342)
      - Added support for new resource types:
        - `Microsoft.AzureFleet/fleets`
        - `Microsoft.DocumentDB/mongoClusters`
        - `Microsoft.Web/staticSites`
        - `Microsoft.Web/staticSites/basicAuth`
      - Added new sensitive properties to:
        - `Microsoft.AAD/domainServices`
    - Updated `Azure.Deployment.OutputSecretValue` to support secure outputs by @BernieWhite.
      [#3357](https://github.com/Azure/PSRule.Rules.Azure/issues/3357)
  - Monitor Logs:
    - Updated documentation and promoted `Azure.Log.Replication` to GA by @BernieWhite.
      [#3372](https://github.com/Azure/PSRule.Rules.Azure/issues/3372)
      - This rule was renamed from `Azure.LogAnalytics.Replication` to `Azure.Log.Replication` to drop the legacy name.
      - Bumped rule set to `2025_06`.
  - Virtual Network:
    - Updated documentation and promoted `Azure.VNET.PrivateSubnet` to GA by @BernieWhite.
      [#3386](https://github.com/Azure/PSRule.Rules.Azure/issues/3386)
      - Bumped rule set to `2025_06`.
  - Virtual Machine Scale Sets:
    - Updated documentation and promoted `Azure.VMSS.AutoInstanceRepairs` to GA by @BernieWhite.
      [#3378](https://github.com/Azure/PSRule.Rules.Azure/issues/3378)
      - Bumped rule set to `2025_06`.
- Bug fixes:
  - Fixed identification of secure parameters with custom type for `Azure.Deployment.SecureParameter` by @BernieWhite.
    [#3347](https://github.com/Azure/PSRule.Rules.Azure/issues/3347)
  - Fixed not implemented exception for deployment name in lambda expression by @BernieWhite.
    [#3393](https://github.com/Azure/PSRule.Rules.Azure/issues/3393)
  - Fixed incorrect parsing of double quoted string during expansion by @BernieWhite.
    [#3394](https://github.com/Azure/PSRule.Rules.Azure/issues/3394)

What's changed since pre-release v1.44.0-B0081:

- No additional changes.

## v1.44.0-B0081 (pre-release)

What's changed since pre-release v1.44.0-B0052:

- New features:
  - Added support for optionally exporting in-flight security alerts from Microsoft Defender for Cloud by @BernieWhite.
    [#3238](https://github.com/Azure/PSRule.Rules.Azure/issues/3238)
    - To export security alerts use the `-ExportSecurityAlerts` switch when running `Export-AzRuleData`.
- New rules:
  - Microsoft Defender for Cloud:
    - Check if subscriptions have active security alerts in Microsoft Defender for Cloud by @BernieWhite.
      [#3238](https://github.com/Azure/PSRule.Rules.Azure/issues/3238)

## v1.44.0-B0052 (pre-release)

What's changed since pre-release v1.44.0-B0027:

- New features:
  - Added support for the `toPhysicalZone`, `toPhysicalZones`, `toLogicalZone`, `toLogicalZones` Bicep functions by @BernieWhite.
    [#3346](https://github.com/Azure/PSRule.Rules.Azure/issues/3346)
  - Added the `userPrincipalName` property to the `deployer()` object by @BernieWhite.
    [#3390](https://github.com/Azure/PSRule.Rules.Azure/issues/3390)
- New rules:
  - Service Fabric:
    - Check that Service Fabric clusters use encrypted and signed node-to-node communication by @BernieWhite.
      [#3356](https://github.com/Azure/PSRule.Rules.Azure/issues/3356)
- Updated rules:
  - Virtual Network:
    - Updated documentation and promoted `Azure.VNET.PrivateSubnet` to GA by @BernieWhite.
      [#3386](https://github.com/Azure/PSRule.Rules.Azure/issues/3386)
      - Bumped rule set to `2025_06`.
  - Virtual Machine Scale Sets:
    - Updated documentation and promoted `Azure.VMSS.AutoInstanceRepairs` to GA by @BernieWhite.
      [#3378](https://github.com/Azure/PSRule.Rules.Azure/issues/3378)
      - Bumped rule set to `2025_06`.
- Bug fixes:
  - Fixed not implemented exception for deployment name in lambda expression by @BernieWhite.
    [#3393](https://github.com/Azure/PSRule.Rules.Azure/issues/3393)
  - Fixed incorrect parsing of double quoted string during expansion by @BernieWhite.
    [#3394](https://github.com/Azure/PSRule.Rules.Azure/issues/3394)

## v1.44.0-B0027 (pre-release)

What's changed since pre-release v1.44.0-B0011:

- New rules:
  - Application Insights:
    - Check that local authentication is disabled by @BernieWhite.
      [#3374](https://github.com/Azure/PSRule.Rules.Azure/issues/3374)
    - Check application insights resources matches configured name format by @BernieWhite.
      [#3375](https://github.com/Azure/PSRule.Rules.Azure/issues/3375)
      - The name format can be configured by the `AZURE_APP_INSIGHTS_NAME_FORMAT` configuration option.
  - Entra Domain Services:
    - Check that the SKU supports geo-replication by @BernieWhite.
      [#3355](https://github.com/Azure/PSRule.Rules.Azure/issues/3355)
    - Check that at least two replicas are configured by @BernieWhite.
      [#3364](https://github.com/Azure/PSRule.Rules.Azure/issues/3364)
    - Check that replicas are located in allowed locations by @BernieWhite.
      [#3365](https://github.com/Azure/PSRule.Rules.Azure/issues/3365)
      - Configure the `AZURE_RESOURCE_ALLOWED_LOCATIONS` configuration option to specify allowed locations.
  - Monitor Logs:
    - Check that log workspaces replicate to allowed locations by @BernieWhite.
      [#3373](https://github.com/Azure/PSRule.Rules.Azure/issues/3373)
      - Configure the `AZURE_RESOURCE_ALLOWED_LOCATIONS` configuration option to specify allowed locations.
    - Check that log workspaces meet the service naming requirements by @BernieWhite.
      [#3376](https://github.com/Azure/PSRule.Rules.Azure/issues/3376)
    - Check log workspaces matches configured name format by @BernieWhite.
      [#3376](https://github.com/Azure/PSRule.Rules.Azure/issues/3376)
      - The name format can be configured by the `AZURE_LOG_WORKSPACE_NAME_FORMAT` configuration option.
- Updated rules:
  - Deployment:
    - Updated `Azure.Deployment.SecureValue` to check additional resource types and properties by @BernieWhite.
      [#3366](https://github.com/Azure/PSRule.Rules.Azure/issues/3366)
      [#3368](https://github.com/Azure/PSRule.Rules.Azure/issues/3368)
      - Added support for new resource types:
        - `Microsoft.DocumentDB/mongoClusters`
      - Added new sensitive properties to:
        - `Microsoft.AAD/domainServices`
  - Monitor Logs:
    - Updated documentation and promoted `Azure.Log.Replication` to GA by @BernieWhite.
      [#3372](https://github.com/Azure/PSRule.Rules.Azure/issues/3372)
      - This rule was renamed from `Azure.LogAnalytics.Replication` to `Azure.Log.Replication` to drop the legacy name.
      - Bumped rule set to `2025_06`.

## v1.44.0-B0011 (pre-release)

What's changed since v1.43.0:

- New features:
  - Added support for the `buildUri` and `parseUri` functions during Bicep expansion by @BernieWhite.
    [#3345](https://github.com/Azure/PSRule.Rules.Azure/issues/3345)
- Updated rules:
  - Deployment:
    - Updated `Azure.Deployment.OutputSecretValue` to support secure outputs by @BernieWhite.
      [#3357](https://github.com/Azure/PSRule.Rules.Azure/issues/3357)
    - Updated `Azure.Deployment.SecureValue` to check additional resource types and properties by @BernieWhite.
      [#3342](https://github.com/Azure/PSRule.Rules.Azure/issues/3342)
      - Added support for new resource types:
        - `Microsoft.AzureFleet/fleets`
        - `Microsoft.Web/staticSites`
        - `Microsoft.Web/staticSites/basicAuth`
- Bug fixes:
  - Fixed identification of secure parameters with custom type for `Azure.Deployment.SecureParameter` by @BernieWhite.
    [#3347](https://github.com/Azure/PSRule.Rules.Azure/issues/3347)

## v1.43.0

What's changed since v1.42.0:

- New rules:
  - AI Search:
    - Check if resource name matches the configured name format by @BernieWhite.
      [#3325](https://github.com/Azure/PSRule.Rules.Azure/issues/3325)
      - The name format can be configured by the `AZURE_AI_SEARCH_NAME_FORMAT` configuration option.
  - AI Service:
    - Check if resource name matches the configured name format by @BernieWhite.
      [#3325](https://github.com/Azure/PSRule.Rules.Azure/issues/3325)
      - The name format can be configured by the `AZURE_AI_SERVICES_NAME_FORMAT` configuration option.
  - All resources:
    - Check if resource tags match the required tags by @BernieWhite.
      [#3325](https://github.com/Azure/PSRule.Rules.Azure/issues/3325)
      - The required tags can be configured by the `AZURE_RESOURCE_REQUIRED_TAGS` configuration option.
  - Deployment:
    - Check if sensitive values have been passed to non-secure parameters that might leak the value @BernieWhite.
      [#3319](https://github.com/Azure/PSRule.Rules.Azure/issues/3319)
  - Event Grid:
    - Check if resource names for topics and domains matches the configured name format by @BernieWhite.
      [#3325](https://github.com/Azure/PSRule.Rules.Azure/issues/3325)
      - The name format for domains can be configured by the `AZURE_EVENTGRID_DOMAIN_NAME_FORMAT` configuration option.
      - The name format for topics can be configured by the `AZURE_EVENTGRID_CUSTOM_TOPIC_NAME_FORMAT` configuration option.
      - The name format for system topics can be configured by the `AZURE_EVENTGRID_SYSTEM_TOPIC_NAME_FORMAT` configuration option.
  - Load Balancer:
    - Check if resource name matches the configured name format by @BernieWhite.
      [#3325](https://github.com/Azure/PSRule.Rules.Azure/issues/3325)
      - The name format can be configured by the `AZURE_LOAD_BALANCER_NAME_FORMAT` configuration option.
  - Network Security Group:
    - Check if resource name matches the configured name format by @BernieWhite.
      [#3325](https://github.com/Azure/PSRule.Rules.Azure/issues/3325)
  - Public IP Address:
    - Check if resource name matches the configured name format by @BernieWhite.
      [#3325](https://github.com/Azure/PSRule.Rules.Azure/issues/3325)
      - The name format can be configured by the `AZURE_PUBLIC_IP_ADDRESS_NAME_FORMAT` configuration option.
  - Resource Group:
    - Check if the resource group name matches the configured name format by @BernieWhite.
      [#3325](https://github.com/Azure/PSRule.Rules.Azure/issues/3325)
      - The name format can be configured by the `AZURE_RESOURCE_GROUP_NAME_FORMAT` configuration option.
    - Check if resource group tags match the required tags by @BernieWhite.
      [#3325](https://github.com/Azure/PSRule.Rules.Azure/issues/3325)
      - The required tags can be configured by the `AZURE_RESOURCE_GROUP_REQUIRED_TAGS` configuration option.
  - Route Table:
    - Check if resource name matches the configured name format by @BernieWhite.
      [#3325](https://github.com/Azure/PSRule.Rules.Azure/issues/3325)
      - The name format can be configured by the `AZURE_ROUTE_TABLE_NAME_FORMAT` configuration option.
  - Storage Account:
    - Check if resource name matches the configured name format by @BernieWhite.
      [#3325](https://github.com/Azure/PSRule.Rules.Azure/issues/3325)
      - The name format can be configured by the `AZURE_STORAGE_ACCOUNT_NAME_FORMAT` configuration option.
  - Subscription:
    - Check if subscription tags match the required tags by @BernieWhite.
      [#3325](https://github.com/Azure/PSRule.Rules.Azure/issues/3325)
      - The required tags can be configured by the `AZURE_SUBSCRIPTION_REQUIRED_TAGS` configuration option.
  - Virtual Machine:
    - Check if resource name matches the configured name format by @BernieWhite.
      [#3325](https://github.com/Azure/PSRule.Rules.Azure/issues/3325)
      - The name format can be configured by the `AZURE_VIRTUAL_MACHINE_NAME_FORMAT` configuration option.
  - Virtual Network:
    - Check if resource name and subnet name matches the configured name format by @BernieWhite.
      [#3325](https://github.com/Azure/PSRule.Rules.Azure/issues/3325)
      - The name format for virtual networks can be configured by the `AZURE_VNET_NAME_FORMAT` configuration option.
      - The name format for subnets can be configured by the `AZURE_VNET_SUBNET_NAME_FORMAT` configuration option.
  - Virtual Network Gateway:
    - Check if resource and connection name matches the configured name format by @BernieWhite.
      [#3325](https://github.com/Azure/PSRule.Rules.Azure/issues/3325)
      - The name format for gateways can be configured by the `AZURE_VIRTUAL_NETWORK_GATEWAY_NAME_FORMAT` configuration option.
      - The name format for connections can be configured by the `AZURE_GATEWAY_CONNECTION_NAME_FORMAT` configuration option.
- Updated rules:
  - Deployment:
    - Updated `Azure.Deployment.SecureValue` to check additional resource types and properties by @BernieWhite.
      [#3321](https://github.com/Azure/PSRule.Rules.Azure/issues/3321)
      - Added support for new resource types:
        - `Microsoft.ApiManagement/service/caches`
        - `Microsoft.ApiManagement/service/loggers`
        - `Microsoft.ApiManagement/service/subscriptions`
        - `Microsoft.App/containerApps/sourcecontrols`
        - `Microsoft.App/managedEnvironments/storages`
        - `Microsoft.App/sessionPools`
        - `Microsoft.Kusto/clusters/databases/scripts`
        - `Microsoft.ContainerInstance/containerGroupProfiles`
      - Added new sensitive properties to:
        - `Microsoft.ApiManagement/service`
        - `Microsoft.App/managedEnvironments`
        - `Microsoft.Network/applicationGateways`
        - `Microsoft.ContainerInstance/containerGroups`
  - Resource Group:
    - **Important change**: Renamed the rule `Azure.ResourceGroup.Name` to `Azure.Group.Name` by @BernieWhite.
      [#3319](https://github.com/Azure/PSRule.Rules.Azure/issues/3319)
      - The rule was renamed to better align with upcoming related rules.

What's changed since pre-release v1.43.0-B0017:

- No additional changes.

## v1.43.0-B0017 (pre-release)

What's changed since v1.42.0:

- New rules:
  - AI Search:
    - Check if resource name matches the configured name format by @BernieWhite.
      [#3325](https://github.com/Azure/PSRule.Rules.Azure/issues/3325)
      - The name format can be configured by the `AZURE_AI_SEARCH_NAME_FORMAT` configuration option.
  - AI Service:
    - Check if resource name matches the configured name format by @BernieWhite.
      [#3325](https://github.com/Azure/PSRule.Rules.Azure/issues/3325)
      - The name format can be configured by the `AZURE_AI_SERVICES_NAME_FORMAT` configuration option.
  - All resources:
    - Check if resource tags match the required tags by @BernieWhite.
      [#3325](https://github.com/Azure/PSRule.Rules.Azure/issues/3325)
      - The required tags can be configured by the `AZURE_RESOURCE_REQUIRED_TAGS` configuration option.
  - Deployment:
    - Check if sensitive values have been passed to non-secure parameters that might leak the value @BernieWhite.
      [#3319](https://github.com/Azure/PSRule.Rules.Azure/issues/3319)
  - Event Grid:
    - Check if resource names for topics and domains matches the configured name format by @BernieWhite.
      [#3325](https://github.com/Azure/PSRule.Rules.Azure/issues/3325)
      - The name format for domains can be configured by the `AZURE_EVENTGRID_DOMAIN_NAME_FORMAT` configuration option.
      - The name format for topics can be configured by the `AZURE_EVENTGRID_CUSTOM_TOPIC_NAME_FORMAT` configuration option.
      - The name format for system topics can be configured by the `AZURE_EVENTGRID_SYSTEM_TOPIC_NAME_FORMAT` configuration option.
  - Load Balancer:
    - Check if resource name matches the configured name format by @BernieWhite.
      [#3325](https://github.com/Azure/PSRule.Rules.Azure/issues/3325)
      - The name format can be configured by the `AZURE_LOAD_BALANCER_NAME_FORMAT` configuration option.
  - Network Security Group:
    - Check if resource name matches the configured name format by @BernieWhite.
      [#3325](https://github.com/Azure/PSRule.Rules.Azure/issues/3325)
  - Public IP Address:
    - Check if resource name matches the configured name format by @BernieWhite.
      [#3325](https://github.com/Azure/PSRule.Rules.Azure/issues/3325)
      - The name format can be configured by the `AZURE_PUBLIC_IP_ADDRESS_NAME_FORMAT` configuration option.
  - Resource Group:
    - Check if the resource group name matches the configured name format by @BernieWhite.
      [#3325](https://github.com/Azure/PSRule.Rules.Azure/issues/3325)
      - The name format can be configured by the `AZURE_RESOURCE_GROUP_NAME_FORMAT` configuration option.
    - Check if resource group tags match the required tags by @BernieWhite.
      [#3325](https://github.com/Azure/PSRule.Rules.Azure/issues/3325)
      - The required tags can be configured by the `AZURE_RESOURCE_GROUP_REQUIRED_TAGS` configuration option.
  - Route Table:
    - Check if resource name matches the configured name format by @BernieWhite.
      [#3325](https://github.com/Azure/PSRule.Rules.Azure/issues/3325)
      - The name format can be configured by the `AZURE_ROUTE_TABLE_NAME_FORMAT` configuration option.
  - Storage Account:
    - Check if resource name matches the configured name format by @BernieWhite.
      [#3325](https://github.com/Azure/PSRule.Rules.Azure/issues/3325)
      - The name format can be configured by the `AZURE_STORAGE_ACCOUNT_NAME_FORMAT` configuration option.
  - Subscription:
    - Check if subscription tags match the required tags by @BernieWhite.
      [#3325](https://github.com/Azure/PSRule.Rules.Azure/issues/3325)
      - The required tags can be configured by the `AZURE_SUBSCRIPTION_REQUIRED_TAGS` configuration option.
  - Virtual Machine:
    - Check if resource name matches the configured name format by @BernieWhite.
      [#3325](https://github.com/Azure/PSRule.Rules.Azure/issues/3325)
      - The name format can be configured by the `AZURE_VIRTUAL_MACHINE_NAME_FORMAT` configuration option.
  - Virtual Network:
    - Check if resource name and subnet name matches the configured name format by @BernieWhite.
      [#3325](https://github.com/Azure/PSRule.Rules.Azure/issues/3325)
      - The name format for virtual networks can be configured by the `AZURE_VNET_NAME_FORMAT` configuration option.
      - The name format for subnets can be configured by the `AZURE_VNET_SUBNET_NAME_FORMAT` configuration option.
  - Virtual Network Gateway:
    - Check if resource and connection name matches the configured name format by @BernieWhite.
      [#3325](https://github.com/Azure/PSRule.Rules.Azure/issues/3325)
      - The name format for gateways can be configured by the `AZURE_VIRTUAL_NETWORK_GATEWAY_NAME_FORMAT` configuration option.
      - The name format for connections can be configured by the `AZURE_GATEWAY_CONNECTION_NAME_FORMAT` configuration option.
- Updated rules:
  - Deployment:
    - Updated `Azure.Deployment.SecureValue` to check additional resource types and properties by @BernieWhite.
      [#3321](https://github.com/Azure/PSRule.Rules.Azure/issues/3321)
      - Added support for new resource types:
        - `Microsoft.ApiManagement/service/caches`
        - `Microsoft.ApiManagement/service/loggers`
        - `Microsoft.ApiManagement/service/subscriptions`
        - `Microsoft.App/containerApps/sourcecontrols`
        - `Microsoft.App/managedEnvironments/storages`
        - `Microsoft.App/sessionPools`
        - `Microsoft.Kusto/clusters/databases/scripts`
        - `Microsoft.ContainerInstance/containerGroupProfiles`
      - Added new sensitive properties to:
        - `Microsoft.ApiManagement/service`
        - `Microsoft.App/managedEnvironments`
        - `Microsoft.Network/applicationGateways`
        - `Microsoft.ContainerInstance/containerGroups`
  - Resource Group:
    - **Important change**: Renamed the rule `Azure.ResourceGroup.Name` to `Azure.Group.Name` by @BernieWhite.
      [#3319](https://github.com/Azure/PSRule.Rules.Azure/issues/3319)
      - The rule was renamed to better align with upcoming related rules.

## v1.42.0

What's changed since v1.41.4:

- New features:
  - Added March 2025 baselines `Azure.GA_2025_03` and `Azure.Preview_2025_03` by @BernieWhite.
    [#3304](https://github.com/Azure/PSRule.Rules.Azure/issues/3304)
    - Includes rules released before or during March 2025.
    - Marked `Azure.GA_2024_12` and `Azure.Preview_2024_12` baselines as obsolete.
- New rules:
  - Azure DNS:
    - Check that public zones use DNSSEC by @BernieWhite.
      [#3201](https://github.com/Azure/PSRule.Rules.Azure/issues/3201)
  - Azure SQL Database:
    - Check that logical SQL servers have vulnerability assessment enabled by @BernieWhite.
      [#3196](https://github.com/Azure/PSRule.Rules.Azure/issues/3196)
  - Event Grid:
    - Check that topics and domains use a minimum of TLS 1.2 by @BernieWhite.
      [#3306](https://github.com/Azure/PSRule.Rules.Azure/issues/3306)
  - Image Builder:
    - Check that image builder build and validation scripts are pinned by @BernieWhite.
      [#2903](https://github.com/Azure/PSRule.Rules.Azure/issues/2903)
- Updated rules:
  - Azure Kubernetes Service:
    - Updated `Azure.AKS.Version` to use `1.30.10` as the minimum version by @BernieWhite.
      [#3301](https://github.com/Azure/PSRule.Rules.Azure/issues/3301)
  - App Service:
    - Updated SKUs support by `Azure.AppService.AvailabilityZone` by @Sjors-Boom.
      [#3299](https://github.com/Azure/PSRule.Rules.Azure/issues/3299)
    - Updated `Azure.AppService.MinTLS` to include TLS 1.3 as a valid minimum version by @BernieWhite.
      [#3269](https://github.com/Azure/PSRule.Rules.Azure/issues/3269)
  - Azure Managed Grafana:
    - Bumped `Azure.Grafana.Version` to use version `11` as `10` is now depreciated by @BernieWhite.
      [#3293](https://github.com/Azure/PSRule.Rules.Azure/issues/3293)
      - Bumped rule set to `2025_03`.
- General improvements:
  - Added support for `fail` and `deployer` functions during Bicep expansion by @BernieWhite.
    [#3308](https://github.com/Azure/PSRule.Rules.Azure/issues/3308)
  - Added a new quickstart guide for using Azure Pipelines with PSRule by @that-ar-guy.
    [#3220](https://github.com/Azure/PSRule.Rules.Azure/pull/3220)
  - Added additional exclusions to policies for `Azure.AppService.MinTLS` by @BernieWhite.
    [#1731](https://github.com/Azure/PSRule.Rules.Azure/issues/1731)
- Engineering:
  - Updates to WAF documentation by @BernieWhite.
    [#2570](https://github.com/Azure/PSRule.Rules.Azure/issues/2570)
  - Updated resource providers and policy aliases by @BernieWhite.
    [#3285](https://github.com/Azure/PSRule.Rules.Azure/issues/3285)

What's changed since pre-release v1.42.0-B0066:

- No additional changes.

## v1.42.0-B0066 (pre-release)

What's changed since pre-release v1.42.0-B0021:

- New features:
  - Added March 2025 baselines `Azure.GA_2025_03` and `Azure.Preview_2025_03` by @BernieWhite.
    [#3304](https://github.com/Azure/PSRule.Rules.Azure/issues/3304)
    - Includes rules released before or during March 2025.
    - Marked `Azure.GA_2024_12` and `Azure.Preview_2024_12` baselines as obsolete.
- New rules:
  - Azure DNS:
    - Check that public zones use DNSSEC by @BernieWhite.
      [#3201](https://github.com/Azure/PSRule.Rules.Azure/issues/3201)
  - Azure SQL Database:
    - Check that logical SQL servers have vulnerability assessment enabled by @BernieWhite.
      [#3196](https://github.com/Azure/PSRule.Rules.Azure/issues/3196)
  - Event Grid:
    - Check that topics and domains use a minimum of TLS 1.2 by @BernieWhite.
      [#3306](https://github.com/Azure/PSRule.Rules.Azure/issues/3306)
- Updated rules:
  - Azure Kubernetes Service:
    - Updated `Azure.AKS.Version` to use `1.30.10` as the minimum version by @BernieWhite.
      [#3301](https://github.com/Azure/PSRule.Rules.Azure/issues/3301)
  - App Service:
    - Updated SKUs support by `Azure.AppService.AvailabilityZone` by @Sjors-Boom.
      [#3299](https://github.com/Azure/PSRule.Rules.Azure/issues/3299)
  - Azure Managed Grafana:
    - Bumped `Azure.Grafana.Version` to use version `11` as `10` is now depreciated by @BernieWhite.
      [#3293](https://github.com/Azure/PSRule.Rules.Azure/issues/3293)
      - Bumped rule set to `2025_03`.
- General improvements:
  - Added support for `fail` and `deployer` functions during Bicep expansion by @BernieWhite.
    [#3308](https://github.com/Azure/PSRule.Rules.Azure/issues/3308)
- Engineering:
  - Updated resource providers and policy aliases by @BernieWhite.
    [#3285](https://github.com/Azure/PSRule.Rules.Azure/issues/3285)

## v1.42.0-B0021 (pre-release)

What's changed since v1.41.4:

- New rules:
  - Image Builder:
    - Check that image builder build and validation scripts are pinned by @BernieWhite.
      [#2903](https://github.com/Azure/PSRule.Rules.Azure/issues/2903)
- Updated rules:
  - App Service:
    - Updated `Azure.AppService.MinTLS` to include TLS 1.3 as a valid minimum version by @BernieWhite.
      [#3269](https://github.com/Azure/PSRule.Rules.Azure/issues/3269)
- General improvements:
  - Added a new quickstart guide for using Azure Pipelines with PSRule by @that-ar-guy.
    [#3220](https://github.com/Azure/PSRule.Rules.Azure/pull/3220)
  - Added additional exclusions to policies for `Azure.AppService.MinTLS` by @BernieWhite.
    [#1731](https://github.com/Azure/PSRule.Rules.Azure/issues/1731)
- Engineering:
  - Updates to WAF documentation by @BernieWhite.
    [#2570](https://github.com/Azure/PSRule.Rules.Azure/issues/2570)

## v1.41.4

What's changed since v1.41.3:

- Bug fixes:
  - Fixed Azure VM Standalone failing on data disks check by @BernieWhite.
    [#3263](https://github.com/Azure/PSRule.Rules.Azure/issues/3263)
  - Fixed in-flight analysis of key rotation policy fails due to missing data by @BernieWhite.
    [#3261](https://github.com/Azure/PSRule.Rules.Azure/issues/3261)
    - Disabled export of `keys` from management plane API because the data is incomplete for this rule.

## v1.41.3

What's changed since v1.41.2:

- Bug fixes:
  - Fixed ordering of symbolic copy loop dependencies by @BernieWhite.
    [#3257](https://github.com/Azure/PSRule.Rules.Azure/issues/3257)

## v1.41.2

What's changed since v1.41.1:

- Bug fixes:
  - Fixed recursive lookup of cross module resources in the deployment by @BernieWhite.
    [#3251](https://github.com/Azure/PSRule.Rules.Azure/issues/3251)
    - This improves the ability to reference resource properties in the same parent deployment.
    - Additionally, projection of runtime properties has been improved.
  - Fixed literal strings may be incorrectly interpreted as expressions by @BernieWhite.
    [#3252](https://github.com/Azure/PSRule.Rules.Azure/issues/3252)

## v1.41.1

What's changed since v1.41.0:

- Bug fixes:
  - Fixed incorrect generation of resource ID for tenant scoped deployments by @BernieWhite.
    [#3237](https://github.com/Azure/PSRule.Rules.Azure/issues/3237)
  - Fixed in-flight export of subscription resource type `Microsoft.Subscription` by @BernieWhite.
    [#3231](https://github.com/Azure/PSRule.Rules.Azure/issues/3231)

## v1.41.0

What's changed since v1.40.0:

- New features:
  - Added December 2024 baselines `Azure.GA_2024_12` and `Azure.Preview_2024_12` by @BernieWhite.
    [#3165](https://github.com/Azure/PSRule.Rules.Azure/issues/3165)
    - Includes rules released before or during December 2024.
    - Marked `Azure.GA_2024_09` and `Azure.Preview_2024_09` baselines as obsolete.
- Updated rules:
  - Azure Kubernetes Service:
    - Updated `Azure.AKS.Version` to use `1.30.6` as the minimum version by @BernieWhite.
      [#3206](https://github.com/Azure/PSRule.Rules.Azure/issues/3206)
  - Container Registry:
    - Updated documentation and promoted `Azure.ACR.AnonymousAccess` to GA by @BernieWhite.
      [#3119](https://github.com/Azure/PSRule.Rules.Azure/issues/3119)
      - Bumped rule set to `2024_12`.
- General improvements:
  - **Important change**: Deprecated rules with no clear WAF alignment by @BernieWhite.
    [#3102](https://github.com/Azure/PSRule.Rules.Azure/issues/3102)
    - The following rules are deprecated:
      - `Azure.APIM.ProductTerms`
- Engineering:
  - Updated resource providers and policy aliases by @BernieWhite.
    [#3166](https://github.com/Azure/PSRule.Rules.Azure/pull/3166)

What's changed since pre-release v1.41.0-B0015:

- No additional changes.

## v1.41.0-B0015 (pre-release)

What's changed since v1.40.0:

- New features:
  - Added December 2024 baselines `Azure.GA_2024_12` and `Azure.Preview_2024_12` by @BernieWhite.
    [#3165](https://github.com/Azure/PSRule.Rules.Azure/issues/3165)
    - Includes rules released before or during December 2024.
    - Marked `Azure.GA_2024_09` and `Azure.Preview_2024_09` baselines as obsolete.
- Updated rules:
  - Azure Kubernetes Service:
    - Updated `Azure.AKS.Version` to use `1.30.6` as the minimum version by @BernieWhite.
      [#3206](https://github.com/Azure/PSRule.Rules.Azure/issues/3206)
  - Container Registry:
    - Updated documentation and promoted `Azure.ACR.AnonymousAccess` to GA by @BernieWhite.
      [#3119](https://github.com/Azure/PSRule.Rules.Azure/issues/3119)
      - Bumped rule set to `2024_12`.
- General improvements:
  - **Important change**: Deprecated rules with no clear WAF alignment by @BernieWhite.
    [#3102](https://github.com/Azure/PSRule.Rules.Azure/issues/3102)
    - The following rules are deprecated:
      - `Azure.APIM.ProductTerms`
- Engineering:
  - Updated resource providers and policy aliases by @BernieWhite.
    [#3166](https://github.com/Azure/PSRule.Rules.Azure/pull/3166)

## v1.40.0

What's changed since v1.39.3:

- New features:
  - Added support for expanding from `.jsonc` parameter files by @BernieWhite.
    [#2053](https://github.com/Azure/PSRule.Rules.Azure/issues/2053)
    - Previously only parameter files with the `.json` extension where automatically expanded.
    - This feature adds support so that JSON parameter files with the `.jsonc` extension are also discovered and expanded.
    - No additional configuration is required if expansion of JSON parameter files is enabled.
    - To enable parameter file expansion set the `AZURE_PARAMETER_FILE_EXPANSION` configuration option to `true`.
- Updated rules:
  - Deployment:
    - Updated `Azure.Deployment.SecureValue` to check additional resource types by @BernieWhite.
      [#2650](https://github.com/Azure/PSRule.Rules.Azure/issues/2650)
      [#2651](https://github.com/Azure/PSRule.Rules.Azure/issues/2651)
      - Added support for container apps secret properties.
      - Added support for deployment script secret properties.
      - Bumped rule set to `2024_12`.
    - Updated `Azure.Deployment.SecureParameter` to reduce false positives by @BernieWhite.
      [#3149](https://github.com/Azure/PSRule.Rules.Azure/issues/3149)
      - Parameters named ending with `name`, `uri`, `url`, `path`, `type`, `id`, or `options` are ignored.
      - The `customerManagedKey` parameter is ignored.
  - Microsoft Defender for Cloud:
    - Updated `Azure.DefenderCloud.Contact` to use `emails` property and removed `phone` by @BernieWhite.
      [#3117](https://github.com/Azure/PSRule.Rules.Azure/issues/3117)
      - Renamed rule to `Azure.Defender.SecurityContact` to better align with naming for defender rules.
      - Bumped rule set to `2024_12`.
- General improvements:
  - Added first time contributor guide in docs by @that-ar-guy.
    [#3097](https://github.com/Azure/PSRule.Rules.Azure/issues/3097)
  - Additional quality updates to documentation by @BernieWhite.
    [#3102](https://github.com/Azure/PSRule.Rules.Azure/issues/3102)
- Engineering:
  - Quality updates to rule documentation by @BernieWhite.
    [#3102](https://github.com/Azure/PSRule.Rules.Azure/issues/3102)
  - Migrated Azure samples into PSRule for Azure by @BernieWhite.
    [#3085](https://github.com/Azure/PSRule.Rules.Azure/issues/3085)
- Bug fixes:
  - Fixed evaluation of APIM policies when using embedded C# with quotes by @BernieWhite.
    [#3184](https://github.com/Azure/PSRule.Rules.Azure/issues/3184)
  - Fixed resource group ID is incorrect under subscription scope by @BernieWhite.
    [#3198](https://github.com/Azure/PSRule.Rules.Azure/issues/3198)
  - Fixed object to hashtable conversion for default parameter values by @BernieWhite.
    [#3033](https://github.com/Azure/PSRule.Rules.Azure/issues/3033)
  - Fixed deployments with more than one module at tenant scope by @BernieWhite.
    [#3167](https://github.com/Azure/PSRule.Rules.Azure/issues/3167)
  - Fixed projection of default role authorization property `principalType` by @BernieWhite.
    [#3163](https://github.com/Azure/PSRule.Rules.Azure/issues/3163)
  - Fixed user defined function not found when used as parameter default by @BernieWhite.
    [#3169](https://github.com/Azure/PSRule.Rules.Azure/issues/3169)
  - Fixed evaluation of `Azure.NSG.LateralTraversal` with empty string properties by @BernieWhite.
    [#3130](https://github.com/Azure/PSRule.Rules.Azure/issues/3130)
  - Fixed evaluation of `Azure.Deployment.AdminUsername` with symbolic references by @BernieWhite.
    [#3146](https://github.com/Azure/PSRule.Rules.Azure/issues/3146)
  - Fixed output map expansion with resource IDs by @BernieWhite.
    [#3153](https://github.com/Azure/PSRule.Rules.Azure/issues/3153)

What's changed since pre-release v1.40.0-B0206:

- No additional changes.

## v1.40.0-B0206 (pre-release)

What's changed since pre-release v1.40.0-B0147:

- General improvements:
  - Added first time contributor guide in docs by @that-ar-guy.
    [#3097](https://github.com/Azure/PSRule.Rules.Azure/issues/3097)
- Engineering:
  - Quality updates to rule documentation by @BernieWhite.
    [#3102](https://github.com/Azure/PSRule.Rules.Azure/issues/3102)
- Bug fixes:
  - Fixed evaluation of APIM policies when using embedded C# with quotes by @BernieWhite.
    [#3184](https://github.com/Azure/PSRule.Rules.Azure/issues/3184)
  - Fixed resource group ID is incorrect under subscription scope by @BernieWhite.
    [#3198](https://github.com/Azure/PSRule.Rules.Azure/issues/3198)

## v1.40.0-B0147 (pre-release)

What's changed since pre-release v1.40.0-B0103:

- Bug fixes:
  - Fixed object to hashtable conversion for default parameter values by @BernieWhite.
    [#3033](https://github.com/Azure/PSRule.Rules.Azure/issues/3033)
  - Fixed deployments with more than one module at tenant scope by @BernieWhite.
    [#3167](https://github.com/Azure/PSRule.Rules.Azure/issues/3167)

## v1.40.0-B0103 (pre-release)

What's changed since pre-release v1.40.0-B0063:

- New features:
  - Added support for expanding from `.jsonc` parameter files by @BernieWhite.
    [#2053](https://github.com/Azure/PSRule.Rules.Azure/issues/2053)
    - Previously only parameter files with the `.json` extension where automatically expanded.
    - This feature adds support so that JSON parameter files with the `.jsonc` extension are also discovered and expanded.
    - No additional configuration is required if expansion of JSON parameter files is enabled.
    - To enable parameter file expansion set the `AZURE_PARAMETER_FILE_EXPANSION` configuration option to `true`.
- General improvements:
  - Additional quality updates to documentation by @BernieWhite.
    [#3102](https://github.com/Azure/PSRule.Rules.Azure/issues/3102)
- Bug fixes:
  - Fixed projection of default role authorization property `principalType` by @BernieWhite.
    [#3163](https://github.com/Azure/PSRule.Rules.Azure/issues/3163)
  - Fixed user defined function not found when used as parameter default by @BernieWhite.
    [#3169](https://github.com/Azure/PSRule.Rules.Azure/issues/3169)

## v1.40.0-B0063 (pre-release)

What's changed since pre-release v1.40.0-B0029:

- Updated rules:
  - Microsoft Defender for Cloud:
    - Updated `Azure.DefenderCloud.Contact` to use `emails` property and removed `phone` by @BernieWhite.
      [#3117](https://github.com/Azure/PSRule.Rules.Azure/issues/3117)
      - Renamed rule to `Azure.Defender.SecurityContact` to better align with naming for defender rules.
      - Bumped rule set to `2024_12`.
- Bug fixes:
  - Fixed evaluation of `Azure.NSG.LateralTraversal` with empty string properties by @BernieWhite.
    [#3130](https://github.com/Azure/PSRule.Rules.Azure/issues/3130)
  - Fixed evaluation of `Azure.Deployment.AdminUsername` with symbolic references by @BernieWhite.
    [#3146](https://github.com/Azure/PSRule.Rules.Azure/issues/3146)

## v1.40.0-B0029 (pre-release)

What's changed since v1.39.3:

- Updated rules:
  - Deployment:
    - Updated `Azure.Deployment.SecureValue` to check additional resource types by @BernieWhite.
      [#2650](https://github.com/Azure/PSRule.Rules.Azure/issues/2650)
      [#2651](https://github.com/Azure/PSRule.Rules.Azure/issues/2651)
      - Added support for container apps secret properties.
      - Added support for deployment script secret properties.
      - Bumped rule set to `2024_12`.
    - Updated `Azure.Deployment.SecureParameter` to reduce false positives by @BernieWhite.
      [#3149](https://github.com/Azure/PSRule.Rules.Azure/issues/3149)
      - Parameters named ending with `name`, `uri`, `url`, `path`, `type`, `id`, or `options` are ignored.
      - The `customerManagedKey` parameter is ignored.
- Engineering:
  - Migrated Azure samples into PSRule for Azure by @BernieWhite.
    [#3085](https://github.com/Azure/PSRule.Rules.Azure/issues/3085)
  - Quality updates to rule documentation by @BernieWhite.
    [#3102](https://github.com/Azure/PSRule.Rules.Azure/issues/3102)
- Bug fixes:
  - Fixed output map expansion with resource IDs by @BernieWhite.
    [#3153](https://github.com/Azure/PSRule.Rules.Azure/issues/3153)

## v1.39.3

What's changed since v1.39.2:

- Bug fixes:
  - Fixed index out of bounds for existing symbolic name reference by @BernieWhite.
    [#3129](https://github.com/Azure/PSRule.Rules.Azure/issues/3129)

## v1.39.2

What's changed since v1.39.1:

- Bug fixes:
  - Fixed user-defined function reference to exported variable by @BernieWhite.
    [#3120](https://github.com/Azure/PSRule.Rules.Azure/issues/3120)
  - Fixed name expand of existing resource references by @BernieWhite.
    [#3123](https://github.com/Azure/PSRule.Rules.Azure/issues/3123)

## v1.39.1

What's changed since v1.39.0:

- Bug fixes:
  - Fixed `GetBicepParamResources` exception when expanding `Microsoft.Graph/groups` resource by @BernieWhite.
    [#3062](https://github.com/Azure/PSRule.Rules.Azure/issues/3062)
  - Fixed `Azure.AppGw.AvailabilityZone` passes when a zonal configuration is used by @BernieWhite.
    [#3061](https://github.com/Azure/PSRule.Rules.Azure/issues/3061)
  - Fixed conditional secret as parameter or placeholder by @BernieWhite.
    [#2054](https://github.com/Azure/PSRule.Rules.Azure/issues/2054)

## v1.39.0

What's changed since v1.38.0:

- New features:
  - Added September 2024 baselines `Azure.GA_2024_09` and `Azure.Preview_2024_09` by @BernieWhite.
    [#3048](https://github.com/Azure/PSRule.Rules.Azure/issues/3048)
    - Includes rules released before or during September 2024.
    - Marked `Azure.GA_2024_06` and `Azure.Preview_2024_06` baselines as obsolete.
- New rules:
  - Azure Kubernetes Service:
    - Verify that clusters have kube-audit logging disabled when not required by @BenjaminEngeset.
      [#2450](https://github.com/Azure/PSRule.Rules.Azure/issues/2450)
    - Verify that clusters have the customer-controlled maintenance windows `aksManagedAutoUpgradeSchedule` and `aksManagedNodeOSUpgradeSchedule` configured by @BenjaminEngeset.
      [#2444](https://github.com/Azure/PSRule.Rules.Azure/issues/2444)
  - App Service:
    - Verify that app service plans have availability zones configured by @BenjaminEngeset.
      [#2964](https://github.com/Azure/PSRule.Rules.Azure/issues/2964)
  - App Service Environment:
    - Verify that app service environments have availability zones configured by @BenjaminEngeset.
      [#2964](https://github.com/Azure/PSRule.Rules.Azure/issues/2964)
  - Azure SQL Database:
    - Verify that Azure SQL databases have a customer-controlled maintenance window configured by @BenjaminEngeset.
      [#2956](https://github.com/Azure/PSRule.Rules.Azure/issues/2956)
  - Azure SQL Managed Instance:
    - Verify that Azure SQL Managed Instances have a customer-controlled maintenance window configured by @BenjaminEngeset.
      [#2979](https://github.com/Azure/PSRule.Rules.Azure/issues/2979)
  - Service Bus:
    - Verify that service bus namespaces have geo-replication configured by @BenjaminEngeset.
      [#2988](https://github.com/Azure/PSRule.Rules.Azure/issues/2988)
  - Virtual Machine:
    - Verify that virtual machines does not have public IPs attached by @BenjaminEngeset.
      [#11](https://github.com/Azure/PSRule.Rules.Azure/issues/11)
    - Verify that multi-tenant Hosting Rights are used for Windows client VMs by @BenjaminEngeset.
      [#432](https://github.com/Azure/PSRule.Rules.Azure/issues/432)
    - Verify that availability set members are in a backend pool by @BenjaminEngeset.
      [#67](https://github.com/Azure/PSRule.Rules.Azure/issues/67)
  - Virtual Machine Scale Sets:
    - Verify that virtual machine scale set instances does not have public IPs attached by @BenjaminEngeset.
      [#3014](https://github.com/Azure/PSRule.Rules.Azure/issues/3014)
  - Virtual Network:
    - Verify that zonal-deployed Azure firewalls uses Azure NAT Gateway for outbound access by @BenjaminEngeset.
      [##3005](https://github.com/Azure/PSRule.Rules.Azure/issues/#3005)
    - Verify that subnets have disabled default outbound access for virtual machines by @BenjaminEngeset.
      [#3001](https://github.com/Azure/PSRule.Rules.Azure/issues/3001)
- Updated rules:
  - Azure Kubernetes Service:
    - Updated `Azure.AKS.AuditLogs` documentation to call out important specific of the `kube-audit` log by @BernieWhite.
      [#2449](https://github.com/Azure/PSRule.Rules.Azure/issues/2449)
    - Updated `Azure.AKS.Version` to use `1.29.7` as the minimum version by @BernieWhite.
      [#3042](https://github.com/Azure/PSRule.Rules.Azure/issues/3042)
  - Container Apps:
    - Updated `Azure.ContainerApp.AvailabilityZone` to check for infrastructure subnet by @BernieWhite.
      [#3068](https://github.com/Azure/PSRule.Rules.Azure/issues/3068)
      - Configuring an infrastructure subnet is a requirement for enabling zone redundancy.
        Both rule and documentation have been updated to clearly call this out.
  - Virtual Network:
    - Updated `Azure.VNET.UseNSGs` to correctly handle cases for special purpose and customer-excluded subnets by @BenjaminEngeset.
      [#3007](https://github.com/Azure/PSRule.Rules.Azure/issues/3007)
- General improvements:
  - **Important change:** Replaced the `Azure_AKSNodeMinimumMaxPods` option with `AZURE_AKS_POOL_MINIMUM_MAXPODS` by @BernieWhite.
    [#941](https://github.com/Azure/PSRule.Rules.Azure/issues/941)
    - For compatibility, if `Azure_AKSNodeMinimumMaxPods` is set it will be used instead of `AZURE_AKS_POOL_MINIMUM_MAXPODS`.
    - If only `AZURE_AKS_POOL_MINIMUM_MAXPODS` is set, this value will be used.
    - The default will be used neither options are configured.
    - If `Azure_AKSNodeMinimumMaxPods` is set a warning will be generated until the configuration is removed.
    - Support for `Azure_AKSNodeMinimumMaxPods` is deprecated and will be removed in v2.
    - See [upgrade notes][1] for details.
  - **Important change:** Replaced the `Azure_MinimumCertificateLifetime` option with `AZURE_APIM_MINIMUM_CERTIFICATE_LIFETIME` by @BernieWhite.
    [#941](https://github.com/Azure/PSRule.Rules.Azure/issues/941)
    - For compatibility, if `Azure_MinimumCertificateLifetime` is set it will be used instead of `AZURE_APIM_MINIMUM_CERTIFICATE_LIFETIME`.
    - If only `AZURE_APIM_MINIMUM_CERTIFICATE_LIFETIME` is set, this value will be used.
    - The default will be used neither options are configured.
    - If `Azure_MinimumCertificateLifetime` is set a warning will be generated until the configuration is removed.
    - Support for `Azure_MinimumCertificateLifetime` is deprecated and will be removed in v2.
    - See [upgrade notes][1] for details.
  - Add binding configuration to policy as rules docs by @BernieWhite.
    [#2995](https://github.com/Azure/PSRule.Rules.Azure/issues/2995)
  - Updated resource providers and policy aliases.
    [#3074](https://github.com/Azure/PSRule.Rules.Azure/pull/3074)
- Engineering:
  - Bump development tools to .NET 8.0 SDK by @BernieWhite.
    [#3017](https://github.com/Azure/PSRule.Rules.Azure/issues/3017)
  - Quality updates to rule documentation by @BernieWhite.
    [#2570](https://github.com/Azure/PSRule.Rules.Azure/issues/2570)
  - Bump xunit to v2.9.0.
    [#2982](https://github.com/Azure/PSRule.Rules.Azure/pull/2982)
  - Bump xunit.runner.visualstudio to v2.8.2.
    [#2982](https://github.com/Azure/PSRule.Rules.Azure/pull/2982)
- Bug fixed:
  - Fixed expansion with deployments by resource ID at management group by @BernieWhite
    [#3013](https://github.com/Azure/PSRule.Rules.Azure/issues/3013)
  - Fixed subscription aliases don't support tags by @BernieWhite.
    [#3021](https://github.com/Azure/PSRule.Rules.Azure/issues/3021)
  - Fixed `Azure.AppService.AvailabilityZone` only detects premium by tier property @BenjaminEngeset.
    [#3034](https://github.com/Azure/PSRule.Rules.Azure/issues/3034)
  - Fixed loading of expansion options from non-default options file @BernieWhite.
    [#3033](https://github.com/Azure/PSRule.Rules.Azure/issues/3033)
  - Fixed TLS defaults for `Azure.Redis.MinTLS` and `Azure.RedisEnterprise.MinTLS` by @BernieWhite.
    [#3066](https://github.com/Azure/PSRule.Rules.Azure/issues/3066)
  - Fixed symbolic expand for existing with conditional cases by @BernieWhite.
    [#2917](https://github.com/Azure/PSRule.Rules.Azure/issues/2917)

What's changed since pre-release v1.39.0-B0249:

- No additional changes.

## v1.39.0-B0249 (pre-release)

What's changed since pre-release v1.39.0-B0182:

- Bug fixes:
  - Fixed symbolic expand for existing with conditional cases by @BernieWhite.
    [#2917](https://github.com/Azure/PSRule.Rules.Azure/issues/2917)

## v1.39.0-B0182 (pre-release)

What's changed since pre-release v1.39.0-B0118:

- Updated rules:
  - Container Apps:
    - Updated `Azure.ContainerApp.AvailabilityZone` to check for infrastructure subnet by @BernieWhite.
      [#3068](https://github.com/Azure/PSRule.Rules.Azure/issues/3068)
      - Configuring an infrastructure subnet is a requirement for enabling zone redundancy.
        Both rule and documentation have been updated to clearly call this out.
- General improvements:
  - Updated resource providers and policy aliases.
    [#3074](https://github.com/Azure/PSRule.Rules.Azure/pull/3074)
- Engineering:
  - Quality updates to rule documentation by @BernieWhite.
    [#2570](https://github.com/Azure/PSRule.Rules.Azure/issues/2570)
- Bug fixes:
  - Fixed TLS defaults for `Azure.Redis.MinTLS` and `Azure.RedisEnterprise.MinTLS` by @BernieWhite.
    [#3066](https://github.com/Azure/PSRule.Rules.Azure/issues/3066)

## v1.39.0-B0118 (pre-release)

What's changed since pre-release v1.39.0-B0072:

- New features:
  - Added September 2024 baselines `Azure.GA_2024_09` and `Azure.Preview_2024_09` by @BernieWhite.
    [#3048](https://github.com/Azure/PSRule.Rules.Azure/issues/3048)
    - Includes rules released before or during September 2024.
    - Marked `Azure.GA_2024_06` and `Azure.Preview_2024_06` baselines as obsolete.

## v1.39.0-B0072 (pre-release)

What's changed since pre-release v1.39.0-B0029:

- New rules:
  - Virtual Machine:
    - Verify that virtual machines does not have public IPs attached by @BenjaminEngeset.
      [#11](https://github.com/Azure/PSRule.Rules.Azure/issues/11)
    - Verify that multi-tenant Hosting Rights are used for Windows client VMs by @BenjaminEngeset.
      [#432](https://github.com/Azure/PSRule.Rules.Azure/issues/432)
    - Verify that availability set members are in a backend pool by @BenjaminEngeset.
      [#67](https://github.com/Azure/PSRule.Rules.Azure/issues/67)
  - Virtual Machine Scale Sets:
    - Verify that virtual machine scale set instances does not have public IPs attached by @BenjaminEngeset.
      [#3014](https://github.com/Azure/PSRule.Rules.Azure/issues/3014)
- Updated rules:
  - Azure Kubernetes Service:
    - Updated `Azure.AKS.AuditLogs` documentation to call out important specific of the `kube-audit` log by @BernieWhite.
      [#2449](https://github.com/Azure/PSRule.Rules.Azure/issues/2449)
    - Updated `Azure.AKS.Version` to use `1.29.7` as the minimum version by @BernieWhite.
      [#3042](https://github.com/Azure/PSRule.Rules.Azure/issues/3042)
- General improvements:
  - **Important change:** Replaced the `Azure_AKSNodeMinimumMaxPods` option with `AZURE_AKS_POOL_MINIMUM_MAXPODS` by @BernieWhite.
    [#941](https://github.com/Azure/PSRule.Rules.Azure/issues/941)
    - For compatibility, if `Azure_AKSNodeMinimumMaxPods` is set it will be used instead of `AZURE_AKS_POOL_MINIMUM_MAXPODS`.
    - If only `AZURE_AKS_POOL_MINIMUM_MAXPODS` is set, this value will be used.
    - The default will be used neither options are configured.
    - If `Azure_AKSNodeMinimumMaxPods` is set a warning will be generated until the configuration is removed.
    - Support for `Azure_AKSNodeMinimumMaxPods` is deprecated and will be removed in v2.
    - See [upgrade notes][1] for details.
  - **Important change:** Replaced the `Azure_MinimumCertificateLifetime` option with `AZURE_APIM_MINIMUM_CERTIFICATE_LIFETIME` by @BernieWhite.
    [#941](https://github.com/Azure/PSRule.Rules.Azure/issues/941)
    - For compatibility, if `Azure_MinimumCertificateLifetime` is set it will be used instead of `AZURE_APIM_MINIMUM_CERTIFICATE_LIFETIME`.
    - If only `AZURE_APIM_MINIMUM_CERTIFICATE_LIFETIME` is set, this value will be used.
    - The default will be used neither options are configured.
    - If `Azure_MinimumCertificateLifetime` is set a warning will be generated until the configuration is removed.
    - Support for `Azure_MinimumCertificateLifetime` is deprecated and will be removed in v2.
    - See [upgrade notes][1] for details.
- Engineering:
  - Bump development tools to .NET 8.0 SDK by @BernieWhite.
    [#3017](https://github.com/Azure/PSRule.Rules.Azure/issues/3017)
- Bug fixed:
  - Fixed expansion with deployments by resource ID at management group by @BernieWhite
    [#3013](https://github.com/Azure/PSRule.Rules.Azure/issues/3013)
  - Fixed subscription aliases don't support tags by @BernieWhite.
    [#3021](https://github.com/Azure/PSRule.Rules.Azure/issues/3021)
  - Fixed `Azure.AppService.AvailabilityZone` only detects premium by tier property @BenjaminEngeset.
    [#3034](https://github.com/Azure/PSRule.Rules.Azure/issues/3034)
  - Fixed loading of expansion options from non-default options file @BernieWhite.
    [#3033](https://github.com/Azure/PSRule.Rules.Azure/issues/3033)

## v1.39.0-B0029 (pre-release)

What's changed since pre-release v1.39.0-B0009:

- New rules:
  - Azure Kubernetes Service:
    - Verify that clusters have kube-audit logging disabled when not required by @BenjaminEngeset.
      [#2450](https://github.com/Azure/PSRule.Rules.Azure/issues/2450)
    - Verify that clusters have the customer-controlled maintenance windows `aksManagedAutoUpgradeSchedule` and `aksManagedNodeOSUpgradeSchedule` configured by @BenjaminEngeset.
      [#2444](https://github.com/Azure/PSRule.Rules.Azure/issues/2444)
  - Virtual Network:
    - Verify that zonal-deployed Azure firewalls uses Azure NAT Gateway for outbound access by @BenjaminEngeset.
      [##3005](https://github.com/Azure/PSRule.Rules.Azure/issues/#3005)
    - Verify that subnets have disabled default outbound access for virtual machines by @BenjaminEngeset.
      [#3001](https://github.com/Azure/PSRule.Rules.Azure/issues/3001)
- Updated rules:
  - Virtual Network:
    - Updated `Azure.VNET.UseNSGs` to correctly handle cases for special purpose and customer-excluded subnets by @BenjaminEngeset.
      [#3007](https://github.com/Azure/PSRule.Rules.Azure/issues/3007)
- General improvements:
  - Add binding configuration to policy as rules docs by @BernieWhite.
    [#2995](https://github.com/Azure/PSRule.Rules.Azure/issues/2995)

## v1.39.0-B0009 (pre-release)

What's changed since v1.38.0:

- New rules:
  - App Service:
    - Verify that app service plans have availability zones configured by @BenjaminEngeset.
      [#2964](https://github.com/Azure/PSRule.Rules.Azure/issues/2964)
  - App Service Environment:
    - Verify that app service environments have availability zones configured by @BenjaminEngeset.
      [#2964](https://github.com/Azure/PSRule.Rules.Azure/issues/2964)
  - Azure SQL Database:
    - Verify that Azure SQL databases have a customer-controlled maintenance window configured by @BenjaminEngeset.
      [#2956](https://github.com/Azure/PSRule.Rules.Azure/issues/2956)
  - Azure SQL Managed Instance:
    - Verify that Azure SQL Managed Instances have a customer-controlled maintenance window configured by @BenjaminEngeset.
      [#2979](https://github.com/Azure/PSRule.Rules.Azure/issues/2979)
  - Service Bus:
    - Verify that service bus namespaces have geo-replication configured by @BenjaminEngeset.
      [#2988](https://github.com/Azure/PSRule.Rules.Azure/issues/2988)
- Engineering:
  - Bump xunit to v2.9.0.
    [#2982](https://github.com/Azure/PSRule.Rules.Azure/pull/2982)
  - Bump xunit.runner.visualstudio to v2.8.2.
    [#2982](https://github.com/Azure/PSRule.Rules.Azure/pull/2982)

## v1.38.0

What's changed since v1.37.0:

- New features:
  - Added June 2024 baselines `Azure.GA_2024_06` and `Azure.Preview_2024_06` by @BernieWhite.
    [#2961](https://github.com/Azure/PSRule.Rules.Azure/issues/2961)
    - Includes rules released before or during June 2024.
    - Marked `Azure.GA_2024_03` and `Azure.Preview_2024_03` baselines as obsolete.
- New rules:
  - Azure Database for MySQL:
    - Verify that Azure Database for MySQL servers have a customer-controlled maintenance window configured by @BenjaminEngeset.
      [#2916](https://github.com/Azure/PSRule.Rules.Azure/issues/2916)
    - Verify that servers have zone-redundant high availability (HA) configured by @BenjaminEngeset.
      [#2914](https://github.com/Azure/PSRule.Rules.Azure/issues/2914)
  - Azure Database for PostgreSQL:
    - Verify that Azure Database for PostgreSQL servers have a customer-controlled maintenance window configured by @BenjaminEngeset.
      [#2927](https://github.com/Azure/PSRule.Rules.Azure/issues/2927)
    - Verify that servers have zone-redundant high availability (HA) configured by @BenjaminEngeset.
      [#2932](https://github.com/Azure/PSRule.Rules.Azure/issues/2932)
  - Azure Firewall:
    - Verify that firewalls have availability zones configured by @BenjaminEngeset.
      [#2909](https://github.com/Azure/PSRule.Rules.Azure/issues/2909)
  - Azure Kubernetes Service:
    - Added check to automatically upgrade AKS cluster node image by @sharmilamusunuru.
      [#2445](https://github.com/Azure/PSRule.Rules.Azure/issues/2445)
  - Azure Virtual Desktop:
    - Added check for scheduled agent updates on host pools by @BernieWhite.
      [#2946](https://github.com/Azure/PSRule.Rules.Azure/issues/2946)
  - Cosmos DB:
    - Verify that Cosmos DB accounts have continuous backup configured by @BenjaminEngeset.
      [#2954](https://github.com/Azure/PSRule.Rules.Azure/issues/2954)
  - Virtual Network Gateway:
    - Verify that VPN/ExpressRoute gateways have a customer-controlled maintenance configuration configured by @BenjaminEngeset.
      [#2910](https://github.com/Azure/PSRule.Rules.Azure/issues/2910)
  - Virtual Machine Scale Sets:
    - Verify that virtual machine scale sets have best-effort zone balance configured by @BenjaminEngeset.
      [#2901](https://github.com/Azure/PSRule.Rules.Azure/issues/2901)
    - Verify that virtual machine scale sets have availability zones configured by @BenjaminEngeset.
      [#2902](https://github.com/Azure/PSRule.Rules.Azure/issues/2902)
- Updated rules:
  - Azure Kubernetes Service:
    - Updated `Azure.AKS.Version` to use `1.28.9` as the minimum version by @BernieWhite.
      [#2930](https://github.com/Azure/PSRule.Rules.Azure/issues/2930)
  - Virtual Machine:
    - Updated `Azure.VM.MaintenanceConfig` to align to the reliability pillar by @BernieWhite.
      [#2925](https://github.com/Azure/PSRule.Rules.Azure/issues/2925)
      - Promoted to GA and bumped rule set to `2024_06`.
- Engineering:
  - Quality updates to rule documentation by @BernieWhite.
    [#2570](https://github.com/Azure/PSRule.Rules.Azure/issues/2570)
  - Bump Pester to v5.6.0.
    [#2934](https://github.com/Azure/PSRule.Rules.Azure/pull/2934)
  - Bump PSScriptAnalyzer to v1.22.0.
    [#2934](https://github.com/Azure/PSRule.Rules.Azure/pull/2934)
- Bug fixes:
  - Fixed handling of multi-line descriptions for policy definition and assignment exports by @BernieWhite.
    [#2973](https://github.com/Azure/PSRule.Rules.Azure/issues/2973)
  - Fixed support for `references` function by @BernieWhite.
    [#2922](https://github.com/Azure/PSRule.Rules.Azure/issues/2922)
  - Fixed group by subscription casing when exporting in-flight resources by @BernieWhite.
    [#2957](https://github.com/Azure/PSRule.Rules.Azure/issues/2957)
  - Fixed install Az.Resources warning by @BernieWhite.
    [#2887](https://github.com/Azure/PSRule.Rules.Azure/issues/2887)
    - Added new configuration option set by environment variable to suppress the warning.
    - Set `PSRULE_AZURE_RESOURCE_MODULE_NOWARN` to `true` to suppress the warning.
  - Fixed `filter` on unknown runtime property by @BernieWhite.
    [#2966](https://github.com/Azure/PSRule.Rules.Azure/issues/2966)
  - Fixed failed to expand with direct outputs reference by @BernieWhite.
    [#2935](https://github.com/Azure/PSRule.Rules.Azure/issues/2935)
  - Fixed identification of `list*` function false positive with resource by @BernieWhite.
    [#2919](https://github.com/Azure/PSRule.Rules.Azure/issues/2919)
  - Fixed documentation bugs for container apps by @BernieWhite.
    [#2876](https://github.com/Azure/PSRule.Rules.Azure/issues/2876)

What's changed since pre-release v1.38.0-B0068:

- No additional changes.

## v1.38.0-B0106 (pre-release)

What's changed since pre-release v1.38.0-B0068:

- New rules:
  - Cosmos DB:
    - Verify that Cosmos DB accounts have continuous backup configured by @BenjaminEngeset.
      [#2954](https://github.com/Azure/PSRule.Rules.Azure/issues/2954)
- Bug fixes:
  - Rollback Az.Resources to v6.7.0 by @BernieWhite.
    [#2970](https://github.com/Azure/PSRule.Rules.Azure/issues/2970)
  - Fixed handling of multi-line descriptions for policy definition and assignment exports by @BernieWhite.
    [#2973](https://github.com/Azure/PSRule.Rules.Azure/issues/2973)

## v1.38.0-B0068 (pre-release)

What's changed since pre-release v1.38.0-B0034:

- New features:
  - Added March 2024 baselines `Azure.GA_2024_06` and `Azure.Preview_2024_06` by @BernieWhite.
    [#2961](https://github.com/Azure/PSRule.Rules.Azure/issues/2961)
    - Includes rules released before or during June 2024.
    - Marked `Azure.GA_2024_03` and `Azure.Preview_2024_03` baselines as obsolete.
- Engineering:
  - Quality updates to rule documentation by @BernieWhite.
    [#2570](https://github.com/Azure/PSRule.Rules.Azure/issues/2570)
- Bug fixes:
  - Fixed support for `references` function by @BernieWhite.
    [#2922](https://github.com/Azure/PSRule.Rules.Azure/issues/2922)
  - Fixed group by subscription casing when exporting in-flight resources by @BernieWhite.
    [#2957](https://github.com/Azure/PSRule.Rules.Azure/issues/2957)
  - Fixed install Az.Resources warning by @BernieWhite.
    [#2887](https://github.com/Azure/PSRule.Rules.Azure/issues/2887)
    - Added new configuration option set by environment variable to suppress the warning.
    - Set `PSRULE_AZURE_RESOURCE_MODULE_NOWARN` to `true` to suppress the warning.
  - Fixed `filter` on unknown runtime property by @BernieWhite.
    [#2966](https://github.com/Azure/PSRule.Rules.Azure/issues/2966)

## v1.38.0-B0034 (pre-release)

What's changed since pre-release v1.38.0-B0011:

- New rules:
  - Azure Kubernetes Service:
    - Added check to automatically upgrade AKS cluster node image by @sharmilamusunuru.
      [#2445](https://github.com/Azure/PSRule.Rules.Azure/issues/2445)
  - Azure Virtual Desktop:
    - Added check for scheduled agent updates on host pools by @BernieWhite.
      [#2946](https://github.com/Azure/PSRule.Rules.Azure/issues/2946)
  - Virtual Machine Scale Sets:
    - Verify that virtual machine scale sets have best-effort zone balance configured by @BenjaminEngeset.
      [#2901](https://github.com/Azure/PSRule.Rules.Azure/issues/2901)
    - Verify that virtual machine scale sets have availability zones configured by @BenjaminEngeset.
      [#2902](https://github.com/Azure/PSRule.Rules.Azure/issues/2902)
- Engineering:
  - Quality updates to rule documentation by @BernieWhite.
    [#2570](https://github.com/Azure/PSRule.Rules.Azure/issues/2570)
- Bug fixes:
  - Fixed failed to expand with direct outputs reference by @BernieWhite.
    [#2935](https://github.com/Azure/PSRule.Rules.Azure/issues/2935)
  - Fixed identification of `list*` function false positive with resource by @BernieWhite.
    [#2919](https://github.com/Azure/PSRule.Rules.Azure/issues/2919)
  - Fixed documentation bugs for container apps by @BernieWhite.
    [#2876](https://github.com/Azure/PSRule.Rules.Azure/issues/2876)

## v1.38.0-B0011 (pre-release)

What's changed since v1.37.0:

- New rules:
  - Azure Database for MySQL:
    - Verify that Azure Database for MySQL servers have a customer-controlled maintenance window configured by @BenjaminEngeset.
      [#2916](https://github.com/Azure/PSRule.Rules.Azure/issues/2916)
    - Verify that servers have zone-redundant high availability (HA) configured by @BenjaminEngeset.
      [#2914](https://github.com/Azure/PSRule.Rules.Azure/issues/2914)
  - Azure Database for PostgreSQL:
    - Verify that Azure Database for PostgreSQL servers have a customer-controlled maintenance window configured by @BenjaminEngeset.
      [#2927](https://github.com/Azure/PSRule.Rules.Azure/issues/2927)
    - Verify that servers have zone-redundant high availability (HA) configured by @BenjaminEngeset.
      [#2932](https://github.com/Azure/PSRule.Rules.Azure/issues/2932)
  - Azure Firewall:
    - Verify that firewalls have availability zones configured by @BenjaminEngeset.
      [#2909](https://github.com/Azure/PSRule.Rules.Azure/issues/2909)
  - Virtual Network Gateway:
    - Verify that VPN/ExpressRoute gateways have a customer-controlled maintenance configuration configured by @BenjaminEngeset.
      [#2910](https://github.com/Azure/PSRule.Rules.Azure/issues/2910)
- Updated rules:
  - Virtual Machine:
    - Updated `Azure.VM.MaintenanceConfig` to align to the reliability pillar by @BernieWhite.
      [#2925](https://github.com/Azure/PSRule.Rules.Azure/issues/2925)
      - Promoted to GA and bumped rule set to `2024_06`.
  - Updated `Azure.AKS.Version` to use `1.28.9` as the minimum version by @BernieWhite.
    [#2930](https://github.com/Azure/PSRule.Rules.Azure/issues/2930)
- Engineering:
  - Bump Pester to v5.6.0.
    [#2934](https://github.com/Azure/PSRule.Rules.Azure/pull/2934)
  - Bump Az.Resources to v7.1.0.
    [#2934](https://github.com/Azure/PSRule.Rules.Azure/pull/2934)
  - Bump PSScriptAnalyzer to v1.22.0.
    [#2934](https://github.com/Azure/PSRule.Rules.Azure/pull/2934)

## v1.37.0

What's changed since v1.36.0:

- New features:
  - Added support for new Bicep language features introduced in v0.27.1 by @BernieWhite.
    [#2860](https://github.com/Azure/PSRule.Rules.Azure/issues/2860)
    [#2859](https://github.com/Azure/PSRule.Rules.Azure/issues/2859)
    - Added support for `shallowMerge`, `groupBy`, `objectKeys`, and `mapValues`.
    - Updated syntax for Bicep lambda usage of `map`, `reduce`, and `filter` which now support indices.
    - Added support for spread operator.
- New rules:
  - App Service:
    - Check that applications uses supported Node.js runtime versions by @BenjaminEngeset.
      [#2879](https://github.com/Azure/PSRule.Rules.Azure/issues/2879)
  - Application Gateway:
    - Check that WAF v2 doesn't use legacy WAF configuration by @BenjaminEngeset.
      [#2877](https://github.com/Azure/PSRule.Rules.Azure/issues/2877)
  - Azure Cache for Redis:
    - Verify that cache instances have Entra ID authentication enabled by @BenjaminEngeset.
      [#2899](https://github.com/Azure/PSRule.Rules.Azure/issues/2899)
  - Azure Managed Grafana:
    - Check that Azure Managed Grafana workspaces uses Grafana version 10 by @BenjaminEngeset.
      [#2878](https://github.com/Azure/PSRule.Rules.Azure/issues/2878)
  - Cosmos DB:
    - Check that database accounts use a paid tier by @BernieWhite.
      [#2845](https://github.com/Azure/PSRule.Rules.Azure/issues/2845)
    - Check that database accounts have local authentication disabled by @BenjaminEngeset.
      [#2846](https://github.com/Azure/PSRule.Rules.Azure/issues/2846)
    - Check that database accounts have public network access disabled by @BenjaminEngeset.
      [#2702](https://github.com/Azure/PSRule.Rules.Azure/issues/2702)
  - Event Hub:
    - Check that access to the namespace endpoints is restricted to only allowed sources by @BenjaminEngeset.
      [#2701](https://github.com/Azure/PSRule.Rules.Azure/issues/2701)
  - Log Analytics:
    - Check that workspaces have workspace replication enabled by @BenjaminEngeset.
      [#2893](https://github.com/Azure/PSRule.Rules.Azure/issues/2893)
  - Virtual Machine Scale Sets:
    - Check that automatic instance repairs are enabled by @BenjaminEngeset.
      [#2895](https://github.com/Azure/PSRule.Rules.Azure/issues/2895)
- Updated rules:
  - API Management:
    - **Important change**: Updated `Azure.APIM.AvailabilityZone` to improve accuracy with non-premium SKUs by @BenjaminEngeset.
      [#2788](https://github.com/Azure/PSRule.Rules.Azure/issues/2788)
      - Removed the `If` Premium SKU.
      - Added check for Premium SKU.
      - Bumped rule set to `2024_06`.
    - **Important change**: Updated `Azure.APIM.MultiRegion` to improve accuracy with non-premium SKUs by @BenjaminEngeset.
      [#2787](https://github.com/Azure/PSRule.Rules.Azure/issues/2787)
      - Removed the `If` Premium SKU.
      - Added check for Premium SKU.
      - Bumped rule set to `2024_06`.
  - Deployment:
    - Add additional exclusions for `Azure.Deployment.SecureParameter` by @BernieWhite.
      [#2857](https://github.com/Azure/PSRule.Rules.Azure/issues/2857)
- General improvements:
  - Quality updates to documentation by @BernieWhite.
    [#2570](https://github.com/Azure/PSRule.Rules.Azure/issues/2570)
  - Updated resource providers and policy aliases.
    [#2880](https://github.com/Azure/PSRule.Rules.Azure/pull/2880)
  - Added support for `split` and `concat` functions during policy export by @BernieWhite.
    [#2851](https://github.com/Azure/PSRule.Rules.Azure/issues/2851)
- Engineering:
  - Bump xunit to v2.8.1.
    [#2892](https://github.com/Azure/PSRule.Rules.Azure/pull/2892)
  - Bump xunit.runner.visualstudio to v2.8.1.
    [#2891](https://github.com/Azure/PSRule.Rules.Azure/pull/2891)
  - Bump System.Management.Automation to 7.3.12.
    [#2868](https://github.com/Azure/PSRule.Rules.Azure/pull/2868)
  - Bump Microsoft.NET.Test.Sdk to v17.10.0.
    [#2884](https://github.com/Azure/PSRule.Rules.Azure/pull/2884)
- Bug fixed:
  - Fixed `union` does not perform deep merge or keep property order by @BernieWhite.
    [#2885](https://github.com/Azure/PSRule.Rules.Azure/issues/2885)
  - Fixed dependency ordering for cross scope deployments by @BernieWhite.
    [#2850](https://github.com/Azure/PSRule.Rules.Azure/issues/2850)

What's changed since pre-release v1.37.0-B0071:

- No additional changes.

## v1.37.0-B0071 (pre-release)

What's changed since pre-release v1.37.0-B0034:

- New rules:
  - App Service:
    - Check that applications uses supported Node.js runtime versions by @BenjaminEngeset.
      [#2879](https://github.com/Azure/PSRule.Rules.Azure/issues/2879)
  - Azure Cache for Redis:
    - Verify that cache instances have Entra ID authentication enabled by @BenjaminEngeset.
      [#2899](https://github.com/Azure/PSRule.Rules.Azure/issues/2899)
  - Log Analytics:
    - Check that workspaces have workspace replication enabled by @BenjaminEngeset.
      [#2893](https://github.com/Azure/PSRule.Rules.Azure/issues/2893)
  - Virtual Machine Scale Sets:
    - Check that automatic instance repairs are enabled by @BenjaminEngeset.
      [#2895](https://github.com/Azure/PSRule.Rules.Azure/issues/2895)
- Updated rules:
  - API Management:
    - **Important change**: Updated `Azure.APIM.MultiRegion` to improve accuracy with non-premium SKUs by @BenjaminEngeset.
      [#2787](https://github.com/Azure/PSRule.Rules.Azure/issues/2787)
      - Removed the `If` Premium SKU.
      - Added check for Premium SKU.
      - Bumped rule set to `2024_06`.
- General improvements:
  - Added support for `split` and `concat` functions during policy export by @BernieWhite.
    [#2851](https://github.com/Azure/PSRule.Rules.Azure/issues/2851)
- Engineering:
  - Bump xunit to v2.8.1.
    [#2892](https://github.com/Azure/PSRule.Rules.Azure/pull/2892)
  - Bump xunit.runner.visualstudio to v2.8.1.
    [#2891](https://github.com/Azure/PSRule.Rules.Azure/pull/2891)

## v1.37.0-B0034 (pre-release)

What's changed since pre-release v1.37.0-B0009:

- New features:
  - Added support for new Bicep language features introduced in v0.27.1 by @BernieWhite.
    [#2860](https://github.com/Azure/PSRule.Rules.Azure/issues/2860)
    [#2859](https://github.com/Azure/PSRule.Rules.Azure/issues/2859)
    - Added support for `shallowMerge`, `groupBy`, `objectKeys`, and `mapValues`.
    - Updated syntax for Bicep lambda usage of `map`, `reduce`, and `filter` which now support indices.
    - Added support for spread operator.
- New rules:
  - Application Gateway:
    - Check that WAF v2 doesn't use legacy WAF configuration by @BenjaminEngeset.
      [#2877](https://github.com/Azure/PSRule.Rules.Azure/issues/2877)
  - Azure Managed Grafana:
    - Check that Azure Managed Grafana workspaces uses Grafana version 10 by @BenjaminEngeset.
      [#2878](https://github.com/Azure/PSRule.Rules.Azure/issues/2878)
  - Cosmos DB:
    - Check that database accounts have local authentication disabled by @BenjaminEngeset.
      [#2846](https://github.com/Azure/PSRule.Rules.Azure/issues/2846)
    - Check that database accounts have public network access disabled by @BenjaminEngeset.
      [#2702](https://github.com/Azure/PSRule.Rules.Azure/issues/2702)
  - Event Hub:
    - Check that access to the namespace endpoints is restricted to only allowed sources by @BenjaminEngeset.
      [#2701](https://github.com/Azure/PSRule.Rules.Azure/issues/2701)
- Updated rules:
  - API Management:
    - **Important change**: Updated `Azure.APIM.AvailabilityZone` to improve accuracy with non-premium SKUs by @BenjaminEngeset.
      [#2788](https://github.com/Azure/PSRule.Rules.Azure/issues/2788)
      - Removed the `If` Premium SKU.
      - Added check for Premium SKU.
      - Bumped rule set to `2024_06`.
- General improvements:
  - Updated resource providers and policy aliases.
    [#2880](https://github.com/Azure/PSRule.Rules.Azure/pull/2880)
- Engineering:
  - Bump xunit to v2.8.0.
    [#2870](https://github.com/Azure/PSRule.Rules.Azure/pull/2870)
  - Bump xunit.runner.visualstudio to v2.8.0.
    [#2871](https://github.com/Azure/PSRule.Rules.Azure/pull/2871)
  - Bump System.Management.Automation to 7.3.12.
    [#2868](https://github.com/Azure/PSRule.Rules.Azure/pull/2868)
  - Bump Microsoft.NET.Test.Sdk to v17.10.0.
    [#2884](https://github.com/Azure/PSRule.Rules.Azure/pull/2884)
- Bug fixed:
  - Fixed `union` does not perform deep merge or keep property order by @BernieWhite.
    [#2885](https://github.com/Azure/PSRule.Rules.Azure/issues/2885)

## v1.37.0-B0009 (pre-release)

What's changed since v1.36.0:

- New rules:
  - Cosmos DB:
    - Check that database accounts use a paid tier by @BernieWhite.
      [#2845](https://github.com/Azure/PSRule.Rules.Azure/issues/2845)
- Updated rules:
  - Deployment:
    - Add additional exclusions for `Azure.Deployment.SecureParameter` by @BernieWhite.
      [#2857](https://github.com/Azure/PSRule.Rules.Azure/issues/2857)
- General improvements:
  - Quality updates to documentation by @BernieWhite.
    [#2570](https://github.com/Azure/PSRule.Rules.Azure/issues/2570)
- Bug fixes:
  - Fixed dependency ordering for cross scope deployments by @BernieWhite.
    [#2850](https://github.com/Azure/PSRule.Rules.Azure/issues/2850)

## v1.36.0

What's changed since v1.35.3:

- New rules:
  - Container App:
    - Check that Container Apps have a minimum number of replicas by @BernieWhite.
      [#2790](https://github.com/Azure/PSRule.Rules.Azure/issues/2790)
    - Check that Container App environments are zone redundant by @BernieWhite.
      [#2791](https://github.com/Azure/PSRule.Rules.Azure/issues/2791)
  - Cosmos DB:
    - Check that database accounts only accept a minimum of TLS 1.2 by @BernieWhite.
      [#2809](https://github.com/Azure/PSRule.Rules.Azure/issues/2809)
  - Entra Domain Services:
    - Check that instances use a minimum version of NTLM by @BernieWhite.
      [#2837](https://github.com/Azure/PSRule.Rules.Azure/issues/2837)
    - Check that instances use a minimum version of TLS by @BernieWhite.
      [#2837](https://github.com/Azure/PSRule.Rules.Azure/issues/2837)
    - Check that instances do not use RC4 encryption by @BernieWhite.
      [#2837](https://github.com/Azure/PSRule.Rules.Azure/issues/2837)
- General improvements:
  - **Important change**: Deprecated rules with no clear WAF alignment by @BernieWhite.
    [#2493](https://github.com/Azure/PSRule.Rules.Azure/issues/2493)
    - The following rules are deprecated:
      - `Azure.Template.UseParameters`
      - `Azure.Template.UseVariables`
      - `Azure.Template.DefineParameters`
      - `Azure.Template.ValidSecretRef`
    - These rules have been deprecated and will be removed in v2.
    - See [deprecations][2] for more information.
  - Quality updates to documentation by @lukemurraynz @BernieWhite.
    [#2789](https://github.com/Azure/PSRule.Rules.Azure/pull/2789)
    [#2570](https://github.com/Azure/PSRule.Rules.Azure/issues/2570)
  - Additional policies added to default ignore list by @BernieWhite.
    [#1731](https://github.com/Azure/PSRule.Rules.Azure/issues/1731)
- Bug fixes:
  - Fixed not found warning when exporting firewall policy `signatureOverrides` by @BernieWhite.
    [#2806](https://github.com/Azure/PSRule.Rules.Azure/issues/2806)
  - Fixed `Azure.Storage.UseReplication` to allow for zone-redundant replication by @sebassem.
    [#2827](https://github.com/Azure/PSRule.Rules.Azure/issues/2827)
  - Fixed nested usage of `listKeys` mocks by @BernieWhite.
    [#2829](https://github.com/Azure/PSRule.Rules.Azure/issues/2829)

What's changed since pre-release v1.36.0-B0077:

- General improvements:
  - Quality updates to documentation by @BernieWhite.
    [#2570](https://github.com/Azure/PSRule.Rules.Azure/issues/2570)

## v1.36.0-B0077 (pre-release)

What's changed since pre-release v1.36.0-B0046:

- New rules:
  - Entra Domain Services:
    - Check that instances use a minimum version of NTLM by @BernieWhite.
      [#2837](https://github.com/Azure/PSRule.Rules.Azure/issues/2837)
    - Check that instances use a minimum version of TLS by @BernieWhite.
      [#2837](https://github.com/Azure/PSRule.Rules.Azure/issues/2837)
    - Check that instances do not use RC4 encryption by @BernieWhite.
      [#2837](https://github.com/Azure/PSRule.Rules.Azure/issues/2837)
- General improvements:
  - **Important change**: Deprecated rules with no clear WAF alignment by @BernieWhite.
    [#2493](https://github.com/Azure/PSRule.Rules.Azure/issues/2493)
    - The following rules are deprecated:
      - `Azure.Template.UseParameters`
      - `Azure.Template.UseVariables`
      - `Azure.Template.DefineParameters`
      - `Azure.Template.ValidSecretRef`
    - These rules have been deprecated and will be removed in v2.
    - See [deprecations][2] for more information.

## v1.36.0-B0046 (pre-release)

What's changed since pre-release v1.36.0-B0020:

- Bug fixes:
  - Fixed `Azure.Storage.UseReplication` to allow for zone-redundant replication by @sebassem.
    [#2827](https://github.com/Azure/PSRule.Rules.Azure/issues/2827)
  - Fixed nested usage of `listKeys` mocks by @BernieWhite.
    [#2829](https://github.com/Azure/PSRule.Rules.Azure/issues/2829)

## v1.36.0-B0020 (pre-release)

What's changed since v1.35.3:

- New rules:
  - Container App:
    - Check that Container Apps have a minimum number of replicas by @BernieWhite.
      [#2790](https://github.com/Azure/PSRule.Rules.Azure/issues/2790)
    - Check that Container App environments are zone redundant by @BernieWhite.
      [#2791](https://github.com/Azure/PSRule.Rules.Azure/issues/2791)
  - Cosmos DB:
    - Check that database accounts only accept a minimum of TLS 1.2 by @BernieWhite.
      [#2809](https://github.com/Azure/PSRule.Rules.Azure/issues/2809)
- General improvements:
  - Quality updates to documentation by @lukemurraynz @BernieWhite.
    [#2789](https://github.com/Azure/PSRule.Rules.Azure/pull/2789)
    [#2570](https://github.com/Azure/PSRule.Rules.Azure/issues/2570)
  - Additional policies added to default ignore list by @BernieWhite.
    [#1731](https://github.com/Azure/PSRule.Rules.Azure/issues/1731)
- Bug fixes:
  - Fixed not found warning when exporting firewall policy `signatureOverrides` by @BernieWhite.
    [#2806](https://github.com/Azure/PSRule.Rules.Azure/issues/2806)

## v1.35.3

What's changed since v1.35.2:

- Bug fixes:
  - Fixed false positive with load balancers that use a public IP by @BernieWhite.
    [#2814](https://github.com/Azure/PSRule.Rules.Azure/issues/2814)

## v1.35.2

What's changed since v1.35.1:

- Bug fixes:
  - Fixed regression when handing ambiguous mock array outputs by @BernieWhite.
    [#2801](https://github.com/Azure/PSRule.Rules.Azure/issues/2801)

## v1.35.1

What's changed since v1.35.0:

- Bug fixes:
  - Fixed null parameter overrides default value by @BernieWhite.
    [#2795](https://github.com/Azure/PSRule.Rules.Azure/issues/2795)

## v1.35.0

What's changed since v1.34.2:

- New features:
  - Added WAF pillar specific baselines by @BernieWhite.
    [#1633](https://github.com/Azure/PSRule.Rules.Azure/issues/1633)
    [#2752](https://github.com/Azure/PSRule.Rules.Azure/issues/2752)
    - Use pillar specific baselines to target a specific area of the Azure Well-Architected Framework.
    - The following baselines have been added:
      - `Azure.Pillar.CostOptimization`
      - `Azure.Pillar.OperationalExcellence`
      - `Azure.Pillar.PerformanceEfficiency`
      - `Azure.Pillar.Reliability`
      - `Azure.Pillar.Security`
  - Added March 2024 baselines `Azure.GA_2024_03` and `Azure.Preview_2024_03` by @BernieWhite.
    [#2781](https://github.com/Azure/PSRule.Rules.Azure/issues/2781)
    - Includes rules released before or during March 2024.
    - Marked `Azure.GA_2023_12` and `Azure.Preview_2023_12` baselines as obsolete.
- Updated rules:
  - Updated `Azure.AppService.NETVersion` to detect out of date .NET versions including .NET 5/6/7 by @BernieWhite.
    [#2766](https://github.com/Azure/PSRule.Rules.Azure/issues/2766)
    - Bumped rule set to `2024_03`.
  - Updated `Azure.AppService.PHPVersion` to detect out of date PHP versions before 8.2 by @BernieWhite.
    [#2768](https://github.com/Azure/PSRule.Rules.Azure/issues/2768)
    - Fixed `Azure.AppService.PHPVersion` check fails when phpVersion is null.
    - Bumped rule set to `2024_03`.
  - Updated `Azure.AKS.Version` to use `1.27.9` as the minimum version by @BernieWhite.
    [#2771](https://github.com/Azure/PSRule.Rules.Azure/issues/2771)
- General improvements:
  - Renamed Cognitive Services rules to Azure AI by @BernieWhite.
    [#2776](https://github.com/Azure/PSRule.Rules.Azure/issues/2776)
    - Rules that were previously named `Azure.Cognitive.*` have been renamed to `Azure.AI.*`.
    - For each rule that has been renamed, an alias has been added to reference the old name.
  - Improved export of in-flight data for Event Grid and Azure Firewall Policies by @BernieWhite.
    [#2774](https://github.com/Azure/PSRule.Rules.Azure/issues/2774)
  - Additional policies added to default ignore list by @BernieWhite.
    [#1731](https://github.com/Azure/PSRule.Rules.Azure/issues/1731)
  - Quality updates to rule documentation by @BernieWhite.
    [#2570](https://github.com/Azure/PSRule.Rules.Azure/issues/2570)
    [#1243](https://github.com/Azure/PSRule.Rules.Azure/issues/1243)
    [#2757](https://github.com/Azure/PSRule.Rules.Azure/issues/2757)
    - Add rule severity to rule documentation pages.
    - Add documentation redirects for renamed rules.
  - Updated links to learn.microsoft.com (from docs.microsoft.com) by @lukemurraynz.
    [#2785](https://github.com/Azure/PSRule.Rules.Azure/pull/2785)
- Engineering:
  - Bump coverlet.collector to v6.0.2.
    [#2754](https://github.com/Azure/PSRule.Rules.Azure/pull/2754)
- Bug fixes:
  - Fixed false negative from `Azure.LB.AvailabilityZone` when zone list is empty or null by @jtracey93.
    [#2759](https://github.com/Azure/PSRule.Rules.Azure/issues/2759)
  - Fixed failed to expand JObject value with invalid key by @BernieWhite.
    [#2751](https://github.com/Azure/PSRule.Rules.Azure/issues/2751)

What's changed since pre-release v1.35.0-B0116:

- General improvements:
  - Updated links to learn.microsoft.com (from docs.microsoft.com) by @lukemurraynz.
    [#2785](https://github.com/Azure/PSRule.Rules.Azure/pull/2785)

## v1.35.0-B0116 (pre-release)

What's changed since pre-release v1.35.0-B0084:

- New features:
  - Added March 2024 baselines `Azure.GA_2024_03` and `Azure.Preview_2024_03` by @BernieWhite.
    [#2781](https://github.com/Azure/PSRule.Rules.Azure/issues/2781)
    - Includes rules released before or during March 2024.
    - Marked `Azure.GA_2023_12` and `Azure.Preview_2023_12` baselines as obsolete.
- General improvements:
  - Renamed Cognitive Services rules to Azure AI by @BernieWhite.
    [#2776](https://github.com/Azure/PSRule.Rules.Azure/issues/2776)
    - Rules that were previously named `Azure.Cognitive.*` have been renamed to `Azure.AI.*`.
    - For each rule that has been renamed, an alias has been added to reference the old name.

## v1.35.0-B0084 (pre-release)

What's changed since pre-release v1.35.0-B0055:

- General improvements:
  - Improved export of in-flight data for Event Grid and Azure Firewall Policies by @BernieWhite.
    [#2774](https://github.com/Azure/PSRule.Rules.Azure/issues/2774)

## v1.35.0-B0055 (pre-release)

What's changed since pre-release v1.35.0-B0030:

- Updated rules:
  - Updated `Azure.AppService.NETVersion` to detect out of date .NET versions including .NET 5/6/7 by @BernieWhite.
    [#2766](https://github.com/Azure/PSRule.Rules.Azure/issues/2766)
    - Bumped rule set to `2024_03`.
  - Updated `Azure.AppService.PHPVersion` to detect out of date PHP versions before 8.2 by @BernieWhite.
    [#2768](https://github.com/Azure/PSRule.Rules.Azure/issues/2768)
    - Fixed `Azure.AppService.PHPVersion` check fails when phpVersion is null.
    - Bumped rule set to `2024_03`.
  - Updated `Azure.AKS.Version` to use `1.27.9` as the minimum version by @BernieWhite.
    [#2771](https://github.com/Azure/PSRule.Rules.Azure/issues/2771)
- General improvements:
  - Quality updates to rule documentation by @BernieWhite.
    [#2570](https://github.com/Azure/PSRule.Rules.Azure/issues/2570)
  - Additional policies added to default ignore list by @BernieWhite.
    [#1731](https://github.com/Azure/PSRule.Rules.Azure/issues/1731)
- Bug fixes:
  - Fixed failed to expand JObject value with invalid key by @BernieWhite.
    [#2751](https://github.com/Azure/PSRule.Rules.Azure/issues/2751)

## v1.35.0-B0030 (pre-release)

What's changed since pre-release v1.35.0-B0012:

- General improvements:
  - Add rule severity to rule documentation pages by @BernieWhite.
    [#1243](https://github.com/Azure/PSRule.Rules.Azure/issues/1243)
  - Add documentation redirects for renamed rules by @BernieWhite.
    [#2757](https://github.com/Azure/PSRule.Rules.Azure/issues/2757)
- Engineering:
  - Bump coverlet.collector to v6.0.2.
    [#2754](https://github.com/Azure/PSRule.Rules.Azure/pull/2754)
- Bug fixes:
  - Fixed false negative from `Azure.LB.AvailabilityZone` when zone list is empty or null by @jtracey93.
    [#2759](https://github.com/Azure/PSRule.Rules.Azure/issues/2759)

## v1.35.0-B0012 (pre-release)

What's changed since v1.34.2:

- New features:
  - Added WAF pillar specific baselines by @BernieWhite.
    [#1633](https://github.com/Azure/PSRule.Rules.Azure/issues/1633)
    [#2752](https://github.com/Azure/PSRule.Rules.Azure/issues/2752)
    - Use pillar specific baselines to target a specific area of the Azure Well-Architected Framework.
    - The following baselines have been added:
      - `Azure.Pillar.CostOptimization`
      - `Azure.Pillar.OperationalExcellence`
      - `Azure.Pillar.PerformanceEfficiency`
      - `Azure.Pillar.Reliability`
      - `Azure.Pillar.Security`
- General improvements:
  - Documentation improvements by @BernieWhite.
    [#2570](https://github.com/Azure/PSRule.Rules.Azure/issues/2570)

## v1.34.2

What's changed since v1.34.1:

- Bug fixes:
  - Fixed export of in-flight data for flexible PostgreSQL servers by @BernieWhite.
    [#2744](https://github.com/Azure/PSRule.Rules.Azure/issues/2744)

## v1.34.1

What's changed since v1.34.0:

- Bug fixes:
  - Fixed policy as rules export issues by @BernieWhite.
    [#2724](https://github.com/Azure/PSRule.Rules.Azure/issues/2724)
    [#2725](https://github.com/Azure/PSRule.Rules.Azure/issues/2725)
    [#2726](https://github.com/Azure/PSRule.Rules.Azure/issues/2726)
    [#2727](https://github.com/Azure/PSRule.Rules.Azure/issues/2727)

## v1.34.0

What's changed since v1.33.2:

- New rules:
  - Azure Kubernetes Service:
    - Check that user mode pools have a minimum number of nodes by @BernieWhite.
      [#2683](https://github.com/Azure/PSRule.Rules.Azure/issues/2683)
      - Added configuration to support changing the minimum number of node and to exclude node pools.
      - Set `AZURE_AKS_CLUSTER_USER_POOL_MINIMUM_NODES` to set the minimum number of user nodes.
      - Set `AZURE_AKS_CLUSTER_USER_POOL_EXCLUDED_FROM_MINIMUM_NODES` to exclude a specific node pool by name.
- Updated rules:
  - Azure Kubernetes Service:
    - Updated `Azure.AKS.MinNodeCount` the count nodes system node pools by @BernieWhite.
      [#2683](https://github.com/Azure/PSRule.Rules.Azure/issues/2683)
      - Improved guidance and examples specifically for system node pools.
      - Added configuration to support changing the minimum number of node.
      - Set `AZURE_AKS_CLUSTER_MINIMUM_SYSTEM_NODES` to set the minimum number of system nodes.
  - Front Door:
    - Updated `Azure.FrontDoor.Logs` to cover premium and standard profiles instead of just classic by @BernieWhite.
      [#2704](https://github.com/Azure/PSRule.Rules.Azure/issues/2704)
      - Added a selector for premium and standard profiles `Azure.FrontDoor.IsStandardOrPremium`.
      - Added a selector for classic profiles `Azure.FrontDoor.IsClassic`.
      - Updated rule set to `2024_03`.
  - Microsoft Defender for Cloud:
    - Renamed rules to align with recommended naming length by @BernieWhite.
      [#2718](https://github.com/Azure/PSRule.Rules.Azure/issues/2718)
      - Renamed `Azure.Defender.Storage.SensitiveData` to `Azure.Defender.Storage.DataScan`.
    - Promoted `Azure.Defender.Storage.MalwareScan` to GA rule set by @BernieWhite.
      [#2590](https://github.com/Azure/PSRule.Rules.Azure/issues/2590)
  - Storage Account:
    - Renamed rules to align with recommended naming length by @BernieWhite.
      [#2718](https://github.com/Azure/PSRule.Rules.Azure/issues/2718)
      - Renamed `Azure.Storage.DefenderCloud.MalwareScan` to `Azure.Storage.Defender.MalwareScan`.
      - Renamed `Azure.Storage.DefenderCloud.SensitiveData` to `Azure.Storage.Defender.DataScan`.
    - Promoted `Azure.Storage.Defender.MalwareScan` to GA rule set by @BernieWhite.
      [#2590](https://github.com/Azure/PSRule.Rules.Azure/issues/2590)
- General improvements:
  - Moved `.bicepparam` file support to stable by @BernieWhite.
    [#2682](https://github.com/Azure/PSRule.Rules.Azure/issues/2682)
    - Bicep param files are now automatically expanded when found.
    - To disable expansion, set the configuration option `AZURE_BICEP_PARAMS_FILE_EXPANSION` to `false`.
  - Added support for type/ variable/ and function imports from Bicep files by @BernieWhite.
    [#2537](https://github.com/Azure/PSRule.Rules.Azure/issues/2537)
  - Added duplicate policies to default ignore list by @BernieWhite.
    [#1731](https://github.com/Azure/PSRule.Rules.Azure/issues/1731)
  - Documentation and metadata improvements by @BernieWhite.
    [#1772](https://github.com/Azure/PSRule.Rules.Azure/issues/1772)
    [#2570](https://github.com/Azure/PSRule.Rules.Azure/issues/2570)
- Engineering:
  - Updated resource providers and policy aliases.
    [#2717](https://github.com/Azure/PSRule.Rules.Azure/pull/2717)
  - Improved debugging experience by providing symbols for .NET code by @BernieWhite.
    [#2712](https://github.com/Azure/PSRule.Rules.Azure/issues/2712)
  - Bump Microsoft.NET.Test.Sdk to v17.9.0.
    [#2680](https://github.com/Azure/PSRule.Rules.Azure/pull/2680)
  - Bump xunit to v2.7.0.
    [#2688](https://github.com/Azure/PSRule.Rules.Azure/pull/2688)
  - Bump xunit.runner.visualstudio to v2.5.7.
    [#2689](https://github.com/Azure/PSRule.Rules.Azure/pull/2689)
  - Bump coverlet.collector to v6.0.1.
    [#2699](https://github.com/Azure/PSRule.Rules.Azure/pull/2699)
- Bug fixes:
  - Fixed missing zones property for public IP addresses by @BernieWhite.
    [#2698](https://github.com/Azure/PSRule.Rules.Azure/issues/2698)
  - Fixes for policy as rules by @BernieWhite.
    [#181](https://github.com/Azure/PSRule.Rules.Azure/issues/181)
    [#1323](https://github.com/Azure/PSRule.Rules.Azure/issues/1323)

What's changed since pre-release v1.34.0-B0077:

- No additional changes.

## v1.34.0-B0077 (pre-release)

What's changed since pre-release v1.34.0-B0047:

- Updated rules:
  - Microsoft Defender for Cloud:
    - Renamed rules to align with recommended naming length by @BernieWhite.
      [#2718](https://github.com/Azure/PSRule.Rules.Azure/issues/2718)
      - Renamed `Azure.Defender.Storage.SensitiveData` to `Azure.Defender.Storage.DataScan`.
    - Promoted `Azure.Defender.Storage.MalwareScan` to GA rule set by @BernieWhite.
      [#2590](https://github.com/Azure/PSRule.Rules.Azure/issues/2590)
  - Storage Account:
    - Renamed rules to align with recommended naming length by @BernieWhite.
      [#2718](https://github.com/Azure/PSRule.Rules.Azure/issues/2718)
      - Renamed `Azure.Storage.DefenderCloud.MalwareScan` to `Azure.Storage.Defender.MalwareScan`.
      - Renamed `Azure.Storage.DefenderCloud.SensitiveData` to `Azure.Storage.Defender.DataScan`.
    - Promoted `Azure.Storage.Defender.MalwareScan` to GA rule set by @BernieWhite.
      [#2590](https://github.com/Azure/PSRule.Rules.Azure/issues/2590)
- General improvements:
  - Added duplicate policies to default ignore list by @BernieWhite.
    [#1731](https://github.com/Azure/PSRule.Rules.Azure/issues/1731)
- Engineering:
  - Updated resource providers and policy aliases.
    [#2717](https://github.com/Azure/PSRule.Rules.Azure/pull/2717)
- Bug fixes:
  - Fixes for policy as rules by @BernieWhite.
    [#181](https://github.com/Azure/PSRule.Rules.Azure/issues/181)
    [#1323](https://github.com/Azure/PSRule.Rules.Azure/issues/1323)

## v1.34.0-B0047 (pre-release)

What's changed since pre-release v1.34.0-B0022:

- General improvements:
  - Added support for type/ variable/ and function imports from Bicep files by @BernieWhite.
    [#2537](https://github.com/Azure/PSRule.Rules.Azure/issues/2537)
- Engineering:
  - Improved debugging experience by providing symbols for .NET code by @BernieWhite.
    [#2712](https://github.com/Azure/PSRule.Rules.Azure/issues/2712)

## v1.34.0-B0022 (pre-release)

What's changed since v1.33.2:

- New rules:
  - Azure Kubernetes Service:
    - Check that user mode pools have a minimum number of nodes by @BernieWhite.
      [#2683](https://github.com/Azure/PSRule.Rules.Azure/issues/2683)
      - Added configuration to support changing the minimum number of node and to exclude node pools.
      - Set `AZURE_AKS_CLUSTER_USER_POOL_MINIMUM_NODES` to set the minimum number of user nodes.
      - Set `AZURE_AKS_CLUSTER_USER_POOL_EXCLUDED_FROM_MINIMUM_NODES` to exclude a specific node pool by name.
- Updated rules:
  - Azure Kubernetes Service:
    - Updated `Azure.AKS.MinNodeCount` the count nodes system node pools by @BernieWhite.
      [#2683](https://github.com/Azure/PSRule.Rules.Azure/issues/2683)
      - Improved guidance and examples specifically for system node pools.
      - Added configuration to support changing the minimum number of node.
      - Set `AZURE_AKS_CLUSTER_MINIMUM_SYSTEM_NODES` to set the minimum number of system nodes.
  - Front Door:
    - Updated `Azure.FrontDoor.Logs` to cover premium and standard profiles instead of just classic by @BernieWhite.
      [#2704](https://github.com/Azure/PSRule.Rules.Azure/issues/2704)
      - Added a selector for premium and standard profiles `Azure.FrontDoor.IsStandardOrPremium`.
      - Added a selector for classic profiles `Azure.FrontDoor.IsClassic`.
      - Updated rule set to `2024_03`.
- General improvements:
  - Moved `.bicepparam` file support to stable by @BernieWhite.
    [#2682](https://github.com/Azure/PSRule.Rules.Azure/issues/2682)
    - Bicep param files are now automatically expanded when found.
    - To disable expansion, set the configuration option `AZURE_BICEP_PARAMS_FILE_EXPANSION` to `false`.
  - Documentation and metadata improvements by @BernieWhite.
    [#1772](https://github.com/Azure/PSRule.Rules.Azure/issues/1772)
    [#2570](https://github.com/Azure/PSRule.Rules.Azure/issues/2570)
- Engineering:
  - Bump Microsoft.NET.Test.Sdk to v17.9.0.
    [#2680](https://github.com/Azure/PSRule.Rules.Azure/pull/2680)
  - Bump xunit to v2.7.0.
    [#2688](https://github.com/Azure/PSRule.Rules.Azure/pull/2688)
  - Bump xunit.runner.visualstudio to v2.5.7.
    [#2689](https://github.com/Azure/PSRule.Rules.Azure/pull/2689)
  - Bump coverlet.collector to v6.0.1.
    [#2699](https://github.com/Azure/PSRule.Rules.Azure/pull/2699)
- Bug fixes:
  - Fixed missing zones property for public IP addresses by @BernieWhite.
    [#2698](https://github.com/Azure/PSRule.Rules.Azure/issues/2698)

## v1.33.2

What's changed since v1.33.1:

- Bug fixes:
  - Fixed false positive of `Azure.Resource.AllowedRegions` raised during assertion call by @BernieWhite.
    [#2687](https://github.com/Azure/PSRule.Rules.Azure/issues/2687)

## v1.33.1

What's changed since v1.33.0:

- Bug fixes:
  - Fixed `Azure.AKS.AuthorizedIPs` is not valid for a private cluster by @BernieWhite.
    [#2677](https://github.com/Azure/PSRule.Rules.Azure/issues/2677)
  - Fixed generating rule for VM extensions from policy is incorrect by @BernieWhite.
    [#2608](https://github.com/Azure/PSRule.Rules.Azure/issues/2608)

## v1.33.0

What's changed since v1.32.1:

- New features:
  - Exporting policy as rules also generates a baseline by @BernieWhite.
    [#2482](https://github.com/Azure/PSRule.Rules.Azure/issues/2482)
    - A baseline is automatically generated that includes for all rules exported.
      If a policy rule has been replaced by a built-in rule, the baseline will include the built-in rule instead.
    - The baseline is named `<Prefix>.PolicyBaseline.All`. i.e. `Azure.PolicyBaseline.All` by default.
    - For details see [Policy as rules](./concepts/policy-as-rules.md#generated-baseline).
- New rules:
  - Databricks:
    - Check that Databricks workspaces use a non-trial SKU by @batemansogq.
      [#2646](https://github.com/Azure/PSRule.Rules.Azure/issues/2646)
    - Check that Databricks workspaces require use of private endpoints by @batemansogq.
      [#2646](https://github.com/Azure/PSRule.Rules.Azure/issues/2646)
  - Dev Box:
    - Check that projects limit the number of Dev Boxes per user by @BernieWhite.
      [#2654](https://github.com/Azure/PSRule.Rules.Azure/issues/2654)
- Updated rules:
  - Application Gateway:
    - Updated `Azure.AppGwWAF.RuleGroups` to use the rule sets by @BenjaminEngeset.
      [#2629](https://github.com/Azure/PSRule.Rules.Azure/issues/2629)
      - The latest Bot Manager rule set is now `1.0`.
      - The latest OWASP rule set is now `3.2`.
  - Cognitive Services:
    - Relaxed `Azure.Cognitive.ManagedIdentity` to configurations that require managed identities by @BernieWhite.
      [#2559](https://github.com/Azure/PSRule.Rules.Azure/issues/2559)
  - Virtual Machine:
    - Checks for Azure Hybrid Benefit `Azure.VM.UseHybridUseBenefit` are not enabled by default by @BernieWhite.
      [#2493](https://github.com/Azure/PSRule.Rules.Azure/issues/2493)
      - To enable, set the `AZURE_VM_USE_HYBRID_USE_BENEFIT` option to `true`.
  - Virtual Network:
    - Added option for excluding subnets to `Azure.VNET.UseNSGs` by @BernieWhite.
      [#2572](https://github.com/Azure/PSRule.Rules.Azure/issues/2572)
      - To add a subnet exclusion, set the `AZURE_VNET_SUBNET_EXCLUDED_FROM_NSG` option.
- General improvements:
  - Rules that are ignored during exporting policy as rules are now generate a verbose logs by @BernieWhite.
    [#2482](https://github.com/Azure/PSRule.Rules.Azure/issues/2482)
    - This is to improve transparency of why rules are not exported.
    - To see details on why a rule is ignored, enable verbose logging with `-Verbose`.
  - Policies that duplicate built-in rules can now be exported by using the `-KeepDuplicates` parameter by @BernieWhite.
    [#2482](https://github.com/Azure/PSRule.Rules.Azure/issues/2482)
    - For details see [Policy as rules](./concepts/policy-as-rules.md#duplicate-policies).
  - Quality updates to rules and documentation by @BernieWhite.
    [#1772](https://github.com/Azure/PSRule.Rules.Azure/issues/1772)
    [#2570](https://github.com/Azure/PSRule.Rules.Azure/issues/2570)
- Engineering:
  - Bump xunit to v2.6.6.
    [#2645](https://github.com/Azure/PSRule.Rules.Azure/pull/2645)
  - Bump xunit.runner.visualstudio to v2.5.6.
    [#2619](https://github.com/Azure/PSRule.Rules.Azure/pull/2619)
  - Bump BenchmarkDotNet to v0.13.12.
    [#2636](https://github.com/Azure/PSRule.Rules.Azure/pull/2636)
  - Bump BenchmarkDotNet.Diagnostics.Windows to v0.13.12.
    [#2636](https://github.com/Azure/PSRule.Rules.Azure/pull/2636)
- Bug fixes:
  - Fixed `dateTimeAdd` may fail with different localization by @BernieWhite.
    [#2631](https://github.com/Azure/PSRule.Rules.Azure/issues/2631)
  - Fixed inconclusive result reported for `Azure.ACR.Usage` by @BernieWhite.
    [#2494](https://github.com/Azure/PSRule.Rules.Azure/issues/2494)
  - Fixed export of Front Door resource data is incomplete by @BernieWhite.
    [#2668](https://github.com/Azure/PSRule.Rules.Azure/issues/2668)
  - Fixed `Azure.Template.TemplateFile` to support with `languageVersion` 2.0 template properties by @MrRoundRobin.
    [#2660](https://github.com/Azure/PSRule.Rules.Azure/issues/2660)
  - Fixed `Azure.VM.DiskSizeAlignment` does not handle smaller sizes and ultra disks by @BernieWhite.
    [#2656](https://github.com/Azure/PSRule.Rules.Azure/issues/2656)

What's changed since pre-release v1.33.0-B0169:

- No additional changes.

## v1.33.0-B0169 (pre-release)

What's changed since pre-release v1.33.0-B0126:

- New features:
  - Exporting policy as rules also generates a baseline by @BernieWhite.
    [#2482](https://github.com/Azure/PSRule.Rules.Azure/issues/2482)
    - A baseline is automatically generated that includes for all rules exported.
      If a policy rule has been replaced by a built-in rule, the baseline will include the built-in rule instead.
    - The baseline is named `<Prefix>.PolicyBaseline.All`. i.e. `Azure.PolicyBaseline.All` by default.
    - For details see [Policy as rules](./concepts/policy-as-rules.md#generated-baseline).
- General improvements:
  - Rules that are ignored during exporting policy as rules are now generate a verbose logs by @BernieWhite.
    [#2482](https://github.com/Azure/PSRule.Rules.Azure/issues/2482)
    - This is to improve transparency of why rules are not exported.
    - To see details on why a rule is ignored, enable verbose logging with `-Verbose`.
  - Policies that duplicate built-in rules can now be exported by using the `-KeepDuplicates` parameter by @BernieWhite.
    [#2482](https://github.com/Azure/PSRule.Rules.Azure/issues/2482)
    - For details see [Policy as rules](./concepts/policy-as-rules.md#duplicate-policies).
- Bug fixes:
  - Fixed inconclusive result reported for `Azure.ACR.Usage` by @BernieWhite.
    [#2494](https://github.com/Azure/PSRule.Rules.Azure/issues/2494)
  - Fixed export of Front Door resource data is incomplete by @BernieWhite.
    [#2668](https://github.com/Azure/PSRule.Rules.Azure/issues/2668)

## v1.33.0-B0126 (pre-release)

What's changed since pre-release v1.33.0-B0088:

- Bug fixes:
  - Fixed `Azure.Template.TemplateFile` to support with `languageVersion` 2.0 template properties by @MrRoundRobin.
    [#2660](https://github.com/Azure/PSRule.Rules.Azure/issues/2660)

## v1.33.0-B0088 (pre-release)

What's changed since pre-release v1.33.0-B0053:

- New rules:
  - Dev Box:
    - Check that projects limit the number of Dev Boxes per user by @BernieWhite.
      [#2654](https://github.com/Azure/PSRule.Rules.Azure/issues/2654)
- Bug fixes:
  - Fixed `Azure.VM.DiskSizeAlignment` does not handle smaller sizes and ultra disks by @BernieWhite.
    [#2656](https://github.com/Azure/PSRule.Rules.Azure/issues/2656)

## v1.33.0-B0053 (pre-release)

What's changed since pre-release v1.33.0-B0023:

- New rules:
  - Databricks:
    - Check that Databricks workspaces use a non-trial SKU by @batemansogq.
      [#2646](https://github.com/Azure/PSRule.Rules.Azure/issues/2646)
    - Check that Databricks workspaces require use of private endpoints by @batemansogq.
      [#2646](https://github.com/Azure/PSRule.Rules.Azure/issues/2646)
- Engineering:
  - Bump xunit to v2.6.6.
    [#2645](https://github.com/Azure/PSRule.Rules.Azure/pull/2645)
  - Bump BenchmarkDotNet to v0.13.12.
    [#2636](https://github.com/Azure/PSRule.Rules.Azure/pull/2636)
  - Bump BenchmarkDotNet.Diagnostics.Windows to v0.13.12.
    [#2636](https://github.com/Azure/PSRule.Rules.Azure/pull/2636)

## v1.33.0-B0023 (pre-release)

What's changed since v1.32.1:

- Updated rules:
  - Application Gateway:
    - Updated `Azure.AppGwWAF.RuleGroups` to use the rule sets by @BenjaminEngeset.
      [#2629](https://github.com/Azure/PSRule.Rules.Azure/issues/2629)
      - The latest Bot Manager rule set is now `1.0`.
      - The latest OWASP rule set is now `3.2`.
  - Cognitive Services:
    - Relaxed `Azure.Cognitive.ManagedIdentity` to configurations that require managed identities by @BernieWhite.
      [#2559](https://github.com/Azure/PSRule.Rules.Azure/issues/2559)
  - Virtual Machine:
    - Checks for Azure Hybrid Benefit `Azure.VM.UseHybridUseBenefit` are not enabled by default by @BernieWhite.
      [#2493](https://github.com/Azure/PSRule.Rules.Azure/issues/2493)
      - To enable, set the `AZURE_VM_USE_HYBRID_USE_BENEFIT` option to `true`.
  - Virtual Network:
    - Added option for excluding subnets to `Azure.VNET.UseNSGs` by @BernieWhite.
      [#2572](https://github.com/Azure/PSRule.Rules.Azure/issues/2572)
      - To add a subnet exclusion, set the `AZURE_VNET_SUBNET_EXCLUDED_FROM_NSG` option.
- General improvements:
  - Quality updates to rules and documentation by @BernieWhite.
    [#1772](https://github.com/Azure/PSRule.Rules.Azure/issues/1772)
    [#2570](https://github.com/Azure/PSRule.Rules.Azure/issues/2570)
- Engineering:
  - Bump xunit to v2.6.4.
    [#2618](https://github.com/Azure/PSRule.Rules.Azure/pull/2618)
  - Bump xunit.runner.visualstudio to v2.5.6.
    [#2619](https://github.com/Azure/PSRule.Rules.Azure/pull/2619)
- Bug fixes:
  - Fixed `dateTimeAdd` may fail with different localization by @BernieWhite.
    [#2631](https://github.com/Azure/PSRule.Rules.Azure/issues/2631)

## v1.32.1

What's changed since v1.32.0:

- Bug fixes:
  - Fixed quotes get incorrectly duplicated by @BernieWhite.
    [#2593](https://github.com/Azure/PSRule.Rules.Azure/issues/2593)
  - Fixed failure to expand copy loop in a Azure Policy deployment by @BernieWhite.
    [#2605](https://github.com/Azure/PSRule.Rules.Azure/issues/2605)
  - Fixed cast exception when expanding the union of an array and mock by @BernieWhite.
    [#2614](https://github.com/Azure/PSRule.Rules.Azure/issues/2614)

## v1.32.0

What's changed since v1.31.3:

- New features:
  - Added December 2023 baselines `Azure.GA_2023_12` and `Azure.Preview_2023_12` by @BernieWhite.
    [#2580](https://github.com/Azure/PSRule.Rules.Azure/issues/2580)
    - Includes rules released before or during December 2023.
    - Marked `Azure.GA_2023_09` and `Azure.Preview_2023_09` baselines as obsolete.
- Updated rules:
  - App Configuration:
    - Promoted `Azure.AppConfig.GeoReplica` to GA rule set by @BernieWhite.
      [#2592](https://github.com/Azure/PSRule.Rules.Azure/issues/2592)
  - API Management:
    - Promoted `Azure.APIM.DefenderCloud` to GA rule set by @BernieWhite.
      [#2591](https://github.com/Azure/PSRule.Rules.Azure/issues/2591)
  - Azure Kubernetes Service:
    - Updated `Azure.AKS.Version` to use latest stable version `1.27.7` by @BernieWhite.
      [#2581](https://github.com/Azure/PSRule.Rules.Azure/issues/2581)
  - Defender for Cloud:
    - Promoted `Azure.Defender.Api` to GA rule set by @BernieWhite.
      [#2591](https://github.com/Azure/PSRule.Rules.Azure/issues/2591)
  - Network Interface:
    - Renamed NIC rules to reflect current usage by @BernieWhite.
      [#2574](https://github.com/Azure/PSRule.Rules.Azure/issues/2574)
      - Rename `Azure.VM.NICAttached` to `Azure.NIC.Attached`.
      - Rename `Azure.VM.NICName` to `Azure.NIC.Name`.
      - Rename `Azure.VM.UniqueDns` to `Azure.NIC.UniqueDns`.
      - Added aliases to reference the old names for suppression and exclusion.
    - Added support for private link services to `Azure.VM.NICAttached` by @BernieWhite.
      [#2563](https://github.com/Azure/PSRule.Rules.Azure/issues/2563)
- General improvements:
  - Improved reporting of null argument in length function by @BernieWhite.
    [#2597](https://github.com/Azure/PSRule.Rules.Azure/issues/2597)
  - Quality updates to documentation by @BernieWhite.
    [#2557](https://github.com/Azure/PSRule.Rules.Azure/issues/2557)
    [#2570](https://github.com/Azure/PSRule.Rules.Azure/issues/2570)
    [#1772](https://github.com/Azure/PSRule.Rules.Azure/issues/1772)
- Engineering:
  - Updated resource providers and policy aliases.
    [#2579](https://github.com/Azure/PSRule.Rules.Azure/pull/2579)
  - Bump xunit to v2.6.2.
    [#2544](https://github.com/Azure/PSRule.Rules.Azure/pull/2544)
  - Bump xunit.runner.visualstudio to v2.5.4.
    [#2567](https://github.com/Azure/PSRule.Rules.Azure/pull/2567)
  - Bump Microsoft.SourceLink.GitHub to v8.0.0.
    [#2538](https://github.com/Azure/PSRule.Rules.Azure/pull/2538)
  - Bump BenchmarkDotNet.Diagnostics.Windows and BenchmarkDotNet to v0.13.11.
    [#2575](https://github.com/Azure/PSRule.Rules.Azure/pull/2575)
  - Bump Microsoft.CodeAnalysis.NetAnalyzers to v8.0.0.
    [#2568](https://github.com/Azure/PSRule.Rules.Azure/pull/2568)
  - Bump Microsoft.NET.Test.Sdk to v17.8.0.
    [#2527](https://github.com/Azure/PSRule.Rules.Azure/pull/2527)
- Bug fixes:
  - Fixed additional false positives of `Azure.Deployment.SecureParameter` by @BernieWhite.
    [#2556](https://github.com/Azure/PSRule.Rules.Azure/issues/2556)
  - Fixed expansion with sub-resource handling of deployments with duplicate resources by @BernieWhite.
    [#2564](https://github.com/Azure/PSRule.Rules.Azure/issues/2564)
  - Fixed dependency ordered is incorrect by @BernieWhite.
    [#2578](https://github.com/Azure/PSRule.Rules.Azure/issues/2578)

What's changed since pre-release v1.32.0-B0099:

- No additional changes.

## v1.32.0-B0099 (pre-release)

What's changed since pre-release v1.32.0-B0053:

- New features:
  - Added December 2023 baselines `Azure.GA_2023_12` and `Azure.Preview_2023_12` by @BernieWhite.
    [#2580](https://github.com/Azure/PSRule.Rules.Azure/issues/2580)
    - Includes rules released before or during December 2023.
    - Marked `Azure.GA_2023_09` and `Azure.Preview_2023_09` baselines as obsolete.
- Updated rules:
  - App Configuration:
    - Promoted `Azure.AppConfig.GeoReplica` to GA rule set by @BernieWhite.
      [#2592](https://github.com/Azure/PSRule.Rules.Azure/issues/2592)
  - API Management:
    - Promoted `Azure.APIM.DefenderCloud` to GA rule set by @BernieWhite.
      [#2591](https://github.com/Azure/PSRule.Rules.Azure/issues/2591)
  - Azure Kubernetes Service:
    - Updated `Azure.AKS.Version` to use latest stable version `1.27.7` by @BernieWhite.
      [#2581](https://github.com/Azure/PSRule.Rules.Azure/issues/2581)
  - Defender for Cloud:
    - Promoted `Azure.Defender.Api` to GA rule set by @BernieWhite.
      [#2591](https://github.com/Azure/PSRule.Rules.Azure/issues/2591)
- General improvements:
  - Improved reporting of null argument in length function by @BernieWhite.
    [#2597](https://github.com/Azure/PSRule.Rules.Azure/issues/2597)
- Engineering:
  - Updated resource providers and policy aliases.
    [#2579](https://github.com/Azure/PSRule.Rules.Azure/pull/2579)
  - Bump Microsoft.SourceLink.GitHub to v8.0.0.
    [#2538](https://github.com/Azure/PSRule.Rules.Azure/pull/2538)
  - Bump BenchmarkDotNet.Diagnostics.Windows and BenchmarkDotNet to v0.13.11.
    [#2575](https://github.com/Azure/PSRule.Rules.Azure/pull/2575)
  - Bump Microsoft.CodeAnalysis.NetAnalyzers to v8.0.0.
    [#2568](https://github.com/Azure/PSRule.Rules.Azure/pull/2568)

## v1.32.0-B0053 (pre-release)

What's changed since pre-release v1.32.0-B0021:

- Updated rules:
  - Network Interface:
    - Renamed NIC rules to reflect current usage by @BernieWhite.
      [#2574](https://github.com/Azure/PSRule.Rules.Azure/issues/2574)
      - Rename `Azure.VM.NICAttached` to `Azure.NIC.Attached`.
      - Rename `Azure.VM.NICName` to `Azure.NIC.Name`.
      - Rename `Azure.VM.UniqueDns` to `Azure.NIC.UniqueDns`.
      - Added aliases to reference the old names for suppression and exclusion.
    - Added support for private link services to `Azure.VM.NICAttached` by @BernieWhite.
      [#2563](https://github.com/Azure/PSRule.Rules.Azure/issues/2563)
- General improvements:
  - Quality updates to documentation by @BernieWhite.
    [#2570](https://github.com/Azure/PSRule.Rules.Azure/issues/2570)
    [#1772](https://github.com/Azure/PSRule.Rules.Azure/issues/1772)
- Engineering:
  - Bump xunit.runner.visualstudio to v2.5.4.
    [#2567](https://github.com/Azure/PSRule.Rules.Azure/pull/2567)
- Bug fixes:
  - Fixed dependency ordered is incorrect by @BernieWhite.
    [#2578](https://github.com/Azure/PSRule.Rules.Azure/issues/2578)

## v1.32.0-B0021 (pre-release)

What's changed since v1.31.3:

- General improvements:
  - Quality updates to documentation by @BernieWhite.
    [#2557](https://github.com/Azure/PSRule.Rules.Azure/issues/2557)
- Engineering:
  - Bump Microsoft.NET.Test.Sdk to v17.8.0.
    [#2527](https://github.com/Azure/PSRule.Rules.Azure/pull/2527)
  - Bump xunit to v2.6.2.
    [#2544](https://github.com/Azure/PSRule.Rules.Azure/pull/2544)
- Bug fixes:
  - Fixed additional false positives of `Azure.Deployment.SecureParameter` by @BernieWhite.
    [#2556](https://github.com/Azure/PSRule.Rules.Azure/issues/2556)
  - Fixed expansion with sub-resource handling of deployments with duplicate resources by @BernieWhite.
    [#2564](https://github.com/Azure/PSRule.Rules.Azure/issues/2564)

## v1.31.3

What's changed since v1.31.2:

- Bug fixes:
  - Fixed incorrect scope generated for subscription aliases by @BernieWhite.
    [#2545](https://github.com/Azure/PSRule.Rules.Azure/issues/2545)
  - Fixed null dereferenced properties in map lambda by @BernieWhite.
    [#2535](https://github.com/Azure/PSRule.Rules.Azure/issues/2535)
  - Fixed handling of for array index symbols by @BernieWhite.
    [#2548](https://github.com/Azure/PSRule.Rules.Azure/issues/2548)

## v1.31.2

What's changed since v1.31.1:

- Bug fixes:
  - Fixed nullable parameters with JValue null by @BernieWhite.
    [#2535](https://github.com/Azure/PSRule.Rules.Azure/issues/2535)

## v1.31.1

What's changed since v1.31.0:

- Bug fixes:
  - Fixed additional non-sensitive parameter name patterns by `Azure.Deployment.SecureParameter` by @BernieWhite.
    [#2528](https://github.com/Azure/PSRule.Rules.Azure/issues/2528)
    - Added support for configuration of the rule by setting `AZURE_DEPLOYMENT_NONSENSITIVE_PARAMETER_NAMES`.
  - Fixed incorrect handling of expressions with contains with JValue string by @BernieWhite.
    [#2531](https://github.com/Azure/PSRule.Rules.Azure/issues/2531)

## v1.31.0

What's changed since v1.30.3:

- New rules:
  - Deployment:
    - Check parameters potentially containing secure values by @BernieWhite.
      [#1476](https://github.com/Azure/PSRule.Rules.Azure/issues/1476)
  - Machine Learning:
    - Check compute instances are configured for an idle shutdown by @batemansogq.
      [#2484](https://github.com/Azure/PSRule.Rules.Azure/issues/2484)
    - Check workspace compute has local authentication disabled by @batemansogq.
      [#2484](https://github.com/Azure/PSRule.Rules.Azure/issues/2484)
    - Check workspace compute is connected to a VNET by @batemansogq.
      [#2484](https://github.com/Azure/PSRule.Rules.Azure/issues/2484)
    - Check public access to a workspace is disabled by @batemansogq.
      [#2484](https://github.com/Azure/PSRule.Rules.Azure/issues/2484)
    - Check workspaces use a user-assigned identity by @batemansogq.
      [#2484](https://github.com/Azure/PSRule.Rules.Azure/issues/2484)
- Engineering:
  - Bump development tools to .NET 7.0 SDK by @BernieWhite.
    [#1870](https://github.com/Azure/PSRule.Rules.Azure/issues/1870)
  - Bump BenchmarkDotNet to v0.13.10.
    [#2518](https://github.com/Azure/PSRule.Rules.Azure/pull/2518)
  - Bump BenchmarkDotNet.Diagnostics.Windows to v0.13.10.
    [#2508](https://github.com/Azure/PSRule.Rules.Azure/pull/2508)
  - Bump xunit to v2.6.1.
    [#2514](https://github.com/Azure/PSRule.Rules.Azure/pull/2514)
  - Bump xunit.runner.visualstudio to v2.5.3.
    [#2486](https://github.com/Azure/PSRule.Rules.Azure/pull/2486)
- Bug fixes:
  - Fixed dependency ordering with symbolic name by @BernieWhite.
    [#2505](https://github.com/Azure/PSRule.Rules.Azure/issues/2505)
  - Fixed nullable parameters for custom types by @BernieWhite.
    [#2489](https://github.com/Azure/PSRule.Rules.Azure/issues/2489)
  - Fixed API Connection might be missing dynamic properties by @BernieWhite.
    [#2424](https://github.com/Azure/PSRule.Rules.Azure/issues/2424)

What's changed since pre-release v1.31.0-B0048:

- No additional changes.

## v1.31.0-B0048 (pre-release)

What's changed since pre-release v1.31.0-B0020:

- Engineering:
  - Bump BenchmarkDotNet to v0.13.10.
    [#2518](https://github.com/Azure/PSRule.Rules.Azure/pull/2518)
  - Bump BenchmarkDotNet.Diagnostics.Windows to v0.13.10.
    [#2508](https://github.com/Azure/PSRule.Rules.Azure/pull/2508)
  - Bump xunit to v2.6.1.
    [#2514](https://github.com/Azure/PSRule.Rules.Azure/pull/2514)
  - Bump xunit.runner.visualstudio to v2.5.3.
    [#2486](https://github.com/Azure/PSRule.Rules.Azure/pull/2486)
- Bug fixes:
  - Fixed dependency ordering with symbolic name by @BernieWhite.
    [#2505](https://github.com/Azure/PSRule.Rules.Azure/issues/2505)
  - Fixed nullable parameters for custom types by @BernieWhite.
    [#2489](https://github.com/Azure/PSRule.Rules.Azure/issues/2489)
  - Fixed API Connection might be missing dynamic properties by @BernieWhite.
    [#2424](https://github.com/Azure/PSRule.Rules.Azure/issues/2424)

## v1.31.0-B0020 (pre-release)

What's changed since v1.30.3:

- New rules:
  - Deployment:
    - Check parameters potentially containing secure values by @BernieWhite.
      [#1476](https://github.com/Azure/PSRule.Rules.Azure/issues/1476)
  - Machine Learning:
    - Check compute instances are configured for an idle shutdown by @batemansogq.
      [#2484](https://github.com/Azure/PSRule.Rules.Azure/issues/2484)
    - Check workspace compute has local authentication disabled by @batemansogq.
      [#2484](https://github.com/Azure/PSRule.Rules.Azure/issues/2484)
    - Check workspace compute is connected to a VNET by @batemansogq.
      [#2484](https://github.com/Azure/PSRule.Rules.Azure/issues/2484)
    - Check public access to a workspace is disabled by @batemansogq.
      [#2484](https://github.com/Azure/PSRule.Rules.Azure/issues/2484)
    - Check workspaces use a user-assigned identity by @batemansogq.
      [#2484](https://github.com/Azure/PSRule.Rules.Azure/issues/2484)
- Engineering:
  - Bump development tools to .NET 7.0 SDK by @BernieWhite.
    [#1870](https://github.com/Azure/PSRule.Rules.Azure/issues/1870)
  - Bump BenchmarkDotNet to v0.13.9.
    [#2469](https://github.com/Azure/PSRule.Rules.Azure/pull/2469)
  - Bump BenchmarkDotNet.Diagnostics.Windows to v0.13.9.
    [#2470](https://github.com/Azure/PSRule.Rules.Azure/pull/2470)

## v1.30.3

What's changed since v1.30.2:

- Bug fixes:
  - Fixed nullable parameters for built-in types by @BernieWhite.
    [#2488](https://github.com/Azure/PSRule.Rules.Azure/issues/2488)

## v1.30.2

What's changed since v1.30.1:

- Bug fixes:
  - Fixed binding of results resourceId and resourceGroupName by @BernieWhite.
    [#2460](https://github.com/Azure/PSRule.Rules.Azure/issues/2460)

## v1.30.1

What's changed since v1.30.0:

- Bug fixes:
  - Fixed `Azure.Resource.AllowedRegions` which was failing when no allowed regions were configured by @BernieWhite.
    [#2461](https://github.com/Azure/PSRule.Rules.Azure/issues/2461)

## v1.30.0

What's changed since v1.29.0:

- New features:
  - Added September 2023 baselines `Azure.GA_2023_09` and `Azure.Preview_2023_09` by @BernieWhite.
    [#2451](https://github.com/Azure/PSRule.Rules.Azure/issues/2451)
    - Includes rules released before or during September 2023.
    - Marked `Azure.GA_2023_06` and `Azure.Preview_2023_06` baselines as obsolete.
- New rules:
  - Azure Database for MySQL:
    - Check that Azure AD-only authentication is configured for Azure Database for MySQL databases by @BenjaminEngeset.
      [#2227](https://github.com/Azure/PSRule.Rules.Azure/issues/2227)
  - Azure Firewall:
    - Check that Azure Firewall polices has configured threat intelligence-based filtering in `alert and deny` mode by @BenjaminEngeset.
      [#2354](https://github.com/Azure/PSRule.Rules.Azure/issues/2354)
  - Backup vault:
    - Check that immutability is configured for Backup vaults by @BenjaminEngeset.
      [#2387](https://github.com/Azure/PSRule.Rules.Azure/issues/2387)
  - Container App:
    - Check that Container Apps uses a supported API version by @BenjaminEngeset.
      [#2398](https://github.com/Azure/PSRule.Rules.Azure/issues/2398)
  - Container Registry:
    - Check that Container Registries restricts network access by @BenjaminEngeset.
      [#2423](https://github.com/Azure/PSRule.Rules.Azure/issues/2423)
    - Check that Container Registries disables anonymous pull access by @BenjaminEngeset.
      [#2422](https://github.com/Azure/PSRule.Rules.Azure/issues/2422)
  - Front Door:
    - Check that managed identity for Azure Front Door instances are configured by @BenjaminEngeset.
      [#2378](https://github.com/Azure/PSRule.Rules.Azure/issues/2378)
  - Public IP address:
    - Check that Public IP addresses uses Standard SKU by @BenjaminEngeset.
      [#2376](https://github.com/Azure/PSRule.Rules.Azure/issues/2376)
  - Recovery Services vault:
    - Check that immutability is configured for Recovery Services vaults by @BenjaminEngeset.
      [#2386](https://github.com/Azure/PSRule.Rules.Azure/issues/2386)
- Updated rules:
  - Azure Kubernetes Service:
    - Updated `Azure.AKS.Version` to use latest stable version `1.26.6` by @BernieWhite.
      [#2404](https://github.com/Azure/PSRule.Rules.Azure/issues/2404)
      - Use `AZURE_AKS_CLUSTER_MINIMUM_VERSION` to configure the minimum version of the cluster.
    - Promoted `Azure.AKS.LocalAccounts` to GA rule set by @BernieWhite.
      [#2448](https://github.com/Azure/PSRule.Rules.Azure/issues/2448)
  - Container App:
    - Promoted `Azure.ContainerApp.DisableAffinity` to GA rule set by @BernieWhite.
      [#2455](https://github.com/Azure/PSRule.Rules.Azure/issues/2455)
- General improvements:
  - **Important change:** Replaced the `Azure_AllowedRegions` option with `AZURE_RESOURCE_ALLOWED_LOCATIONS` by @BernieWhite.
    [#941](https://github.com/Azure/PSRule.Rules.Azure/issues/941)
    - For compatibility, if `Azure_AllowedRegions` is set it will be used instead of `AZURE_RESOURCE_ALLOWED_LOCATIONS`.
    - If only `AZURE_RESOURCE_ALLOWED_LOCATIONS` is set, this value will be used.
    - The default will be used neither options are configured.
    - If `Azure_AllowedRegions` is set a warning will be generated until the configuration is removed.
    - Support for `Azure_AllowedRegions` is deprecated and will be removed in v2.
    - See [upgrade notes][1] for details.
  - Add source link for rule in docs by @BernieWhite.
    [#2115](https://github.com/Azure/PSRule.Rules.Azure/issues/2115)
- Engineering:
  - Updated resource providers and policy aliases.
    [#2442](https://github.com/Azure/PSRule.Rules.Azure/pull/2442)
  - Bump xunit to v2.5.1.
    [#2436](https://github.com/Azure/PSRule.Rules.Azure/pull/2436)
  - Bump xunit.runner.visualstudio to v2.5.1.
    [#2435](https://github.com/Azure/PSRule.Rules.Azure/pull/2435)
  - Bump Microsoft.NET.Test.Sdk to v17.7.2.
    [#2407](https://github.com/Azure/PSRule.Rules.Azure/pull/2407)
  - Bump BenchmarkDotNet to v0.13.8.
    [#2425](https://github.com/Azure/PSRule.Rules.Azure/pull/2425)
  - Bump BenchmarkDotNet.Diagnostics.Windows to v0.13.8.
    [#2425](https://github.com/Azure/PSRule.Rules.Azure/pull/2425)
  - Bump Microsoft.CodeAnalysis.NetAnalyzers to v7.0.4.
    [#2405](https://github.com/Azure/PSRule.Rules.Azure/pull/2405)
- Bug fixes:
  - Fixed false positive with `Azure.Storage.SecureTransfer` on new API versions by @BernieWhite.
    [#2414](https://github.com/Azure/PSRule.Rules.Azure/issues/2414)
  - Fixed false positive with `Azure.VNET.LocalDNS` for DNS server addresses out of local scope by @BernieWhite.
    [#2370](https://github.com/Azure/PSRule.Rules.Azure/issues/2370)
    - This bug fix introduces a configuration option to flag when DNS from an Identity subscription is used.
    - Set `AZURE_VNET_DNS_WITH_IDENTITY` to `true` when using an Identity subscription for DNS.
  - Fixed non-resource group rule triggering for a resource group by @BernieWhite.
    [#2401](https://github.com/Azure/PSRule.Rules.Azure/issues/2401)
  - Fixed lambda map in map variable by @BernieWhite.
    [#2410](https://github.com/Azure/PSRule.Rules.Azure/issues/2410)
  - Fixed `Azure.AKS.Version` by excluding `node-image` channel by @BernieWhite.
    [#2446](https://github.com/Azure/PSRule.Rules.Azure/issues/2446)

What's changed since pre-release v1.30.0-B0127:

- No additional changes.

## v1.30.0-B0127 (pre-release)

What's changed since pre-release v1.30.0-B0080:

- New features:
  - Added September 2023 baselines `Azure.GA_2023_09` and `Azure.Preview_2023_09` by @BernieWhite.
    [#2451](https://github.com/Azure/PSRule.Rules.Azure/issues/2451)
    - Includes rules released before or during September 2023.
    - Marked `Azure.GA_2023_06` and `Azure.Preview_2023_06` baselines as obsolete.
- New rules:
  - Azure Container Registry:
    - Check that Container Registries restricts network access by @BenjaminEngeset.
      [#2423](https://github.com/Azure/PSRule.Rules.Azure/issues/2423)
    - Check that Container Registries disables anonymous pull access by @BenjaminEngeset.
      [#2422](https://github.com/Azure/PSRule.Rules.Azure/issues/2422)
- Updated rules:
  - Azure Kubernetes Service:
    - Updated `Azure.AKS.Version` to use latest stable version `1.26.6` by @BernieWhite.
      [#2404](https://github.com/Azure/PSRule.Rules.Azure/issues/2404)
      - Use `AZURE_AKS_CLUSTER_MINIMUM_VERSION` to configure the minimum version of the cluster.
    - Promoted `Azure.AKS.LocalAccounts` to GA rule set by @BernieWhite.
      [#2448](https://github.com/Azure/PSRule.Rules.Azure/issues/2448)
  - Container App:
    - Promoted `Azure.ContainerApp.DisableAffinity` to GA rule set by @BernieWhite.
      [#2455](https://github.com/Azure/PSRule.Rules.Azure/issues/2455)
- General improvements:
  - Add source link for rule in docs by @BernieWhite.
    [#2115](https://github.com/Azure/PSRule.Rules.Azure/issues/2115)
- Engineering:
  - Updated resource providers and policy aliases.
    [#2442](https://github.com/Azure/PSRule.Rules.Azure/pull/2442)
  - Bump xunit to v2.5.1.
    [#2436](https://github.com/Azure/PSRule.Rules.Azure/pull/2436)
  - Bump xunit.runner.visualstudio to v2.5.1.
    [#2435](https://github.com/Azure/PSRule.Rules.Azure/pull/2435)
- Bug fixes:
  - Fixed `Azure.AKS.Version` by excluding `node-image` channel by @BernieWhite.
    [#2446](https://github.com/Azure/PSRule.Rules.Azure/issues/2446)

## v1.30.0-B0080 (pre-release)

What's changed since pre-release v1.30.0-B0047:

- General improvements:
  - **Important change:** Replaced the `Azure_AllowedRegions` option with `AZURE_RESOURCE_ALLOWED_LOCATIONS` by @BernieWhite.
    [#941](https://github.com/Azure/PSRule.Rules.Azure/issues/941)
    - For compatibility, if `Azure_AllowedRegions` is set it will be used instead of `AZURE_RESOURCE_ALLOWED_LOCATIONS`.
    - If only `AZURE_RESOURCE_ALLOWED_LOCATIONS` is set, this value will be used.
    - The default will be used neither options are configured.
    - If `Azure_AllowedRegions` is set a warning will be generated until the configuration is removed.
    - Support for `Azure_AllowedRegions` is deprecated and will be removed in v2.
    - See [upgrade notes][1] for details.
- Engineering:
  - Bump Microsoft.NET.Test.Sdk to v17.7.2.
    [#2407](https://github.com/Azure/PSRule.Rules.Azure/pull/2407)
  - Bump BenchmarkDotNet to v0.13.8.
    [#2425](https://github.com/Azure/PSRule.Rules.Azure/pull/2425)
  - Bump BenchmarkDotNet.Diagnostics.Windows to v0.13.8.
    [#2425](https://github.com/Azure/PSRule.Rules.Azure/pull/2425)
- Bug fixes:
  - Fixed false positive with `Azure.Storage.SecureTransfer` on new API versions by @BernieWhite.
    [#2414](https://github.com/Azure/PSRule.Rules.Azure/issues/2414)
  - Fixed false positive with `Azure.VNET.LocalDNS` for DNS server addresses out of local scope by @BernieWhite.
    [#2370](https://github.com/Azure/PSRule.Rules.Azure/issues/2370)
    - This bug fix introduces a configuration option to flag when DNS from an Identity subscription is used.
    - Set `AZURE_VNET_DNS_WITH_IDENTITY` to `true` when using an Identity subscription for DNS.

## v1.30.0-B0047 (pre-release)

What's changed since pre-release v1.30.0-B0026:

- Engineering:
  - Bump Microsoft.CodeAnalysis.NetAnalyzers to v7.0.4.
    [#2405](https://github.com/Azure/PSRule.Rules.Azure/pull/2405)
- Bug fixes:
  - Fixed lambda map in map variable by @BernieWhite.
    [#2410](https://github.com/Azure/PSRule.Rules.Azure/issues/2410)

## v1.30.0-B0026 (pre-release)

What's changed since pre-release v1.30.0-B0011:

- New rules:
  - Container App:
    - Check that Container Apps uses a supported API version by @BenjaminEngeset.
      [#2398](https://github.com/Azure/PSRule.Rules.Azure/issues/2398)
- Bug fixes:
  - Fixed non-resource group rule triggering for a resource group by @BernieWhite.
    [#2401](https://github.com/Azure/PSRule.Rules.Azure/issues/2401)

## v1.30.0-B0011 (pre-release)

What's changed since v1.29.0:

- New rules:
  - Azure Database for MySQL:
    - Check that Azure AD-only authentication is configured for Azure Database for MySQL databases by @BenjaminEngeset.
      [#2227](https://github.com/Azure/PSRule.Rules.Azure/issues/2227)
  - Azure Firewall:
    - Check that Azure Firewall polices has configured threat intelligence-based filtering in `alert and deny` mode by @BenjaminEngeset.
      [#2354](https://github.com/Azure/PSRule.Rules.Azure/issues/2354)
  - Backup vault:
    - Check that immutability is configured for Backup vaults by @BenjaminEngeset.
      [#2387](https://github.com/Azure/PSRule.Rules.Azure/issues/2387)
  - Front Door:
    - Check that managed identity for Azure Front Door instances are configured by @BenjaminEngeset.
      [#2378](https://github.com/Azure/PSRule.Rules.Azure/issues/2378)
  - Public IP address:
    - Check that Public IP addresses uses Standard SKU by @BenjaminEngeset.
      [#2376](https://github.com/Azure/PSRule.Rules.Azure/issues/2376)
  - Recovery Services vault:
    - Check that immutability is configured for Recovery Services vaults by @BenjaminEngeset.
      [#2386](https://github.com/Azure/PSRule.Rules.Azure/issues/2386)
- Engineering:
  - Bump BenchmarkDotNet to v0.13.7.
    [#2385](https://github.com/Azure/PSRule.Rules.Azure/pull/2385)
  - Bump BenchmarkDotNet.Diagnostics.Windows to v0.13.7.
    [#2382](https://github.com/Azure/PSRule.Rules.Azure/pull/2382)
  - Bump Microsoft.NET.Test.Sdk to v17.7.1.
    [#2393](https://github.com/Azure/PSRule.Rules.Azure/pull/2393)

## v1.29.0

What's changed since v1.28.2:

- New rules:
  - Databricks:
    - Check that workspaces use secure cluster connectivity by @BernieWhite.
      [#2334](https://github.com/Azure/PSRule.Rules.Azure/issues/2334)
- General improvements:
  - Use policy definition name when generating a rule from it by @BernieWhite.
    [#1959](https://github.com/Azure/PSRule.Rules.Azure/issues/1959)
  - Added export in-flight data for Defender for Storage from Storage Accounts by @BernieWhite.
    [#2248](https://github.com/Azure/PSRule.Rules.Azure/issues/2248)
  - Added export in-flight data for Defender for APIs from API Management by @BernieWhite.
    [#2247](https://github.com/Azure/PSRule.Rules.Azure/issues/2247)
- Bug fixes:
  - Fixed policy expansion with unquoted field property by @BernieWhite.
    [#2352](https://github.com/Azure/PSRule.Rules.Azure/issues/2352)
  - Fixed array contains with JArray by @BernieWhite.
    [#2368](https://github.com/Azure/PSRule.Rules.Azure/issues/2368)
  - Fixed index out of bounds of array with first function on empty array by @BernieWhite.
    [#2372](https://github.com/Azure/PSRule.Rules.Azure/issues/2372)

What's changed since pre-release v1.29.0-B0062:

- No additional changes.

## v1.29.0-B0062 (pre-release)

What's changed since pre-release v1.29.0-B0036:

- Bug fixes:
  - Fixed array contains with JArray by @BernieWhite.
    [#2368](https://github.com/Azure/PSRule.Rules.Azure/issues/2368)
  - Fixed index out of bounds of array with first function on empty array by @BernieWhite.
    [#2372](https://github.com/Azure/PSRule.Rules.Azure/issues/2372)

## v1.29.0-B0036 (pre-release)

What's changed since pre-release v1.29.0-B0015:

- General improvements:
  - Added export in-flight data for Defender for Storage from Storage Accounts by @BernieWhite.
    [#2248](https://github.com/Azure/PSRule.Rules.Azure/issues/2248)
  - Added export in-flight data for Defender for APIs from API Management by @BernieWhite.
    [#2247](https://github.com/Azure/PSRule.Rules.Azure/issues/2247)

## v1.29.0-B0015 (pre-release)

What's changed since v1.28.2:

- New rules:
  - Databricks:
    - Check that workspaces use secure cluster connectivity by @BernieWhite.
      [#2334](https://github.com/Azure/PSRule.Rules.Azure/issues/2334)
- General improvements:
  - Use policy definition name when generating a rule from it by @BernieWhite.
    [#1959](https://github.com/Azure/PSRule.Rules.Azure/issues/1959)
- Bug fixes:
  - Fixed policy expansion with unquoted field property by @BernieWhite.
    [#2352](https://github.com/Azure/PSRule.Rules.Azure/issues/2352)

## v1.28.2

What's changed since v1.28.1:

- Bug fixes:
  - Fixed policy rules with no effect conditions are evaluated incorrectly by @BernieWhite.
    [#2346](https://github.com/Azure/PSRule.Rules.Azure/issues/2346)

## v1.28.1

What's changed since v1.28.0:

- Bug fixes:
  - Fixed `parseCidr` with `/32` is not valid by @BernieWhite.
    [#2336](https://github.com/Azure/PSRule.Rules.Azure/issues/2336)
  - Fixed mismatch of resource group type on policy as code rules by @BernieWhite.
    [#2338](https://github.com/Azure/PSRule.Rules.Azure/issues/2338)
  - Fixed length cannot be less than zero when converting policy to rules by @BernieWhite.
    [#1802](https://github.com/Azure/PSRule.Rules.Azure/issues/1802)
  - Fixed naming rules for MariaDB by @BernieWhite.
    [#2335](https://github.com/Azure/PSRule.Rules.Azure/issues/2335)
    - Updated `Azure.MariaDB.VNETRuleName` to allow for parent resources.
    - Updated `Azure.MariaDB.FirewallRuleName` to allow for parent resources.
  - Fixed network watcher existence check by @BernieWhite.
    [#2342](https://github.com/Azure/PSRule.Rules.Azure/issues/2342)

## v1.28.0

What's changed since v1.27.3:

- New features:
  - Added June 2023 baselines `Azure.GA_2023_06` and `Azure.Preview_2023_06` by @BernieWhite.
    [#2310](https://github.com/Azure/PSRule.Rules.Azure/issues/2310)
    - Includes rules released before or during June 2023.
    - Marked `Azure.GA_2023_03` and `Azure.Preview_2023_03` baselines as obsolete.
- New rules:
  - Azure Database for MySQL:
    - Check that Azure AD authentication is configured for Azure Database for MySQL databases by @BenjaminEngeset.
      [#2226](https://github.com/Azure/PSRule.Rules.Azure/issues/2226)
  - Azure Database for PostgreSQL:
    - Check that Azure AD-only authentication is configured for Azure Database for PostgreSQL databases by @BenjaminEngeset.
      [#2250](https://github.com/Azure/PSRule.Rules.Azure/issues/2250)
    - Check that Azure AD authentication is configured for Azure Database for PostgreSQL databases by @BenjaminEngeset.
      [#2249](https://github.com/Azure/PSRule.Rules.Azure/issues/2249)
- Removed rules:
  - Azure Kubernetes Service:
    - Removed `Azure.AKS.PodIdentity` as pod identities has been replaced by workload identities by @BernieWhite.
      [#2273](https://github.com/Azure/PSRule.Rules.Azure/issues/2273)
- General improvements:
  - Added support for safe dereference operator by @BernieWhite.
    [#2322](https://github.com/Azure/PSRule.Rules.Azure/issues/2322)
    - Added support for `tryGet` Bicep function.
  - Added support for Bicep CIDR functions by @BernieWhite.
    [#2279](https://github.com/Azure/PSRule.Rules.Azure/issues/2279)
    - Added support for `parseCidr`, `cidrSubnet`, and `cidrHost`.
  - Added support for `managementGroupResourceId` Bicep function by @BernieWhite.
    [#2294](https://github.com/Azure/PSRule.Rules.Azure/issues/2294)
- Engineering:
  - Bump PSRule to v2.9.0.
    [#2293](https://github.com/Azure/PSRule.Rules.Azure/pull/2293)
  - Updated resource providers and policy aliases.
    [#2261](https://github.com/Azure/PSRule.Rules.Azure/pull/2261)
  - Bump Microsoft.CodeAnalysis.NetAnalyzers to v7.0.3.
    [#2281](https://github.com/Azure/PSRule.Rules.Azure/pull/2281)
  - Bump Microsoft.NET.Test.Sdk to v17.6.3.
    [#2290](https://github.com/Azure/PSRule.Rules.Azure/pull/2290)
  - Bump coverlet.collector to v6.0.0.
    [#2232](https://github.com/Azure/PSRule.Rules.Azure/pull/2232)
  - Bump Az.Resources to v6.7.0.
    [#2274](https://github.com/Azure/PSRule.Rules.Azure/pull/2274)
  - Bump xunit to v2.5.0.
    [#2306](https://github.com/Azure/PSRule.Rules.Azure/pull/2306)
  - Bump xunit.runner.visualstudio to v2.5.0.
    [#2307](https://github.com/Azure/PSRule.Rules.Azure/pull/2307)
  - Bump BenchmarkDotNet to v0.13.6.
    [#2317](https://github.com/Azure/PSRule.Rules.Azure/pull/2317)
  - Bump BenchmarkDotNet.Diagnostics.Windows to v0.13.6.
    [#2318](https://github.com/Azure/PSRule.Rules.Azure/pull/2318)
- Bug fixes:
  - Fixed Redis firewall rules can not bind to start by @BernieWhite.
    [#2303](https://github.com/Azure/PSRule.Rules.Azure/issues/2303)
  - Fixed null condition handling by @BernieWhite.
    [#2316](https://github.com/Azure/PSRule.Rules.Azure/issues/2316)
  - Fixed reference expression in property name by @BernieWhite.
    [#2321](https://github.com/Azure/PSRule.Rules.Azure/issues/2321)
  - Fixed handling of nested mock objects by @BernieWhite.
    [#2325](https://github.com/Azure/PSRule.Rules.Azure/issues/2325)
  - Fixed late binding of `coalesce` function by @BernieWhite.
    [#2328](https://github.com/Azure/PSRule.Rules.Azure/issues/2328)
  - Fixed handling of JArray outputs with runtime values by @BernieWhite.
    [#2159](https://github.com/Azure/PSRule.Rules.Azure/issues/2159)

What's changed since pre-release v1.28.0-B0213:

- No additional changes.

## v1.28.0-B0213 (pre-release)

What's changed since pre-release v1.28.0-B0159:

- General improvements:
  - Added support for safe dereference operator by @BernieWhite.
    [#2322](https://github.com/Azure/PSRule.Rules.Azure/issues/2322)
    - Added support for `tryGet` Bicep function.
- Engineering:
  - Bump BenchmarkDotNet to v0.13.6.
    [#2317](https://github.com/Azure/PSRule.Rules.Azure/pull/2317)
  - Bump BenchmarkDotNet.Diagnostics.Windows to v0.13.6.
    [#2318](https://github.com/Azure/PSRule.Rules.Azure/pull/2318)
- Bug fixes:
  - Fixed null condition handling by @BernieWhite.
    [#2316](https://github.com/Azure/PSRule.Rules.Azure/issues/2316)
  - Fixed reference expression in property name by @BernieWhite.
    [#2321](https://github.com/Azure/PSRule.Rules.Azure/issues/2321)
  - Fixed handling of nested mock objects by @BernieWhite.
    [#2325](https://github.com/Azure/PSRule.Rules.Azure/issues/2325)
  - Fixed late binding of `coalesce` function by @BernieWhite.
    [#2328](https://github.com/Azure/PSRule.Rules.Azure/issues/2328)

## v1.28.0-B0159 (pre-release)

What's changed since pre-release v1.28.0-B0115:

- New features:
  - Added June 2023 baselines `Azure.GA_2023_06` and `Azure.Preview_2023_06` by @BernieWhite.
    [#2310](https://github.com/Azure/PSRule.Rules.Azure/issues/2310)
    - Includes rules released before or during June 2023.
    - Marked `Azure.GA_2023_03` and `Azure.Preview_2023_03` baselines as obsolete.
- Engineering:
  - Bump xunit to v2.5.0.
    [#2306](https://github.com/Azure/PSRule.Rules.Azure/pull/2306)
  - Bump xunit.runner.visualstudio to v2.5.0.
    [#2307](https://github.com/Azure/PSRule.Rules.Azure/pull/2307)
- Bug fixes:
  - Fixed Redis firewall rules can not bind to start by @BernieWhite.
    [#2303](https://github.com/Azure/PSRule.Rules.Azure/issues/2303)

## v1.28.0-B0115 (pre-release)

What's changed since pre-release v1.28.0-B0079:

- General improvements:
  - Added support for Bicep CIDR functions by @BernieWhite.
    [#2279](https://github.com/Azure/PSRule.Rules.Azure/issues/2279)
    - Added support for `parseCidr`, `cidrSubnet`, and `cidrHost`.

## v1.28.0-B0079 (pre-release)

What's changed since pre-release v1.28.0-B0045:

- General improvements:
  - Added support for `managementGroupResourceId` Bicep function by @BernieWhite.
    [#2294](https://github.com/Azure/PSRule.Rules.Azure/issues/2294)
- Engineering:
  - Bump PSRule to v2.9.0.
    [#2293](https://github.com/Azure/PSRule.Rules.Azure/pull/2293)
  - Bump Microsoft.CodeAnalysis.NetAnalyzers to v7.0.3.
    [#2281](https://github.com/Azure/PSRule.Rules.Azure/pull/2281)
  - Bump Microsoft.NET.Test.Sdk to v17.6.3.
    [#2290](https://github.com/Azure/PSRule.Rules.Azure/pull/2290)
  - Bump coverlet.collector to v6.0.0.
    [#2232](https://github.com/Azure/PSRule.Rules.Azure/pull/2232)
- Bug fixes:
  - Fixed handling of JArray outputs with runtime values by @BernieWhite.
    [#2159](https://github.com/Azure/PSRule.Rules.Azure/issues/2159)

## v1.28.0-B0045 (pre-release)

What's changed since pre-release v1.28.0-B0024:

- Removed rules:
  - Azure Kubernetes Service:
    - Removed `Azure.AKS.PodIdentity` as pod identities has been replaced by workload identities by @BernieWhite.
      [#2273](https://github.com/Azure/PSRule.Rules.Azure/issues/2273)
- Engineering:
  - Bump Microsoft.NET.Test.Sdk to v17.6.2.
    [#2266](https://github.com/Azure/PSRule.Rules.Azure/pull/2266)
  - Bump Az.Resources to v6.7.0.
    [#2274](https://github.com/Azure/PSRule.Rules.Azure/pull/2274)
- Bug fixes:
  - Fixed false positive of `IsolatedV2` with `Azure.AppService.MinPlan` by @BernieWhite.
    [#2277](https://github.com/Azure/PSRule.Rules.Azure/issues/2277)

## v1.28.0-B0024 (pre-release)

What's changed since pre-release v1.28.0-B0010:

- Bug fixes:
  - Fixed union function for merge of object properties by @BernieWhite.
    [#2264](https://github.com/Azure/PSRule.Rules.Azure/issues/2264)
  - Fixed length function counting properties in object by @BernieWhite.
    [#2263](https://github.com/Azure/PSRule.Rules.Azure/issues/2263)

## v1.28.0-B0010 (pre-release)

What's changed since v1.27.1:

- New rules:
  - Azure Database for MySQL:
    - Check that Azure AD authentication is configured for Azure Database for MySQL databases by @BenjaminEngeset.
      [#2226](https://github.com/Azure/PSRule.Rules.Azure/issues/2226)
  - Azure Database for PostgreSQL:
    - Check that Azure AD-only authentication is configured for Azure Database for PostgreSQL databases by @BenjaminEngeset.
      [#2250](https://github.com/Azure/PSRule.Rules.Azure/issues/2250)
    - Check that Azure AD authentication is configured for Azure Database for PostgreSQL databases by @BenjaminEngeset.
      [#2249](https://github.com/Azure/PSRule.Rules.Azure/issues/2249)
- Engineering:
  - Updated resource providers and policy aliases.
    [#2261](https://github.com/Azure/PSRule.Rules.Azure/pull/2261)
  - Bump Microsoft.NET.Test.Sdk to v17.6.1.
    [#2256](https://github.com/Azure/PSRule.Rules.Azure/pull/2256)

## v1.27.3

What's changed since v1.27.2:

- Bug fixes:
  - Fixed false positive of `IsolatedV2` with `Azure.AppService.MinPlan` by @BernieWhite.
    [#2277](https://github.com/Azure/PSRule.Rules.Azure/issues/2277)

## v1.27.2

What's changed since v1.27.1:

- Bug fixes:
  - Fixed union function for merge of object properties by @BernieWhite.
    [#2264](https://github.com/Azure/PSRule.Rules.Azure/issues/2264)
  - Fixed length function counting properties in object by @BernieWhite.
    [#2263](https://github.com/Azure/PSRule.Rules.Azure/issues/2263)

## v1.27.1

What's changed since v1.27.0:

- Bug fixes:
  - Fixed depends on ordering fails to expand deployment by @BernieWhite.
    [#2255](https://github.com/Azure/PSRule.Rules.Azure/issues/2255)

## v1.27.0

What's changed since v1.26.1:

- New features:
  - **Experimental:** Added support for expanding deployments from `.bicepparam` files by @BernieWhite.
    [#2132](https://github.com/Azure/PSRule.Rules.Azure/issues/2132)
    - See [Using Bicep source](https://aka.ms/ps-rule-azure/bicep) for details.
- New rules:
  - Application Gateway:
    - Check that Application Gateways uses a v2 SKU by @BenjaminEngeset.
      [#2185](https://github.com/Azure/PSRule.Rules.Azure/issues/2185)
  - API Management:
    - Check that APIs published in Azure API Management are on-boarded to Microsoft Defender for APIs by @BenjaminEngeset.
      [#2187](https://github.com/Azure/PSRule.Rules.Azure/issues/2187)
    - Check that base element for any policy element in a section is configured by @BenjaminEngeset.
      [#2072](https://github.com/Azure/PSRule.Rules.Azure/issues/2072)
  - Arc-enabled Kubernetes cluster:
    - Check that Microsoft Defender for Containers extension for Arc-enabled Kubernetes clusters is configured by @BenjaminEngeset.
      [#2124](https://github.com/Azure/PSRule.Rules.Azure/issues/2124)
  - Arc-enabled server:
    - Check that a maintenance configuration for Arc-enabled servers is associated by @BenjaminEngeset.
      [#2122](https://github.com/Azure/PSRule.Rules.Azure/issues/2122)
  - Container App:
    - Check that container apps has disabled session affinity to prevent unbalanced distribution by @BenjaminEngeset.
      [#2188](https://github.com/Azure/PSRule.Rules.Azure/issues/2188)
    - Check that container apps with IP ingress restrictions mode configured is set to allow for all rules defined by @BenjaminEngeset.
      [#2189](https://github.com/Azure/PSRule.Rules.Azure/issues/2189)
  - Cosmos DB:
    - Check that Cosmos DB accounts has enabled Microsoft Defender by @BenjaminEngeset.
      [#2203](https://github.com/Azure/PSRule.Rules.Azure/issues/2203)
  - Defender for Cloud:
    - Check that sensitive data threat detection in Microsoft Defender for Storage is enabled by @BenjaminEngeset.
      [#2207](https://github.com/Azure/PSRule.Rules.Azure/issues/2207)
    - Check that Malware Scanning in Microsoft Defender for Storage is enabled by @BenjaminEngeset.
      [#2206](https://github.com/Azure/PSRule.Rules.Azure/issues/2206)
    - Check that Microsoft Defender for APIs is enabled by @BenjaminEngeset.
      [#2186](https://github.com/Azure/PSRule.Rules.Azure/issues/2186)
    - Check that Microsoft Defender for Azure Cosmos DB is enabled by @BenjaminEngeset.
      [#2204](https://github.com/Azure/PSRule.Rules.Azure/issues/2204)
    - Check that Microsoft Defender for open-source relational databases is enabled by @BenjaminEngeset.
      [#1632](https://github.com/Azure/PSRule.Rules.Azure/issues/1632)
    - Check that Microsoft Defender Cloud Security Posture Management is using `Standard` plan by @BenjaminEngeset.
      [#2151](https://github.com/Azure/PSRule.Rules.Azure/issues/2151)
  - Key Vault:
    - Check that key vaults uses Azure RBAC as the authorization system for the data plane by @BenjaminEngeset.
      [#1916](https://github.com/Azure/PSRule.Rules.Azure/issues/1916)
  - Storage Account:
    - Check that Microsoft Defender for Storage is enabled for storage accounts by @BenjaminEngeset.
      [#2225](https://github.com/Azure/PSRule.Rules.Azure/issues/2225)
    - Check that sensitive data threat detection in Microsoft Defender for Storage is enabled for storage accounts by @BenjaminEngeset.
      [#2207](https://github.com/Azure/PSRule.Rules.Azure/issues/2207)
    - Check that Malware Scanning in Microsoft Defender for Storage is enabled for storage accounts by @BenjaminEngeset.
      [#2206](https://github.com/Azure/PSRule.Rules.Azure/issues/2206)
  - Virtual Machine:
    - Check that a maintenance configuration for virtual machines is associated by @BenjaminEngeset.
      [#2121](https://github.com/Azure/PSRule.Rules.Azure/issues/2121)
- General improvements:
  - Added support for Bicep symbolic names by @BernieWhite.
    [#2238](https://github.com/Azure/PSRule.Rules.Azure/issues/2238)
- Updated rules:
  - API Management:
    - Updated `Azure.APIM.EncryptValues` to check all API Management named values are encrypted with Key Vault secrets @BenjaminEngeset.
      [#2146](https://github.com/Azure/PSRule.Rules.Azure/issues/2146)
  - Container App:
    - Promoted `Azure.ContainerApp.Insecure` to GA rule set by @BernieWhite.
      [#2174](https://github.com/Azure/PSRule.Rules.Azure/issues/2174)
  - Defender for Cloud:
    - Check that Microsoft Defender for Storage v2 is enabled by @BenjaminEngeset.
      [#2205](https://github.com/Azure/PSRule.Rules.Azure/issues/2205)
- Engineering:
  - Bump Microsoft.NET.Test.Sdk to v17.6.0.
    [#2216](https://github.com/Azure/PSRule.Rules.Azure/pull/2216)
- Bug fixes:
  - Fixed ignoring Redis firewall rules when Redis is configured to allow private connectivity by @BenjaminEngeset.
    [#2171](https://github.com/Azure/PSRule.Rules.Azure/issues/2171)
  - Fixed left-side `or` function evaluation by @BernieWhite.
    [#2220](https://github.com/Azure/PSRule.Rules.Azure/issues/2220)
  - Fixed interdependent variable copy loop count by @BernieWhite.
    [#2221](https://github.com/Azure/PSRule.Rules.Azure/issues/2221)
  - Fixed handling of database name in `Azure.MariaDB.Database` by @BernieWhite.
    [#2191](https://github.com/Azure/PSRule.Rules.Azure/issues/2191)
  - Fixed typing error in `Azure.Defender.Api` documentation by @BenjaminEngeset.
    [#2209](https://github.com/Azure/PSRule.Rules.Azure/issues/2209)
  - Fixed `Azure.AKS.UptimeSLA` with new pricing by @BenjaminEngeset.
    [#2065](https://github.com/Azure/PSRule.Rules.Azure/issues/2065)
    [#2202](https://github.com/Azure/PSRule.Rules.Azure/issues/2202)
  - Fixed false positive on managed identity without space by @BernieWhite.
    [#2235](https://github.com/Azure/PSRule.Rules.Azure/issues/2235)
  - Fixed reference for runtime subnet ID property by @BernieWhite.
    [#2159](https://github.com/Azure/PSRule.Rules.Azure/issues/2159)

What's changed since pre-release v1.27.0-B0186:

- No additional changes.

## v1.27.0-B0186 (pre-release)

What's changed since pre-release v1.27.0-B0136:

- New rules:
  - API Management:
    - Check that APIs published in Azure API Management are on-boarded to Microsoft Defender for APIs by @BenjaminEngeset.
      [#2187](https://github.com/Azure/PSRule.Rules.Azure/issues/2187)
  - Key Vault:
    - Check that key vaults uses Azure RBAC as the authorization system for the data plane by @BenjaminEngeset.
      [#1916](https://github.com/Azure/PSRule.Rules.Azure/issues/1916)
  - Storage Account:
    - Check that Microsoft Defender for Storage is enabled for storage accounts by @BenjaminEngeset.
      [#2225](https://github.com/Azure/PSRule.Rules.Azure/issues/2225)
    - Check that sensitive data threat detection in Microsoft Defender for Storage is enabled for storage accounts by @BenjaminEngeset.
      [#2207](https://github.com/Azure/PSRule.Rules.Azure/issues/2207)

## v1.27.0-B0136 (pre-release)

What's changed since pre-release v1.27.0-B0091:

- New rules:
  - Defender for Cloud:
    - Check that sensitive data threat detection in Microsoft Defender for Storage is enabled by @BenjaminEngeset.
      [#2207](https://github.com/Azure/PSRule.Rules.Azure/issues/2207)
- General improvements:
  - Added support for Bicep symbolic names by @BernieWhite.
    [#2238](https://github.com/Azure/PSRule.Rules.Azure/issues/2238)
- Bug fixes:
  - Fixed false positive on managed identity without space by @BernieWhite.
    [#2235](https://github.com/Azure/PSRule.Rules.Azure/issues/2235)

## v1.27.0-B0091 (pre-release)

What's changed since pre-release v1.27.0-B0050:

- New features:
  - **Experimental:** Added support for expanding deployments from `.bicepparam` files by @BernieWhite.
    [#2132](https://github.com/Azure/PSRule.Rules.Azure/issues/2132)
    - See [Using Bicep source](https://aka.ms/ps-rule-azure/bicep) for details.
- New rules:
  - Storage Account:
    - Check that Malware Scanning in Microsoft Defender for Storage is enabled for storage accounts by @BenjaminEngeset.
  - Defender for Cloud:
    - Check that Malware Scanning in Microsoft Defender for Storage is enabled by @BenjaminEngeset.
      [#2206](https://github.com/Azure/PSRule.Rules.Azure/issues/2206)
- Bug fixes:
  - Fixed left-side `or` function evaluation by @BernieWhite.
    [#2220](https://github.com/Azure/PSRule.Rules.Azure/issues/2220)
  - Fixed interdependent variable copy loop count by @BernieWhite.
    [#2221](https://github.com/Azure/PSRule.Rules.Azure/issues/2221)

## v1.27.0-B0050 (pre-release)

What's changed since pre-release v1.27.0-B0015:

- New rules:
  - Application Gateway:
    - Check that Application Gateways uses a v2 SKU by @BenjaminEngeset.
      [#2185](https://github.com/Azure/PSRule.Rules.Azure/issues/2185)
  - Arc-enabled Kubernetes cluster:
    - Check that Microsoft Defender for Containers extension for Arc-enabled Kubernetes clusters is configured by @BenjaminEngeset.
      [#2124](https://github.com/Azure/PSRule.Rules.Azure/issues/2124)
  - Arc-enabled server:
    - Check that a maintenance configuration for Arc-enabled servers is associated by @BenjaminEngeset.
      [#2122](https://github.com/Azure/PSRule.Rules.Azure/issues/2122)
  - Container App:
    - Check that container apps has disabled session affinity to prevent unbalanced distribution by @BenjaminEngeset.
      [#2188](https://github.com/Azure/PSRule.Rules.Azure/issues/2188)
    - Check that container apps with IP ingress restrictions mode configured is set to allow for all rules defined by @BenjaminEngeset.
      [#2189](https://github.com/Azure/PSRule.Rules.Azure/issues/2189)
  - Cosmos DB:
    - Check that Cosmos DB accounts has enabled Microsoft Defender by @BenjaminEngeset.
      [#2203](https://github.com/Azure/PSRule.Rules.Azure/issues/2203)
  - Defender for Cloud:
    - Check that Microsoft Defender for APIs is enabled by @BenjaminEngeset.
      [#2186](https://github.com/Azure/PSRule.Rules.Azure/issues/2186)
    - Check that Microsoft Defender for Azure Cosmos DB is enabled by @BenjaminEngeset.
      [#2204](https://github.com/Azure/PSRule.Rules.Azure/issues/2204)
    - Check that Microsoft Defender for open-source relational databases is enabled by @BenjaminEngeset.
      [#1632](https://github.com/Azure/PSRule.Rules.Azure/issues/1632)
  - Virtual Machine:
    - Check that a maintenance configuration for virtual machines is associated by @BenjaminEngeset.
      [#2121](https://github.com/Azure/PSRule.Rules.Azure/issues/2121)
- Updated rules:
  - Defender for Cloud:
    - Check that Microsoft Defender for Storage v2 is enabled by @BenjaminEngeset.
      [#2205](https://github.com/Azure/PSRule.Rules.Azure/issues/2205)
- Engineering:
  - Bump Microsoft.NET.Test.Sdk to v17.6.0.
    [#2216](https://github.com/Azure/PSRule.Rules.Azure/pull/2216)
- Bug fixes:
  - Fixed handling of database name in `Azure.MariaDB.Database` by @BernieWhite.
    [#2191](https://github.com/Azure/PSRule.Rules.Azure/issues/2191)
  - Fixed typing error in `Azure.Defender.Api` documentation by @BenjaminEngeset.
    [#2209](https://github.com/Azure/PSRule.Rules.Azure/issues/2209)
  - Fixed `Azure.AKS.UptimeSLA` with new pricing by @BenjaminEngeset.
    [#2065](https://github.com/Azure/PSRule.Rules.Azure/issues/2065)
    [#2202](https://github.com/Azure/PSRule.Rules.Azure/issues/2202)

## v1.27.0-B0015 (pre-release)

What's changed since pre-release v1.27.0-B0003:

- New rules:
  - API Management:
    - Check that base element for any policy element in a section is configured by @BenjaminEngeset.
      [#2072](https://github.com/Azure/PSRule.Rules.Azure/issues/2072)
  - Defender for Cloud:
    - Check that Microsoft Defender Cloud Security Posture Management is using `Standard` plan by @BenjaminEngeset.
      [#2151](https://github.com/Azure/PSRule.Rules.Azure/issues/2151)
- Updated rules:
  - Container App:
    - Promoted `Azure.ContainerApp.Insecure` to GA rule set by @BernieWhite.
      [#2174](https://github.com/Azure/PSRule.Rules.Azure/issues/2174)
- Bug fixes:
  - Fixed ignoring Redis firewall rules when Redis is configured to allow private connectivity by @BenjaminEngeset.
    [#2171](https://github.com/Azure/PSRule.Rules.Azure/issues/2171)

## v1.27.0-B0003 (pre-release)

What's changed since v1.26.1:

- Updated rules:
  - API Management:
    - Updated `Azure.APIM.EncryptValues` to check all API Management named values are encrypted with Key Vault secrets @BenjaminEngeset.
      [#2146](https://github.com/Azure/PSRule.Rules.Azure/issues/2146)
- Bug fixes:
  - Fixed reference for runtime subnet ID property by @BernieWhite.
    [#2159](https://github.com/Azure/PSRule.Rules.Azure/issues/2159)

## v1.26.1

What's changed since v1.26.0:

- Bug fixes:
  - Fixed null union with first value being null by @BernieWhite.
    [#2075](https://github.com/Azure/PSRule.Rules.Azure/issues/2075)
  - Fixed `Azure.Resource.UseTags` for additional resources that don't support tags by @BernieWhite.
    [#2129](https://github.com/Azure/PSRule.Rules.Azure/issues/2129)

## v1.26.0

What's changed since v1.25.0:

- New features:
  - Added March 2023 baselines `Azure.GA_2023_03` and `Azure.Preview_2023_03` by @BernieWhite.
    [#2138](https://github.com/Azure/PSRule.Rules.Azure/issues/2138)
    - Includes rules released before or during March 2023.
    - Marked `Azure.GA_2022_12` and `Azure.Preview_2022_12` baselines as obsolete.
- New rules:
  - API Management:
    - Check that wildcard `*` for any configuration option in CORS policies settings is not in use by @BenjaminEngeset.
      [#2073](https://github.com/Azure/PSRule.Rules.Azure/issues/2073)
  - Azure Kubernetes Service:
    - Check that the Defender profile with Azure Kubernetes Service clusters are enabled by @BenjaminEngeset.
      [#2123](https://github.com/Azure/PSRule.Rules.Azure/issues/2123)
  - Container App:
    - Check that internal-only ingress for container apps are configured by @BenjaminEngeset.
      [#2098](https://github.com/Azure/PSRule.Rules.Azure/issues/2098)
    - Check that Azure File volumes for container apps are configured by @BenjaminEngeset.
      [#2101](https://github.com/Azure/PSRule.Rules.Azure/issues/2101)
    - Check that the names of container apps meets the naming requirements by @BenjaminEngeset.
      [#2094](https://github.com/Azure/PSRule.Rules.Azure/issues/2094)
    - Check that managed identity for container apps are configured by @BenjaminEngeset.
      [#2096](https://github.com/Azure/PSRule.Rules.Azure/issues/2096)
    - Check that public network access for container apps environments are disabled by @BenjaminEngeset.
      [#2098](https://github.com/Azure/PSRule.Rules.Azure/issues/2098)
  - Deployment:
    - Check that the names of nested deployments meets the naming requirements of deployments by @BenjaminEngeset.
      [#1915](https://github.com/Azure/PSRule.Rules.Azure/issues/1915)
  - IoT Hub:
    - Check IoT Hubs in supported regions only uses TLS 1.2 version by @BenjaminEngeset.
      [#1996](https://github.com/Azure/PSRule.Rules.Azure/issues/1996)
  - Service Bus:
    - Check namespaces audit diagnostic logs are enabled by @BenjaminEngeset.
      [#1862](https://github.com/Azure/PSRule.Rules.Azure/issues/1862)
  - SQL Database:
    - Check that Azure AD-only authentication is enabled by @BenjaminEngeset.
      [#2119](https://github.com/Azure/PSRule.Rules.Azure/issues/2119)
    - Check that Azure AD authentication is configured for SQL Managed Instances by @BenjaminEngeset.
      [#2117](https://github.com/Azure/PSRule.Rules.Azure/issues/2117)
  - SQL Managed Instance:
    - Check that managed identity for SQL Managed Instances are configured by @BenjaminEngeset.
      [#2120](https://github.com/Azure/PSRule.Rules.Azure/issues/2120)
    - Check that Azure AD-only authentication is enabled by @BenjaminEngeset.
      [#2118](https://github.com/Azure/PSRule.Rules.Azure/issues/2118)
- Updated rules:
  - Azure Kubernetes Service:
    - Updated `Azure.AKS.Version` to use latest stable version `1.25.6` by @BernieWhite.
      [#2136](https://github.com/Azure/PSRule.Rules.Azure/issues/2136)
      - Use `AZURE_AKS_CLUSTER_MINIMUM_VERSION` to configure the minimum version of the cluster.
- General improvements:
  - Added a selector for premium Service Bus namespaces by @BernieWhite.
    [#2091](https://github.com/Azure/PSRule.Rules.Azure/issues/2091)
  - Improved export of in-flight deeply nested API Management policies by @BernieWhite.
    [#2153](https://github.com/Azure/PSRule.Rules.Azure/issues/2153)
- Engineering:
  - Bump Microsoft.CodeAnalysis.NetAnalyzers to v7.0.1.
    [#2082](https://github.com/Azure/PSRule.Rules.Azure/pull/2082)
  - Bump Newtonsoft.Json to v13.0.3.
    [#2080](https://github.com/Azure/PSRule.Rules.Azure/pull/2080)
  - Updated resource providers and policy aliases.
    [#2144](https://github.com/Azure/PSRule.Rules.Azure/pull/2144)
  - Bump PSRule to v2.8.1.
    [#2155](https://github.com/Azure/PSRule.Rules.Azure/pull/2155)
  - Bump Az.Resources to v6.6.0.
    [#2155](https://github.com/Azure/PSRule.Rules.Azure/pull/2155)
  - Bump Pester to v5.4.1.
    [#2155](https://github.com/Azure/PSRule.Rules.Azure/pull/2155)
- Bug fixes:
  - Fixed dependency issue of deployments across resource group scopes by @BernieWhite.
    [#2111](https://github.com/Azure/PSRule.Rules.Azure/issues/2111)
  - Fixed false positive with `Azure.Deployment.Name` by @BernieWhite.
    [#2109](https://github.com/Azure/PSRule.Rules.Azure/issues/2109)
  - Fixed false positives for `Azure.AppService.AlwaysOn` with Functions and Workflows by @BernieWhite.
    [#943](https://github.com/Azure/PSRule.Rules.Azure/issues/943)

What's changed since pre-release v1.26.0-B0078:

- No additional changes.

## v1.26.0-B0078 (pre-release)

What's changed since pre-release v1.26.0-B0040:

- General improvements:
  - Improved export of in-flight deeply nested API Management policies by @BernieWhite.
    [#2153](https://github.com/Azure/PSRule.Rules.Azure/issues/2153)
- Engineering:
  - Updated resource providers and policy aliases.
    [#2144](https://github.com/Azure/PSRule.Rules.Azure/pull/2144)
  - Bump PSRule to v2.8.1.
    [#2155](https://github.com/Azure/PSRule.Rules.Azure/pull/2155)
  - Bump Az.Resources to v6.6.0.
    [#2155](https://github.com/Azure/PSRule.Rules.Azure/pull/2155)
  - Bump Pester to v5.4.1.
    [#2155](https://github.com/Azure/PSRule.Rules.Azure/pull/2155)
- Bug fixes:
  - Fixed false positives for `Azure.AppService.AlwaysOn` with Functions and Workflows by @BernieWhite.
    [#943](https://github.com/Azure/PSRule.Rules.Azure/issues/943)

## v1.26.0-B0040 (pre-release)

What's changed since pre-release v1.26.0-B0011:

- New features:
  - Added March 2023 baselines `Azure.GA_2023_03` and `Azure.Preview_2023_03` by @BernieWhite.
    [#2138](https://github.com/Azure/PSRule.Rules.Azure/issues/2138)
    - Includes rules released before or during March 2023.
    - Marked `Azure.GA_2022_12` and `Azure.Preview_2022_12` baselines as obsolete.
- New rules:
  - API Management:
    - Check that wildcard `*` for any configuration option in CORS policies settings is not in use by @BenjaminEngeset.
      [#2073](https://github.com/Azure/PSRule.Rules.Azure/issues/2073)
  - Azure Kubernetes Service:
    - Check that the Defender profile with Azure Kubernetes Service clusters are enabled by @BenjaminEngeset.
      [#2123](https://github.com/Azure/PSRule.Rules.Azure/issues/2123)
  - Container App:
    - Check that internal-only ingress for container apps are configured by @BenjaminEngeset.
      [#2098](https://github.com/Azure/PSRule.Rules.Azure/issues/2098)
    - Check that Azure File volumes for container apps are configured by @BenjaminEngeset.
      [#2101](https://github.com/Azure/PSRule.Rules.Azure/issues/2101)
  - SQL Database:
    - Check that Azure AD-only authentication is enabled by @BenjaminEngeset.
      [#2119](https://github.com/Azure/PSRule.Rules.Azure/issues/2119)
    - Check that Azure AD authentication is configured for SQL Managed Instances by @BenjaminEngeset.
      [#2117](https://github.com/Azure/PSRule.Rules.Azure/issues/2117)
  - SQL Managed Instance:
    - Check that managed identity for SQL Managed Instances are configured by @BenjaminEngeset.
      [#2120](https://github.com/Azure/PSRule.Rules.Azure/issues/2120)
    - Check that Azure AD-only authentication is enabled by @BenjaminEngeset.
      [#2118](https://github.com/Azure/PSRule.Rules.Azure/issues/2118)
- Updated rules:
  - Azure Kubernetes Service:
    - Updated `Azure.AKS.Version` to use latest stable version `1.25.6` by @BernieWhite.
      [#2136](https://github.com/Azure/PSRule.Rules.Azure/issues/2136)
      - Use `AZURE_AKS_CLUSTER_MINIMUM_VERSION` to configure the minimum version of the cluster.
- Bug fixes:
  - Fixed dependency issue of deployments across resource group scopes by @BernieWhite.
    [#2111](https://github.com/Azure/PSRule.Rules.Azure/issues/2111)
  - Fixed false positive with `Azure.Deployment.Name` by @BernieWhite.
    [#2109](https://github.com/Azure/PSRule.Rules.Azure/issues/2109)

## v1.26.0-B0011 (pre-release)

What's changed since v1.25.0:

- New rules:
  - Container App:
    - Check that the names of container apps meets the naming requirements by @BenjaminEngeset.
      [#2094](https://github.com/Azure/PSRule.Rules.Azure/issues/2094)
    - Check that managed identity for container apps are configured by @BenjaminEngeset.
      [#2096](https://github.com/Azure/PSRule.Rules.Azure/issues/2096)
    - Check that public network access for container apps environments are disabled by @BenjaminEngeset.
      [#2098](https://github.com/Azure/PSRule.Rules.Azure/issues/2098)
  - Deployment:
    - Check that the names of nested deployments meets the naming requirements of deployments by @BenjaminEngeset.
      [#1915](https://github.com/Azure/PSRule.Rules.Azure/issues/1915)
  - IoT Hub:
    - Check IoT Hubs in supported regions only uses TLS 1.2 version by @BenjaminEngeset.
      [#1996](https://github.com/Azure/PSRule.Rules.Azure/issues/1996)
  - Service Bus:
    - Check namespaces audit diagnostic logs are enabled by @BenjaminEngeset.
      [#1862](https://github.com/Azure/PSRule.Rules.Azure/issues/1862)
- General improvements:
  - Added a selector for premium Service Bus namespaces by @BernieWhite.
    [#2091](https://github.com/Azure/PSRule.Rules.Azure/issues/2091)
- Engineering:
  - Bump Microsoft.CodeAnalysis.NetAnalyzers to v7.0.1.
    [#2082](https://github.com/Azure/PSRule.Rules.Azure/pull/2082)
  - Bump Newtonsoft.Json to v13.0.3.
    [#2080](https://github.com/Azure/PSRule.Rules.Azure/pull/2080)

## v1.25.1

What's changed since v1.25.0:

- Bug fixes:
  - Fixed dependency issue of deployments across resource group scopes by @BernieWhite.
    [#2111](https://github.com/Azure/PSRule.Rules.Azure/issues/2111)

## v1.25.0

What's changed since v1.24.2:

- New features:
  - **Experimental:** Added `Azure.MCSB.v1` which include rules aligned to the Microsoft Cloud Security Benchmark by @BernieWhite.
    [#1634](https://github.com/Azure/PSRule.Rules.Azure/issues/1634)
- New rules:
  - Defender for Cloud:
    - Check Microsoft Defender for Key Vault is enabled by @BernieWhite.
      [#1632](https://github.com/Azure/PSRule.Rules.Azure/issues/1632)
    - Check Microsoft Defender for DNS is enabled by @BernieWhite.
      [#1632](https://github.com/Azure/PSRule.Rules.Azure/issues/1632)
    - Check Microsoft Defender for ARM is enabled by @BernieWhite.
      [#1632](https://github.com/Azure/PSRule.Rules.Azure/issues/1632)
  - Event Hub:
    - Check Event Hub namespaces only uses TLS 1.2 version by @BenjaminEngeset.
      [#1995](https://github.com/Azure/PSRule.Rules.Azure/issues/1995)
  - Key Vault:
    - Check if firewall is set to deny by @zilberd.
      [#2067](https://github.com/Azure/PSRule.Rules.Azure/issues/2067)
  - Virtual Machine:
    - Virtual machines should be fully deallocated and not stopped by @dcrreynolds.
      [#88](https://github.com/Azure/PSRule.Rules.Azure/issues/88)
- General improvements:
  - Added support for Bicep `toObject` function by @BernieWhite.
    [#2014](https://github.com/Azure/PSRule.Rules.Azure/issues/2014)
  - Added support for configuring a minimum version of Bicep by @BernieWhite.
    [#1935](https://github.com/Azure/PSRule.Rules.Azure/issues/1935)
    - Configure this option to increase the visibility of the version of the Bicep CLI used by PSRule for Azure.
    - Set `AZURE_BICEP_CHECK_TOOL` to `true` to check the Bicep CLI.
    - Set `AZURE_BICEP_MINIMUM_VERSION` to configure the minimum version.
    - If the Bicep CLI is not installed or the version is less than the minimum version an error will be reported.
    - By default, the minimum Bicep version defaults to `0.4.451`.
  - Added support for Bicep custom types by @BernieWhite.
    [#2026](https://github.com/Azure/PSRule.Rules.Azure/issues/2026)
- Engineering:
  - Bump BenchmarkDotNet to v0.13.5.
    [#2052](https://github.com/Azure/PSRule.Rules.Azure/pull/2052)
  - Bump BenchmarkDotNet.Diagnostics.Windows to v0.13.5.
    [#2052](https://github.com/Azure/PSRule.Rules.Azure/pull/2052)
  - Bump Microsoft.NET.Test.Sdk to v17.5.0.
    [#2055](https://github.com/Azure/PSRule.Rules.Azure/pull/2055)
  - Bump Az.Resources to v6.5.2.
    [#2037](https://github.com/Azure/PSRule.Rules.Azure/pull/2037)
  - Updated build to use GitHub Actions by @BernieWhite.
    [#1696](https://github.com/Azure/PSRule.Rules.Azure/issues/1696)
- Bug fixes:
  - Fixed SQL transparent data Encryption (TDE) works properly on all resources including exported resources by @zilberd.
    [#2059](https://github.com/Azure/PSRule.Rules.Azure/issues/2059)
  - Fixed cases of exit code 5 with path probing by @BernieWhite.
    [#1901](https://github.com/Azure/PSRule.Rules.Azure/issues/1901)

What's changed since pre-release v1.25.0-B0100:

- No additional changes.

## v1.25.0-B0138 (pre-release)

What's changed since pre-release v1.25.0-B0100:

- New rules:
  - Event Hub:
    - Check Event Hub namespaces only uses TLS 1.2 version by @BenjaminEngeset.
      [#1995](https://github.com/Azure/PSRule.Rules.Azure/issues/1995)

## v1.25.0-B0100 (pre-release)

What's changed since pre-release v1.25.0-B0065:

- New rules:
  - Key Vault:
    - Check if firewall is set to deny by @zilberd.
      [#2067](https://github.com/Azure/PSRule.Rules.Azure/issues/2067)

## v1.25.0-B0065 (pre-release)

What's changed since pre-release v1.25.0-B0035:

- General improvements:
  - Added support for Bicep `toObject` function by @BernieWhite.
    [#2014](https://github.com/Azure/PSRule.Rules.Azure/issues/2014)
- Engineering:
  - Bump BenchmarkDotNet to v0.13.5.
    [#2052](https://github.com/Azure/PSRule.Rules.Azure/pull/2052)
  - Bump BenchmarkDotNet.Diagnostics.Windows to v0.13.5.
    [#2052](https://github.com/Azure/PSRule.Rules.Azure/pull/2052)
  - Bump Microsoft.NET.Test.Sdk to v17.5.0.
    [#2055](https://github.com/Azure/PSRule.Rules.Azure/pull/2055)
- Bug fixes:
  - Fixed SQL transparent data Encryption (TDE) works properly on all resources including exported resources by @zilberd.
    [#2059](https://github.com/Azure/PSRule.Rules.Azure/issues/2059)

## v1.25.0-B0035 (pre-release)

What's changed since pre-release v1.25.0-B0013:

- New rules:
  - Defender for Cloud:
    - Check Microsoft Defender for Key Vault is enabled by @BernieWhite.
      [#1632](https://github.com/Azure/PSRule.Rules.Azure/issues/1632)
    - Check Microsoft Defender for DNS is enabled by @BernieWhite.
      [#1632](https://github.com/Azure/PSRule.Rules.Azure/issues/1632)
    - Check Microsoft Defender for ARM is enabled by @BernieWhite.
      [#1632](https://github.com/Azure/PSRule.Rules.Azure/issues/1632)
- General improvements:
  - Added support for configuring a minimum version of Bicep by @BernieWhite.
    [#1935](https://github.com/Azure/PSRule.Rules.Azure/issues/1935)
    - Configure this option to increase the visibility of the version of the Bicep CLI used by PSRule for Azure.
    - Set `AZURE_BICEP_CHECK_TOOL` to `true` to check the Bicep CLI.
    - Set `AZURE_BICEP_MINIMUM_VERSION` to configure the minimum version.
    - If the Bicep CLI is not installed or the version is less than the minimum version an error will be reported.
    - By default, the minimum Bicep version defaults to `0.4.451`.
- Engineering:
  - Bump Az.Resources to v6.5.2.
    [#2037](https://github.com/Azure/PSRule.Rules.Azure/pull/2037)
- Bug fixes:
  - Fixed cases of exit code 5 with path probing by @BernieWhite.
    [#1901](https://github.com/Azure/PSRule.Rules.Azure/issues/1901)

## v1.25.0-B0013 (pre-release)

What's changed since v1.24.2:

- New features:
  - **Experimental:** Added `Azure.MCSB.v1` which include rules aligned to the Microsoft Cloud Security Benchmark by @BernieWhite.
    [#1634](https://github.com/Azure/PSRule.Rules.Azure/issues/1634)
- New rules:
  - Virtual Machine:
    - Virtual machines should be fully deallocated and not stopped by @dcrreynolds.
      [#88](https://github.com/Azure/PSRule.Rules.Azure/issues/88)
- General improvements:
  - Added support for Bicep custom types by @BernieWhite.
    [#2026](https://github.com/Azure/PSRule.Rules.Azure/issues/2026)
- Engineering:
  - Updated build to use GitHub Actions by @BernieWhite.
    [#1696](https://github.com/Azure/PSRule.Rules.Azure/issues/1696)
  - Bump BenchmarkDotNet to v0.13.4.
    [#1992](https://github.com/Azure/PSRule.Rules.Azure/pull/1992)
  - Bump BenchmarkDotNet.Diagnostics.Windows to v0.13.4.
    [#1992](https://github.com/Azure/PSRule.Rules.Azure/pull/1992)

## v1.24.2

This is a republish of v1.24.1 to fix a release issue.
What's changed since v1.24.0:

- Bug fixes:
  - Fixed Bicep expand object or null by @BernieWhite.
    [#2021](https://github.com/Azure/PSRule.Rules.Azure/issues/2021)

## v1.24.1

What's changed since v1.24.0:

- Bug fixes:
  - Fixed Bicep expand object or null by @BernieWhite.
    [#2021](https://github.com/Azure/PSRule.Rules.Azure/issues/2021)

## v1.24.0

What's changed since v1.23.0:

- General improvements:
  - Updated `Export-AzRuleData` to improve export performance by @BernieWhite.
    [#1341](https://github.com/Azure/PSRule.Rules.Azure/issues/1341)
    - Removed `Az.Resources` dependency.
    - Added async threading for export concurrency.
    - Improved performance by using automatic look up of API versions by using provider cache.
  - Added support for Bicep lambda functions by @BernieWhite.
    [#1536](https://github.com/Azure/PSRule.Rules.Azure/issues/1536)
    - Bicep `filter`, `map`, `reduce`, and `sort` are supported.
    - Support for `flatten` was previously added in v1.23.0.
  - Added optimization for policy type conditions by @BernieWhite.
    [#1966](https://github.com/Azure/PSRule.Rules.Azure/issues/1966)
- Engineering:
  - Bump PSRule to v2.7.0.
    [#1973](https://github.com/Azure/PSRule.Rules.Azure/pull/1973)
  - Updated resource providers and policy aliases.
    [#1736](https://github.com/Azure/PSRule.Rules.Azure/pull/1736)
  - Bump Az.Resources to v6.5.1.
    [#1973](https://github.com/Azure/PSRule.Rules.Azure/pull/1973)
  - Bump Newtonsoft.Json to v13.0.2.
    [#1903](https://github.com/Azure/PSRule.Rules.Azure/pull/1903)
  - Bump Pester to v5.4.0.
    [#1994](https://github.com/Azure/PSRule.Rules.Azure/pull/1994)
- Bug fixes:
  - Fixed `Export-AzRuleData` may not export all data if throttled by @BernieWhite.
    [#1341](https://github.com/Azure/PSRule.Rules.Azure/issues/1341)
  - Fixed failed to expand nested deployment with runtime shallow parameter by @BernieWhite.
    [#2004](https://github.com/Azure/PSRule.Rules.Azure/issues/2004)
  - Fixed `apiVersion` comparison of `requestContext` by @BernieWhite.
    [#1654](https://github.com/Azure/PSRule.Rules.Azure/issues/1654)
  - Fixed simple cases for field type expressions by @BernieWhite.
    [#1323](https://github.com/Azure/PSRule.Rules.Azure/issues/1323)

What's changed since pre-release v1.24.0-B0035:

- No additional changes.

## v1.24.0-B0035 (pre-release)

What's changed since pre-release v1.24.0-B0013:

- General improvements:
  - Added support for Bicep lambda functions by @BernieWhite.
    [#1536](https://github.com/Azure/PSRule.Rules.Azure/issues/1536)
    - Bicep `filter`, `map`, `reduce`, and `sort` are supported.
    - Support for `flatten` was previously added in v1.23.0.
  - Added optimization for policy type conditions by @BernieWhite.
    [#1966](https://github.com/Azure/PSRule.Rules.Azure/issues/1966)
- Engineering:
  - Updated resource providers and policy aliases.
    [#1736](https://github.com/Azure/PSRule.Rules.Azure/pull/1736)
- Bug fixes:
  - Fixed failed to expand nested deployment with runtime shallow parameter by @BernieWhite.
    [#2004](https://github.com/Azure/PSRule.Rules.Azure/issues/2004)
  - Fixed `apiVersion` comparison of `requestContext` by @BernieWhite.
    [#1654](https://github.com/Azure/PSRule.Rules.Azure/issues/1654)
  - Fixed simple cases for field type expressions by @BernieWhite.
    [#1323](https://github.com/Azure/PSRule.Rules.Azure/issues/1323)

## v1.24.0-B0013 (pre-release)

What's changed since v1.23.0:

- General improvements:
  - Updated `Export-AzRuleData` to improve export performance by @BernieWhite.
    [#1341](https://github.com/Azure/PSRule.Rules.Azure/issues/1341)
    - Removed `Az.Resources` dependency.
    - Added async threading for export concurrency.
    - Improved performance by using automatic look up of API versions by using provider cache.
- Engineering:
  - Bump PSRule to v2.7.0.
    [#1973](https://github.com/Azure/PSRule.Rules.Azure/pull/1973)
  - Bump Az.Resources to v6.5.1.
    [#1973](https://github.com/Azure/PSRule.Rules.Azure/pull/1973)
  - Bump Newtonsoft.Json to v13.0.2.
    [#1903](https://github.com/Azure/PSRule.Rules.Azure/pull/1903)
  - Bump Pester to v5.4.0.
    [#1994](https://github.com/Azure/PSRule.Rules.Azure/pull/1994)
- Bug fixes:
  - Fixed `Export-AzRuleData` may not export all data if throttled by @BernieWhite.
    [#1341](https://github.com/Azure/PSRule.Rules.Azure/issues/1341)

## v1.23.0

What's changed since v1.22.2:

- New features:
  - Added December 2022 baselines `Azure.GA_2022_12` and `Azure.Preview_2022_12` by @BernieWhite.
    [#1961](https://github.com/Azure/PSRule.Rules.Azure/issues/1961)
    - Includes rules released before or during December 2022.
    - Marked `Azure.GA_2022_09` and `Azure.Preview_2022_09` baselines as obsolete.
- New rules:
  - API Management:
    - Check API management instances has multi-region deployment gateways enabled by @BenjaminEngeset.
      [#1910](https://github.com/Azure/PSRule.Rules.Azure/issues/1910)
  - Application Gateway:
    - Check Application Gateways names meet naming requirements by @BenjaminEngeset.
      [#1943](https://github.com/Azure/PSRule.Rules.Azure/issues/1943)
  - Azure Cache for Redis:
    - Check Azure Cache for Redis instances uses Redis 6 by @BenjaminEngeset.
      [#1077](https://github.com/Azure/PSRule.Rules.Azure/issues/1077)
  - Azure Database for MariaDB:
    - Check Azure Database for MariaDB servers limits the amount of firewall permitted IP addresses by @BenjaminEngeset.
      [#1856](https://github.com/Azure/PSRule.Rules.Azure/issues/1856)
    - Check Azure Database for MariaDB servers limits the amount of firewall rules allowed by @BenjaminEngeset.
      [#1855](https://github.com/Azure/PSRule.Rules.Azure/issues/1855)
    - Check Azure Database for MariaDB servers does not have Azure services bypassed on firewall by @BenjaminEngeset.
      [#1857](https://github.com/Azure/PSRule.Rules.Azure/issues/1857)
  - Bastion:
    - Check Bastion hosts names meet naming requirements by @BenjaminEngeset.
      [#1950](https://github.com/Azure/PSRule.Rules.Azure/issues/1950)
  - Recovery Services Vault:
    - Check Recovery Services vaults names meet naming requirements by @BenjaminEngeset.
      [#1953](https://github.com/Azure/PSRule.Rules.Azure/issues/1953)
  - Virtual Machine:
    - Check virtual machines has Azure Monitor Agent installed by @BenjaminEngeset.
      [#1868](https://github.com/Azure/PSRule.Rules.Azure/issues/1868)
  - Virtual Machine Scale Sets:
    - Check virtual machine scale sets has Azure Monitor Agent installed by @BenjaminEngeset.
      [#1867](https://github.com/Azure/PSRule.Rules.Azure/issues/1867)
- Updated rules:
  - Azure Kubernetes Service:
    - Updated `Azure.AKS.Version` to use latest stable version `1.25.4` by @BernieWhite.
      [#1960](https://github.com/Azure/PSRule.Rules.Azure/issues/1960)
      - Use `AZURE_AKS_CLUSTER_MINIMUM_VERSION` to configure the minimum version of the cluster.
- General improvements:
  - Improves handling for policy definition modes by using support tags selector by @BernieWhite.
    [#1946](https://github.com/Azure/PSRule.Rules.Azure/issues/1946)
  - Added support to export exemptions related to policy assignments by @BernieWhite.
    [#1888](https://github.com/Azure/PSRule.Rules.Azure/issues/1888)
  - Added support for Bicep `flatten` function by @BernieWhite.
    [#1536](https://github.com/Azure/PSRule.Rules.Azure/issues/1536)
- Engineering:
  - Bump Az.Resources to v6.5.0.
    [#1945](https://github.com/Azure/PSRule.Rules.Azure/pull/1945)
  - Bump Microsoft.NET.Test.Sdk v17.4.1.
    [#1964](https://github.com/Azure/PSRule.Rules.Azure/pull/1964)
- Bug fixes:
  - Fixed Azure.AKS.Version ignore clusters with auto-upgrade enabled by @BenjaminEngeset.
    [#1926](https://github.com/Azure/PSRule.Rules.Azure/issues/1926)

What's changed since pre-release v1.23.0-B0072:

- No additional changes.

## v1.23.0-B0072 (pre-release)

What's changed since pre-release v1.23.0-B0046:

- New features:
  - Added December 2022 baselines `Azure.GA_2022_12` and `Azure.Preview_2022_12` by @BernieWhite.
    [#1961](https://github.com/Azure/PSRule.Rules.Azure/issues/1961)
    - Includes rules released before or during December 2022.
    - Marked `Azure.GA_2022_09` and `Azure.Preview_2022_09` baselines as obsolete.
- Updated rules:
  - Azure Kubernetes Service:
    - Updated `Azure.AKS.Version` to use latest stable version `1.25.4` by @BernieWhite.
      [#1960](https://github.com/Azure/PSRule.Rules.Azure/issues/1960)
      - Use `AZURE_AKS_CLUSTER_MINIMUM_VERSION` to configure the minimum version of the cluster.
- General improvements:
  - Improves handling for policy definition modes by using support tags selector by @BernieWhite.
    [#1946](https://github.com/Azure/PSRule.Rules.Azure/issues/1946)
- Engineering:
  - Bump Microsoft.NET.Test.Sdk v17.4.1.
    [#1964](https://github.com/Azure/PSRule.Rules.Azure/pull/1964)

## v1.23.0-B0046 (pre-release)

What's changed since pre-release v1.23.0-B0025:

- New rules:
  - Bastion:
    - Check Bastion hosts names meet naming requirements by @BenjaminEngeset.
      [#1950](https://github.com/Azure/PSRule.Rules.Azure/issues/1950)
  - Recovery Services Vault:
    - Check Recovery Services vaults names meet naming requirements by @BenjaminEngeset.
      [#1953](https://github.com/Azure/PSRule.Rules.Azure/issues/1953)
- Bug fixes:
  - Fixed `Azure.Deployment.SecureValue` with `reference` function expression by @BernieWhite.
    [#1882](https://github.com/Azure/PSRule.Rules.Azure/issues/1882)

## v1.23.0-B0025 (pre-release)

What's changed since pre-release v1.23.0-B0009:

- New rules:
  - Application Gateway:
    - Check Application Gateways names meet naming requirements by @BenjaminEngeset.
      [#1943](https://github.com/Azure/PSRule.Rules.Azure/issues/1943)
  - Azure Cache for Redis:
    - Check Azure Cache for Redis instances uses Redis 6 by @BenjaminEngeset.
      [#1077](https://github.com/Azure/PSRule.Rules.Azure/issues/1077)
  - Virtual Machine Scale Sets:
    - Check virtual machine scale sets has Azure Monitor Agent installed by @BenjaminEngeset.
      [#1867](https://github.com/Azure/PSRule.Rules.Azure/issues/1867)
- General improvements:
  - Added support to export exemptions related to policy assignments by @BernieWhite.
    [#1888](https://github.com/Azure/PSRule.Rules.Azure/issues/1888)
  - Added support for Bicep `flatten` function by @BernieWhite.
    [#1536](https://github.com/Azure/PSRule.Rules.Azure/issues/1536)
- Engineering:
  - Bump Az.Resources to v6.5.0.
    [#1945](https://github.com/Azure/PSRule.Rules.Azure/pull/1945)

## v1.23.0-B0009 (pre-release)

What's changed since v1.22.1:

- New rules:
  - API Management:
    - Check API management instances has multi-region deployment gateways enabled by @BenjaminEngeset.
      [#1910](https://github.com/Azure/PSRule.Rules.Azure/issues/1910)
  - Azure Database for MariaDB:
    - Check Azure Database for MariaDB servers limits the amount of firewall permitted IP addresses by @BenjaminEngeset.
      [#1856](https://github.com/Azure/PSRule.Rules.Azure/issues/1856)
    - Check Azure Database for MariaDB servers limits the amount of firewall rules allowed by @BenjaminEngeset.
      [#1855](https://github.com/Azure/PSRule.Rules.Azure/issues/1855)
    - Check Azure Database for MariaDB servers does not have Azure services bypassed on firewall by @BenjaminEngeset.
      [#1857](https://github.com/Azure/PSRule.Rules.Azure/issues/1857)
  - Virtual Machine:
    - Check virtual machines has Azure Monitor Agent installed by @BenjaminEngeset.
      [#1868](https://github.com/Azure/PSRule.Rules.Azure/issues/1868)
- Bug fixes:
  - Fixed Azure.AKS.Version ignore clusters with auto-upgrade enabled by @BenjaminEngeset.
    [#1926](https://github.com/Azure/PSRule.Rules.Azure/issues/1926)

## v1.22.2

What's changed since v1.22.1:

- Bug fixes:
  - Fixed `Azure.Deployment.SecureValue` with `reference` function expression by @BernieWhite.
    [#1882](https://github.com/Azure/PSRule.Rules.Azure/issues/1882)

## v1.22.1

What's changed since v1.22.0:

- Bug fixes:
  - Fixed template parameter does not use the required format by @BernieWhite.
    [#1930](https://github.com/Azure/PSRule.Rules.Azure/issues/1930)

## v1.22.0

What's changed since v1.21.2:

- New rules:
  - API Management:
    - Check API management instances uses multi-region deployment by @BenjaminEngeset.
      [#1030](https://github.com/Azure/PSRule.Rules.Azure/issues/1030)
    - Check api management instances limits control plane API calls to apim with version `'2021-08-01'` or newer by @BenjaminEngeset.
      [#1819](https://github.com/Azure/PSRule.Rules.Azure/issues/1819)
  - App Service Environment:
    - Check app service environments uses version 3 (ASEv3) instead of classic version 1 (ASEv1) and version 2 (ASEv2) by @BenjaminEngeset.
      [#1805](https://github.com/Azure/PSRule.Rules.Azure/issues/1805)
  - Azure Database for MariaDB:
    - Check Azure Database for MariaDB servers, databases, firewall rules and VNET rules names meet naming requirements by @BenjaminEngeset.
      [#1854](https://github.com/Azure/PSRule.Rules.Azure/issues/1854)
    - Check Azure Database for MariaDB servers only uses TLS 1.2 version by @BenjaminEngeset.
      [#1853](https://github.com/Azure/PSRule.Rules.Azure/issues/1853)
    - Check Azure Database for MariaDB servers only accept encrypted connections by @BenjaminEngeset.
      [#1852](https://github.com/Azure/PSRule.Rules.Azure/issues/1852)
    - Check Azure Database for MariaDB servers have Microsoft Defender configured by @BenjaminEngeset.
      [#1850](https://github.com/Azure/PSRule.Rules.Azure/issues/1850)
    - Check Azure Database for MariaDB servers have geo-redundant backup configured by @BenjaminEngeset.
      [#1848](https://github.com/Azure/PSRule.Rules.Azure/issues/1848)
  - Azure Database for PostgreSQL:
    - Check Azure Database for PostgreSQL servers have Microsoft Defender configured by @BenjaminEngeset.
      [#286](https://github.com/Azure/PSRule.Rules.Azure/issues/286)
    - Check Azure Database for PostgreSQL servers have geo-redundant backup configured by @BenjaminEngeset.
      [#285](https://github.com/Azure/PSRule.Rules.Azure/issues/285)
  - Azure Database for MySQL:
    - Check Azure Database for MySQL servers have Microsoft Defender configured by @BenjaminEngeset.
      [#287](https://github.com/Azure/PSRule.Rules.Azure/issues/287)
    - Check Azure Database for MySQL servers uses the flexible deployment model by @BenjaminEngeset.
      [#1841](https://github.com/Azure/PSRule.Rules.Azure/issues/1841)
    - Check Azure Database for MySQL Flexible Servers have geo-redundant backup configured by @BenjaminEngeset.
      [#1840](https://github.com/Azure/PSRule.Rules.Azure/issues/1840)
    - Check Azure Database for MySQL servers have geo-redundant backup configured by @BenjaminEngeset.
      [#284](https://github.com/Azure/PSRule.Rules.Azure/issues/284)
  - Azure Resource Deployments:
    - Check for nested deployment that are scoped to `outer` and passing secure values by @ms-sambell.
      [#1475](https://github.com/Azure/PSRule.Rules.Azure/issues/1475)
    - Check custom script extension uses protected settings for secure values by @ms-sambell.
      [#1478](https://github.com/Azure/PSRule.Rules.Azure/issues/1478)
  - Front Door:
    - Check front door uses caching by @BenjaminEngeset.
      [#548](https://github.com/Azure/PSRule.Rules.Azure/issues/548)
  - Virtual Machine:
    - Check virtual machines running SQL Server uses Premium disks or above by @BenjaminEngeset.
      [#9](https://github.com/Azure/PSRule.Rules.Azure/issues/9)
  - Virtual Network:
    - Check VNETs with a GatewaySubnet also has an AzureFirewallSubnet by @BernieWhite.
      [#875](https://github.com/Azure/PSRule.Rules.Azure/issues/875)
- General improvements:
  - Added debug logging improvements for Bicep expansion by @BernieWhite.
    [#1901](https://github.com/Azure/PSRule.Rules.Azure/issues/1901)
- Engineering:
  - Bump PSRule to v2.6.0.
    [#1883](https://github.com/Azure/PSRule.Rules.Azure/pull/1883)
  - Bump Az.Resources to v6.4.1.
    [#1883](https://github.com/Azure/PSRule.Rules.Azure/pull/1883)
  - Bump Microsoft.NET.Test.Sdk to v17.4.0
    [#1838](https://github.com/Azure/PSRule.Rules.Azure/pull/1838)
  - Bump coverlet.collector to v3.2.0.
    [#1814](https://github.com/Azure/PSRule.Rules.Azure/pull/1814)
- Bug fixes:
  - Fixed ref and name duplicated by @BernieWhite.
    [#1876](https://github.com/Azure/PSRule.Rules.Azure/issues/1876)
  - Fixed an item with the same key for parameters by @BernieWhite
    [#1871](https://github.com/Azure/PSRule.Rules.Azure/issues/1871)
  - Fixed policy parse of `requestContext` function by @BernieWhite.
    [#1654](https://github.com/Azure/PSRule.Rules.Azure/issues/1654)
  - Fixed handling of policy type field by @BernieWhite.
    [#1323](https://github.com/Azure/PSRule.Rules.Azure/issues/1323)
  - Fixed `Azure.AppService.WebProbe` with non-boolean value set by @BernieWhite.
    [#1906](https://github.com/Azure/PSRule.Rules.Azure/issues/1906)
  - Fixed managed identity flagged as secret by `Azure.Deployment.OutputSecretValue` by @BernieWhite.
    [#1826](https://github.com/Azure/PSRule.Rules.Azure/issues/1826)
    [#1886](https://github.com/Azure/PSRule.Rules.Azure/issues/1886)
  - Fixed missing support for diagnostic settings category groups by @BenjaminEngeset.
    [#1873](https://github.com/Azure/PSRule.Rules.Azure/issues/1873)

What's changed since pre-release v1.22.0-B0203:

- No additional changes.

## v1.22.0-B0203 (pre-release)

What's changed since pre-release v1.22.0-B0153:

- General improvements:
  - Added debug logging improvements for Bicep expansion by @BernieWhite.
    [#1901](https://github.com/Azure/PSRule.Rules.Azure/issues/1901)
- Bug fixes:
  - Fixed `Azure.AppService.WebProbe` with non-boolean value set by @BernieWhite.
    [#1906](https://github.com/Azure/PSRule.Rules.Azure/issues/1906)

## v1.22.0-B0153 (pre-release)

What's changed since pre-release v1.22.0-B0106:

- Bug fixes:
  - Fixed managed identity flagged as secret by `Azure.Deployment.OutputSecretValue` by @BernieWhite.
    [#1826](https://github.com/Azure/PSRule.Rules.Azure/issues/1826)
    [#1886](https://github.com/Azure/PSRule.Rules.Azure/issues/1886)

## v1.22.0-B0106 (pre-release)

What's changed since pre-release v1.22.0-B0062:

- New rules:
  - API Management:
    - Check API management instances uses multi-region deployment by @BenjaminEngeset.
      [#1030](https://github.com/Azure/PSRule.Rules.Azure/issues/1030)
  - Azure Database for MariaDB:
    - Check Azure Database for MariaDB servers, databases, firewall rules and VNET rules names meet naming requirements by @BenjaminEngeset.
      [#1854](https://github.com/Azure/PSRule.Rules.Azure/issues/1854)
- Engineering:
  - Bump PSRule to v2.6.0.
    [#1883](https://github.com/Azure/PSRule.Rules.Azure/pull/1883)
  - Bump Az.Resources to v6.4.1.
    [#1883](https://github.com/Azure/PSRule.Rules.Azure/pull/1883)
- Bug fixes:
  - Fixed ref and name duplicated by @BernieWhite.
    [#1876](https://github.com/Azure/PSRule.Rules.Azure/issues/1876)
  - Fixed an item with the same key for parameters by @BernieWhite
    [#1871](https://github.com/Azure/PSRule.Rules.Azure/issues/1871)
  - Fixed policy parse of `requestContext` function by @BernieWhite.
    [#1654](https://github.com/Azure/PSRule.Rules.Azure/issues/1654)
  - Fixed handling of policy type field by @BernieWhite.
    [#1323](https://github.com/Azure/PSRule.Rules.Azure/issues/1323)

## v1.22.0-B0062 (pre-release)

What's changed since pre-release v1.22.0-B0026:

- New rules:
  - Azure Database for MariaDB:
    - Check Azure Database for MariaDB servers only uses TLS 1.2 version by @BenjaminEngeset.
      [#1853](https://github.com/Azure/PSRule.Rules.Azure/issues/1853)
    - Check Azure Database for MariaDB servers only accept encrypted connections by @BenjaminEngeset.
      [#1852](https://github.com/Azure/PSRule.Rules.Azure/issues/1852)
    - Check Azure Database for MariaDB servers have Microsoft Defender configured by @BenjaminEngeset.
      [#1850](https://github.com/Azure/PSRule.Rules.Azure/issues/1850)
    - Check Azure Database for MariaDB servers have geo-redundant backup configured by @BenjaminEngeset.
      [#1848](https://github.com/Azure/PSRule.Rules.Azure/issues/1848)
  - Azure Database for PostgreSQL:
    - Check Azure Database for PostgreSQL servers have Microsoft Defender configured by @BenjaminEngeset.
      [#286](https://github.com/Azure/PSRule.Rules.Azure/issues/286)
    - Check Azure Database for PostgreSQL servers have geo-redundant backup configured by @BenjaminEngeset.
      [#285](https://github.com/Azure/PSRule.Rules.Azure/issues/285)
  - Azure Database for MySQL:
    - Check Azure Database for MySQL servers have Microsoft Defender configured by @BenjaminEngeset.
      [#287](https://github.com/Azure/PSRule.Rules.Azure/issues/287)
    - Check Azure Database for MySQL servers uses the flexible deployment model by @BenjaminEngeset.
      [#1841](https://github.com/Azure/PSRule.Rules.Azure/issues/1841)
    - Check Azure Database for MySQL Flexible Servers have geo-redundant backup configured by @BenjaminEngeset.
      [#1840](https://github.com/Azure/PSRule.Rules.Azure/issues/1840)
    - Check Azure Database for MySQL servers have geo-redundant backup configured by @BenjaminEngeset.
      [#284](https://github.com/Azure/PSRule.Rules.Azure/issues/284)
  - Azure Resource Deployments:
    - Check for nested deployment that are scoped to `outer` and passing secure values by @ms-sambell.
      [#1475](https://github.com/Azure/PSRule.Rules.Azure/issues/1475)
    - Check custom script extension uses protected settings for secure values by @ms-sambell.
      [#1478](https://github.com/Azure/PSRule.Rules.Azure/issues/1478)
  - Virtual Machine:
    - Check virtual machines running SQL Server uses Premium disks or above by @BenjaminEngeset.
      [#9](https://github.com/Azure/PSRule.Rules.Azure/issues/9)
- Engineering:
  - Bump Microsoft.NET.Test.Sdk to v17.4.0
    [#1838](https://github.com/Azure/PSRule.Rules.Azure/pull/1838)
  - Bump coverlet.collector to v3.2.0.
    [#1814](https://github.com/Azure/PSRule.Rules.Azure/pull/1814)
- Bug fixes:
  - Fixed missing support for diagnostic settings category groups by @BenjaminEngeset.
    [#1873](https://github.com/Azure/PSRule.Rules.Azure/issues/1873)

## v1.22.0-B0026 (pre-release)

What's changed since pre-release v1.22.0-B0011:

- New rules:
  - API Management:
    - Check api management instances limits control plane API calls to apim with version `'2021-08-01'` or newer by @BenjaminEngeset.
      [#1819](https://github.com/Azure/PSRule.Rules.Azure/issues/1819)
- Engineering:
  - Bump Az.Resources to v6.4.0.
    [#1829](https://github.com/Azure/PSRule.Rules.Azure/pull/1829)
- Bug fixes:
  - Fixed non-Linux VM images flagged as Linux by @BernieWhite.
    [#1825](https://github.com/Azure/PSRule.Rules.Azure/issues/1825)
  - Fixed failed to expand with last function on runtime property by @BernieWhite.
    [#1830](https://github.com/Azure/PSRule.Rules.Azure/issues/1830)

## v1.22.0-B0011 (pre-release)

What's changed since v1.21.0:

- New rules:
  - App Service Environment:
    - Check app service environments uses version 3 (ASEv3) instead of classic version 1 (ASEv1) and version 2 (ASEv2) by @BenjaminEngeset.
      [#1805](https://github.com/Azure/PSRule.Rules.Azure/issues/1805)
  - Front Door:
    - Check front door uses caching by @BenjaminEngeset.
      [#548](https://github.com/Azure/PSRule.Rules.Azure/issues/548)
  - Virtual Network:
    - Check VNETs with a GatewaySubnet also has an AzureFirewallSubnet by @BernieWhite.
      [#875](https://github.com/Azure/PSRule.Rules.Azure/issues/875)

## v1.21.2

What's changed since v1.21.1:

- Bug fixes:
  - Fixed non-Linux VM images flagged as Linux by @BernieWhite.
    [#1825](https://github.com/Azure/PSRule.Rules.Azure/issues/1825)
  - Fixed failed to expand with last function on runtime property by @BernieWhite.
    [#1830](https://github.com/Azure/PSRule.Rules.Azure/issues/1830)

## v1.21.1

What's changed since v1.21.0:

- Bug fixes:
  - Fixed multiple nested parameter loops returns stack empty exception by @BernieWhite.
    [#1811](https://github.com/Azure/PSRule.Rules.Azure/issues/1811)
  - Fixed `Azure.ACR.ContentTrust` when customer managed keys are enabled by @BernieWhite.
    [#1810](https://github.com/Azure/PSRule.Rules.Azure/issues/1810)

## v1.21.0

What's changed since v1.20.2:

- New features:
  - Mapping of Azure Security Benchmark v3 to security rules by @jagoodwin.
    [#1610](https://github.com/Azure/PSRule.Rules.Azure/issues/1610)
- New rules:
  - Deployment:
    - Check sensitive resource values use secure parameters by @VeraBE @BernieWhite.
      [#1773](https://github.com/Azure/PSRule.Rules.Azure/issues/1773)
  - Service Bus:
    - Check service bus namespaces uses TLS 1.2 version by @BenjaminEngeset.
      [#1777](https://github.com/Azure/PSRule.Rules.Azure/issues/1777)
  - Virtual Machine:
    - Check virtual machines uses Azure Monitor Agent instead of old legacy Log Analytics Agent by @BenjaminEngeset.
      [#1792](https://github.com/Azure/PSRule.Rules.Azure/issues/1792)
  - Virtual Machine Scale Sets:
    - Check virtual machine scale sets uses Azure Monitor Agent instead of old legacy Log Analytics Agent by @BenjaminEngeset.
      [#1792](https://github.com/Azure/PSRule.Rules.Azure/issues/1792)
  - Virtual Network:
    - Check VNETs with a GatewaySubnet also has a AzureBastionSubnet by @BenjaminEngeset.
      [#1761](https://github.com/Azure/PSRule.Rules.Azure/issues/1761)
- General improvements:
  - Added built-in list of ignored policy definitions by @BernieWhite.
    [#1730](https://github.com/Azure/PSRule.Rules.Azure/issues/1730)
    - To ignore additional policy definitions, use the `AZURE_POLICY_IGNORE_LIST` configuration option.
- Engineering:
  - Bump PSRule to v2.5.3.
    [#1800](https://github.com/Azure/PSRule.Rules.Azure/pull/1800)
  - Bump Az.Resources to v6.3.1.
    [#1800](https://github.com/Azure/PSRule.Rules.Azure/pull/1800)

What's changed since pre-release v1.21.0-B0050:

- No additional changes.

## v1.21.0-B0050 (pre-release)

What's changed since pre-release v1.21.0-B0027:

- New rules:
  - Virtual Machine:
    - Check virtual machines uses Azure Monitor Agent instead of old legacy Log Analytics Agent by @BenjaminEngeset.
      [#1792](https://github.com/Azure/PSRule.Rules.Azure/issues/1792)
  - Virtual Machine Scale Sets:
    - Check virtual machine scale sets uses Azure Monitor Agent instead of old legacy Log Analytics Agent by @BenjaminEngeset.
      [#1792](https://github.com/Azure/PSRule.Rules.Azure/issues/1792)
- Engineering:
  - Bump PSRule to v2.5.3.
    [#1800](https://github.com/Azure/PSRule.Rules.Azure/pull/1800)
  - Bump Az.Resources to v6.3.1.
    [#1800](https://github.com/Azure/PSRule.Rules.Azure/pull/1800)
- Bug fixes:
  - Fixed contains function unable to match array by @BernieWhite.
    [#1793](https://github.com/Azure/PSRule.Rules.Azure/issues/1793)

## v1.21.0-B0027 (pre-release)

What's changed since pre-release v1.21.0-B0011:

- New rules:
  - Deployment:
    - Check sensitive resource values use secure parameters by @VeraBE @BernieWhite.
      [#1773](https://github.com/Azure/PSRule.Rules.Azure/issues/1773)
  - Service Bus:
    - Check service bus namespaces uses TLS 1.2 version by @BenjaminEngeset.
      [#1777](https://github.com/Azure/PSRule.Rules.Azure/issues/1777)

## v1.21.0-B0011 (pre-release)

What's changed since v1.20.1:

- New features:
  - Mapping of Azure Security Benchmark v3 to security rules by @jagoodwin.
    [#1610](https://github.com/Azure/PSRule.Rules.Azure/issues/1610)
- New rules:
  - Virtual Network:
    - Check VNETs with a GatewaySubnet also has a AzureBastionSubnet by @BenjaminEngeset.
      [#1761](https://github.com/Azure/PSRule.Rules.Azure/issues/1761)
- General improvements:
  - Added built-in list of ignored policy definitions by @BernieWhite.
    [#1730](https://github.com/Azure/PSRule.Rules.Azure/issues/1730)
    - To ignore additional policy definitions, use the `AZURE_POLICY_IGNORE_LIST` configuration option.
- Engineering:
  - Bump PSRule to v2.5.1.
    [#1782](https://github.com/Azure/PSRule.Rules.Azure/pull/1782)
  - Bump Az.Resources to v6.3.0.
    [#1782](https://github.com/Azure/PSRule.Rules.Azure/pull/1782)

## v1.20.2

What's changed since v1.20.1:

- Bug fixes:
  - Fixed contains function unable to match array by @BernieWhite.
    [#1793](https://github.com/Azure/PSRule.Rules.Azure/issues/1793)

## v1.20.1

What's changed since v1.20.0:

- Bug fixes:
  - Fixed expand bicep source when reading JsonContent into a parameter by @BernieWhite.
    [#1780](https://github.com/Azure/PSRule.Rules.Azure/issues/1780)

## v1.20.0

What's changed since v1.19.2:

- New features:
  - Added September 2022 baselines `Azure.GA_2022_09` and `Azure.Preview_2022_09` by @BernieWhite.
    [#1738](https://github.com/Azure/PSRule.Rules.Azure/issues/1738)
    - Includes rules released before or during September 2022.
    - Marked `Azure.GA_2022_06` and `Azure.Preview_2022_06` baselines as obsolete.
- New rules:
  - AKS:
    - Check clusters use Ephemeral OS disk by @BenjaminEngeset.
      [#1618](https://github.com/Azure/PSRule.Rules.Azure/issues/1618)
  - App Configuration:
    - Check app configuration store has purge protection enabled by @BenjaminEngeset.
      [#1689](https://github.com/Azure/PSRule.Rules.Azure/issues/1689)
    - Check app configuration store has one or more replicas by @BenjaminEngeset.
      [#1688](https://github.com/Azure/PSRule.Rules.Azure/issues/1688)
    - Check app configuration store audit diagnostic logs are enabled by @BenjaminEngeset.
      [#1690](https://github.com/Azure/PSRule.Rules.Azure/issues/1690)
    - Check identity-based authentication is used for configuration stores by @pazdedav.
      [#1691](https://github.com/Azure/PSRule.Rules.Azure/issues/1691)
  - Application Gateway WAF:
    - Check policy is enabled by @fbinotto.
      [#1470](https://github.com/Azure/PSRule.Rules.Azure/issues/1470)
    - Check policy uses prevention mode by @fbinotto.
      [#1470](https://github.com/Azure/PSRule.Rules.Azure/issues/1470)
    - Check policy uses managed rule sets by @fbinotto.
      [#1470](https://github.com/Azure/PSRule.Rules.Azure/issues/1470)
    - Check policy does not have any exclusions defined by @fbinotto.
      [#1470](https://github.com/Azure/PSRule.Rules.Azure/issues/1470)
  - Azure Cache for Redis:
    - Check the number of firewall rules for caches by @jonathanruiz.
      [#544](https://github.com/Azure/PSRule.Rules.Azure/issues/544)
    - Check the number of IP addresses in firewall rules for caches by @jonathanruiz.
      [#544](https://github.com/Azure/PSRule.Rules.Azure/issues/544)
  - CDN:
    - Check CDN profile uses Front Door Standard or Premium tier by @BenjaminEngeset.
      [#1612](https://github.com/Azure/PSRule.Rules.Azure/issues/1612)
  - Container Registry:
    - Check soft delete policy is enabled by @BenjaminEngeset.
      [#1674](https://github.com/Azure/PSRule.Rules.Azure/issues/1674)
  - Defender for Cloud:
    - Check Microsoft Defender for Containers is enable by @jdewisscher.
      [#1632](https://github.com/Azure/PSRule.Rules.Azure/issues/1632)
    - Check Microsoft Defender for Servers is enabled by @jdewisscher.
      [#1632](https://github.com/Azure/PSRule.Rules.Azure/issues/1632)
    - Check Microsoft Defender for SQL is enabled by @jdewisscher.
      [#1632](https://github.com/Azure/PSRule.Rules.Azure/issues/1632)
    - Check Microsoft Defender for App Services is enabled by @jdewisscher.
      [#1632](https://github.com/Azure/PSRule.Rules.Azure/issues/1632)
    - Check Microsoft Defender for Storage is enabled by @jdewisscher.
      [#1632](https://github.com/Azure/PSRule.Rules.Azure/issues/1632)
    - Check Microsoft Defender for SQL Servers on VMs is enabled by @jdewisscher.
      [#1632](https://github.com/Azure/PSRule.Rules.Azure/issues/1632)
  - Deployment:
    - Check that nested deployments securely pass through administrator usernames by @ms-sambell.
      [#1479](https://github.com/Azure/PSRule.Rules.Azure/issues/1479)
  - Front Door WAF:
    - Check policy is enabled by @fbinotto.
      [#1470](https://github.com/Azure/PSRule.Rules.Azure/issues/1470)
    - Check policy uses prevention mode by @fbinotto.
      [#1470](https://github.com/Azure/PSRule.Rules.Azure/issues/1470)
    - Check policy uses managed rule sets by @fbinotto.
      [#1470](https://github.com/Azure/PSRule.Rules.Azure/issues/1470)
    - Check policy does not have any exclusions defined by @fbinotto.
      [#1470](https://github.com/Azure/PSRule.Rules.Azure/issues/1470)
  - Network Security Group:
    - Check AKS managed NSGs don't contain custom rules by @ms-sambell.
      [#8](https://github.com/Azure/PSRule.Rules.Azure/issues/8)
  - Storage Account:
    - Check blob container soft delete is enabled by @pazdedav.
      [#1671](https://github.com/Azure/PSRule.Rules.Azure/issues/1671)
    - Check file share soft delete is enabled by @jonathanruiz.
      [#966](https://github.com/Azure/PSRule.Rules.Azure/issues/966)
  - VMSS:
    - Check Linux VMSS has disabled password authentication by @BenjaminEngeset.
      [#1635](https://github.com/Azure/PSRule.Rules.Azure/issues/1635)
- Updated rules:
  - **Important change**: Updated rules, tests and docs with Microsoft Defender for Cloud by @jonathanruiz.
    [#545](https://github.com/Azure/PSRule.Rules.Azure/issues/545)
    - The following rules have been renamed with aliases:
      - Renamed `Azure.SQL.ThreatDetection` to `Azure.SQL.DefenderCloud`.
      - Renamed `Azure.SecurityCenter.Contact` to `Azure.DefenderCloud.Contact`.
      - Renamed `Azure.SecurityCenter.Provisioning` to `Azure.DefenderCloud.Provisioning`.
    - If you are referencing the old names please consider updating to the new names.
  - Updated documentation examples for Front Door and Key Vault rules by @lluppesms.
    [#1667](https://github.com/Azure/PSRule.Rules.Azure/issues/1667)
  - Improved the way we check that VM or VMSS has Linux by @verabe.
    [#1704](https://github.com/Azure/PSRule.Rules.Azure/issues/1704)
  - Azure Kubernetes Service:
    - Updated `Azure.AKS.Version` to use latest stable version `1.23.8` by @BernieWhite.
      [#1627](https://github.com/Azure/PSRule.Rules.Azure/issues/1627)
      - Use `AZURE_AKS_CLUSTER_MINIMUM_VERSION` to configure the minimum version of the cluster.
  - Event Grid:
    - Promoted `Azure.EventGrid.DisableLocalAuth` to GA rule set by @BernieWhite.
      [#1628](https://github.com/Azure/PSRule.Rules.Azure/issues/1628)
  - Key Vault:
    - Promoted `Azure.KeyVault.AutoRotationPolicy` to GA rule set by @BernieWhite.
      [#1629](https://github.com/Azure/PSRule.Rules.Azure/issues/1629)
- General improvements:
  - Updated NSG documentation with code snippets and links by @simone-bennett.
    [#1607](https://github.com/Azure/PSRule.Rules.Azure/issues/1607)
  - Updated Application Gateway documentation with code snippets by @ms-sambell.
    [#1608](https://github.com/Azure/PSRule.Rules.Azure/issues/1608)
  - Updated SQL firewall rules documentation by @ms-sambell.
    [#1569](https://github.com/Azure/PSRule.Rules.Azure/issues/1569)
  - Updated Container Apps documentation and rule to new resource type by @marie-schmidt.
    [#1672](https://github.com/Azure/PSRule.Rules.Azure/issues/1672)
  - Updated KeyVault and FrontDoor documentation with code snippets by @lluppesms.
    [#1667](https://github.com/Azure/PSRule.Rules.Azure/issues/1667)
  - Added tag and annotation metadata from policy for rules generation by @BernieWhite.
    [#1652](https://github.com/Azure/PSRule.Rules.Azure/issues/1652)
  - Added hash to `name` and `ref` properties for policy rules by @ArmaanMcleod.
    [#1653](https://github.com/Azure/PSRule.Rules.Azure/issues/1653)
    - Use `AZURE_POLICY_RULE_PREFIX` or `Export-AzPolicyAssignmentRuleData -RulePrefix` to override rule prefix.
- Engineering:
  - Bump PSRule to v2.4.2.
    [#1753](https://github.com/Azure/PSRule.Rules.Azure/pull/1753)
    [#1748](https://github.com/Azure/PSRule.Rules.Azure/issues/1748)
  - Bump Microsoft.NET.Test.Sdk to v17.3.2.
    [#1719](https://github.com/Azure/PSRule.Rules.Azure/pull/1719)
  - Updated provider data for analysis.
    [#1605](https://github.com/Azure/PSRule.Rules.Azure/pull/1605)
  - Bump Az.Resources to v6.2.0.
    [#1636](https://github.com/Azure/PSRule.Rules.Azure/pull/1636)
  - Bump PSScriptAnalyzer to v1.21.0.
    [#1636](https://github.com/Azure/PSRule.Rules.Azure/pull/1636)
- Bug fixes:
  - Fixed continue processing policy assignments on error by @BernieWhite.
    [#1651](https://github.com/Azure/PSRule.Rules.Azure/issues/1651)
  - Fixed handling of runtime assessment data by @BernieWhite.
    [#1707](https://github.com/Azure/PSRule.Rules.Azure/issues/1707)
  - Fixed conversion of type conditions to pre-conditions by @BernieWhite.
    [#1708](https://github.com/Azure/PSRule.Rules.Azure/issues/1708)
  - Fixed inconclusive failure of `Azure.Deployment.AdminUsername` by @BernieWhite.
    [#1631](https://github.com/Azure/PSRule.Rules.Azure/issues/1631)
  - Fixed error expanding with `json()` and single quotes by @BernieWhite.
    [#1656](https://github.com/Azure/PSRule.Rules.Azure/issues/1656)
  - Fixed handling key collision with duplicate definitions using same parameters by @ArmaanMcleod.
    [#1653](https://github.com/Azure/PSRule.Rules.Azure/issues/1653)
  - Fixed bug requiring all diagnostic logs settings to have auditing enabled by @BenjaminEngeset.
    [#1726](https://github.com/Azure/PSRule.Rules.Azure/issues/1726)
  - Fixed `Azure.Deployment.AdminUsername` incorrectly fails with nested deployments by @BernieWhite.
    [#1762](https://github.com/Azure/PSRule.Rules.Azure/issues/1762)
  - Fixed `Azure.FrontDoorWAF.Exclusions` reports exclusions when none are specified by @BernieWhite.
    [#1751](https://github.com/Azure/PSRule.Rules.Azure/issues/1751)
  - Fixed `Azure.Deployment.AdminUsername` does not match the pattern by @BernieWhite.
    [#1758](https://github.com/Azure/PSRule.Rules.Azure/issues/1758)
  - Consider private offerings when checking that a VM or VMSS has Linux by @verabe.
    [#1725](https://github.com/Azure/PSRule.Rules.Azure/issues/1725)

What's changed since pre-release v1.20.0-B0477:

- No additional changes.

## v1.20.0-B0477 (pre-release)

What's changed since pre-release v1.20.0-B0389:

- General improvements:
  - Added hash to `name` and `ref` properties for policy rules by @ArmaanMcleod.
    [#1653](https://github.com/Azure/PSRule.Rules.Azure/issues/1653)
    - Use `AZURE_POLICY_RULE_PREFIX` or `Export-AzPolicyAssignmentRuleData -RulePrefix` to override rule prefix.

## v1.20.0-B0389 (pre-release)

What's changed since pre-release v1.20.0-B0304:

- New rules:
  - App Configuration:
    - Check app configuration store has purge protection enabled by @BenjaminEngeset.
      [#1689](https://github.com/Azure/PSRule.Rules.Azure/issues/1689)
- Bug fixes:
  - Fixed `Azure.Deployment.AdminUsername` incorrectly fails with nested deployments by @BernieWhite.
    [#1762](https://github.com/Azure/PSRule.Rules.Azure/issues/1762)

## v1.20.0-B0304 (pre-release)

What's changed since pre-release v1.20.0-B0223:

- Engineering:
  - Bump PSRule to v2.4.2.
    [#1753](https://github.com/Azure/PSRule.Rules.Azure/pull/1753)
    [#1748](https://github.com/Azure/PSRule.Rules.Azure/issues/1748)
- Bug fixes:
  - Fixed `Azure.FrontDoorWAF.Exclusions` reports exclusions when none are specified by @BernieWhite.
    [#1751](https://github.com/Azure/PSRule.Rules.Azure/issues/1751)
  - Fixed `Azure.Deployment.AdminUsername` does not match the pattern by @BernieWhite.
    [#1758](https://github.com/Azure/PSRule.Rules.Azure/issues/1758)
  - Consider private offerings when checking that a VM or VMSS has Linux by @verabe.
    [#1725](https://github.com/Azure/PSRule.Rules.Azure/issues/1725)

## v1.20.0-B0223 (pre-release)

What's changed since pre-release v1.20.0-B0148:

- New features:
  - Added September 2022 baselines `Azure.GA_2022_09` and `Azure.Preview_2022_09` by @BernieWhite.
    [#1738](https://github.com/Azure/PSRule.Rules.Azure/issues/1738)
    - Includes rules released before or during September 2022.
    - Marked `Azure.GA_2022_06` and `Azure.Preview_2022_06` baselines as obsolete.
- New rules:
  - App Configuration:
    - Check app configuration store has one or more replicas by @BenjaminEngeset.
      [#1688](https://github.com/Azure/PSRule.Rules.Azure/issues/1688)
- Engineering:
  - Bump PSRule to v2.4.1.
    [#1636](https://github.com/Azure/PSRule.Rules.Azure/pull/1636)
  - Bump Az.Resources to v6.2.0.
    [#1636](https://github.com/Azure/PSRule.Rules.Azure/pull/1636)
  - Bump PSScriptAnalyzer to v1.21.0.
    [#1636](https://github.com/Azure/PSRule.Rules.Azure/pull/1636)
- Bug fixes:
  - Fixed handling key collision with duplicate definitions using same parameters by @ArmaanMcleod.
    [#1653](https://github.com/Azure/PSRule.Rules.Azure/issues/1653)
  - Fixed bug requiring all diagnostic logs settings to have auditing enabled by @BenjaminEngeset.
    [#1726](https://github.com/Azure/PSRule.Rules.Azure/issues/1726)

## v1.20.0-B0148 (pre-release)

What's changed since pre-release v1.20.0-B0085:

- New rules:
  - App Configuration:
    - Check app configuration store audit diagnostic logs are enabled by @BenjaminEngeset.
      [#1690](https://github.com/Azure/PSRule.Rules.Azure/issues/1690)
- Engineering:
  - Bump Microsoft.NET.Test.Sdk to v17.3.2.
    [#1719](https://github.com/Azure/PSRule.Rules.Azure/pull/1719)
- Bug fixes:
  - Fixed error expanding with `json()` and single quotes by @BernieWhite.
    [#1656](https://github.com/Azure/PSRule.Rules.Azure/issues/1656)

## v1.20.0-B0085 (pre-release)

What's changed since pre-release v1.20.0-B0028:

- New rules:
  - Azure Cache for Redis:
    - Check the number of firewall rules for caches by @jonathanruiz.
      [#544](https://github.com/Azure/PSRule.Rules.Azure/issues/544)
    - Check the number of IP addresses in firewall rules for caches by @jonathanruiz.
      [#544](https://github.com/Azure/PSRule.Rules.Azure/issues/544)
  - App Configuration:
    - Check identity-based authentication is used for configuration stores by @pazdedav.
      [#1691](https://github.com/Azure/PSRule.Rules.Azure/issues/1691)
  - Container Registry:
    - Check soft delete policy is enabled by @BenjaminEngeset.
      [#1674](https://github.com/Azure/PSRule.Rules.Azure/issues/1674)
  - Defender for Cloud:
    - Check Microsoft Defender for Cloud is enabled for Containers by @jdewisscher.
      [#1632](https://github.com/Azure/PSRule.Rules.Azure/issues/1632)
    - Check Microsoft Defender for Cloud is enabled for Virtual Machines by @jdewisscher.
      [#1632](https://github.com/Azure/PSRule.Rules.Azure/issues/1632)
    - Check Microsoft Defender for Cloud is enabled for SQL Servers by @jdewisscher.
      [#1632](https://github.com/Azure/PSRule.Rules.Azure/issues/1632)
    - Check Microsoft Defender for Cloud is enabled for App Services by @jdewisscher.
      [#1632](https://github.com/Azure/PSRule.Rules.Azure/issues/1632)
    - Check Microsoft Defender for Cloud is enabled for Storage Accounts by @jdewisscher.
      [#1632](https://github.com/Azure/PSRule.Rules.Azure/issues/1632)
    - Check Microsoft Defender for Cloud is enabled for SQL Servers on machines by @jdewisscher.
      [#1632](https://github.com/Azure/PSRule.Rules.Azure/issues/1632)
  - Network Security Group:
    - Check AKS managed NSGs don't contain custom rules by @ms-sambell.
      [#8](https://github.com/Azure/PSRule.Rules.Azure/issues/8)
  - Storage Account:
    - Check blob container soft delete is enabled by @pazdedav.
      [#1671](https://github.com/Azure/PSRule.Rules.Azure/issues/1671)
    - Check file share soft delete is enabled by @jonathanruiz.
      [#966](https://github.com/Azure/PSRule.Rules.Azure/issues/966)
- Updated rules:
  - **Important change**: Updated rules, tests and docs with Microsoft Defender for Cloud by @jonathanruiz.
    [#545](https://github.com/Azure/PSRule.Rules.Azure/issues/545)
    - The following rules have been renamed with aliases:
      - Renamed `Azure.SQL.ThreatDetection` to `Azure.SQL.DefenderCloud`.
      - Renamed `Azure.SecurityCenter.Contact` to `Azure.DefenderCloud.Contact`.
      - Renamed `Azure.SecurityCenter.Provisioning` to `Azure.DefenderCloud.Provisioning`.
    - If you are referencing the old names please consider updating to the new names.
  - Updated documentation examples for Front Door and Key Vault rules by @lluppesms.
    [#1667](https://github.com/Azure/PSRule.Rules.Azure/issues/1667)
  - Improved the way we check that VM or VMSS has Linux by @verabe.
    [#1704](https://github.com/Azure/PSRule.Rules.Azure/issues/1704)
- General improvements:
  - Updated NSG documentation with code snippets and links by @simone-bennett.
    [#1607](https://github.com/Azure/PSRule.Rules.Azure/issues/1607)
  - Updated Application Gateway documentation with code snippets by @ms-sambell.
    [#1608](https://github.com/Azure/PSRule.Rules.Azure/issues/1608)
  - Updated SQL firewall rules documentation by @ms-sambell.
    [#1569](https://github.com/Azure/PSRule.Rules.Azure/issues/1569)
  - Updated Container Apps documentation and rule to new resource type by @marie-schmidt.
    [#1672](https://github.com/Azure/PSRule.Rules.Azure/issues/1672)
  - Updated KeyVault and FrontDoor documentation with code snippets by @lluppesms.
    [#1667](https://github.com/Azure/PSRule.Rules.Azure/issues/1667)
  - Added tag and annotation metadata from policy for rules generation by @BernieWhite.
    [#1652](https://github.com/Azure/PSRule.Rules.Azure/issues/1652)
- Bug fixes:
  - Fixed continue processing policy assignments on error by @BernieWhite.
    [#1651](https://github.com/Azure/PSRule.Rules.Azure/issues/1651)
  - Fixed handling of runtime assessment data by @BernieWhite.
    [#1707](https://github.com/Azure/PSRule.Rules.Azure/issues/1707)
  - Fixed conversion of type conditions to pre-conditions by @BernieWhite.
    [#1708](https://github.com/Azure/PSRule.Rules.Azure/issues/1708)

## v1.20.0-B0028 (pre-release)

What's changed since pre-release v1.20.0-B0004:

- New rules:
  - AKS:
    - Check clusters use Ephemeral OS disk by @BenjaminEngeset.
      [#1618](https://github.com/Azure/PSRule.Rules.Azure/issues/1618)
  - CDN:
    - Check CDN profile uses Front Door Standard or Premium tier by @BenjaminEngeset.
      [#1612](https://github.com/Azure/PSRule.Rules.Azure/issues/1612)
  - VMSS:
    - Check Linux VMSS has disabled password authentication by @BenjaminEngeset.
      [#1635](https://github.com/Azure/PSRule.Rules.Azure/issues/1635)
- Updated rules:
  - Azure Kubernetes Service:
    - Updated `Azure.AKS.Version` to use latest stable version `1.23.8` by @BernieWhite.
      [#1627](https://github.com/Azure/PSRule.Rules.Azure/issues/1627)
      - Use `AZURE_AKS_CLUSTER_MINIMUM_VERSION` to configure the minimum version of the cluster.
  - Event Grid:
    - Promoted `Azure.EventGrid.DisableLocalAuth` to GA rule set by @BernieWhite.
      [#1628](https://github.com/Azure/PSRule.Rules.Azure/issues/1628)
  - Key Vault:
    - Promoted `Azure.KeyVault.AutoRotationPolicy` to GA rule set by @BernieWhite.
      [#1629](https://github.com/Azure/PSRule.Rules.Azure/issues/1629)
- Engineering:
  - Bump PSRule to v2.4.0.
    [#1620](https://github.com/Azure/PSRule.Rules.Azure/pull/1620)
  - Updated provider data for analysis.
    [#1605](https://github.com/Azure/PSRule.Rules.Azure/pull/1605)
- Bug fixes:
  - Fixed function `dateTimeAdd` errors handling `utcNow` output by @BernieWhite.
    [#1637](https://github.com/Azure/PSRule.Rules.Azure/issues/1637)
  - Fixed inconclusive failure of `Azure.Deployment.AdminUsername` by @BernieWhite.
    [#1631](https://github.com/Azure/PSRule.Rules.Azure/issues/1631)

## v1.20.0-B0004 (pre-release)

What's changed since v1.19.1:

- New rules:
  - Azure Resources:
    - Check that nested deployments securely pass through administrator usernames by @ms-sambell.
      [#1479](https://github.com/Azure/PSRule.Rules.Azure/issues/1479)
- Engineering:
  - Bump Microsoft.NET.Test.Sdk to v17.3.1.
    [#1603](https://github.com/Azure/PSRule.Rules.Azure/pull/1603)

## v1.19.2

What's changed since v1.19.1:

- Bug fixes:
  - Fixed function `dateTimeAdd` errors handling `utcNow` output by @BernieWhite.
    [#1637](https://github.com/Azure/PSRule.Rules.Azure/issues/1637)

## v1.19.1

What's changed since v1.19.0:

- Bug fixes:
  - Fixed `Azure.VNET.UseNSGs` is missing exceptions by @BernieWhite.
    [#1609](https://github.com/Azure/PSRule.Rules.Azure/issues/1609)
    - Added exclusions for `RouteServerSubnet` and any subnet with a dedicated HSM delegation.

## v1.19.0

What's changed since v1.18.1:

- New rules:
  - Azure Kubernetes Service:
    - Check clusters use uptime SLA by @BenjaminEngeset.
      [#1601](https://github.com/Azure/PSRule.Rules.Azure/issues/1601)
- General improvements:
  - Updated rule level for the following rules by @BernieWhite.
    [#1551](https://github.com/Azure/PSRule.Rules.Azure/issues/1551)
    - Set `Azure.APIM.APIDescriptors` to warning from error.
    - Set `Azure.APIM.ProductDescriptors` to warning from error.
    - Set `Azure.Template.UseLocationParameter` to warning from error.
    - Set `Azure.Template.UseComments` to information from error.
    - Set `Azure.Template.UseDescriptions` to information from error.
  - Improve reporting of failing resource property for rules by @BernieWhite.
    [#1429](https://github.com/Azure/PSRule.Rules.Azure/issues/1429)
- Engineering:
  - Added publishing of symbols for NuGet packages by @BernieWhite.
    [#1549](https://github.com/Azure/PSRule.Rules.Azure/issues/1549)
  - Bump Az.Resources to v6.1.0.
    [#1557](https://github.com/Azure/PSRule.Rules.Azure/pull/1557)
  - Bump Microsoft.NET.Test.Sdk to v17.3.0.
    [#1563](https://github.com/Azure/PSRule.Rules.Azure/pull/1563)
  - Bump PSRule to v2.3.2.
    [#1574](https://github.com/Azure/PSRule.Rules.Azure/pull/1574)
  - Bump support projects to .NET 6 by @BernieWhite.
    [#1560](https://github.com/Azure/PSRule.Rules.Azure/issues/1560)
  - Bump BenchmarkDotNet to v0.13.2.
    [#1593](https://github.com/Azure/PSRule.Rules.Azure/pull/1593)
  - Bump BenchmarkDotNet.Diagnostics.Windows to v0.13.2.
    [#1594](https://github.com/Azure/PSRule.Rules.Azure/pull/1594)
  - Updated provider data for analysis.
    [#1598](https://github.com/Azure/PSRule.Rules.Azure/pull/1598)
- Bug fixes:
  - Fixed parameter files linked to bicep code via naming convention is not working by @BernieWhite.
    [#1582](https://github.com/Azure/PSRule.Rules.Azure/issues/1582)
  - Fixed handling of storage accounts sub-resources with CMK by @BernieWhite.
    [#1575](https://github.com/Azure/PSRule.Rules.Azure/issues/1575)

What's changed since pre-release v1.19.0-B0077:

- No additional changes.

## v1.19.0-B0077 (pre-release)

What's changed since pre-release v1.19.0-B0042:

- New rules:
  - Azure Kubernetes Service:
    - Check clusters use uptime SLA by @BenjaminEngeset.
      [#1601](https://github.com/Azure/PSRule.Rules.Azure/issues/1601)

## v1.19.0-B0042 (pre-release)

What's changed since pre-release v1.19.0-B0010:

- General improvements:
  - Improve reporting of failing resource property for rules by @BernieWhite.
    [#1429](https://github.com/Azure/PSRule.Rules.Azure/issues/1429)
- Engineering:
  - Bump PSRule to v2.3.2.
    [#1574](https://github.com/Azure/PSRule.Rules.Azure/pull/1574)
  - Bump support projects to .NET 6 by @BernieWhite.
    [#1560](https://github.com/Azure/PSRule.Rules.Azure/issues/1560)
  - Bump BenchmarkDotNet to v0.13.2.
    [#1593](https://github.com/Azure/PSRule.Rules.Azure/pull/1593)
  - Bump BenchmarkDotNet.Diagnostics.Windows to v0.13.2.
    [#1594](https://github.com/Azure/PSRule.Rules.Azure/pull/1594)
  - Updated provider data for analysis.
    [#1598](https://github.com/Azure/PSRule.Rules.Azure/pull/1598)
- Bug fixes:
  - Fixed parameter files linked to bicep code via naming convention is not working by @BernieWhite.
    [#1582](https://github.com/Azure/PSRule.Rules.Azure/issues/1582)
  - Fixed handling of storage accounts sub-resources with CMK by @BernieWhite.
    [#1575](https://github.com/Azure/PSRule.Rules.Azure/issues/1575)

## v1.19.0-B0010 (pre-release)

What's changed since v1.18.1:

- General improvements:
  - Updated rule level for the following rules by @BernieWhite.
    [#1551](https://github.com/Azure/PSRule.Rules.Azure/issues/1551)
    - Set `Azure.APIM.APIDescriptors` to warning from error.
    - Set `Azure.APIM.ProductDescriptors` to warning from error.
    - Set `Azure.Template.UseLocationParameter` to warning from error.
    - Set `Azure.Template.UseComments` to information from error.
    - Set `Azure.Template.UseDescriptions` to information from error.
- Engineering:
  - Added publishing of symbols for NuGet packages by @BernieWhite.
    [#1549](https://github.com/Azure/PSRule.Rules.Azure/issues/1549)
  - Bump PSRule to v2.3.1.
    [#1561](https://github.com/Azure/PSRule.Rules.Azure/pull/1561)
  - Bump Az.Resources to v6.1.0.
    [#1557](https://github.com/Azure/PSRule.Rules.Azure/pull/1557)
  - Bump Microsoft.NET.Test.Sdk to v17.3.0.
    [#1563](https://github.com/Azure/PSRule.Rules.Azure/pull/1563)

## v1.18.1

What's changed since v1.18.0:

- Bug fixes:
  - Fixed `Azure.APIM.HTTPBackend` reports failure when service URL is not defined by @BernieWhite.
    [#1555](https://github.com/Azure/PSRule.Rules.Azure/issues/1555)
  - Fixed `Azure.SQL.AAD` failure with newer API by @BernieWhite.
    [#1302](https://github.com/Azure/PSRule.Rules.Azure/issues/1302)

## v1.18.0

What's changed since v1.17.1:

- New rules:
  - Cognitive Services:
    - Check accounts use network access restrictions by @BernieWhite.
      [#1532](https://github.com/Azure/PSRule.Rules.Azure/issues/1532)
    - Check accounts use managed identities to access Azure resources by @BernieWhite.
      [#1532](https://github.com/Azure/PSRule.Rules.Azure/issues/1532)
    - Check accounts only accept requests using Azure AD identities by @BernieWhite.
      [#1532](https://github.com/Azure/PSRule.Rules.Azure/issues/1532)
    - Check accounts disable access using public endpoints by @BernieWhite.
      [#1532](https://github.com/Azure/PSRule.Rules.Azure/issues/1532)
- General improvements:
  - Added support for array `indexOf`, `lastIndexOf`, and `items` ARM functions by @BernieWhite.
    [#1440](https://github.com/Azure/PSRule.Rules.Azure/issues/1440)
  - Added support for `join` ARM function by @BernieWhite.
    [#1535](https://github.com/Azure/PSRule.Rules.Azure/issues/1535)
  - Improved output of full path to emitted resources by @BernieWhite.
    [#1523](https://github.com/Azure/PSRule.Rules.Azure/issues/1523)
- Engineering:
  - Bump Az.Resources to v6.0.1.
    [#1521](https://github.com/Azure/PSRule.Rules.Azure/pull/1521)
  - Updated provider data for analysis.
    [#1540](https://github.com/Azure/PSRule.Rules.Azure/pull/1540)
  - Bump xunit to v2.4.2.
    [#1542](https://github.com/Azure/PSRule.Rules.Azure/pull/1542)
  - Added readme and tags to NuGet by @BernieWhite.
    [#1513](https://github.com/Azure/PSRule.Rules.Azure/issues/1513)
- Bug fixes:
  - Fixed `Azure.SQL.TDE` is not required to enable Transparent Data Encryption for IaC by @BernieWhite.
    [#1530](https://github.com/Azure/PSRule.Rules.Azure/issues/1530)

What's changed since pre-release v1.18.0-B0027:

- No additional changes.

## v1.18.0-B0027 (pre-release)

What's changed since pre-release v1.18.0-B0010:

- New rules:
  - Cognitive Services:
    - Check accounts use network access restrictions by @BernieWhite.
      [#1532](https://github.com/Azure/PSRule.Rules.Azure/issues/1532)
    - Check accounts use managed identities to access Azure resources by @BernieWhite.
      [#1532](https://github.com/Azure/PSRule.Rules.Azure/issues/1532)
    - Check accounts only accept requests using Azure AD identities by @BernieWhite.
      [#1532](https://github.com/Azure/PSRule.Rules.Azure/issues/1532)
    - Check accounts disable access using public endpoints by @BernieWhite.
      [#1532](https://github.com/Azure/PSRule.Rules.Azure/issues/1532)
- General improvements:
  - Added support for array `indexOf`, `lastIndexOf`, and `items` ARM functions by @BernieWhite.
    [#1440](https://github.com/Azure/PSRule.Rules.Azure/issues/1440)
  - Added support for `join` ARM function by @BernieWhite.
    [#1535](https://github.com/Azure/PSRule.Rules.Azure/issues/1535)
- Engineering:
  - Updated provider data for analysis.
    [#1540](https://github.com/Azure/PSRule.Rules.Azure/pull/1540)
  - Bump xunit to v2.4.2.
    [#1542](https://github.com/Azure/PSRule.Rules.Azure/pull/1542)
- Bug fixes:
  - Fixed `Azure.SQL.TDE` is not required to enable Transparent Data Encryption for IaC by @BernieWhite.
    [#1530](https://github.com/Azure/PSRule.Rules.Azure/issues/1530)

## v1.18.0-B0010 (pre-release)

What's changed since pre-release v1.18.0-B0002:

- General improvements:
  - Improved output of full path to emitted resources by @BernieWhite.
    [#1523](https://github.com/Azure/PSRule.Rules.Azure/issues/1523)
- Engineering:
  - Bump Az.Resources to v6.0.1.
    [#1521](https://github.com/Azure/PSRule.Rules.Azure/pull/1521)

## v1.18.0-B0002 (pre-release)

What's changed since v1.17.1:

- Engineering:
  - Added readme and tags to NuGet by @BernieWhite.
    [#1513](https://github.com/Azure/PSRule.Rules.Azure/issues/1513)

## v1.17.1

What's changed since v1.17.0:

- Bug fixes:
  - Fixed union returns null when merged with built-in expansion objects by @BernieWhite.
    [#1515](https://github.com/Azure/PSRule.Rules.Azure/issues/1515)
  - Fixed missing zones in test for standalone VM by @BernieWhite.
    [#1506](https://github.com/Azure/PSRule.Rules.Azure/issues/1506)

## v1.17.0

What's changed since v1.16.1:

- New features:
  - Added more field count expression support for Azure Policy JSON rules by @ArmaanMcleod.
    [#181](https://github.com/Azure/PSRule.Rules.Azure/issues/181)
  - Added June 2022 baselines `Azure.GA_2022_06` and `Azure.Preview_2022_06` by @BernieWhite.
    [#1499](https://github.com/Azure/PSRule.Rules.Azure/issues/1499)
    - Includes rules released before or during June 2022.
    - Marked `Azure.GA_2022_03` and `Azure.Preview_2022_03` baselines as obsolete.
- New rules:
  - Deployment:
    - Check for secure values in outputs by @BernieWhite.
      [#297](https://github.com/Azure/PSRule.Rules.Azure/issues/297)
- Engineering:
  - Bump Newtonsoft.Json to v13.0.1.
    [#1494](https://github.com/Azure/PSRule.Rules.Azure/pull/1494)
  - Updated NuGet packaging metadata by @BernieWhite.
    [#1428](https://github.com/Azure/PSRule.Rules.Azure/pull/1428)
  - Updated provider data for analysis.
    [#1502](https://github.com/Azure/PSRule.Rules.Azure/pull/1502)
  - Bump PSRule to v2.2.0.
    [#1444](https://github.com/Azure/PSRule.Rules.Azure/pull/1444)
  - Updated NuGet packaging metadata by @BernieWhite.
    [#1428](https://github.com/Azure/PSRule.Rules.Azure/issues/1428)
- Bug fixes:
  - Fixed TDE property status to state by @Dylan-Prins.
    [#1505](https://github.com/Azure/PSRule.Rules.Azure/pull/1505)
  - Fixed the language expression value fails in outputs by @BernieWhite.
    [#1485](https://github.com/Azure/PSRule.Rules.Azure/issues/1485)

What's changed since pre-release v1.17.0-B0064:

- No additional changes.

## v1.17.0-B0064 (pre-release)

What's changed since pre-release v1.17.0-B0035:

- Engineering:
  - Updated provider data for analysis.
    [#1502](https://github.com/Azure/PSRule.Rules.Azure/pull/1502)
  - Bump PSRule to v2.2.0.
    [#1444](https://github.com/Azure/PSRule.Rules.Azure/pull/1444)
- Bug fixes:
  - Fixed TDE property status to state by @Dylan-Prins.
    [#1505](https://github.com/Azure/PSRule.Rules.Azure/pull/1505)

## v1.17.0-B0035 (pre-release)

What's changed since pre-release v1.17.0-B0014:

- New features:
  - Added June 2022 baselines `Azure.GA_2022_06` and `Azure.Preview_2022_06` by @BernieWhite.
    [#1499](https://github.com/Azure/PSRule.Rules.Azure/issues/1499)
    - Includes rules released before or during June 2022.
    - Marked `Azure.GA_2022_03` and `Azure.Preview_2022_03` baselines as obsolete.
- Engineering:
  - Bump Newtonsoft.Json to v13.0.1.
    [#1494](https://github.com/Azure/PSRule.Rules.Azure/pull/1494)
  - Updated NuGet packaging metadata by @BernieWhite.
    [#1428](https://github.com/Azure/PSRule.Rules.Azure/pull/1428)

## v1.17.0-B0014 (pre-release)

What's changed since v1.16.1:

- New features:
  - Added more field count expression support for Azure Policy JSON rules by @ArmaanMcleod.
    [#181](https://github.com/Azure/PSRule.Rules.Azure/issues/181)
- New rules:
  - Deployment:
    - Check for secure values in outputs by @BernieWhite.
      [#297](https://github.com/Azure/PSRule.Rules.Azure/issues/297)
- Engineering:
  - Updated NuGet packaging metadata by @BernieWhite.
    [#1428](https://github.com/Azure/PSRule.Rules.Azure/issues/1428)
- Bug fixes:
  - Fixed the language expression value fails in outputs by @BernieWhite.
    [#1485](https://github.com/Azure/PSRule.Rules.Azure/issues/1485)

## v1.16.1

What's changed since v1.16.0:

- Bug fixes:
  - Fixed TLS 1.3 support in `Azure.AppGw.SSLPolicy` by @BernieWhite.
    [#1469](https://github.com/Azure/PSRule.Rules.Azure/issues/1469)
  - Fixed Application Gateway referencing a WAF policy by @BernieWhite.
    [#1466](https://github.com/Azure/PSRule.Rules.Azure/issues/1466)

## v1.16.0

What's changed since v1.15.2:

- New rules:
  - App Service:
    - Check web apps have insecure FTP disabled by @BernieWhite.
      [#1436](https://github.com/Azure/PSRule.Rules.Azure/issues/1436)
    - Check web apps use a dedicated health probe by @BernieWhite.
      [#1437](https://github.com/Azure/PSRule.Rules.Azure/issues/1437)
- Updated rules:
  - Public IP:
    - Updated `Azure.PublicIP.AvailabilityZone` to exclude IP addresses for Azure Bastion by @BernieWhite.
      [#1442](https://github.com/Azure/PSRule.Rules.Azure/issues/1442)
      - Public IP addresses with the `resource-usage` tag set to `azure-bastion` are excluded.
- General improvements:
  - Added support for `dateTimeFromEpoch` and `dateTimeToEpoch` ARM functions by @BernieWhite.
    [#1451](https://github.com/Azure/PSRule.Rules.Azure/issues/1451)
- Engineering:
  - Updated built documentation to include rule ref and metadata by @BernieWhite.
    [#1432](https://github.com/Azure/PSRule.Rules.Azure/issues/1432)
  - Added ref properties for several rules by @BernieWhite.
    [#1430](https://github.com/Azure/PSRule.Rules.Azure/issues/1430)
  - Updated provider data for analysis.
    [#1453](https://github.com/Azure/PSRule.Rules.Azure/pull/1453)
  - Bump Microsoft.NET.Test.Sdk to v17.2.0.
    [#1410](https://github.com/Azure/PSRule.Rules.Azure/pull/1410)
  - Update CI checks to include required ref property by @BernieWhite.
    [#1431](https://github.com/Azure/PSRule.Rules.Azure/issues/1431)
  - Added ref properties for rules by @BernieWhite.
    [#1430](https://github.com/Azure/PSRule.Rules.Azure/issues/1430)
- Bug fixes:
  - Fixed `Azure.Template.UseVariables` does not accept function variables names by @BernieWhite.
    [#1427](https://github.com/Azure/PSRule.Rules.Azure/issues/1427)
  - Fixed dependency issue within Azure Pipelines `AzurePowerShell` task by @BernieWhite.
    [#1447](https://github.com/Azure/PSRule.Rules.Azure/issues/1447)
    - Removed dependency on `Az.Accounts` and `Az.Resources` from manifest.
      Pre-install these modules to use export cmdlets.

What's changed since pre-release v1.16.0-B0072:

- No additional changes.

## v1.16.0-B0072 (pre-release)

What's changed since pre-release v1.16.0-B0041:

- Engineering:
  - Update CI checks to include required ref property by @BernieWhite.
    [#1431](https://github.com/Azure/PSRule.Rules.Azure/issues/1431)
  - Added ref properties for rules by @BernieWhite.
    [#1430](https://github.com/Azure/PSRule.Rules.Azure/issues/1430)
- Bug fixes:
  - Fixed dependency issue within Azure Pipelines `AzurePowerShell` task by @BernieWhite.
    [#1447](https://github.com/Azure/PSRule.Rules.Azure/issues/1447)
    - Removed dependency on `Az.Accounts` and `Az.Resources` from manifest.
      Pre-install these modules to use export cmdlets.

## v1.16.0-B0041 (pre-release)

What's changed since pre-release v1.16.0-B0017:

- Updated rules:
  - Public IP:
    - Updated `Azure.PublicIP.AvailabilityZone` to exclude IP addresses for Azure Bastion by @BernieWhite.
      [#1442](https://github.com/Azure/PSRule.Rules.Azure/issues/1442)
      - Public IP addresses with the `resource-usage` tag set to `azure-bastion` are excluded.
- General improvements:
  - Added support for `dateTimeFromEpoch` and `dateTimeToEpoch` ARM functions by @BernieWhite.
    [#1451](https://github.com/Azure/PSRule.Rules.Azure/issues/1451)
- Engineering:
  - Updated built documentation to include rule ref and metadata by @BernieWhite.
    [#1432](https://github.com/Azure/PSRule.Rules.Azure/issues/1432)
  - Added ref properties for several rules by @BernieWhite.
    [#1430](https://github.com/Azure/PSRule.Rules.Azure/issues/1430)
  - Updated provider data for analysis.
    [#1453](https://github.com/Azure/PSRule.Rules.Azure/pull/1453)

## v1.16.0-B0017 (pre-release)

What's changed since v1.15.2:

- New rules:
  - App Service:
    - Check web apps have insecure FTP disabled by @BernieWhite.
      [#1436](https://github.com/Azure/PSRule.Rules.Azure/issues/1436)
    - Check web apps use a dedicated health probe by @BernieWhite.
      [#1437](https://github.com/Azure/PSRule.Rules.Azure/issues/1437)
- Engineering:
  - Bump Microsoft.NET.Test.Sdk to v17.2.0.
    [#1410](https://github.com/Azure/PSRule.Rules.Azure/pull/1410)
- Bug fixes:
  - Fixed `Azure.Template.UseVariables` does not accept function variables names by @BernieWhite.
    [#1427](https://github.com/Azure/PSRule.Rules.Azure/issues/1427)

## v1.15.2

What's changed since v1.15.1:

- Bug fixes:
  - Fixed `Azure.AppService.ManagedIdentity` does not accept both system and user assigned by @BernieWhite.
    [#1415](https://github.com/Azure/PSRule.Rules.Azure/issues/1415)
    - This also applies to:
      - `Azure.ADX.ManagedIdentity`
      - `Azure.APIM.ManagedIdentity`
      - `Azure.EventGrid.ManagedIdentity`
      - `Azure.Automation.ManagedIdentity`
  - Fixed Web apps with .NET 6 do not meet version constraint of `Azure.AppService.NETVersion` by @BernieWhite.
    [#1414](https://github.com/Azure/PSRule.Rules.Azure/issues/1414)
    - This also applies to `Azure.AppService.PHPVersion`.

## v1.15.1

What's changed since v1.15.0:

- Bug fixes:
  - Fixed exclusion of `dataCollectionRuleAssociations` from `Azure.Resource.UseTags` by @BernieWhite.
    [#1400](https://github.com/Azure/PSRule.Rules.Azure/issues/1400)
  - Fixed could not determine JSON object type for MockObject using CreateObject by @BernieWhite.
    [#1411](https://github.com/Azure/PSRule.Rules.Azure/issues/1411)
  - Fixed cannot bind argument to parameter 'Sku' because it is an empty string by @BernieWhite.
    [#1407](https://github.com/Azure/PSRule.Rules.Azure/issues/1407)

## v1.15.0

What's changed since v1.14.3:

- New features:
  - **Important change**: Added `Azure.Resource.SupportsTags` selector by @BernieWhite.
    [#1339](https://github.com/Azure/PSRule.Rules.Azure/issues/1339)
    - Use this selector in custom rules to filter rules to only run against resources that support tags.
    - This selector replaces the `SupportsTags` PowerShell function.
    - Using the `SupportsTag` function will now result in a warning.
    - The `SupportsTags` function will be removed in v2.
    - See [upgrade notes][1] for more information.
- Updated rules:
  - Azure Kubernetes Service:
    - Updated `Azure.AKS.Version` to use latest stable version `1.22.6` by @BernieWhite.
      [#1386](https://github.com/Azure/PSRule.Rules.Azure/issues/1386)
      - Use `AZURE_AKS_CLUSTER_MINIMUM_VERSION` to configure the minimum version of the cluster.
- Engineering:
  - Added code signing of module by @BernieWhite.
    [#1379](https://github.com/Azure/PSRule.Rules.Azure/issues/1379)
  - Added SBOM manifests to module by @BernieWhite.
    [#1380](https://github.com/Azure/PSRule.Rules.Azure/issues/1380)
  - Embedded provider and alias information as manifest resources by @BernieWhite.
    [#1383](https://github.com/Azure/PSRule.Rules.Azure/issues/1383)
    - Resources are minified and compressed to improve size and speed.
  - Added additional `nodeps` manifest that does not include dependencies for Az modules by @BernieWhite.
    [#1392](https://github.com/Azure/PSRule.Rules.Azure/issues/1392)
  - Bump Az.Accounts to 2.7.6. [#1338](https://github.com/Azure/PSRule.Rules.Azure/pull/1338)
  - Bump Az.Resources to 5.6.0. [#1338](https://github.com/Azure/PSRule.Rules.Azure/pull/1338)
  - Bump PSRule to 2.1.0. [#1338](https://github.com/Azure/PSRule.Rules.Azure/pull/1338)
  - Bump Pester to 5.3.3. [#1338](https://github.com/Azure/PSRule.Rules.Azure/pull/1338)
- Bug fixes:
  - Fixed dependency chain order when dependsOn copy by @BernieWhite.
    [#1381](https://github.com/Azure/PSRule.Rules.Azure/issues/1381)
  - Fixed error calling SupportsTags function by @BernieWhite.
    [#1401](https://github.com/Azure/PSRule.Rules.Azure/issues/1401)

What's changed since pre-release v1.15.0-B0053:

- Bug fixes:
  - Fixed error calling SupportsTags function by @BernieWhite.
    [#1401](https://github.com/Azure/PSRule.Rules.Azure/issues/1401)

## v1.15.0-B0053 (pre-release)

What's changed since pre-release v1.15.0-B0022:

- New features:
  - **Important change**: Added `Azure.Resource.SupportsTags` selector. [#1339](https://github.com/Azure/PSRule.Rules.Azure/issues/1339)
    - Use this selector in custom rules to filter rules to only run against resources that support tags.
    - This selector replaces the `SupportsTags` PowerShell function.
    - Using the `SupportsTag` function will now result in a warning.
    - The `SupportsTags` function will be removed in v2.
    - See [upgrade notes][1] for more information.
- Engineering:
  - Embedded provider and alias information as manifest resources. [#1383](https://github.com/Azure/PSRule.Rules.Azure/issues/1383)
    - Resources are minified and compressed to improve size and speed.
  - Added additional `nodeps` manifest that does not include dependencies for Az modules. [#1392](https://github.com/Azure/PSRule.Rules.Azure/issues/1392)
  - Bump Az.Accounts to 2.7.6. [#1338](https://github.com/Azure/PSRule.Rules.Azure/pull/1338)
  - Bump Az.Resources to 5.6.0. [#1338](https://github.com/Azure/PSRule.Rules.Azure/pull/1338)
  - Bump PSRule to 2.1.0. [#1338](https://github.com/Azure/PSRule.Rules.Azure/pull/1338)
  - Bump Pester to 5.3.3. [#1338](https://github.com/Azure/PSRule.Rules.Azure/pull/1338)

## v1.15.0-B0022 (pre-release)

What's changed since v1.14.3:

- Updated rules:
  - Azure Kubernetes Service:
    - Updated `Azure.AKS.Version` to use latest stable version `1.22.6`. [#1386](https://github.com/Azure/PSRule.Rules.Azure/issues/1386)
      - Use `AZURE_AKS_CLUSTER_MINIMUM_VERSION` to configure the minimum version of the cluster.
- Engineering:
  - Added code signing of module. [#1379](https://github.com/Azure/PSRule.Rules.Azure/issues/1379)
  - Added SBOM manifests to module. [#1380](https://github.com/Azure/PSRule.Rules.Azure/issues/1380)
- Bug fixes:
  - Fixed dependency chain order when dependsOn copy. [#1381](https://github.com/Azure/PSRule.Rules.Azure/issues/1381)

## v1.14.3

What's changed since v1.14.2:

- Bug fixes:
  - Fixed Azure Firewall threat intel mode reported for Secure VNET hubs. [#1365](https://github.com/Azure/PSRule.Rules.Azure/issues/1365)
  - Fixed array function handling with mock objects. [#1367](https://github.com/Azure/PSRule.Rules.Azure/issues/1367)

## v1.14.2

What's changed since v1.14.1:

- Bug fixes:
  - Fixed handling of parent resources when sub resource is in a separate deployment. [#1360](https://github.com/Azure/PSRule.Rules.Azure/issues/1360)

## v1.14.1

What's changed since v1.14.0:

- Bug fixes:
  - Fixed unable to set parameter defaults option with type object. [#1355](https://github.com/Azure/PSRule.Rules.Azure/issues/1355)

## v1.14.0

What's changed since v1.13.4:

- New features:
  - Added support for referencing resources in template. [#1315](https://github.com/Azure/PSRule.Rules.Azure/issues/1315)
    - The `reference()` function can be used to reference resources in template.
    - A placeholder value is still used for resources outside of the template.
  - Added March 2022 baselines `Azure.GA_2022_03` and `Azure.Preview_2022_03`. [#1334](https://github.com/Azure/PSRule.Rules.Azure/issues/1334)
    - Includes rules released before or during March 2022.
    - Marked `Azure.GA_2021_12` and `Azure.Preview_2021_12` baselines as obsolete.
  - **Experimental:** Cmdlets to validate objects with Azure policy conditions:
    - `Export-AzPolicyAssignmentData` - Exports policy assignment data. [#1266](https://github.com/Azure/PSRule.Rules.Azure/issues/1266)
    - `Export-AzPolicyAssignmentRuleData` - Exports JSON rules from policy assignment data. [#1278](https://github.com/Azure/PSRule.Rules.Azure/issues/1278)
    - `Get-AzPolicyAssignmentDataSource` - Discovers policy assignment data. [#1340](https://github.com/Azure/PSRule.Rules.Azure/issues/1340)
    - See cmdlet help for limitations and usage.
    - Additional information will be posted as this feature evolves [here](https://github.com/Azure/PSRule.Rules.Azure/discussions/1345).
- New rules:
  - SignalR Service:
    - Check services use Managed Identities. [#1306](https://github.com/Azure/PSRule.Rules.Azure/issues/1306)
    - Check services use a SKU with an SLA. [#1307](https://github.com/Azure/PSRule.Rules.Azure/issues/1307)
  - Web PubSub Service:
    - Check services use Managed Identities. [#1308](https://github.com/Azure/PSRule.Rules.Azure/issues/1308)
    - Check services use a SKU with an SLA. [#1309](https://github.com/Azure/PSRule.Rules.Azure/issues/1309)
- Updated rules:
  - Azure Kubernetes Service:
    - Updated `Azure.AKS.Version` to use latest stable version `1.21.9`. [#1318](https://github.com/Azure/PSRule.Rules.Azure/issues/1318)
      - Use `AZURE_AKS_CLUSTER_MINIMUM_VERSION` to configure the minimum version of the cluster.
- Engineering:
  - Cache Azure Policy Aliases. [#1277](https://github.com/Azure/PSRule.Rules.Azure/issues/1277)
  - Cleanup of additional alias metadata. [#1351](https://github.com/Azure/PSRule.Rules.Azure/pull/1351)
- Bug fixes:
  - Fixed index was out of range with split on mock properties. [#1327](https://github.com/Azure/PSRule.Rules.Azure/issues/1327)
  - Fixed mock objects with no properties. [#1347](https://github.com/Azure/PSRule.Rules.Azure/issues/1347)
  - Fixed sub-resources nesting by scope regression. [#1348](https://github.com/Azure/PSRule.Rules.Azure/issues/1348)
  - Fixed expand of runtime properties on reference objects. [#1324](https://github.com/Azure/PSRule.Rules.Azure/issues/1324)
  - Fixed processing of deployment outputs. [#1316](https://github.com/Azure/PSRule.Rules.Azure/issues/1316)

What's changed since pre-release v1.14.0-B2204013:

- No additional changes.

## v1.14.0-B2204013 (pre-release)

What's changed since pre-release v1.14.0-B2204007:

- Engineering:
  - Cleanup of additional alias metadata. [#1351](https://github.com/Azure/PSRule.Rules.Azure/pull/1351)

## v1.14.0-B2204007 (pre-release)

What's changed since pre-release v1.14.0-B2203117:

- Bug fixes:
  - Fixed mock objects with no properties. [#1347](https://github.com/Azure/PSRule.Rules.Azure/issues/1347)
  - Fixed sub-resources nesting by scope regression. [#1348](https://github.com/Azure/PSRule.Rules.Azure/issues/1348)

## v1.14.0-B2203117 (pre-release)

What's changed since pre-release v1.14.0-B2203088:

- New features:
  - **Experimental:** Cmdlets to validate objects with Azure policy conditions:
    - `Export-AzPolicyAssignmentData` - Exports policy assignment data. [#1266](https://github.com/Azure/PSRule.Rules.Azure/issues/1266)
    - `Export-AzPolicyAssignmentRuleData` - Exports JSON rules from policy assignment data. [#1278](https://github.com/Azure/PSRule.Rules.Azure/issues/1278)
    - `Get-AzPolicyAssignmentDataSource` - Discovers policy assignment data. [#1340](https://github.com/Azure/PSRule.Rules.Azure/issues/1340)
    - See cmdlet help for limitations and usage.
    - Additional information will be posted as this feature evolves [here](https://github.com/Azure/PSRule.Rules.Azure/discussions/1345).
- Engineering:
  - Cache Azure Policy Aliases. [#1277](https://github.com/Azure/PSRule.Rules.Azure/issues/1277)
- Bug fixes:
  - Fixed index was out of range with split on mock properties. [#1327](https://github.com/Azure/PSRule.Rules.Azure/issues/1327)

## v1.14.0-B2203088 (pre-release)

What's changed since pre-release v1.14.0-B2203066:

- New features:
  - Added March 2022 baselines `Azure.GA_2022_03` and `Azure.Preview_2022_03`. [#1334](https://github.com/Azure/PSRule.Rules.Azure/issues/1334)
    - Includes rules released before or during March 2022.
    - Marked `Azure.GA_2021_12` and `Azure.Preview_2021_12` baselines as obsolete.
- Bug fixes:
  - Fixed expand of runtime properties on reference objects. [#1324](https://github.com/Azure/PSRule.Rules.Azure/issues/1324)

## v1.14.0-B2203066 (pre-release)

What's changed since v1.13.4:

- New features:
  - Added support for referencing resources in template. [#1315](https://github.com/Azure/PSRule.Rules.Azure/issues/1315)
    - The `reference()` function can be used to reference resources in template.
    - A placeholder value is still used for resources outside of the template.
- New rules:
  - SignalR Service:
    - Check services use Managed Identities. [#1306](https://github.com/Azure/PSRule.Rules.Azure/issues/1306)
    - Check services use a SKU with an SLA. [#1307](https://github.com/Azure/PSRule.Rules.Azure/issues/1307)
  - Web PubSub Service:
    - Check services use Managed Identities. [#1308](https://github.com/Azure/PSRule.Rules.Azure/issues/1308)
    - Check services use a SKU with an SLA. [#1309](https://github.com/Azure/PSRule.Rules.Azure/issues/1309)
- Updated rules:
  - Azure Kubernetes Service:
    - Updated `Azure.AKS.Version` to use latest stable version `1.21.9`. [#1318](https://github.com/Azure/PSRule.Rules.Azure/issues/1318)
      - Use `AZURE_AKS_CLUSTER_MINIMUM_VERSION` to configure the minimum version of the cluster.
- Bug fixes:
  - Fixed processing of deployment outputs. [#1316](https://github.com/Azure/PSRule.Rules.Azure/issues/1316)

## v1.13.4

What's changed since v1.13.3:

- Bug fixes:
  - Fixed virtual network without any subnets is invalid. [#1303](https://github.com/Azure/PSRule.Rules.Azure/issues/1303)
  - Fixed container registry rules that require a premium tier. [#1304](https://github.com/Azure/PSRule.Rules.Azure/issues/1304)
    - Rules `Azure.ACR.Retention` and `Azure.ACR.ContentTrust` are now only run against premium instances.

## v1.13.3

What's changed since v1.13.2:

- Bug fixes:
  - Fixed bicep build timeout for complex deployments. [#1299](https://github.com/Azure/PSRule.Rules.Azure/issues/1299)

## v1.13.2

What's changed since v1.13.1:

- Engineering:
  - Bump PowerShellStandard.Library to 5.1.1. [#1295](https://github.com/Azure/PSRule.Rules.Azure/pull/1295)
- Bug fixes:
  - Fixed nested resource loops. [#1293](https://github.com/Azure/PSRule.Rules.Azure/issues/1293)

## v1.13.1

What's changed since v1.13.0:

- Bug fixes:
  - Fixed parsing of nested quote pairs within JSON function. [#1288](https://github.com/Azure/PSRule.Rules.Azure/issues/1288)

## v1.13.0

What's changed since v1.12.2:

- New features:
  - Added support for setting defaults for required parameters. [#1065](https://github.com/Azure/PSRule.Rules.Azure/issues/1065)
    - When specified, the value will be used when a parameter value is not provided.
  - Added support expanding Bicep from parameter files. [#1160](https://github.com/Azure/PSRule.Rules.Azure/issues/1160)
- New rules:
  - Azure Cache for Redis:
    - Limit public access for Azure Cache for Redis instances. [#935](https://github.com/Azure/PSRule.Rules.Azure/issues/935)
  - Container App:
    - Check insecure ingress is not enabled (preview). [#1252](https://github.com/Azure/PSRule.Rules.Azure/issues/1252)
  - Key Vault:
    - Check key auto-rotation is enabled (preview). [#1159](https://github.com/Azure/PSRule.Rules.Azure/issues/1159)
  - Recovery Services Vault:
    - Check vaults have replication alerts configured. [#7](https://github.com/Azure/PSRule.Rules.Azure/issues/7)
- Engineering:
  - Automatically build baseline docs. [#1242](https://github.com/Azure/PSRule.Rules.Azure/issues/1242)
  - Bump PSRule dependency to v1.11.1. [#1269](https://github.com/Azure/PSRule.Rules.Azure/pull/1269)
- Bug fixes:
  - Fixed empty value with strong type. [#1258](https://github.com/Azure/PSRule.Rules.Azure/issues/1258)
  - Fixed error with empty logic app trigger. [#1249](https://github.com/Azure/PSRule.Rules.Azure/issues/1249)
  - Fixed out of order parameters. [#1257](https://github.com/Azure/PSRule.Rules.Azure/issues/1257)
  - Fixed mapping default configuration causes cast exception. [#1274](https://github.com/Azure/PSRule.Rules.Azure/issues/1274)
  - Fixed resource id is incorrectly built for sub resource types. [#1279](https://github.com/Azure/PSRule.Rules.Azure/issues/1279)

What's changed since pre-release v1.13.0-B2202113:

- No additional changes.

## v1.13.0-B2202113 (pre-release)

What's changed since pre-release v1.13.0-B2202108:

- Bug fixes:
  - Fixed resource id is incorrectly built for sub resource types. [#1279](https://github.com/Azure/PSRule.Rules.Azure/issues/1279)

## v1.13.0-B2202108 (pre-release)

What's changed since pre-release v1.13.0-B2202103:

- Bug fixes:
  - Fixed mapping default configuration causes cast exception. [#1274](https://github.com/Azure/PSRule.Rules.Azure/issues/1274)

## v1.13.0-B2202103 (pre-release)

What's changed since pre-release v1.13.0-B2202090:

- Engineering:
  - Bump PSRule dependency to v1.11.1. [#1269](https://github.com/Azure/PSRule.Rules.Azure/pull/1269)
- Bug fixes:
  - Fixed out of order parameters. [#1257](https://github.com/Azure/PSRule.Rules.Azure/issues/1257)

## v1.13.0-B2202090 (pre-release)

What's changed since pre-release v1.13.0-B2202063:

- New rules:
  - Azure Cache for Redis:
    - Limit public access for Azure Cache for Redis instances. [#935](https://github.com/Azure/PSRule.Rules.Azure/issues/935)
- Engineering:
  - Automatically build baseline docs. [#1242](https://github.com/Azure/PSRule.Rules.Azure/issues/1242)
- Bug fixes:
  - Fixed empty value with strong type. [#1258](https://github.com/Azure/PSRule.Rules.Azure/issues/1258)

## v1.13.0-B2202063 (pre-release)

What's changed since v1.12.2:

- New features:
  - Added support for setting defaults for required parameters. [#1065](https://github.com/Azure/PSRule.Rules.Azure/issues/1065)
    - When specified, the value will be used when a parameter value is not provided.
  - Added support expanding Bicep from parameter files. [#1160](https://github.com/Azure/PSRule.Rules.Azure/issues/1160)
- New rules:
  - Container App:
    - Check insecure ingress is not enabled (preview). [#1252](https://github.com/Azure/PSRule.Rules.Azure/issues/1252)
  - Key Vault:
    - Check key auto-rotation is enabled (preview). [#1159](https://github.com/Azure/PSRule.Rules.Azure/issues/1159)
  - Recovery Services Vault:
    - Check vaults have replication alerts configured. [#7](https://github.com/Azure/PSRule.Rules.Azure/issues/7)
- Bug fixes:
  - Fixed error with empty logic app trigger. [#1249](https://github.com/Azure/PSRule.Rules.Azure/issues/1249)

## v1.12.2

What's changed since v1.12.1:

- Bug fixes:
  - Fixed detect strong type requirements for nested deployments. [#1235](https://github.com/Azure/PSRule.Rules.Azure/issues/1235)

## v1.12.1

What's changed since v1.12.0:

- Bug fixes:
  - Fixed Bicep already exists with PSRule v2. [#1232](https://github.com/Azure/PSRule.Rules.Azure/issues/1232)

## v1.12.0

What's changed since v1.11.1:

- New rules:
  - Data Explorer:
    - Check clusters use Managed Identities. [#1207](https://github.com/Azure/PSRule.Rules.Azure/issues/1207)
    - Check clusters use a SKU with a SLA. [#1208](https://github.com/Azure/PSRule.Rules.Azure/issues/1208)
    - Check clusters use disk encryption. [#1209](https://github.com/Azure/PSRule.Rules.Azure/issues/1209)
    - Check clusters are in use with databases. [#1215](https://github.com/Azure/PSRule.Rules.Azure/issues/1215)
  - Event Hub:
    - Check namespaces are in use with event hubs. [#1216](https://github.com/Azure/PSRule.Rules.Azure/issues/1216)
    - Check namespaces only accept identity-based authentication. [#1217](https://github.com/Azure/PSRule.Rules.Azure/issues/1217)
  - Azure Recovery Services Vault:
    - Check vaults use geo-redundant storage. [#5](https://github.com/Azure/PSRule.Rules.Azure/issues/5)
  - Service Bus:
    - Check namespaces are in use with queues and topics. [#1218](https://github.com/Azure/PSRule.Rules.Azure/issues/1218)
    - Check namespaces only accept identity-based authentication. [#1219](https://github.com/Azure/PSRule.Rules.Azure/issues/1219)
- Updated rules:
  - Azure Kubernetes Service:
    - Updated `Azure.AKS.Version` to use latest stable version `1.21.7`. [#1188](https://github.com/Azure/PSRule.Rules.Azure/issues/1188)
      - Pinned latest GA baseline `Azure.GA_2021_12` to previous version `1.20.5`.
      - Use `AZURE_AKS_CLUSTER_MINIMUM_VERSION` to configure the minimum version of the cluster.
  - Azure API Management:
    - Check service disabled insecure ciphers.
      [#1128](https://github.com/Azure/PSRule.Rules.Azure/issues/1128)
    - Refactored the cipher and protocol rule into individual rules.
      - `Azure.APIM.Protocols`
      - `Azure.APIM.Ciphers`
- General improvements:
  - **Important change:** Replaced `Azure_AKSMinimumVersion` option with `AZURE_AKS_CLUSTER_MINIMUM_VERSION`. [#941](https://github.com/Azure/PSRule.Rules.Azure/issues/941)
    - For compatibility, if `Azure_AKSMinimumVersion` is set it will be used instead of `AZURE_AKS_CLUSTER_MINIMUM_VERSION`.
    - If only `AZURE_AKS_CLUSTER_MINIMUM_VERSION` is set, this value will be used.
    - The default will be used neither options are configured.
    - If `Azure_AKSMinimumVersion` is set a warning will be generated until the configuration is removed.
    - Support for `Azure_AKSMinimumVersion` is deprecated and will be removed in v2.
    - See [upgrade notes][1] for details.
- Bug fixes:
  - Fixed false positive of blob container with access unspecified. [#1212](https://github.com/Azure/PSRule.Rules.Azure/issues/1212)

What's changed since pre-release v1.12.0-B2201086:

- No additional changes.

## v1.12.0-B2201086 (pre-release)

What's changed since pre-release v1.12.0-B2201067:

- New rules:
  - Data Explorer:
    - Check clusters are in use with databases. [#1215](https://github.com/Azure/PSRule.Rules.Azure/issues/1215)
  - Event Hub:
    - Check namespaces are in use with event hubs. [#1216](https://github.com/Azure/PSRule.Rules.Azure/issues/1216)
    - Check namespaces only accept identity-based authentication. [#1217](https://github.com/Azure/PSRule.Rules.Azure/issues/1217)
  - Azure Recovery Services Vault:
    - Check vaults use geo-redundant storage. [#5](https://github.com/Azure/PSRule.Rules.Azure/issues/5)
  - Service Bus:
    - Check namespaces are in use with queues and topics. [#1218](https://github.com/Azure/PSRule.Rules.Azure/issues/1218)
    - Check namespaces only accept identity-based authentication. [#1219](https://github.com/Azure/PSRule.Rules.Azure/issues/1219)

## v1.12.0-B2201067 (pre-release)

What's changed since pre-release v1.12.0-B2201054:

- New rules:
  - Data Explorer:
    - Check clusters use Managed Identities. [#1207](https://github.com/Azure/PSRule.Rules.Azure/issues/1207)
    - Check clusters use a SKU with a SLA. [#1208](https://github.com/Azure/PSRule.Rules.Azure/issues/1208)
    - Check clusters use disk encryption. [#1209](https://github.com/Azure/PSRule.Rules.Azure/issues/1209)
- Bug fixes:
  - Fixed false positive of blob container with access unspecified. [#1212](https://github.com/Azure/PSRule.Rules.Azure/issues/1212)

## v1.12.0-B2201054 (pre-release)

What's changed since v1.11.1:

- Updated rules:
  - Azure Kubernetes Service:
    - Updated `Azure.AKS.Version` to use latest stable version `1.21.7`. [#1188](https://github.com/Azure/PSRule.Rules.Azure/issues/1188)
      - Pinned latest GA baseline `Azure.GA_2021_12` to previous version `1.20.5`.
      - Use `AZURE_AKS_CLUSTER_MINIMUM_VERSION` to configure the minimum version of the cluster.
  - Azure API Management:
    - Check service disabled insecure ciphers.
      [#1128](https://github.com/Azure/PSRule.Rules.Azure/issues/1128)
    - Refactored the cipher and protocol rule into individual rules.
      - `Azure.APIM.Protocols`
      - `Azure.APIM.Ciphers`
- General improvements:
  - **Important change:** Replaced `Azure_AKSMinimumVersion` option with `AZURE_AKS_CLUSTER_MINIMUM_VERSION`. [#941](https://github.com/Azure/PSRule.Rules.Azure/issues/941)
    - For compatibility, if `Azure_AKSMinimumVersion` is set it will be used instead of `AZURE_AKS_CLUSTER_MINIMUM_VERSION`.
    - If only `AZURE_AKS_CLUSTER_MINIMUM_VERSION` is set, this value will be used.
    - The default will be used neither options are configured.
    - If `Azure_AKSMinimumVersion` is set a warning will be generated until the configuration is removed.
    - Support for `Azure_AKSMinimumVersion` is deprecated and will be removed in v2.
    - See [upgrade notes][1] for details.

## v1.11.1

What's changed since v1.11.0:

- Bug fixes:
  - Fixed `Azure.AKS.CNISubnetSize` rule to use CNI selector. [#1178](https://github.com/Azure/PSRule.Rules.Azure/issues/1178)

## v1.11.0

What's changed since v1.10.4:

- New features:
  - Added baselines containing only Azure preview features. [#1129](https://github.com/Azure/PSRule.Rules.Azure/issues/1129)
    - Added baseline `Azure.Preview_2021_09`.
    - Added baseline `Azure.Preview_2021_12`.
  - Added `Azure.GA_2021_12` baseline. [#1146](https://github.com/Azure/PSRule.Rules.Azure/issues/1146)
    - Includes rules released before or during December 2021 for Azure GA features.
    - Marked baseline `Azure.GA_2021_09` as obsolete.
  - Bicep support promoted from experimental to generally available (GA). [#1176](https://github.com/Azure/PSRule.Rules.Azure/issues/1176)
- New rules:
  - All resources:
    - Check comments for each template resource. [#969](https://github.com/Azure/PSRule.Rules.Azure/issues/969)
  - Automation Account:
    - Automation accounts should enable diagnostic logs. [#1075](https://github.com/Azure/PSRule.Rules.Azure/issues/1075)
  - Azure Kubernetes Service:
    - Check clusters have the HTTP application routing add-on disabled. [#1131](https://github.com/Azure/PSRule.Rules.Azure/issues/1131)
    - Check clusters use the Secrets Store CSI Driver add-on. [#992](https://github.com/Azure/PSRule.Rules.Azure/issues/992)
    - Check clusters autorotation with the Secrets Store CSI Driver add-on. [#993](https://github.com/Azure/PSRule.Rules.Azure/issues/993)
    - Check clusters use Azure AD Pod Managed Identities (preview). [#991](https://github.com/Azure/PSRule.Rules.Azure/issues/991)
  - Azure Redis Cache:
    - Use availability zones for Azure Cache for Redis for regions that support it. [#1078](https://github.com/Azure/PSRule.Rules.Azure/issues/1078)
      - `Azure.Redis.AvailabilityZone`
      - `Azure.RedisEnterprise.Zones`
  - Application Security Group:
    - Check Application Security Groups meet naming requirements. [#1110](https://github.com/Azure/PSRule.Rules.Azure/issues/1110)
  - Firewall:
    - Check Firewalls meet naming requirements. [#1110](https://github.com/Azure/PSRule.Rules.Azure/issues/1110)
    - Check Firewall policies meet naming requirements. [#1110](https://github.com/Azure/PSRule.Rules.Azure/issues/1110)
  - Private Endpoint:
    - Check Private Endpoints meet naming requirements. [#1110](https://github.com/Azure/PSRule.Rules.Azure/issues/1110)
  - Virtual WAN:
    - Check Virtual WANs meet naming requirements. [#1110](https://github.com/Azure/PSRule.Rules.Azure/issues/1110)
- Updated rules:
  - Azure Kubernetes Service:
    - Promoted `Azure.AKS.AutoUpgrade` to GA rule set. [#1130](https://github.com/Azure/PSRule.Rules.Azure/issues/1130)
- General improvements:
  - Added support for template function `tenant()`. [#1124](https://github.com/Azure/PSRule.Rules.Azure/issues/1124)
  - Added support for template function `managementGroup()`. [#1125](https://github.com/Azure/PSRule.Rules.Azure/issues/1125)
  - Added support for template function `pickZones()`. [#518](https://github.com/Azure/PSRule.Rules.Azure/issues/518)
- Engineering:
  - Rule refactoring of rules from PowerShell to YAML. [#1109](https://github.com/Azure/PSRule.Rules.Azure/issues/1109)
    - The following rules were refactored:
      - `Azure.LB.Name`
      - `Azure.NSG.Name`
      - `Azure.Firewall.Mode`
      - `Azure.Route.Name`
      - `Azure.VNET.Name`
      - `Azure.VNG.Name`
      - `Azure.VNG.ConnectionName`
      - `Azure.AppConfig.SKU`
      - `Azure.AppConfig.Name`
      - `Azure.AppInsights.Workspace`
      - `Azure.AppInsights.Name`
      - `Azure.Cosmos.AccountName`
      - `Azure.FrontDoor.State`
      - `Azure.FrontDoor.Name`
      - `Azure.FrontDoor.WAF.Mode`
      - `Azure.FrontDoor.WAF.Enabled`
      - `Azure.FrontDoor.WAF.Name`
      - `Azure.AKS.MinNodeCount`
      - `Azure.AKS.ManagedIdentity`
      - `Azure.AKS.StandardLB`
      - `Azure.AKS.AzurePolicyAddOn`
      - `Azure.AKS.ManagedAAD`
      - `Azure.AKS.AuthorizedIPs`
      - `Azure.AKS.LocalAccounts`
      - `Azure.AKS.AzureRBAC`
- Bug fixes:
  - Fixed output of Bicep informational and warning messages in error stream. [#1157](https://github.com/Azure/PSRule.Rules.Azure/issues/1157)

What's changed since pre-release v1.11.0-B2112112:

- New features:
  - Bicep support promoted from experimental to generally available (GA). [#1176](https://github.com/Azure/PSRule.Rules.Azure/issues/1176)

## v1.11.0-B2112112 (pre-release)

What's changed since pre-release v1.11.0-B2112104:

- New rules:
  - Azure Redis Cache:
    - Use availability zones for Azure Cache for Redis for regions that support it. [#1078](https://github.com/Azure/PSRule.Rules.Azure/issues/1078)
      - `Azure.Redis.AvailabilityZone`
      - `Azure.RedisEnterprise.Zones`

## v1.11.0-B2112104 (pre-release)

What's changed since pre-release v1.11.0-B2112073:

- New rules:
  - Azure Kubernetes Service:
    - Check clusters use Azure AD Pod Managed Identities (preview). [#991](https://github.com/Azure/PSRule.Rules.Azure/issues/991)
- Engineering:
  - Rule refactoring of rules from PowerShell to YAML. [#1109](https://github.com/Azure/PSRule.Rules.Azure/issues/1109)
    - The following rules were refactored:
      - `Azure.AppConfig.SKU`
      - `Azure.AppConfig.Name`
      - `Azure.AppInsights.Workspace`
      - `Azure.AppInsights.Name`
      - `Azure.Cosmos.AccountName`
      - `Azure.FrontDoor.State`
      - `Azure.FrontDoor.Name`
      - `Azure.FrontDoor.WAF.Mode`
      - `Azure.FrontDoor.WAF.Enabled`
      - `Azure.FrontDoor.WAF.Name`
      - `Azure.AKS.MinNodeCount`
      - `Azure.AKS.ManagedIdentity`
      - `Azure.AKS.StandardLB`
      - `Azure.AKS.AzurePolicyAddOn`
      - `Azure.AKS.ManagedAAD`
      - `Azure.AKS.AuthorizedIPs`
      - `Azure.AKS.LocalAccounts`
      - `Azure.AKS.AzureRBAC`
- Bug fixes:
  - Fixed output of Bicep informational and warning messages in error stream. [#1157](https://github.com/Azure/PSRule.Rules.Azure/issues/1157)
  - Fixed obsolete flag for baseline `Azure.Preview_2021_12`. [#1166](https://github.com/Azure/PSRule.Rules.Azure/issues/1166)

## v1.11.0-B2112073 (pre-release)

What's changed since pre-release v1.11.0-B2112024:

- New features:
  - Added baselines containing only Azure preview features. [#1129](https://github.com/Azure/PSRule.Rules.Azure/issues/1129)
    - Added baseline `Azure.Preview_2021_09`.
    - Added baseline `Azure.Preview_2021_12`.
  - Added `Azure.GA_2021_12` baseline. [#1146](https://github.com/Azure/PSRule.Rules.Azure/issues/1146)
    - Includes rules released before or during December 2021 for Azure GA features.
    - Marked baseline `Azure.GA_2021_09` as obsolete.
- New rules:
  - All resources:
    - Check comments for each template resource. [#969](https://github.com/Azure/PSRule.Rules.Azure/issues/969)
- Bug fixes:
  - Fixed template function `equals` parameter count mismatch. [#1137](https://github.com/Azure/PSRule.Rules.Azure/issues/1137)
  - Fixed copy loop on nested deployment parameters is not handled. [#1144](https://github.com/Azure/PSRule.Rules.Azure/issues/1144)
  - Fixed outer copy loop of nested deployment. [#1154](https://github.com/Azure/PSRule.Rules.Azure/issues/1154)

## v1.11.0-B2112024 (pre-release)

What's changed since pre-release v1.11.0-B2111014:

- New rules:
  - Azure Kubernetes Service:
    - Check clusters have the HTTP application routing add-on disabled. [#1131](https://github.com/Azure/PSRule.Rules.Azure/issues/1131)
    - Check clusters use the Secrets Store CSI Driver add-on. [#992](https://github.com/Azure/PSRule.Rules.Azure/issues/992)
    - Check clusters autorotation with the Secrets Store CSI Driver add-on. [#993](https://github.com/Azure/PSRule.Rules.Azure/issues/993)
  - Automation Account:
    - Automation accounts should enable diagnostic logs. [#1075](https://github.com/Azure/PSRule.Rules.Azure/issues/1075)
- Updated rules:
  - Azure Kubernetes Service:
    - Promoted `Azure.AKS.AutoUpgrade` to GA rule set. [#1130](https://github.com/Azure/PSRule.Rules.Azure/issues/1130)
- General improvements:
  - Added support for template function `tenant()`. [#1124](https://github.com/Azure/PSRule.Rules.Azure/issues/1124)
  - Added support for template function `managementGroup()`. [#1125](https://github.com/Azure/PSRule.Rules.Azure/issues/1125)
  - Added support for template function `pickZones()`. [#518](https://github.com/Azure/PSRule.Rules.Azure/issues/518)
- Bug fixes:
  - Fixed `Azure.Policy.WaiverExpiry` date conversion. [#1118](https://github.com/Azure/PSRule.Rules.Azure/issues/1118)

## v1.11.0-B2111014 (pre-release)

What's changed since v1.10.0:

- New rules:
  - Application Security Group:
    - Check Application Security Groups meet naming requirements. [#1110](https://github.com/Azure/PSRule.Rules.Azure/issues/1110)
  - Firewall:
    - Check Firewalls meet naming requirements. [#1110](https://github.com/Azure/PSRule.Rules.Azure/issues/1110)
    - Check Firewall policies meet naming requirements. [#1110](https://github.com/Azure/PSRule.Rules.Azure/issues/1110)
  - Private Endpoint:
    - Check Private Endpoints meet naming requirements. [#1110](https://github.com/Azure/PSRule.Rules.Azure/issues/1110)
  - Virtual WAN:
    - Check Virtual WANs meet naming requirements. [#1110](https://github.com/Azure/PSRule.Rules.Azure/issues/1110)
- Engineering:
  - Rule refactoring of rules from PowerShell to YAML. [#1109](https://github.com/Azure/PSRule.Rules.Azure/issues/1109)
    - The following rules were refactored:
      - `Azure.LB.Name`
      - `Azure.NSG.Name`
      - `Azure.Firewall.Mode`
      - `Azure.Route.Name`
      - `Azure.VNET.Name`
      - `Azure.VNG.Name`
      - `Azure.VNG.ConnectionName`

## v1.10.4

What's changed since v1.10.3:

- Bug fixes:
  - Fixed outer copy loop of nested deployment. [#1154](https://github.com/Azure/PSRule.Rules.Azure/issues/1154)

## v1.10.3

What's changed since v1.10.2:

- Bug fixes:
  - Fixed copy loop on nested deployment parameters is not handled. [#1144](https://github.com/Azure/PSRule.Rules.Azure/issues/1144)

## v1.10.2

What's changed since v1.10.1:

- Bug fixes:
  - Fixed template function `equals` parameter count mismatch. [#1137](https://github.com/Azure/PSRule.Rules.Azure/issues/1137)

## v1.10.1

What's changed since v1.10.0:

- Bug fixes:
  - Fixed `Azure.Policy.WaiverExpiry` date conversion. [#1118](https://github.com/Azure/PSRule.Rules.Azure/issues/1118)

## v1.10.0

What's changed since v1.9.1:

- New features:
  - Added support for parameter strong types. [#1083](https://github.com/Azure/PSRule.Rules.Azure/issues/1083)
    - The value of string parameters can be tested against the expected type.
    - When configuring a location strong type, the parameter value must be a valid Azure location.
    - When configuring a resource type strong type, the parameter value must be a matching resource Id.
- New rules:
  - All resources:
    - Check template expressions do not exceed a maximum length. [#1006](https://github.com/Azure/PSRule.Rules.Azure/issues/1006)
  - Automation Service:
    - Check automation accounts should use managed identities for authentication. [#1074](https://github.com/Azure/PSRule.Rules.Azure/issues/1074)
  - Event Grid:
    - Check topics and domains use managed identities. [#1091](https://github.com/Azure/PSRule.Rules.Azure/issues/1091)
    - Check topics and domains use private endpoints. [#1092](https://github.com/Azure/PSRule.Rules.Azure/issues/1092)
    - Check topics and domains use identity-based authentication. [#1093](https://github.com/Azure/PSRule.Rules.Azure/issues/1093)
- General improvements:
  - Updated default baseline to use module configuration. [#1089](https://github.com/Azure/PSRule.Rules.Azure/issues/1089)
- Engineering:
  - Bump PSRule dependency to v1.9.0. [#1081](https://github.com/Azure/PSRule.Rules.Azure/issues/1081)
  - Bump Microsoft.CodeAnalysis.NetAnalyzers to v6.0.0. [#1080](https://github.com/Azure/PSRule.Rules.Azure/pull/1080)
  - Bump Microsoft.SourceLink.GitHub to 1.1.1. [#1085](https://github.com/Azure/PSRule.Rules.Azure/pull/1085)
- Bug fixes:
  - Fixed expansion of secret references. [#1098](https://github.com/Azure/PSRule.Rules.Azure/issues/1098)
  - Fixed handling of tagging for deployments. [#1099](https://github.com/Azure/PSRule.Rules.Azure/issues/1099)
  - Fixed strong type issue flagged with empty defaultValue string. [#1100](https://github.com/Azure/PSRule.Rules.Azure/issues/1100)

What's changed since pre-release v1.10.0-B2111081:

- No additional changes.

## v1.10.0-B2111081 (pre-release)

What's changed since pre-release v1.10.0-B2111072:

- New rules:
  - Automation Service:
    - Automation accounts should use managed identities for authentication. [#1074](https://github.com/Azure/PSRule.Rules.Azure/issues/1074)

## v1.10.0-B2111072 (pre-release)

What's changed since pre-release v1.10.0-B2111058:

- New rules:
  - All resources:
    - Check template expressions do not exceed a maximum length. [#1006](https://github.com/Azure/PSRule.Rules.Azure/issues/1006)
- Bug fixes:
  - Fixed expansion of secret references. [#1098](https://github.com/Azure/PSRule.Rules.Azure/issues/1098)
  - Fixed handling of tagging for deployments. [#1099](https://github.com/Azure/PSRule.Rules.Azure/issues/1099)
  - Fixed strong type issue flagged with empty defaultValue string. [#1100](https://github.com/Azure/PSRule.Rules.Azure/issues/1100)

## v1.10.0-B2111058 (pre-release)

What's changed since pre-release v1.10.0-B2111040:

- New rules:
  - Event Grid:
    - Check topics and domains use managed identities. [#1091](https://github.com/Azure/PSRule.Rules.Azure/issues/1091)
    - Check topics and domains use private endpoints. [#1092](https://github.com/Azure/PSRule.Rules.Azure/issues/1092)
    - Check topics and domains use identity-based authentication. [#1093](https://github.com/Azure/PSRule.Rules.Azure/issues/1093)
- General improvements:
  - Updated default baseline to use module configuration. [#1089](https://github.com/Azure/PSRule.Rules.Azure/issues/1089)

## v1.10.0-B2111040 (pre-release)

What's changed since v1.9.1:

- New features:
  - Added support for parameter strong types. [#1083](https://github.com/Azure/PSRule.Rules.Azure/issues/1083)
    - The value of string parameters can be tested against the expected type.
    - When configuring a location strong type, the parameter value must be a valid Azure location.
    - When configuring a resource type strong type, the parameter value must be a matching resource Id.
- Engineering:
  - Bump PSRule dependency to v1.9.0. [#1081](https://github.com/Azure/PSRule.Rules.Azure/issues/1081)
  - Bump Microsoft.CodeAnalysis.NetAnalyzers to v6.0.0. [#1080](https://github.com/Azure/PSRule.Rules.Azure/pull/1080)
  - Bump Microsoft.SourceLink.GitHub to 1.1.1. [#1085](https://github.com/Azure/PSRule.Rules.Azure/pull/1085)

## v1.9.1

What's changed since v1.9.0:

- Bug fixes:
  - Fixed can not index into resource group tags. [#1066](https://github.com/Azure/PSRule.Rules.Azure/issues/1066)
  - Fixed `Azure.VM.ASMinMembers` for template deployments. [#1064](https://github.com/Azure/PSRule.Rules.Azure/issues/1064)
  - Fixed zones property not found on public IP resource. [#1070](https://github.com/Azure/PSRule.Rules.Azure/issues/1070)

## v1.9.0

What's changed since v1.8.1:

- New rules:
  - API Management Service:
    - Check API management services are using availability zones when available. [#1017](https://github.com/Azure/PSRule.Rules.Azure/issues/1017)
  - Public IP Address:
    - Check Public IP addresses are configured with zone-redundancy. [#958](https://github.com/Azure/PSRule.Rules.Azure/issues/958)
    - Check Public IP addresses are using Standard SKU. [#979](https://github.com/Azure/PSRule.Rules.Azure/issues/979)
  - User Assigned Managed Identity:
    - Check identities meet naming requirements. [#1021](https://github.com/Azure/PSRule.Rules.Azure/issues/1021)
  - Virtual Network Gateway:
    - Check VPN/ExpressRoute gateways are configured with availability zone SKU. [#926](https://github.com/Azure/PSRule.Rules.Azure/issues/926)
- General improvements:
  - Improved processing of AzOps generated templates. [#799](https://github.com/Azure/PSRule.Rules.Azure/issues/799)
    - `Azure.Template.DefineParameters` is ignored for AzOps generated templates.
    - `Azure.Template.UseLocationParameter` is ignored for AzOps generated templates.
  - Bicep is now installed when using PSRule GitHub Action. [#1050](https://github.com/Azure/PSRule.Rules.Azure/issues/1050)
- Engineering:
  - Bump PSRule dependency to v1.8.0. [#1018](https://github.com/Azure/PSRule.Rules.Azure/issues/1018)
  - Added automated PR workflow to bump `providers.json` monthly. [#1041](https://github.com/Azure/PSRule.Rules.Azure/issues/1041)
- Bug fixes:
  - Fixed AKS Network Policy should accept calico. [#1046](https://github.com/Azure/PSRule.Rules.Azure/issues/1046)
  - Fixed `Azure.ACR.AdminUser` fails when `adminUserEnabled` not set. [#1014](https://github.com/Azure/PSRule.Rules.Azure/issues/1014)
  - Fixed `Azure.KeyVault.Logs` reports cannot index into a null array. [#1024](https://github.com/Azure/PSRule.Rules.Azure/issues/1024)
  - Fixed template function empty returns object reference not set exception. [#1025](https://github.com/Azure/PSRule.Rules.Azure/issues/1025)
  - Fixed delayed binding of `and` template function. [#1026](https://github.com/Azure/PSRule.Rules.Azure/issues/1026)
  - Fixed template function array nests array with array parameters. [#1027](https://github.com/Azure/PSRule.Rules.Azure/issues/1027)
  - Fixed property used by `Azure.ACR.MinSKU` to work more reliably with templates. [#1034](https://github.com/Azure/PSRule.Rules.Azure/issues/1034)
  - Fixed could not determine JSON object type for MockMember using CreateObject. [#1035](https://github.com/Azure/PSRule.Rules.Azure/issues/1035)
  - Fixed Bicep convention ordering. [#1053](https://github.com/Azure/PSRule.Rules.Azure/issues/1053)

What's changed since pre-release v1.9.0-B2110087:

- No additional changes.

## v1.9.0-B2110087 (pre-release)

What's changed since pre-release v1.9.0-B2110082:

- Bug fixes:
  - Fixed Bicep convention ordering. [#1053](https://github.com/Azure/PSRule.Rules.Azure/issues/1053)

## v1.9.0-B2110082 (pre-release)

What's changed since pre-release v1.9.0-B2110059:

- General improvements:
  - Bicep is now installed when using PSRule GitHub Action. [#1050](https://github.com/Azure/PSRule.Rules.Azure/issues/1050)
- Engineering:
  - Added automated PR workflow to bump `providers.json` monthly. [#1041](https://github.com/Azure/PSRule.Rules.Azure/issues/1041)
- Bug fixes:
  - Fixed AKS Network Policy should accept calico. [#1046](https://github.com/Azure/PSRule.Rules.Azure/issues/1046)

## v1.9.0-B2110059 (pre-release)

What's changed since pre-release v1.9.0-B2110040:

- New rules:
  - API Management Service:
    - Check API management services are using availability zones when available. [#1017](https://github.com/Azure/PSRule.Rules.Azure/issues/1017)
- Bug fixes:
  - Fixed property used by `Azure.ACR.MinSKU` to work more reliably with templates. [#1034](https://github.com/Azure/PSRule.Rules.Azure/issues/1034)
  - Fixed could not determine JSON object type for MockMember using CreateObject. [#1035](https://github.com/Azure/PSRule.Rules.Azure/issues/1035)

## v1.9.0-B2110040 (pre-release)

What's changed since pre-release v1.9.0-B2110025:

- New rules:
  - User Assigned Managed Identity:
    - Check identities meet naming requirements. [#1021](https://github.com/Azure/PSRule.Rules.Azure/issues/1021)
- Bug fixes:
  - Fixed `Azure.KeyVault.Logs` reports cannot index into a null array. [#1024](https://github.com/Azure/PSRule.Rules.Azure/issues/1024)
  - Fixed template function empty returns object reference not set exception. [#1025](https://github.com/Azure/PSRule.Rules.Azure/issues/1025)
  - Fixed delayed binding of `and` template function. [#1026](https://github.com/Azure/PSRule.Rules.Azure/issues/1026)
  - Fixed template function array nests array with array parameters. [#1027](https://github.com/Azure/PSRule.Rules.Azure/issues/1027)

## v1.9.0-B2110025 (pre-release)

What's changed since pre-release v1.9.0-B2110014:

- Engineering:
  - Bump PSRule dependency to v1.8.0. [#1018](https://github.com/Azure/PSRule.Rules.Azure/issues/1018)
- Bug fixes:
  - Fixed `Azure.ACR.AdminUser` fails when `adminUserEnabled` not set. [#1014](https://github.com/Azure/PSRule.Rules.Azure/issues/1014)

## v1.9.0-B2110014 (pre-release)

What's changed since pre-release v1.9.0-B2110009:

- Bug fixes:
  - Fixed expression out of range of valid values. [#1005](https://github.com/Azure/PSRule.Rules.Azure/issues/1005)
  - Fixed template expand fails in nested reference expansion. [#1007](https://github.com/Azure/PSRule.Rules.Azure/issues/1007)

## v1.9.0-B2110009 (pre-release)

What's changed since pre-release v1.9.0-B2109027:

- Bug fixes:
  - Fixed handling of comments with template and parameter file rules. [#996](https://github.com/Azure/PSRule.Rules.Azure/issues/996)
  - Fixed `Azure.Template.UseLocationParameter` to only apply to templates deployed as RG scope [#995](https://github.com/Azure/PSRule.Rules.Azure/issues/995)
  - Fixed expand template fails with `createObject` when no parameters are specified. [#1000](https://github.com/Azure/PSRule.Rules.Azure/issues/1000)

## v1.9.0-B2109027 (pre-release)

What's changed since v1.8.0:

- New rules:
  - Public IP Address:
    - Check Public IP addresses are configured with zone-redundancy. [#958](https://github.com/Azure/PSRule.Rules.Azure/issues/958)
    - Check Public IP addresses are using Standard SKU. [#979](https://github.com/Azure/PSRule.Rules.Azure/issues/979)
  - Virtual Network Gateway:
    - Check VPN/ExpressRoute gateways are configured with availability zone SKU. [#926](https://github.com/Azure/PSRule.Rules.Azure/issues/926)
- General improvements:
  - Improved processing of AzOps generated templates. [#799](https://github.com/Azure/PSRule.Rules.Azure/issues/799)
    - `Azure.Template.DefineParameters` is ignored for AzOps generated templates.
    - `Azure.Template.UseLocationParameter` is ignored for AzOps generated templates.
- Bug fixes:
  - Fixed `ToUpper` fails to convert character. [#986](https://github.com/Azure/PSRule.Rules.Azure/issues/986)

## v1.8.1

What's changed since v1.8.0:

- Bug fixes:
  - Fixed handling of comments with template and parameter file rules. [#996](https://github.com/Azure/PSRule.Rules.Azure/issues/996)
  - Fixed `Azure.Template.UseLocationParameter` to only apply to templates deployed as RG scope [#995](https://github.com/Azure/PSRule.Rules.Azure/issues/995)
  - Fixed expand template fails with `createObject` when no parameters are specified. [#1000](https://github.com/Azure/PSRule.Rules.Azure/issues/1000)
  - Fixed `ToUpper` fails to convert character. [#986](https://github.com/Azure/PSRule.Rules.Azure/issues/986)
  - Fixed expression out of range of valid values. [#1005](https://github.com/Azure/PSRule.Rules.Azure/issues/1005)
  - Fixed template expand fails in nested reference expansion. [#1007](https://github.com/Azure/PSRule.Rules.Azure/issues/1007)

## v1.8.0

What's changed since v1.7.0:

- New features:
  - Added `Azure.GA_2021_09` baseline.
    [#961](https://github.com/Azure/PSRule.Rules.Azure/issues/961)
    - Includes rules released before or during September 2021 for Azure GA features.
    - Marked baseline `Azure.GA_2021_06` as obsolete.
- New rules:
  - Application Gateway:
    - Check App Gateways should use availability zones when available by @ArmaanMcleod.
      [#928](https://github.com/Azure/PSRule.Rules.Azure/issues/928)
  - Azure Kubernetes Service:
    - Check clusters have control plane audit logs enabled by @ArmaanMcleod.
      [#882](https://github.com/Azure/PSRule.Rules.Azure/issues/882)
    - Check clusters have control plane diagnostics enabled by @ArmaanMcleod.
      [#922](https://github.com/Azure/PSRule.Rules.Azure/issues/922)
    - Check clusters use Container Insights for monitoring workloads by @ArmaanMcleod.
      [#881](https://github.com/Azure/PSRule.Rules.Azure/issues/881)
    - Check clusters use availability zones when available by @ArmaanMcleod.
      [#880](https://github.com/Azure/PSRule.Rules.Azure/issues/880)
  - Cosmos DB:
    - Check DB account names meet naming requirements.
      [#954](https://github.com/Azure/PSRule.Rules.Azure/issues/954)
    - Check DB accounts use Azure AD identities for resource management operations.
      [#953](https://github.com/Azure/PSRule.Rules.Azure/issues/953)
  - Load Balancer:
    - Check Load balancers are using Standard SKU by @ArmaanMcleod.
      [#957](https://github.com/Azure/PSRule.Rules.Azure/issues/957)
    - Check Load Balancers are configured with zone-redundancy by @ArmaanMcleod.
      [#927](https://github.com/Azure/PSRule.Rules.Azure/issues/927)
- Engineering:
  - Bump PSRule dependency to v1.7.2.
    [#951](https://github.com/Azure/PSRule.Rules.Azure/issues/951)
  - Automated update of availability zone information in providers.json.
    [#907](https://github.com/Azure/PSRule.Rules.Azure/issues/907)
  - Increased test coverage of rule reasons by @ArmaanMcleod.
    [#960](https://github.com/Azure/PSRule.Rules.Azure/issues/960)
- Bug fixes:
  - Fixed export of in-flight AKS related subnets for kubenet clusters by @ArmaanMcleod.
    [#920](https://github.com/Azure/PSRule.Rules.Azure/issues/920)
  - Fixed plan instance count is not applicable to Elastic Premium plans.
    [#946](https://github.com/Azure/PSRule.Rules.Azure/issues/946)
  - Fixed minimum App Service Plan fails Elastic Premium plans.
    [#945](https://github.com/Azure/PSRule.Rules.Azure/issues/945)
  - Fixed App Service Plan should include PremiumV3 plan.
    [#944](https://github.com/Azure/PSRule.Rules.Azure/issues/944)
  - Fixed Azure.VM.NICAttached with private endpoints.
    [#932](https://github.com/Azure/PSRule.Rules.Azure/issues/932)
  - Fixed Bicep CLI fails with unexpected end of content.
    [#889](https://github.com/Azure/PSRule.Rules.Azure/issues/889)
  - Fixed incomplete reason message for `Azure.Storage.MinTLS`.
    [#971](https://github.com/Azure/PSRule.Rules.Azure/issues/971)
  - Fixed false positive of `Azure.Storage.UseReplication` with large file storage.
    [#965](https://github.com/Azure/PSRule.Rules.Azure/issues/965)

What's changed since pre-release v1.8.0-B2109060:

- No additional changes.

## v1.8.0-B2109086 (pre-release)

What's changed since pre-release v1.8.0-B2109060:

- New rules:
  - Load Balancer:
    - Check Load balancers are using Standard SKU. by @ArmaanMcleod.
      [#957](https://github.com/Azure/PSRule.Rules.Azure/issues/957)
- Engineering:
  - Increased test coverage of rule reasons. by @ArmaanMcleod.
    [#960](https://github.com/Azure/PSRule.Rules.Azure/issues/960)
- Bug fixes:
  - Fixed Bicep CLI fails with unexpected end of content.
    [#889](https://github.com/Azure/PSRule.Rules.Azure/issues/889)
  - Fixed incomplete reason message for `Azure.Storage.MinTLS`.
    [#971](https://github.com/Azure/PSRule.Rules.Azure/issues/971)
  - Fixed false positive of `Azure.Storage.UseReplication` with large file storage.
    [#965](https://github.com/Azure/PSRule.Rules.Azure/issues/965)

## v1.8.0-B2109060 (pre-release)

What's changed since pre-release v1.8.0-B2109046:

- New features:
  - Added `Azure.GA_2021_09` baseline.
    [#961](https://github.com/Azure/PSRule.Rules.Azure/issues/961)
    - Includes rules released before or during September 2021 for Azure GA features.
    - Marked baseline `Azure.GA_2021_06` as obsolete.
- New rules:
  - Load Balancer:
    - Check Load Balancers are configured with zone-redundancy by @ArmaanMcleod.
      [#927](https://github.com/Azure/PSRule.Rules.Azure/issues/927)

## v1.8.0-B2109046 (pre-release)

What's changed since pre-release v1.8.0-B2109020:

- New rules:
  - Application Gateway:
    - Check App Gateways should use availability zones when available by @ArmaanMcleod
      [#928](https://github.com/Azure/PSRule.Rules.Azure/issues/928)
  - Cosmos DB:
    - Check DB account names meet naming requirements.
      [#954](https://github.com/Azure/PSRule.Rules.Azure/issues/954)
    - Check DB accounts use Azure AD identities for resource management operations.
      [#953](https://github.com/Azure/PSRule.Rules.Azure/issues/953)
- Bug fixes:
  - Fixed plan instance count is not applicable to Elastic Premium plans.
    [#946](https://github.com/Azure/PSRule.Rules.Azure/issues/946)
  - Fixed minimum App Service Plan fails Elastic Premium plans.
    [#945](https://github.com/Azure/PSRule.Rules.Azure/issues/945)
  - Fixed App Service Plan should include PremiumV3 plan.
    [#944](https://github.com/Azure/PSRule.Rules.Azure/issues/944)
  - Fixed Azure.VM.NICAttached with private endpoints.
    [#932](https://github.com/Azure/PSRule.Rules.Azure/issues/932)
- Engineering:
  - Bump PSRule dependency to v1.7.2.
    [#951](https://github.com/Azure/PSRule.Rules.Azure/issues/951)

## v1.8.0-B2109020 (pre-release)

What's changed since pre-release v1.8.0-B2108026:

- New rules:
  - Azure Kubernetes Service:
    - Check clusters have control plane audit logs enabled by @ArmaanMcleod.
      [#882](https://github.com/Azure/PSRule.Rules.Azure/issues/882)
    - Check clusters have control plane diagnostics enabled by @ArmaanMcleod.
      [#922](https://github.com/Azure/PSRule.Rules.Azure/issues/922)
- Engineering:
  - Bump PSRule dependency to v1.7.0.
    [#938](https://github.com/Azure/PSRule.Rules.Azure/issues/938)

## v1.8.0-B2108026 (pre-release)

What's changed since pre-release v1.8.0-B2108013:

- New rules:
  - Azure Kubernetes Service:
    - Check clusters use Container Insights for monitoring workloads by @ArmaanMcleod.
      [#881](https://github.com/Azure/PSRule.Rules.Azure/issues/881)
- Bug fixes:
  - Fixed export of in-flight AKS related subnets for kubenet clusters by @ArmaanMcleod.
    [#920](https://github.com/Azure/PSRule.Rules.Azure/issues/920)

## v1.8.0-B2108013 (pre-release)

What's changed since v1.7.0:

- New rules:
  - Azure Kubernetes Service:
    - Check clusters use availability zones when available by @ArmaanMcleod.
      [#880](https://github.com/Azure/PSRule.Rules.Azure/issues/880)
- Engineering:
  - Bump PSRule dependency to v1.6.1.
    [#913](https://github.com/Azure/PSRule.Rules.Azure/issues/913)
  - Automated update of availability zone information in providers.json.
    [#907](https://github.com/Azure/PSRule.Rules.Azure/issues/907)

## v1.7.0

What's changed since v1.6.0:

- New rules:
  - All resources:
    - Check template parameter files use metadata links. [#846](https://github.com/Azure/PSRule.Rules.Azure/issues/846)
      - Configure the `AZURE_PARAMETER_FILE_METADATA_LINK` option to enable this rule.
    - Check template files use a recent schema. [#845](https://github.com/Azure/PSRule.Rules.Azure/issues/845)
    - Check template files use a https schema scheme. [#894](https://github.com/Azure/PSRule.Rules.Azure/issues/894)
    - Check template parameter files use a https schema scheme. [#894](https://github.com/Azure/PSRule.Rules.Azure/issues/894)
    - Check template parameters set a value. [#896](https://github.com/Azure/PSRule.Rules.Azure/issues/896)
    - Check template parameters use a valid secret reference. [#897](https://github.com/Azure/PSRule.Rules.Azure/issues/897)
  - Azure Kubernetes Service:
    - Check clusters using Azure CNI should use large subnets by @ArmaanMcleod. [#273](https://github.com/Azure/PSRule.Rules.Azure/issues/273)
    - Check clusters use auto-scale node pools by @ArmaanMcleod. [#218](https://github.com/Azure/PSRule.Rules.Azure/issues/218)
      - By default, a minimum of a `/23` subnet is required.
      - Configure `AZURE_AKS_CNI_MINIMUM_CLUSTER_SUBNET_SIZE` to change the default minimum subnet size.
  - Storage Account:
    - Check Storage Accounts only accept explicitly allowed network traffic. [#884](https://github.com/Azure/PSRule.Rules.Azure/issues/884)
- Updated rules:
  - Virtual Network:
    - Excluded `AzureFirewallManagementSubnet` from `Azure.VNET.UseNSGs`. [#869](https://github.com/Azure/PSRule.Rules.Azure/issues/869)
- General improvements:
  - Added version information to bicep compilation exceptions. [#903](https://github.com/Azure/PSRule.Rules.Azure/issues/903)
- Engineering:
  - Bump PSRule dependency to v1.6.0. [#871](https://github.com/Azure/PSRule.Rules.Azure/issues/871)
- Bug fixes:
  - Fixed DateTimeAdd function and tests within timezones with DST. [#891](https://github.com/Azure/PSRule.Rules.Azure/issues/891)
  - Fixed `Azure.Template.ParameterValue` failing on empty value. [#901](https://github.com/Azure/PSRule.Rules.Azure/issues/901)

What's changed since pre-release v1.7.0-B2108059:

- No additional changes.

## v1.7.0-B2108059 (pre-release)

What's changed since pre-release v1.7.0-B2108049:

- General improvements:
  - Added version information to bicep compilation exceptions. [#903](https://github.com/Azure/PSRule.Rules.Azure/issues/903)
- Bug fixes:
  - Fixed `Azure.Template.ParameterValue` failing on empty value. [#901](https://github.com/Azure/PSRule.Rules.Azure/issues/901)

## v1.7.0-B2108049 (pre-release)

What's changed since pre-release v1.7.0-B2108040:

- New rules:
  - All resources:
    - Check template files use a recent schema. [#845](https://github.com/Azure/PSRule.Rules.Azure/issues/845)
    - Check template files use a https schema scheme. [#894](https://github.com/Azure/PSRule.Rules.Azure/issues/894)
    - Check template parameter files use a https schema scheme. [#894](https://github.com/Azure/PSRule.Rules.Azure/issues/894)
    - Check template parameters set a value. [#896](https://github.com/Azure/PSRule.Rules.Azure/issues/896)
    - Check template parameters use a valid secret reference. [#897](https://github.com/Azure/PSRule.Rules.Azure/issues/897)
- Bug fixes:
  - Fixed DateTimeAdd function and tests within timezones with DST. [#891](https://github.com/Azure/PSRule.Rules.Azure/issues/891)

## v1.7.0-B2108040 (pre-release)

What's changed since pre-release v1.7.0-B2108020:

- New rules:
  - All resources:
    - Check template parameter files use metadata links. [#846](https://github.com/Azure/PSRule.Rules.Azure/issues/846)
      - Configure the `AZURE_PARAMETER_FILE_METADATA_LINK` option to enable this rule.
  - Azure Kubernetes Service:
    - Check clusters using Azure CNI should use large subnets by @ArmaanMcleod. [#273](https://github.com/Azure/PSRule.Rules.Azure/issues/273)
      - By default, a minimum of a `/23` subnet is required.
      - Configure `AZURE_AKS_CNI_MINIMUM_CLUSTER_SUBNET_SIZE` to change the default minimum subnet size.
  - Storage Account:
    - Check Storage Accounts only accept explicitly allowed network traffic. [#884](https://github.com/Azure/PSRule.Rules.Azure/issues/884)

## v1.7.0-B2108020 (pre-release)

What's changed since v1.6.0:

- New rules:
  - Azure Kubernetes Service:
    - Check clusters use auto-scale node pools by @ArmaanMcleod. [#218](https://github.com/Azure/PSRule.Rules.Azure/issues/218)
- Updated rules:
  - Virtual Network:
    - Excluded `AzureFirewallManagementSubnet` from `Azure.VNET.UseNSGs`. [#869](https://github.com/Azure/PSRule.Rules.Azure/issues/869)
- Engineering:
  - Bump PSRule dependency to v1.6.0. [#871](https://github.com/Azure/PSRule.Rules.Azure/issues/871)

## v1.6.0

What's changed since v1.5.1:

- New features:
  - **Experimental:** Added support for expansion from Bicep source files.
    [#848](https://github.com/Azure/PSRule.Rules.Azure/issues/848)
    [#670](https://github.com/Azure/PSRule.Rules.Azure/issues/670)
    [#858](https://github.com/Azure/PSRule.Rules.Azure/issues/858)
    - Bicep support is currently experimental.
    - To opt-in set the `AZURE_BICEP_FILE_EXPANSION` configuration to `true`.
    - For more information see [Using Bicep](https://azure.github.io/PSRule.Rules.Azure/using-bicep/).
- New rules:
  - Application Gateways:
    - Check Application Gateways publish endpoints by HTTPS.
      [#841](https://github.com/Azure/PSRule.Rules.Azure/issues/841)
- Engineering:
  - Bump PSRule dependency to v1.5.0.
    [#832](https://github.com/Azure/PSRule.Rules.Azure/issues/832)
  - Migration of Pester v4 tests to Pester v5 by @ArmaanMcleod.
    [#395](https://github.com/Azure/PSRule.Rules.Azure/issues/395)

What's changed since pre-release v1.6.0-B2108038:

- Bug fixes:
  - Fixed Bicep expand creates deadlock and times out.
    [#863](https://github.com/Azure/PSRule.Rules.Azure/issues/863)

## v1.6.0-B2108038 (pre-release)

What's changed since pre-release v1.6.0-B2108023:

- Bug fixes:
  - Fixed Bicep expand hangs analysis.
    [#858](https://github.com/Azure/PSRule.Rules.Azure/issues/858)

## v1.6.0-B2108023 (pre-release)

What's changed since pre-release v1.6.0-B2107028:

- New features:
  - **Experimental:** Added support for expansion from Bicep source files.
    [#848](https://github.com/Azure/PSRule.Rules.Azure/issues/848)
    [#670](https://github.com/Azure/PSRule.Rules.Azure/issues/670)
    - Bicep support is currently experimental.
    - To opt-in set the `AZURE_BICEP_FILE_EXPANSION` configuration to `true`.
    - For more information see [Using Bicep](https://azure.github.io/PSRule.Rules.Azure/using-bicep/).

## v1.6.0-B2107028 (pre-release)

What's changed since v1.5.1:

- New rules:
  - Application Gateways:
    - Check Application Gateways publish endpoints by HTTPS. [#841](https://github.com/Azure/PSRule.Rules.Azure/issues/841)
- Engineering:
  - Bump PSRule dependency to v1.5.0. [#832](https://github.com/Azure/PSRule.Rules.Azure/issues/832)

## v1.5.1

What's changed since v1.5.0:

- Bug fixes:
  - Fixed rule does not detect more restrictive NSG rules. [#831](https://github.com/Azure/PSRule.Rules.Azure/issues/831)

## v1.5.0

What's changed since v1.4.1:

- New features:
  - Added `Azure.GA_2021_06` baseline. [#822](https://github.com/Azure/PSRule.Rules.Azure/issues/822)
    - Includes rules released before or during June 2021 for Azure GA features.
    - Marked baseline `Azure.GA_2021_03` as obsolete.
- New rules:
  - Application Insights:
    - Check App Insights resources use workspace-based configuration. [#813](https://github.com/Azure/PSRule.Rules.Azure/issues/813)
    - Check App Insights resources meet naming requirements. [#814](https://github.com/Azure/PSRule.Rules.Azure/issues/814)
- General improvements:
  - Exclude not applicable rules for templates generated with Bicep and PSArm. [#815](https://github.com/Azure/PSRule.Rules.Azure/issues/815)
  - Updated rule help to use docs pages for online version. [#824](https://github.com/Azure/PSRule.Rules.Azure/issues/824)
- Engineering:
  - Bump PSRule dependency to v1.4.0. [#823](https://github.com/Azure/PSRule.Rules.Azure/issues/823)
  - Bump YamlDotNet dependency to v11.2.1. [#821](https://github.com/Azure/PSRule.Rules.Azure/pull/821)
  - Migrate project to Azure GitHub organization and updated links. [#800](https://github.com/Azure/PSRule.Rules.Azure/pull/800)
- Bug fixes:
  - Fixed detection of parameters and variables with line breaks. [#811](https://github.com/Azure/PSRule.Rules.Azure/issues/811)

What's changed since pre-release v1.5.0-B2107002:

- No additional changes.

## v1.5.0-B2107002 (pre-release)

What's changed since pre-release v1.5.0-B2106018:

- New features:
  - Added `Azure.GA_2021_06` baseline. [#822](https://github.com/Azure/PSRule.Rules.Azure/issues/822)
    - Includes rules released before or during June 2021 for Azure GA features.
    - Marked baseline `Azure.GA_2021_03` as obsolete.
- General improvements:
  - Updated rule help to use docs pages for online version. [#824](https://github.com/Azure/PSRule.Rules.Azure/issues/824)
- Engineering:
  - Bump PSRule dependency to v1.4.0. [#823](https://github.com/Azure/PSRule.Rules.Azure/issues/823)
  - Bump YamlDotNet dependency to v11.2.1. [#821](https://github.com/Azure/PSRule.Rules.Azure/pull/821)

## v1.5.0-B2106018 (pre-release)

What's changed since v1.4.1:

- New rules:
  - Application Insights:
    - Check App Insights resources use workspace-based configuration. [#813](https://github.com/Azure/PSRule.Rules.Azure/issues/813)
    - Check App Insights resources meet naming requirements. [#814](https://github.com/Azure/PSRule.Rules.Azure/issues/814)
- General improvements:
  - Exclude not applicable rules for templates generated with Bicep and PSArm. [#815](https://github.com/Azure/PSRule.Rules.Azure/issues/815)
- Engineering:
  - Bump YamlDotNet dependency to v11.2.0. [#801](https://github.com/Azure/PSRule.Rules.Azure/pull/801)
  - Migrate project to Azure GitHub organization and updated links. [#800](https://github.com/Azure/PSRule.Rules.Azure/pull/800)
- Bug fixes:
  - Fixed detection of parameters and variables with line breaks. [#811](https://github.com/Azure/PSRule.Rules.Azure/issues/811)

## v1.4.1

What's changed since v1.4.0:

- Bug fixes:
  - Fixed boolean string conversion case. [#793](https://github.com/Azure/PSRule.Rules.Azure/issues/793)
  - Fixed case sensitive property matching. [#794](https://github.com/Azure/PSRule.Rules.Azure/issues/794)
  - Fixed automatic expansion of template parameter files. [#796](https://github.com/Azure/PSRule.Rules.Azure/issues/796)
    - Template parameter files are not automatically expanded by default.
    - To enable this, set the `AZURE_PARAMETER_FILE_EXPANSION` configuration option.

## v1.4.0

What's changed since v1.3.2:

- New features:
  - Automatically expand template from parameter files for analysis. [#772](https://github.com/Azure/PSRule.Rules.Azure/issues/772)
    - Previously templates needed to be exported with `Export-AzRuleTemplateData`.
    - To export template data automatically use PSRule cmdlets with `-Format File`.
- New rules:
  - Cognitive Search:
    - Check search services meet index SLA replica requirement. [#761](https://github.com/Azure/PSRule.Rules.Azure/issues/761)
    - Check search services meet query SLA replica requirement. [#762](https://github.com/Azure/PSRule.Rules.Azure/issues/762)
    - Check search services meet naming requirements. [#763](https://github.com/Azure/PSRule.Rules.Azure/issues/763)
    - Check search services use a minimum SKU. [#764](https://github.com/Azure/PSRule.Rules.Azure/issues/764)
    - Check search services use managed identities. [#765](https://github.com/Azure/PSRule.Rules.Azure/issues/765)
  - Azure Kubernetes Service:
    - Check clusters use AKS-managed Azure AD integration. [#436](https://github.com/Azure/PSRule.Rules.Azure/issues/436)
    - Check clusters have local account disabled (preview). [#786](https://github.com/Azure/PSRule.Rules.Azure/issues/786)
    - Check clusters have an auto-upgrade channel set (preview). [#787](https://github.com/Azure/PSRule.Rules.Azure/issues/787)
    - Check clusters limit access network access to the API server. [#788](https://github.com/Azure/PSRule.Rules.Azure/issues/788)
    - Check clusters used Azure RBAC for Kubernetes authorization. [#789](https://github.com/Azure/PSRule.Rules.Azure/issues/789)
- Updated rules:
  - Azure Kubernetes Service:
    - Updated `Azure.AKS.Version` to 1.20.5. [#767](https://github.com/Azure/PSRule.Rules.Azure/issues/767)
- General improvements:
  - Automatically nest template sub-resources for analysis. [#746](https://github.com/Azure/PSRule.Rules.Azure/issues/746)
    - Sub-resources such as diagnostic logs or configurations are automatically nested.
    - Automatic nesting a resource requires:
      - The parent resource is defined in the same template.
      - The sub-resource depends on the parent resource.
  - Added support for source location references to template files. [#781](https://github.com/Azure/PSRule.Rules.Azure/issues/781)
    - Output includes source location to resources exported from a templates.
- Bug fixes:
  - Fixed string index parsing in expressions with whitespace. [#775](https://github.com/Azure/PSRule.Rules.Azure/issues/775)
  - Fixed base for DateTimeAdd is not a valid string. [#777](https://github.com/Azure/PSRule.Rules.Azure/issues/777)
- Engineering:
  - Added source link to project. [#783](https://github.com/Azure/PSRule.Rules.Azure/issues/783)

What's changed since pre-release v1.4.0-B2105057:

- No additional changes.

## v1.4.0-B2105057 (pre-release)

What's changed since pre-release v1.4.0-B2105050:

- New rules:
  - Azure Kubernetes Service:
    - Check clusters use AKS-managed Azure AD integration. [#436](https://github.com/Azure/PSRule.Rules.Azure/issues/436)
    - Check clusters have local account disabled (preview). [#786](https://github.com/Azure/PSRule.Rules.Azure/issues/786)
    - Check clusters have an auto-upgrade channel set (preview). [#787](https://github.com/Azure/PSRule.Rules.Azure/issues/787)
    - Check clusters limit access network access to the API server. [#788](https://github.com/Azure/PSRule.Rules.Azure/issues/788)
    - Check clusters used Azure RBAC for Kubernetes authorization. [#789](https://github.com/Azure/PSRule.Rules.Azure/issues/789)
- Updated rules:
  - Azure Kubernetes Service:
    - Updated `Azure.AKS.Version` to 1.20.5. [#767](https://github.com/Azure/PSRule.Rules.Azure/issues/767)
- Engineering:
  - Added source link to project. [#783](https://github.com/Azure/PSRule.Rules.Azure/issues/783)

## v1.4.0-B2105050 (pre-release)

What's changed since pre-release v1.4.0-B2105044:

- General improvements:
  - Added support for source location references to template files. [#781](https://github.com/Azure/PSRule.Rules.Azure/issues/781)
    - Output includes source location to resources exported from a templates.

## v1.4.0-B2105044 (pre-release)

What's changed since pre-release v1.4.0-B2105027:

- New features:
  - Automatically expand template from parameter files for analysis. [#772](https://github.com/Azure/PSRule.Rules.Azure/issues/772)
    - Previously templates needed to be exported with `Export-AzRuleTemplateData`.
    - To export template data automatically use PSRule cmdlets with `-Format File`.
- Bug fixes:
  - Fixed string index parsing in expressions with whitespace. [#775](https://github.com/Azure/PSRule.Rules.Azure/issues/775)
  - Fixed base for DateTimeAdd is not a valid string. [#777](https://github.com/Azure/PSRule.Rules.Azure/issues/777)

## v1.4.0-B2105027 (pre-release)

What's changed since pre-release v1.4.0-B2105020:

- New rules:
  - Cognitive Search:
    - Check search services meet index SLA replica requirement. [#761](https://github.com/Azure/PSRule.Rules.Azure/issues/761)
    - Check search services meet query SLA replica requirement. [#762](https://github.com/Azure/PSRule.Rules.Azure/issues/762)
    - Check search services meet naming requirements. [#763](https://github.com/Azure/PSRule.Rules.Azure/issues/763)
    - Check search services use a minimum SKU. [#764](https://github.com/Azure/PSRule.Rules.Azure/issues/764)
    - Check search services use managed identities. [#765](https://github.com/Azure/PSRule.Rules.Azure/issues/765)

## v1.4.0-B2105020 (pre-release)

What's changed since v1.3.2:

- General improvements:
  - Automatically nest template sub-resources for analysis. [#746](https://github.com/Azure/PSRule.Rules.Azure/issues/746)
    - Sub-resources such as diagnostic logs or configurations are automatically nested.
    - Automatic nesting a resource requires:
      - The parent resource is defined in the same template.
      - The sub-resource depends on the parent resource.

## v1.3.2

What's changed since v1.3.1:

- Bug fixes:
  - Fixed rule reason reported the parameter inputObject is null. [#753](https://github.com/Azure/PSRule.Rules.Azure/issues/753)

## v1.3.1

What's changed since v1.3.0:

- Engineering:
  - Bump PSRule dependency to v1.3.0. [#749](https://github.com/Azure/PSRule.Rules.Azure/issues/749)
  - Bump YamlDotNet dependency to v11.1.1. [#742](https://github.com/Azure/PSRule.Rules.Azure/issues/742)

## v1.3.0

What's changed since v1.2.1:

- New rules:
  - Policy:
    - Check policy assignment display name and description are set. [#725](https://github.com/Azure/PSRule.Rules.Azure/issues/725)
    - Check policy assignment assigned by metadata is set. [#726](https://github.com/Azure/PSRule.Rules.Azure/issues/726)
    - Check policy exemption display name and description are set. [#723](https://github.com/Azure/PSRule.Rules.Azure/issues/723)
    - Check policy waiver exemptions have an expiry date set. [#724](https://github.com/Azure/PSRule.Rules.Azure/issues/724)
- Removed rules:
  - Storage:
    - Remove `Azure.Storage.UseEncryption` as Storage Service Encryption (SSE) is always on. [#630](https://github.com/Azure/PSRule.Rules.Azure/issues/630)
      - SSE is on by default and can not be disabled.
- General improvements:
  - Additional metadata added in parameter files is passed through with `Get-AzRuleTemplateLink`. [#706](https://github.com/Azure/PSRule.Rules.Azure/issues/706)
  - Improved binding support for File inputs. [#480](https://github.com/Azure/PSRule.Rules.Azure/issues/480)
    - Template and parameter file names now return a relative path instead of full path.
  - Added API version for each module resource. [#729](https://github.com/Azure/PSRule.Rules.Azure/issues/729)
- Engineering:
  - Clean up depreciated warning message for configuration option `azureAllowedRegions`. [#737](https://github.com/Azure/PSRule.Rules.Azure/issues/737)
  - Clean up depreciated warning message for configuration option `minAKSVersion`. [#738](https://github.com/Azure/PSRule.Rules.Azure/issues/738)
  - Bump PSRule dependency to v1.2.0. [#713](https://github.com/Azure/PSRule.Rules.Azure/issues/713)
- Bug fixes:
  - Fixed could not load file or assembly YamlDotNet. [#741](https://github.com/Azure/PSRule.Rules.Azure/issues/741)
    - This fix pins the PSRule version to v1.2.0 until the next stable release of PSRule for Azure.

What's changed since pre-release v1.3.0-B2104040:

- No additional changes.

## v1.3.0-B2104040 (pre-release)

What's changed since pre-release v1.3.0-B2104034:

- Bug fixes:
  - Fixed could not load file or assembly YamlDotNet. [#741](https://github.com/Azure/PSRule.Rules.Azure/issues/741)
    - This fix pins the PSRule version to v1.2.0 until the next stable release of PSRule for Azure.

## v1.3.0-B2104034 (pre-release)

What's changed since pre-release v1.3.0-B2104023:

- New rules:
  - Policy:
    - Check policy assignment display name and description are set. [#725](https://github.com/Azure/PSRule.Rules.Azure/issues/725)
    - Check policy assignment assigned by metadata is set. [#726](https://github.com/Azure/PSRule.Rules.Azure/issues/726)
    - Check policy exemption display name and description are set. [#723](https://github.com/Azure/PSRule.Rules.Azure/issues/723)
    - Check policy waiver exemptions have an expiry date set. [#724](https://github.com/Azure/PSRule.Rules.Azure/issues/724)
- Engineering:
  - Clean up depreciated warning message for configuration option `azureAllowedRegions`. [#737](https://github.com/Azure/PSRule.Rules.Azure/issues/737)
  - Clean up depreciated warning message for configuration option `minAKSVersion`. [#738](https://github.com/Azure/PSRule.Rules.Azure/issues/738)

## v1.3.0-B2104023 (pre-release)

What's changed since pre-release v1.3.0-B2104013:

- General improvements:
  - Improved binding support for File inputs. [#480](https://github.com/Azure/PSRule.Rules.Azure/issues/480)
    - Template and parameter file names now return a relative path instead of full path.
  - Added API version for each module resource. [#729](https://github.com/Azure/PSRule.Rules.Azure/issues/729)

## v1.3.0-B2104013 (pre-release)

What's changed since pre-release v1.3.0-B2103007:

- Engineering:
  - Bump PSRule dependency to v1.2.0. [#713](https://github.com/Azure/PSRule.Rules.Azure/issues/713)
- Bug fixes:
  - Fixed export not expanding nested deployments. [#715](https://github.com/Azure/PSRule.Rules.Azure/issues/715)

## v1.3.0-B2103007 (pre-release)

What's changed since v1.2.0:

- Removed rules:
  - Storage:
    - Remove `Azure.Storage.UseEncryption` as Storage Service Encryption (SSE) is always on. [#630](https://github.com/Azure/PSRule.Rules.Azure/issues/630)
      - SSE is on by default and can not be disabled.
- General improvements:
  - Additional metadata added in parameter files is passed through with `Get-AzRuleTemplateLink`. [#706](https://github.com/Azure/PSRule.Rules.Azure/issues/706)

## v1.2.1

What's changed since v1.2.0:

- Bug fixes:
  - Fixed export not expanding nested deployments. [#715](https://github.com/Azure/PSRule.Rules.Azure/issues/715)

## v1.2.0

What's changed since v1.1.4:

- New features:
  - Added `Azure.GA_2021_03` baseline. [#673](https://github.com/Azure/PSRule.Rules.Azure/issues/673)
    - Includes rules released before or during March 2021 for Azure GA features.
    - Marked baseline `Azure.GA_2020_12` as obsolete.
- New rules:
  - Key Vault:
    - Check vaults, keys, and secrets meet name requirements. [#646](https://github.com/Azure/PSRule.Rules.Azure/issues/646)
- Updated rules:
  - Azure Kubernetes Service:
    - Updated `Azure.AKS.Version` to 1.19.7. [#696](https://github.com/Azure/PSRule.Rules.Azure/issues/696)
- General improvements:
  - Added support for user defined functions in templates. [#682](https://github.com/Azure/PSRule.Rules.Azure/issues/682)
- Engineering:
  - Bump PSRule dependency to v1.1.0. [#692](https://github.com/Azure/PSRule.Rules.Azure/issues/692)

What's changed since pre-release v1.2.0-B2103044:

- No additional changes.

## v1.2.0-B2103044 (pre-release)

What's changed since pre-release v1.2.0-B2103032:

- New features:
  - Added `Azure.GA_2021_03` baseline. [#673](https://github.com/Azure/PSRule.Rules.Azure/issues/673)
    - Includes rules released before or during March 2021 for Azure GA features.
    - Marked baseline `Azure.GA_2020_12` as obsolete.
- Updated rules:
  - Azure Kubernetes Service:
    - Updated `Azure.AKS.Version` to 1.19.7. [#696](https://github.com/Azure/PSRule.Rules.Azure/issues/696)

## v1.2.0-B2103032 (pre-release)

What's changed since pre-release v1.2.0-B2103024:

- New rules:
  - Key Vault:
    - Check vaults, keys, and secrets meet name requirements. [#646](https://github.com/Azure/PSRule.Rules.Azure/issues/646)
- Engineering:
  - Bump PSRule dependency to v1.1.0. [#692](https://github.com/Azure/PSRule.Rules.Azure/issues/692)

## v1.2.0-B2103024 (pre-release)

What's changed since v1.1.4:

- General improvements:
  - Added support for user defined functions in templates. [#682](https://github.com/Azure/PSRule.Rules.Azure/issues/682)

## v1.1.4

What's changed since v1.1.3:

- Bug fixes:
  - Fixed handling of literal index with copyIndex function. [#686](https://github.com/Azure/PSRule.Rules.Azure/issues/686)
  - Fixed handling of inner scoped nested deployments. [#687](https://github.com/Azure/PSRule.Rules.Azure/issues/687)

## v1.1.3

What's changed since v1.1.2:

- Bug fixes:
  - Fixed parsing of property names for functions across multiple lines. [#683](https://github.com/Azure/PSRule.Rules.Azure/issues/683)

## v1.1.2

What's changed since v1.1.1:

- Bug fixes:
  - Fixed copy peer property resolve. [#677](https://github.com/Azure/PSRule.Rules.Azure/issues/677)
  - Fixed partial resource group or subscription object not populating. [#678](https://github.com/Azure/PSRule.Rules.Azure/issues/678)
  - Fixed lazy loading of environment and resource providers. [#679](https://github.com/Azure/PSRule.Rules.Azure/issues/679)

## v1.1.1

What's changed since v1.1.0:

- Bug fixes:
  - Fixed support for parameter file schemas. [#674](https://github.com/Azure/PSRule.Rules.Azure/issues/674)

## v1.1.0

What's changed since v1.0.0:

- New features:
  - Exporting template with `Export-AzRuleTemplateData` supports custom resource group and subscription. [#651](https://github.com/Azure/PSRule.Rules.Azure/issues/651)
    - Subscription and resource group used for deployment can be specified instead of using defaults.
    - `ResourceGroupName` parameter of `Export-AzRuleTemplateData` has been renamed to `ResourceGroup`.
    - Added a parameter alias for `ResourceGroupName` on `Export-AzRuleTemplateData`.
- New rules:
  - All resources:
    - Check template parameters are defined. [#631](https://github.com/Azure/PSRule.Rules.Azure/issues/631)
    - Check location parameter is type string. [#632](https://github.com/Azure/PSRule.Rules.Azure/issues/632)
    - Check template parameter `minValue` and `maxValue` constraints are valid. [#637](https://github.com/Azure/PSRule.Rules.Azure/issues/637)
    - Check template resources do not use hard coded locations. [#633](https://github.com/Azure/PSRule.Rules.Azure/issues/633)
    - Check resource group location not referenced instead of location parameter. [#634](https://github.com/Azure/PSRule.Rules.Azure/issues/634)
    - Check increased debug detail is disabled for nested deployments. [#638](https://github.com/Azure/PSRule.Rules.Azure/issues/638)
- General improvements:
  - Added support for matching template by name. [#661](https://github.com/Azure/PSRule.Rules.Azure/issues/661)
    - `Get-AzRuleTemplateLink` discovers `<templateName>.json` from `<templateName>.parameters.json`.
- Engineering:
  - Bump PSRule dependency to v1.0.3. [#648](https://github.com/Azure/PSRule.Rules.Azure/issues/648)
- Bug fixes:
  - Fixed `Azure.VM.ADE` to limit rule to exports only. [#644](https://github.com/Azure/PSRule.Rules.Azure/issues/644)
  - Fixed `if` condition values evaluation order. [#652](https://github.com/Azure/PSRule.Rules.Azure/issues/652)
  - Fixed handling of `int` parameters with large values. [#653](https://github.com/Azure/PSRule.Rules.Azure/issues/653)
  - Fixed handling of expressions split over multiple lines. [#654](https://github.com/Azure/PSRule.Rules.Azure/issues/654)
  - Fixed handling of bool parameter values within logical expressions. [#655](https://github.com/Azure/PSRule.Rules.Azure/issues/655)
  - Fixed copy loop value does not fall within the expected range. [#664](https://github.com/Azure/PSRule.Rules.Azure/issues/664)
  - Fixed template comparison functions handling of large integer values. [#666](https://github.com/Azure/PSRule.Rules.Azure/issues/666)
  - Fixed handling of `createArray` function with no arguments. [#667](https://github.com/Azure/PSRule.Rules.Azure/issues/667)

What's changed since pre-release v1.1.0-B2102034:

- No additional changes.

## v1.1.0-B2102034 (pre-release)

What's changed since pre-release v1.1.0-B2102023:

- General improvements:
  - Added support for matching template by name. [#661](https://github.com/Azure/PSRule.Rules.Azure/issues/661)
    - `Get-AzRuleTemplateLink` discovers `<templateName>.json` from `<templateName>.parameters.json`.
- Bug fixes:
  - Fixed copy loop value does not fall within the expected range. [#664](https://github.com/Azure/PSRule.Rules.Azure/issues/664)
  - Fixed template comparison functions handling of large integer values. [#666](https://github.com/Azure/PSRule.Rules.Azure/issues/666)
  - Fixed handling of `createArray` function with no arguments. [#667](https://github.com/Azure/PSRule.Rules.Azure/issues/667)

## v1.1.0-B2102023 (pre-release)

What's changed since pre-release v1.1.0-B2102015:

- New features:
  - Exporting template with `Export-AzRuleTemplateData` supports custom resource group and subscription. [#651](https://github.com/Azure/PSRule.Rules.Azure/issues/651)
    - Subscription and resource group used for deployment can be specified instead of using defaults.
    - `ResourceGroupName` parameter of `Export-AzRuleTemplateData` has been renamed to `ResourceGroup`.
    - Added a parameter alias for `ResourceGroupName` on `Export-AzRuleTemplateData`.

## v1.1.0-B2102015 (pre-release)

What's changed since pre-release v1.1.0-B2102010:

- Bug fixes:
  - Fixed `if` condition values evaluation order. [#652](https://github.com/Azure/PSRule.Rules.Azure/issues/652)
  - Fixed handling of `int` parameters with large values. [#653](https://github.com/Azure/PSRule.Rules.Azure/issues/653)
  - Fixed handling of expressions split over multiple lines. [#654](https://github.com/Azure/PSRule.Rules.Azure/issues/654)
  - Fixed handling of bool parameter values within logical expressions. [#655](https://github.com/Azure/PSRule.Rules.Azure/issues/655)

## v1.1.0-B2102010 (pre-release)

What's changed since pre-release v1.1.0-B2102001:

- Engineering:
  - Bump PSRule dependency to v1.0.3. [#648](https://github.com/Azure/PSRule.Rules.Azure/issues/648)
- Bug fixes:
  - Fixed `Azure.VM.ADE` to limit rule to exports only. [#644](https://github.com/Azure/PSRule.Rules.Azure/issues/644)

## v1.1.0-B2102001 (pre-release)

What's changed since v1.0.0:

- New rules:
  - All resources:
    - Check template parameters are defined. [#631](https://github.com/Azure/PSRule.Rules.Azure/issues/631)
    - Check location parameter is type string. [#632](https://github.com/Azure/PSRule.Rules.Azure/issues/632)
    - Check template parameter `minValue` and `maxValue` constraints are valid. [#637](https://github.com/Azure/PSRule.Rules.Azure/issues/637)
    - Check template resources do not use hard coded locations. [#633](https://github.com/Azure/PSRule.Rules.Azure/issues/633)
    - Check resource group location not referenced instead of location parameter. [#634](https://github.com/Azure/PSRule.Rules.Azure/issues/634)
    - Check increased debug detail is disabled for nested deployments. [#638](https://github.com/Azure/PSRule.Rules.Azure/issues/638)
- Engineering:
  - Bump PSRule dependency to v1.0.2. [#635](https://github.com/Azure/PSRule.Rules.Azure/issues/635)

## v1.0.0

What's changed since v0.19.0:

- New rules:
  - All resources:
    - Check parameter default value type matches type. [#311](https://github.com/Azure/PSRule.Rules.Azure/issues/311)
    - Check location parameter defaults to resource group. [#361](https://github.com/Azure/PSRule.Rules.Azure/issues/361)
  - Front Door:
    - Check Front Door uses a health probe for each backend pool. [#546](https://github.com/Azure/PSRule.Rules.Azure/issues/546)
    - Check Front Door uses a dedicated health probe path backend pools. [#547](https://github.com/Azure/PSRule.Rules.Azure/issues/547)
    - Check Front Door uses HEAD requests for backend health probes. [#613](https://github.com/Azure/PSRule.Rules.Azure/issues/613)
  - Service Fabric:
    - Check Service Fabric clusters use AAD client authentication. [#619](https://github.com/Azure/PSRule.Rules.Azure/issues/619)
- Updated rules:
  - Azure Kubernetes Service:
    - Updated `Azure.AKS.Version` to 1.19.6. [#603](https://github.com/Azure/PSRule.Rules.Azure/issues/603)
- General improvements:
  - Renamed `Export-AzTemplateRuleData` to `Export-AzRuleTemplateData`. [#596](https://github.com/Azure/PSRule.Rules.Azure/issues/596)
    - New name `Export-AzRuleTemplateData` aligns with prefix of other cmdlets.
    - Use of `Export-AzTemplateRuleData` is now deprecated and will be removed in the next major version.
    - Added alias to allow `Export-AzTemplateRuleData` to continue to be used.
    - Using `Export-AzTemplateRuleData` returns a deprecation warning.
  - Added support for `environment` template function. [#517](https://github.com/Azure/PSRule.Rules.Azure/issues/517)
- Engineering:
  - Bump PSRule dependency to v1.0.1. [#611](https://github.com/Azure/PSRule.Rules.Azure/issues/611)

What's changed since pre-release v1.0.0-B2101028:

- No additional changes.

## v1.0.0-B2101028 (pre-release)

What's changed since pre-release v1.0.0-B2101016:

- New rules:
  - All resources:
    - Check parameter default value type matches type. [#311](https://github.com/Azure/PSRule.Rules.Azure/issues/311)
- General improvements:
  - Renamed `Export-AzTemplateRuleData` to `Export-AzRuleTemplateData`. [#596](https://github.com/Azure/PSRule.Rules.Azure/issues/596)
    - New name `Export-AzRuleTemplateData` aligns with prefix of other cmdlets.
    - Use of `Export-AzTemplateRuleData` is now deprecated and will be removed in the next major version.
    - Added alias to allow `Export-AzTemplateRuleData` to continue to be used.
    - Using `Export-AzTemplateRuleData` returns a deprecation warning.

## v1.0.0-B2101016 (pre-release)

What's changed since pre-release v1.0.0-B2101006:

- New rules:
  - Service Fabric:
    - Check Service Fabric clusters use AAD client authentication. [#619](https://github.com/Azure/PSRule.Rules.Azure/issues/619)
- Bug fixes:
  - Fixed reason `Azure.FrontDoor.ProbePath` so the probe name is included. [#617](https://github.com/Azure/PSRule.Rules.Azure/issues/617)

## v1.0.0-B2101006 (pre-release)

What's changed since v0.19.0:

- New rules:
  - All resources:
    - Check location parameter defaults to resource group. [#361](https://github.com/Azure/PSRule.Rules.Azure/issues/361)
  - Front Door:
    - Check Front Door uses a health probe for each backend pool. [#546](https://github.com/Azure/PSRule.Rules.Azure/issues/546)
    - Check Front Door uses a dedicated health probe path backend pools. [#547](https://github.com/Azure/PSRule.Rules.Azure/issues/547)
    - Check Front Door uses HEAD requests for backend health probes. [#613](https://github.com/Azure/PSRule.Rules.Azure/issues/613)
- Updated rules:
  - Azure Kubernetes Service:
    - Updated `Azure.AKS.Version` to 1.19.6. [#603](https://github.com/Azure/PSRule.Rules.Azure/issues/603)
- General improvements:
  - Added support for `environment` template function. [#517](https://github.com/Azure/PSRule.Rules.Azure/issues/517)
- Engineering:
  - Bump PSRule dependency to v1.0.1. [#611](https://github.com/Azure/PSRule.Rules.Azure/issues/611)
- Redis Cache Enterprise
  - Check Redis Cache Enterprise uses minimum TLS 1.2 [1179](https://github.com/Azure/PSRule.Rules.Azure/issues/1179)

[troubleshooting guide]: troubleshooting.md<|MERGE_RESOLUTION|>--- conflicted
+++ resolved
@@ -30,8 +30,7 @@
 
 ## Unreleased
 
-<<<<<<< HEAD
-What's changed since v1.45.1:
+What's changed since v1.45.2:
 
 - New rules:
   - Container Registry:
@@ -41,7 +40,7 @@
   - Container Registry:
     - Updated `Azure.ACR.GeoReplica` to ensure geo-replication applies to pre-flight and in-flight cases by @BernieWhite.
       [#3477](https://github.com/Azure/PSRule.Rules.Azure/issues/3477)
-=======
+
 ## v1.45.2
 
 What's changed since v1.45.1:
@@ -49,7 +48,6 @@
 - Bug fixes:
   - Fixed inconsistent handling of subnets with `Azure.VNET.SubnetNaming` and `Azure.VNET.UseNSGs` by @BernieWhite
     [#3497](https://github.com/Azure/PSRule.Rules.Azure/issues/3497)
->>>>>>> b9d71a5e
 
 ## v1.45.1
 
