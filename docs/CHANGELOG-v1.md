--- conflicted
+++ resolved
@@ -27,13 +27,10 @@
 What's changed since pre-release v1.27.0-B0050:
 
 - New rules:
-<<<<<<< HEAD
   - Storage Account:
     - Check that Malware Scanning in Microsoft Defender for Storage is enabled for storage accounts by @BenjaminEngeset.
-=======
   - Defender for Cloud:
     - Check that Malware Scanning in Microsoft Defender for Storage is enabled by @BenjaminEngeset.
->>>>>>> e5f61ccd
       [#2206](https://github.com/Azure/PSRule.Rules.Azure/issues/2206)
 
 ## v1.27.0-B0050 (pre-release)
