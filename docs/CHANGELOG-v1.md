---
discussion: false
link_users: true
---

# Change log

See [upgrade notes][1] for helpful information when upgrading from previous versions.

[1]: upgrade-notes.md
[2]: deprecations.md

**Important notes**:

- Issue #741: `Could not load file or assembly YamlDotNet`.
  See [troubleshooting guide] for a workaround to this issue.
- The configuration option `Azure_AKSMinimumVersion` is replaced with `AZURE_AKS_CLUSTER_MINIMUM_VERSION`.
  If you have this option configured, please update it to `AZURE_AKS_CLUSTER_MINIMUM_VERSION`.
  Support for `Azure_AKSMinimumVersion` will be removed in v2.
  See [upgrade notes][1] for more information.
- The configuration option `Azure_AllowedRegions` is replaced with `AZURE_RESOURCE_ALLOWED_LOCATIONS`.
  If you have this option configured, please update it to `AZURE_RESOURCE_ALLOWED_LOCATIONS`.
  Support for `Azure_AllowedRegions` will be removed in v2.
  See [upgrade notes][1] for more information.
- The `SupportsTag` PowerShell function has been replaced with the `Azure.Resource.SupportsTags` selector.
  Update PowerShell rules to use the `Azure.Resource.SupportsTags` selector instead.
  Support for the `SupportsTag` function will be removed in v2.
  See [upgrade notes][1] for more information.

## Unreleased

- New rules:
<<<<<<< HEAD
  - Virtual Machine Scale Sets:
    - Verify that virtual machine scale set instances does not have public IPs attached by @BenjaminEngeset.
      [#3014](https://github.com/Azure/PSRule.Rules.Azure/issues/3014)
      
=======
  - Virtual Machine:
    - Verify that virtual machines does not have public IPs attached by @BenjaminEngeset.
      [#11](https://github.com/Azure/PSRule.Rules.Azure/issues/11)

>>>>>>> fe84d55e
## v1.39.0-B0029 (pre-release)

What's changed since pre-release v1.39.0-B0009:

- New rules:
  - Azure Kubernetes Service:
    - Verify that clusters have kube-audit logging disabled when not required by @BenjaminEngeset.
      [#2450](https://github.com/Azure/PSRule.Rules.Azure/issues/2450)
    - Verify that clusters have the customer-controlled maintenance windows `aksManagedAutoUpgradeSchedule` and `aksManagedNodeOSUpgradeSchedule` configured by @BenjaminEngeset.
      [#2444](https://github.com/Azure/PSRule.Rules.Azure/issues/2444)
  - Virtual Network:
    - Verify that zonal-deployed Azure firewalls uses Azure NAT Gateway for outbound access by @BenjaminEngeset.
      [##3005](https://github.com/Azure/PSRule.Rules.Azure/issues/#3005)
    - Verify that subnets have disabled default outbound access for virtual machines by @BenjaminEngeset.
      [#3001](https://github.com/Azure/PSRule.Rules.Azure/issues/3001)
- Updated rules:
  - Virtual Network:
    - Updated `Azure.VNET.UseNSGs` to correctly handle cases for special purpose and customer-excluded subnets by @BenjaminEngeset.
      [#3007](https://github.com/Azure/PSRule.Rules.Azure/issues/3007)
- General improvements:
  - Add binding configuration to policy as rules docs by @BernieWhite.
    [#2995](https://github.com/Azure/PSRule.Rules.Azure/issues/2995)

## v1.39.0-B0009 (pre-release)

What's changed since v1.38.0:

- New rules:
  - App Service:
    - Verify that app service plans have availability zones configured by @BenjaminEngeset.
      [#2964](https://github.com/Azure/PSRule.Rules.Azure/issues/2964)
  - App Service Environment:
    - Verify that app service environments have availability zones configured by @BenjaminEngeset.
      [#2964](https://github.com/Azure/PSRule.Rules.Azure/issues/2964)
  - Azure SQL Database:
    - Verify that Azure SQL databases have a customer-controlled maintenance window configured by @BenjaminEngeset.
      [#2956](https://github.com/Azure/PSRule.Rules.Azure/issues/2956)
  - Azure SQL Managed Instance:
    - Verify that Azure SQL Managed Instances have a customer-controlled maintenance window configured by @BenjaminEngeset.
      [#2979](https://github.com/Azure/PSRule.Rules.Azure/issues/2979)
  - Service Bus:
    - Verify that service bus namespaces have geo-replication configured by @BenjaminEngeset.
      [#2988](https://github.com/Azure/PSRule.Rules.Azure/issues/2988)
- Engineering:
  - Bump xunit to v2.9.0.
    [#2982](https://github.com/Azure/PSRule.Rules.Azure/pull/2982)
  - Bump xunit.runner.visualstudio to v2.8.2.
    [#2982](https://github.com/Azure/PSRule.Rules.Azure/pull/2982)

## v1.38.0

What's changed since v1.37.0:

- New features:
  - Added June 2024 baselines `Azure.GA_2024_06` and `Azure.Preview_2024_06` by @BernieWhite.
    [#2961](https://github.com/Azure/PSRule.Rules.Azure/issues/2961)
    - Includes rules released before or during June 2024.
    - Marked `Azure.GA_2024_03` and `Azure.Preview_2024_03` baselines as obsolete.
- New rules:
  - Azure Database for MySQL:
    - Verify that Azure Database for MySQL servers have a customer-controlled maintenance window configured by @BenjaminEngeset.
      [#2916](https://github.com/Azure/PSRule.Rules.Azure/issues/2916)
    - Verify that servers have zone-redundant high availability (HA) configured by @BenjaminEngeset.
      [#2914](https://github.com/Azure/PSRule.Rules.Azure/issues/2914)
  - Azure Database for PostgreSQL:
    - Verify that Azure Database for PostgreSQL servers have a customer-controlled maintenance window configured by @BenjaminEngeset.
      [#2927](https://github.com/Azure/PSRule.Rules.Azure/issues/2927)
    - Verify that servers have zone-redundant high availability (HA) configured by @BenjaminEngeset.
      [#2932](https://github.com/Azure/PSRule.Rules.Azure/issues/2932)
  - Azure Firewall:
    - Verify that firewalls have availability zones configured by @BenjaminEngeset.
      [#2909](https://github.com/Azure/PSRule.Rules.Azure/issues/2909)
  - Azure Kubernetes Service:
    - Added check to automatically upgrade AKS cluster node image by @sharmilamusunuru.
      [#2445](https://github.com/Azure/PSRule.Rules.Azure/issues/2445)
  - Azure Virtual Desktop:
    - Added check for scheduled agent updates on host pools by @BernieWhite.
      [#2946](https://github.com/Azure/PSRule.Rules.Azure/issues/2946)
  - Cosmos DB:
    - Verify that Cosmos DB accounts have continuous backup configured by @BenjaminEngeset.
      [#2954](https://github.com/Azure/PSRule.Rules.Azure/issues/2954)
  - Virtual Network Gateway:
    - Verify that VPN/ExpressRoute gateways have a customer-controlled maintenance configuration configured by @BenjaminEngeset.
      [#2910](https://github.com/Azure/PSRule.Rules.Azure/issues/2910)
  - Virtual Machine Scale Sets:
    - Verify that virtual machine scale sets have best-effort zone balance configured by @BenjaminEngeset.
      [#2901](https://github.com/Azure/PSRule.Rules.Azure/issues/2901)
    - Verify that virtual machine scale sets have availability zones configured by @BenjaminEngeset.
      [#2902](https://github.com/Azure/PSRule.Rules.Azure/issues/2902)
- Updated rules:
  - Azure Kubernetes Service:
    - Updated `Azure.AKS.Version` to use `1.28.9` as the minimum version by @BernieWhite.
      [#2930](https://github.com/Azure/PSRule.Rules.Azure/issues/2930)
  - Virtual Machine:
    - Updated `Azure.VM.MaintenanceConfig` to align to the reliability pillar by @BernieWhite.
      [#2925](https://github.com/Azure/PSRule.Rules.Azure/issues/2925)
      - Promoted to GA and bumped rule set to `2024_06`.
- Engineering:
  - Quality updates to rule documentation by @BernieWhite.
    [#2570](https://github.com/Azure/PSRule.Rules.Azure/issues/2570)
  - Bump Pester to v5.6.0.
    [#2934](https://github.com/Azure/PSRule.Rules.Azure/pull/2934)
  - Bump PSScriptAnalyzer to v1.22.0.
    [#2934](https://github.com/Azure/PSRule.Rules.Azure/pull/2934)
- Bug fixes:
  - Fixed handling of multi-line descriptions for policy definition and assignment exports by @BernieWhite.
    [#2973](https://github.com/Azure/PSRule.Rules.Azure/issues/2973)
  - Fixed support for `references` function by @BernieWhite.
    [#2922](https://github.com/Azure/PSRule.Rules.Azure/issues/2922)
  - Fixed group by subscription casing when exporting in-flight resources by @BernieWhite.
    [#2957](https://github.com/Azure/PSRule.Rules.Azure/issues/2957)
  - Fixed install Az.Resources warning by @BernieWhite.
    [#2887](https://github.com/Azure/PSRule.Rules.Azure/issues/2887)
    - Added new configuration option set by environment variable to suppress the warning.
    - Set `PSRULE_AZURE_RESOURCE_MODULE_NOWARN` to `true` to suppress the warning.
  - Fixed `filter` on unknown runtime property by @BernieWhite.
    [#2966](https://github.com/Azure/PSRule.Rules.Azure/issues/2966)
  - Fixed failed to expand with direct outputs reference by @BernieWhite.
    [#2935](https://github.com/Azure/PSRule.Rules.Azure/issues/2935)
  - Fixed identification of `list*` function false positive with resource by @BernieWhite.
    [#2919](https://github.com/Azure/PSRule.Rules.Azure/issues/2919)
  - Fixed documentation bugs for container apps by @BernieWhite.
    [#2876](https://github.com/Azure/PSRule.Rules.Azure/issues/2876)

What's changed since pre-release v1.38.0-B0068:

- No additional changes.

## v1.38.0-B0106 (pre-release)

What's changed since pre-release v1.38.0-B0068:

- New rules:
  - Cosmos DB:
    - Verify that Cosmos DB accounts have continuous backup configured by @BenjaminEngeset.
      [#2954](https://github.com/Azure/PSRule.Rules.Azure/issues/2954)
- Bug fixes:
  - Rollback Az.Resources to v6.7.0 by @BernieWhite.
    [#2970](https://github.com/Azure/PSRule.Rules.Azure/issues/2970)
  - Fixed handling of multi-line descriptions for policy definition and assignment exports by @BernieWhite.
    [#2973](https://github.com/Azure/PSRule.Rules.Azure/issues/2973)

## v1.38.0-B0068 (pre-release)

What's changed since pre-release v1.38.0-B0034:

- New features:
  - Added March 2024 baselines `Azure.GA_2024_06` and `Azure.Preview_2024_06` by @BernieWhite.
    [#2961](https://github.com/Azure/PSRule.Rules.Azure/issues/2961)
    - Includes rules released before or during June 2024.
    - Marked `Azure.GA_2024_03` and `Azure.Preview_2024_03` baselines as obsolete.
- Engineering:
  - Quality updates to rule documentation by @BernieWhite.
    [#2570](https://github.com/Azure/PSRule.Rules.Azure/issues/2570)
- Bug fixes:
  - Fixed support for `references` function by @BernieWhite.
    [#2922](https://github.com/Azure/PSRule.Rules.Azure/issues/2922)
  - Fixed group by subscription casing when exporting in-flight resources by @BernieWhite.
    [#2957](https://github.com/Azure/PSRule.Rules.Azure/issues/2957)
  - Fixed install Az.Resources warning by @BernieWhite.
    [#2887](https://github.com/Azure/PSRule.Rules.Azure/issues/2887)
    - Added new configuration option set by environment variable to suppress the warning.
    - Set `PSRULE_AZURE_RESOURCE_MODULE_NOWARN` to `true` to suppress the warning.
  - Fixed `filter` on unknown runtime property by @BernieWhite.
    [#2966](https://github.com/Azure/PSRule.Rules.Azure/issues/2966)

## v1.38.0-B0034 (pre-release)

What's changed since pre-release v1.38.0-B0011:

- New rules:
  - Azure Kubernetes Service:
    - Added check to automatically upgrade AKS cluster node image by @sharmilamusunuru.
      [#2445](https://github.com/Azure/PSRule.Rules.Azure/issues/2445)
  - Azure Virtual Desktop:
    - Added check for scheduled agent updates on host pools by @BernieWhite.
      [#2946](https://github.com/Azure/PSRule.Rules.Azure/issues/2946)
  - Virtual Machine Scale Sets:
    - Verify that virtual machine scale sets have best-effort zone balance configured by @BenjaminEngeset.
      [#2901](https://github.com/Azure/PSRule.Rules.Azure/issues/2901)
    - Verify that virtual machine scale sets have availability zones configured by @BenjaminEngeset.
      [#2902](https://github.com/Azure/PSRule.Rules.Azure/issues/2902)
- Engineering:
  - Quality updates to rule documentation by @BernieWhite.
    [#2570](https://github.com/Azure/PSRule.Rules.Azure/issues/2570)
- Bug fixes:
  - Fixed failed to expand with direct outputs reference by @BernieWhite.
    [#2935](https://github.com/Azure/PSRule.Rules.Azure/issues/2935)
  - Fixed identification of `list*` function false positive with resource by @BernieWhite.
    [#2919](https://github.com/Azure/PSRule.Rules.Azure/issues/2919)
  - Fixed documentation bugs for container apps by @BernieWhite.
    [#2876](https://github.com/Azure/PSRule.Rules.Azure/issues/2876)

## v1.38.0-B0011 (pre-release)

What's changed since v1.37.0:

- New rules:
  - Azure Database for MySQL:
    - Verify that Azure Database for MySQL servers have a customer-controlled maintenance window configured by @BenjaminEngeset.
      [#2916](https://github.com/Azure/PSRule.Rules.Azure/issues/2916)
    - Verify that servers have zone-redundant high availability (HA) configured by @BenjaminEngeset.
      [#2914](https://github.com/Azure/PSRule.Rules.Azure/issues/2914)
  - Azure Database for PostgreSQL:
    - Verify that Azure Database for PostgreSQL servers have a customer-controlled maintenance window configured by @BenjaminEngeset.
      [#2927](https://github.com/Azure/PSRule.Rules.Azure/issues/2927)
    - Verify that servers have zone-redundant high availability (HA) configured by @BenjaminEngeset.
      [#2932](https://github.com/Azure/PSRule.Rules.Azure/issues/2932)
  - Azure Firewall:
    - Verify that firewalls have availability zones configured by @BenjaminEngeset.
      [#2909](https://github.com/Azure/PSRule.Rules.Azure/issues/2909)
  - Virtual Network Gateway:
    - Verify that VPN/ExpressRoute gateways have a customer-controlled maintenance configuration configured by @BenjaminEngeset.
      [#2910](https://github.com/Azure/PSRule.Rules.Azure/issues/2910)
- Updated rules:
  - Virtual Machine:
    - Updated `Azure.VM.MaintenanceConfig` to align to the reliability pillar by @BernieWhite.
      [#2925](https://github.com/Azure/PSRule.Rules.Azure/issues/2925)
      - Promoted to GA and bumped rule set to `2024_06`.
  - Updated `Azure.AKS.Version` to use `1.28.9` as the minimum version by @BernieWhite.
    [#2930](https://github.com/Azure/PSRule.Rules.Azure/issues/2930)
- Engineering:
  - Bump Pester to v5.6.0.
    [#2934](https://github.com/Azure/PSRule.Rules.Azure/pull/2934)
  - Bump Az.Resources to v7.1.0.
    [#2934](https://github.com/Azure/PSRule.Rules.Azure/pull/2934)
  - Bump PSScriptAnalyzer to v1.22.0.
    [#2934](https://github.com/Azure/PSRule.Rules.Azure/pull/2934)

## v1.37.0

What's changed since v1.36.0:

- New features:
  - Added support for new Bicep language features introduced in v0.27.1 by @BernieWhite.
    [#2860](https://github.com/Azure/PSRule.Rules.Azure/issues/2860)
    [#2859](https://github.com/Azure/PSRule.Rules.Azure/issues/2859)
    - Added support for `shallowMerge`, `groupBy`, `objectKeys`, and `mapValues`.
    - Updated syntax for Bicep lambda usage of `map`, `reduce`, and `filter` which now support indices.
    - Added support for spread operator.
- New rules:
  - App Service:
    - Check that applications uses supported Node.js runtime versions by @BenjaminEngeset.
      [#2879](https://github.com/Azure/PSRule.Rules.Azure/issues/2879)
  - Application Gateway:
    - Check that WAF v2 doesn't use legacy WAF configuration by @BenjaminEngeset.
      [#2877](https://github.com/Azure/PSRule.Rules.Azure/issues/2877)
  - Azure Cache for Redis:
    - Verify that cache instances have Entra ID authentication enabled by @BenjaminEngeset.
      [#2899](https://github.com/Azure/PSRule.Rules.Azure/issues/2899)
  - Azure Managed Grafana:
    - Check that Azure Managed Grafana workspaces uses Grafana version 10 by @BenjaminEngeset.
      [#2878](https://github.com/Azure/PSRule.Rules.Azure/issues/2878)
  - Cosmos DB:
    - Check that database accounts use a paid tier by @BernieWhite.
      [#2845](https://github.com/Azure/PSRule.Rules.Azure/issues/2845)
    - Check that database accounts have local authentication disabled by @BenjaminEngeset.
      [#2846](https://github.com/Azure/PSRule.Rules.Azure/issues/2846)
    - Check that database accounts have public network access disabled by @BenjaminEngeset.
      [#2702](https://github.com/Azure/PSRule.Rules.Azure/issues/2702)
  - Event Hub:
    - Check that access to the namespace endpoints is restricted to only allowed sources by @BenjaminEngeset.
      [#2701](https://github.com/Azure/PSRule.Rules.Azure/issues/2701)
  - Log Analytics:
    - Check that workspaces have workspace replication enabled by @BenjaminEngeset.
      [#2893](https://github.com/Azure/PSRule.Rules.Azure/issues/2893)
  - Virtual Machine Scale Sets:
    - Check that automatic instance repairs are enabled by @BenjaminEngeset.
      [#2895](https://github.com/Azure/PSRule.Rules.Azure/issues/2895)
- Updated rules:
  - API Management:
    - **Important change**: Updated `Azure.APIM.AvailabilityZone` to improve accuracy with non-premium SKUs by @BenjaminEngeset.
      [#2788](https://github.com/Azure/PSRule.Rules.Azure/issues/2788)
      - Removed the `If` Premium SKU.
      - Added check for Premium SKU.
      - Bumped rule set to `2024_06`.
    - **Important change**: Updated `Azure.APIM.MultiRegion` to improve accuracy with non-premium SKUs by @BenjaminEngeset.
      [#2787](https://github.com/Azure/PSRule.Rules.Azure/issues/2787)
      - Removed the `If` Premium SKU.
      - Added check for Premium SKU.
      - Bumped rule set to `2024_06`.
  - Deployment:
    - Add additional exclusions for `Azure.Deployment.SecureParameter` by @BernieWhite.
      [#2857](https://github.com/Azure/PSRule.Rules.Azure/issues/2857)
- General improvements:
  - Quality updates to documentation by @BernieWhite.
    [#2570](https://github.com/Azure/PSRule.Rules.Azure/issues/2570)
  - Updated resource providers and policy aliases.
    [#2880](https://github.com/Azure/PSRule.Rules.Azure/pull/2880)
  - Added support for `split` and `concat` functions during policy export by @BernieWhite.
    [#2851](https://github.com/Azure/PSRule.Rules.Azure/issues/2851)
- Engineering:
  - Bump xunit to v2.8.1.
    [#2892](https://github.com/Azure/PSRule.Rules.Azure/pull/2892)
  - Bump xunit.runner.visualstudio to v2.8.1.
    [#2891](https://github.com/Azure/PSRule.Rules.Azure/pull/2891)
  - Bump System.Management.Automation to 7.3.12.
    [#2868](https://github.com/Azure/PSRule.Rules.Azure/pull/2868)
  - Bump Microsoft.NET.Test.Sdk to v17.10.0.
    [#2884](https://github.com/Azure/PSRule.Rules.Azure/pull/2884)
- Bug fixed:
  - Fixed `union` does not perform deep merge or keep property order by @BernieWhite.
    [#2885](https://github.com/Azure/PSRule.Rules.Azure/issues/2885)
  - Fixed dependency ordering for cross scope deployments by @BernieWhite.
    [#2850](https://github.com/Azure/PSRule.Rules.Azure/issues/2850)

What's changed since pre-release v1.37.0-B0071:

- No additional changes.

## v1.37.0-B0071 (pre-release)

What's changed since pre-release v1.37.0-B0034:

- New rules:
  - App Service:
    - Check that applications uses supported Node.js runtime versions by @BenjaminEngeset.
      [#2879](https://github.com/Azure/PSRule.Rules.Azure/issues/2879)
  - Azure Cache for Redis:
    - Verify that cache instances have Entra ID authentication enabled by @BenjaminEngeset.
      [#2899](https://github.com/Azure/PSRule.Rules.Azure/issues/2899)
  - Log Analytics:
    - Check that workspaces have workspace replication enabled by @BenjaminEngeset.
      [#2893](https://github.com/Azure/PSRule.Rules.Azure/issues/2893)
  - Virtual Machine Scale Sets:
    - Check that automatic instance repairs are enabled by @BenjaminEngeset.
      [#2895](https://github.com/Azure/PSRule.Rules.Azure/issues/2895)
- Updated rules:
  - API Management:
    - **Important change**: Updated `Azure.APIM.MultiRegion` to improve accuracy with non-premium SKUs by @BenjaminEngeset.
      [#2787](https://github.com/Azure/PSRule.Rules.Azure/issues/2787)
      - Removed the `If` Premium SKU.
      - Added check for Premium SKU.
      - Bumped rule set to `2024_06`.
- General improvements:
  - Added support for `split` and `concat` functions during policy export by @BernieWhite.
    [#2851](https://github.com/Azure/PSRule.Rules.Azure/issues/2851)
- Engineering:
  - Bump xunit to v2.8.1.
    [#2892](https://github.com/Azure/PSRule.Rules.Azure/pull/2892)
  - Bump xunit.runner.visualstudio to v2.8.1.
    [#2891](https://github.com/Azure/PSRule.Rules.Azure/pull/2891)

## v1.37.0-B0034 (pre-release)

What's changed since pre-release v1.37.0-B0009:

- New features:
  - Added support for new Bicep language features introduced in v0.27.1 by @BernieWhite.
    [#2860](https://github.com/Azure/PSRule.Rules.Azure/issues/2860)
    [#2859](https://github.com/Azure/PSRule.Rules.Azure/issues/2859)
    - Added support for `shallowMerge`, `groupBy`, `objectKeys`, and `mapValues`.
    - Updated syntax for Bicep lambda usage of `map`, `reduce`, and `filter` which now support indices.
    - Added support for spread operator.
- New rules:
  - Application Gateway:
    - Check that WAF v2 doesn't use legacy WAF configuration by @BenjaminEngeset.
      [#2877](https://github.com/Azure/PSRule.Rules.Azure/issues/2877)
  - Azure Managed Grafana:
    - Check that Azure Managed Grafana workspaces uses Grafana version 10 by @BenjaminEngeset.
      [#2878](https://github.com/Azure/PSRule.Rules.Azure/issues/2878)
  - Cosmos DB:
    - Check that database accounts have local authentication disabled by @BenjaminEngeset.
      [#2846](https://github.com/Azure/PSRule.Rules.Azure/issues/2846)
    - Check that database accounts have public network access disabled by @BenjaminEngeset.
      [#2702](https://github.com/Azure/PSRule.Rules.Azure/issues/2702)
  - Event Hub:
    - Check that access to the namespace endpoints is restricted to only allowed sources by @BenjaminEngeset.
      [#2701](https://github.com/Azure/PSRule.Rules.Azure/issues/2701)
- Updated rules:
  - API Management:
    - **Important change**: Updated `Azure.APIM.AvailabilityZone` to improve accuracy with non-premium SKUs by @BenjaminEngeset.
      [#2788](https://github.com/Azure/PSRule.Rules.Azure/issues/2788)
      - Removed the `If` Premium SKU.
      - Added check for Premium SKU.
      - Bumped rule set to `2024_06`.
- General improvements:
  - Updated resource providers and policy aliases.
    [#2880](https://github.com/Azure/PSRule.Rules.Azure/pull/2880)
- Engineering:
  - Bump xunit to v2.8.0.
    [#2870](https://github.com/Azure/PSRule.Rules.Azure/pull/2870)
  - Bump xunit.runner.visualstudio to v2.8.0.
    [#2871](https://github.com/Azure/PSRule.Rules.Azure/pull/2871)
  - Bump System.Management.Automation to 7.3.12.
    [#2868](https://github.com/Azure/PSRule.Rules.Azure/pull/2868)
  - Bump Microsoft.NET.Test.Sdk to v17.10.0.
    [#2884](https://github.com/Azure/PSRule.Rules.Azure/pull/2884)
- Bug fixed:
  - Fixed `union` does not perform deep merge or keep property order by @BernieWhite.
    [#2885](https://github.com/Azure/PSRule.Rules.Azure/issues/2885)

## v1.37.0-B0009 (pre-release)

What's changed since v1.36.0:

- New rules:
  - Cosmos DB:
    - Check that database accounts use a paid tier by @BernieWhite.
      [#2845](https://github.com/Azure/PSRule.Rules.Azure/issues/2845)
- Updated rules:
  - Deployment:
    - Add additional exclusions for `Azure.Deployment.SecureParameter` by @BernieWhite.
      [#2857](https://github.com/Azure/PSRule.Rules.Azure/issues/2857)
- General improvements:
  - Quality updates to documentation by @BernieWhite.
    [#2570](https://github.com/Azure/PSRule.Rules.Azure/issues/2570)
- Bug fixes:
  - Fixed dependency ordering for cross scope deployments by @BernieWhite.
    [#2850](https://github.com/Azure/PSRule.Rules.Azure/issues/2850)

## v1.36.0

What's changed since v1.35.3:

- New rules:
  - Container App:
    - Check that Container Apps have a minimum number of replicas by @BernieWhite.
      [#2790](https://github.com/Azure/PSRule.Rules.Azure/issues/2790)
    - Check that Container App environments are zone redundant by @BernieWhite.
      [#2791](https://github.com/Azure/PSRule.Rules.Azure/issues/2791)
  - Cosmos DB:
    - Check that database accounts only accept a minimum of TLS 1.2 by @BernieWhite.
      [#2809](https://github.com/Azure/PSRule.Rules.Azure/issues/2809)
  - Entra Domain Services:
    - Check that instances use a minimum version of NTLM by @BernieWhite.
      [#2837](https://github.com/Azure/PSRule.Rules.Azure/issues/2837)
    - Check that instances use a minimum version of TLS by @BernieWhite.
      [#2837](https://github.com/Azure/PSRule.Rules.Azure/issues/2837)
    - Check that instances do not use RC4 encryption by @BernieWhite.
      [#2837](https://github.com/Azure/PSRule.Rules.Azure/issues/2837)
- General improvements:
  - **Important change**: Deprecated rules with no clear WAF alignment by @BernieWhite.
    [#2493](https://github.com/Azure/PSRule.Rules.Azure/issues/2493)
    - The following rules are deprecated:
      - `Azure.Template.UseParameters`
      - `Azure.Template.UseVariables`
      - `Azure.Template.DefineParameters`
      - `Azure.Template.ValidSecretRef`
    - These rules have been deprecated and will be removed in v2.
    - See [deprecations][2] for more information.
  - Quality updates to documentation by @lukemurraynz @BernieWhite.
    [#2789](https://github.com/Azure/PSRule.Rules.Azure/pull/2789)
    [#2570](https://github.com/Azure/PSRule.Rules.Azure/issues/2570)
  - Additional policies added to default ignore list by @BernieWhite.
    [#1731](https://github.com/Azure/PSRule.Rules.Azure/issues/1731)
- Bug fixes:
  - Fixed not found warning when exporting firewall policy `signatureOverrides` by @BernieWhite.
    [#2806](https://github.com/Azure/PSRule.Rules.Azure/issues/2806)
  - Fixed `Azure.Storage.UseReplication` to allow for zone-redundant replication by @sebassem.
    [#2827](https://github.com/Azure/PSRule.Rules.Azure/issues/2827)
  - Fixed nested usage of `listKeys` mocks by @BernieWhite.
    [#2829](https://github.com/Azure/PSRule.Rules.Azure/issues/2829)

What's changed since pre-release v1.36.0-B0077:

- General improvements:
  - Quality updates to documentation by @BernieWhite.
    [#2570](https://github.com/Azure/PSRule.Rules.Azure/issues/2570)

## v1.36.0-B0077 (pre-release)

What's changed since pre-release v1.36.0-B0046:

- New rules:
  - Entra Domain Services:
    - Check that instances use a minimum version of NTLM by @BernieWhite.
      [#2837](https://github.com/Azure/PSRule.Rules.Azure/issues/2837)
    - Check that instances use a minimum version of TLS by @BernieWhite.
      [#2837](https://github.com/Azure/PSRule.Rules.Azure/issues/2837)
    - Check that instances do not use RC4 encryption by @BernieWhite.
      [#2837](https://github.com/Azure/PSRule.Rules.Azure/issues/2837)
- General improvements:
  - **Important change**: Deprecated rules with no clear WAF alignment by @BernieWhite.
    [#2493](https://github.com/Azure/PSRule.Rules.Azure/issues/2493)
    - The following rules are deprecated:
      - `Azure.Template.UseParameters`
      - `Azure.Template.UseVariables`
      - `Azure.Template.DefineParameters`
      - `Azure.Template.ValidSecretRef`
    - These rules have been deprecated and will be removed in v2.
    - See [deprecations][2] for more information.

## v1.36.0-B0046 (pre-release)

What's changed since pre-release v1.36.0-B0020:

- Bug fixes:
  - Fixed `Azure.Storage.UseReplication` to allow for zone-redundant replication by @sebassem.
    [#2827](https://github.com/Azure/PSRule.Rules.Azure/issues/2827)
  - Fixed nested usage of `listKeys` mocks by @BernieWhite.
    [#2829](https://github.com/Azure/PSRule.Rules.Azure/issues/2829)

## v1.36.0-B0020 (pre-release)

What's changed since v1.35.3:

- New rules:
  - Container App:
    - Check that Container Apps have a minimum number of replicas by @BernieWhite.
      [#2790](https://github.com/Azure/PSRule.Rules.Azure/issues/2790)
    - Check that Container App environments are zone redundant by @BernieWhite.
      [#2791](https://github.com/Azure/PSRule.Rules.Azure/issues/2791)
  - Cosmos DB:
    - Check that database accounts only accept a minimum of TLS 1.2 by @BernieWhite.
      [#2809](https://github.com/Azure/PSRule.Rules.Azure/issues/2809)
- General improvements:
  - Quality updates to documentation by @lukemurraynz @BernieWhite.
    [#2789](https://github.com/Azure/PSRule.Rules.Azure/pull/2789)
    [#2570](https://github.com/Azure/PSRule.Rules.Azure/issues/2570)
  - Additional policies added to default ignore list by @BernieWhite.
    [#1731](https://github.com/Azure/PSRule.Rules.Azure/issues/1731)
- Bug fixes:
  - Fixed not found warning when exporting firewall policy `signatureOverrides` by @BernieWhite.
    [#2806](https://github.com/Azure/PSRule.Rules.Azure/issues/2806)

## v1.35.3

What's changed since v1.35.2:

- Bug fixes:
  - Fixed false positive with load balancers that use a public IP by @BernieWhite.
    [#2814](https://github.com/Azure/PSRule.Rules.Azure/issues/2814)

## v1.35.2

What's changed since v1.35.1:

- Bug fixes:
  - Fixed regression when handing ambiguous mock array outputs by @BernieWhite.
    [#2801](https://github.com/Azure/PSRule.Rules.Azure/issues/2801)

## v1.35.1

What's changed since v1.35.0:

- Bug fixes:
  - Fixed null parameter overrides default value by @BernieWhite.
    [#2795](https://github.com/Azure/PSRule.Rules.Azure/issues/2795)

## v1.35.0

What's changed since v1.34.2:

- New features:
  - Added WAF pillar specific baselines by @BernieWhite.
    [#1633](https://github.com/Azure/PSRule.Rules.Azure/issues/1633)
    [#2752](https://github.com/Azure/PSRule.Rules.Azure/issues/2752)
    - Use pillar specific baselines to target a specific area of the Azure Well-Architected Framework.
    - The following baselines have been added:
      - `Azure.Pillar.CostOptimization`
      - `Azure.Pillar.OperationalExcellence`
      - `Azure.Pillar.PerformanceEfficiency`
      - `Azure.Pillar.Reliability`
      - `Azure.Pillar.Security`
  - Added March 2024 baselines `Azure.GA_2024_03` and `Azure.Preview_2024_03` by @BernieWhite.
    [#2781](https://github.com/Azure/PSRule.Rules.Azure/issues/2781)
    - Includes rules released before or during March 2024.
    - Marked `Azure.GA_2023_12` and `Azure.Preview_2023_12` baselines as obsolete.
- Updated rules:
  - Updated `Azure.AppService.NETVersion` to detect out of date .NET versions including .NET 5/6/7 by @BernieWhite.
    [#2766](https://github.com/Azure/PSRule.Rules.Azure/issues/2766)
    - Bumped rule set to `2024_03`.
  - Updated `Azure.AppService.PHPVersion` to detect out of date PHP versions before 8.2 by @BernieWhite.
    [#2768](https://github.com/Azure/PSRule.Rules.Azure/issues/2768)
    - Fixed `Azure.AppService.PHPVersion` check fails when phpVersion is null.
    - Bumped rule set to `2024_03`.
  - Updated `Azure.AKS.Version` to use `1.27.9` as the minimum version by @BernieWhite.
    [#2771](https://github.com/Azure/PSRule.Rules.Azure/issues/2771)
- General improvements:
  - Renamed Cognitive Services rules to Azure AI by @BernieWhite.
    [#2776](https://github.com/Azure/PSRule.Rules.Azure/issues/2776)
    - Rules that were previously named `Azure.Cognitive.*` have been renamed to `Azure.AI.*`.
    - For each rule that has been renamed, an alias has been added to reference the old name.
  - Improved export of in-flight data for Event Grid and Azure Firewall Policies by @BernieWhite.
    [#2774](https://github.com/Azure/PSRule.Rules.Azure/issues/2774)
  - Additional policies added to default ignore list by @BernieWhite.
    [#1731](https://github.com/Azure/PSRule.Rules.Azure/issues/1731)
  - Quality updates to rule documentation by @BernieWhite.
    [#2570](https://github.com/Azure/PSRule.Rules.Azure/issues/2570)
    [#1243](https://github.com/Azure/PSRule.Rules.Azure/issues/1243)
    [#2757](https://github.com/Azure/PSRule.Rules.Azure/issues/2757)
    - Add rule severity to rule documentation pages.
    - Add documentation redirects for renamed rules.
  - Updated links to learn.microsoft.com (from docs.microsoft.com) by @lukemurraynz.
    [#2785](https://github.com/Azure/PSRule.Rules.Azure/pull/2785)
- Engineering:
  - Bump coverlet.collector to v6.0.2.
    [#2754](https://github.com/Azure/PSRule.Rules.Azure/pull/2754)
- Bug fixes:
  - Fixed false negative from `Azure.LB.AvailabilityZone` when zone list is empty or null by @jtracey93.
    [#2759](https://github.com/Azure/PSRule.Rules.Azure/issues/2759)
  - Fixed failed to expand JObject value with invalid key by @BernieWhite.
    [#2751](https://github.com/Azure/PSRule.Rules.Azure/issues/2751)

What's changed since pre-release v1.35.0-B0116:

- General improvements:
  - Updated links to learn.microsoft.com (from docs.microsoft.com) by @lukemurraynz.
    [#2785](https://github.com/Azure/PSRule.Rules.Azure/pull/2785)

## v1.35.0-B0116 (pre-release)

What's changed since pre-release v1.35.0-B0084:

- New features:
  - Added March 2024 baselines `Azure.GA_2024_03` and `Azure.Preview_2024_03` by @BernieWhite.
    [#2781](https://github.com/Azure/PSRule.Rules.Azure/issues/2781)
    - Includes rules released before or during March 2024.
    - Marked `Azure.GA_2023_12` and `Azure.Preview_2023_12` baselines as obsolete.
- General improvements:
  - Renamed Cognitive Services rules to Azure AI by @BernieWhite.
    [#2776](https://github.com/Azure/PSRule.Rules.Azure/issues/2776)
    - Rules that were previously named `Azure.Cognitive.*` have been renamed to `Azure.AI.*`.
    - For each rule that has been renamed, an alias has been added to reference the old name.

## v1.35.0-B0084 (pre-release)

What's changed since pre-release v1.35.0-B0055:

- General improvements:
  - Improved export of in-flight data for Event Grid and Azure Firewall Policies by @BernieWhite.
    [#2774](https://github.com/Azure/PSRule.Rules.Azure/issues/2774)

## v1.35.0-B0055 (pre-release)

What's changed since pre-release v1.35.0-B0030:

- Updated rules:
  - Updated `Azure.AppService.NETVersion` to detect out of date .NET versions including .NET 5/6/7 by @BernieWhite.
    [#2766](https://github.com/Azure/PSRule.Rules.Azure/issues/2766)
    - Bumped rule set to `2024_03`.
  - Updated `Azure.AppService.PHPVersion` to detect out of date PHP versions before 8.2 by @BernieWhite.
    [#2768](https://github.com/Azure/PSRule.Rules.Azure/issues/2768)
    - Fixed `Azure.AppService.PHPVersion` check fails when phpVersion is null.
    - Bumped rule set to `2024_03`.
  - Updated `Azure.AKS.Version` to use `1.27.9` as the minimum version by @BernieWhite.
    [#2771](https://github.com/Azure/PSRule.Rules.Azure/issues/2771)
- General improvements:
  - Quality updates to rule documentation by @BernieWhite.
    [#2570](https://github.com/Azure/PSRule.Rules.Azure/issues/2570)
  - Additional policies added to default ignore list by @BernieWhite.
    [#1731](https://github.com/Azure/PSRule.Rules.Azure/issues/1731)
- Bug fixes:
  - Fixed failed to expand JObject value with invalid key by @BernieWhite.
    [#2751](https://github.com/Azure/PSRule.Rules.Azure/issues/2751)

## v1.35.0-B0030 (pre-release)

What's changed since pre-release v1.35.0-B0012:

- General improvements:
  - Add rule severity to rule documentation pages by @BernieWhite.
    [#1243](https://github.com/Azure/PSRule.Rules.Azure/issues/1243)
  - Add documentation redirects for renamed rules by @BernieWhite.
    [#2757](https://github.com/Azure/PSRule.Rules.Azure/issues/2757)
- Engineering:
  - Bump coverlet.collector to v6.0.2.
    [#2754](https://github.com/Azure/PSRule.Rules.Azure/pull/2754)
- Bug fixes:
  - Fixed false negative from `Azure.LB.AvailabilityZone` when zone list is empty or null by @jtracey93.
    [#2759](https://github.com/Azure/PSRule.Rules.Azure/issues/2759)

## v1.35.0-B0012 (pre-release)

What's changed since v1.34.2:

- New features:
  - Added WAF pillar specific baselines by @BernieWhite.
    [#1633](https://github.com/Azure/PSRule.Rules.Azure/issues/1633)
    [#2752](https://github.com/Azure/PSRule.Rules.Azure/issues/2752)
    - Use pillar specific baselines to target a specific area of the Azure Well-Architected Framework.
    - The following baselines have been added:
      - `Azure.Pillar.CostOptimization`
      - `Azure.Pillar.OperationalExcellence`
      - `Azure.Pillar.PerformanceEfficiency`
      - `Azure.Pillar.Reliability`
      - `Azure.Pillar.Security`
- General improvements:
  - Documentation improvements by @BernieWhite.
    [#2570](https://github.com/Azure/PSRule.Rules.Azure/issues/2570)

## v1.34.2

What's changed since v1.34.1:

- Bug fixes:
  - Fixed export of in-flight data for flexible PostgreSQL servers by @BernieWhite.
    [#2744](https://github.com/Azure/PSRule.Rules.Azure/issues/2744)

## v1.34.1

What's changed since v1.34.0:

- Bug fixes:
  - Fixed policy as rules export issues by @BernieWhite.
    [#2724](https://github.com/Azure/PSRule.Rules.Azure/issues/2724)
    [#2725](https://github.com/Azure/PSRule.Rules.Azure/issues/2725)
    [#2726](https://github.com/Azure/PSRule.Rules.Azure/issues/2726)
    [#2727](https://github.com/Azure/PSRule.Rules.Azure/issues/2727)

## v1.34.0

What's changed since v1.33.2:

- New rules:
  - Azure Kubernetes Service:
    - Check that user mode pools have a minimum number of nodes by @BernieWhite.
      [#2683](https://github.com/Azure/PSRule.Rules.Azure/issues/2683)
      - Added configuration to support changing the minimum number of node and to exclude node pools.
      - Set `AZURE_AKS_CLUSTER_USER_POOL_MINIMUM_NODES` to set the minimum number of user nodes.
      - Set `AZURE_AKS_CLUSTER_USER_POOL_EXCLUDED_FROM_MINIMUM_NODES` to exclude a specific node pool by name.
- Updated rules:
  - Azure Kubernetes Service:
    - Updated `Azure.AKS.MinNodeCount` the count nodes system node pools by @BernieWhite.
      [#2683](https://github.com/Azure/PSRule.Rules.Azure/issues/2683)
      - Improved guidance and examples specifically for system node pools.
      - Added configuration to support changing the minimum number of node.
      - Set `AZURE_AKS_CLUSTER_MINIMUM_SYSTEM_NODES` to set the minimum number of system nodes.
  - Front Door:
    - Updated `Azure.FrontDoor.Logs` to cover premium and standard profiles instead of just classic by @BernieWhite.
      [#2704](https://github.com/Azure/PSRule.Rules.Azure/issues/2704)
      - Added a selector for premium and standard profiles `Azure.FrontDoor.IsStandardOrPremium`.
      - Added a selector for classic profiles `Azure.FrontDoor.IsClassic`.
      - Updated rule set to `2024_03`.
  - Microsoft Defender for Cloud:
    - Renamed rules to align with recommended naming length by @BernieWhite.
      [#2718](https://github.com/Azure/PSRule.Rules.Azure/issues/2718)
      - Renamed `Azure.Defender.Storage.SensitiveData` to `Azure.Defender.Storage.DataScan`.
    - Promoted `Azure.Defender.Storage.MalwareScan` to GA rule set by @BernieWhite.
      [#2590](https://github.com/Azure/PSRule.Rules.Azure/issues/2590)
  - Storage Account:
    - Renamed rules to align with recommended naming length by @BernieWhite.
      [#2718](https://github.com/Azure/PSRule.Rules.Azure/issues/2718)
      - Renamed `Azure.Storage.DefenderCloud.MalwareScan` to `Azure.Storage.Defender.MalwareScan`.
      - Renamed `Azure.Storage.DefenderCloud.SensitiveData` to `Azure.Storage.Defender.DataScan`.
    - Promoted `Azure.Storage.Defender.MalwareScan` to GA rule set by @BernieWhite.
      [#2590](https://github.com/Azure/PSRule.Rules.Azure/issues/2590)
- General improvements:
  - Moved `.bicepparam` file support to stable by @BernieWhite.
    [#2682](https://github.com/Azure/PSRule.Rules.Azure/issues/2682)
    - Bicep param files are now automatically expanded when found.
    - To disable expansion, set the configuration option `AZURE_BICEP_PARAMS_FILE_EXPANSION` to `false`.
  - Added support for type/ variable/ and function imports from Bicep files by @BernieWhite.
    [#2537](https://github.com/Azure/PSRule.Rules.Azure/issues/2537)
  - Added duplicate policies to default ignore list by @BernieWhite.
    [#1731](https://github.com/Azure/PSRule.Rules.Azure/issues/1731)
  - Documentation and metadata improvements by @BernieWhite.
    [#1772](https://github.com/Azure/PSRule.Rules.Azure/issues/1772)
    [#2570](https://github.com/Azure/PSRule.Rules.Azure/issues/2570)
- Engineering:
  - Updated resource providers and policy aliases.
    [#2717](https://github.com/Azure/PSRule.Rules.Azure/pull/2717)
  - Improved debugging experience by providing symbols for .NET code by @BernieWhite.
    [#2712](https://github.com/Azure/PSRule.Rules.Azure/issues/2712)
  - Bump Microsoft.NET.Test.Sdk to v17.9.0.
    [#2680](https://github.com/Azure/PSRule.Rules.Azure/pull/2680)
  - Bump xunit to v2.7.0.
    [#2688](https://github.com/Azure/PSRule.Rules.Azure/pull/2688)
  - Bump xunit.runner.visualstudio to v2.5.7.
    [#2689](https://github.com/Azure/PSRule.Rules.Azure/pull/2689)
  - Bump coverlet.collector to v6.0.1.
    [#2699](https://github.com/Azure/PSRule.Rules.Azure/pull/2699)
- Bug fixes:
  - Fixed missing zones property for public IP addresses by @BernieWhite.
    [#2698](https://github.com/Azure/PSRule.Rules.Azure/issues/2698)
  - Fixes for policy as rules by @BernieWhite.
    [#181](https://github.com/Azure/PSRule.Rules.Azure/issues/181)
    [#1323](https://github.com/Azure/PSRule.Rules.Azure/issues/1323)

What's changed since pre-release v1.34.0-B0077:

- No additional changes.

## v1.34.0-B0077 (pre-release)

What's changed since pre-release v1.34.0-B0047:

- Updated rules:
  - Microsoft Defender for Cloud:
    - Renamed rules to align with recommended naming length by @BernieWhite.
      [#2718](https://github.com/Azure/PSRule.Rules.Azure/issues/2718)
      - Renamed `Azure.Defender.Storage.SensitiveData` to `Azure.Defender.Storage.DataScan`.
    - Promoted `Azure.Defender.Storage.MalwareScan` to GA rule set by @BernieWhite.
      [#2590](https://github.com/Azure/PSRule.Rules.Azure/issues/2590)
  - Storage Account:
    - Renamed rules to align with recommended naming length by @BernieWhite.
      [#2718](https://github.com/Azure/PSRule.Rules.Azure/issues/2718)
      - Renamed `Azure.Storage.DefenderCloud.MalwareScan` to `Azure.Storage.Defender.MalwareScan`.
      - Renamed `Azure.Storage.DefenderCloud.SensitiveData` to `Azure.Storage.Defender.DataScan`.
    - Promoted `Azure.Storage.Defender.MalwareScan` to GA rule set by @BernieWhite.
      [#2590](https://github.com/Azure/PSRule.Rules.Azure/issues/2590)
- General improvements:
  - Added duplicate policies to default ignore list by @BernieWhite.
    [#1731](https://github.com/Azure/PSRule.Rules.Azure/issues/1731)
- Engineering:
  - Updated resource providers and policy aliases.
    [#2717](https://github.com/Azure/PSRule.Rules.Azure/pull/2717)
- Bug fixes:
  - Fixes for policy as rules by @BernieWhite.
    [#181](https://github.com/Azure/PSRule.Rules.Azure/issues/181)
    [#1323](https://github.com/Azure/PSRule.Rules.Azure/issues/1323)

## v1.34.0-B0047 (pre-release)

What's changed since pre-release v1.34.0-B0022:

- General improvements:
  - Added support for type/ variable/ and function imports from Bicep files by @BernieWhite.
    [#2537](https://github.com/Azure/PSRule.Rules.Azure/issues/2537)
- Engineering:
  - Improved debugging experience by providing symbols for .NET code by @BernieWhite.
    [#2712](https://github.com/Azure/PSRule.Rules.Azure/issues/2712)

## v1.34.0-B0022 (pre-release)

What's changed since v1.33.2:

- New rules:
  - Azure Kubernetes Service:
    - Check that user mode pools have a minimum number of nodes by @BernieWhite.
      [#2683](https://github.com/Azure/PSRule.Rules.Azure/issues/2683)
      - Added configuration to support changing the minimum number of node and to exclude node pools.
      - Set `AZURE_AKS_CLUSTER_USER_POOL_MINIMUM_NODES` to set the minimum number of user nodes.
      - Set `AZURE_AKS_CLUSTER_USER_POOL_EXCLUDED_FROM_MINIMUM_NODES` to exclude a specific node pool by name.
- Updated rules:
  - Azure Kubernetes Service:
    - Updated `Azure.AKS.MinNodeCount` the count nodes system node pools by @BernieWhite.
      [#2683](https://github.com/Azure/PSRule.Rules.Azure/issues/2683)
      - Improved guidance and examples specifically for system node pools.
      - Added configuration to support changing the minimum number of node.
      - Set `AZURE_AKS_CLUSTER_MINIMUM_SYSTEM_NODES` to set the minimum number of system nodes.
  - Front Door:
    - Updated `Azure.FrontDoor.Logs` to cover premium and standard profiles instead of just classic by @BernieWhite.
      [#2704](https://github.com/Azure/PSRule.Rules.Azure/issues/2704)
      - Added a selector for premium and standard profiles `Azure.FrontDoor.IsStandardOrPremium`.
      - Added a selector for classic profiles `Azure.FrontDoor.IsClassic`.
      - Updated rule set to `2024_03`.
- General improvements:
  - Moved `.bicepparam` file support to stable by @BernieWhite.
    [#2682](https://github.com/Azure/PSRule.Rules.Azure/issues/2682)
    - Bicep param files are now automatically expanded when found.
    - To disable expansion, set the configuration option `AZURE_BICEP_PARAMS_FILE_EXPANSION` to `false`.
  - Documentation and metadata improvements by @BernieWhite.
    [#1772](https://github.com/Azure/PSRule.Rules.Azure/issues/1772)
    [#2570](https://github.com/Azure/PSRule.Rules.Azure/issues/2570)
- Engineering:
  - Bump Microsoft.NET.Test.Sdk to v17.9.0.
    [#2680](https://github.com/Azure/PSRule.Rules.Azure/pull/2680)
  - Bump xunit to v2.7.0.
    [#2688](https://github.com/Azure/PSRule.Rules.Azure/pull/2688)
  - Bump xunit.runner.visualstudio to v2.5.7.
    [#2689](https://github.com/Azure/PSRule.Rules.Azure/pull/2689)
  - Bump coverlet.collector to v6.0.1.
    [#2699](https://github.com/Azure/PSRule.Rules.Azure/pull/2699)
- Bug fixes:
  - Fixed missing zones property for public IP addresses by @BernieWhite.
    [#2698](https://github.com/Azure/PSRule.Rules.Azure/issues/2698)

## v1.33.2

What's changed since v1.33.1:

- Bug fixes:
  - Fixed false positive of `Azure.Resource.AllowedRegions` raised during assertion call by @BernieWhite.
    [#2687](https://github.com/Azure/PSRule.Rules.Azure/issues/2687)

## v1.33.1

What's changed since v1.33.0:

- Bug fixes:
  - Fixed `Azure.AKS.AuthorizedIPs` is not valid for a private cluster by @BernieWhite.
    [#2677](https://github.com/Azure/PSRule.Rules.Azure/issues/2677)
  - Fixed generating rule for VM extensions from policy is incorrect by @BernieWhite.
    [#2608](https://github.com/Azure/PSRule.Rules.Azure/issues/2608)

## v1.33.0

What's changed since v1.32.1:

- New features:
  - Exporting policy as rules also generates a baseline by @BernieWhite.
    [#2482](https://github.com/Azure/PSRule.Rules.Azure/issues/2482)
    - A baseline is automatically generated that includes for all rules exported.
      If a policy rule has been replaced by a built-in rule, the baseline will include the built-in rule instead.
    - The baseline is named `<Prefix>.PolicyBaseline.All`. i.e. `Azure.PolicyBaseline.All` by default.
    - For details see [Policy as rules](./concepts/policy-as-rules.md#generated-baseline).
- New rules:
  - Databricks:
    - Check that Databricks workspaces use a non-trial SKU by @batemansogq.
      [#2646](https://github.com/Azure/PSRule.Rules.Azure/issues/2646)
    - Check that Databricks workspaces require use of private endpoints by @batemansogq.
      [#2646](https://github.com/Azure/PSRule.Rules.Azure/issues/2646)
  - Dev Box:
    - Check that projects limit the number of Dev Boxes per user by @BernieWhite.
      [#2654](https://github.com/Azure/PSRule.Rules.Azure/issues/2654)
- Updated rules:
  - Application Gateway:
    - Updated `Azure.AppGwWAF.RuleGroups` to use the rule sets by @BenjaminEngeset.
      [#2629](https://github.com/Azure/PSRule.Rules.Azure/issues/2629)
      - The latest Bot Manager rule set is now `1.0`.
      - The latest OWASP rule set is now `3.2`.
  - Cognitive Services:
    - Relaxed `Azure.Cognitive.ManagedIdentity` to configurations that require managed identities by @BernieWhite.
      [#2559](https://github.com/Azure/PSRule.Rules.Azure/issues/2559)
  - Virtual Machine:
    - Checks for Azure Hybrid Benefit `Azure.VM.UseHybridUseBenefit` are not enabled by default by @BernieWhite.
      [#2493](https://github.com/Azure/PSRule.Rules.Azure/issues/2493)
      - To enable, set the `AZURE_VM_USE_HYBRID_USE_BENEFIT` option to `true`.
  - Virtual Network:
    - Added option for excluding subnets to `Azure.VNET.UseNSGs` by @BernieWhite.
      [#2572](https://github.com/Azure/PSRule.Rules.Azure/issues/2572)
      - To add a subnet exclusion, set the `AZURE_VNET_SUBNET_EXCLUDED_FROM_NSG` option.
- General improvements:
  - Rules that are ignored during exporting policy as rules are now generate a verbose logs by @BernieWhite.
    [#2482](https://github.com/Azure/PSRule.Rules.Azure/issues/2482)
    - This is to improve transparency of why rules are not exported.
    - To see details on why a rule is ignored, enable verbose logging with `-Verbose`.
  - Policies that duplicate built-in rules can now be exported by using the `-KeepDuplicates` parameter by @BernieWhite.
    [#2482](https://github.com/Azure/PSRule.Rules.Azure/issues/2482)
    - For details see [Policy as rules](./concepts/policy-as-rules.md#duplicate-policies).
  - Quality updates to rules and documentation by @BernieWhite.
    [#1772](https://github.com/Azure/PSRule.Rules.Azure/issues/1772)
    [#2570](https://github.com/Azure/PSRule.Rules.Azure/issues/2570)
- Engineering:
  - Bump xunit to v2.6.6.
    [#2645](https://github.com/Azure/PSRule.Rules.Azure/pull/2645)
  - Bump xunit.runner.visualstudio to v2.5.6.
    [#2619](https://github.com/Azure/PSRule.Rules.Azure/pull/2619)
  - Bump BenchmarkDotNet to v0.13.12.
    [#2636](https://github.com/Azure/PSRule.Rules.Azure/pull/2636)
  - Bump BenchmarkDotNet.Diagnostics.Windows to v0.13.12.
    [#2636](https://github.com/Azure/PSRule.Rules.Azure/pull/2636)
- Bug fixes:
  - Fixed `dateTimeAdd` may fail with different localization by @BernieWhite.
    [#2631](https://github.com/Azure/PSRule.Rules.Azure/issues/2631)
  - Fixed inconclusive result reported for `Azure.ACR.Usage` by @BernieWhite.
    [#2494](https://github.com/Azure/PSRule.Rules.Azure/issues/2494)
  - Fixed export of Front Door resource data is incomplete by @BernieWhite.
    [#2668](https://github.com/Azure/PSRule.Rules.Azure/issues/2668)
  - Fixed `Azure.Template.TemplateFile` to support with `languageVersion` 2.0 template properties by @MrRoundRobin.
    [#2660](https://github.com/Azure/PSRule.Rules.Azure/issues/2660)
  - Fixed `Azure.VM.DiskSizeAlignment` does not handle smaller sizes and ultra disks by @BernieWhite.
    [#2656](https://github.com/Azure/PSRule.Rules.Azure/issues/2656)

What's changed since pre-release v1.33.0-B0169:

- No additional changes.

## v1.33.0-B0169 (pre-release)

What's changed since pre-release v1.33.0-B0126:

- New features:
  - Exporting policy as rules also generates a baseline by @BernieWhite.
    [#2482](https://github.com/Azure/PSRule.Rules.Azure/issues/2482)
    - A baseline is automatically generated that includes for all rules exported.
      If a policy rule has been replaced by a built-in rule, the baseline will include the built-in rule instead.
    - The baseline is named `<Prefix>.PolicyBaseline.All`. i.e. `Azure.PolicyBaseline.All` by default.
    - For details see [Policy as rules](./concepts/policy-as-rules.md#generated-baseline).
- General improvements:
  - Rules that are ignored during exporting policy as rules are now generate a verbose logs by @BernieWhite.
    [#2482](https://github.com/Azure/PSRule.Rules.Azure/issues/2482)
    - This is to improve transparency of why rules are not exported.
    - To see details on why a rule is ignored, enable verbose logging with `-Verbose`.
  - Policies that duplicate built-in rules can now be exported by using the `-KeepDuplicates` parameter by @BernieWhite.
    [#2482](https://github.com/Azure/PSRule.Rules.Azure/issues/2482)
    - For details see [Policy as rules](./concepts/policy-as-rules.md#duplicate-policies).
- Bug fixes:
  - Fixed inconclusive result reported for `Azure.ACR.Usage` by @BernieWhite.
    [#2494](https://github.com/Azure/PSRule.Rules.Azure/issues/2494)
  - Fixed export of Front Door resource data is incomplete by @BernieWhite.
    [#2668](https://github.com/Azure/PSRule.Rules.Azure/issues/2668)

## v1.33.0-B0126 (pre-release)

What's changed since pre-release v1.33.0-B0088:

- Bug fixes:
  - Fixed `Azure.Template.TemplateFile` to support with `languageVersion` 2.0 template properties by @MrRoundRobin.
    [#2660](https://github.com/Azure/PSRule.Rules.Azure/issues/2660)

## v1.33.0-B0088 (pre-release)

What's changed since pre-release v1.33.0-B0053:

- New rules:
  - Dev Box:
    - Check that projects limit the number of Dev Boxes per user by @BernieWhite.
      [#2654](https://github.com/Azure/PSRule.Rules.Azure/issues/2654)
- Bug fixes:
  - Fixed `Azure.VM.DiskSizeAlignment` does not handle smaller sizes and ultra disks by @BernieWhite.
    [#2656](https://github.com/Azure/PSRule.Rules.Azure/issues/2656)

## v1.33.0-B0053 (pre-release)

What's changed since pre-release v1.33.0-B0023:

- New rules:
  - Databricks:
    - Check that Databricks workspaces use a non-trial SKU by @batemansogq.
      [#2646](https://github.com/Azure/PSRule.Rules.Azure/issues/2646)
    - Check that Databricks workspaces require use of private endpoints by @batemansogq.
      [#2646](https://github.com/Azure/PSRule.Rules.Azure/issues/2646)
- Engineering:
  - Bump xunit to v2.6.6.
    [#2645](https://github.com/Azure/PSRule.Rules.Azure/pull/2645)
  - Bump BenchmarkDotNet to v0.13.12.
    [#2636](https://github.com/Azure/PSRule.Rules.Azure/pull/2636)
  - Bump BenchmarkDotNet.Diagnostics.Windows to v0.13.12.
    [#2636](https://github.com/Azure/PSRule.Rules.Azure/pull/2636)

## v1.33.0-B0023 (pre-release)

What's changed since v1.32.1:

- Updated rules:
  - Application Gateway:
    - Updated `Azure.AppGwWAF.RuleGroups` to use the rule sets by @BenjaminEngeset.
      [#2629](https://github.com/Azure/PSRule.Rules.Azure/issues/2629)
      - The latest Bot Manager rule set is now `1.0`.
      - The latest OWASP rule set is now `3.2`.
  - Cognitive Services:
    - Relaxed `Azure.Cognitive.ManagedIdentity` to configurations that require managed identities by @BernieWhite.
      [#2559](https://github.com/Azure/PSRule.Rules.Azure/issues/2559)
  - Virtual Machine:
    - Checks for Azure Hybrid Benefit `Azure.VM.UseHybridUseBenefit` are not enabled by default by @BernieWhite.
      [#2493](https://github.com/Azure/PSRule.Rules.Azure/issues/2493)
      - To enable, set the `AZURE_VM_USE_HYBRID_USE_BENEFIT` option to `true`.
  - Virtual Network:
    - Added option for excluding subnets to `Azure.VNET.UseNSGs` by @BernieWhite.
      [#2572](https://github.com/Azure/PSRule.Rules.Azure/issues/2572)
      - To add a subnet exclusion, set the `AZURE_VNET_SUBNET_EXCLUDED_FROM_NSG` option.
- General improvements:
  - Quality updates to rules and documentation by @BernieWhite.
    [#1772](https://github.com/Azure/PSRule.Rules.Azure/issues/1772)
    [#2570](https://github.com/Azure/PSRule.Rules.Azure/issues/2570)
- Engineering:
  - Bump xunit to v2.6.4.
    [#2618](https://github.com/Azure/PSRule.Rules.Azure/pull/2618)
  - Bump xunit.runner.visualstudio to v2.5.6.
    [#2619](https://github.com/Azure/PSRule.Rules.Azure/pull/2619)
- Bug fixes:
  - Fixed `dateTimeAdd` may fail with different localization by @BernieWhite.
    [#2631](https://github.com/Azure/PSRule.Rules.Azure/issues/2631)

## v1.32.1

What's changed since v1.32.0:

- Bug fixes:
  - Fixed quotes get incorrectly duplicated by @BernieWhite.
    [#2593](https://github.com/Azure/PSRule.Rules.Azure/issues/2593)
  - Fixed failure to expand copy loop in a Azure Policy deployment by @BernieWhite.
    [#2605](https://github.com/Azure/PSRule.Rules.Azure/issues/2605)
  - Fixed cast exception when expanding the union of an array and mock by @BernieWhite.
    [#2614](https://github.com/Azure/PSRule.Rules.Azure/issues/2614)

## v1.32.0

What's changed since v1.31.3:

- New features:
  - Added December 2023 baselines `Azure.GA_2023_12` and `Azure.Preview_2023_12` by @BernieWhite.
    [#2580](https://github.com/Azure/PSRule.Rules.Azure/issues/2580)
    - Includes rules released before or during December 2023.
    - Marked `Azure.GA_2023_09` and `Azure.Preview_2023_09` baselines as obsolete.
- Updated rules:
  - App Configuration:
    - Promoted `Azure.AppConfig.GeoReplica` to GA rule set by @BernieWhite.
      [#2592](https://github.com/Azure/PSRule.Rules.Azure/issues/2592)
  - API Management:
    - Promoted `Azure.APIM.DefenderCloud` to GA rule set by @BernieWhite.
      [#2591](https://github.com/Azure/PSRule.Rules.Azure/issues/2591)
  - Azure Kubernetes Service:
    - Updated `Azure.AKS.Version` to use latest stable version `1.27.7` by @BernieWhite.
      [#2581](https://github.com/Azure/PSRule.Rules.Azure/issues/2581)
  - Defender for Cloud:
    - Promoted `Azure.Defender.Api` to GA rule set by @BernieWhite.
      [#2591](https://github.com/Azure/PSRule.Rules.Azure/issues/2591)
  - Network Interface:
    - Renamed NIC rules to reflect current usage by @BernieWhite.
      [#2574](https://github.com/Azure/PSRule.Rules.Azure/issues/2574)
      - Rename `Azure.VM.NICAttached` to `Azure.NIC.Attached`.
      - Rename `Azure.VM.NICName` to `Azure.NIC.Name`.
      - Rename `Azure.VM.UniqueDns` to `Azure.NIC.UniqueDns`.
      - Added aliases to reference the old names for suppression and exclusion.
    - Added support for private link services to `Azure.VM.NICAttached` by @BernieWhite.
      [#2563](https://github.com/Azure/PSRule.Rules.Azure/issues/2563)
- General improvements:
  - Improved reporting of null argument in length function by @BernieWhite.
    [#2597](https://github.com/Azure/PSRule.Rules.Azure/issues/2597)
  - Quality updates to documentation by @BernieWhite.
    [#2557](https://github.com/Azure/PSRule.Rules.Azure/issues/2557)
    [#2570](https://github.com/Azure/PSRule.Rules.Azure/issues/2570)
    [#1772](https://github.com/Azure/PSRule.Rules.Azure/issues/1772)
- Engineering:
  - Updated resource providers and policy aliases.
    [#2579](https://github.com/Azure/PSRule.Rules.Azure/pull/2579)
  - Bump xunit to v2.6.2.
    [#2544](https://github.com/Azure/PSRule.Rules.Azure/pull/2544)
  - Bump xunit.runner.visualstudio to v2.5.4.
    [#2567](https://github.com/Azure/PSRule.Rules.Azure/pull/2567)
  - Bump Microsoft.SourceLink.GitHub to v8.0.0.
    [#2538](https://github.com/Azure/PSRule.Rules.Azure/pull/2538)
  - Bump BenchmarkDotNet.Diagnostics.Windows and BenchmarkDotNet to v0.13.11.
    [#2575](https://github.com/Azure/PSRule.Rules.Azure/pull/2575)
  - Bump Microsoft.CodeAnalysis.NetAnalyzers to v8.0.0.
    [#2568](https://github.com/Azure/PSRule.Rules.Azure/pull/2568)
  - Bump Microsoft.NET.Test.Sdk to v17.8.0.
    [#2527](https://github.com/Azure/PSRule.Rules.Azure/pull/2527)
- Bug fixes:
  - Fixed additional false positives of `Azure.Deployment.SecureParameter` by @BernieWhite.
    [#2556](https://github.com/Azure/PSRule.Rules.Azure/issues/2556)
  - Fixed expansion with sub-resource handling of deployments with duplicate resources by @BernieWhite.
    [#2564](https://github.com/Azure/PSRule.Rules.Azure/issues/2564)
  - Fixed dependency ordered is incorrect by @BernieWhite.
    [#2578](https://github.com/Azure/PSRule.Rules.Azure/issues/2578)

What's changed since pre-release v1.32.0-B0099:

- No additional changes.

## v1.32.0-B0099 (pre-release)

What's changed since pre-release v1.32.0-B0053:

- New features:
  - Added December 2023 baselines `Azure.GA_2023_12` and `Azure.Preview_2023_12` by @BernieWhite.
    [#2580](https://github.com/Azure/PSRule.Rules.Azure/issues/2580)
    - Includes rules released before or during December 2023.
    - Marked `Azure.GA_2023_09` and `Azure.Preview_2023_09` baselines as obsolete.
- Updated rules:
  - App Configuration:
    - Promoted `Azure.AppConfig.GeoReplica` to GA rule set by @BernieWhite.
      [#2592](https://github.com/Azure/PSRule.Rules.Azure/issues/2592)
  - API Management:
    - Promoted `Azure.APIM.DefenderCloud` to GA rule set by @BernieWhite.
      [#2591](https://github.com/Azure/PSRule.Rules.Azure/issues/2591)
  - Azure Kubernetes Service:
    - Updated `Azure.AKS.Version` to use latest stable version `1.27.7` by @BernieWhite.
      [#2581](https://github.com/Azure/PSRule.Rules.Azure/issues/2581)
  - Defender for Cloud:
    - Promoted `Azure.Defender.Api` to GA rule set by @BernieWhite.
      [#2591](https://github.com/Azure/PSRule.Rules.Azure/issues/2591)
- General improvements:
  - Improved reporting of null argument in length function by @BernieWhite.
    [#2597](https://github.com/Azure/PSRule.Rules.Azure/issues/2597)
- Engineering:
  - Updated resource providers and policy aliases.
    [#2579](https://github.com/Azure/PSRule.Rules.Azure/pull/2579)
  - Bump Microsoft.SourceLink.GitHub to v8.0.0.
    [#2538](https://github.com/Azure/PSRule.Rules.Azure/pull/2538)
  - Bump BenchmarkDotNet.Diagnostics.Windows and BenchmarkDotNet to v0.13.11.
    [#2575](https://github.com/Azure/PSRule.Rules.Azure/pull/2575)
  - Bump Microsoft.CodeAnalysis.NetAnalyzers to v8.0.0.
    [#2568](https://github.com/Azure/PSRule.Rules.Azure/pull/2568)

## v1.32.0-B0053 (pre-release)

What's changed since pre-release v1.32.0-B0021:

- Updated rules:
  - Network Interface:
    - Renamed NIC rules to reflect current usage by @BernieWhite.
      [#2574](https://github.com/Azure/PSRule.Rules.Azure/issues/2574)
      - Rename `Azure.VM.NICAttached` to `Azure.NIC.Attached`.
      - Rename `Azure.VM.NICName` to `Azure.NIC.Name`.
      - Rename `Azure.VM.UniqueDns` to `Azure.NIC.UniqueDns`.
      - Added aliases to reference the old names for suppression and exclusion.
    - Added support for private link services to `Azure.VM.NICAttached` by @BernieWhite.
      [#2563](https://github.com/Azure/PSRule.Rules.Azure/issues/2563)
- General improvements:
  - Quality updates to documentation by @BernieWhite.
    [#2570](https://github.com/Azure/PSRule.Rules.Azure/issues/2570)
    [#1772](https://github.com/Azure/PSRule.Rules.Azure/issues/1772)
- Engineering:
  - Bump xunit.runner.visualstudio to v2.5.4.
    [#2567](https://github.com/Azure/PSRule.Rules.Azure/pull/2567)
- Bug fixes:
  - Fixed dependency ordered is incorrect by @BernieWhite.
    [#2578](https://github.com/Azure/PSRule.Rules.Azure/issues/2578)

## v1.32.0-B0021 (pre-release)

What's changed since v1.31.3:

- General improvements:
  - Quality updates to documentation by @BernieWhite.
    [#2557](https://github.com/Azure/PSRule.Rules.Azure/issues/2557)
- Engineering:
  - Bump Microsoft.NET.Test.Sdk to v17.8.0.
    [#2527](https://github.com/Azure/PSRule.Rules.Azure/pull/2527)
  - Bump xunit to v2.6.2.
    [#2544](https://github.com/Azure/PSRule.Rules.Azure/pull/2544)
- Bug fixes:
  - Fixed additional false positives of `Azure.Deployment.SecureParameter` by @BernieWhite.
    [#2556](https://github.com/Azure/PSRule.Rules.Azure/issues/2556)
  - Fixed expansion with sub-resource handling of deployments with duplicate resources by @BernieWhite.
    [#2564](https://github.com/Azure/PSRule.Rules.Azure/issues/2564)

## v1.31.3

What's changed since v1.31.2:

- Bug fixes:
  - Fixed incorrect scope generated for subscription aliases by @BernieWhite.
    [#2545](https://github.com/Azure/PSRule.Rules.Azure/issues/2545)
  - Fixed null dereferenced properties in map lambda by @BernieWhite.
    [#2535](https://github.com/Azure/PSRule.Rules.Azure/issues/2535)
  - Fixed handling of for array index symbols by @BernieWhite.
    [#2548](https://github.com/Azure/PSRule.Rules.Azure/issues/2548)

## v1.31.2

What's changed since v1.31.1:

- Bug fixes:
  - Fixed nullable parameters with JValue null by @BernieWhite.
    [#2535](https://github.com/Azure/PSRule.Rules.Azure/issues/2535)

## v1.31.1

What's changed since v1.31.0:

- Bug fixes:
  - Fixed additional non-sensitive parameter name patterns by `Azure.Deployment.SecureParameter` by @BernieWhite.
    [#2528](https://github.com/Azure/PSRule.Rules.Azure/issues/2528)
    - Added support for configuration of the rule by setting `AZURE_DEPLOYMENT_NONSENSITIVE_PARAMETER_NAMES`.
  - Fixed incorrect handling of expressions with contains with JValue string by @BernieWhite.
    [#2531](https://github.com/Azure/PSRule.Rules.Azure/issues/2531)

## v1.31.0

What's changed since v1.30.3:

- New rules:
  - Deployment:
    - Check parameters potentially containing secure values by @BernieWhite.
      [#1476](https://github.com/Azure/PSRule.Rules.Azure/issues/1476)
  - Machine Learning:
    - Check compute instances are configured for an idle shutdown by @batemansogq.
      [#2484](https://github.com/Azure/PSRule.Rules.Azure/issues/2484)
    - Check workspace compute has local authentication disabled by @batemansogq.
      [#2484](https://github.com/Azure/PSRule.Rules.Azure/issues/2484)
    - Check workspace compute is connected to a VNET by @batemansogq.
      [#2484](https://github.com/Azure/PSRule.Rules.Azure/issues/2484)
    - Check public access to a workspace is disabled by @batemansogq.
      [#2484](https://github.com/Azure/PSRule.Rules.Azure/issues/2484)
    - Check workspaces use a user-assigned identity by @batemansogq.
      [#2484](https://github.com/Azure/PSRule.Rules.Azure/issues/2484)
- Engineering:
  - Bump development tools to .NET 7.0 SDK by @BernieWhite.
    [#1870](https://github.com/Azure/PSRule.Rules.Azure/issues/1870)
  - Bump BenchmarkDotNet to v0.13.10.
    [#2518](https://github.com/Azure/PSRule.Rules.Azure/pull/2518)
  - Bump BenchmarkDotNet.Diagnostics.Windows to v0.13.10.
    [#2508](https://github.com/Azure/PSRule.Rules.Azure/pull/2508)
  - Bump xunit to v2.6.1.
    [#2514](https://github.com/Azure/PSRule.Rules.Azure/pull/2514)
  - Bump xunit.runner.visualstudio to v2.5.3.
    [#2486](https://github.com/Azure/PSRule.Rules.Azure/pull/2486)
- Bug fixes:
  - Fixed dependency ordering with symbolic name by @BernieWhite.
    [#2505](https://github.com/Azure/PSRule.Rules.Azure/issues/2505)
  - Fixed nullable parameters for custom types by @BernieWhite.
    [#2489](https://github.com/Azure/PSRule.Rules.Azure/issues/2489)
  - Fixed API Connection might be missing dynamic properties by @BernieWhite.
    [#2424](https://github.com/Azure/PSRule.Rules.Azure/issues/2424)

What's changed since pre-release v1.31.0-B0048:

- No additional changes.

## v1.31.0-B0048 (pre-release)

What's changed since pre-release v1.31.0-B0020:

- Engineering:
  - Bump BenchmarkDotNet to v0.13.10.
    [#2518](https://github.com/Azure/PSRule.Rules.Azure/pull/2518)
  - Bump BenchmarkDotNet.Diagnostics.Windows to v0.13.10.
    [#2508](https://github.com/Azure/PSRule.Rules.Azure/pull/2508)
  - Bump xunit to v2.6.1.
    [#2514](https://github.com/Azure/PSRule.Rules.Azure/pull/2514)
  - Bump xunit.runner.visualstudio to v2.5.3.
    [#2486](https://github.com/Azure/PSRule.Rules.Azure/pull/2486)
- Bug fixes:
  - Fixed dependency ordering with symbolic name by @BernieWhite.
    [#2505](https://github.com/Azure/PSRule.Rules.Azure/issues/2505)
  - Fixed nullable parameters for custom types by @BernieWhite.
    [#2489](https://github.com/Azure/PSRule.Rules.Azure/issues/2489)
  - Fixed API Connection might be missing dynamic properties by @BernieWhite.
    [#2424](https://github.com/Azure/PSRule.Rules.Azure/issues/2424)

## v1.31.0-B0020 (pre-release)

What's changed since v1.30.3:

- New rules:
  - Deployment:
    - Check parameters potentially containing secure values by @BernieWhite.
      [#1476](https://github.com/Azure/PSRule.Rules.Azure/issues/1476)
  - Machine Learning:
    - Check compute instances are configured for an idle shutdown by @batemansogq.
      [#2484](https://github.com/Azure/PSRule.Rules.Azure/issues/2484)
    - Check workspace compute has local authentication disabled by @batemansogq.
      [#2484](https://github.com/Azure/PSRule.Rules.Azure/issues/2484)
    - Check workspace compute is connected to a VNET by @batemansogq.
      [#2484](https://github.com/Azure/PSRule.Rules.Azure/issues/2484)
    - Check public access to a workspace is disabled by @batemansogq.
      [#2484](https://github.com/Azure/PSRule.Rules.Azure/issues/2484)
    - Check workspaces use a user-assigned identity by @batemansogq.
      [#2484](https://github.com/Azure/PSRule.Rules.Azure/issues/2484)
- Engineering:
  - Bump development tools to .NET 7.0 SDK by @BernieWhite.
    [#1870](https://github.com/Azure/PSRule.Rules.Azure/issues/1870)
  - Bump BenchmarkDotNet to v0.13.9.
    [#2469](https://github.com/Azure/PSRule.Rules.Azure/pull/2469)
  - Bump BenchmarkDotNet.Diagnostics.Windows to v0.13.9.
    [#2470](https://github.com/Azure/PSRule.Rules.Azure/pull/2470)

## v1.30.3

What's changed since v1.30.2:

- Bug fixes:
  - Fixed nullable parameters for built-in types by @BernieWhite.
    [#2488](https://github.com/Azure/PSRule.Rules.Azure/issues/2488)

## v1.30.2

What's changed since v1.30.1:

- Bug fixes:
  - Fixed binding of results resourceId and resourceGroupName by @BernieWhite.
    [#2460](https://github.com/Azure/PSRule.Rules.Azure/issues/2460)

## v1.30.1

What's changed since v1.30.0:

- Bug fixes:
  - Fixed `Azure.Resource.AllowedRegions` which was failing when no allowed regions were configured by @BernieWhite.
    [#2461](https://github.com/Azure/PSRule.Rules.Azure/issues/2461)

## v1.30.0

What's changed since v1.29.0:

- New features:
  - Added September 2023 baselines `Azure.GA_2023_09` and `Azure.Preview_2023_09` by @BernieWhite.
    [#2451](https://github.com/Azure/PSRule.Rules.Azure/issues/2451)
    - Includes rules released before or during September 2023.
    - Marked `Azure.GA_2023_06` and `Azure.Preview_2023_06` baselines as obsolete.
- New rules:
  - Azure Database for MySQL:
    - Check that Azure AD-only authentication is configured for Azure Database for MySQL databases by @BenjaminEngeset.
      [#2227](https://github.com/Azure/PSRule.Rules.Azure/issues/2227)
  - Azure Firewall:
    - Check that Azure Firewall polices has configured threat intelligence-based filtering in `alert and deny` mode by @BenjaminEngeset.
      [#2354](https://github.com/Azure/PSRule.Rules.Azure/issues/2354)
  - Backup vault:
    - Check that immutability is configured for Backup vaults by @BenjaminEngeset.
      [#2387](https://github.com/Azure/PSRule.Rules.Azure/issues/2387)
  - Container App:
    - Check that Container Apps uses a supported API version by @BenjaminEngeset.
      [#2398](https://github.com/Azure/PSRule.Rules.Azure/issues/2398)
  - Container Registry:
    - Check that Container Registries restricts network access by @BenjaminEngeset.
      [#2423](https://github.com/Azure/PSRule.Rules.Azure/issues/2423)
    - Check that Container Registries disables anonymous pull access by @BenjaminEngeset.
      [#2422](https://github.com/Azure/PSRule.Rules.Azure/issues/2422)
  - Front Door:
    - Check that managed identity for Azure Front Door instances are configured by @BenjaminEngeset.
      [#2378](https://github.com/Azure/PSRule.Rules.Azure/issues/2378)
  - Public IP address:
    - Check that Public IP addresses uses Standard SKU by @BenjaminEngeset.
      [#2376](https://github.com/Azure/PSRule.Rules.Azure/issues/2376)
  - Recovery Services vault:
    - Check that immutability is configured for Recovery Services vaults by @BenjaminEngeset.
      [#2386](https://github.com/Azure/PSRule.Rules.Azure/issues/2386)
- Updated rules:
  - Azure Kubernetes Service:
    - Updated `Azure.AKS.Version` to use latest stable version `1.26.6` by @BernieWhite.
      [#2404](https://github.com/Azure/PSRule.Rules.Azure/issues/2404)
      - Use `AZURE_AKS_CLUSTER_MINIMUM_VERSION` to configure the minimum version of the cluster.
    - Promoted `Azure.AKS.LocalAccounts` to GA rule set by @BernieWhite.
      [#2448](https://github.com/Azure/PSRule.Rules.Azure/issues/2448)
  - Container App:
    - Promoted `Azure.ContainerApp.DisableAffinity` to GA rule set by @BernieWhite.
      [#2455](https://github.com/Azure/PSRule.Rules.Azure/issues/2455)
- General improvements:
  - **Important change:** Replaced the `Azure_AllowedRegions` option with `AZURE_RESOURCE_ALLOWED_LOCATIONS`.
    [#941](https://github.com/Azure/PSRule.Rules.Azure/issues/941)
    - For compatibility, if `Azure_AllowedRegions` is set it will be used instead of `AZURE_RESOURCE_ALLOWED_LOCATIONS`.
    - If only `AZURE_RESOURCE_ALLOWED_LOCATIONS` is set, this value will be used.
    - The default will be used neither options are configured.
    - If `Azure_AllowedRegions` is set a warning will be generated until the configuration is removed.
    - Support for `Azure_AllowedRegions` is deprecated and will be removed in v2.
    - See [upgrade notes][1] for details.
  - Add source link for rule in docs by @BernieWhite.
    [#2115](https://github.com/Azure/PSRule.Rules.Azure/issues/2115)
- Engineering:
  - Updated resource providers and policy aliases.
    [#2442](https://github.com/Azure/PSRule.Rules.Azure/pull/2442)
  - Bump xunit to v2.5.1.
    [#2436](https://github.com/Azure/PSRule.Rules.Azure/pull/2436)
  - Bump xunit.runner.visualstudio to v2.5.1.
    [#2435](https://github.com/Azure/PSRule.Rules.Azure/pull/2435)
  - Bump Microsoft.NET.Test.Sdk to v17.7.2.
    [#2407](https://github.com/Azure/PSRule.Rules.Azure/pull/2407)
  - Bump BenchmarkDotNet to v0.13.8.
    [#2425](https://github.com/Azure/PSRule.Rules.Azure/pull/2425)
  - Bump BenchmarkDotNet.Diagnostics.Windows to v0.13.8.
    [#2425](https://github.com/Azure/PSRule.Rules.Azure/pull/2425)
  - Bump Microsoft.CodeAnalysis.NetAnalyzers to v7.0.4.
    [#2405](https://github.com/Azure/PSRule.Rules.Azure/pull/2405)
- Bug fixes:
  - Fixed false positive with `Azure.Storage.SecureTransfer` on new API versions by @BernieWhite.
    [#2414](https://github.com/Azure/PSRule.Rules.Azure/issues/2414)
  - Fixed false positive with `Azure.VNET.LocalDNS` for DNS server addresses out of local scope by @BernieWhite.
    [#2370](https://github.com/Azure/PSRule.Rules.Azure/issues/2370)
    - This bug fix introduces a configuration option to flag when DNS from an Identity subscription is used.
    - Set `AZURE_VNET_DNS_WITH_IDENTITY` to `true` when using an Identity subscription for DNS.
  - Fixed non-resource group rule triggering for a resource group by @BernieWhite.
    [#2401](https://github.com/Azure/PSRule.Rules.Azure/issues/2401)
  - Fixed lambda map in map variable by @BernieWhite.
    [#2410](https://github.com/Azure/PSRule.Rules.Azure/issues/2410)
  - Fixed `Azure.AKS.Version` by excluding `node-image` channel by @BernieWhite.
    [#2446](https://github.com/Azure/PSRule.Rules.Azure/issues/2446)

What's changed since pre-release v1.30.0-B0127:

- No additional changes.

## v1.30.0-B0127 (pre-release)

What's changed since pre-release v1.30.0-B0080:

- New features:
  - Added September 2023 baselines `Azure.GA_2023_09` and `Azure.Preview_2023_09` by @BernieWhite.
    [#2451](https://github.com/Azure/PSRule.Rules.Azure/issues/2451)
    - Includes rules released before or during September 2023.
    - Marked `Azure.GA_2023_06` and `Azure.Preview_2023_06` baselines as obsolete.
- New rules:
  - Azure Container Registry:
    - Check that Container Registries restricts network access by @BenjaminEngeset.
      [#2423](https://github.com/Azure/PSRule.Rules.Azure/issues/2423)
    - Check that Container Registries disables anonymous pull access by @BenjaminEngeset.
      [#2422](https://github.com/Azure/PSRule.Rules.Azure/issues/2422)
- Updated rules:
  - Azure Kubernetes Service:
    - Updated `Azure.AKS.Version` to use latest stable version `1.26.6` by @BernieWhite.
      [#2404](https://github.com/Azure/PSRule.Rules.Azure/issues/2404)
      - Use `AZURE_AKS_CLUSTER_MINIMUM_VERSION` to configure the minimum version of the cluster.
    - Promoted `Azure.AKS.LocalAccounts` to GA rule set by @BernieWhite.
      [#2448](https://github.com/Azure/PSRule.Rules.Azure/issues/2448)
  - Container App:
    - Promoted `Azure.ContainerApp.DisableAffinity` to GA rule set by @BernieWhite.
      [#2455](https://github.com/Azure/PSRule.Rules.Azure/issues/2455)
- General improvements:
  - Add source link for rule in docs by @BernieWhite.
    [#2115](https://github.com/Azure/PSRule.Rules.Azure/issues/2115)
- Engineering:
  - Updated resource providers and policy aliases.
    [#2442](https://github.com/Azure/PSRule.Rules.Azure/pull/2442)
  - Bump xunit to v2.5.1.
    [#2436](https://github.com/Azure/PSRule.Rules.Azure/pull/2436)
  - Bump xunit.runner.visualstudio to v2.5.1.
    [#2435](https://github.com/Azure/PSRule.Rules.Azure/pull/2435)
- Bug fixes:
  - Fixed `Azure.AKS.Version` by excluding `node-image` channel by @BernieWhite.
    [#2446](https://github.com/Azure/PSRule.Rules.Azure/issues/2446)

## v1.30.0-B0080 (pre-release)

What's changed since pre-release v1.30.0-B0047:

- General improvements:
  - **Important change:** Replaced the `Azure_AllowedRegions` option with `AZURE_RESOURCE_ALLOWED_LOCATIONS`.
    [#941](https://github.com/Azure/PSRule.Rules.Azure/issues/941)
    - For compatibility, if `Azure_AllowedRegions` is set it will be used instead of `AZURE_RESOURCE_ALLOWED_LOCATIONS`.
    - If only `AZURE_RESOURCE_ALLOWED_LOCATIONS` is set, this value will be used.
    - The default will be used neither options are configured.
    - If `Azure_AllowedRegions` is set a warning will be generated until the configuration is removed.
    - Support for `Azure_AllowedRegions` is deprecated and will be removed in v2.
    - See [upgrade notes][1] for details.
- Engineering:
  - Bump Microsoft.NET.Test.Sdk to v17.7.2.
    [#2407](https://github.com/Azure/PSRule.Rules.Azure/pull/2407)
  - Bump BenchmarkDotNet to v0.13.8.
    [#2425](https://github.com/Azure/PSRule.Rules.Azure/pull/2425)
  - Bump BenchmarkDotNet.Diagnostics.Windows to v0.13.8.
    [#2425](https://github.com/Azure/PSRule.Rules.Azure/pull/2425)
- Bug fixes:
  - Fixed false positive with `Azure.Storage.SecureTransfer` on new API versions by @BernieWhite.
    [#2414](https://github.com/Azure/PSRule.Rules.Azure/issues/2414)
  - Fixed false positive with `Azure.VNET.LocalDNS` for DNS server addresses out of local scope by @BernieWhite.
    [#2370](https://github.com/Azure/PSRule.Rules.Azure/issues/2370)
    - This bug fix introduces a configuration option to flag when DNS from an Identity subscription is used.
    - Set `AZURE_VNET_DNS_WITH_IDENTITY` to `true` when using an Identity subscription for DNS.

## v1.30.0-B0047 (pre-release)

What's changed since pre-release v1.30.0-B0026:

- Engineering:
  - Bump Microsoft.CodeAnalysis.NetAnalyzers to v7.0.4.
    [#2405](https://github.com/Azure/PSRule.Rules.Azure/pull/2405)
- Bug fixes:
  - Fixed lambda map in map variable by @BernieWhite.
    [#2410](https://github.com/Azure/PSRule.Rules.Azure/issues/2410)

## v1.30.0-B0026 (pre-release)

What's changed since pre-release v1.30.0-B0011:

- New rules:
  - Container App:
    - Check that Container Apps uses a supported API version by @BenjaminEngeset.
      [#2398](https://github.com/Azure/PSRule.Rules.Azure/issues/2398)
- Bug fixes:
  - Fixed non-resource group rule triggering for a resource group by @BernieWhite.
    [#2401](https://github.com/Azure/PSRule.Rules.Azure/issues/2401)

## v1.30.0-B0011 (pre-release)

What's changed since v1.29.0:

- New rules:
  - Azure Database for MySQL:
    - Check that Azure AD-only authentication is configured for Azure Database for MySQL databases by @BenjaminEngeset.
      [#2227](https://github.com/Azure/PSRule.Rules.Azure/issues/2227)
  - Azure Firewall:
    - Check that Azure Firewall polices has configured threat intelligence-based filtering in `alert and deny` mode by @BenjaminEngeset.
      [#2354](https://github.com/Azure/PSRule.Rules.Azure/issues/2354)
  - Backup vault:
    - Check that immutability is configured for Backup vaults by @BenjaminEngeset.
      [#2387](https://github.com/Azure/PSRule.Rules.Azure/issues/2387)
  - Front Door:
    - Check that managed identity for Azure Front Door instances are configured by @BenjaminEngeset.
      [#2378](https://github.com/Azure/PSRule.Rules.Azure/issues/2378)
  - Public IP address:
    - Check that Public IP addresses uses Standard SKU by @BenjaminEngeset.
      [#2376](https://github.com/Azure/PSRule.Rules.Azure/issues/2376)
  - Recovery Services vault:
    - Check that immutability is configured for Recovery Services vaults by @BenjaminEngeset.
      [#2386](https://github.com/Azure/PSRule.Rules.Azure/issues/2386)
- Engineering:
  - Bump BenchmarkDotNet to v0.13.7.
    [#2385](https://github.com/Azure/PSRule.Rules.Azure/pull/2385)
  - Bump BenchmarkDotNet.Diagnostics.Windows to v0.13.7.
    [#2382](https://github.com/Azure/PSRule.Rules.Azure/pull/2382)
  - Bump Microsoft.NET.Test.Sdk to v17.7.1.
    [#2393](https://github.com/Azure/PSRule.Rules.Azure/pull/2393)

## v1.29.0

What's changed since v1.28.2:

- New rules:
  - Databricks:
    - Check that workspaces use secure cluster connectivity by @BernieWhite.
      [#2334](https://github.com/Azure/PSRule.Rules.Azure/issues/2334)
- General improvements:
  - Use policy definition name when generating a rule from it by @BernieWhite.
    [#1959](https://github.com/Azure/PSRule.Rules.Azure/issues/1959)
  - Added export in-flight data for Defender for Storage from Storage Accounts by @BernieWhite.
    [#2248](https://github.com/Azure/PSRule.Rules.Azure/issues/2248)
  - Added export in-flight data for Defender for APIs from API Management by @BernieWhite.
    [#2247](https://github.com/Azure/PSRule.Rules.Azure/issues/2247)
- Bug fixes:
  - Fixed policy expansion with unquoted field property by @BernieWhite.
    [#2352](https://github.com/Azure/PSRule.Rules.Azure/issues/2352)
  - Fixed array contains with JArray by @BernieWhite.
    [#2368](https://github.com/Azure/PSRule.Rules.Azure/issues/2368)
  - Fixed index out of bounds of array with first function on empty array by @BernieWhite.
    [#2372](https://github.com/Azure/PSRule.Rules.Azure/issues/2372)

What's changed since pre-release v1.29.0-B0062:

- No additional changes.

## v1.29.0-B0062 (pre-release)

What's changed since pre-release v1.29.0-B0036:

- Bug fixes:
  - Fixed array contains with JArray by @BernieWhite.
    [#2368](https://github.com/Azure/PSRule.Rules.Azure/issues/2368)
  - Fixed index out of bounds of array with first function on empty array by @BernieWhite.
    [#2372](https://github.com/Azure/PSRule.Rules.Azure/issues/2372)

## v1.29.0-B0036 (pre-release)

What's changed since pre-release v1.29.0-B0015:

- General improvements:
  - Added export in-flight data for Defender for Storage from Storage Accounts by @BernieWhite.
    [#2248](https://github.com/Azure/PSRule.Rules.Azure/issues/2248)
  - Added export in-flight data for Defender for APIs from API Management by @BernieWhite.
    [#2247](https://github.com/Azure/PSRule.Rules.Azure/issues/2247)

## v1.29.0-B0015 (pre-release)

What's changed since v1.28.2:

- New rules:
  - Databricks:
    - Check that workspaces use secure cluster connectivity by @BernieWhite.
      [#2334](https://github.com/Azure/PSRule.Rules.Azure/issues/2334)
- General improvements:
  - Use policy definition name when generating a rule from it by @BernieWhite.
    [#1959](https://github.com/Azure/PSRule.Rules.Azure/issues/1959)
- Bug fixes:
  - Fixed policy expansion with unquoted field property by @BernieWhite.
    [#2352](https://github.com/Azure/PSRule.Rules.Azure/issues/2352)

## v1.28.2

What's changed since v1.28.1:

- Bug fixes:
  - Fixed policy rules with no effect conditions are evaluated incorrectly by @BernieWhite.
    [#2346](https://github.com/Azure/PSRule.Rules.Azure/issues/2346)

## v1.28.1

What's changed since v1.28.0:

- Bug fixes:
  - Fixed `parseCidr` with `/32` is not valid by @BernieWhite.
    [#2336](https://github.com/Azure/PSRule.Rules.Azure/issues/2336)
  - Fixed mismatch of resource group type on policy as code rules by @BernieWhite.
    [#2338](https://github.com/Azure/PSRule.Rules.Azure/issues/2338)
  - Fixed length cannot be less than zero when converting policy to rules by @BernieWhite.
    [#1802](https://github.com/Azure/PSRule.Rules.Azure/issues/1802)
  - Fixed naming rules for MariaDB by @BernieWhite.
    [#2335](https://github.com/Azure/PSRule.Rules.Azure/issues/2335)
    - Updated `Azure.MariaDB.VNETRuleName` to allow for parent resources.
    - Updated `Azure.MariaDB.FirewallRuleName` to allow for parent resources.
  - Fixed network watcher existence check by @BernieWhite.
    [#2342](https://github.com/Azure/PSRule.Rules.Azure/issues/2342)

## v1.28.0

What's changed since v1.27.3:

- New features:
  - Added June 2023 baselines `Azure.GA_2023_06` and `Azure.Preview_2023_06` by @BernieWhite.
    [#2310](https://github.com/Azure/PSRule.Rules.Azure/issues/2310)
    - Includes rules released before or during June 2023.
    - Marked `Azure.GA_2023_03` and `Azure.Preview_2023_03` baselines as obsolete.
- New rules:
  - Azure Database for MySQL:
    - Check that Azure AD authentication is configured for Azure Database for MySQL databases by @BenjaminEngeset.
      [#2226](https://github.com/Azure/PSRule.Rules.Azure/issues/2226)
  - Azure Database for PostgreSQL:
    - Check that Azure AD-only authentication is configured for Azure Database for PostgreSQL databases by @BenjaminEngeset.
      [#2250](https://github.com/Azure/PSRule.Rules.Azure/issues/2250)
    - Check that Azure AD authentication is configured for Azure Database for PostgreSQL databases by @BenjaminEngeset.
      [#2249](https://github.com/Azure/PSRule.Rules.Azure/issues/2249)
- Removed rules:
  - Azure Kubernetes Service:
    - Removed `Azure.AKS.PodIdentity` as pod identities has been replaced by workload identities by @BernieWhite.
      [#2273](https://github.com/Azure/PSRule.Rules.Azure/issues/2273)
- General improvements:
  - Added support for safe dereference operator by @BernieWhite.
    [#2322](https://github.com/Azure/PSRule.Rules.Azure/issues/2322)
    - Added support for `tryGet` Bicep function.
  - Added support for Bicep CIDR functions by @BernieWhite.
    [#2279](https://github.com/Azure/PSRule.Rules.Azure/issues/2279)
    - Added support for `parseCidr`, `cidrSubnet`, and `cidrHost`.
  - Added support for `managementGroupResourceId` Bicep function by @BernieWhite.
    [#2294](https://github.com/Azure/PSRule.Rules.Azure/issues/2294)
- Engineering:
  - Bump PSRule to v2.9.0.
    [#2293](https://github.com/Azure/PSRule.Rules.Azure/pull/2293)
  - Updated resource providers and policy aliases.
    [#2261](https://github.com/Azure/PSRule.Rules.Azure/pull/2261)
  - Bump Microsoft.CodeAnalysis.NetAnalyzers to v7.0.3.
    [#2281](https://github.com/Azure/PSRule.Rules.Azure/pull/2281)
  - Bump Microsoft.NET.Test.Sdk to v17.6.3.
    [#2290](https://github.com/Azure/PSRule.Rules.Azure/pull/2290)
  - Bump coverlet.collector to v6.0.0.
    [#2232](https://github.com/Azure/PSRule.Rules.Azure/pull/2232)
  - Bump Az.Resources to v6.7.0.
    [#2274](https://github.com/Azure/PSRule.Rules.Azure/pull/2274)
  - Bump xunit to v2.5.0.
    [#2306](https://github.com/Azure/PSRule.Rules.Azure/pull/2306)
  - Bump xunit.runner.visualstudio to v2.5.0.
    [#2307](https://github.com/Azure/PSRule.Rules.Azure/pull/2307)
  - Bump BenchmarkDotNet to v0.13.6.
    [#2317](https://github.com/Azure/PSRule.Rules.Azure/pull/2317)
  - Bump BenchmarkDotNet.Diagnostics.Windows to v0.13.6.
    [#2318](https://github.com/Azure/PSRule.Rules.Azure/pull/2318)
- Bug fixes:
  - Fixed Redis firewall rules can not bind to start by @BernieWhite.
    [#2303](https://github.com/Azure/PSRule.Rules.Azure/issues/2303)
  - Fixed null condition handling by @BernieWhite.
    [#2316](https://github.com/Azure/PSRule.Rules.Azure/issues/2316)
  - Fixed reference expression in property name by @BernieWhite.
    [#2321](https://github.com/Azure/PSRule.Rules.Azure/issues/2321)
  - Fixed handling of nested mock objects by @BernieWhite.
    [#2325](https://github.com/Azure/PSRule.Rules.Azure/issues/2325)
  - Fixed late binding of `coalesce` function by @BernieWhite.
    [#2328](https://github.com/Azure/PSRule.Rules.Azure/issues/2328)
  - Fixed handling of JArray outputs with runtime values by @BernieWhite.
    [#2159](https://github.com/Azure/PSRule.Rules.Azure/issues/2159)

What's changed since pre-release v1.28.0-B0213:

- No additional changes.

## v1.28.0-B0213 (pre-release)

What's changed since pre-release v1.28.0-B0159:

- General improvements:
  - Added support for safe dereference operator by @BernieWhite.
    [#2322](https://github.com/Azure/PSRule.Rules.Azure/issues/2322)
    - Added support for `tryGet` Bicep function.
- Engineering:
  - Bump BenchmarkDotNet to v0.13.6.
    [#2317](https://github.com/Azure/PSRule.Rules.Azure/pull/2317)
  - Bump BenchmarkDotNet.Diagnostics.Windows to v0.13.6.
    [#2318](https://github.com/Azure/PSRule.Rules.Azure/pull/2318)
- Bug fixes:
  - Fixed null condition handling by @BernieWhite.
    [#2316](https://github.com/Azure/PSRule.Rules.Azure/issues/2316)
  - Fixed reference expression in property name by @BernieWhite.
    [#2321](https://github.com/Azure/PSRule.Rules.Azure/issues/2321)
  - Fixed handling of nested mock objects by @BernieWhite.
    [#2325](https://github.com/Azure/PSRule.Rules.Azure/issues/2325)
  - Fixed late binding of `coalesce` function by @BernieWhite.
    [#2328](https://github.com/Azure/PSRule.Rules.Azure/issues/2328)

## v1.28.0-B0159 (pre-release)

What's changed since pre-release v1.28.0-B0115:

- New features:
  - Added June 2023 baselines `Azure.GA_2023_06` and `Azure.Preview_2023_06` by @BernieWhite.
    [#2310](https://github.com/Azure/PSRule.Rules.Azure/issues/2310)
    - Includes rules released before or during June 2023.
    - Marked `Azure.GA_2023_03` and `Azure.Preview_2023_03` baselines as obsolete.
- Engineering:
  - Bump xunit to v2.5.0.
    [#2306](https://github.com/Azure/PSRule.Rules.Azure/pull/2306)
  - Bump xunit.runner.visualstudio to v2.5.0.
    [#2307](https://github.com/Azure/PSRule.Rules.Azure/pull/2307)
- Bug fixes:
  - Fixed Redis firewall rules can not bind to start by @BernieWhite.
    [#2303](https://github.com/Azure/PSRule.Rules.Azure/issues/2303)

## v1.28.0-B0115 (pre-release)

What's changed since pre-release v1.28.0-B0079:

- General improvements:
  - Added support for Bicep CIDR functions by @BernieWhite.
    [#2279](https://github.com/Azure/PSRule.Rules.Azure/issues/2279)
    - Added support for `parseCidr`, `cidrSubnet`, and `cidrHost`.

## v1.28.0-B0079 (pre-release)

What's changed since pre-release v1.28.0-B0045:

- General improvements:
  - Added support for `managementGroupResourceId` Bicep function by @BernieWhite.
    [#2294](https://github.com/Azure/PSRule.Rules.Azure/issues/2294)
- Engineering:
  - Bump PSRule to v2.9.0.
    [#2293](https://github.com/Azure/PSRule.Rules.Azure/pull/2293)
  - Bump Microsoft.CodeAnalysis.NetAnalyzers to v7.0.3.
    [#2281](https://github.com/Azure/PSRule.Rules.Azure/pull/2281)
  - Bump Microsoft.NET.Test.Sdk to v17.6.3.
    [#2290](https://github.com/Azure/PSRule.Rules.Azure/pull/2290)
  - Bump coverlet.collector to v6.0.0.
    [#2232](https://github.com/Azure/PSRule.Rules.Azure/pull/2232)
- Bug fixes:
  - Fixed handling of JArray outputs with runtime values by @BernieWhite.
    [#2159](https://github.com/Azure/PSRule.Rules.Azure/issues/2159)

## v1.28.0-B0045 (pre-release)

What's changed since pre-release v1.28.0-B0024:

- Removed rules:
  - Azure Kubernetes Service:
    - Removed `Azure.AKS.PodIdentity` as pod identities has been replaced by workload identities by @BernieWhite.
      [#2273](https://github.com/Azure/PSRule.Rules.Azure/issues/2273)
- Engineering:
  - Bump Microsoft.NET.Test.Sdk to v17.6.2.
    [#2266](https://github.com/Azure/PSRule.Rules.Azure/pull/2266)
  - Bump Az.Resources to v6.7.0.
    [#2274](https://github.com/Azure/PSRule.Rules.Azure/pull/2274)
- Bug fixes:
  - Fixed false positive of `IsolatedV2` with `Azure.AppService.MinPlan` by @BernieWhite.
    [#2277](https://github.com/Azure/PSRule.Rules.Azure/issues/2277)

## v1.28.0-B0024 (pre-release)

What's changed since pre-release v1.28.0-B0010:

- Bug fixes:
  - Fixed union function for merge of object properties by @BernieWhite.
    [#2264](https://github.com/Azure/PSRule.Rules.Azure/issues/2264)
  - Fixed length function counting properties in object by @BernieWhite.
    [#2263](https://github.com/Azure/PSRule.Rules.Azure/issues/2263)

## v1.28.0-B0010 (pre-release)

What's changed since v1.27.1:

- New rules:
  - Azure Database for MySQL:
    - Check that Azure AD authentication is configured for Azure Database for MySQL databases by @BenjaminEngeset.
      [#2226](https://github.com/Azure/PSRule.Rules.Azure/issues/2226)
  - Azure Database for PostgreSQL:
    - Check that Azure AD-only authentication is configured for Azure Database for PostgreSQL databases by @BenjaminEngeset.
      [#2250](https://github.com/Azure/PSRule.Rules.Azure/issues/2250)
    - Check that Azure AD authentication is configured for Azure Database for PostgreSQL databases by @BenjaminEngeset.
      [#2249](https://github.com/Azure/PSRule.Rules.Azure/issues/2249)
- Engineering:
  - Updated resource providers and policy aliases.
    [#2261](https://github.com/Azure/PSRule.Rules.Azure/pull/2261)
  - Bump Microsoft.NET.Test.Sdk to v17.6.1.
    [#2256](https://github.com/Azure/PSRule.Rules.Azure/pull/2256)

## v1.27.3

What's changed since v1.27.2:

- Bug fixes:
  - Fixed false positive of `IsolatedV2` with `Azure.AppService.MinPlan` by @BernieWhite.
    [#2277](https://github.com/Azure/PSRule.Rules.Azure/issues/2277)

## v1.27.2

What's changed since v1.27.1:

- Bug fixes:
  - Fixed union function for merge of object properties by @BernieWhite.
    [#2264](https://github.com/Azure/PSRule.Rules.Azure/issues/2264)
  - Fixed length function counting properties in object by @BernieWhite.
    [#2263](https://github.com/Azure/PSRule.Rules.Azure/issues/2263)

## v1.27.1

What's changed since v1.27.0:

- Bug fixes:
  - Fixed depends on ordering fails to expand deployment by @BernieWhite.
    [#2255](https://github.com/Azure/PSRule.Rules.Azure/issues/2255)

## v1.27.0

What's changed since v1.26.1:

- New features:
  - **Experimental:** Added support for expanding deployments from `.bicepparam` files by @BernieWhite.
    [#2132](https://github.com/Azure/PSRule.Rules.Azure/issues/2132)
    - See [Using Bicep source](https://aka.ms/ps-rule-azure/bicep) for details.
- New rules:
  - Application Gateway:
    - Check that Application Gateways uses a v2 SKU by @BenjaminEngeset.
      [#2185](https://github.com/Azure/PSRule.Rules.Azure/issues/2185)
  - API Management:
    - Check that APIs published in Azure API Management are on-boarded to Microsoft Defender for APIs by @BenjaminEngeset.
      [#2187](https://github.com/Azure/PSRule.Rules.Azure/issues/2187)
    - Check that base element for any policy element in a section is configured by @BenjaminEngeset.
      [#2072](https://github.com/Azure/PSRule.Rules.Azure/issues/2072)
  - Arc-enabled Kubernetes cluster:
    - Check that Microsoft Defender for Containers extension for Arc-enabled Kubernetes clusters is configured by @BenjaminEngeset.
      [#2124](https://github.com/Azure/PSRule.Rules.Azure/issues/2124)
  - Arc-enabled server:
    - Check that a maintenance configuration for Arc-enabled servers is associated by @BenjaminEngeset.
      [#2122](https://github.com/Azure/PSRule.Rules.Azure/issues/2122)
  - Container App:
    - Check that container apps has disabled session affinity to prevent unbalanced distribution by @BenjaminEngeset.
      [#2188](https://github.com/Azure/PSRule.Rules.Azure/issues/2188)
    - Check that container apps with IP ingress restrictions mode configured is set to allow for all rules defined by @BenjaminEngeset.
      [#2189](https://github.com/Azure/PSRule.Rules.Azure/issues/2189)
  - Cosmos DB:
    - Check that Cosmos DB accounts has enabled Microsoft Defender by @BenjaminEngeset.
      [#2203](https://github.com/Azure/PSRule.Rules.Azure/issues/2203)
  - Defender for Cloud:
    - Check that sensitive data threat detection in Microsoft Defender for Storage is enabled by @BenjaminEngeset.
      [#2207](https://github.com/Azure/PSRule.Rules.Azure/issues/2207)
    - Check that Malware Scanning in Microsoft Defender for Storage is enabled by @BenjaminEngeset.
      [#2206](https://github.com/Azure/PSRule.Rules.Azure/issues/2206)
    - Check that Microsoft Defender for APIs is enabled by @BenjaminEngeset.
      [#2186](https://github.com/Azure/PSRule.Rules.Azure/issues/2186)
    - Check that Microsoft Defender for Azure Cosmos DB is enabled by @BenjaminEngeset.
      [#2204](https://github.com/Azure/PSRule.Rules.Azure/issues/2204)
    - Check that Microsoft Defender for open-source relational databases is enabled by @BenjaminEngeset.
      [#1632](https://github.com/Azure/PSRule.Rules.Azure/issues/1632)
    - Check that Microsoft Defender Cloud Security Posture Management is using `Standard` plan by @BenjaminEngeset.
      [#2151](https://github.com/Azure/PSRule.Rules.Azure/issues/2151)
  - Key Vault:
    - Check that key vaults uses Azure RBAC as the authorization system for the data plane by @BenjaminEngeset.
      [#1916](https://github.com/Azure/PSRule.Rules.Azure/issues/1916)
  - Storage Account:
    - Check that Microsoft Defender for Storage is enabled for storage accounts by @BenjaminEngeset.
      [#2225](https://github.com/Azure/PSRule.Rules.Azure/issues/2225)
    - Check that sensitive data threat detection in Microsoft Defender for Storage is enabled for storage accounts by @BenjaminEngeset.
      [#2207](https://github.com/Azure/PSRule.Rules.Azure/issues/2207)
    - Check that Malware Scanning in Microsoft Defender for Storage is enabled for storage accounts by @BenjaminEngeset.
      [#2206](https://github.com/Azure/PSRule.Rules.Azure/issues/2206)
  - Virtual Machine:
    - Check that a maintenance configuration for virtual machines is associated by @BenjaminEngeset.
      [#2121](https://github.com/Azure/PSRule.Rules.Azure/issues/2121)
- General improvements:
  - Added support for Bicep symbolic names by @BernieWhite.
    [#2238](https://github.com/Azure/PSRule.Rules.Azure/issues/2238)
- Updated rules:
  - API Management:
    - Updated `Azure.APIM.EncryptValues` to check all API Management named values are encrypted with Key Vault secrets @BenjaminEngeset.
      [#2146](https://github.com/Azure/PSRule.Rules.Azure/issues/2146)
  - Container App:
    - Promoted `Azure.ContainerApp.Insecure` to GA rule set by @BernieWhite.
      [#2174](https://github.com/Azure/PSRule.Rules.Azure/issues/2174)
  - Defender for Cloud:
    - Check that Microsoft Defender for Storage v2 is enabled by @BenjaminEngeset.
      [#2205](https://github.com/Azure/PSRule.Rules.Azure/issues/2205)
- Engineering:
  - Bump Microsoft.NET.Test.Sdk to v17.6.0.
    [#2216](https://github.com/Azure/PSRule.Rules.Azure/pull/2216)
- Bug fixes:
  - Fixed ignoring Redis firewall rules when Redis is configured to allow private connectivity by @BenjaminEngeset.
    [#2171](https://github.com/Azure/PSRule.Rules.Azure/issues/2171)
  - Fixed left-side `or` function evaluation by @BernieWhite.
    [#2220](https://github.com/Azure/PSRule.Rules.Azure/issues/2220)
  - Fixed interdependent variable copy loop count by @BernieWhite.
    [#2221](https://github.com/Azure/PSRule.Rules.Azure/issues/2221)
  - Fixed handling of database name in `Azure.MariaDB.Database` by @BernieWhite.
    [#2191](https://github.com/Azure/PSRule.Rules.Azure/issues/2191)
  - Fixed typing error in `Azure.Defender.Api` documentation by @BenjaminEngeset.
    [#2209](https://github.com/Azure/PSRule.Rules.Azure/issues/2209)
  - Fixed `Azure.AKS.UptimeSLA` with new pricing by @BenjaminEngeset.
    [#2065](https://github.com/Azure/PSRule.Rules.Azure/issues/2065)
    [#2202](https://github.com/Azure/PSRule.Rules.Azure/issues/2202)
  - Fixed false positive on managed identity without space by @BernieWhite.
    [#2235](https://github.com/Azure/PSRule.Rules.Azure/issues/2235)
  - Fixed reference for runtime subnet ID property by @BernieWhite.
    [#2159](https://github.com/Azure/PSRule.Rules.Azure/issues/2159)

What's changed since pre-release v1.27.0-B0186:

- No additional changes.

## v1.27.0-B0186 (pre-release)

What's changed since pre-release v1.27.0-B0136:

- New rules:
  - API Management:
    - Check that APIs published in Azure API Management are on-boarded to Microsoft Defender for APIs by @BenjaminEngeset.
      [#2187](https://github.com/Azure/PSRule.Rules.Azure/issues/2187)
  - Key Vault:
    - Check that key vaults uses Azure RBAC as the authorization system for the data plane by @BenjaminEngeset.
      [#1916](https://github.com/Azure/PSRule.Rules.Azure/issues/1916)
  - Storage Account:
    - Check that Microsoft Defender for Storage is enabled for storage accounts by @BenjaminEngeset.
      [#2225](https://github.com/Azure/PSRule.Rules.Azure/issues/2225)
    - Check that sensitive data threat detection in Microsoft Defender for Storage is enabled for storage accounts by @BenjaminEngeset.
      [#2207](https://github.com/Azure/PSRule.Rules.Azure/issues/2207)

## v1.27.0-B0136 (pre-release)

What's changed since pre-release v1.27.0-B0091:

- New rules:
  - Defender for Cloud:
    - Check that sensitive data threat detection in Microsoft Defender for Storage is enabled by @BenjaminEngeset.
      [#2207](https://github.com/Azure/PSRule.Rules.Azure/issues/2207)
- General improvements:
  - Added support for Bicep symbolic names by @BernieWhite.
    [#2238](https://github.com/Azure/PSRule.Rules.Azure/issues/2238)
- Bug fixes:
  - Fixed false positive on managed identity without space by @BernieWhite.
    [#2235](https://github.com/Azure/PSRule.Rules.Azure/issues/2235)

## v1.27.0-B0091 (pre-release)

What's changed since pre-release v1.27.0-B0050:

- New features:
  - **Experimental:** Added support for expanding deployments from `.bicepparam` files by @BernieWhite.
    [#2132](https://github.com/Azure/PSRule.Rules.Azure/issues/2132)
    - See [Using Bicep source](https://aka.ms/ps-rule-azure/bicep) for details.
- New rules:
  - Storage Account:
    - Check that Malware Scanning in Microsoft Defender for Storage is enabled for storage accounts by @BenjaminEngeset.
  - Defender for Cloud:
    - Check that Malware Scanning in Microsoft Defender for Storage is enabled by @BenjaminEngeset.
      [#2206](https://github.com/Azure/PSRule.Rules.Azure/issues/2206)
- Bug fixes:
  - Fixed left-side `or` function evaluation by @BernieWhite.
    [#2220](https://github.com/Azure/PSRule.Rules.Azure/issues/2220)
  - Fixed interdependent variable copy loop count by @BernieWhite.
    [#2221](https://github.com/Azure/PSRule.Rules.Azure/issues/2221)

## v1.27.0-B0050 (pre-release)

What's changed since pre-release v1.27.0-B0015:

- New rules:
  - Application Gateway:
    - Check that Application Gateways uses a v2 SKU by @BenjaminEngeset.
      [#2185](https://github.com/Azure/PSRule.Rules.Azure/issues/2185)
  - Arc-enabled Kubernetes cluster:
    - Check that Microsoft Defender for Containers extension for Arc-enabled Kubernetes clusters is configured by @BenjaminEngeset.
      [#2124](https://github.com/Azure/PSRule.Rules.Azure/issues/2124)
  - Arc-enabled server:
    - Check that a maintenance configuration for Arc-enabled servers is associated by @BenjaminEngeset.
      [#2122](https://github.com/Azure/PSRule.Rules.Azure/issues/2122)
  - Container App:
    - Check that container apps has disabled session affinity to prevent unbalanced distribution by @BenjaminEngeset.
      [#2188](https://github.com/Azure/PSRule.Rules.Azure/issues/2188)
    - Check that container apps with IP ingress restrictions mode configured is set to allow for all rules defined by @BenjaminEngeset.
      [#2189](https://github.com/Azure/PSRule.Rules.Azure/issues/2189)
  - Cosmos DB:
    - Check that Cosmos DB accounts has enabled Microsoft Defender by @BenjaminEngeset.
      [#2203](https://github.com/Azure/PSRule.Rules.Azure/issues/2203)
  - Defender for Cloud:
    - Check that Microsoft Defender for APIs is enabled by @BenjaminEngeset.
      [#2186](https://github.com/Azure/PSRule.Rules.Azure/issues/2186)
    - Check that Microsoft Defender for Azure Cosmos DB is enabled by @BenjaminEngeset.
      [#2204](https://github.com/Azure/PSRule.Rules.Azure/issues/2204)
    - Check that Microsoft Defender for open-source relational databases is enabled by @BenjaminEngeset.
      [#1632](https://github.com/Azure/PSRule.Rules.Azure/issues/1632)
  - Virtual Machine:
    - Check that a maintenance configuration for virtual machines is associated by @BenjaminEngeset.
      [#2121](https://github.com/Azure/PSRule.Rules.Azure/issues/2121)
- Updated rules:
  - Defender for Cloud:
    - Check that Microsoft Defender for Storage v2 is enabled by @BenjaminEngeset.
      [#2205](https://github.com/Azure/PSRule.Rules.Azure/issues/2205)
- Engineering:
  - Bump Microsoft.NET.Test.Sdk to v17.6.0.
    [#2216](https://github.com/Azure/PSRule.Rules.Azure/pull/2216)
- Bug fixes:
  - Fixed handling of database name in `Azure.MariaDB.Database` by @BernieWhite.
    [#2191](https://github.com/Azure/PSRule.Rules.Azure/issues/2191)
  - Fixed typing error in `Azure.Defender.Api` documentation by @BenjaminEngeset.
    [#2209](https://github.com/Azure/PSRule.Rules.Azure/issues/2209)
  - Fixed `Azure.AKS.UptimeSLA` with new pricing by @BenjaminEngeset.
    [#2065](https://github.com/Azure/PSRule.Rules.Azure/issues/2065)
    [#2202](https://github.com/Azure/PSRule.Rules.Azure/issues/2202)

## v1.27.0-B0015 (pre-release)

What's changed since pre-release v1.27.0-B0003:

- New rules:
  - API Management:
    - Check that base element for any policy element in a section is configured by @BenjaminEngeset.
      [#2072](https://github.com/Azure/PSRule.Rules.Azure/issues/2072)
  - Defender for Cloud:
    - Check that Microsoft Defender Cloud Security Posture Management is using `Standard` plan by @BenjaminEngeset.
      [#2151](https://github.com/Azure/PSRule.Rules.Azure/issues/2151)
- Updated rules:
  - Container App:
    - Promoted `Azure.ContainerApp.Insecure` to GA rule set by @BernieWhite.
      [#2174](https://github.com/Azure/PSRule.Rules.Azure/issues/2174)
- Bug fixes:
  - Fixed ignoring Redis firewall rules when Redis is configured to allow private connectivity by @BenjaminEngeset.
    [#2171](https://github.com/Azure/PSRule.Rules.Azure/issues/2171)

## v1.27.0-B0003 (pre-release)

What's changed since v1.26.1:

- Updated rules:
  - API Management:
    - Updated `Azure.APIM.EncryptValues` to check all API Management named values are encrypted with Key Vault secrets @BenjaminEngeset.
      [#2146](https://github.com/Azure/PSRule.Rules.Azure/issues/2146)
- Bug fixes:
  - Fixed reference for runtime subnet ID property by @BernieWhite.
    [#2159](https://github.com/Azure/PSRule.Rules.Azure/issues/2159)

## v1.26.1

What's changed since v1.26.0:

- Bug fixes:
  - Fixed null union with first value being null by @BernieWhite.
    [#2075](https://github.com/Azure/PSRule.Rules.Azure/issues/2075)
  - Fixed `Azure.Resource.UseTags` for additional resources that don't support tags by @BernieWhite.
    [#2129](https://github.com/Azure/PSRule.Rules.Azure/issues/2129)

## v1.26.0

What's changed since v1.25.0:

- New features:
  - Added March 2023 baselines `Azure.GA_2023_03` and `Azure.Preview_2023_03` by @BernieWhite.
    [#2138](https://github.com/Azure/PSRule.Rules.Azure/issues/2138)
    - Includes rules released before or during March 2023.
    - Marked `Azure.GA_2022_12` and `Azure.Preview_2022_12` baselines as obsolete.
- New rules:
  - API Management:
    - Check that wildcard `*` for any configuration option in CORS policies settings is not in use by @BenjaminEngeset.
      [#2073](https://github.com/Azure/PSRule.Rules.Azure/issues/2073)
  - Azure Kubernetes Service:
    - Check that the Defender profile with Azure Kubernetes Service clusters are enabled by @BenjaminEngeset.
      [#2123](https://github.com/Azure/PSRule.Rules.Azure/issues/2123)
  - Container App:
    - Check that internal-only ingress for container apps are configured by @BenjaminEngeset.
      [#2098](https://github.com/Azure/PSRule.Rules.Azure/issues/2098)
    - Check that Azure File volumes for container apps are configured by @BenjaminEngeset.
      [#2101](https://github.com/Azure/PSRule.Rules.Azure/issues/2101)
    - Check that the names of container apps meets the naming requirements by @BenjaminEngeset.
      [#2094](https://github.com/Azure/PSRule.Rules.Azure/issues/2094)
    - Check that managed identity for container apps are configured by @BenjaminEngeset.
      [#2096](https://github.com/Azure/PSRule.Rules.Azure/issues/2096)
    - Check that public network access for container apps environments are disabled by @BenjaminEngeset.
      [#2098](https://github.com/Azure/PSRule.Rules.Azure/issues/2098)
  - Deployment:
    - Check that the names of nested deployments meets the naming requirements of deployments by @BenjaminEngeset.
      [#1915](https://github.com/Azure/PSRule.Rules.Azure/issues/1915)
  - IoT Hub:
    - Check IoT Hubs in supported regions only uses TLS 1.2 version by @BenjaminEngeset.
      [#1996](https://github.com/Azure/PSRule.Rules.Azure/issues/1996)
  - Service Bus:
    - Check namespaces audit diagnostic logs are enabled by @BenjaminEngeset.
      [#1862](https://github.com/Azure/PSRule.Rules.Azure/issues/1862)
  - SQL Database:
    - Check that Azure AD-only authentication is enabled by @BenjaminEngeset.
      [#2119](https://github.com/Azure/PSRule.Rules.Azure/issues/2119)
    - Check that Azure AD authentication is configured for SQL Managed Instances by @BenjaminEngeset.
      [#2117](https://github.com/Azure/PSRule.Rules.Azure/issues/2117)
  - SQL Managed Instance:
    - Check that managed identity for SQL Managed Instances are configured by @BenjaminEngeset.
      [#2120](https://github.com/Azure/PSRule.Rules.Azure/issues/2120)
    - Check that Azure AD-only authentication is enabled by @BenjaminEngeset.
      [#2118](https://github.com/Azure/PSRule.Rules.Azure/issues/2118)
- Updated rules:
  - Azure Kubernetes Service:
    - Updated `Azure.AKS.Version` to use latest stable version `1.25.6` by @BernieWhite.
      [#2136](https://github.com/Azure/PSRule.Rules.Azure/issues/2136)
      - Use `AZURE_AKS_CLUSTER_MINIMUM_VERSION` to configure the minimum version of the cluster.
- General improvements:
  - Added a selector for premium Service Bus namespaces by @BernieWhite.
    [#2091](https://github.com/Azure/PSRule.Rules.Azure/issues/2091)
  - Improved export of in-flight deeply nested API Management policies by @BernieWhite.
    [#2153](https://github.com/Azure/PSRule.Rules.Azure/issues/2153)
- Engineering:
  - Bump Microsoft.CodeAnalysis.NetAnalyzers to v7.0.1.
    [#2082](https://github.com/Azure/PSRule.Rules.Azure/pull/2082)
  - Bump Newtonsoft.Json to v13.0.3.
    [#2080](https://github.com/Azure/PSRule.Rules.Azure/pull/2080)
  - Updated resource providers and policy aliases.
    [#2144](https://github.com/Azure/PSRule.Rules.Azure/pull/2144)
  - Bump PSRule to v2.8.1.
    [#2155](https://github.com/Azure/PSRule.Rules.Azure/pull/2155)
  - Bump Az.Resources to v6.6.0.
    [#2155](https://github.com/Azure/PSRule.Rules.Azure/pull/2155)
  - Bump Pester to v5.4.1.
    [#2155](https://github.com/Azure/PSRule.Rules.Azure/pull/2155)
- Bug fixes:
  - Fixed dependency issue of deployments across resource group scopes by @BernieWhite.
    [#2111](https://github.com/Azure/PSRule.Rules.Azure/issues/2111)
  - Fixed false positive with `Azure.Deployment.Name` by @BernieWhite.
    [#2109](https://github.com/Azure/PSRule.Rules.Azure/issues/2109)
  - Fixed false positives for `Azure.AppService.AlwaysOn` with Functions and Workflows by @BernieWhite.
    [#943](https://github.com/Azure/PSRule.Rules.Azure/issues/943)

What's changed since pre-release v1.26.0-B0078:

- No additional changes.

## v1.26.0-B0078 (pre-release)

What's changed since pre-release v1.26.0-B0040:

- General improvements:
  - Improved export of in-flight deeply nested API Management policies by @BernieWhite.
    [#2153](https://github.com/Azure/PSRule.Rules.Azure/issues/2153)
- Engineering:
  - Updated resource providers and policy aliases.
    [#2144](https://github.com/Azure/PSRule.Rules.Azure/pull/2144)
  - Bump PSRule to v2.8.1.
    [#2155](https://github.com/Azure/PSRule.Rules.Azure/pull/2155)
  - Bump Az.Resources to v6.6.0.
    [#2155](https://github.com/Azure/PSRule.Rules.Azure/pull/2155)
  - Bump Pester to v5.4.1.
    [#2155](https://github.com/Azure/PSRule.Rules.Azure/pull/2155)
- Bug fixes:
  - Fixed false positives for `Azure.AppService.AlwaysOn` with Functions and Workflows by @BernieWhite.
    [#943](https://github.com/Azure/PSRule.Rules.Azure/issues/943)

## v1.26.0-B0040 (pre-release)

What's changed since pre-release v1.26.0-B0011:

- New features:
  - Added March 2023 baselines `Azure.GA_2023_03` and `Azure.Preview_2023_03` by @BernieWhite.
    [#2138](https://github.com/Azure/PSRule.Rules.Azure/issues/2138)
    - Includes rules released before or during March 2023.
    - Marked `Azure.GA_2022_12` and `Azure.Preview_2022_12` baselines as obsolete.
- New rules:
  - API Management:
    - Check that wildcard `*` for any configuration option in CORS policies settings is not in use by @BenjaminEngeset.
      [#2073](https://github.com/Azure/PSRule.Rules.Azure/issues/2073)
  - Azure Kubernetes Service:
    - Check that the Defender profile with Azure Kubernetes Service clusters are enabled by @BenjaminEngeset.
      [#2123](https://github.com/Azure/PSRule.Rules.Azure/issues/2123)
  - Container App:
    - Check that internal-only ingress for container apps are configured by @BenjaminEngeset.
      [#2098](https://github.com/Azure/PSRule.Rules.Azure/issues/2098)
    - Check that Azure File volumes for container apps are configured by @BenjaminEngeset.
      [#2101](https://github.com/Azure/PSRule.Rules.Azure/issues/2101)
  - SQL Database:
    - Check that Azure AD-only authentication is enabled by @BenjaminEngeset.
      [#2119](https://github.com/Azure/PSRule.Rules.Azure/issues/2119)
    - Check that Azure AD authentication is configured for SQL Managed Instances by @BenjaminEngeset.
      [#2117](https://github.com/Azure/PSRule.Rules.Azure/issues/2117)
  - SQL Managed Instance:
    - Check that managed identity for SQL Managed Instances are configured by @BenjaminEngeset.
      [#2120](https://github.com/Azure/PSRule.Rules.Azure/issues/2120)
    - Check that Azure AD-only authentication is enabled by @BenjaminEngeset.
      [#2118](https://github.com/Azure/PSRule.Rules.Azure/issues/2118)
- Updated rules:
  - Azure Kubernetes Service:
    - Updated `Azure.AKS.Version` to use latest stable version `1.25.6` by @BernieWhite.
      [#2136](https://github.com/Azure/PSRule.Rules.Azure/issues/2136)
      - Use `AZURE_AKS_CLUSTER_MINIMUM_VERSION` to configure the minimum version of the cluster.
- Bug fixes:
  - Fixed dependency issue of deployments across resource group scopes by @BernieWhite.
    [#2111](https://github.com/Azure/PSRule.Rules.Azure/issues/2111)
  - Fixed false positive with `Azure.Deployment.Name` by @BernieWhite.
    [#2109](https://github.com/Azure/PSRule.Rules.Azure/issues/2109)

## v1.26.0-B0011 (pre-release)

What's changed since v1.25.0:

- New rules:
  - Container App:
    - Check that the names of container apps meets the naming requirements by @BenjaminEngeset.
      [#2094](https://github.com/Azure/PSRule.Rules.Azure/issues/2094)
    - Check that managed identity for container apps are configured by @BenjaminEngeset.
      [#2096](https://github.com/Azure/PSRule.Rules.Azure/issues/2096)
    - Check that public network access for container apps environments are disabled by @BenjaminEngeset.
      [#2098](https://github.com/Azure/PSRule.Rules.Azure/issues/2098)
  - Deployment:
    - Check that the names of nested deployments meets the naming requirements of deployments by @BenjaminEngeset.
      [#1915](https://github.com/Azure/PSRule.Rules.Azure/issues/1915)
  - IoT Hub:
    - Check IoT Hubs in supported regions only uses TLS 1.2 version by @BenjaminEngeset.
      [#1996](https://github.com/Azure/PSRule.Rules.Azure/issues/1996)
  - Service Bus:
    - Check namespaces audit diagnostic logs are enabled by @BenjaminEngeset.
      [#1862](https://github.com/Azure/PSRule.Rules.Azure/issues/1862)
- General improvements:
  - Added a selector for premium Service Bus namespaces by @BernieWhite.
    [#2091](https://github.com/Azure/PSRule.Rules.Azure/issues/2091)
- Engineering:
  - Bump Microsoft.CodeAnalysis.NetAnalyzers to v7.0.1.
    [#2082](https://github.com/Azure/PSRule.Rules.Azure/pull/2082)
  - Bump Newtonsoft.Json to v13.0.3.
    [#2080](https://github.com/Azure/PSRule.Rules.Azure/pull/2080)

## v1.25.1

What's changed since v1.25.0:

- Bug fixes:
  - Fixed dependency issue of deployments across resource group scopes by @BernieWhite.
    [#2111](https://github.com/Azure/PSRule.Rules.Azure/issues/2111)

## v1.25.0

What's changed since v1.24.2:

- New features:
  - **Experimental:** Added `Azure.MCSB.v1` which include rules aligned to the Microsoft Cloud Security Benchmark by @BernieWhite.
    [#1634](https://github.com/Azure/PSRule.Rules.Azure/issues/1634)
- New rules:
  - Defender for Cloud:
    - Check Microsoft Defender for Key Vault is enabled by @BernieWhite.
      [#1632](https://github.com/Azure/PSRule.Rules.Azure/issues/1632)
    - Check Microsoft Defender for DNS is enabled by @BernieWhite.
      [#1632](https://github.com/Azure/PSRule.Rules.Azure/issues/1632)
    - Check Microsoft Defender for ARM is enabled by @BernieWhite.
      [#1632](https://github.com/Azure/PSRule.Rules.Azure/issues/1632)
  - Event Hub:
    - Check Event Hub namespaces only uses TLS 1.2 version by @BenjaminEngeset.
      [#1995](https://github.com/Azure/PSRule.Rules.Azure/issues/1995)
  - Key Vault:
    - Check if firewall is set to deny by @zilberd.
      [#2067](https://github.com/Azure/PSRule.Rules.Azure/issues/2067)
  - Virtual Machine:
    - Virtual machines should be fully deallocated and not stopped by @dcrreynolds.
      [#88](https://github.com/Azure/PSRule.Rules.Azure/issues/88)
- General improvements:
  - Added support for Bicep `toObject` function by @BernieWhite.
    [#2014](https://github.com/Azure/PSRule.Rules.Azure/issues/2014)
  - Added support for configuring a minimum version of Bicep by @BernieWhite.
    [#1935](https://github.com/Azure/PSRule.Rules.Azure/issues/1935)
    - Configure this option to increase the visibility of the version of the Bicep CLI used by PSRule for Azure.
    - Set `AZURE_BICEP_CHECK_TOOL` to `true` to check the Bicep CLI.
    - Set `AZURE_BICEP_MINIMUM_VERSION` to configure the minimum version.
    - If the Bicep CLI is not installed or the version is less than the minimum version an error will be reported.
    - By default, the minimum Bicep version defaults to `0.4.451`.
  - Added support for Bicep custom types by @BernieWhite.
    [#2026](https://github.com/Azure/PSRule.Rules.Azure/issues/2026)
- Engineering:
  - Bump BenchmarkDotNet to v0.13.5.
    [#2052](https://github.com/Azure/PSRule.Rules.Azure/pull/2052)
  - Bump BenchmarkDotNet.Diagnostics.Windows to v0.13.5.
    [#2052](https://github.com/Azure/PSRule.Rules.Azure/pull/2052)
  - Bump Microsoft.NET.Test.Sdk to v17.5.0.
    [#2055](https://github.com/Azure/PSRule.Rules.Azure/pull/2055)
  - Bump Az.Resources to v6.5.2.
    [#2037](https://github.com/Azure/PSRule.Rules.Azure/pull/2037)
  - Updated build to use GitHub Actions by @BernieWhite.
    [#1696](https://github.com/Azure/PSRule.Rules.Azure/issues/1696)
- Bug fixes:
  - Fixed SQL transparent data Encryption (TDE) works properly on all resources including exported resources by @zilberd.
    [#2059](https://github.com/Azure/PSRule.Rules.Azure/issues/2059)
  - Fixed cases of exit code 5 with path probing by @BernieWhite.
    [#1901](https://github.com/Azure/PSRule.Rules.Azure/issues/1901)

What's changed since pre-release v1.25.0-B0100:

- No additional changes.

## v1.25.0-B0138 (pre-release)

What's changed since pre-release v1.25.0-B0100:

- New rules:
  - Event Hub:
    - Check Event Hub namespaces only uses TLS 1.2 version by @BenjaminEngeset.
      [#1995](https://github.com/Azure/PSRule.Rules.Azure/issues/1995)

## v1.25.0-B0100 (pre-release)

What's changed since pre-release v1.25.0-B0065:

- New rules:
  - Key Vault:
    - Check if firewall is set to deny by @zilberd.
      [#2067](https://github.com/Azure/PSRule.Rules.Azure/issues/2067)

## v1.25.0-B0065 (pre-release)

What's changed since pre-release v1.25.0-B0035:

- General improvements:
  - Added support for Bicep `toObject` function by @BernieWhite.
    [#2014](https://github.com/Azure/PSRule.Rules.Azure/issues/2014)
- Engineering:
  - Bump BenchmarkDotNet to v0.13.5.
    [#2052](https://github.com/Azure/PSRule.Rules.Azure/pull/2052)
  - Bump BenchmarkDotNet.Diagnostics.Windows to v0.13.5.
    [#2052](https://github.com/Azure/PSRule.Rules.Azure/pull/2052)
  - Bump Microsoft.NET.Test.Sdk to v17.5.0.
    [#2055](https://github.com/Azure/PSRule.Rules.Azure/pull/2055)
- Bug fixes:
  - Fixed SQL transparent data Encryption (TDE) works properly on all resources including exported resources by @zilberd.
    [#2059](https://github.com/Azure/PSRule.Rules.Azure/issues/2059)

## v1.25.0-B0035 (pre-release)

What's changed since pre-release v1.25.0-B0013:

- New rules:
  - Defender for Cloud:
    - Check Microsoft Defender for Key Vault is enabled by @BernieWhite.
      [#1632](https://github.com/Azure/PSRule.Rules.Azure/issues/1632)
    - Check Microsoft Defender for DNS is enabled by @BernieWhite.
      [#1632](https://github.com/Azure/PSRule.Rules.Azure/issues/1632)
    - Check Microsoft Defender for ARM is enabled by @BernieWhite.
      [#1632](https://github.com/Azure/PSRule.Rules.Azure/issues/1632)
- General improvements:
  - Added support for configuring a minimum version of Bicep by @BernieWhite.
    [#1935](https://github.com/Azure/PSRule.Rules.Azure/issues/1935)
    - Configure this option to increase the visibility of the version of the Bicep CLI used by PSRule for Azure.
    - Set `AZURE_BICEP_CHECK_TOOL` to `true` to check the Bicep CLI.
    - Set `AZURE_BICEP_MINIMUM_VERSION` to configure the minimum version.
    - If the Bicep CLI is not installed or the version is less than the minimum version an error will be reported.
    - By default, the minimum Bicep version defaults to `0.4.451`.
- Engineering:
  - Bump Az.Resources to v6.5.2.
    [#2037](https://github.com/Azure/PSRule.Rules.Azure/pull/2037)
- Bug fixes:
  - Fixed cases of exit code 5 with path probing by @BernieWhite.
    [#1901](https://github.com/Azure/PSRule.Rules.Azure/issues/1901)

## v1.25.0-B0013 (pre-release)

What's changed since v1.24.2:

- New features:
  - **Experimental:** Added `Azure.MCSB.v1` which include rules aligned to the Microsoft Cloud Security Benchmark by @BernieWhite.
    [#1634](https://github.com/Azure/PSRule.Rules.Azure/issues/1634)
- New rules:
  - Virtual Machine:
    - Virtual machines should be fully deallocated and not stopped by @dcrreynolds.
      [#88](https://github.com/Azure/PSRule.Rules.Azure/issues/88)
- General improvements:
  - Added support for Bicep custom types by @BernieWhite.
    [#2026](https://github.com/Azure/PSRule.Rules.Azure/issues/2026)
- Engineering:
  - Updated build to use GitHub Actions by @BernieWhite.
    [#1696](https://github.com/Azure/PSRule.Rules.Azure/issues/1696)
  - Bump BenchmarkDotNet to v0.13.4.
    [#1992](https://github.com/Azure/PSRule.Rules.Azure/pull/1992)
  - Bump BenchmarkDotNet.Diagnostics.Windows to v0.13.4.
    [#1992](https://github.com/Azure/PSRule.Rules.Azure/pull/1992)

## v1.24.2

This is a republish of v1.24.1 to fix a release issue.
What's changed since v1.24.0:

- Bug fixes:
  - Fixed Bicep expand object or null by @BernieWhite.
    [#2021](https://github.com/Azure/PSRule.Rules.Azure/issues/2021)

## v1.24.1

What's changed since v1.24.0:

- Bug fixes:
  - Fixed Bicep expand object or null by @BernieWhite.
    [#2021](https://github.com/Azure/PSRule.Rules.Azure/issues/2021)

## v1.24.0

What's changed since v1.23.0:

- General improvements:
  - Updated `Export-AzRuleData` to improve export performance by @BernieWhite.
    [#1341](https://github.com/Azure/PSRule.Rules.Azure/issues/1341)
    - Removed `Az.Resources` dependency.
    - Added async threading for export concurrency.
    - Improved performance by using automatic look up of API versions by using provider cache.
  - Added support for Bicep lambda functions by @BernieWhite.
    [#1536](https://github.com/Azure/PSRule.Rules.Azure/issues/1536)
    - Bicep `filter`, `map`, `reduce`, and `sort` are supported.
    - Support for `flatten` was previously added in v1.23.0.
  - Added optimization for policy type conditions by @BernieWhite.
    [#1966](https://github.com/Azure/PSRule.Rules.Azure/issues/1966)
- Engineering:
  - Bump PSRule to v2.7.0.
    [#1973](https://github.com/Azure/PSRule.Rules.Azure/pull/1973)
  - Updated resource providers and policy aliases.
    [#1736](https://github.com/Azure/PSRule.Rules.Azure/pull/1736)
  - Bump Az.Resources to v6.5.1.
    [#1973](https://github.com/Azure/PSRule.Rules.Azure/pull/1973)
  - Bump Newtonsoft.Json to v13.0.2.
    [#1903](https://github.com/Azure/PSRule.Rules.Azure/pull/1903)
  - Bump Pester to v5.4.0.
    [#1994](https://github.com/Azure/PSRule.Rules.Azure/pull/1994)
- Bug fixes:
  - Fixed `Export-AzRuleData` may not export all data if throttled by @BernieWhite.
    [#1341](https://github.com/Azure/PSRule.Rules.Azure/issues/1341)
  - Fixed failed to expand nested deployment with runtime shallow parameter by @BernieWhite.
    [#2004](https://github.com/Azure/PSRule.Rules.Azure/issues/2004)
  - Fixed `apiVersion` comparison of `requestContext` by @BernieWhite.
    [#1654](https://github.com/Azure/PSRule.Rules.Azure/issues/1654)
  - Fixed simple cases for field type expressions by @BernieWhite.
    [#1323](https://github.com/Azure/PSRule.Rules.Azure/issues/1323)

What's changed since pre-release v1.24.0-B0035:

- No additional changes.

## v1.24.0-B0035 (pre-release)

What's changed since pre-release v1.24.0-B0013:

- General improvements:
  - Added support for Bicep lambda functions by @BernieWhite.
    [#1536](https://github.com/Azure/PSRule.Rules.Azure/issues/1536)
    - Bicep `filter`, `map`, `reduce`, and `sort` are supported.
    - Support for `flatten` was previously added in v1.23.0.
  - Added optimization for policy type conditions by @BernieWhite.
    [#1966](https://github.com/Azure/PSRule.Rules.Azure/issues/1966)
- Engineering:
  - Updated resource providers and policy aliases.
    [#1736](https://github.com/Azure/PSRule.Rules.Azure/pull/1736)
- Bug fixes:
  - Fixed failed to expand nested deployment with runtime shallow parameter by @BernieWhite.
    [#2004](https://github.com/Azure/PSRule.Rules.Azure/issues/2004)
  - Fixed `apiVersion` comparison of `requestContext` by @BernieWhite.
    [#1654](https://github.com/Azure/PSRule.Rules.Azure/issues/1654)
  - Fixed simple cases for field type expressions by @BernieWhite.
    [#1323](https://github.com/Azure/PSRule.Rules.Azure/issues/1323)

## v1.24.0-B0013 (pre-release)

What's changed since v1.23.0:

- General improvements:
  - Updated `Export-AzRuleData` to improve export performance by @BernieWhite.
    [#1341](https://github.com/Azure/PSRule.Rules.Azure/issues/1341)
    - Removed `Az.Resources` dependency.
    - Added async threading for export concurrency.
    - Improved performance by using automatic look up of API versions by using provider cache.
- Engineering:
  - Bump PSRule to v2.7.0.
    [#1973](https://github.com/Azure/PSRule.Rules.Azure/pull/1973)
  - Bump Az.Resources to v6.5.1.
    [#1973](https://github.com/Azure/PSRule.Rules.Azure/pull/1973)
  - Bump Newtonsoft.Json to v13.0.2.
    [#1903](https://github.com/Azure/PSRule.Rules.Azure/pull/1903)
  - Bump Pester to v5.4.0.
    [#1994](https://github.com/Azure/PSRule.Rules.Azure/pull/1994)
- Bug fixes:
  - Fixed `Export-AzRuleData` may not export all data if throttled by @BernieWhite.
    [#1341](https://github.com/Azure/PSRule.Rules.Azure/issues/1341)

## v1.23.0

What's changed since v1.22.2:

- New features:
  - Added December 2022 baselines `Azure.GA_2022_12` and `Azure.Preview_2022_12` by @BernieWhite.
    [#1961](https://github.com/Azure/PSRule.Rules.Azure/issues/1961)
    - Includes rules released before or during December 2022.
    - Marked `Azure.GA_2022_09` and `Azure.Preview_2022_09` baselines as obsolete.
- New rules:
  - API Management:
    - Check API management instances has multi-region deployment gateways enabled by @BenjaminEngeset.
      [#1910](https://github.com/Azure/PSRule.Rules.Azure/issues/1910)
  - Application Gateway:
    - Check Application Gateways names meet naming requirements by @BenjaminEngeset.
      [#1943](https://github.com/Azure/PSRule.Rules.Azure/issues/1943)
  - Azure Cache for Redis:
    - Check Azure Cache for Redis instances uses Redis 6 by @BenjaminEngeset.
      [#1077](https://github.com/Azure/PSRule.Rules.Azure/issues/1077)
  - Azure Database for MariaDB:
    - Check Azure Database for MariaDB servers limits the amount of firewall permitted IP addresses by @BenjaminEngeset.
      [#1856](https://github.com/Azure/PSRule.Rules.Azure/issues/1856)
    - Check Azure Database for MariaDB servers limits the amount of firewall rules allowed by @BenjaminEngeset.
      [#1855](https://github.com/Azure/PSRule.Rules.Azure/issues/1855)
    - Check Azure Database for MariaDB servers does not have Azure services bypassed on firewall by @BenjaminEngeset.
      [#1857](https://github.com/Azure/PSRule.Rules.Azure/issues/1857)
  - Bastion:
    - Check Bastion hosts names meet naming requirements by @BenjaminEngeset.
      [#1950](https://github.com/Azure/PSRule.Rules.Azure/issues/1950)
  - Recovery Services Vault:
    - Check Recovery Services vaults names meet naming requirements by @BenjaminEngeset.
      [#1953](https://github.com/Azure/PSRule.Rules.Azure/issues/1953)
  - Virtual Machine:
    - Check virtual machines has Azure Monitor Agent installed by @BenjaminEngeset.
      [#1868](https://github.com/Azure/PSRule.Rules.Azure/issues/1868)
  - Virtual Machine Scale Sets:
    - Check virtual machine scale sets has Azure Monitor Agent installed by @BenjaminEngeset.
      [#1867](https://github.com/Azure/PSRule.Rules.Azure/issues/1867)
- Updated rules:
  - Azure Kubernetes Service:
    - Updated `Azure.AKS.Version` to use latest stable version `1.25.4` by @BernieWhite.
      [#1960](https://github.com/Azure/PSRule.Rules.Azure/issues/1960)
      - Use `AZURE_AKS_CLUSTER_MINIMUM_VERSION` to configure the minimum version of the cluster.
- General improvements:
  - Improves handling for policy definition modes by using support tags selector by @BernieWhite.
    [#1946](https://github.com/Azure/PSRule.Rules.Azure/issues/1946)
  - Added support to export exemptions related to policy assignments by @BernieWhite.
    [#1888](https://github.com/Azure/PSRule.Rules.Azure/issues/1888)
  - Added support for Bicep `flatten` function by @BernieWhite.
    [#1536](https://github.com/Azure/PSRule.Rules.Azure/issues/1536)
- Engineering:
  - Bump Az.Resources to v6.5.0.
    [#1945](https://github.com/Azure/PSRule.Rules.Azure/pull/1945)
  - Bump Microsoft.NET.Test.Sdk v17.4.1.
    [#1964](https://github.com/Azure/PSRule.Rules.Azure/pull/1964)
- Bug fixes:
  - Fixed Azure.AKS.Version ignore clusters with auto-upgrade enabled by @BenjaminEngeset.
    [#1926](https://github.com/Azure/PSRule.Rules.Azure/issues/1926)

What's changed since pre-release v1.23.0-B0072:

- No additional changes.

## v1.23.0-B0072 (pre-release)

What's changed since pre-release v1.23.0-B0046:

- New features:
  - Added December 2022 baselines `Azure.GA_2022_12` and `Azure.Preview_2022_12` by @BernieWhite.
    [#1961](https://github.com/Azure/PSRule.Rules.Azure/issues/1961)
    - Includes rules released before or during December 2022.
    - Marked `Azure.GA_2022_09` and `Azure.Preview_2022_09` baselines as obsolete.
- Updated rules:
  - Azure Kubernetes Service:
    - Updated `Azure.AKS.Version` to use latest stable version `1.25.4` by @BernieWhite.
      [#1960](https://github.com/Azure/PSRule.Rules.Azure/issues/1960)
      - Use `AZURE_AKS_CLUSTER_MINIMUM_VERSION` to configure the minimum version of the cluster.
- General improvements:
  - Improves handling for policy definition modes by using support tags selector by @BernieWhite.
    [#1946](https://github.com/Azure/PSRule.Rules.Azure/issues/1946)
- Engineering:
  - Bump Microsoft.NET.Test.Sdk v17.4.1.
    [#1964](https://github.com/Azure/PSRule.Rules.Azure/pull/1964)

## v1.23.0-B0046 (pre-release)

What's changed since pre-release v1.23.0-B0025:

- New rules:
  - Bastion:
    - Check Bastion hosts names meet naming requirements by @BenjaminEngeset.
      [#1950](https://github.com/Azure/PSRule.Rules.Azure/issues/1950)
  - Recovery Services Vault:
    - Check Recovery Services vaults names meet naming requirements by @BenjaminEngeset.
      [#1953](https://github.com/Azure/PSRule.Rules.Azure/issues/1953)
- Bug fixes:
  - Fixed `Azure.Deployment.SecureValue` with `reference` function expression by @BernieWhite.
    [#1882](https://github.com/Azure/PSRule.Rules.Azure/issues/1882)

## v1.23.0-B0025 (pre-release)

What's changed since pre-release v1.23.0-B0009:

- New rules:
  - Application Gateway:
    - Check Application Gateways names meet naming requirements by @BenjaminEngeset.
      [#1943](https://github.com/Azure/PSRule.Rules.Azure/issues/1943)
  - Azure Cache for Redis:
    - Check Azure Cache for Redis instances uses Redis 6 by @BenjaminEngeset.
      [#1077](https://github.com/Azure/PSRule.Rules.Azure/issues/1077)
  - Virtual Machine Scale Sets:
    - Check virtual machine scale sets has Azure Monitor Agent installed by @BenjaminEngeset.
      [#1867](https://github.com/Azure/PSRule.Rules.Azure/issues/1867)
- General improvements:
  - Added support to export exemptions related to policy assignments by @BernieWhite.
    [#1888](https://github.com/Azure/PSRule.Rules.Azure/issues/1888)
  - Added support for Bicep `flatten` function by @BernieWhite.
    [#1536](https://github.com/Azure/PSRule.Rules.Azure/issues/1536)
- Engineering:
  - Bump Az.Resources to v6.5.0.
    [#1945](https://github.com/Azure/PSRule.Rules.Azure/pull/1945)

## v1.23.0-B0009 (pre-release)

What's changed since v1.22.1:

- New rules:
  - API Management:
    - Check API management instances has multi-region deployment gateways enabled by @BenjaminEngeset.
      [#1910](https://github.com/Azure/PSRule.Rules.Azure/issues/1910)
  - Azure Database for MariaDB:
    - Check Azure Database for MariaDB servers limits the amount of firewall permitted IP addresses by @BenjaminEngeset.
      [#1856](https://github.com/Azure/PSRule.Rules.Azure/issues/1856)
    - Check Azure Database for MariaDB servers limits the amount of firewall rules allowed by @BenjaminEngeset.
      [#1855](https://github.com/Azure/PSRule.Rules.Azure/issues/1855)
    - Check Azure Database for MariaDB servers does not have Azure services bypassed on firewall by @BenjaminEngeset.
      [#1857](https://github.com/Azure/PSRule.Rules.Azure/issues/1857)
  - Virtual Machine:
    - Check virtual machines has Azure Monitor Agent installed by @BenjaminEngeset.
      [#1868](https://github.com/Azure/PSRule.Rules.Azure/issues/1868)
- Bug fixes:
  - Fixed Azure.AKS.Version ignore clusters with auto-upgrade enabled by @BenjaminEngeset.
    [#1926](https://github.com/Azure/PSRule.Rules.Azure/issues/1926)

## v1.22.2

What's changed since v1.22.1:

- Bug fixes:
  - Fixed `Azure.Deployment.SecureValue` with `reference` function expression by @BernieWhite.
    [#1882](https://github.com/Azure/PSRule.Rules.Azure/issues/1882)

## v1.22.1

What's changed since v1.22.0:

- Bug fixes:
  - Fixed template parameter does not use the required format by @BernieWhite.
    [#1930](https://github.com/Azure/PSRule.Rules.Azure/issues/1930)

## v1.22.0

What's changed since v1.21.2:

- New rules:
  - API Management:
    - Check API management instances uses multi-region deployment by @BenjaminEngeset.
      [#1030](https://github.com/Azure/PSRule.Rules.Azure/issues/1030)
    - Check api management instances limits control plane API calls to apim with version `'2021-08-01'` or newer by @BenjaminEngeset.
      [#1819](https://github.com/Azure/PSRule.Rules.Azure/issues/1819)
  - App Service Environment:
    - Check app service environments uses version 3 (ASEv3) instead of classic version 1 (ASEv1) and version 2 (ASEv2) by @BenjaminEngeset.
      [#1805](https://github.com/Azure/PSRule.Rules.Azure/issues/1805)
  - Azure Database for MariaDB:
    - Check Azure Database for MariaDB servers, databases, firewall rules and VNET rules names meet naming requirements by @BenjaminEngeset.
      [#1854](https://github.com/Azure/PSRule.Rules.Azure/issues/1854)
    - Check Azure Database for MariaDB servers only uses TLS 1.2 version by @BenjaminEngeset.
      [#1853](https://github.com/Azure/PSRule.Rules.Azure/issues/1853)
    - Check Azure Database for MariaDB servers only accept encrypted connections by @BenjaminEngeset.
      [#1852](https://github.com/Azure/PSRule.Rules.Azure/issues/1852)
    - Check Azure Database for MariaDB servers have Microsoft Defender configured by @BenjaminEngeset.
      [#1850](https://github.com/Azure/PSRule.Rules.Azure/issues/1850)
    - Check Azure Database for MariaDB servers have geo-redundant backup configured by @BenjaminEngeset.
      [#1848](https://github.com/Azure/PSRule.Rules.Azure/issues/1848)
  - Azure Database for PostgreSQL:
    - Check Azure Database for PostgreSQL servers have Microsoft Defender configured by @BenjaminEngeset.
      [#286](https://github.com/Azure/PSRule.Rules.Azure/issues/286)
    - Check Azure Database for PostgreSQL servers have geo-redundant backup configured by @BenjaminEngeset.
      [#285](https://github.com/Azure/PSRule.Rules.Azure/issues/285)
  - Azure Database for MySQL:
    - Check Azure Database for MySQL servers have Microsoft Defender configured by @BenjaminEngeset.
      [#287](https://github.com/Azure/PSRule.Rules.Azure/issues/287)
    - Check Azure Database for MySQL servers uses the flexible deployment model by @BenjaminEngeset.
      [#1841](https://github.com/Azure/PSRule.Rules.Azure/issues/1841)
    - Check Azure Database for MySQL Flexible Servers have geo-redundant backup configured by @BenjaminEngeset.
      [#1840](https://github.com/Azure/PSRule.Rules.Azure/issues/1840)
    - Check Azure Database for MySQL servers have geo-redundant backup configured by @BenjaminEngeset.
      [#284](https://github.com/Azure/PSRule.Rules.Azure/issues/284)
  - Azure Resource Deployments:
    - Check for nested deployment that are scoped to `outer` and passing secure values by @ms-sambell.
      [#1475](https://github.com/Azure/PSRule.Rules.Azure/issues/1475)
    - Check custom script extension uses protected settings for secure values by @ms-sambell.
      [#1478](https://github.com/Azure/PSRule.Rules.Azure/issues/1478)
  - Front Door:
    - Check front door uses caching by @BenjaminEngeset.
      [#548](https://github.com/Azure/PSRule.Rules.Azure/issues/548)
  - Virtual Machine:
    - Check virtual machines running SQL Server uses Premium disks or above by @BenjaminEngeset.
      [#9](https://github.com/Azure/PSRule.Rules.Azure/issues/9)
  - Virtual Network:
    - Check VNETs with a GatewaySubnet also has an AzureFirewallSubnet by @BernieWhite.
      [#875](https://github.com/Azure/PSRule.Rules.Azure/issues/875)
- General improvements:
  - Added debug logging improvements for Bicep expansion by @BernieWhite.
    [#1901](https://github.com/Azure/PSRule.Rules.Azure/issues/1901)
- Engineering:
  - Bump PSRule to v2.6.0.
    [#1883](https://github.com/Azure/PSRule.Rules.Azure/pull/1883)
  - Bump Az.Resources to v6.4.1.
    [#1883](https://github.com/Azure/PSRule.Rules.Azure/pull/1883)
  - Bump Microsoft.NET.Test.Sdk to v17.4.0
    [#1838](https://github.com/Azure/PSRule.Rules.Azure/pull/1838)
  - Bump coverlet.collector to v3.2.0.
    [#1814](https://github.com/Azure/PSRule.Rules.Azure/pull/1814)
- Bug fixes:
  - Fixed ref and name duplicated by @BernieWhite.
    [#1876](https://github.com/Azure/PSRule.Rules.Azure/issues/1876)
  - Fixed an item with the same key for parameters by @BernieWhite
    [#1871](https://github.com/Azure/PSRule.Rules.Azure/issues/1871)
  - Fixed policy parse of `requestContext` function by @BernieWhite.
    [#1654](https://github.com/Azure/PSRule.Rules.Azure/issues/1654)
  - Fixed handling of policy type field by @BernieWhite.
    [#1323](https://github.com/Azure/PSRule.Rules.Azure/issues/1323)
  - Fixed `Azure.AppService.WebProbe` with non-boolean value set by @BernieWhite.
    [#1906](https://github.com/Azure/PSRule.Rules.Azure/issues/1906)
  - Fixed managed identity flagged as secret by `Azure.Deployment.OutputSecretValue` by @BernieWhite.
    [#1826](https://github.com/Azure/PSRule.Rules.Azure/issues/1826)
    [#1886](https://github.com/Azure/PSRule.Rules.Azure/issues/1886)
  - Fixed missing support for diagnostic settings category groups by @BenjaminEngeset.
    [#1873](https://github.com/Azure/PSRule.Rules.Azure/issues/1873)

What's changed since pre-release v1.22.0-B0203:

- No additional changes.

## v1.22.0-B0203 (pre-release)

What's changed since pre-release v1.22.0-B0153:

- General improvements:
  - Added debug logging improvements for Bicep expansion by @BernieWhite.
    [#1901](https://github.com/Azure/PSRule.Rules.Azure/issues/1901)
- Bug fixes:
  - Fixed `Azure.AppService.WebProbe` with non-boolean value set by @BernieWhite.
    [#1906](https://github.com/Azure/PSRule.Rules.Azure/issues/1906)

## v1.22.0-B0153 (pre-release)

What's changed since pre-release v1.22.0-B0106:

- Bug fixes:
  - Fixed managed identity flagged as secret by `Azure.Deployment.OutputSecretValue` by @BernieWhite.
    [#1826](https://github.com/Azure/PSRule.Rules.Azure/issues/1826)
    [#1886](https://github.com/Azure/PSRule.Rules.Azure/issues/1886)

## v1.22.0-B0106 (pre-release)

What's changed since pre-release v1.22.0-B0062:

- New rules:
  - API Management:
    - Check API management instances uses multi-region deployment by @BenjaminEngeset.
      [#1030](https://github.com/Azure/PSRule.Rules.Azure/issues/1030)
  - Azure Database for MariaDB:
    - Check Azure Database for MariaDB servers, databases, firewall rules and VNET rules names meet naming requirements by @BenjaminEngeset.
      [#1854](https://github.com/Azure/PSRule.Rules.Azure/issues/1854)
- Engineering:
  - Bump PSRule to v2.6.0.
    [#1883](https://github.com/Azure/PSRule.Rules.Azure/pull/1883)
  - Bump Az.Resources to v6.4.1.
    [#1883](https://github.com/Azure/PSRule.Rules.Azure/pull/1883)
- Bug fixes:
  - Fixed ref and name duplicated by @BernieWhite.
    [#1876](https://github.com/Azure/PSRule.Rules.Azure/issues/1876)
  - Fixed an item with the same key for parameters by @BernieWhite
    [#1871](https://github.com/Azure/PSRule.Rules.Azure/issues/1871)
  - Fixed policy parse of `requestContext` function by @BernieWhite.
    [#1654](https://github.com/Azure/PSRule.Rules.Azure/issues/1654)
  - Fixed handling of policy type field by @BernieWhite.
    [#1323](https://github.com/Azure/PSRule.Rules.Azure/issues/1323)

## v1.22.0-B0062 (pre-release)

What's changed since pre-release v1.22.0-B0026:

- New rules:
  - Azure Database for MariaDB:
    - Check Azure Database for MariaDB servers only uses TLS 1.2 version by @BenjaminEngeset.
      [#1853](https://github.com/Azure/PSRule.Rules.Azure/issues/1853)
    - Check Azure Database for MariaDB servers only accept encrypted connections by @BenjaminEngeset.
      [#1852](https://github.com/Azure/PSRule.Rules.Azure/issues/1852)
    - Check Azure Database for MariaDB servers have Microsoft Defender configured by @BenjaminEngeset.
      [#1850](https://github.com/Azure/PSRule.Rules.Azure/issues/1850)
    - Check Azure Database for MariaDB servers have geo-redundant backup configured by @BenjaminEngeset.
      [#1848](https://github.com/Azure/PSRule.Rules.Azure/issues/1848)
  - Azure Database for PostgreSQL:
    - Check Azure Database for PostgreSQL servers have Microsoft Defender configured by @BenjaminEngeset.
      [#286](https://github.com/Azure/PSRule.Rules.Azure/issues/286)
    - Check Azure Database for PostgreSQL servers have geo-redundant backup configured by @BenjaminEngeset.
      [#285](https://github.com/Azure/PSRule.Rules.Azure/issues/285)
  - Azure Database for MySQL:
    - Check Azure Database for MySQL servers have Microsoft Defender configured by @BenjaminEngeset.
      [#287](https://github.com/Azure/PSRule.Rules.Azure/issues/287)
    - Check Azure Database for MySQL servers uses the flexible deployment model by @BenjaminEngeset.
      [#1841](https://github.com/Azure/PSRule.Rules.Azure/issues/1841)
    - Check Azure Database for MySQL Flexible Servers have geo-redundant backup configured by @BenjaminEngeset.
      [#1840](https://github.com/Azure/PSRule.Rules.Azure/issues/1840)
    - Check Azure Database for MySQL servers have geo-redundant backup configured by @BenjaminEngeset.
      [#284](https://github.com/Azure/PSRule.Rules.Azure/issues/284)
  - Azure Resource Deployments:
    - Check for nested deployment that are scoped to `outer` and passing secure values by @ms-sambell.
      [#1475](https://github.com/Azure/PSRule.Rules.Azure/issues/1475)
    - Check custom script extension uses protected settings for secure values by @ms-sambell.
      [#1478](https://github.com/Azure/PSRule.Rules.Azure/issues/1478)
  - Virtual Machine:
    - Check virtual machines running SQL Server uses Premium disks or above by @BenjaminEngeset.
      [#9](https://github.com/Azure/PSRule.Rules.Azure/issues/9)
- Engineering:
  - Bump Microsoft.NET.Test.Sdk to v17.4.0
    [#1838](https://github.com/Azure/PSRule.Rules.Azure/pull/1838)
  - Bump coverlet.collector to v3.2.0.
    [#1814](https://github.com/Azure/PSRule.Rules.Azure/pull/1814)
- Bug fixes:
  - Fixed missing support for diagnostic settings category groups by @BenjaminEngeset.
    [#1873](https://github.com/Azure/PSRule.Rules.Azure/issues/1873)

## v1.22.0-B0026 (pre-release)

What's changed since pre-release v1.22.0-B0011:

- New rules:
  - API Management:
    - Check api management instances limits control plane API calls to apim with version `'2021-08-01'` or newer by @BenjaminEngeset.
      [#1819](https://github.com/Azure/PSRule.Rules.Azure/issues/1819)
- Engineering:
  - Bump Az.Resources to v6.4.0.
    [#1829](https://github.com/Azure/PSRule.Rules.Azure/pull/1829)
- Bug fixes:
  - Fixed non-Linux VM images flagged as Linux by @BernieWhite.
    [#1825](https://github.com/Azure/PSRule.Rules.Azure/issues/1825)
  - Fixed failed to expand with last function on runtime property by @BernieWhite.
    [#1830](https://github.com/Azure/PSRule.Rules.Azure/issues/1830)

## v1.22.0-B0011 (pre-release)

What's changed since v1.21.0:

- New rules:
  - App Service Environment:
    - Check app service environments uses version 3 (ASEv3) instead of classic version 1 (ASEv1) and version 2 (ASEv2) by @BenjaminEngeset.
      [#1805](https://github.com/Azure/PSRule.Rules.Azure/issues/1805)
  - Front Door:
    - Check front door uses caching by @BenjaminEngeset.
      [#548](https://github.com/Azure/PSRule.Rules.Azure/issues/548)
  - Virtual Network:
    - Check VNETs with a GatewaySubnet also has an AzureFirewallSubnet by @BernieWhite.
      [#875](https://github.com/Azure/PSRule.Rules.Azure/issues/875)

## v1.21.2

What's changed since v1.21.1:

- Bug fixes:
  - Fixed non-Linux VM images flagged as Linux by @BernieWhite.
    [#1825](https://github.com/Azure/PSRule.Rules.Azure/issues/1825)
  - Fixed failed to expand with last function on runtime property by @BernieWhite.
    [#1830](https://github.com/Azure/PSRule.Rules.Azure/issues/1830)

## v1.21.1

What's changed since v1.21.0:

- Bug fixes:
  - Fixed multiple nested parameter loops returns stack empty exception by @BernieWhite.
    [#1811](https://github.com/Azure/PSRule.Rules.Azure/issues/1811)
  - Fixed `Azure.ACR.ContentTrust` when customer managed keys are enabled by @BernieWhite.
    [#1810](https://github.com/Azure/PSRule.Rules.Azure/issues/1810)

## v1.21.0

What's changed since v1.20.2:

- New features:
  - Mapping of Azure Security Benchmark v3 to security rules by @jagoodwin.
    [#1610](https://github.com/Azure/PSRule.Rules.Azure/issues/1610)
- New rules:
  - Deployment:
    - Check sensitive resource values use secure parameters by @VeraBE @BernieWhite.
      [#1773](https://github.com/Azure/PSRule.Rules.Azure/issues/1773)
  - Service Bus:
    - Check service bus namespaces uses TLS 1.2 version by @BenjaminEngeset.
      [#1777](https://github.com/Azure/PSRule.Rules.Azure/issues/1777)
  - Virtual Machine:
    - Check virtual machines uses Azure Monitor Agent instead of old legacy Log Analytics Agent by @BenjaminEngeset.
      [#1792](https://github.com/Azure/PSRule.Rules.Azure/issues/1792)
  - Virtual Machine Scale Sets:
    - Check virtual machine scale sets uses Azure Monitor Agent instead of old legacy Log Analytics Agent by @BenjaminEngeset.
      [#1792](https://github.com/Azure/PSRule.Rules.Azure/issues/1792)
  - Virtual Network:
    - Check VNETs with a GatewaySubnet also has a AzureBastionSubnet by @BenjaminEngeset.
      [#1761](https://github.com/Azure/PSRule.Rules.Azure/issues/1761)
- General improvements:
  - Added built-in list of ignored policy definitions by @BernieWhite.
    [#1730](https://github.com/Azure/PSRule.Rules.Azure/issues/1730)
    - To ignore additional policy definitions, use the `AZURE_POLICY_IGNORE_LIST` configuration option.
- Engineering:
  - Bump PSRule to v2.5.3.
    [#1800](https://github.com/Azure/PSRule.Rules.Azure/pull/1800)
  - Bump Az.Resources to v6.3.1.
    [#1800](https://github.com/Azure/PSRule.Rules.Azure/pull/1800)

What's changed since pre-release v1.21.0-B0050:

- No additional changes.

## v1.21.0-B0050 (pre-release)

What's changed since pre-release v1.21.0-B0027:

- New rules:
  - Virtual Machine:
    - Check virtual machines uses Azure Monitor Agent instead of old legacy Log Analytics Agent by @BenjaminEngeset.
      [#1792](https://github.com/Azure/PSRule.Rules.Azure/issues/1792)
  - Virtual Machine Scale Sets:
    - Check virtual machine scale sets uses Azure Monitor Agent instead of old legacy Log Analytics Agent by @BenjaminEngeset.
      [#1792](https://github.com/Azure/PSRule.Rules.Azure/issues/1792)
- Engineering:
  - Bump PSRule to v2.5.3.
    [#1800](https://github.com/Azure/PSRule.Rules.Azure/pull/1800)
  - Bump Az.Resources to v6.3.1.
    [#1800](https://github.com/Azure/PSRule.Rules.Azure/pull/1800)
- Bug fixes:
  - Fixed contains function unable to match array by @BernieWhite.
    [#1793](https://github.com/Azure/PSRule.Rules.Azure/issues/1793)

## v1.21.0-B0027 (pre-release)

What's changed since pre-release v1.21.0-B0011:

- New rules:
  - Deployment:
    - Check sensitive resource values use secure parameters by @VeraBE @BernieWhite.
      [#1773](https://github.com/Azure/PSRule.Rules.Azure/issues/1773)
  - Service Bus:
    - Check service bus namespaces uses TLS 1.2 version by @BenjaminEngeset.
      [#1777](https://github.com/Azure/PSRule.Rules.Azure/issues/1777)

## v1.21.0-B0011 (pre-release)

What's changed since v1.20.1:

- New features:
  - Mapping of Azure Security Benchmark v3 to security rules by @jagoodwin.
    [#1610](https://github.com/Azure/PSRule.Rules.Azure/issues/1610)
- New rules:
  - Virtual Network:
    - Check VNETs with a GatewaySubnet also has a AzureBastionSubnet by @BenjaminEngeset.
      [#1761](https://github.com/Azure/PSRule.Rules.Azure/issues/1761)
- General improvements:
  - Added built-in list of ignored policy definitions by @BernieWhite.
    [#1730](https://github.com/Azure/PSRule.Rules.Azure/issues/1730)
    - To ignore additional policy definitions, use the `AZURE_POLICY_IGNORE_LIST` configuration option.
- Engineering:
  - Bump PSRule to v2.5.1.
    [#1782](https://github.com/Azure/PSRule.Rules.Azure/pull/1782)
  - Bump Az.Resources to v6.3.0.
    [#1782](https://github.com/Azure/PSRule.Rules.Azure/pull/1782)

## v1.20.2

What's changed since v1.20.1:

- Bug fixes:
  - Fixed contains function unable to match array by @BernieWhite.
    [#1793](https://github.com/Azure/PSRule.Rules.Azure/issues/1793)

## v1.20.1

What's changed since v1.20.0:

- Bug fixes:
  - Fixed expand bicep source when reading JsonContent into a parameter by @BernieWhite.
    [#1780](https://github.com/Azure/PSRule.Rules.Azure/issues/1780)

## v1.20.0

What's changed since v1.19.2:

- New features:
  - Added September 2022 baselines `Azure.GA_2022_09` and `Azure.Preview_2022_09` by @BernieWhite.
    [#1738](https://github.com/Azure/PSRule.Rules.Azure/issues/1738)
    - Includes rules released before or during September 2022.
    - Marked `Azure.GA_2022_06` and `Azure.Preview_2022_06` baselines as obsolete.
- New rules:
  - AKS:
    - Check clusters use Ephemeral OS disk by @BenjaminEngeset.
      [#1618](https://github.com/Azure/PSRule.Rules.Azure/issues/1618)
  - App Configuration:
    - Check app configuration store has purge protection enabled by @BenjaminEngeset.
      [#1689](https://github.com/Azure/PSRule.Rules.Azure/issues/1689)
    - Check app configuration store has one or more replicas by @BenjaminEngeset.
      [#1688](https://github.com/Azure/PSRule.Rules.Azure/issues/1688)
    - Check app configuration store audit diagnostic logs are enabled by @BenjaminEngeset.
      [#1690](https://github.com/Azure/PSRule.Rules.Azure/issues/1690)
    - Check identity-based authentication is used for configuration stores by @pazdedav.
      [#1691](https://github.com/Azure/PSRule.Rules.Azure/issues/1691)
  - Application Gateway WAF:
    - Check policy is enabled by @fbinotto.
      [#1470](https://github.com/Azure/PSRule.Rules.Azure/issues/1470)
    - Check policy uses prevention mode by @fbinotto.
      [#1470](https://github.com/Azure/PSRule.Rules.Azure/issues/1470)
    - Check policy uses managed rule sets by @fbinotto.
      [#1470](https://github.com/Azure/PSRule.Rules.Azure/issues/1470)
    - Check policy does not have any exclusions defined by @fbinotto.
      [#1470](https://github.com/Azure/PSRule.Rules.Azure/issues/1470)
  - Azure Cache for Redis:
    - Check the number of firewall rules for caches by @jonathanruiz.
      [#544](https://github.com/Azure/PSRule.Rules.Azure/issues/544)
    - Check the number of IP addresses in firewall rules for caches by @jonathanruiz.
      [#544](https://github.com/Azure/PSRule.Rules.Azure/issues/544)
  - CDN:
    - Check CDN profile uses Front Door Standard or Premium tier by @BenjaminEngeset.
      [#1612](https://github.com/Azure/PSRule.Rules.Azure/issues/1612)
  - Container Registry:
    - Check soft delete policy is enabled by @BenjaminEngeset.
      [#1674](https://github.com/Azure/PSRule.Rules.Azure/issues/1674)
  - Defender for Cloud:
    - Check Microsoft Defender for Containers is enable by @jdewisscher.
      [#1632](https://github.com/Azure/PSRule.Rules.Azure/issues/1632)
    - Check Microsoft Defender for Servers is enabled by @jdewisscher.
      [#1632](https://github.com/Azure/PSRule.Rules.Azure/issues/1632)
    - Check Microsoft Defender for SQL is enabled by @jdewisscher.
      [#1632](https://github.com/Azure/PSRule.Rules.Azure/issues/1632)
    - Check Microsoft Defender for App Services is enabled by @jdewisscher.
      [#1632](https://github.com/Azure/PSRule.Rules.Azure/issues/1632)
    - Check Microsoft Defender for Storage is enabled by @jdewisscher.
      [#1632](https://github.com/Azure/PSRule.Rules.Azure/issues/1632)
    - Check Microsoft Defender for SQL Servers on VMs is enabled by @jdewisscher.
      [#1632](https://github.com/Azure/PSRule.Rules.Azure/issues/1632)
  - Deployment:
    - Check that nested deployments securely pass through administrator usernames by @ms-sambell.
      [#1479](https://github.com/Azure/PSRule.Rules.Azure/issues/1479)
  - Front Door WAF:
    - Check policy is enabled by @fbinotto.
      [#1470](https://github.com/Azure/PSRule.Rules.Azure/issues/1470)
    - Check policy uses prevention mode by @fbinotto.
      [#1470](https://github.com/Azure/PSRule.Rules.Azure/issues/1470)
    - Check policy uses managed rule sets by @fbinotto.
      [#1470](https://github.com/Azure/PSRule.Rules.Azure/issues/1470)
    - Check policy does not have any exclusions defined by @fbinotto.
      [#1470](https://github.com/Azure/PSRule.Rules.Azure/issues/1470)
  - Network Security Group:
    - Check AKS managed NSGs don't contain custom rules by @ms-sambell.
      [#8](https://github.com/Azure/PSRule.Rules.Azure/issues/8)
  - Storage Account:
    - Check blob container soft delete is enabled by @pazdedav.
      [#1671](https://github.com/Azure/PSRule.Rules.Azure/issues/1671)
    - Check file share soft delete is enabled by @jonathanruiz.
      [#966](https://github.com/Azure/PSRule.Rules.Azure/issues/966)
  - VMSS:
    - Check Linux VMSS has disabled password authentication by @BenjaminEngeset.
      [#1635](https://github.com/Azure/PSRule.Rules.Azure/issues/1635)
- Updated rules:
  - **Important change**: Updated rules, tests and docs with Microsoft Defender for Cloud by @jonathanruiz.
    [#545](https://github.com/Azure/PSRule.Rules.Azure/issues/545)
    - The following rules have been renamed with aliases:
      - Renamed `Azure.SQL.ThreatDetection` to `Azure.SQL.DefenderCloud`.
      - Renamed `Azure.SecurityCenter.Contact` to `Azure.DefenderCloud.Contact`.
      - Renamed `Azure.SecurityCenter.Provisioning` to `Azure.DefenderCloud.Provisioning`.
    - If you are referencing the old names please consider updating to the new names.
  - Updated documentation examples for Front Door and Key Vault rules by @lluppesms.
    [#1667](https://github.com/Azure/PSRule.Rules.Azure/issues/1667)
  - Improved the way we check that VM or VMSS has Linux by @verabe.
    [#1704](https://github.com/Azure/PSRule.Rules.Azure/issues/1704)
  - Azure Kubernetes Service:
    - Updated `Azure.AKS.Version` to use latest stable version `1.23.8` by @BernieWhite.
      [#1627](https://github.com/Azure/PSRule.Rules.Azure/issues/1627)
      - Use `AZURE_AKS_CLUSTER_MINIMUM_VERSION` to configure the minimum version of the cluster.
  - Event Grid:
    - Promoted `Azure.EventGrid.DisableLocalAuth` to GA rule set by @BernieWhite.
      [#1628](https://github.com/Azure/PSRule.Rules.Azure/issues/1628)
  - Key Vault:
    - Promoted `Azure.KeyVault.AutoRotationPolicy` to GA rule set by @BernieWhite.
      [#1629](https://github.com/Azure/PSRule.Rules.Azure/issues/1629)
- General improvements:
  - Updated NSG documentation with code snippets and links by @simone-bennett.
    [#1607](https://github.com/Azure/PSRule.Rules.Azure/issues/1607)
  - Updated Application Gateway documentation with code snippets by @ms-sambell.
    [#1608](https://github.com/Azure/PSRule.Rules.Azure/issues/1608)
  - Updated SQL firewall rules documentation by @ms-sambell.
    [#1569](https://github.com/Azure/PSRule.Rules.Azure/issues/1569)
  - Updated Container Apps documentation and rule to new resource type by @marie-schmidt.
    [#1672](https://github.com/Azure/PSRule.Rules.Azure/issues/1672)
  - Updated KeyVault and FrontDoor documentation with code snippets by @lluppesms.
    [#1667](https://github.com/Azure/PSRule.Rules.Azure/issues/1667)
  - Added tag and annotation metadata from policy for rules generation by @BernieWhite.
    [#1652](https://github.com/Azure/PSRule.Rules.Azure/issues/1652)
  - Added hash to `name` and `ref` properties for policy rules by @ArmaanMcleod.
    [#1653](https://github.com/Azure/PSRule.Rules.Azure/issues/1653)
    - Use `AZURE_POLICY_RULE_PREFIX` or `Export-AzPolicyAssignmentRuleData -RulePrefix` to override rule prefix.
- Engineering:
  - Bump PSRule to v2.4.2.
    [#1753](https://github.com/Azure/PSRule.Rules.Azure/pull/1753)
    [#1748](https://github.com/Azure/PSRule.Rules.Azure/issues/1748)
  - Bump Microsoft.NET.Test.Sdk to v17.3.2.
    [#1719](https://github.com/Azure/PSRule.Rules.Azure/pull/1719)
  - Updated provider data for analysis.
    [#1605](https://github.com/Azure/PSRule.Rules.Azure/pull/1605)
  - Bump Az.Resources to v6.2.0.
    [#1636](https://github.com/Azure/PSRule.Rules.Azure/pull/1636)
  - Bump PSScriptAnalyzer to v1.21.0.
    [#1636](https://github.com/Azure/PSRule.Rules.Azure/pull/1636)
- Bug fixes:
  - Fixed continue processing policy assignments on error by @BernieWhite.
    [#1651](https://github.com/Azure/PSRule.Rules.Azure/issues/1651)
  - Fixed handling of runtime assessment data by @BernieWhite.
    [#1707](https://github.com/Azure/PSRule.Rules.Azure/issues/1707)
  - Fixed conversion of type conditions to pre-conditions by @BernieWhite.
    [#1708](https://github.com/Azure/PSRule.Rules.Azure/issues/1708)
  - Fixed inconclusive failure of `Azure.Deployment.AdminUsername` by @BernieWhite.
    [#1631](https://github.com/Azure/PSRule.Rules.Azure/issues/1631)
  - Fixed error expanding with `json()` and single quotes by @BernieWhite.
    [#1656](https://github.com/Azure/PSRule.Rules.Azure/issues/1656)
  - Fixed handling key collision with duplicate definitions using same parameters by @ArmaanMcleod.
    [#1653](https://github.com/Azure/PSRule.Rules.Azure/issues/1653)
  - Fixed bug requiring all diagnostic logs settings to have auditing enabled by @BenjaminEngeset.
    [#1726](https://github.com/Azure/PSRule.Rules.Azure/issues/1726)
  - Fixed `Azure.Deployment.AdminUsername` incorrectly fails with nested deployments by @BernieWhite.
    [#1762](https://github.com/Azure/PSRule.Rules.Azure/issues/1762)
  - Fixed `Azure.FrontDoorWAF.Exclusions` reports exclusions when none are specified by @BernieWhite.
    [#1751](https://github.com/Azure/PSRule.Rules.Azure/issues/1751)
  - Fixed `Azure.Deployment.AdminUsername` does not match the pattern by @BernieWhite.
    [#1758](https://github.com/Azure/PSRule.Rules.Azure/issues/1758)
  - Consider private offerings when checking that a VM or VMSS has Linux by @verabe.
    [#1725](https://github.com/Azure/PSRule.Rules.Azure/issues/1725)

What's changed since pre-release v1.20.0-B0477:

- No additional changes.

## v1.20.0-B0477 (pre-release)

What's changed since pre-release v1.20.0-B0389:

- General improvements:
  - Added hash to `name` and `ref` properties for policy rules by @ArmaanMcleod.
    [#1653](https://github.com/Azure/PSRule.Rules.Azure/issues/1653)
    - Use `AZURE_POLICY_RULE_PREFIX` or `Export-AzPolicyAssignmentRuleData -RulePrefix` to override rule prefix.

## v1.20.0-B0389 (pre-release)

What's changed since pre-release v1.20.0-B0304:

- New rules:
  - App Configuration:
    - Check app configuration store has purge protection enabled by @BenjaminEngeset.
      [#1689](https://github.com/Azure/PSRule.Rules.Azure/issues/1689)
- Bug fixes:
  - Fixed `Azure.Deployment.AdminUsername` incorrectly fails with nested deployments by @BernieWhite.
    [#1762](https://github.com/Azure/PSRule.Rules.Azure/issues/1762)

## v1.20.0-B0304 (pre-release)

What's changed since pre-release v1.20.0-B0223:

- Engineering:
  - Bump PSRule to v2.4.2.
    [#1753](https://github.com/Azure/PSRule.Rules.Azure/pull/1753)
    [#1748](https://github.com/Azure/PSRule.Rules.Azure/issues/1748)
- Bug fixes:
  - Fixed `Azure.FrontDoorWAF.Exclusions` reports exclusions when none are specified by @BernieWhite.
    [#1751](https://github.com/Azure/PSRule.Rules.Azure/issues/1751)
  - Fixed `Azure.Deployment.AdminUsername` does not match the pattern by @BernieWhite.
    [#1758](https://github.com/Azure/PSRule.Rules.Azure/issues/1758)
  - Consider private offerings when checking that a VM or VMSS has Linux by @verabe.
    [#1725](https://github.com/Azure/PSRule.Rules.Azure/issues/1725)

## v1.20.0-B0223 (pre-release)

What's changed since pre-release v1.20.0-B0148:

- New features:
  - Added September 2022 baselines `Azure.GA_2022_09` and `Azure.Preview_2022_09` by @BernieWhite.
    [#1738](https://github.com/Azure/PSRule.Rules.Azure/issues/1738)
    - Includes rules released before or during September 2022.
    - Marked `Azure.GA_2022_06` and `Azure.Preview_2022_06` baselines as obsolete.
- New rules:
  - App Configuration:
    - Check app configuration store has one or more replicas by @BenjaminEngeset.
      [#1688](https://github.com/Azure/PSRule.Rules.Azure/issues/1688)
- Engineering:
  - Bump PSRule to v2.4.1.
    [#1636](https://github.com/Azure/PSRule.Rules.Azure/pull/1636)
  - Bump Az.Resources to v6.2.0.
    [#1636](https://github.com/Azure/PSRule.Rules.Azure/pull/1636)
  - Bump PSScriptAnalyzer to v1.21.0.
    [#1636](https://github.com/Azure/PSRule.Rules.Azure/pull/1636)
- Bug fixes:
  - Fixed handling key collision with duplicate definitions using same parameters by @ArmaanMcleod.
    [#1653](https://github.com/Azure/PSRule.Rules.Azure/issues/1653)
  - Fixed bug requiring all diagnostic logs settings to have auditing enabled by @BenjaminEngeset.
    [#1726](https://github.com/Azure/PSRule.Rules.Azure/issues/1726)

## v1.20.0-B0148 (pre-release)

What's changed since pre-release v1.20.0-B0085:

- New rules:
  - App Configuration:
    - Check app configuration store audit diagnostic logs are enabled by @BenjaminEngeset.
      [#1690](https://github.com/Azure/PSRule.Rules.Azure/issues/1690)
- Engineering:
  - Bump Microsoft.NET.Test.Sdk to v17.3.2.
    [#1719](https://github.com/Azure/PSRule.Rules.Azure/pull/1719)
- Bug fixes:
  - Fixed error expanding with `json()` and single quotes by @BernieWhite.
    [#1656](https://github.com/Azure/PSRule.Rules.Azure/issues/1656)

## v1.20.0-B0085 (pre-release)

What's changed since pre-release v1.20.0-B0028:

- New rules:
  - Azure Cache for Redis:
    - Check the number of firewall rules for caches by @jonathanruiz.
      [#544](https://github.com/Azure/PSRule.Rules.Azure/issues/544)
    - Check the number of IP addresses in firewall rules for caches by @jonathanruiz.
      [#544](https://github.com/Azure/PSRule.Rules.Azure/issues/544)
  - App Configuration:
    - Check identity-based authentication is used for configuration stores by @pazdedav.
      [#1691](https://github.com/Azure/PSRule.Rules.Azure/issues/1691)
  - Container Registry:
    - Check soft delete policy is enabled by @BenjaminEngeset.
      [#1674](https://github.com/Azure/PSRule.Rules.Azure/issues/1674)
  - Defender for Cloud:
    - Check Microsoft Defender for Cloud is enabled for Containers by @jdewisscher.
      [#1632](https://github.com/Azure/PSRule.Rules.Azure/issues/1632)
    - Check Microsoft Defender for Cloud is enabled for Virtual Machines by @jdewisscher.
      [#1632](https://github.com/Azure/PSRule.Rules.Azure/issues/1632)
    - Check Microsoft Defender for Cloud is enabled for SQL Servers by @jdewisscher.
      [#1632](https://github.com/Azure/PSRule.Rules.Azure/issues/1632)
    - Check Microsoft Defender for Cloud is enabled for App Services by @jdewisscher.
      [#1632](https://github.com/Azure/PSRule.Rules.Azure/issues/1632)
    - Check Microsoft Defender for Cloud is enabled for Storage Accounts by @jdewisscher.
      [#1632](https://github.com/Azure/PSRule.Rules.Azure/issues/1632)
    - Check Microsoft Defender for Cloud is enabled for SQL Servers on machines by @jdewisscher.
      [#1632](https://github.com/Azure/PSRule.Rules.Azure/issues/1632)
  - Network Security Group:
    - Check AKS managed NSGs don't contain custom rules by @ms-sambell.
      [#8](https://github.com/Azure/PSRule.Rules.Azure/issues/8)
  - Storage Account:
    - Check blob container soft delete is enabled by @pazdedav.
      [#1671](https://github.com/Azure/PSRule.Rules.Azure/issues/1671)
    - Check file share soft delete is enabled by @jonathanruiz.
      [#966](https://github.com/Azure/PSRule.Rules.Azure/issues/966)
- Updated rules:
  - **Important change**: Updated rules, tests and docs with Microsoft Defender for Cloud by @jonathanruiz.
    [#545](https://github.com/Azure/PSRule.Rules.Azure/issues/545)
    - The following rules have been renamed with aliases:
      - Renamed `Azure.SQL.ThreatDetection` to `Azure.SQL.DefenderCloud`.
      - Renamed `Azure.SecurityCenter.Contact` to `Azure.DefenderCloud.Contact`.
      - Renamed `Azure.SecurityCenter.Provisioning` to `Azure.DefenderCloud.Provisioning`.
    - If you are referencing the old names please consider updating to the new names.
  - Updated documentation examples for Front Door and Key Vault rules by @lluppesms.
    [#1667](https://github.com/Azure/PSRule.Rules.Azure/issues/1667)
  - Improved the way we check that VM or VMSS has Linux by @verabe.
    [#1704](https://github.com/Azure/PSRule.Rules.Azure/issues/1704)
- General improvements:
  - Updated NSG documentation with code snippets and links by @simone-bennett.
    [#1607](https://github.com/Azure/PSRule.Rules.Azure/issues/1607)
  - Updated Application Gateway documentation with code snippets by @ms-sambell.
    [#1608](https://github.com/Azure/PSRule.Rules.Azure/issues/1608)
  - Updated SQL firewall rules documentation by @ms-sambell.
    [#1569](https://github.com/Azure/PSRule.Rules.Azure/issues/1569)
  - Updated Container Apps documentation and rule to new resource type by @marie-schmidt.
    [#1672](https://github.com/Azure/PSRule.Rules.Azure/issues/1672)
  - Updated KeyVault and FrontDoor documentation with code snippets by @lluppesms.
    [#1667](https://github.com/Azure/PSRule.Rules.Azure/issues/1667)
  - Added tag and annotation metadata from policy for rules generation by @BernieWhite.
    [#1652](https://github.com/Azure/PSRule.Rules.Azure/issues/1652)
- Bug fixes:
  - Fixed continue processing policy assignments on error by @BernieWhite.
    [#1651](https://github.com/Azure/PSRule.Rules.Azure/issues/1651)
  - Fixed handling of runtime assessment data by @BernieWhite.
    [#1707](https://github.com/Azure/PSRule.Rules.Azure/issues/1707)
  - Fixed conversion of type conditions to pre-conditions by @BernieWhite.
    [#1708](https://github.com/Azure/PSRule.Rules.Azure/issues/1708)

## v1.20.0-B0028 (pre-release)

What's changed since pre-release v1.20.0-B0004:

- New rules:
  - AKS:
    - Check clusters use Ephemeral OS disk by @BenjaminEngeset.
      [#1618](https://github.com/Azure/PSRule.Rules.Azure/issues/1618)
  - CDN:
    - Check CDN profile uses Front Door Standard or Premium tier by @BenjaminEngeset.
      [#1612](https://github.com/Azure/PSRule.Rules.Azure/issues/1612)
  - VMSS:
    - Check Linux VMSS has disabled password authentication by @BenjaminEngeset.
      [#1635](https://github.com/Azure/PSRule.Rules.Azure/issues/1635)
- Updated rules:
  - Azure Kubernetes Service:
    - Updated `Azure.AKS.Version` to use latest stable version `1.23.8` by @BernieWhite.
      [#1627](https://github.com/Azure/PSRule.Rules.Azure/issues/1627)
      - Use `AZURE_AKS_CLUSTER_MINIMUM_VERSION` to configure the minimum version of the cluster.
  - Event Grid:
    - Promoted `Azure.EventGrid.DisableLocalAuth` to GA rule set by @BernieWhite.
      [#1628](https://github.com/Azure/PSRule.Rules.Azure/issues/1628)
  - Key Vault:
    - Promoted `Azure.KeyVault.AutoRotationPolicy` to GA rule set by @BernieWhite.
      [#1629](https://github.com/Azure/PSRule.Rules.Azure/issues/1629)
- Engineering:
  - Bump PSRule to v2.4.0.
    [#1620](https://github.com/Azure/PSRule.Rules.Azure/pull/1620)
  - Updated provider data for analysis.
    [#1605](https://github.com/Azure/PSRule.Rules.Azure/pull/1605)
- Bug fixes:
  - Fixed function `dateTimeAdd` errors handling `utcNow` output by @BernieWhite.
    [#1637](https://github.com/Azure/PSRule.Rules.Azure/issues/1637)
  - Fixed inconclusive failure of `Azure.Deployment.AdminUsername` by @BernieWhite.
    [#1631](https://github.com/Azure/PSRule.Rules.Azure/issues/1631)

## v1.20.0-B0004 (pre-release)

What's changed since v1.19.1:

- New rules:
  - Azure Resources:
    - Check that nested deployments securely pass through administrator usernames by @ms-sambell.
      [#1479](https://github.com/Azure/PSRule.Rules.Azure/issues/1479)
- Engineering:
  - Bump Microsoft.NET.Test.Sdk to v17.3.1.
    [#1603](https://github.com/Azure/PSRule.Rules.Azure/pull/1603)

## v1.19.2

What's changed since v1.19.1:

- Bug fixes:
  - Fixed function `dateTimeAdd` errors handling `utcNow` output by @BernieWhite.
    [#1637](https://github.com/Azure/PSRule.Rules.Azure/issues/1637)

## v1.19.1

What's changed since v1.19.0:

- Bug fixes:
  - Fixed `Azure.VNET.UseNSGs` is missing exceptions by @BernieWhite.
    [#1609](https://github.com/Azure/PSRule.Rules.Azure/issues/1609)
    - Added exclusions for `RouteServerSubnet` and any subnet with a dedicated HSM delegation.

## v1.19.0

What's changed since v1.18.1:

- New rules:
  - Azure Kubernetes Service:
    - Check clusters use uptime SLA by @BenjaminEngeset.
      [#1601](https://github.com/Azure/PSRule.Rules.Azure/issues/1601)
- General improvements:
  - Updated rule level for the following rules by @BernieWhite.
    [#1551](https://github.com/Azure/PSRule.Rules.Azure/issues/1551)
    - Set `Azure.APIM.APIDescriptors` to warning from error.
    - Set `Azure.APIM.ProductDescriptors` to warning from error.
    - Set `Azure.Template.UseLocationParameter` to warning from error.
    - Set `Azure.Template.UseComments` to information from error.
    - Set `Azure.Template.UseDescriptions` to information from error.
  - Improve reporting of failing resource property for rules by @BernieWhite.
    [#1429](https://github.com/Azure/PSRule.Rules.Azure/issues/1429)
- Engineering:
  - Added publishing of symbols for NuGet packages by @BernieWhite.
    [#1549](https://github.com/Azure/PSRule.Rules.Azure/issues/1549)
  - Bump Az.Resources to v6.1.0.
    [#1557](https://github.com/Azure/PSRule.Rules.Azure/pull/1557)
  - Bump Microsoft.NET.Test.Sdk to v17.3.0.
    [#1563](https://github.com/Azure/PSRule.Rules.Azure/pull/1563)
  - Bump PSRule to v2.3.2.
    [#1574](https://github.com/Azure/PSRule.Rules.Azure/pull/1574)
  - Bump support projects to .NET 6 by @BernieWhite.
    [#1560](https://github.com/Azure/PSRule.Rules.Azure/issues/1560)
  - Bump BenchmarkDotNet to v0.13.2.
    [#1593](https://github.com/Azure/PSRule.Rules.Azure/pull/1593)
  - Bump BenchmarkDotNet.Diagnostics.Windows to v0.13.2.
    [#1594](https://github.com/Azure/PSRule.Rules.Azure/pull/1594)
  - Updated provider data for analysis.
    [#1598](https://github.com/Azure/PSRule.Rules.Azure/pull/1598)
- Bug fixes:
  - Fixed parameter files linked to bicep code via naming convention is not working by @BernieWhite.
    [#1582](https://github.com/Azure/PSRule.Rules.Azure/issues/1582)
  - Fixed handling of storage accounts sub-resources with CMK by @BernieWhite.
    [#1575](https://github.com/Azure/PSRule.Rules.Azure/issues/1575)

What's changed since pre-release v1.19.0-B0077:

- No additional changes.

## v1.19.0-B0077 (pre-release)

What's changed since pre-release v1.19.0-B0042:

- New rules:
  - Azure Kubernetes Service:
    - Check clusters use uptime SLA by @BenjaminEngeset.
      [#1601](https://github.com/Azure/PSRule.Rules.Azure/issues/1601)

## v1.19.0-B0042 (pre-release)

What's changed since pre-release v1.19.0-B0010:

- General improvements:
  - Improve reporting of failing resource property for rules by @BernieWhite.
    [#1429](https://github.com/Azure/PSRule.Rules.Azure/issues/1429)
- Engineering:
  - Bump PSRule to v2.3.2.
    [#1574](https://github.com/Azure/PSRule.Rules.Azure/pull/1574)
  - Bump support projects to .NET 6 by @BernieWhite.
    [#1560](https://github.com/Azure/PSRule.Rules.Azure/issues/1560)
  - Bump BenchmarkDotNet to v0.13.2.
    [#1593](https://github.com/Azure/PSRule.Rules.Azure/pull/1593)
  - Bump BenchmarkDotNet.Diagnostics.Windows to v0.13.2.
    [#1594](https://github.com/Azure/PSRule.Rules.Azure/pull/1594)
  - Updated provider data for analysis.
    [#1598](https://github.com/Azure/PSRule.Rules.Azure/pull/1598)
- Bug fixes:
  - Fixed parameter files linked to bicep code via naming convention is not working by @BernieWhite.
    [#1582](https://github.com/Azure/PSRule.Rules.Azure/issues/1582)
  - Fixed handling of storage accounts sub-resources with CMK by @BernieWhite.
    [#1575](https://github.com/Azure/PSRule.Rules.Azure/issues/1575)

## v1.19.0-B0010 (pre-release)

What's changed since v1.18.1:

- General improvements:
  - Updated rule level for the following rules by @BernieWhite.
    [#1551](https://github.com/Azure/PSRule.Rules.Azure/issues/1551)
    - Set `Azure.APIM.APIDescriptors` to warning from error.
    - Set `Azure.APIM.ProductDescriptors` to warning from error.
    - Set `Azure.Template.UseLocationParameter` to warning from error.
    - Set `Azure.Template.UseComments` to information from error.
    - Set `Azure.Template.UseDescriptions` to information from error.
- Engineering:
  - Added publishing of symbols for NuGet packages by @BernieWhite.
    [#1549](https://github.com/Azure/PSRule.Rules.Azure/issues/1549)
  - Bump PSRule to v2.3.1.
    [#1561](https://github.com/Azure/PSRule.Rules.Azure/pull/1561)
  - Bump Az.Resources to v6.1.0.
    [#1557](https://github.com/Azure/PSRule.Rules.Azure/pull/1557)
  - Bump Microsoft.NET.Test.Sdk to v17.3.0.
    [#1563](https://github.com/Azure/PSRule.Rules.Azure/pull/1563)

## v1.18.1

What's changed since v1.18.0:

- Bug fixes:
  - Fixed `Azure.APIM.HTTPBackend` reports failure when service URL is not defined by @BernieWhite.
    [#1555](https://github.com/Azure/PSRule.Rules.Azure/issues/1555)
  - Fixed `Azure.SQL.AAD` failure with newer API by @BernieWhite.
    [#1302](https://github.com/Azure/PSRule.Rules.Azure/issues/1302)

## v1.18.0

What's changed since v1.17.1:

- New rules:
  - Cognitive Services:
    - Check accounts use network access restrictions by @BernieWhite.
      [#1532](https://github.com/Azure/PSRule.Rules.Azure/issues/1532)
    - Check accounts use managed identities to access Azure resources by @BernieWhite.
      [#1532](https://github.com/Azure/PSRule.Rules.Azure/issues/1532)
    - Check accounts only accept requests using Azure AD identities by @BernieWhite.
      [#1532](https://github.com/Azure/PSRule.Rules.Azure/issues/1532)
    - Check accounts disable access using public endpoints by @BernieWhite.
      [#1532](https://github.com/Azure/PSRule.Rules.Azure/issues/1532)
- General improvements:
  - Added support for array `indexOf`, `lastIndexOf`, and `items` ARM functions by @BernieWhite.
    [#1440](https://github.com/Azure/PSRule.Rules.Azure/issues/1440)
  - Added support for `join` ARM function by @BernieWhite.
    [#1535](https://github.com/Azure/PSRule.Rules.Azure/issues/1535)
  - Improved output of full path to emitted resources by @BernieWhite.
    [#1523](https://github.com/Azure/PSRule.Rules.Azure/issues/1523)
- Engineering:
  - Bump Az.Resources to v6.0.1.
    [#1521](https://github.com/Azure/PSRule.Rules.Azure/pull/1521)
  - Updated provider data for analysis.
    [#1540](https://github.com/Azure/PSRule.Rules.Azure/pull/1540)
  - Bump xunit to v2.4.2.
    [#1542](https://github.com/Azure/PSRule.Rules.Azure/pull/1542)
  - Added readme and tags to NuGet by @BernieWhite.
    [#1513](https://github.com/Azure/PSRule.Rules.Azure/issues/1513)
- Bug fixes:
  - Fixed `Azure.SQL.TDE` is not required to enable Transparent Data Encryption for IaC by @BernieWhite.
    [#1530](https://github.com/Azure/PSRule.Rules.Azure/issues/1530)

What's changed since pre-release v1.18.0-B0027:

- No additional changes.

## v1.18.0-B0027 (pre-release)

What's changed since pre-release v1.18.0-B0010:

- New rules:
  - Cognitive Services:
    - Check accounts use network access restrictions by @BernieWhite.
      [#1532](https://github.com/Azure/PSRule.Rules.Azure/issues/1532)
    - Check accounts use managed identities to access Azure resources by @BernieWhite.
      [#1532](https://github.com/Azure/PSRule.Rules.Azure/issues/1532)
    - Check accounts only accept requests using Azure AD identities by @BernieWhite.
      [#1532](https://github.com/Azure/PSRule.Rules.Azure/issues/1532)
    - Check accounts disable access using public endpoints by @BernieWhite.
      [#1532](https://github.com/Azure/PSRule.Rules.Azure/issues/1532)
- General improvements:
  - Added support for array `indexOf`, `lastIndexOf`, and `items` ARM functions by @BernieWhite.
    [#1440](https://github.com/Azure/PSRule.Rules.Azure/issues/1440)
  - Added support for `join` ARM function by @BernieWhite.
    [#1535](https://github.com/Azure/PSRule.Rules.Azure/issues/1535)
- Engineering:
  - Updated provider data for analysis.
    [#1540](https://github.com/Azure/PSRule.Rules.Azure/pull/1540)
  - Bump xunit to v2.4.2.
    [#1542](https://github.com/Azure/PSRule.Rules.Azure/pull/1542)
- Bug fixes:
  - Fixed `Azure.SQL.TDE` is not required to enable Transparent Data Encryption for IaC by @BernieWhite.
    [#1530](https://github.com/Azure/PSRule.Rules.Azure/issues/1530)

## v1.18.0-B0010 (pre-release)

What's changed since pre-release v1.18.0-B0002:

- General improvements:
  - Improved output of full path to emitted resources by @BernieWhite.
    [#1523](https://github.com/Azure/PSRule.Rules.Azure/issues/1523)
- Engineering:
  - Bump Az.Resources to v6.0.1.
    [#1521](https://github.com/Azure/PSRule.Rules.Azure/pull/1521)

## v1.18.0-B0002 (pre-release)

What's changed since v1.17.1:

- Engineering:
  - Added readme and tags to NuGet by @BernieWhite.
    [#1513](https://github.com/Azure/PSRule.Rules.Azure/issues/1513)

## v1.17.1

What's changed since v1.17.0:

- Bug fixes:
  - Fixed union returns null when merged with built-in expansion objects by @BernieWhite.
    [#1515](https://github.com/Azure/PSRule.Rules.Azure/issues/1515)
  - Fixed missing zones in test for standalone VM by @BernieWhite.
    [#1506](https://github.com/Azure/PSRule.Rules.Azure/issues/1506)

## v1.17.0

What's changed since v1.16.1:

- New features:
  - Added more field count expression support for Azure Policy JSON rules by @ArmaanMcleod.
    [#181](https://github.com/Azure/PSRule.Rules.Azure/issues/181)
  - Added June 2022 baselines `Azure.GA_2022_06` and `Azure.Preview_2022_06` by @BernieWhite.
    [#1499](https://github.com/Azure/PSRule.Rules.Azure/issues/1499)
    - Includes rules released before or during June 2022.
    - Marked `Azure.GA_2022_03` and `Azure.Preview_2022_03` baselines as obsolete.
- New rules:
  - Deployment:
    - Check for secure values in outputs by @BernieWhite.
      [#297](https://github.com/Azure/PSRule.Rules.Azure/issues/297)
- Engineering:
  - Bump Newtonsoft.Json to v13.0.1.
    [#1494](https://github.com/Azure/PSRule.Rules.Azure/pull/1494)
  - Updated NuGet packaging metadata by @BernieWhite.
    [#1428](https://github.com/Azure/PSRule.Rules.Azure/pull/1428)
  - Updated provider data for analysis.
    [#1502](https://github.com/Azure/PSRule.Rules.Azure/pull/1502)
  - Bump PSRule to v2.2.0.
    [#1444](https://github.com/Azure/PSRule.Rules.Azure/pull/1444)
  - Updated NuGet packaging metadata by @BernieWhite.
    [#1428](https://github.com/Azure/PSRule.Rules.Azure/issues/1428)
- Bug fixes:
  - Fixed TDE property status to state by @Dylan-Prins.
    [#1505](https://github.com/Azure/PSRule.Rules.Azure/pull/1505)
  - Fixed the language expression value fails in outputs by @BernieWhite.
    [#1485](https://github.com/Azure/PSRule.Rules.Azure/issues/1485)

What's changed since pre-release v1.17.0-B0064:

- No additional changes.

## v1.17.0-B0064 (pre-release)

What's changed since pre-release v1.17.0-B0035:

- Engineering:
  - Updated provider data for analysis.
    [#1502](https://github.com/Azure/PSRule.Rules.Azure/pull/1502)
  - Bump PSRule to v2.2.0.
    [#1444](https://github.com/Azure/PSRule.Rules.Azure/pull/1444)
- Bug fixes:
  - Fixed TDE property status to state by @Dylan-Prins.
    [#1505](https://github.com/Azure/PSRule.Rules.Azure/pull/1505)

## v1.17.0-B0035 (pre-release)

What's changed since pre-release v1.17.0-B0014:

- New features:
  - Added June 2022 baselines `Azure.GA_2022_06` and `Azure.Preview_2022_06` by @BernieWhite.
    [#1499](https://github.com/Azure/PSRule.Rules.Azure/issues/1499)
    - Includes rules released before or during June 2022.
    - Marked `Azure.GA_2022_03` and `Azure.Preview_2022_03` baselines as obsolete.
- Engineering:
  - Bump Newtonsoft.Json to v13.0.1.
    [#1494](https://github.com/Azure/PSRule.Rules.Azure/pull/1494)
  - Updated NuGet packaging metadata by @BernieWhite.
    [#1428](https://github.com/Azure/PSRule.Rules.Azure/pull/1428)

## v1.17.0-B0014 (pre-release)

What's changed since v1.16.1:

- New features:
  - Added more field count expression support for Azure Policy JSON rules by @ArmaanMcleod.
    [#181](https://github.com/Azure/PSRule.Rules.Azure/issues/181)
- New rules:
  - Deployment:
    - Check for secure values in outputs by @BernieWhite.
      [#297](https://github.com/Azure/PSRule.Rules.Azure/issues/297)
- Engineering:
  - Updated NuGet packaging metadata by @BernieWhite.
    [#1428](https://github.com/Azure/PSRule.Rules.Azure/issues/1428)
- Bug fixes:
  - Fixed the language expression value fails in outputs by @BernieWhite.
    [#1485](https://github.com/Azure/PSRule.Rules.Azure/issues/1485)

## v1.16.1

What's changed since v1.16.0:

- Bug fixes:
  - Fixed TLS 1.3 support in `Azure.AppGw.SSLPolicy` by @BernieWhite.
    [#1469](https://github.com/Azure/PSRule.Rules.Azure/issues/1469)
  - Fixed Application Gateway referencing a WAF policy by @BernieWhite.
    [#1466](https://github.com/Azure/PSRule.Rules.Azure/issues/1466)

## v1.16.0

What's changed since v1.15.2:

- New rules:
  - App Service:
    - Check web apps have insecure FTP disabled by @BernieWhite.
      [#1436](https://github.com/Azure/PSRule.Rules.Azure/issues/1436)
    - Check web apps use a dedicated health probe by @BernieWhite.
      [#1437](https://github.com/Azure/PSRule.Rules.Azure/issues/1437)
- Updated rules:
  - Public IP:
    - Updated `Azure.PublicIP.AvailabilityZone` to exclude IP addresses for Azure Bastion by @BernieWhite.
      [#1442](https://github.com/Azure/PSRule.Rules.Azure/issues/1442)
      - Public IP addresses with the `resource-usage` tag set to `azure-bastion` are excluded.
- General improvements:
  - Added support for `dateTimeFromEpoch` and `dateTimeToEpoch` ARM functions by @BernieWhite.
    [#1451](https://github.com/Azure/PSRule.Rules.Azure/issues/1451)
- Engineering:
  - Updated built documentation to include rule ref and metadata by @BernieWhite.
    [#1432](https://github.com/Azure/PSRule.Rules.Azure/issues/1432)
  - Added ref properties for several rules by @BernieWhite.
    [#1430](https://github.com/Azure/PSRule.Rules.Azure/issues/1430)
  - Updated provider data for analysis.
    [#1453](https://github.com/Azure/PSRule.Rules.Azure/pull/1453)
  - Bump Microsoft.NET.Test.Sdk to v17.2.0.
    [#1410](https://github.com/Azure/PSRule.Rules.Azure/pull/1410)
  - Update CI checks to include required ref property by @BernieWhite.
    [#1431](https://github.com/Azure/PSRule.Rules.Azure/issues/1431)
  - Added ref properties for rules by @BernieWhite.
    [#1430](https://github.com/Azure/PSRule.Rules.Azure/issues/1430)
- Bug fixes:
  - Fixed `Azure.Template.UseVariables` does not accept function variables names by @BernieWhite.
    [#1427](https://github.com/Azure/PSRule.Rules.Azure/issues/1427)
  - Fixed dependency issue within Azure Pipelines `AzurePowerShell` task by @BernieWhite.
    [#1447](https://github.com/Azure/PSRule.Rules.Azure/issues/1447)
    - Removed dependency on `Az.Accounts` and `Az.Resources` from manifest.
      Pre-install these modules to use export cmdlets.

What's changed since pre-release v1.16.0-B0072:

- No additional changes.

## v1.16.0-B0072 (pre-release)

What's changed since pre-release v1.16.0-B0041:

- Engineering:
  - Update CI checks to include required ref property by @BernieWhite.
    [#1431](https://github.com/Azure/PSRule.Rules.Azure/issues/1431)
  - Added ref properties for rules by @BernieWhite.
    [#1430](https://github.com/Azure/PSRule.Rules.Azure/issues/1430)
- Bug fixes:
  - Fixed dependency issue within Azure Pipelines `AzurePowerShell` task by @BernieWhite.
    [#1447](https://github.com/Azure/PSRule.Rules.Azure/issues/1447)
    - Removed dependency on `Az.Accounts` and `Az.Resources` from manifest.
      Pre-install these modules to use export cmdlets.

## v1.16.0-B0041 (pre-release)

What's changed since pre-release v1.16.0-B0017:

- Updated rules:
  - Public IP:
    - Updated `Azure.PublicIP.AvailabilityZone` to exclude IP addresses for Azure Bastion by @BernieWhite.
      [#1442](https://github.com/Azure/PSRule.Rules.Azure/issues/1442)
      - Public IP addresses with the `resource-usage` tag set to `azure-bastion` are excluded.
- General improvements:
  - Added support for `dateTimeFromEpoch` and `dateTimeToEpoch` ARM functions by @BernieWhite.
    [#1451](https://github.com/Azure/PSRule.Rules.Azure/issues/1451)
- Engineering:
  - Updated built documentation to include rule ref and metadata by @BernieWhite.
    [#1432](https://github.com/Azure/PSRule.Rules.Azure/issues/1432)
  - Added ref properties for several rules by @BernieWhite.
    [#1430](https://github.com/Azure/PSRule.Rules.Azure/issues/1430)
  - Updated provider data for analysis.
    [#1453](https://github.com/Azure/PSRule.Rules.Azure/pull/1453)

## v1.16.0-B0017 (pre-release)

What's changed since v1.15.2:

- New rules:
  - App Service:
    - Check web apps have insecure FTP disabled by @BernieWhite.
      [#1436](https://github.com/Azure/PSRule.Rules.Azure/issues/1436)
    - Check web apps use a dedicated health probe by @BernieWhite.
      [#1437](https://github.com/Azure/PSRule.Rules.Azure/issues/1437)
- Engineering:
  - Bump Microsoft.NET.Test.Sdk to v17.2.0.
    [#1410](https://github.com/Azure/PSRule.Rules.Azure/pull/1410)
- Bug fixes:
  - Fixed `Azure.Template.UseVariables` does not accept function variables names by @BernieWhite.
    [#1427](https://github.com/Azure/PSRule.Rules.Azure/issues/1427)

## v1.15.2

What's changed since v1.15.1:

- Bug fixes:
  - Fixed `Azure.AppService.ManagedIdentity` does not accept both system and user assigned by @BernieWhite.
    [#1415](https://github.com/Azure/PSRule.Rules.Azure/issues/1415)
    - This also applies to:
      - `Azure.ADX.ManagedIdentity`
      - `Azure.APIM.ManagedIdentity`
      - `Azure.EventGrid.ManagedIdentity`
      - `Azure.Automation.ManagedIdentity`
  - Fixed Web apps with .NET 6 do not meet version constraint of `Azure.AppService.NETVersion` by @BernieWhite.
    [#1414](https://github.com/Azure/PSRule.Rules.Azure/issues/1414)
    - This also applies to `Azure.AppService.PHPVersion`.

## v1.15.1

What's changed since v1.15.0:

- Bug fixes:
  - Fixed exclusion of `dataCollectionRuleAssociations` from `Azure.Resource.UseTags` by @BernieWhite.
    [#1400](https://github.com/Azure/PSRule.Rules.Azure/issues/1400)
  - Fixed could not determine JSON object type for MockObject using CreateObject by @BernieWhite.
    [#1411](https://github.com/Azure/PSRule.Rules.Azure/issues/1411)
  - Fixed cannot bind argument to parameter 'Sku' because it is an empty string by @BernieWhite.
    [#1407](https://github.com/Azure/PSRule.Rules.Azure/issues/1407)

## v1.15.0

What's changed since v1.14.3:

- New features:
  - **Important change**: Added `Azure.Resource.SupportsTags` selector by @BernieWhite.
    [#1339](https://github.com/Azure/PSRule.Rules.Azure/issues/1339)
    - Use this selector in custom rules to filter rules to only run against resources that support tags.
    - This selector replaces the `SupportsTags` PowerShell function.
    - Using the `SupportsTag` function will now result in a warning.
    - The `SupportsTags` function will be removed in v2.
    - See [upgrade notes][1] for more information.
- Updated rules:
  - Azure Kubernetes Service:
    - Updated `Azure.AKS.Version` to use latest stable version `1.22.6` by @BernieWhite.
      [#1386](https://github.com/Azure/PSRule.Rules.Azure/issues/1386)
      - Use `AZURE_AKS_CLUSTER_MINIMUM_VERSION` to configure the minimum version of the cluster.
- Engineering:
  - Added code signing of module by @BernieWhite.
    [#1379](https://github.com/Azure/PSRule.Rules.Azure/issues/1379)
  - Added SBOM manifests to module by @BernieWhite.
    [#1380](https://github.com/Azure/PSRule.Rules.Azure/issues/1380)
  - Embedded provider and alias information as manifest resources by @BernieWhite.
    [#1383](https://github.com/Azure/PSRule.Rules.Azure/issues/1383)
    - Resources are minified and compressed to improve size and speed.
  - Added additional `nodeps` manifest that does not include dependencies for Az modules by @BernieWhite.
    [#1392](https://github.com/Azure/PSRule.Rules.Azure/issues/1392)
  - Bump Az.Accounts to 2.7.6. [#1338](https://github.com/Azure/PSRule.Rules.Azure/pull/1338)
  - Bump Az.Resources to 5.6.0. [#1338](https://github.com/Azure/PSRule.Rules.Azure/pull/1338)
  - Bump PSRule to 2.1.0. [#1338](https://github.com/Azure/PSRule.Rules.Azure/pull/1338)
  - Bump Pester to 5.3.3. [#1338](https://github.com/Azure/PSRule.Rules.Azure/pull/1338)
- Bug fixes:
  - Fixed dependency chain order when dependsOn copy by @BernieWhite.
    [#1381](https://github.com/Azure/PSRule.Rules.Azure/issues/1381)
  - Fixed error calling SupportsTags function by @BernieWhite.
    [#1401](https://github.com/Azure/PSRule.Rules.Azure/issues/1401)

What's changed since pre-release v1.15.0-B0053:

- Bug fixes:
  - Fixed error calling SupportsTags function by @BernieWhite.
    [#1401](https://github.com/Azure/PSRule.Rules.Azure/issues/1401)

## v1.15.0-B0053 (pre-release)

What's changed since pre-release v1.15.0-B0022:

- New features:
  - **Important change**: Added `Azure.Resource.SupportsTags` selector. [#1339](https://github.com/Azure/PSRule.Rules.Azure/issues/1339)
    - Use this selector in custom rules to filter rules to only run against resources that support tags.
    - This selector replaces the `SupportsTags` PowerShell function.
    - Using the `SupportsTag` function will now result in a warning.
    - The `SupportsTags` function will be removed in v2.
    - See [upgrade notes][1] for more information.
- Engineering:
  - Embedded provider and alias information as manifest resources. [#1383](https://github.com/Azure/PSRule.Rules.Azure/issues/1383)
    - Resources are minified and compressed to improve size and speed.
  - Added additional `nodeps` manifest that does not include dependencies for Az modules. [#1392](https://github.com/Azure/PSRule.Rules.Azure/issues/1392)
  - Bump Az.Accounts to 2.7.6. [#1338](https://github.com/Azure/PSRule.Rules.Azure/pull/1338)
  - Bump Az.Resources to 5.6.0. [#1338](https://github.com/Azure/PSRule.Rules.Azure/pull/1338)
  - Bump PSRule to 2.1.0. [#1338](https://github.com/Azure/PSRule.Rules.Azure/pull/1338)
  - Bump Pester to 5.3.3. [#1338](https://github.com/Azure/PSRule.Rules.Azure/pull/1338)

## v1.15.0-B0022 (pre-release)

What's changed since v1.14.3:

- Updated rules:
  - Azure Kubernetes Service:
    - Updated `Azure.AKS.Version` to use latest stable version `1.22.6`. [#1386](https://github.com/Azure/PSRule.Rules.Azure/issues/1386)
      - Use `AZURE_AKS_CLUSTER_MINIMUM_VERSION` to configure the minimum version of the cluster.
- Engineering:
  - Added code signing of module. [#1379](https://github.com/Azure/PSRule.Rules.Azure/issues/1379)
  - Added SBOM manifests to module. [#1380](https://github.com/Azure/PSRule.Rules.Azure/issues/1380)
- Bug fixes:
  - Fixed dependency chain order when dependsOn copy. [#1381](https://github.com/Azure/PSRule.Rules.Azure/issues/1381)

## v1.14.3

What's changed since v1.14.2:

- Bug fixes:
  - Fixed Azure Firewall threat intel mode reported for Secure VNET hubs. [#1365](https://github.com/Azure/PSRule.Rules.Azure/issues/1365)
  - Fixed array function handling with mock objects. [#1367](https://github.com/Azure/PSRule.Rules.Azure/issues/1367)

## v1.14.2

What's changed since v1.14.1:

- Bug fixes:
  - Fixed handling of parent resources when sub resource is in a separate deployment. [#1360](https://github.com/Azure/PSRule.Rules.Azure/issues/1360)

## v1.14.1

What's changed since v1.14.0:

- Bug fixes:
  - Fixed unable to set parameter defaults option with type object. [#1355](https://github.com/Azure/PSRule.Rules.Azure/issues/1355)

## v1.14.0

What's changed since v1.13.4:

- New features:
  - Added support for referencing resources in template. [#1315](https://github.com/Azure/PSRule.Rules.Azure/issues/1315)
    - The `reference()` function can be used to reference resources in template.
    - A placeholder value is still used for resources outside of the template.
  - Added March 2022 baselines `Azure.GA_2022_03` and `Azure.Preview_2022_03`. [#1334](https://github.com/Azure/PSRule.Rules.Azure/issues/1334)
    - Includes rules released before or during March 2022.
    - Marked `Azure.GA_2021_12` and `Azure.Preview_2021_12` baselines as obsolete.
  - **Experimental:** Cmdlets to validate objects with Azure policy conditions:
    - `Export-AzPolicyAssignmentData` - Exports policy assignment data. [#1266](https://github.com/Azure/PSRule.Rules.Azure/issues/1266)
    - `Export-AzPolicyAssignmentRuleData` - Exports JSON rules from policy assignment data. [#1278](https://github.com/Azure/PSRule.Rules.Azure/issues/1278)
    - `Get-AzPolicyAssignmentDataSource` - Discovers policy assignment data. [#1340](https://github.com/Azure/PSRule.Rules.Azure/issues/1340)
    - See cmdlet help for limitations and usage.
    - Additional information will be posted as this feature evolves [here](https://github.com/Azure/PSRule.Rules.Azure/discussions/1345).
- New rules:
  - SignalR Service:
    - Check services use Managed Identities. [#1306](https://github.com/Azure/PSRule.Rules.Azure/issues/1306)
    - Check services use a SKU with an SLA. [#1307](https://github.com/Azure/PSRule.Rules.Azure/issues/1307)
  - Web PubSub Service:
    - Check services use Managed Identities. [#1308](https://github.com/Azure/PSRule.Rules.Azure/issues/1308)
    - Check services use a SKU with an SLA. [#1309](https://github.com/Azure/PSRule.Rules.Azure/issues/1309)
- Updated rules:
  - Azure Kubernetes Service:
    - Updated `Azure.AKS.Version` to use latest stable version `1.21.9`. [#1318](https://github.com/Azure/PSRule.Rules.Azure/issues/1318)
      - Use `AZURE_AKS_CLUSTER_MINIMUM_VERSION` to configure the minimum version of the cluster.
- Engineering:
  - Cache Azure Policy Aliases. [#1277](https://github.com/Azure/PSRule.Rules.Azure/issues/1277)
  - Cleanup of additional alias metadata. [#1351](https://github.com/Azure/PSRule.Rules.Azure/pull/1351)
- Bug fixes:
  - Fixed index was out of range with split on mock properties. [#1327](https://github.com/Azure/PSRule.Rules.Azure/issues/1327)
  - Fixed mock objects with no properties. [#1347](https://github.com/Azure/PSRule.Rules.Azure/issues/1347)
  - Fixed sub-resources nesting by scope regression. [#1348](https://github.com/Azure/PSRule.Rules.Azure/issues/1348)
  - Fixed expand of runtime properties on reference objects. [#1324](https://github.com/Azure/PSRule.Rules.Azure/issues/1324)
  - Fixed processing of deployment outputs. [#1316](https://github.com/Azure/PSRule.Rules.Azure/issues/1316)

What's changed since pre-release v1.14.0-B2204013:

- No additional changes.

## v1.14.0-B2204013 (pre-release)

What's changed since pre-release v1.14.0-B2204007:

- Engineering:
  - Cleanup of additional alias metadata. [#1351](https://github.com/Azure/PSRule.Rules.Azure/pull/1351)

## v1.14.0-B2204007 (pre-release)

What's changed since pre-release v1.14.0-B2203117:

- Bug fixes:
  - Fixed mock objects with no properties. [#1347](https://github.com/Azure/PSRule.Rules.Azure/issues/1347)
  - Fixed sub-resources nesting by scope regression. [#1348](https://github.com/Azure/PSRule.Rules.Azure/issues/1348)

## v1.14.0-B2203117 (pre-release)

What's changed since pre-release v1.14.0-B2203088:

- New features:
  - **Experimental:** Cmdlets to validate objects with Azure policy conditions:
    - `Export-AzPolicyAssignmentData` - Exports policy assignment data. [#1266](https://github.com/Azure/PSRule.Rules.Azure/issues/1266)
    - `Export-AzPolicyAssignmentRuleData` - Exports JSON rules from policy assignment data. [#1278](https://github.com/Azure/PSRule.Rules.Azure/issues/1278)
    - `Get-AzPolicyAssignmentDataSource` - Discovers policy assignment data. [#1340](https://github.com/Azure/PSRule.Rules.Azure/issues/1340)
    - See cmdlet help for limitations and usage.
    - Additional information will be posted as this feature evolves [here](https://github.com/Azure/PSRule.Rules.Azure/discussions/1345).
- Engineering:
  - Cache Azure Policy Aliases. [#1277](https://github.com/Azure/PSRule.Rules.Azure/issues/1277)
- Bug fixes:
  - Fixed index was out of range with split on mock properties. [#1327](https://github.com/Azure/PSRule.Rules.Azure/issues/1327)

## v1.14.0-B2203088 (pre-release)

What's changed since pre-release v1.14.0-B2203066:

- New features:
  - Added March 2022 baselines `Azure.GA_2022_03` and `Azure.Preview_2022_03`. [#1334](https://github.com/Azure/PSRule.Rules.Azure/issues/1334)
    - Includes rules released before or during March 2022.
    - Marked `Azure.GA_2021_12` and `Azure.Preview_2021_12` baselines as obsolete.
- Bug fixes:
  - Fixed expand of runtime properties on reference objects. [#1324](https://github.com/Azure/PSRule.Rules.Azure/issues/1324)

## v1.14.0-B2203066 (pre-release)

What's changed since v1.13.4:

- New features:
  - Added support for referencing resources in template. [#1315](https://github.com/Azure/PSRule.Rules.Azure/issues/1315)
    - The `reference()` function can be used to reference resources in template.
    - A placeholder value is still used for resources outside of the template.
- New rules:
  - SignalR Service:
    - Check services use Managed Identities. [#1306](https://github.com/Azure/PSRule.Rules.Azure/issues/1306)
    - Check services use a SKU with an SLA. [#1307](https://github.com/Azure/PSRule.Rules.Azure/issues/1307)
  - Web PubSub Service:
    - Check services use Managed Identities. [#1308](https://github.com/Azure/PSRule.Rules.Azure/issues/1308)
    - Check services use a SKU with an SLA. [#1309](https://github.com/Azure/PSRule.Rules.Azure/issues/1309)
- Updated rules:
  - Azure Kubernetes Service:
    - Updated `Azure.AKS.Version` to use latest stable version `1.21.9`. [#1318](https://github.com/Azure/PSRule.Rules.Azure/issues/1318)
      - Use `AZURE_AKS_CLUSTER_MINIMUM_VERSION` to configure the minimum version of the cluster.
- Bug fixes:
  - Fixed processing of deployment outputs. [#1316](https://github.com/Azure/PSRule.Rules.Azure/issues/1316)

## v1.13.4

What's changed since v1.13.3:

- Bug fixes:
  - Fixed virtual network without any subnets is invalid. [#1303](https://github.com/Azure/PSRule.Rules.Azure/issues/1303)
  - Fixed container registry rules that require a premium tier. [#1304](https://github.com/Azure/PSRule.Rules.Azure/issues/1304)
    - Rules `Azure.ACR.Retention` and `Azure.ACR.ContentTrust` are now only run against premium instances.

## v1.13.3

What's changed since v1.13.2:

- Bug fixes:
  - Fixed bicep build timeout for complex deployments. [#1299](https://github.com/Azure/PSRule.Rules.Azure/issues/1299)

## v1.13.2

What's changed since v1.13.1:

- Engineering:
  - Bump PowerShellStandard.Library to 5.1.1. [#1295](https://github.com/Azure/PSRule.Rules.Azure/pull/1295)
- Bug fixes:
  - Fixed nested resource loops. [#1293](https://github.com/Azure/PSRule.Rules.Azure/issues/1293)

## v1.13.1

What's changed since v1.13.0:

- Bug fixes:
  - Fixed parsing of nested quote pairs within JSON function. [#1288](https://github.com/Azure/PSRule.Rules.Azure/issues/1288)

## v1.13.0

What's changed since v1.12.2:

- New features:
  - Added support for setting defaults for required parameters. [#1065](https://github.com/Azure/PSRule.Rules.Azure/issues/1065)
    - When specified, the value will be used when a parameter value is not provided.
  - Added support expanding Bicep from parameter files. [#1160](https://github.com/Azure/PSRule.Rules.Azure/issues/1160)
- New rules:
  - Azure Cache for Redis:
    - Limit public access for Azure Cache for Redis instances. [#935](https://github.com/Azure/PSRule.Rules.Azure/issues/935)
  - Container App:
    - Check insecure ingress is not enabled (preview). [#1252](https://github.com/Azure/PSRule.Rules.Azure/issues/1252)
  - Key Vault:
    - Check key auto-rotation is enabled (preview). [#1159](https://github.com/Azure/PSRule.Rules.Azure/issues/1159)
  - Recovery Services Vault:
    - Check vaults have replication alerts configured. [#7](https://github.com/Azure/PSRule.Rules.Azure/issues/7)
- Engineering:
  - Automatically build baseline docs. [#1242](https://github.com/Azure/PSRule.Rules.Azure/issues/1242)
  - Bump PSRule dependency to v1.11.1. [#1269](https://github.com/Azure/PSRule.Rules.Azure/pull/1269)
- Bug fixes:
  - Fixed empty value with strong type. [#1258](https://github.com/Azure/PSRule.Rules.Azure/issues/1258)
  - Fixed error with empty logic app trigger. [#1249](https://github.com/Azure/PSRule.Rules.Azure/issues/1249)
  - Fixed out of order parameters. [#1257](https://github.com/Azure/PSRule.Rules.Azure/issues/1257)
  - Fixed mapping default configuration causes cast exception. [#1274](https://github.com/Azure/PSRule.Rules.Azure/issues/1274)
  - Fixed resource id is incorrectly built for sub resource types. [#1279](https://github.com/Azure/PSRule.Rules.Azure/issues/1279)

What's changed since pre-release v1.13.0-B2202113:

- No additional changes.

## v1.13.0-B2202113 (pre-release)

What's changed since pre-release v1.13.0-B2202108:

- Bug fixes:
  - Fixed resource id is incorrectly built for sub resource types. [#1279](https://github.com/Azure/PSRule.Rules.Azure/issues/1279)

## v1.13.0-B2202108 (pre-release)

What's changed since pre-release v1.13.0-B2202103:

- Bug fixes:
  - Fixed mapping default configuration causes cast exception. [#1274](https://github.com/Azure/PSRule.Rules.Azure/issues/1274)

## v1.13.0-B2202103 (pre-release)

What's changed since pre-release v1.13.0-B2202090:

- Engineering:
  - Bump PSRule dependency to v1.11.1. [#1269](https://github.com/Azure/PSRule.Rules.Azure/pull/1269)
- Bug fixes:
  - Fixed out of order parameters. [#1257](https://github.com/Azure/PSRule.Rules.Azure/issues/1257)

## v1.13.0-B2202090 (pre-release)

What's changed since pre-release v1.13.0-B2202063:

- New rules:
  - Azure Cache for Redis:
    - Limit public access for Azure Cache for Redis instances. [#935](https://github.com/Azure/PSRule.Rules.Azure/issues/935)
- Engineering:
  - Automatically build baseline docs. [#1242](https://github.com/Azure/PSRule.Rules.Azure/issues/1242)
- Bug fixes:
  - Fixed empty value with strong type. [#1258](https://github.com/Azure/PSRule.Rules.Azure/issues/1258)

## v1.13.0-B2202063 (pre-release)

What's changed since v1.12.2:

- New features:
  - Added support for setting defaults for required parameters. [#1065](https://github.com/Azure/PSRule.Rules.Azure/issues/1065)
    - When specified, the value will be used when a parameter value is not provided.
  - Added support expanding Bicep from parameter files. [#1160](https://github.com/Azure/PSRule.Rules.Azure/issues/1160)
- New rules:
  - Container App:
    - Check insecure ingress is not enabled (preview). [#1252](https://github.com/Azure/PSRule.Rules.Azure/issues/1252)
  - Key Vault:
    - Check key auto-rotation is enabled (preview). [#1159](https://github.com/Azure/PSRule.Rules.Azure/issues/1159)
  - Recovery Services Vault:
    - Check vaults have replication alerts configured. [#7](https://github.com/Azure/PSRule.Rules.Azure/issues/7)
- Bug fixes:
  - Fixed error with empty logic app trigger. [#1249](https://github.com/Azure/PSRule.Rules.Azure/issues/1249)

## v1.12.2

What's changed since v1.12.1:

- Bug fixes:
  - Fixed detect strong type requirements for nested deployments. [#1235](https://github.com/Azure/PSRule.Rules.Azure/issues/1235)

## v1.12.1

What's changed since v1.12.0:

- Bug fixes:
  - Fixed Bicep already exists with PSRule v2. [#1232](https://github.com/Azure/PSRule.Rules.Azure/issues/1232)

## v1.12.0

What's changed since v1.11.1:

- New rules:
  - Data Explorer:
    - Check clusters use Managed Identities. [#1207](https://github.com/Azure/PSRule.Rules.Azure/issues/1207)
    - Check clusters use a SKU with a SLA. [#1208](https://github.com/Azure/PSRule.Rules.Azure/issues/1208)
    - Check clusters use disk encryption. [#1209](https://github.com/Azure/PSRule.Rules.Azure/issues/1209)
    - Check clusters are in use with databases. [#1215](https://github.com/Azure/PSRule.Rules.Azure/issues/1215)
  - Event Hub:
    - Check namespaces are in use with event hubs. [#1216](https://github.com/Azure/PSRule.Rules.Azure/issues/1216)
    - Check namespaces only accept identity-based authentication. [#1217](https://github.com/Azure/PSRule.Rules.Azure/issues/1217)
  - Azure Recovery Services Vault:
    - Check vaults use geo-redundant storage. [#5](https://github.com/Azure/PSRule.Rules.Azure/issues/5)
  - Service Bus:
    - Check namespaces are in use with queues and topics. [#1218](https://github.com/Azure/PSRule.Rules.Azure/issues/1218)
    - Check namespaces only accept identity-based authentication. [#1219](https://github.com/Azure/PSRule.Rules.Azure/issues/1219)
- Updated rules:
  - Azure Kubernetes Service:
    - Updated `Azure.AKS.Version` to use latest stable version `1.21.7`. [#1188](https://github.com/Azure/PSRule.Rules.Azure/issues/1188)
      - Pinned latest GA baseline `Azure.GA_2021_12` to previous version `1.20.5`.
      - Use `AZURE_AKS_CLUSTER_MINIMUM_VERSION` to configure the minimum version of the cluster.
  - Azure API Management:
    - Check service disabled insecure ciphers.
      [#1128](https://github.com/Azure/PSRule.Rules.Azure/issues/1128)
    - Refactored the cipher and protocol rule into individual rules.
      - `Azure.APIM.Protocols`
      - `Azure.APIM.Ciphers`
- General improvements:
  - **Important change:** Replaced `Azure_AKSMinimumVersion` option with `AZURE_AKS_CLUSTER_MINIMUM_VERSION`. [#941](https://github.com/Azure/PSRule.Rules.Azure/issues/941)
    - For compatibility, if `Azure_AKSMinimumVersion` is set it will be used instead of `AZURE_AKS_CLUSTER_MINIMUM_VERSION`.
    - If only `AZURE_AKS_CLUSTER_MINIMUM_VERSION` is set, this value will be used.
    - The default will be used neither options are configured.
    - If `Azure_AKSMinimumVersion` is set a warning will be generated until the configuration is removed.
    - Support for `Azure_AKSMinimumVersion` is deprecated and will be removed in v2.
    - See [upgrade notes][1] for details.
- Bug fixes:
  - Fixed false positive of blob container with access unspecified. [#1212](https://github.com/Azure/PSRule.Rules.Azure/issues/1212)

What's changed since pre-release v1.12.0-B2201086:

- No additional changes.

## v1.12.0-B2201086 (pre-release)

What's changed since pre-release v1.12.0-B2201067:

- New rules:
  - Data Explorer:
    - Check clusters are in use with databases. [#1215](https://github.com/Azure/PSRule.Rules.Azure/issues/1215)
  - Event Hub:
    - Check namespaces are in use with event hubs. [#1216](https://github.com/Azure/PSRule.Rules.Azure/issues/1216)
    - Check namespaces only accept identity-based authentication. [#1217](https://github.com/Azure/PSRule.Rules.Azure/issues/1217)
  - Azure Recovery Services Vault:
    - Check vaults use geo-redundant storage. [#5](https://github.com/Azure/PSRule.Rules.Azure/issues/5)
  - Service Bus:
    - Check namespaces are in use with queues and topics. [#1218](https://github.com/Azure/PSRule.Rules.Azure/issues/1218)
    - Check namespaces only accept identity-based authentication. [#1219](https://github.com/Azure/PSRule.Rules.Azure/issues/1219)

## v1.12.0-B2201067 (pre-release)

What's changed since pre-release v1.12.0-B2201054:

- New rules:
  - Data Explorer:
    - Check clusters use Managed Identities. [#1207](https://github.com/Azure/PSRule.Rules.Azure/issues/1207)
    - Check clusters use a SKU with a SLA. [#1208](https://github.com/Azure/PSRule.Rules.Azure/issues/1208)
    - Check clusters use disk encryption. [#1209](https://github.com/Azure/PSRule.Rules.Azure/issues/1209)
- Bug fixes:
  - Fixed false positive of blob container with access unspecified. [#1212](https://github.com/Azure/PSRule.Rules.Azure/issues/1212)

## v1.12.0-B2201054 (pre-release)

What's changed since v1.11.1:

- Updated rules:
  - Azure Kubernetes Service:
    - Updated `Azure.AKS.Version` to use latest stable version `1.21.7`. [#1188](https://github.com/Azure/PSRule.Rules.Azure/issues/1188)
      - Pinned latest GA baseline `Azure.GA_2021_12` to previous version `1.20.5`.
      - Use `AZURE_AKS_CLUSTER_MINIMUM_VERSION` to configure the minimum version of the cluster.
  - Azure API Management:
    - Check service disabled insecure ciphers.
      [#1128](https://github.com/Azure/PSRule.Rules.Azure/issues/1128)
    - Refactored the cipher and protocol rule into individual rules.
      - `Azure.APIM.Protocols`
      - `Azure.APIM.Ciphers`
- General improvements:
  - **Important change:** Replaced `Azure_AKSMinimumVersion` option with `AZURE_AKS_CLUSTER_MINIMUM_VERSION`. [#941](https://github.com/Azure/PSRule.Rules.Azure/issues/941)
    - For compatibility, if `Azure_AKSMinimumVersion` is set it will be used instead of `AZURE_AKS_CLUSTER_MINIMUM_VERSION`.
    - If only `AZURE_AKS_CLUSTER_MINIMUM_VERSION` is set, this value will be used.
    - The default will be used neither options are configured.
    - If `Azure_AKSMinimumVersion` is set a warning will be generated until the configuration is removed.
    - Support for `Azure_AKSMinimumVersion` is deprecated and will be removed in v2.
    - See [upgrade notes][1] for details.

## v1.11.1

What's changed since v1.11.0:

- Bug fixes:
  - Fixed `Azure.AKS.CNISubnetSize` rule to use CNI selector. [#1178](https://github.com/Azure/PSRule.Rules.Azure/issues/1178)

## v1.11.0

What's changed since v1.10.4:

- New features:
  - Added baselines containing only Azure preview features. [#1129](https://github.com/Azure/PSRule.Rules.Azure/issues/1129)
    - Added baseline `Azure.Preview_2021_09`.
    - Added baseline `Azure.Preview_2021_12`.
  - Added `Azure.GA_2021_12` baseline. [#1146](https://github.com/Azure/PSRule.Rules.Azure/issues/1146)
    - Includes rules released before or during December 2021 for Azure GA features.
    - Marked baseline `Azure.GA_2021_09` as obsolete.
  - Bicep support promoted from experimental to generally available (GA). [#1176](https://github.com/Azure/PSRule.Rules.Azure/issues/1176)
- New rules:
  - All resources:
    - Check comments for each template resource. [#969](https://github.com/Azure/PSRule.Rules.Azure/issues/969)
  - Automation Account:
    - Automation accounts should enable diagnostic logs. [#1075](https://github.com/Azure/PSRule.Rules.Azure/issues/1075)
  - Azure Kubernetes Service:
    - Check clusters have the HTTP application routing add-on disabled. [#1131](https://github.com/Azure/PSRule.Rules.Azure/issues/1131)
    - Check clusters use the Secrets Store CSI Driver add-on. [#992](https://github.com/Azure/PSRule.Rules.Azure/issues/992)
    - Check clusters autorotation with the Secrets Store CSI Driver add-on. [#993](https://github.com/Azure/PSRule.Rules.Azure/issues/993)
    - Check clusters use Azure AD Pod Managed Identities (preview). [#991](https://github.com/Azure/PSRule.Rules.Azure/issues/991)
  - Azure Redis Cache:
    - Use availability zones for Azure Cache for Redis for regions that support it. [#1078](https://github.com/Azure/PSRule.Rules.Azure/issues/1078)
      - `Azure.Redis.AvailabilityZone`
      - `Azure.RedisEnterprise.Zones`
  - Application Security Group:
    - Check Application Security Groups meet naming requirements. [#1110](https://github.com/Azure/PSRule.Rules.Azure/issues/1110)
  - Firewall:
    - Check Firewalls meet naming requirements. [#1110](https://github.com/Azure/PSRule.Rules.Azure/issues/1110)
    - Check Firewall policies meet naming requirements. [#1110](https://github.com/Azure/PSRule.Rules.Azure/issues/1110)
  - Private Endpoint:
    - Check Private Endpoints meet naming requirements. [#1110](https://github.com/Azure/PSRule.Rules.Azure/issues/1110)
  - Virtual WAN:
    - Check Virtual WANs meet naming requirements. [#1110](https://github.com/Azure/PSRule.Rules.Azure/issues/1110)
- Updated rules:
  - Azure Kubernetes Service:
    - Promoted `Azure.AKS.AutoUpgrade` to GA rule set. [#1130](https://github.com/Azure/PSRule.Rules.Azure/issues/1130)
- General improvements:
  - Added support for template function `tenant()`. [#1124](https://github.com/Azure/PSRule.Rules.Azure/issues/1124)
  - Added support for template function `managementGroup()`. [#1125](https://github.com/Azure/PSRule.Rules.Azure/issues/1125)
  - Added support for template function `pickZones()`. [#518](https://github.com/Azure/PSRule.Rules.Azure/issues/518)
- Engineering:
  - Rule refactoring of rules from PowerShell to YAML. [#1109](https://github.com/Azure/PSRule.Rules.Azure/issues/1109)
    - The following rules were refactored:
      - `Azure.LB.Name`
      - `Azure.NSG.Name`
      - `Azure.Firewall.Mode`
      - `Azure.Route.Name`
      - `Azure.VNET.Name`
      - `Azure.VNG.Name`
      - `Azure.VNG.ConnectionName`
      - `Azure.AppConfig.SKU`
      - `Azure.AppConfig.Name`
      - `Azure.AppInsights.Workspace`
      - `Azure.AppInsights.Name`
      - `Azure.Cosmos.AccountName`
      - `Azure.FrontDoor.State`
      - `Azure.FrontDoor.Name`
      - `Azure.FrontDoor.WAF.Mode`
      - `Azure.FrontDoor.WAF.Enabled`
      - `Azure.FrontDoor.WAF.Name`
      - `Azure.AKS.MinNodeCount`
      - `Azure.AKS.ManagedIdentity`
      - `Azure.AKS.StandardLB`
      - `Azure.AKS.AzurePolicyAddOn`
      - `Azure.AKS.ManagedAAD`
      - `Azure.AKS.AuthorizedIPs`
      - `Azure.AKS.LocalAccounts`
      - `Azure.AKS.AzureRBAC`
- Bug fixes:
  - Fixed output of Bicep informational and warning messages in error stream. [#1157](https://github.com/Azure/PSRule.Rules.Azure/issues/1157)

What's changed since pre-release v1.11.0-B2112112:

- New features:
  - Bicep support promoted from experimental to generally available (GA). [#1176](https://github.com/Azure/PSRule.Rules.Azure/issues/1176)

## v1.11.0-B2112112 (pre-release)

What's changed since pre-release v1.11.0-B2112104:

- New rules:
  - Azure Redis Cache:
    - Use availability zones for Azure Cache for Redis for regions that support it. [#1078](https://github.com/Azure/PSRule.Rules.Azure/issues/1078)
      - `Azure.Redis.AvailabilityZone`
      - `Azure.RedisEnterprise.Zones`

## v1.11.0-B2112104 (pre-release)

What's changed since pre-release v1.11.0-B2112073:

- New rules:
  - Azure Kubernetes Service:
    - Check clusters use Azure AD Pod Managed Identities (preview). [#991](https://github.com/Azure/PSRule.Rules.Azure/issues/991)
- Engineering:
  - Rule refactoring of rules from PowerShell to YAML. [#1109](https://github.com/Azure/PSRule.Rules.Azure/issues/1109)
    - The following rules were refactored:
      - `Azure.AppConfig.SKU`
      - `Azure.AppConfig.Name`
      - `Azure.AppInsights.Workspace`
      - `Azure.AppInsights.Name`
      - `Azure.Cosmos.AccountName`
      - `Azure.FrontDoor.State`
      - `Azure.FrontDoor.Name`
      - `Azure.FrontDoor.WAF.Mode`
      - `Azure.FrontDoor.WAF.Enabled`
      - `Azure.FrontDoor.WAF.Name`
      - `Azure.AKS.MinNodeCount`
      - `Azure.AKS.ManagedIdentity`
      - `Azure.AKS.StandardLB`
      - `Azure.AKS.AzurePolicyAddOn`
      - `Azure.AKS.ManagedAAD`
      - `Azure.AKS.AuthorizedIPs`
      - `Azure.AKS.LocalAccounts`
      - `Azure.AKS.AzureRBAC`
- Bug fixes:
  - Fixed output of Bicep informational and warning messages in error stream. [#1157](https://github.com/Azure/PSRule.Rules.Azure/issues/1157)
  - Fixed obsolete flag for baseline `Azure.Preview_2021_12`. [#1166](https://github.com/Azure/PSRule.Rules.Azure/issues/1166)

## v1.11.0-B2112073 (pre-release)

What's changed since pre-release v1.11.0-B2112024:

- New features:
  - Added baselines containing only Azure preview features. [#1129](https://github.com/Azure/PSRule.Rules.Azure/issues/1129)
    - Added baseline `Azure.Preview_2021_09`.
    - Added baseline `Azure.Preview_2021_12`.
  - Added `Azure.GA_2021_12` baseline. [#1146](https://github.com/Azure/PSRule.Rules.Azure/issues/1146)
    - Includes rules released before or during December 2021 for Azure GA features.
    - Marked baseline `Azure.GA_2021_09` as obsolete.
- New rules:
  - All resources:
    - Check comments for each template resource. [#969](https://github.com/Azure/PSRule.Rules.Azure/issues/969)
- Bug fixes:
  - Fixed template function `equals` parameter count mismatch. [#1137](https://github.com/Azure/PSRule.Rules.Azure/issues/1137)
  - Fixed copy loop on nested deployment parameters is not handled. [#1144](https://github.com/Azure/PSRule.Rules.Azure/issues/1144)
  - Fixed outer copy loop of nested deployment. [#1154](https://github.com/Azure/PSRule.Rules.Azure/issues/1154)

## v1.11.0-B2112024 (pre-release)

What's changed since pre-release v1.11.0-B2111014:

- New rules:
  - Azure Kubernetes Service:
    - Check clusters have the HTTP application routing add-on disabled. [#1131](https://github.com/Azure/PSRule.Rules.Azure/issues/1131)
    - Check clusters use the Secrets Store CSI Driver add-on. [#992](https://github.com/Azure/PSRule.Rules.Azure/issues/992)
    - Check clusters autorotation with the Secrets Store CSI Driver add-on. [#993](https://github.com/Azure/PSRule.Rules.Azure/issues/993)
  - Automation Account:
    - Automation accounts should enable diagnostic logs. [#1075](https://github.com/Azure/PSRule.Rules.Azure/issues/1075)
- Updated rules:
  - Azure Kubernetes Service:
    - Promoted `Azure.AKS.AutoUpgrade` to GA rule set. [#1130](https://github.com/Azure/PSRule.Rules.Azure/issues/1130)
- General improvements:
  - Added support for template function `tenant()`. [#1124](https://github.com/Azure/PSRule.Rules.Azure/issues/1124)
  - Added support for template function `managementGroup()`. [#1125](https://github.com/Azure/PSRule.Rules.Azure/issues/1125)
  - Added support for template function `pickZones()`. [#518](https://github.com/Azure/PSRule.Rules.Azure/issues/518)
- Bug fixes:
  - Fixed `Azure.Policy.WaiverExpiry` date conversion. [#1118](https://github.com/Azure/PSRule.Rules.Azure/issues/1118)

## v1.11.0-B2111014 (pre-release)

What's changed since v1.10.0:

- New rules:
  - Application Security Group:
    - Check Application Security Groups meet naming requirements. [#1110](https://github.com/Azure/PSRule.Rules.Azure/issues/1110)
  - Firewall:
    - Check Firewalls meet naming requirements. [#1110](https://github.com/Azure/PSRule.Rules.Azure/issues/1110)
    - Check Firewall policies meet naming requirements. [#1110](https://github.com/Azure/PSRule.Rules.Azure/issues/1110)
  - Private Endpoint:
    - Check Private Endpoints meet naming requirements. [#1110](https://github.com/Azure/PSRule.Rules.Azure/issues/1110)
  - Virtual WAN:
    - Check Virtual WANs meet naming requirements. [#1110](https://github.com/Azure/PSRule.Rules.Azure/issues/1110)
- Engineering:
  - Rule refactoring of rules from PowerShell to YAML. [#1109](https://github.com/Azure/PSRule.Rules.Azure/issues/1109)
    - The following rules were refactored:
      - `Azure.LB.Name`
      - `Azure.NSG.Name`
      - `Azure.Firewall.Mode`
      - `Azure.Route.Name`
      - `Azure.VNET.Name`
      - `Azure.VNG.Name`
      - `Azure.VNG.ConnectionName`

## v1.10.4

What's changed since v1.10.3:

- Bug fixes:
  - Fixed outer copy loop of nested deployment. [#1154](https://github.com/Azure/PSRule.Rules.Azure/issues/1154)

## v1.10.3

What's changed since v1.10.2:

- Bug fixes:
  - Fixed copy loop on nested deployment parameters is not handled. [#1144](https://github.com/Azure/PSRule.Rules.Azure/issues/1144)

## v1.10.2

What's changed since v1.10.1:

- Bug fixes:
  - Fixed template function `equals` parameter count mismatch. [#1137](https://github.com/Azure/PSRule.Rules.Azure/issues/1137)

## v1.10.1

What's changed since v1.10.0:

- Bug fixes:
  - Fixed `Azure.Policy.WaiverExpiry` date conversion. [#1118](https://github.com/Azure/PSRule.Rules.Azure/issues/1118)

## v1.10.0

What's changed since v1.9.1:

- New features:
  - Added support for parameter strong types. [#1083](https://github.com/Azure/PSRule.Rules.Azure/issues/1083)
    - The value of string parameters can be tested against the expected type.
    - When configuring a location strong type, the parameter value must be a valid Azure location.
    - When configuring a resource type strong type, the parameter value must be a matching resource Id.
- New rules:
  - All resources:
    - Check template expressions do not exceed a maximum length. [#1006](https://github.com/Azure/PSRule.Rules.Azure/issues/1006)
  - Automation Service:
    - Check automation accounts should use managed identities for authentication. [#1074](https://github.com/Azure/PSRule.Rules.Azure/issues/1074)
  - Event Grid:
    - Check topics and domains use managed identities. [#1091](https://github.com/Azure/PSRule.Rules.Azure/issues/1091)
    - Check topics and domains use private endpoints. [#1092](https://github.com/Azure/PSRule.Rules.Azure/issues/1092)
    - Check topics and domains use identity-based authentication. [#1093](https://github.com/Azure/PSRule.Rules.Azure/issues/1093)
- General improvements:
  - Updated default baseline to use module configuration. [#1089](https://github.com/Azure/PSRule.Rules.Azure/issues/1089)
- Engineering:
  - Bump PSRule dependency to v1.9.0. [#1081](https://github.com/Azure/PSRule.Rules.Azure/issues/1081)
  - Bump Microsoft.CodeAnalysis.NetAnalyzers to v6.0.0. [#1080](https://github.com/Azure/PSRule.Rules.Azure/pull/1080)
  - Bump Microsoft.SourceLink.GitHub to 1.1.1. [#1085](https://github.com/Azure/PSRule.Rules.Azure/pull/1085)
- Bug fixes:
  - Fixed expansion of secret references. [#1098](https://github.com/Azure/PSRule.Rules.Azure/issues/1098)
  - Fixed handling of tagging for deployments. [#1099](https://github.com/Azure/PSRule.Rules.Azure/issues/1099)
  - Fixed strong type issue flagged with empty defaultValue string. [#1100](https://github.com/Azure/PSRule.Rules.Azure/issues/1100)

What's changed since pre-release v1.10.0-B2111081:

- No additional changes.

## v1.10.0-B2111081 (pre-release)

What's changed since pre-release v1.10.0-B2111072:

- New rules:
  - Automation Service:
    - Automation accounts should use managed identities for authentication. [#1074](https://github.com/Azure/PSRule.Rules.Azure/issues/1074)

## v1.10.0-B2111072 (pre-release)

What's changed since pre-release v1.10.0-B2111058:

- New rules:
  - All resources:
    - Check template expressions do not exceed a maximum length. [#1006](https://github.com/Azure/PSRule.Rules.Azure/issues/1006)
- Bug fixes:
  - Fixed expansion of secret references. [#1098](https://github.com/Azure/PSRule.Rules.Azure/issues/1098)
  - Fixed handling of tagging for deployments. [#1099](https://github.com/Azure/PSRule.Rules.Azure/issues/1099)
  - Fixed strong type issue flagged with empty defaultValue string. [#1100](https://github.com/Azure/PSRule.Rules.Azure/issues/1100)

## v1.10.0-B2111058 (pre-release)

What's changed since pre-release v1.10.0-B2111040:

- New rules:
  - Event Grid:
    - Check topics and domains use managed identities. [#1091](https://github.com/Azure/PSRule.Rules.Azure/issues/1091)
    - Check topics and domains use private endpoints. [#1092](https://github.com/Azure/PSRule.Rules.Azure/issues/1092)
    - Check topics and domains use identity-based authentication. [#1093](https://github.com/Azure/PSRule.Rules.Azure/issues/1093)
- General improvements:
  - Updated default baseline to use module configuration. [#1089](https://github.com/Azure/PSRule.Rules.Azure/issues/1089)

## v1.10.0-B2111040 (pre-release)

What's changed since v1.9.1:

- New features:
  - Added support for parameter strong types. [#1083](https://github.com/Azure/PSRule.Rules.Azure/issues/1083)
    - The value of string parameters can be tested against the expected type.
    - When configuring a location strong type, the parameter value must be a valid Azure location.
    - When configuring a resource type strong type, the parameter value must be a matching resource Id.
- Engineering:
  - Bump PSRule dependency to v1.9.0. [#1081](https://github.com/Azure/PSRule.Rules.Azure/issues/1081)
  - Bump Microsoft.CodeAnalysis.NetAnalyzers to v6.0.0. [#1080](https://github.com/Azure/PSRule.Rules.Azure/pull/1080)
  - Bump Microsoft.SourceLink.GitHub to 1.1.1. [#1085](https://github.com/Azure/PSRule.Rules.Azure/pull/1085)

## v1.9.1

What's changed since v1.9.0:

- Bug fixes:
  - Fixed can not index into resource group tags. [#1066](https://github.com/Azure/PSRule.Rules.Azure/issues/1066)
  - Fixed `Azure.VM.ASMinMembers` for template deployments. [#1064](https://github.com/Azure/PSRule.Rules.Azure/issues/1064)
  - Fixed zones property not found on public IP resource. [#1070](https://github.com/Azure/PSRule.Rules.Azure/issues/1070)

## v1.9.0

What's changed since v1.8.1:

- New rules:
  - API Management Service:
    - Check API management services are using availability zones when available. [#1017](https://github.com/Azure/PSRule.Rules.Azure/issues/1017)
  - Public IP Address:
    - Check Public IP addresses are configured with zone-redundancy. [#958](https://github.com/Azure/PSRule.Rules.Azure/issues/958)
    - Check Public IP addresses are using Standard SKU. [#979](https://github.com/Azure/PSRule.Rules.Azure/issues/979)
  - User Assigned Managed Identity:
    - Check identities meet naming requirements. [#1021](https://github.com/Azure/PSRule.Rules.Azure/issues/1021)
  - Virtual Network Gateway:
    - Check VPN/ExpressRoute gateways are configured with availability zone SKU. [#926](https://github.com/Azure/PSRule.Rules.Azure/issues/926)
- General improvements:
  - Improved processing of AzOps generated templates. [#799](https://github.com/Azure/PSRule.Rules.Azure/issues/799)
    - `Azure.Template.DefineParameters` is ignored for AzOps generated templates.
    - `Azure.Template.UseLocationParameter` is ignored for AzOps generated templates.
  - Bicep is now installed when using PSRule GitHub Action. [#1050](https://github.com/Azure/PSRule.Rules.Azure/issues/1050)
- Engineering:
  - Bump PSRule dependency to v1.8.0. [#1018](https://github.com/Azure/PSRule.Rules.Azure/issues/1018)
  - Added automated PR workflow to bump `providers.json` monthly. [#1041](https://github.com/Azure/PSRule.Rules.Azure/issues/1041)
- Bug fixes:
  - Fixed AKS Network Policy should accept calico. [#1046](https://github.com/Azure/PSRule.Rules.Azure/issues/1046)
  - Fixed `Azure.ACR.AdminUser` fails when `adminUserEnabled` not set. [#1014](https://github.com/Azure/PSRule.Rules.Azure/issues/1014)
  - Fixed `Azure.KeyVault.Logs` reports cannot index into a null array. [#1024](https://github.com/Azure/PSRule.Rules.Azure/issues/1024)
  - Fixed template function empty returns object reference not set exception. [#1025](https://github.com/Azure/PSRule.Rules.Azure/issues/1025)
  - Fixed delayed binding of `and` template function. [#1026](https://github.com/Azure/PSRule.Rules.Azure/issues/1026)
  - Fixed template function array nests array with array parameters. [#1027](https://github.com/Azure/PSRule.Rules.Azure/issues/1027)
  - Fixed property used by `Azure.ACR.MinSKU` to work more reliably with templates. [#1034](https://github.com/Azure/PSRule.Rules.Azure/issues/1034)
  - Fixed could not determine JSON object type for MockMember using CreateObject. [#1035](https://github.com/Azure/PSRule.Rules.Azure/issues/1035)
  - Fixed Bicep convention ordering. [#1053](https://github.com/Azure/PSRule.Rules.Azure/issues/1053)

What's changed since pre-release v1.9.0-B2110087:

- No additional changes.

## v1.9.0-B2110087 (pre-release)

What's changed since pre-release v1.9.0-B2110082:

- Bug fixes:
  - Fixed Bicep convention ordering. [#1053](https://github.com/Azure/PSRule.Rules.Azure/issues/1053)

## v1.9.0-B2110082 (pre-release)

What's changed since pre-release v1.9.0-B2110059:

- General improvements:
  - Bicep is now installed when using PSRule GitHub Action. [#1050](https://github.com/Azure/PSRule.Rules.Azure/issues/1050)
- Engineering:
  - Added automated PR workflow to bump `providers.json` monthly. [#1041](https://github.com/Azure/PSRule.Rules.Azure/issues/1041)
- Bug fixes:
  - Fixed AKS Network Policy should accept calico. [#1046](https://github.com/Azure/PSRule.Rules.Azure/issues/1046)

## v1.9.0-B2110059 (pre-release)

What's changed since pre-release v1.9.0-B2110040:

- New rules:
  - API Management Service:
    - Check API management services are using availability zones when available. [#1017](https://github.com/Azure/PSRule.Rules.Azure/issues/1017)
- Bug fixes:
  - Fixed property used by `Azure.ACR.MinSKU` to work more reliably with templates. [#1034](https://github.com/Azure/PSRule.Rules.Azure/issues/1034)
  - Fixed could not determine JSON object type for MockMember using CreateObject. [#1035](https://github.com/Azure/PSRule.Rules.Azure/issues/1035)

## v1.9.0-B2110040 (pre-release)

What's changed since pre-release v1.9.0-B2110025:

- New rules:
  - User Assigned Managed Identity:
    - Check identities meet naming requirements. [#1021](https://github.com/Azure/PSRule.Rules.Azure/issues/1021)
- Bug fixes:
  - Fixed `Azure.KeyVault.Logs` reports cannot index into a null array. [#1024](https://github.com/Azure/PSRule.Rules.Azure/issues/1024)
  - Fixed template function empty returns object reference not set exception. [#1025](https://github.com/Azure/PSRule.Rules.Azure/issues/1025)
  - Fixed delayed binding of `and` template function. [#1026](https://github.com/Azure/PSRule.Rules.Azure/issues/1026)
  - Fixed template function array nests array with array parameters. [#1027](https://github.com/Azure/PSRule.Rules.Azure/issues/1027)

## v1.9.0-B2110025 (pre-release)

What's changed since pre-release v1.9.0-B2110014:

- Engineering:
  - Bump PSRule dependency to v1.8.0. [#1018](https://github.com/Azure/PSRule.Rules.Azure/issues/1018)
- Bug fixes:
  - Fixed `Azure.ACR.AdminUser` fails when `adminUserEnabled` not set. [#1014](https://github.com/Azure/PSRule.Rules.Azure/issues/1014)

## v1.9.0-B2110014 (pre-release)

What's changed since pre-release v1.9.0-B2110009:

- Bug fixes:
  - Fixed expression out of range of valid values. [#1005](https://github.com/Azure/PSRule.Rules.Azure/issues/1005)
  - Fixed template expand fails in nested reference expansion. [#1007](https://github.com/Azure/PSRule.Rules.Azure/issues/1007)

## v1.9.0-B2110009 (pre-release)

What's changed since pre-release v1.9.0-B2109027:

- Bug fixes:
  - Fixed handling of comments with template and parameter file rules. [#996](https://github.com/Azure/PSRule.Rules.Azure/issues/996)
  - Fixed `Azure.Template.UseLocationParameter` to only apply to templates deployed as RG scope [#995](https://github.com/Azure/PSRule.Rules.Azure/issues/995)
  - Fixed expand template fails with `createObject` when no parameters are specified. [#1000](https://github.com/Azure/PSRule.Rules.Azure/issues/1000)

## v1.9.0-B2109027 (pre-release)

What's changed since v1.8.0:

- New rules:
  - Public IP Address:
    - Check Public IP addresses are configured with zone-redundancy. [#958](https://github.com/Azure/PSRule.Rules.Azure/issues/958)
    - Check Public IP addresses are using Standard SKU. [#979](https://github.com/Azure/PSRule.Rules.Azure/issues/979)
  - Virtual Network Gateway:
    - Check VPN/ExpressRoute gateways are configured with availability zone SKU. [#926](https://github.com/Azure/PSRule.Rules.Azure/issues/926)
- General improvements:
  - Improved processing of AzOps generated templates. [#799](https://github.com/Azure/PSRule.Rules.Azure/issues/799)
    - `Azure.Template.DefineParameters` is ignored for AzOps generated templates.
    - `Azure.Template.UseLocationParameter` is ignored for AzOps generated templates.
- Bug fixes:
  - Fixed `ToUpper` fails to convert character. [#986](https://github.com/Azure/PSRule.Rules.Azure/issues/986)

## v1.8.1

What's changed since v1.8.0:

- Bug fixes:
  - Fixed handling of comments with template and parameter file rules. [#996](https://github.com/Azure/PSRule.Rules.Azure/issues/996)
  - Fixed `Azure.Template.UseLocationParameter` to only apply to templates deployed as RG scope [#995](https://github.com/Azure/PSRule.Rules.Azure/issues/995)
  - Fixed expand template fails with `createObject` when no parameters are specified. [#1000](https://github.com/Azure/PSRule.Rules.Azure/issues/1000)
  - Fixed `ToUpper` fails to convert character. [#986](https://github.com/Azure/PSRule.Rules.Azure/issues/986)
  - Fixed expression out of range of valid values. [#1005](https://github.com/Azure/PSRule.Rules.Azure/issues/1005)
  - Fixed template expand fails in nested reference expansion. [#1007](https://github.com/Azure/PSRule.Rules.Azure/issues/1007)

## v1.8.0

What's changed since v1.7.0:

- New features:
  - Added `Azure.GA_2021_09` baseline.
    [#961](https://github.com/Azure/PSRule.Rules.Azure/issues/961)
    - Includes rules released before or during September 2021 for Azure GA features.
    - Marked baseline `Azure.GA_2021_06` as obsolete.
- New rules:
  - Application Gateway:
    - Check App Gateways should use availability zones when available by @ArmaanMcleod.
      [#928](https://github.com/Azure/PSRule.Rules.Azure/issues/928)
  - Azure Kubernetes Service:
    - Check clusters have control plane audit logs enabled by @ArmaanMcleod.
      [#882](https://github.com/Azure/PSRule.Rules.Azure/issues/882)
    - Check clusters have control plane diagnostics enabled by @ArmaanMcleod.
      [#922](https://github.com/Azure/PSRule.Rules.Azure/issues/922)
    - Check clusters use Container Insights for monitoring workloads by @ArmaanMcleod.
      [#881](https://github.com/Azure/PSRule.Rules.Azure/issues/881)
    - Check clusters use availability zones when available by @ArmaanMcleod.
      [#880](https://github.com/Azure/PSRule.Rules.Azure/issues/880)
  - Cosmos DB:
    - Check DB account names meet naming requirements.
      [#954](https://github.com/Azure/PSRule.Rules.Azure/issues/954)
    - Check DB accounts use Azure AD identities for resource management operations.
      [#953](https://github.com/Azure/PSRule.Rules.Azure/issues/953)
  - Load Balancer:
    - Check Load balancers are using Standard SKU by @ArmaanMcleod.
      [#957](https://github.com/Azure/PSRule.Rules.Azure/issues/957)
    - Check Load Balancers are configured with zone-redundancy by @ArmaanMcleod.
      [#927](https://github.com/Azure/PSRule.Rules.Azure/issues/927)
- Engineering:
  - Bump PSRule dependency to v1.7.2.
    [#951](https://github.com/Azure/PSRule.Rules.Azure/issues/951)
  - Automated update of availability zone information in providers.json.
    [#907](https://github.com/Azure/PSRule.Rules.Azure/issues/907)
  - Increased test coverage of rule reasons by @ArmaanMcleod.
    [#960](https://github.com/Azure/PSRule.Rules.Azure/issues/960)
- Bug fixes:
  - Fixed export of in-flight AKS related subnets for kubenet clusters by @ArmaanMcleod.
    [#920](https://github.com/Azure/PSRule.Rules.Azure/issues/920)
  - Fixed plan instance count is not applicable to Elastic Premium plans.
    [#946](https://github.com/Azure/PSRule.Rules.Azure/issues/946)
  - Fixed minimum App Service Plan fails Elastic Premium plans.
    [#945](https://github.com/Azure/PSRule.Rules.Azure/issues/945)
  - Fixed App Service Plan should include PremiumV3 plan.
    [#944](https://github.com/Azure/PSRule.Rules.Azure/issues/944)
  - Fixed Azure.VM.NICAttached with private endpoints.
    [#932](https://github.com/Azure/PSRule.Rules.Azure/issues/932)
  - Fixed Bicep CLI fails with unexpected end of content.
    [#889](https://github.com/Azure/PSRule.Rules.Azure/issues/889)
  - Fixed incomplete reason message for `Azure.Storage.MinTLS`.
    [#971](https://github.com/Azure/PSRule.Rules.Azure/issues/971)
  - Fixed false positive of `Azure.Storage.UseReplication` with large file storage.
    [#965](https://github.com/Azure/PSRule.Rules.Azure/issues/965)

What's changed since pre-release v1.8.0-B2109060:

- No additional changes.

## v1.8.0-B2109086 (pre-release)

What's changed since pre-release v1.8.0-B2109060:

- New rules:
  - Load Balancer:
    - Check Load balancers are using Standard SKU. by @ArmaanMcleod.
      [#957](https://github.com/Azure/PSRule.Rules.Azure/issues/957)
- Engineering:
  - Increased test coverage of rule reasons. by @ArmaanMcleod.
    [#960](https://github.com/Azure/PSRule.Rules.Azure/issues/960)
- Bug fixes:
  - Fixed Bicep CLI fails with unexpected end of content.
    [#889](https://github.com/Azure/PSRule.Rules.Azure/issues/889)
  - Fixed incomplete reason message for `Azure.Storage.MinTLS`.
    [#971](https://github.com/Azure/PSRule.Rules.Azure/issues/971)
  - Fixed false positive of `Azure.Storage.UseReplication` with large file storage.
    [#965](https://github.com/Azure/PSRule.Rules.Azure/issues/965)

## v1.8.0-B2109060 (pre-release)

What's changed since pre-release v1.8.0-B2109046:

- New features:
  - Added `Azure.GA_2021_09` baseline.
    [#961](https://github.com/Azure/PSRule.Rules.Azure/issues/961)
    - Includes rules released before or during September 2021 for Azure GA features.
    - Marked baseline `Azure.GA_2021_06` as obsolete.
- New rules:
  - Load Balancer:
    - Check Load Balancers are configured with zone-redundancy by @ArmaanMcleod.
      [#927](https://github.com/Azure/PSRule.Rules.Azure/issues/927)

## v1.8.0-B2109046 (pre-release)

What's changed since pre-release v1.8.0-B2109020:

- New rules:
  - Application Gateway:
    - Check App Gateways should use availability zones when available by @ArmaanMcleod
      [#928](https://github.com/Azure/PSRule.Rules.Azure/issues/928)
  - Cosmos DB:
    - Check DB account names meet naming requirements.
      [#954](https://github.com/Azure/PSRule.Rules.Azure/issues/954)
    - Check DB accounts use Azure AD identities for resource management operations.
      [#953](https://github.com/Azure/PSRule.Rules.Azure/issues/953)
- Bug fixes:
  - Fixed plan instance count is not applicable to Elastic Premium plans.
    [#946](https://github.com/Azure/PSRule.Rules.Azure/issues/946)
  - Fixed minimum App Service Plan fails Elastic Premium plans.
    [#945](https://github.com/Azure/PSRule.Rules.Azure/issues/945)
  - Fixed App Service Plan should include PremiumV3 plan.
    [#944](https://github.com/Azure/PSRule.Rules.Azure/issues/944)
  - Fixed Azure.VM.NICAttached with private endpoints.
    [#932](https://github.com/Azure/PSRule.Rules.Azure/issues/932)
- Engineering:
  - Bump PSRule dependency to v1.7.2.
    [#951](https://github.com/Azure/PSRule.Rules.Azure/issues/951)

## v1.8.0-B2109020 (pre-release)

What's changed since pre-release v1.8.0-B2108026:

- New rules:
  - Azure Kubernetes Service:
    - Check clusters have control plane audit logs enabled by @ArmaanMcleod.
      [#882](https://github.com/Azure/PSRule.Rules.Azure/issues/882)
    - Check clusters have control plane diagnostics enabled by @ArmaanMcleod.
      [#922](https://github.com/Azure/PSRule.Rules.Azure/issues/922)
- Engineering:
  - Bump PSRule dependency to v1.7.0.
    [#938](https://github.com/Azure/PSRule.Rules.Azure/issues/938)

## v1.8.0-B2108026 (pre-release)

What's changed since pre-release v1.8.0-B2108013:

- New rules:
  - Azure Kubernetes Service:
    - Check clusters use Container Insights for monitoring workloads by @ArmaanMcleod.
      [#881](https://github.com/Azure/PSRule.Rules.Azure/issues/881)
- Bug fixes:
  - Fixed export of in-flight AKS related subnets for kubenet clusters by @ArmaanMcleod.
    [#920](https://github.com/Azure/PSRule.Rules.Azure/issues/920)

## v1.8.0-B2108013 (pre-release)

What's changed since v1.7.0:

- New rules:
  - Azure Kubernetes Service:
    - Check clusters use availability zones when available by @ArmaanMcleod.
      [#880](https://github.com/Azure/PSRule.Rules.Azure/issues/880)
- Engineering:
  - Bump PSRule dependency to v1.6.1.
    [#913](https://github.com/Azure/PSRule.Rules.Azure/issues/913)
  - Automated update of availability zone information in providers.json.
    [#907](https://github.com/Azure/PSRule.Rules.Azure/issues/907)

## v1.7.0

What's changed since v1.6.0:

- New rules:
  - All resources:
    - Check template parameter files use metadata links. [#846](https://github.com/Azure/PSRule.Rules.Azure/issues/846)
      - Configure the `AZURE_PARAMETER_FILE_METADATA_LINK` option to enable this rule.
    - Check template files use a recent schema. [#845](https://github.com/Azure/PSRule.Rules.Azure/issues/845)
    - Check template files use a https schema scheme. [#894](https://github.com/Azure/PSRule.Rules.Azure/issues/894)
    - Check template parameter files use a https schema scheme. [#894](https://github.com/Azure/PSRule.Rules.Azure/issues/894)
    - Check template parameters set a value. [#896](https://github.com/Azure/PSRule.Rules.Azure/issues/896)
    - Check template parameters use a valid secret reference. [#897](https://github.com/Azure/PSRule.Rules.Azure/issues/897)
  - Azure Kubernetes Service:
    - Check clusters using Azure CNI should use large subnets by @ArmaanMcleod. [#273](https://github.com/Azure/PSRule.Rules.Azure/issues/273)
    - Check clusters use auto-scale node pools by @ArmaanMcleod. [#218](https://github.com/Azure/PSRule.Rules.Azure/issues/218)
      - By default, a minimum of a `/23` subnet is required.
      - Configure `AZURE_AKS_CNI_MINIMUM_CLUSTER_SUBNET_SIZE` to change the default minimum subnet size.
  - Storage Account:
    - Check Storage Accounts only accept explicitly allowed network traffic. [#884](https://github.com/Azure/PSRule.Rules.Azure/issues/884)
- Updated rules:
  - Virtual Network:
    - Excluded `AzureFirewallManagementSubnet` from `Azure.VNET.UseNSGs`. [#869](https://github.com/Azure/PSRule.Rules.Azure/issues/869)
- General improvements:
  - Added version information to bicep compilation exceptions. [#903](https://github.com/Azure/PSRule.Rules.Azure/issues/903)
- Engineering:
  - Bump PSRule dependency to v1.6.0. [#871](https://github.com/Azure/PSRule.Rules.Azure/issues/871)
- Bug fixes:
  - Fixed DateTimeAdd function and tests within timezones with DST. [#891](https://github.com/Azure/PSRule.Rules.Azure/issues/891)
  - Fixed `Azure.Template.ParameterValue` failing on empty value. [#901](https://github.com/Azure/PSRule.Rules.Azure/issues/901)

What's changed since pre-release v1.7.0-B2108059:

- No additional changes.

## v1.7.0-B2108059 (pre-release)

What's changed since pre-release v1.7.0-B2108049:

- General improvements:
  - Added version information to bicep compilation exceptions. [#903](https://github.com/Azure/PSRule.Rules.Azure/issues/903)
- Bug fixes:
  - Fixed `Azure.Template.ParameterValue` failing on empty value. [#901](https://github.com/Azure/PSRule.Rules.Azure/issues/901)

## v1.7.0-B2108049 (pre-release)

What's changed since pre-release v1.7.0-B2108040:

- New rules:
  - All resources:
    - Check template files use a recent schema. [#845](https://github.com/Azure/PSRule.Rules.Azure/issues/845)
    - Check template files use a https schema scheme. [#894](https://github.com/Azure/PSRule.Rules.Azure/issues/894)
    - Check template parameter files use a https schema scheme. [#894](https://github.com/Azure/PSRule.Rules.Azure/issues/894)
    - Check template parameters set a value. [#896](https://github.com/Azure/PSRule.Rules.Azure/issues/896)
    - Check template parameters use a valid secret reference. [#897](https://github.com/Azure/PSRule.Rules.Azure/issues/897)
- Bug fixes:
  - Fixed DateTimeAdd function and tests within timezones with DST. [#891](https://github.com/Azure/PSRule.Rules.Azure/issues/891)

## v1.7.0-B2108040 (pre-release)

What's changed since pre-release v1.7.0-B2108020:

- New rules:
  - All resources:
    - Check template parameter files use metadata links. [#846](https://github.com/Azure/PSRule.Rules.Azure/issues/846)
      - Configure the `AZURE_PARAMETER_FILE_METADATA_LINK` option to enable this rule.
  - Azure Kubernetes Service:
    - Check clusters using Azure CNI should use large subnets by @ArmaanMcleod. [#273](https://github.com/Azure/PSRule.Rules.Azure/issues/273)
      - By default, a minimum of a `/23` subnet is required.
      - Configure `AZURE_AKS_CNI_MINIMUM_CLUSTER_SUBNET_SIZE` to change the default minimum subnet size.
  - Storage Account:
    - Check Storage Accounts only accept explicitly allowed network traffic. [#884](https://github.com/Azure/PSRule.Rules.Azure/issues/884)

## v1.7.0-B2108020 (pre-release)

What's changed since v1.6.0:

- New rules:
  - Azure Kubernetes Service:
    - Check clusters use auto-scale node pools by @ArmaanMcleod. [#218](https://github.com/Azure/PSRule.Rules.Azure/issues/218)
- Updated rules:
  - Virtual Network:
    - Excluded `AzureFirewallManagementSubnet` from `Azure.VNET.UseNSGs`. [#869](https://github.com/Azure/PSRule.Rules.Azure/issues/869)
- Engineering:
  - Bump PSRule dependency to v1.6.0. [#871](https://github.com/Azure/PSRule.Rules.Azure/issues/871)

## v1.6.0

What's changed since v1.5.1:

- New features:
  - **Experimental:** Added support for expansion from Bicep source files.
    [#848](https://github.com/Azure/PSRule.Rules.Azure/issues/848)
    [#670](https://github.com/Azure/PSRule.Rules.Azure/issues/670)
    [#858](https://github.com/Azure/PSRule.Rules.Azure/issues/858)
    - Bicep support is currently experimental.
    - To opt-in set the `AZURE_BICEP_FILE_EXPANSION` configuration to `true`.
    - For more information see [Using Bicep](https://azure.github.io/PSRule.Rules.Azure/using-bicep/).
- New rules:
  - Application Gateways:
    - Check Application Gateways publish endpoints by HTTPS.
      [#841](https://github.com/Azure/PSRule.Rules.Azure/issues/841)
- Engineering:
  - Bump PSRule dependency to v1.5.0.
    [#832](https://github.com/Azure/PSRule.Rules.Azure/issues/832)
  - Migration of Pester v4 tests to Pester v5 by @ArmaanMcleod.
    [#395](https://github.com/Azure/PSRule.Rules.Azure/issues/395)

What's changed since pre-release v1.6.0-B2108038:

- Bug fixes:
  - Fixed Bicep expand creates deadlock and times out.
    [#863](https://github.com/Azure/PSRule.Rules.Azure/issues/863)

## v1.6.0-B2108038 (pre-release)

What's changed since pre-release v1.6.0-B2108023:

- Bug fixes:
  - Fixed Bicep expand hangs analysis.
    [#858](https://github.com/Azure/PSRule.Rules.Azure/issues/858)

## v1.6.0-B2108023 (pre-release)

What's changed since pre-release v1.6.0-B2107028:

- New features:
  - **Experimental:** Added support for expansion from Bicep source files.
    [#848](https://github.com/Azure/PSRule.Rules.Azure/issues/848)
    [#670](https://github.com/Azure/PSRule.Rules.Azure/issues/670)
    - Bicep support is currently experimental.
    - To opt-in set the `AZURE_BICEP_FILE_EXPANSION` configuration to `true`.
    - For more information see [Using Bicep](https://azure.github.io/PSRule.Rules.Azure/using-bicep/).

## v1.6.0-B2107028 (pre-release)

What's changed since v1.5.1:

- New rules:
  - Application Gateways:
    - Check Application Gateways publish endpoints by HTTPS. [#841](https://github.com/Azure/PSRule.Rules.Azure/issues/841)
- Engineering:
  - Bump PSRule dependency to v1.5.0. [#832](https://github.com/Azure/PSRule.Rules.Azure/issues/832)

## v1.5.1

What's changed since v1.5.0:

- Bug fixes:
  - Fixed rule does not detect more restrictive NSG rules. [#831](https://github.com/Azure/PSRule.Rules.Azure/issues/831)

## v1.5.0

What's changed since v1.4.1:

- New features:
  - Added `Azure.GA_2021_06` baseline. [#822](https://github.com/Azure/PSRule.Rules.Azure/issues/822)
    - Includes rules released before or during June 2021 for Azure GA features.
    - Marked baseline `Azure.GA_2021_03` as obsolete.
- New rules:
  - Application Insights:
    - Check App Insights resources use workspace-based configuration. [#813](https://github.com/Azure/PSRule.Rules.Azure/issues/813)
    - Check App Insights resources meet naming requirements. [#814](https://github.com/Azure/PSRule.Rules.Azure/issues/814)
- General improvements:
  - Exclude not applicable rules for templates generated with Bicep and PSArm. [#815](https://github.com/Azure/PSRule.Rules.Azure/issues/815)
  - Updated rule help to use docs pages for online version. [#824](https://github.com/Azure/PSRule.Rules.Azure/issues/824)
- Engineering:
  - Bump PSRule dependency to v1.4.0. [#823](https://github.com/Azure/PSRule.Rules.Azure/issues/823)
  - Bump YamlDotNet dependency to v11.2.1. [#821](https://github.com/Azure/PSRule.Rules.Azure/pull/821)
  - Migrate project to Azure GitHub organization and updated links. [#800](https://github.com/Azure/PSRule.Rules.Azure/pull/800)
- Bug fixes:
  - Fixed detection of parameters and variables with line breaks. [#811](https://github.com/Azure/PSRule.Rules.Azure/issues/811)

What's changed since pre-release v1.5.0-B2107002:

- No additional changes.

## v1.5.0-B2107002 (pre-release)

What's changed since pre-release v1.5.0-B2106018:

- New features:
  - Added `Azure.GA_2021_06` baseline. [#822](https://github.com/Azure/PSRule.Rules.Azure/issues/822)
    - Includes rules released before or during June 2021 for Azure GA features.
    - Marked baseline `Azure.GA_2021_03` as obsolete.
- General improvements:
  - Updated rule help to use docs pages for online version. [#824](https://github.com/Azure/PSRule.Rules.Azure/issues/824)
- Engineering:
  - Bump PSRule dependency to v1.4.0. [#823](https://github.com/Azure/PSRule.Rules.Azure/issues/823)
  - Bump YamlDotNet dependency to v11.2.1. [#821](https://github.com/Azure/PSRule.Rules.Azure/pull/821)

## v1.5.0-B2106018 (pre-release)

What's changed since v1.4.1:

- New rules:
  - Application Insights:
    - Check App Insights resources use workspace-based configuration. [#813](https://github.com/Azure/PSRule.Rules.Azure/issues/813)
    - Check App Insights resources meet naming requirements. [#814](https://github.com/Azure/PSRule.Rules.Azure/issues/814)
- General improvements:
  - Exclude not applicable rules for templates generated with Bicep and PSArm. [#815](https://github.com/Azure/PSRule.Rules.Azure/issues/815)
- Engineering:
  - Bump YamlDotNet dependency to v11.2.0. [#801](https://github.com/Azure/PSRule.Rules.Azure/pull/801)
  - Migrate project to Azure GitHub organization and updated links. [#800](https://github.com/Azure/PSRule.Rules.Azure/pull/800)
- Bug fixes:
  - Fixed detection of parameters and variables with line breaks. [#811](https://github.com/Azure/PSRule.Rules.Azure/issues/811)

## v1.4.1

What's changed since v1.4.0:

- Bug fixes:
  - Fixed boolean string conversion case. [#793](https://github.com/Azure/PSRule.Rules.Azure/issues/793)
  - Fixed case sensitive property matching. [#794](https://github.com/Azure/PSRule.Rules.Azure/issues/794)
  - Fixed automatic expansion of template parameter files. [#796](https://github.com/Azure/PSRule.Rules.Azure/issues/796)
    - Template parameter files are not automatically expanded by default.
    - To enable this, set the `AZURE_PARAMETER_FILE_EXPANSION` configuration option.

## v1.4.0

What's changed since v1.3.2:

- New features:
  - Automatically expand template from parameter files for analysis. [#772](https://github.com/Azure/PSRule.Rules.Azure/issues/772)
    - Previously templates needed to be exported with `Export-AzRuleTemplateData`.
    - To export template data automatically use PSRule cmdlets with `-Format File`.
- New rules:
  - Cognitive Search:
    - Check search services meet index SLA replica requirement. [#761](https://github.com/Azure/PSRule.Rules.Azure/issues/761)
    - Check search services meet query SLA replica requirement. [#762](https://github.com/Azure/PSRule.Rules.Azure/issues/762)
    - Check search services meet naming requirements. [#763](https://github.com/Azure/PSRule.Rules.Azure/issues/763)
    - Check search services use a minimum SKU. [#764](https://github.com/Azure/PSRule.Rules.Azure/issues/764)
    - Check search services use managed identities. [#765](https://github.com/Azure/PSRule.Rules.Azure/issues/765)
  - Azure Kubernetes Service:
    - Check clusters use AKS-managed Azure AD integration. [#436](https://github.com/Azure/PSRule.Rules.Azure/issues/436)
    - Check clusters have local account disabled (preview). [#786](https://github.com/Azure/PSRule.Rules.Azure/issues/786)
    - Check clusters have an auto-upgrade channel set (preview). [#787](https://github.com/Azure/PSRule.Rules.Azure/issues/787)
    - Check clusters limit access network access to the API server. [#788](https://github.com/Azure/PSRule.Rules.Azure/issues/788)
    - Check clusters used Azure RBAC for Kubernetes authorization. [#789](https://github.com/Azure/PSRule.Rules.Azure/issues/789)
- Updated rules:
  - Azure Kubernetes Service:
    - Updated `Azure.AKS.Version` to 1.20.5. [#767](https://github.com/Azure/PSRule.Rules.Azure/issues/767)
- General improvements:
  - Automatically nest template sub-resources for analysis. [#746](https://github.com/Azure/PSRule.Rules.Azure/issues/746)
    - Sub-resources such as diagnostic logs or configurations are automatically nested.
    - Automatic nesting a resource requires:
      - The parent resource is defined in the same template.
      - The sub-resource depends on the parent resource.
  - Added support for source location references to template files. [#781](https://github.com/Azure/PSRule.Rules.Azure/issues/781)
    - Output includes source location to resources exported from a templates.
- Bug fixes:
  - Fixed string index parsing in expressions with whitespace. [#775](https://github.com/Azure/PSRule.Rules.Azure/issues/775)
  - Fixed base for DateTimeAdd is not a valid string. [#777](https://github.com/Azure/PSRule.Rules.Azure/issues/777)
- Engineering:
  - Added source link to project. [#783](https://github.com/Azure/PSRule.Rules.Azure/issues/783)

What's changed since pre-release v1.4.0-B2105057:

- No additional changes.

## v1.4.0-B2105057 (pre-release)

What's changed since pre-release v1.4.0-B2105050:

- New rules:
  - Azure Kubernetes Service:
    - Check clusters use AKS-managed Azure AD integration. [#436](https://github.com/Azure/PSRule.Rules.Azure/issues/436)
    - Check clusters have local account disabled (preview). [#786](https://github.com/Azure/PSRule.Rules.Azure/issues/786)
    - Check clusters have an auto-upgrade channel set (preview). [#787](https://github.com/Azure/PSRule.Rules.Azure/issues/787)
    - Check clusters limit access network access to the API server. [#788](https://github.com/Azure/PSRule.Rules.Azure/issues/788)
    - Check clusters used Azure RBAC for Kubernetes authorization. [#789](https://github.com/Azure/PSRule.Rules.Azure/issues/789)
- Updated rules:
  - Azure Kubernetes Service:
    - Updated `Azure.AKS.Version` to 1.20.5. [#767](https://github.com/Azure/PSRule.Rules.Azure/issues/767)
- Engineering:
  - Added source link to project. [#783](https://github.com/Azure/PSRule.Rules.Azure/issues/783)

## v1.4.0-B2105050 (pre-release)

What's changed since pre-release v1.4.0-B2105044:

- General improvements:
  - Added support for source location references to template files. [#781](https://github.com/Azure/PSRule.Rules.Azure/issues/781)
    - Output includes source location to resources exported from a templates.

## v1.4.0-B2105044 (pre-release)

What's changed since pre-release v1.4.0-B2105027:

- New features:
  - Automatically expand template from parameter files for analysis. [#772](https://github.com/Azure/PSRule.Rules.Azure/issues/772)
    - Previously templates needed to be exported with `Export-AzRuleTemplateData`.
    - To export template data automatically use PSRule cmdlets with `-Format File`.
- Bug fixes:
  - Fixed string index parsing in expressions with whitespace. [#775](https://github.com/Azure/PSRule.Rules.Azure/issues/775)
  - Fixed base for DateTimeAdd is not a valid string. [#777](https://github.com/Azure/PSRule.Rules.Azure/issues/777)

## v1.4.0-B2105027 (pre-release)

What's changed since pre-release v1.4.0-B2105020:

- New rules:
  - Cognitive Search:
    - Check search services meet index SLA replica requirement. [#761](https://github.com/Azure/PSRule.Rules.Azure/issues/761)
    - Check search services meet query SLA replica requirement. [#762](https://github.com/Azure/PSRule.Rules.Azure/issues/762)
    - Check search services meet naming requirements. [#763](https://github.com/Azure/PSRule.Rules.Azure/issues/763)
    - Check search services use a minimum SKU. [#764](https://github.com/Azure/PSRule.Rules.Azure/issues/764)
    - Check search services use managed identities. [#765](https://github.com/Azure/PSRule.Rules.Azure/issues/765)

## v1.4.0-B2105020 (pre-release)

What's changed since v1.3.2:

- General improvements:
  - Automatically nest template sub-resources for analysis. [#746](https://github.com/Azure/PSRule.Rules.Azure/issues/746)
    - Sub-resources such as diagnostic logs or configurations are automatically nested.
    - Automatic nesting a resource requires:
      - The parent resource is defined in the same template.
      - The sub-resource depends on the parent resource.

## v1.3.2

What's changed since v1.3.1:

- Bug fixes:
  - Fixed rule reason reported the parameter inputObject is null. [#753](https://github.com/Azure/PSRule.Rules.Azure/issues/753)

## v1.3.1

What's changed since v1.3.0:

- Engineering:
  - Bump PSRule dependency to v1.3.0. [#749](https://github.com/Azure/PSRule.Rules.Azure/issues/749)
  - Bump YamlDotNet dependency to v11.1.1. [#742](https://github.com/Azure/PSRule.Rules.Azure/issues/742)

## v1.3.0

What's changed since v1.2.1:

- New rules:
  - Policy:
    - Check policy assignment display name and description are set. [#725](https://github.com/Azure/PSRule.Rules.Azure/issues/725)
    - Check policy assignment assigned by metadata is set. [#726](https://github.com/Azure/PSRule.Rules.Azure/issues/726)
    - Check policy exemption display name and description are set. [#723](https://github.com/Azure/PSRule.Rules.Azure/issues/723)
    - Check policy waiver exemptions have an expiry date set. [#724](https://github.com/Azure/PSRule.Rules.Azure/issues/724)
- Removed rules:
  - Storage:
    - Remove `Azure.Storage.UseEncryption` as Storage Service Encryption (SSE) is always on. [#630](https://github.com/Azure/PSRule.Rules.Azure/issues/630)
      - SSE is on by default and can not be disabled.
- General improvements:
  - Additional metadata added in parameter files is passed through with `Get-AzRuleTemplateLink`. [#706](https://github.com/Azure/PSRule.Rules.Azure/issues/706)
  - Improved binding support for File inputs. [#480](https://github.com/Azure/PSRule.Rules.Azure/issues/480)
    - Template and parameter file names now return a relative path instead of full path.
  - Added API version for each module resource. [#729](https://github.com/Azure/PSRule.Rules.Azure/issues/729)
- Engineering:
  - Clean up depreciated warning message for configuration option `azureAllowedRegions`. [#737](https://github.com/Azure/PSRule.Rules.Azure/issues/737)
  - Clean up depreciated warning message for configuration option `minAKSVersion`. [#738](https://github.com/Azure/PSRule.Rules.Azure/issues/738)
  - Bump PSRule dependency to v1.2.0. [#713](https://github.com/Azure/PSRule.Rules.Azure/issues/713)
- Bug fixes:
  - Fixed could not load file or assembly YamlDotNet. [#741](https://github.com/Azure/PSRule.Rules.Azure/issues/741)
    - This fix pins the PSRule version to v1.2.0 until the next stable release of PSRule for Azure.

What's changed since pre-release v1.3.0-B2104040:

- No additional changes.

## v1.3.0-B2104040 (pre-release)

What's changed since pre-release v1.3.0-B2104034:

- Bug fixes:
  - Fixed could not load file or assembly YamlDotNet. [#741](https://github.com/Azure/PSRule.Rules.Azure/issues/741)
    - This fix pins the PSRule version to v1.2.0 until the next stable release of PSRule for Azure.

## v1.3.0-B2104034 (pre-release)

What's changed since pre-release v1.3.0-B2104023:

- New rules:
  - Policy:
    - Check policy assignment display name and description are set. [#725](https://github.com/Azure/PSRule.Rules.Azure/issues/725)
    - Check policy assignment assigned by metadata is set. [#726](https://github.com/Azure/PSRule.Rules.Azure/issues/726)
    - Check policy exemption display name and description are set. [#723](https://github.com/Azure/PSRule.Rules.Azure/issues/723)
    - Check policy waiver exemptions have an expiry date set. [#724](https://github.com/Azure/PSRule.Rules.Azure/issues/724)
- Engineering:
  - Clean up depreciated warning message for configuration option `azureAllowedRegions`. [#737](https://github.com/Azure/PSRule.Rules.Azure/issues/737)
  - Clean up depreciated warning message for configuration option `minAKSVersion`. [#738](https://github.com/Azure/PSRule.Rules.Azure/issues/738)

## v1.3.0-B2104023 (pre-release)

What's changed since pre-release v1.3.0-B2104013:

- General improvements:
  - Improved binding support for File inputs. [#480](https://github.com/Azure/PSRule.Rules.Azure/issues/480)
    - Template and parameter file names now return a relative path instead of full path.
  - Added API version for each module resource. [#729](https://github.com/Azure/PSRule.Rules.Azure/issues/729)

## v1.3.0-B2104013 (pre-release)

What's changed since pre-release v1.3.0-B2103007:

- Engineering:
  - Bump PSRule dependency to v1.2.0. [#713](https://github.com/Azure/PSRule.Rules.Azure/issues/713)
- Bug fixes:
  - Fixed export not expanding nested deployments. [#715](https://github.com/Azure/PSRule.Rules.Azure/issues/715)

## v1.3.0-B2103007 (pre-release)

What's changed since v1.2.0:

- Removed rules:
  - Storage:
    - Remove `Azure.Storage.UseEncryption` as Storage Service Encryption (SSE) is always on. [#630](https://github.com/Azure/PSRule.Rules.Azure/issues/630)
      - SSE is on by default and can not be disabled.
- General improvements:
  - Additional metadata added in parameter files is passed through with `Get-AzRuleTemplateLink`. [#706](https://github.com/Azure/PSRule.Rules.Azure/issues/706)

## v1.2.1

What's changed since v1.2.0:

- Bug fixes:
  - Fixed export not expanding nested deployments. [#715](https://github.com/Azure/PSRule.Rules.Azure/issues/715)

## v1.2.0

What's changed since v1.1.4:

- New features:
  - Added `Azure.GA_2021_03` baseline. [#673](https://github.com/Azure/PSRule.Rules.Azure/issues/673)
    - Includes rules released before or during March 2021 for Azure GA features.
    - Marked baseline `Azure.GA_2020_12` as obsolete.
- New rules:
  - Key Vault:
    - Check vaults, keys, and secrets meet name requirements. [#646](https://github.com/Azure/PSRule.Rules.Azure/issues/646)
- Updated rules:
  - Azure Kubernetes Service:
    - Updated `Azure.AKS.Version` to 1.19.7. [#696](https://github.com/Azure/PSRule.Rules.Azure/issues/696)
- General improvements:
  - Added support for user defined functions in templates. [#682](https://github.com/Azure/PSRule.Rules.Azure/issues/682)
- Engineering:
  - Bump PSRule dependency to v1.1.0. [#692](https://github.com/Azure/PSRule.Rules.Azure/issues/692)

What's changed since pre-release v1.2.0-B2103044:

- No additional changes.

## v1.2.0-B2103044 (pre-release)

What's changed since pre-release v1.2.0-B2103032:

- New features:
  - Added `Azure.GA_2021_03` baseline. [#673](https://github.com/Azure/PSRule.Rules.Azure/issues/673)
    - Includes rules released before or during March 2021 for Azure GA features.
    - Marked baseline `Azure.GA_2020_12` as obsolete.
- Updated rules:
  - Azure Kubernetes Service:
    - Updated `Azure.AKS.Version` to 1.19.7. [#696](https://github.com/Azure/PSRule.Rules.Azure/issues/696)

## v1.2.0-B2103032 (pre-release)

What's changed since pre-release v1.2.0-B2103024:

- New rules:
  - Key Vault:
    - Check vaults, keys, and secrets meet name requirements. [#646](https://github.com/Azure/PSRule.Rules.Azure/issues/646)
- Engineering:
  - Bump PSRule dependency to v1.1.0. [#692](https://github.com/Azure/PSRule.Rules.Azure/issues/692)

## v1.2.0-B2103024 (pre-release)

What's changed since v1.1.4:

- General improvements:
  - Added support for user defined functions in templates. [#682](https://github.com/Azure/PSRule.Rules.Azure/issues/682)

## v1.1.4

What's changed since v1.1.3:

- Bug fixes:
  - Fixed handling of literal index with copyIndex function. [#686](https://github.com/Azure/PSRule.Rules.Azure/issues/686)
  - Fixed handling of inner scoped nested deployments. [#687](https://github.com/Azure/PSRule.Rules.Azure/issues/687)

## v1.1.3

What's changed since v1.1.2:

- Bug fixes:
  - Fixed parsing of property names for functions across multiple lines. [#683](https://github.com/Azure/PSRule.Rules.Azure/issues/683)

## v1.1.2

What's changed since v1.1.1:

- Bug fixes:
  - Fixed copy peer property resolve. [#677](https://github.com/Azure/PSRule.Rules.Azure/issues/677)
  - Fixed partial resource group or subscription object not populating. [#678](https://github.com/Azure/PSRule.Rules.Azure/issues/678)
  - Fixed lazy loading of environment and resource providers. [#679](https://github.com/Azure/PSRule.Rules.Azure/issues/679)

## v1.1.1

What's changed since v1.1.0:

- Bug fixes:
  - Fixed support for parameter file schemas. [#674](https://github.com/Azure/PSRule.Rules.Azure/issues/674)

## v1.1.0

What's changed since v1.0.0:

- New features:
  - Exporting template with `Export-AzRuleTemplateData` supports custom resource group and subscription. [#651](https://github.com/Azure/PSRule.Rules.Azure/issues/651)
    - Subscription and resource group used for deployment can be specified instead of using defaults.
    - `ResourceGroupName` parameter of `Export-AzRuleTemplateData` has been renamed to `ResourceGroup`.
    - Added a parameter alias for `ResourceGroupName` on `Export-AzRuleTemplateData`.
- New rules:
  - All resources:
    - Check template parameters are defined. [#631](https://github.com/Azure/PSRule.Rules.Azure/issues/631)
    - Check location parameter is type string. [#632](https://github.com/Azure/PSRule.Rules.Azure/issues/632)
    - Check template parameter `minValue` and `maxValue` constraints are valid. [#637](https://github.com/Azure/PSRule.Rules.Azure/issues/637)
    - Check template resources do not use hard coded locations. [#633](https://github.com/Azure/PSRule.Rules.Azure/issues/633)
    - Check resource group location not referenced instead of location parameter. [#634](https://github.com/Azure/PSRule.Rules.Azure/issues/634)
    - Check increased debug detail is disabled for nested deployments. [#638](https://github.com/Azure/PSRule.Rules.Azure/issues/638)
- General improvements:
  - Added support for matching template by name. [#661](https://github.com/Azure/PSRule.Rules.Azure/issues/661)
    - `Get-AzRuleTemplateLink` discovers `<templateName>.json` from `<templateName>.parameters.json`.
- Engineering:
  - Bump PSRule dependency to v1.0.3. [#648](https://github.com/Azure/PSRule.Rules.Azure/issues/648)
- Bug fixes:
  - Fixed `Azure.VM.ADE` to limit rule to exports only. [#644](https://github.com/Azure/PSRule.Rules.Azure/issues/644)
  - Fixed `if` condition values evaluation order. [#652](https://github.com/Azure/PSRule.Rules.Azure/issues/652)
  - Fixed handling of `int` parameters with large values. [#653](https://github.com/Azure/PSRule.Rules.Azure/issues/653)
  - Fixed handling of expressions split over multiple lines. [#654](https://github.com/Azure/PSRule.Rules.Azure/issues/654)
  - Fixed handling of bool parameter values within logical expressions. [#655](https://github.com/Azure/PSRule.Rules.Azure/issues/655)
  - Fixed copy loop value does not fall within the expected range. [#664](https://github.com/Azure/PSRule.Rules.Azure/issues/664)
  - Fixed template comparison functions handling of large integer values. [#666](https://github.com/Azure/PSRule.Rules.Azure/issues/666)
  - Fixed handling of `createArray` function with no arguments. [#667](https://github.com/Azure/PSRule.Rules.Azure/issues/667)

What's changed since pre-release v1.1.0-B2102034:

- No additional changes.

## v1.1.0-B2102034 (pre-release)

What's changed since pre-release v1.1.0-B2102023:

- General improvements:
  - Added support for matching template by name. [#661](https://github.com/Azure/PSRule.Rules.Azure/issues/661)
    - `Get-AzRuleTemplateLink` discovers `<templateName>.json` from `<templateName>.parameters.json`.
- Bug fixes:
  - Fixed copy loop value does not fall within the expected range. [#664](https://github.com/Azure/PSRule.Rules.Azure/issues/664)
  - Fixed template comparison functions handling of large integer values. [#666](https://github.com/Azure/PSRule.Rules.Azure/issues/666)
  - Fixed handling of `createArray` function with no arguments. [#667](https://github.com/Azure/PSRule.Rules.Azure/issues/667)

## v1.1.0-B2102023 (pre-release)

What's changed since pre-release v1.1.0-B2102015:

- New features:
  - Exporting template with `Export-AzRuleTemplateData` supports custom resource group and subscription. [#651](https://github.com/Azure/PSRule.Rules.Azure/issues/651)
    - Subscription and resource group used for deployment can be specified instead of using defaults.
    - `ResourceGroupName` parameter of `Export-AzRuleTemplateData` has been renamed to `ResourceGroup`.
    - Added a parameter alias for `ResourceGroupName` on `Export-AzRuleTemplateData`.

## v1.1.0-B2102015 (pre-release)

What's changed since pre-release v1.1.0-B2102010:

- Bug fixes:
  - Fixed `if` condition values evaluation order. [#652](https://github.com/Azure/PSRule.Rules.Azure/issues/652)
  - Fixed handling of `int` parameters with large values. [#653](https://github.com/Azure/PSRule.Rules.Azure/issues/653)
  - Fixed handling of expressions split over multiple lines. [#654](https://github.com/Azure/PSRule.Rules.Azure/issues/654)
  - Fixed handling of bool parameter values within logical expressions. [#655](https://github.com/Azure/PSRule.Rules.Azure/issues/655)

## v1.1.0-B2102010 (pre-release)

What's changed since pre-release v1.1.0-B2102001:

- Engineering:
  - Bump PSRule dependency to v1.0.3. [#648](https://github.com/Azure/PSRule.Rules.Azure/issues/648)
- Bug fixes:
  - Fixed `Azure.VM.ADE` to limit rule to exports only. [#644](https://github.com/Azure/PSRule.Rules.Azure/issues/644)

## v1.1.0-B2102001 (pre-release)

What's changed since v1.0.0:

- New rules:
  - All resources:
    - Check template parameters are defined. [#631](https://github.com/Azure/PSRule.Rules.Azure/issues/631)
    - Check location parameter is type string. [#632](https://github.com/Azure/PSRule.Rules.Azure/issues/632)
    - Check template parameter `minValue` and `maxValue` constraints are valid. [#637](https://github.com/Azure/PSRule.Rules.Azure/issues/637)
    - Check template resources do not use hard coded locations. [#633](https://github.com/Azure/PSRule.Rules.Azure/issues/633)
    - Check resource group location not referenced instead of location parameter. [#634](https://github.com/Azure/PSRule.Rules.Azure/issues/634)
    - Check increased debug detail is disabled for nested deployments. [#638](https://github.com/Azure/PSRule.Rules.Azure/issues/638)
- Engineering:
  - Bump PSRule dependency to v1.0.2. [#635](https://github.com/Azure/PSRule.Rules.Azure/issues/635)

## v1.0.0

What's changed since v0.19.0:

- New rules:
  - All resources:
    - Check parameter default value type matches type. [#311](https://github.com/Azure/PSRule.Rules.Azure/issues/311)
    - Check location parameter defaults to resource group. [#361](https://github.com/Azure/PSRule.Rules.Azure/issues/361)
  - Front Door:
    - Check Front Door uses a health probe for each backend pool. [#546](https://github.com/Azure/PSRule.Rules.Azure/issues/546)
    - Check Front Door uses a dedicated health probe path backend pools. [#547](https://github.com/Azure/PSRule.Rules.Azure/issues/547)
    - Check Front Door uses HEAD requests for backend health probes. [#613](https://github.com/Azure/PSRule.Rules.Azure/issues/613)
  - Service Fabric:
    - Check Service Fabric clusters use AAD client authentication. [#619](https://github.com/Azure/PSRule.Rules.Azure/issues/619)
- Updated rules:
  - Azure Kubernetes Service:
    - Updated `Azure.AKS.Version` to 1.19.6. [#603](https://github.com/Azure/PSRule.Rules.Azure/issues/603)
- General improvements:
  - Renamed `Export-AzTemplateRuleData` to `Export-AzRuleTemplateData`. [#596](https://github.com/Azure/PSRule.Rules.Azure/issues/596)
    - New name `Export-AzRuleTemplateData` aligns with prefix of other cmdlets.
    - Use of `Export-AzTemplateRuleData` is now deprecated and will be removed in the next major version.
    - Added alias to allow `Export-AzTemplateRuleData` to continue to be used.
    - Using `Export-AzTemplateRuleData` returns a deprecation warning.
  - Added support for `environment` template function. [#517](https://github.com/Azure/PSRule.Rules.Azure/issues/517)
- Engineering:
  - Bump PSRule dependency to v1.0.1. [#611](https://github.com/Azure/PSRule.Rules.Azure/issues/611)

What's changed since pre-release v1.0.0-B2101028:

- No additional changes.

## v1.0.0-B2101028 (pre-release)

What's changed since pre-release v1.0.0-B2101016:

- New rules:
  - All resources:
    - Check parameter default value type matches type. [#311](https://github.com/Azure/PSRule.Rules.Azure/issues/311)
- General improvements:
  - Renamed `Export-AzTemplateRuleData` to `Export-AzRuleTemplateData`. [#596](https://github.com/Azure/PSRule.Rules.Azure/issues/596)
    - New name `Export-AzRuleTemplateData` aligns with prefix of other cmdlets.
    - Use of `Export-AzTemplateRuleData` is now deprecated and will be removed in the next major version.
    - Added alias to allow `Export-AzTemplateRuleData` to continue to be used.
    - Using `Export-AzTemplateRuleData` returns a deprecation warning.

## v1.0.0-B2101016 (pre-release)

What's changed since pre-release v1.0.0-B2101006:

- New rules:
  - Service Fabric:
    - Check Service Fabric clusters use AAD client authentication. [#619](https://github.com/Azure/PSRule.Rules.Azure/issues/619)
- Bug fixes:
  - Fixed reason `Azure.FrontDoor.ProbePath` so the probe name is included. [#617](https://github.com/Azure/PSRule.Rules.Azure/issues/617)

## v1.0.0-B2101006 (pre-release)

What's changed since v0.19.0:

- New rules:
  - All resources:
    - Check location parameter defaults to resource group. [#361](https://github.com/Azure/PSRule.Rules.Azure/issues/361)
  - Front Door:
    - Check Front Door uses a health probe for each backend pool. [#546](https://github.com/Azure/PSRule.Rules.Azure/issues/546)
    - Check Front Door uses a dedicated health probe path backend pools. [#547](https://github.com/Azure/PSRule.Rules.Azure/issues/547)
    - Check Front Door uses HEAD requests for backend health probes. [#613](https://github.com/Azure/PSRule.Rules.Azure/issues/613)
- Updated rules:
  - Azure Kubernetes Service:
    - Updated `Azure.AKS.Version` to 1.19.6. [#603](https://github.com/Azure/PSRule.Rules.Azure/issues/603)
- General improvements:
  - Added support for `environment` template function. [#517](https://github.com/Azure/PSRule.Rules.Azure/issues/517)
- Engineering:
  - Bump PSRule dependency to v1.0.1. [#611](https://github.com/Azure/PSRule.Rules.Azure/issues/611)
- Redis Cache Enterprise
  - Check Redis Cache Enterprise uses minimum TLS 1.2 [1179](https://github.com/Azure/PSRule.Rules.Azure/issues/1179)

[troubleshooting guide]: troubleshooting.md<|MERGE_RESOLUTION|>--- conflicted
+++ resolved
@@ -30,17 +30,13 @@
 ## Unreleased
 
 - New rules:
-<<<<<<< HEAD
+  - Virtual Machine:
+    - Verify that virtual machines does not have public IPs attached by @BenjaminEngeset.
+      [#11](https://github.com/Azure/PSRule.Rules.Azure/issues/11)
   - Virtual Machine Scale Sets:
     - Verify that virtual machine scale set instances does not have public IPs attached by @BenjaminEngeset.
       [#3014](https://github.com/Azure/PSRule.Rules.Azure/issues/3014)
-      
-=======
-  - Virtual Machine:
-    - Verify that virtual machines does not have public IPs attached by @BenjaminEngeset.
-      [#11](https://github.com/Azure/PSRule.Rules.Azure/issues/11)
-
->>>>>>> fe84d55e
+
 ## v1.39.0-B0029 (pre-release)
 
 What's changed since pre-release v1.39.0-B0009:
