--- conflicted
+++ resolved
@@ -24,12 +24,11 @@
 
 ## Unreleased
 
-<<<<<<< HEAD
 - New rules:
   - Front Door:
     - Check that managed identity for Azure Front Door instances are configured by @BenjaminEngeset.
       [#2378](https://github.com/Azure/PSRule.Rules.Azure/issues/2378)
-=======
+
 ## v1.29.0
 
 What's changed since v1.28.2:
@@ -56,7 +55,6 @@
 What's changed since pre-release v1.29.0-B0062:
 
 - No additional changes.
->>>>>>> 9a734d39
 
 ## v1.29.0-B0062 (pre-release)
 
