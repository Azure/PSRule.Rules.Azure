---
discussion: false
link_users: true
---

# Change log

See [upgrade notes][1] for helpful information when upgrading from previous versions.

[1]: upgrade-notes.md

**Important notes**:

- Issue #741: `Could not load file or assembly YamlDotNet`.
  See [troubleshooting guide] for a workaround to this issue.
- The configuration option `Azure_AKSMinimumVersion` is replaced with `AZURE_AKS_CLUSTER_MINIMUM_VERSION`.
  If you have this option configured, please update it to `AZURE_AKS_CLUSTER_MINIMUM_VERSION`.
  Support for `Azure_AKSMinimumVersion` will be removed in v2.
  See [upgrade notes][1] for more information.
- The `SupportsTag` PowerShell function has been replaced with the `Azure.Resource.SupportsTags` selector.
  Update PowerShell rules to use the `Azure.Resource.SupportsTags` selector instead.
  Support for the `SupportsTag` function will be removed in v2.
  See [upgrade notes][1] for more information.

## Unreleased

- New rules:
<<<<<<< HEAD
  - Azure Database for MariaDB:
    - Check Azure Database for MariaDB servers have geo-redundant backup configured by @bengeset96.
      [#1848](https://github.com/Azure/PSRule.Rules.Azure/issues/1848)
  - Azure Database for MySQL:
=======
  - Azure Database for PostgreSQL:
    - Check Azure Database for PostgreSQL servers have geo-redundant backup configured by @bengeset96.
      [#285](https://github.com/Azure/PSRule.Rules.Azure/issues/285)
  - Azure Database for MySQL:
    - Check Azure Database for MySQL Flexible Servers have geo-redundant backup configured by @bengeset96.
      [#1840](https://github.com/Azure/PSRule.Rules.Azure/issues/1840)
>>>>>>> b8cb4818
    - Check Azure Database for MySQL servers have geo-redundant backup configured by @bengeset96.
      [#284](https://github.com/Azure/PSRule.Rules.Azure/issues/284)
  - Azure Resource Deployments:
    - Check for nested deployment that are scoped to `outer` and passing secure values by @ms-sambell.
      [#1475](https://github.com/Azure/PSRule.Rules.Azure/issues/1475)
  - Virtual Machine:
    - Check virtual machines running SQL Server uses Premium disks or above by @bengeset96.
      [#9](https://github.com/Azure/PSRule.Rules.Azure/issues/9)

## v1.22.0-B0026 (pre-release)

What's changed since pre-release v1.22.0-B0011:

- New rules:
  - API Management:
    - Check api management instances limits control plane API calls to apim with version `'2021-08-01'` or newer by @bengeset96.
      [#1819](https://github.com/Azure/PSRule.Rules.Azure/issues/1819)
- Engineering:
  - Bump Az.Resources to v6.4.0.
    [#1829](https://github.com/Azure/PSRule.Rules.Azure/pull/1829)
- Bug fixes:
  - Fixed non-Linux VM images flagged as Linux by @BernieWhite.
    [#1825](https://github.com/Azure/PSRule.Rules.Azure/issues/1825)
  - Fixed failed to expand with last function on runtime property by @BernieWhite.
    [#1830](https://github.com/Azure/PSRule.Rules.Azure/issues/1830)

## v1.22.0-B0011 (pre-release)

What's changed since v1.21.0:

- New rules:
  - App Service Environment:
    - Check app service environments uses version 3 (ASEv3) instead of classic version 1 (ASEv1) and version 2 (ASEv2) by @bengeset96.
      [#1805](https://github.com/Azure/PSRule.Rules.Azure/issues/1805)
  - Front Door:
    - Check front door uses caching by @bengeset96.
      [#548](https://github.com/Azure/PSRule.Rules.Azure/issues/548)
  - Virtual Network:
    - Check VNETs with a GatewaySubnet also has an AzureFirewallSubnet by @BernieWhite.
      [#875](https://github.com/Azure/PSRule.Rules.Azure/issues/875)

## v1.21.2

What's changed since v1.21.1:

- Bug fixes:
  - Fixed non-Linux VM images flagged as Linux by @BernieWhite.
    [#1825](https://github.com/Azure/PSRule.Rules.Azure/issues/1825)
  - Fixed failed to expand with last function on runtime property by @BernieWhite.
    [#1830](https://github.com/Azure/PSRule.Rules.Azure/issues/1830)

## v1.21.1

What's changed since v1.21.0:

- Bug fixes:
  - Fixed multiple nested parameter loops returns stack empty exception by @BernieWhite.
    [#1811](https://github.com/Azure/PSRule.Rules.Azure/issues/1811)
  - Fixed `Azure.ACR.ContentTrust` when customer managed keys are enabled by @BernieWhite.
    [#1810](https://github.com/Azure/PSRule.Rules.Azure/issues/1810)

## v1.21.0

What's changed since v1.20.2:

- New features:
  - Mapping of Azure Security Benchmark v3 to security rules by @jagoodwin.
    [#1610](https://github.com/Azure/PSRule.Rules.Azure/issues/1610)
- New rules:
  - Deployment:
    - Check sensitive resource values use secure parameters by @VeraBE @BernieWhite.
      [#1773](https://github.com/Azure/PSRule.Rules.Azure/issues/1773)
  - Service Bus:
    - Check service bus namespaces uses TLS 1.2 version by @bengeset96.
      [#1777](https://github.com/Azure/PSRule.Rules.Azure/issues/1777)
  - Virtual Machine:
    - Check virtual machines uses Azure Monitor Agent instead of old legacy Log Analytics Agent by @bengeset96.
      [#1792](https://github.com/Azure/PSRule.Rules.Azure/issues/1792)
  - Virtual Machine Scale Sets:
    - Check virtual machine scale sets uses Azure Monitor Agent instead of old legacy Log Analytics Agent by @bengeset96.
      [#1792](https://github.com/Azure/PSRule.Rules.Azure/issues/1792)
  - Virtual Network:
    - Check VNETs with a GatewaySubnet also has a AzureBastionSubnet by @bengeset96.
      [#1761](https://github.com/Azure/PSRule.Rules.Azure/issues/1761)
- General improvements:
  - Added built-in list of ignored policy definitions by @BernieWhite.
    [#1730](https://github.com/Azure/PSRule.Rules.Azure/issues/1730)
    - To ignore additional policy definitions, use the `AZURE_POLICY_IGNORE_LIST` configuration option.
- Engineering:
  - Bump PSRule to v2.5.3.
    [#1800](https://github.com/Azure/PSRule.Rules.Azure/pull/1800)
  - Bump Az.Resources to v6.3.1.
    [#1800](https://github.com/Azure/PSRule.Rules.Azure/pull/1800)

What's changed since pre-release v1.21.0-B0050:

- No additional changes.

## v1.21.0-B0050 (pre-release)

What's changed since pre-release v1.21.0-B0027:

- New rules:
  - Virtual Machine:
    - Check virtual machines uses Azure Monitor Agent instead of old legacy Log Analytics Agent by @bengeset96.
      [#1792](https://github.com/Azure/PSRule.Rules.Azure/issues/1792)
  - Virtual Machine Scale Sets:
    - Check virtual machine scale sets uses Azure Monitor Agent instead of old legacy Log Analytics Agent by @bengeset96.
      [#1792](https://github.com/Azure/PSRule.Rules.Azure/issues/1792)
- Engineering:
  - Bump PSRule to v2.5.3.
    [#1800](https://github.com/Azure/PSRule.Rules.Azure/pull/1800)
  - Bump Az.Resources to v6.3.1.
    [#1800](https://github.com/Azure/PSRule.Rules.Azure/pull/1800)
- Bug fixes:
  - Fixed contains function unable to match array by @BernieWhite.
    [#1793](https://github.com/Azure/PSRule.Rules.Azure/issues/1793)

## v1.21.0-B0027 (pre-release)

What's changed since pre-release v1.21.0-B0011:

- New rules:
  - Deployment:
    - Check sensitive resource values use secure parameters by @VeraBE @BernieWhite.
      [#1773](https://github.com/Azure/PSRule.Rules.Azure/issues/1773)
  - Service Bus:
    - Check service bus namespaces uses TLS 1.2 version by @bengeset96.
      [#1777](https://github.com/Azure/PSRule.Rules.Azure/issues/1777)

## v1.21.0-B0011 (pre-release)

What's changed since v1.20.1:

- New features:
  - Mapping of Azure Security Benchmark v3 to security rules by @jagoodwin.
    [#1610](https://github.com/Azure/PSRule.Rules.Azure/issues/1610)
- New rules:
  - Virtual Network:
    - Check VNETs with a GatewaySubnet also has a AzureBastionSubnet by @bengeset96.
      [#1761](https://github.com/Azure/PSRule.Rules.Azure/issues/1761)
- General improvements:
  - Added built-in list of ignored policy definitions by @BernieWhite.
    [#1730](https://github.com/Azure/PSRule.Rules.Azure/issues/1730)
    - To ignore additional policy definitions, use the `AZURE_POLICY_IGNORE_LIST` configuration option.
- Engineering:
  - Bump PSRule to v2.5.1.
    [#1782](https://github.com/Azure/PSRule.Rules.Azure/pull/1782)
  - Bump Az.Resources to v6.3.0.
    [#1782](https://github.com/Azure/PSRule.Rules.Azure/pull/1782)

## v1.20.2

What's changed since v1.20.1:

- Bug fixes:
  - Fixed contains function unable to match array by @BernieWhite.
    [#1793](https://github.com/Azure/PSRule.Rules.Azure/issues/1793)

## v1.20.1

What's changed since v1.20.0:

- Bug fixes:
  - Fixed expand bicep source when reading JsonContent into a parameter by @BernieWhite.
    [#1780](https://github.com/Azure/PSRule.Rules.Azure/issues/1780)

## v1.20.0

What's changed since v1.19.2:

- New features:
  - Added September 2022 baselines `Azure.GA_2022_09` and `Azure.Preview_2022_09` by @BernieWhite.
    [#1738](https://github.com/Azure/PSRule.Rules.Azure/issues/1738)
    - Includes rules released before or during September 2022.
    - Marked `Azure.GA_2022_06` and `Azure.Preview_2022_06` baselines as obsolete.
- New rules:
  - AKS:
    - Check clusters use Ephemeral OS disk by @bengeset96.
      [#1618](https://github.com/Azure/PSRule.Rules.Azure/issues/1618)
  - App Configuration:
    - Check app configuration store has purge protection enabled by @bengeset96.
      [#1689](https://github.com/Azure/PSRule.Rules.Azure/issues/1689)
    - Check app configuration store has one or more replicas by @bengeset96.
      [#1688](https://github.com/Azure/PSRule.Rules.Azure/issues/1688)
    - Check app configuration store audit diagnostic logs are enabled by @bengeset96.
      [#1690](https://github.com/Azure/PSRule.Rules.Azure/issues/1690)
    - Check identity-based authentication is used for configuration stores by @pazdedav.
      [#1691](https://github.com/Azure/PSRule.Rules.Azure/issues/1691)
  - Application Gateway WAF:
    - Check policy is enabled by @fbinotto.
      [#1470](https://github.com/Azure/PSRule.Rules.Azure/issues/1470)
    - Check policy uses prevention mode by @fbinotto.
      [#1470](https://github.com/Azure/PSRule.Rules.Azure/issues/1470)
    - Check policy uses managed rule sets by @fbinotto.
      [#1470](https://github.com/Azure/PSRule.Rules.Azure/issues/1470)
    - Check policy does not have any exclusions defined by @fbinotto.
      [#1470](https://github.com/Azure/PSRule.Rules.Azure/issues/1470)
  - Azure Cache for Redis:
    - Check the number of firewall rules for caches by @jonathanruiz.
      [#544](https://github.com/Azure/PSRule.Rules.Azure/issues/544)
    - Check the number of IP addresses in firewall rules for caches by @jonathanruiz.
      [#544](https://github.com/Azure/PSRule.Rules.Azure/issues/544)
  - CDN:
    - Check CDN profile uses Front Door Standard or Premium tier by @bengeset96.
      [#1612](https://github.com/Azure/PSRule.Rules.Azure/issues/1612)
  - Container Registry:
    - Check soft delete policy is enabled by @bengeset96.
      [#1674](https://github.com/Azure/PSRule.Rules.Azure/issues/1674)
  - Defender for Cloud:
    - Check Microsoft Defender for Cloud is enabled for Containers by @jdewisscher.
      [#1632](hhttps://github.com/Azure/PSRule.Rules.Azure/issues/1632)
    - Check Microsoft Defender for Cloud is enabled for Virtual Machines by @jdewisscher.
      [#1632](hhttps://github.com/Azure/PSRule.Rules.Azure/issues/1632)
    - Check Microsoft Defender for Cloud is enabled for SQL Servers by @jdewisscher.
      [#1632](hhttps://github.com/Azure/PSRule.Rules.Azure/issues/1632)
    - Check Microsoft Defender for Cloud is enabled for App Services by @jdewisscher.
      [#1632](hhttps://github.com/Azure/PSRule.Rules.Azure/issues/1632)
    - Check Microsoft Defender for Cloud is enabled for Storage Accounts by @jdewisscher.
      [#1632](hhttps://github.com/Azure/PSRule.Rules.Azure/issues/1632)
    - Check Microsoft Defender for Cloud is enabled for SQL Servers on machines by @jdewisscher.
      [#1632](hhttps://github.com/Azure/PSRule.Rules.Azure/issues/1632)
  - Deployment:
    - Check that nested deployments securely pass through administrator usernames by @ms-sambell.
      [#1479](https://github.com/Azure/PSRule.Rules.Azure/issues/1479)
  - Front Door WAF:
    - Check policy is enabled by @fbinotto.
      [#1470](https://github.com/Azure/PSRule.Rules.Azure/issues/1470)
    - Check policy uses prevention mode by @fbinotto.
      [#1470](https://github.com/Azure/PSRule.Rules.Azure/issues/1470)
    - Check policy uses managed rule sets by @fbinotto.
      [#1470](https://github.com/Azure/PSRule.Rules.Azure/issues/1470)
    - Check policy does not have any exclusions defined by @fbinotto.
      [#1470](https://github.com/Azure/PSRule.Rules.Azure/issues/1470)
  - Network Security Group:
    - Check AKS managed NSGs don't contain custom rules by @ms-sambell.
      [#8](https://github.com/Azure/PSRule.Rules.Azure/issues/8)
  - Storage Account:
    - Check blob container soft delete is enabled by @pazdedav.
      [#1671](https://github.com/Azure/PSRule.Rules.Azure/issues/1671)
    - Check file share soft delete is enabled by @jonathanruiz.
      [#966](https://github.com/Azure/PSRule.Rules.Azure/issues/966)
  - VMSS:
    - Check Linux VMSS has disabled password authentication by @bengeset96.
      [#1635](https://github.com/Azure/PSRule.Rules.Azure/issues/1635)
- Updated rules:
  - **Important change**: Updated rules, tests and docs with Microsoft Defender for Cloud by @jonathanruiz.
    [#545](https://github.com/Azure/PSRule.Rules.Azure/issues/545)
    - The following rules have been renamed with aliases:
      - Renamed `Azure.SQL.ThreatDetection` to `Azure.SQL.DefenderCloud`.
      - Renamed `Azure.SecurityCenter.Contact` to `Azure.DefenderCloud.Contact`.
      - Renamed `Azure.SecurityCenter.Provisioning` to `Azure.DefenderCloud.Provisioning`.
    - If you are referencing the old names please consider updating to the new names.
  - Updated documentation examples for Front Door and Key Vault rules by @lluppesms.
    [#1667](https://github.com/Azure/PSRule.Rules.Azure/issues/1667)
  - Improved the way we check that VM or VMSS has Linux by @verabe.
    [#1704](https://github.com/Azure/PSRule.Rules.Azure/issues/1704)
  - Azure Kubernetes Service:
    - Updated `Azure.AKS.Version` to use latest stable version `1.23.8` by @BernieWhite.
      [#1627](https://github.com/Azure/PSRule.Rules.Azure/issues/1627)
      - Use `AZURE_AKS_CLUSTER_MINIMUM_VERSION` to configure the minimum version of the cluster.
  - Event Grid:
    - Promoted `Azure.EventGrid.DisableLocalAuth` to GA rule set by @BernieWhite.
      [#1628](https://github.com/Azure/PSRule.Rules.Azure/issues/1628)
  - Key Vault:
    - Promoted `Azure.KeyVault.AutoRotationPolicy` to GA rule set by @BernieWhite.
      [#1629](https://github.com/Azure/PSRule.Rules.Azure/issues/1629)
- General improvements:
  - Updated NSG documentation with code snippets and links by @simone-bennett.
    [#1607](https://github.com/Azure/PSRule.Rules.Azure/issues/1607)
  - Updated Application Gateway documentation with code snippets by @ms-sambell.
    [#1608](https://github.com/Azure/PSRule.Rules.Azure/issues/1608)
  - Updated SQL firewall rules documentation by @ms-sambell.
    [#1569](https://github.com/Azure/PSRule.Rules.Azure/issues/1569)
  - Updated Container Apps documentation and rule to new resource type by @marie-schmidt.
    [#1672](https://github.com/Azure/PSRule.Rules.Azure/issues/1672)
  - Updated KeyVault and FrontDoor documentation with code snippets by @lluppesms.
    [#1667](https://github.com/Azure/PSRule.Rules.Azure/issues/1667)
  - Added tag and annotation metadata from policy for rules generation by @BernieWhite.
    [#1652](https://github.com/Azure/PSRule.Rules.Azure/issues/1652)
  - Added hash to `name` and `ref` properties for policy rules by @ArmaanMcleod.
    [#1653](https://github.com/Azure/PSRule.Rules.Azure/issues/1653)
    - Use `AZURE_POLICY_RULE_PREFIX` or `Export-AzPolicyAssignmentRuleData -RulePrefix` to override rule prefix.
- Engineering:
  - Bump PSRule to v2.4.2.
    [#1753](https://github.com/Azure/PSRule.Rules.Azure/pull/1753)
    [#1748](https://github.com/Azure/PSRule.Rules.Azure/issues/1748)
  - Bump Microsoft.NET.Test.Sdk to v17.3.2.
    [#1719](https://github.com/Azure/PSRule.Rules.Azure/pull/1719)
  - Updated provider data for analysis.
    [#1605](https://github.com/Azure/PSRule.Rules.Azure/pull/1605)
  - Bump Az.Resources to v6.2.0.
    [#1636](https://github.com/Azure/PSRule.Rules.Azure/pull/1636)
  - Bump PSScriptAnalyzer to v1.21.0.
    [#1636](https://github.com/Azure/PSRule.Rules.Azure/pull/1636)
- Bug fixes:
  - Fixed continue processing policy assignments on error by @BernieWhite.
    [#1651](https://github.com/Azure/PSRule.Rules.Azure/issues/1651)
  - Fixed handling of runtime assessment data by @BernieWhite.
    [#1707](https://github.com/Azure/PSRule.Rules.Azure/issues/1707)
  - Fixed conversion of type conditions to pre-conditions by @BernieWhite.
    [#1708](https://github.com/Azure/PSRule.Rules.Azure/issues/1708)
  - Fixed inconclusive failure of `Azure.Deployment.AdminUsername` by @BernieWhite.
    [#1631](https://github.com/Azure/PSRule.Rules.Azure/issues/1631)
  - Fixed error expanding with `json()` and single quotes by @BernieWhite.
    [#1656](https://github.com/Azure/PSRule.Rules.Azure/issues/1656)
  - Fixed handling key collision with duplicate definitions using same parameters by @ArmaanMcleod.
    [#1653](https://github.com/Azure/PSRule.Rules.Azure/issues/1653)
  - Fixed bug requiring all diagnostic logs settings to have auditing enabled by @bengeset96.
    [#1726](https://github.com/Azure/PSRule.Rules.Azure/issues/1726)
  - Fixed `Azure.Deployment.AdminUsername` incorrectly fails with nested deployments by @BernieWhite.
    [#1762](https://github.com/Azure/PSRule.Rules.Azure/issues/1762)
  - Fixed `Azure.FrontDoorWAF.Exclusions` reports exclusions when none are specified by @BernieWhite.
    [#1751](https://github.com/Azure/PSRule.Rules.Azure/issues/1751)
  - Fixed `Azure.Deployment.AdminUsername` does not match the pattern by @BernieWhite.
    [#1758](https://github.com/Azure/PSRule.Rules.Azure/issues/1758)
  - Consider private offerings when checking that a VM or VMSS has Linux by @verabe.
    [#1725](https://github.com/Azure/PSRule.Rules.Azure/issues/1725)

What's changed since pre-release v1.20.0-B0477:

- No additional changes.

## v1.20.0-B0477 (pre-release)

What's changed since pre-release v1.20.0-B0389:

- General improvements:
  - Added hash to `name` and `ref` properties for policy rules by @ArmaanMcleod.
    [#1653](https://github.com/Azure/PSRule.Rules.Azure/issues/1653)
    - Use `AZURE_POLICY_RULE_PREFIX` or `Export-AzPolicyAssignmentRuleData -RulePrefix` to override rule prefix.

## v1.20.0-B0389 (pre-release)

What's changed since pre-release v1.20.0-B0304:

- New rules:
  - App Configuration:
    - Check app configuration store has purge protection enabled by @bengeset96.
      [#1689](https://github.com/Azure/PSRule.Rules.Azure/issues/1689)
- Bug fixes:
  - Fixed `Azure.Deployment.AdminUsername` incorrectly fails with nested deployments by @BernieWhite.
    [#1762](https://github.com/Azure/PSRule.Rules.Azure/issues/1762)

## v1.20.0-B0304 (pre-release)

What's changed since pre-release v1.20.0-B0223:

- Engineering:
  - Bump PSRule to v2.4.2.
    [#1753](https://github.com/Azure/PSRule.Rules.Azure/pull/1753)
    [#1748](https://github.com/Azure/PSRule.Rules.Azure/issues/1748)
- Bug fixes:
  - Fixed `Azure.FrontDoorWAF.Exclusions` reports exclusions when none are specified by @BernieWhite.
    [#1751](https://github.com/Azure/PSRule.Rules.Azure/issues/1751)
  - Fixed `Azure.Deployment.AdminUsername` does not match the pattern by @BernieWhite.
    [#1758](https://github.com/Azure/PSRule.Rules.Azure/issues/1758)
  - Consider private offerings when checking that a VM or VMSS has Linux by @verabe.
    [#1725](https://github.com/Azure/PSRule.Rules.Azure/issues/1725)

## v1.20.0-B0223 (pre-release)

What's changed since pre-release v1.20.0-B0148:

- New features:
  - Added September 2022 baselines `Azure.GA_2022_09` and `Azure.Preview_2022_09` by @BernieWhite.
    [#1738](https://github.com/Azure/PSRule.Rules.Azure/issues/1738)
    - Includes rules released before or during September 2022.
    - Marked `Azure.GA_2022_06` and `Azure.Preview_2022_06` baselines as obsolete.
- New rules:
  - App Configuration:
    - Check app configuration store has one or more replicas by @bengeset96.
      [#1688](https://github.com/Azure/PSRule.Rules.Azure/issues/1688)
- Engineering:
  - Bump PSRule to v2.4.1.
    [#1636](https://github.com/Azure/PSRule.Rules.Azure/pull/1636)
  - Bump Az.Resources to v6.2.0.
    [#1636](https://github.com/Azure/PSRule.Rules.Azure/pull/1636)
  - Bump PSScriptAnalyzer to v1.21.0.
    [#1636](https://github.com/Azure/PSRule.Rules.Azure/pull/1636)
- Bug fixes:
  - Fixed handling key collision with duplicate definitions using same parameters by @ArmaanMcleod.
    [#1653](https://github.com/Azure/PSRule.Rules.Azure/issues/1653)
  - Fixed bug requiring all diagnostic logs settings to have auditing enabled by @bengeset96.
    [#1726](https://github.com/Azure/PSRule.Rules.Azure/issues/1726)

## v1.20.0-B0148 (pre-release)

What's changed since pre-release v1.20.0-B0085:

- New rules:
  - App Configuration:
    - Check app configuration store audit diagnostic logs are enabled by @bengeset96.
      [#1690](https://github.com/Azure/PSRule.Rules.Azure/issues/1690)
- Engineering:
  - Bump Microsoft.NET.Test.Sdk to v17.3.2.
    [#1719](https://github.com/Azure/PSRule.Rules.Azure/pull/1719)
- Bug fixes:
  - Fixed error expanding with `json()` and single quotes by @BernieWhite.
    [#1656](https://github.com/Azure/PSRule.Rules.Azure/issues/1656)

## v1.20.0-B0085 (pre-release)

What's changed since pre-release v1.20.0-B0028:

- New rules:
  - Azure Cache for Redis:
    - Check the number of firewall rules for caches by @jonathanruiz.
      [#544](https://github.com/Azure/PSRule.Rules.Azure/issues/544)
    - Check the number of IP addresses in firewall rules for caches by @jonathanruiz.
      [#544](https://github.com/Azure/PSRule.Rules.Azure/issues/544)
  - App Configuration:
    - Check identity-based authentication is used for configuration stores by @pazdedav.
      [#1691](https://github.com/Azure/PSRule.Rules.Azure/issues/1691)
  - Container Registry:
    - Check soft delete policy is enabled by @bengeset96.
      [#1674](https://github.com/Azure/PSRule.Rules.Azure/issues/1674)
  - Defender for Cloud:
    - Check Microsoft Defender for Cloud is enabled for Containers by @jdewisscher.
      [#1632](hhttps://github.com/Azure/PSRule.Rules.Azure/issues/1632)
    - Check Microsoft Defender for Cloud is enabled for Virtual Machines by @jdewisscher.
      [#1632](hhttps://github.com/Azure/PSRule.Rules.Azure/issues/1632)
    - Check Microsoft Defender for Cloud is enabled for SQL Servers by @jdewisscher.
      [#1632](hhttps://github.com/Azure/PSRule.Rules.Azure/issues/1632)
    - Check Microsoft Defender for Cloud is enabled for App Services by @jdewisscher.
      [#1632](hhttps://github.com/Azure/PSRule.Rules.Azure/issues/1632)
    - Check Microsoft Defender for Cloud is enabled for Storage Accounts by @jdewisscher.
      [#1632](hhttps://github.com/Azure/PSRule.Rules.Azure/issues/1632)
    - Check Microsoft Defender for Cloud is enabled for SQL Servers on machines by @jdewisscher.
      [#1632](hhttps://github.com/Azure/PSRule.Rules.Azure/issues/1632)
  - Network Security Group:
    - Check AKS managed NSGs don't contain custom rules by @ms-sambell.
      [#8](https://github.com/Azure/PSRule.Rules.Azure/issues/8)
  - Storage Account:
    - Check blob container soft delete is enabled by @pazdedav.
      [#1671](https://github.com/Azure/PSRule.Rules.Azure/issues/1671)
    - Check file share soft delete is enabled by @jonathanruiz.
      [#966](https://github.com/Azure/PSRule.Rules.Azure/issues/966)
- Updated rules:
  - **Important change**: Updated rules, tests and docs with Microsoft Defender for Cloud by @jonathanruiz.
    [#545](https://github.com/Azure/PSRule.Rules.Azure/issues/545)
    - The following rules have been renamed with aliases:
      - Renamed `Azure.SQL.ThreatDetection` to `Azure.SQL.DefenderCloud`.
      - Renamed `Azure.SecurityCenter.Contact` to `Azure.DefenderCloud.Contact`.
      - Renamed `Azure.SecurityCenter.Provisioning` to `Azure.DefenderCloud.Provisioning`.
    - If you are referencing the old names please consider updating to the new names.
  - Updated documentation examples for Front Door and Key Vault rules by @lluppesms.
    [#1667](https://github.com/Azure/PSRule.Rules.Azure/issues/1667)
  - Improved the way we check that VM or VMSS has Linux by @verabe.
    [#1704](https://github.com/Azure/PSRule.Rules.Azure/issues/1704)
- General improvements:
  - Updated NSG documentation with code snippets and links by @simone-bennett.
    [#1607](https://github.com/Azure/PSRule.Rules.Azure/issues/1607)
  - Updated Application Gateway documentation with code snippets by @ms-sambell.
    [#1608](https://github.com/Azure/PSRule.Rules.Azure/issues/1608)
  - Updated SQL firewall rules documentation by @ms-sambell.
    [#1569](https://github.com/Azure/PSRule.Rules.Azure/issues/1569)
  - Updated Container Apps documentation and rule to new resource type by @marie-schmidt.
    [#1672](https://github.com/Azure/PSRule.Rules.Azure/issues/1672)
  - Updated KeyVault and FrontDoor documentation with code snippets by @lluppesms.
    [#1667](https://github.com/Azure/PSRule.Rules.Azure/issues/1667)
  - Added tag and annotation metadata from policy for rules generation by @BernieWhite.
    [#1652](https://github.com/Azure/PSRule.Rules.Azure/issues/1652)
- Bug fixes:
  - Fixed continue processing policy assignments on error by @BernieWhite.
    [#1651](https://github.com/Azure/PSRule.Rules.Azure/issues/1651)
  - Fixed handling of runtime assessment data by @BernieWhite.
    [#1707](https://github.com/Azure/PSRule.Rules.Azure/issues/1707)
  - Fixed conversion of type conditions to pre-conditions by @BernieWhite.
    [#1708](https://github.com/Azure/PSRule.Rules.Azure/issues/1708)

## v1.20.0-B0028 (pre-release)

What's changed since pre-release v1.20.0-B0004:

- New rules:
  - AKS:
    - Check clusters use Ephemeral OS disk by @bengeset96.
      [#1618](https://github.com/Azure/PSRule.Rules.Azure/issues/1618)
  - CDN:
    - Check CDN profile uses Front Door Standard or Premium tier by @bengeset96.
      [#1612](https://github.com/Azure/PSRule.Rules.Azure/issues/1612)
  - VMSS:
    - Check Linux VMSS has disabled password authentication by @bengeset96.
      [#1635](https://github.com/Azure/PSRule.Rules.Azure/issues/1635)
- Updated rules:
  - Azure Kubernetes Service:
    - Updated `Azure.AKS.Version` to use latest stable version `1.23.8` by @BernieWhite.
      [#1627](https://github.com/Azure/PSRule.Rules.Azure/issues/1627)
      - Use `AZURE_AKS_CLUSTER_MINIMUM_VERSION` to configure the minimum version of the cluster.
  - Event Grid:
    - Promoted `Azure.EventGrid.DisableLocalAuth` to GA rule set by @BernieWhite.
      [#1628](https://github.com/Azure/PSRule.Rules.Azure/issues/1628)
  - Key Vault:
    - Promoted `Azure.KeyVault.AutoRotationPolicy` to GA rule set by @BernieWhite.
      [#1629](https://github.com/Azure/PSRule.Rules.Azure/issues/1629)
- Engineering:
  - Bump PSRule to v2.4.0.
    [#1620](https://github.com/Azure/PSRule.Rules.Azure/pull/1620)
  - Updated provider data for analysis.
    [#1605](https://github.com/Azure/PSRule.Rules.Azure/pull/1605)
- Bug fixes:
  - Fixed function `dateTimeAdd` errors handling `utcNow` output by @BernieWhite.
    [#1637](https://github.com/Azure/PSRule.Rules.Azure/issues/1637)
  - Fixed inconclusive failure of `Azure.Deployment.AdminUsername` by @BernieWhite.
    [#1631](https://github.com/Azure/PSRule.Rules.Azure/issues/1631)

## v1.20.0-B0004 (pre-release)

What's changed since v1.19.1:

- New rules:
  - Azure Resources:
    - Check that nested deployments securely pass through administrator usernames by @ms-sambell.
      [#1479](https://github.com/Azure/PSRule.Rules.Azure/issues/1479)
- Engineering:
  - Bump Microsoft.NET.Test.Sdk to v17.3.1.
    [#1603](https://github.com/Azure/PSRule.Rules.Azure/pull/1603)

## v1.19.2

What's changed since v1.19.1:

- Bug fixes:
  - Fixed function `dateTimeAdd` errors handling `utcNow` output by @BernieWhite.
    [#1637](https://github.com/Azure/PSRule.Rules.Azure/issues/1637)

## v1.19.1

What's changed since v1.19.0:

- Bug fixes:
  - Fixed `Azure.VNET.UseNSGs` is missing exceptions by @BernieWhite.
    [#1609](https://github.com/Azure/PSRule.Rules.Azure/issues/1609)
    - Added exclusions for `RouteServerSubnet` and any subnet with a dedicated HSM delegation.

## v1.19.0

What's changed since v1.18.1:

- New rules:
  - Azure Kubernetes Service:
    - Check clusters use uptime SLA by @bengeset96.
      [#1601](https://github.com/Azure/PSRule.Rules.Azure/issues/1601)
- General improvements:
  - Updated rule level for the following rules by @BernieWhite.
    [#1551](https://github.com/Azure/PSRule.Rules.Azure/issues/1551)
    - Set `Azure.APIM.APIDescriptors` to warning from error.
    - Set `Azure.APIM.ProductDescriptors` to warning from error.
    - Set `Azure.Template.UseLocationParameter` to warning from error.
    - Set `Azure.Template.UseComments` to information from error.
    - Set `Azure.Template.UseDescriptions` to information from error.
  - Improve reporting of failing resource property for rules by @BernieWhite.
    [#1429](https://github.com/Azure/PSRule.Rules.Azure/issues/1429)
- Engineering:
  - Added publishing of symbols for NuGet packages by @BernieWhite.
    [#1549](https://github.com/Azure/PSRule.Rules.Azure/issues/1549)
  - Bump Az.Resources to v6.1.0.
    [#1557](https://github.com/Azure/PSRule.Rules.Azure/pull/1557)
  - Bump Microsoft.NET.Test.Sdk to v17.3.0.
    [#1563](https://github.com/Azure/PSRule.Rules.Azure/pull/1563)
  - Bump PSRule to v2.3.2.
    [#1574](https://github.com/Azure/PSRule.Rules.Azure/pull/1574)
  - Bump support projects to .NET 6 by @BernieWhite.
    [#1560](https://github.com/Azure/PSRule.Rules.Azure/issues/1560)
  - Bump BenchmarkDotNet to v0.13.2.
    [#1593](https://github.com/Azure/PSRule.Rules.Azure/pull/1593)
  - Bump BenchmarkDotNet.Diagnostics.Windows to v0.13.2.
    [#1594](https://github.com/Azure/PSRule.Rules.Azure/pull/1594)
  - Updated provider data for analysis.
    [#1598](https://github.com/Azure/PSRule.Rules.Azure/pull/1598)
- Bug fixes:
  - Fixed parameter files linked to bicep code via naming convention is not working by @BernieWhite.
    [#1582](https://github.com/Azure/PSRule.Rules.Azure/issues/1582)
  - Fixed handling of storage accounts sub-resources with CMK by @BernieWhite.
    [#1575](https://github.com/Azure/PSRule.Rules.Azure/issues/1575)

What's changed since pre-release v1.19.0-B0077:

- No additional changes.

## v1.19.0-B0077 (pre-release)

What's changed since pre-release v1.19.0-B0042:

- New rules:
  - Azure Kubernetes Service:
    - Check clusters use uptime SLA by @bengeset96.
      [#1601](https://github.com/Azure/PSRule.Rules.Azure/issues/1601)

## v1.19.0-B0042 (pre-release)

What's changed since pre-release v1.19.0-B0010:

- General improvements:
  - Improve reporting of failing resource property for rules by @BernieWhite.
    [#1429](https://github.com/Azure/PSRule.Rules.Azure/issues/1429)
- Engineering:
  - Bump PSRule to v2.3.2.
    [#1574](https://github.com/Azure/PSRule.Rules.Azure/pull/1574)
  - Bump support projects to .NET 6 by @BernieWhite.
    [#1560](https://github.com/Azure/PSRule.Rules.Azure/issues/1560)
  - Bump BenchmarkDotNet to v0.13.2.
    [#1593](https://github.com/Azure/PSRule.Rules.Azure/pull/1593)
  - Bump BenchmarkDotNet.Diagnostics.Windows to v0.13.2.
    [#1594](https://github.com/Azure/PSRule.Rules.Azure/pull/1594)
  - Updated provider data for analysis.
    [#1598](https://github.com/Azure/PSRule.Rules.Azure/pull/1598)
- Bug fixes:
  - Fixed parameter files linked to bicep code via naming convention is not working by @BernieWhite.
    [#1582](https://github.com/Azure/PSRule.Rules.Azure/issues/1582)
  - Fixed handling of storage accounts sub-resources with CMK by @BernieWhite.
    [#1575](https://github.com/Azure/PSRule.Rules.Azure/issues/1575)

## v1.19.0-B0010 (pre-release)

What's changed since v1.18.1:

- General improvements:
  - Updated rule level for the following rules by @BernieWhite.
    [#1551](https://github.com/Azure/PSRule.Rules.Azure/issues/1551)
    - Set `Azure.APIM.APIDescriptors` to warning from error.
    - Set `Azure.APIM.ProductDescriptors` to warning from error.
    - Set `Azure.Template.UseLocationParameter` to warning from error.
    - Set `Azure.Template.UseComments` to information from error.
    - Set `Azure.Template.UseDescriptions` to information from error.
- Engineering:
  - Added publishing of symbols for NuGet packages by @BernieWhite.
    [#1549](https://github.com/Azure/PSRule.Rules.Azure/issues/1549)
  - Bump PSRule to v2.3.1.
    [#1561](https://github.com/Azure/PSRule.Rules.Azure/pull/1561)
  - Bump Az.Resources to v6.1.0.
    [#1557](https://github.com/Azure/PSRule.Rules.Azure/pull/1557)
  - Bump Microsoft.NET.Test.Sdk to v17.3.0.
    [#1563](https://github.com/Azure/PSRule.Rules.Azure/pull/1563)

## v1.18.1

What's changed since v1.18.0:

- Bug fixes:
  - Fixed `Azure.APIM.HTTPBackend` reports failure when service URL is not defined by @BernieWhite.
    [#1555](https://github.com/Azure/PSRule.Rules.Azure/issues/1555)
  - Fixed `Azure.SQL.AAD` failure with newer API by @BernieWhite.
    [#1302](https://github.com/Azure/PSRule.Rules.Azure/issues/1302)

## v1.18.0

What's changed since v1.17.1:

- New rules:
  - Cognitive Services:
    - Check accounts use network access restrictions by @BernieWhite.
      [#1532](https://github.com/Azure/PSRule.Rules.Azure/issues/1532)
    - Check accounts use managed identities to access Azure resources by @BernieWhite.
      [#1532](https://github.com/Azure/PSRule.Rules.Azure/issues/1532)
    - Check accounts only accept requests using Azure AD identities by @BernieWhite.
      [#1532](https://github.com/Azure/PSRule.Rules.Azure/issues/1532)
    - Check accounts disable access using public endpoints by @BernieWhite.
      [#1532](https://github.com/Azure/PSRule.Rules.Azure/issues/1532)
- General improvements:
  - Added support for array `indexOf`, `lastIndexOf`, and `items` ARM functions by @BernieWhite.
    [#1440](https://github.com/Azure/PSRule.Rules.Azure/issues/1440)
  - Added support for `join` ARM function by @BernieWhite.
    [#1535](https://github.com/Azure/PSRule.Rules.Azure/issues/1535)
  - Improved output of full path to emitted resources by @BernieWhite.
    [#1523](https://github.com/Azure/PSRule.Rules.Azure/issues/1523)
- Engineering:
  - Bump Az.Resources to v6.0.1.
    [#1521](https://github.com/Azure/PSRule.Rules.Azure/pull/1521)
  - Updated provider data for analysis.
    [#1540](https://github.com/Azure/PSRule.Rules.Azure/pull/1540)
  - Bump xunit to v2.4.2.
    [#1542](https://github.com/Azure/PSRule.Rules.Azure/pull/1542)
  - Added readme and tags to NuGet by @BernieWhite.
    [#1513](https://github.com/Azure/PSRule.Rules.Azure/issues/1513)
- Bug fixes:
  - Fixed `Azure.SQL.TDE` is not required to enable Transparent Data Encryption for IaC by @BernieWhite.
    [#1530](https://github.com/Azure/PSRule.Rules.Azure/issues/1530)

What's changed since pre-release v1.18.0-B0027:

- No additional changes.

## v1.18.0-B0027 (pre-release)

What's changed since pre-release v1.18.0-B0010:

- New rules:
  - Cognitive Services:
    - Check accounts use network access restrictions by @BernieWhite.
      [#1532](https://github.com/Azure/PSRule.Rules.Azure/issues/1532)
    - Check accounts use managed identities to access Azure resources by @BernieWhite.
      [#1532](https://github.com/Azure/PSRule.Rules.Azure/issues/1532)
    - Check accounts only accept requests using Azure AD identities by @BernieWhite.
      [#1532](https://github.com/Azure/PSRule.Rules.Azure/issues/1532)
    - Check accounts disable access using public endpoints by @BernieWhite.
      [#1532](https://github.com/Azure/PSRule.Rules.Azure/issues/1532)
- General improvements:
  - Added support for array `indexOf`, `lastIndexOf`, and `items` ARM functions by @BernieWhite.
    [#1440](https://github.com/Azure/PSRule.Rules.Azure/issues/1440)
  - Added support for `join` ARM function by @BernieWhite.
    [#1535](https://github.com/Azure/PSRule.Rules.Azure/issues/1535)
- Engineering:
  - Updated provider data for analysis.
    [#1540](https://github.com/Azure/PSRule.Rules.Azure/pull/1540)
  - Bump xunit to v2.4.2.
    [#1542](https://github.com/Azure/PSRule.Rules.Azure/pull/1542)
- Bug fixes:
  - Fixed `Azure.SQL.TDE` is not required to enable Transparent Data Encryption for IaC by @BernieWhite.
    [#1530](https://github.com/Azure/PSRule.Rules.Azure/issues/1530)

## v1.18.0-B0010 (pre-release)

What's changed since pre-release v1.18.0-B0002:

- General improvements:
  - Improved output of full path to emitted resources by @BernieWhite.
    [#1523](https://github.com/Azure/PSRule.Rules.Azure/issues/1523)
- Engineering:
  - Bump Az.Resources to v6.0.1.
    [#1521](https://github.com/Azure/PSRule.Rules.Azure/pull/1521)

## v1.18.0-B0002 (pre-release)

What's changed since v1.17.1:

- Engineering:
  - Added readme and tags to NuGet by @BernieWhite.
    [#1513](https://github.com/Azure/PSRule.Rules.Azure/issues/1513)

## v1.17.1

What's changed since v1.17.0:

- Bug fixes:
  - Fixed union returns null when merged with built-in expansion objects by @BernieWhite.
    [#1515](https://github.com/Azure/PSRule.Rules.Azure/issues/1515)
  - Fixed missing zones in test for standalone VM by @BernieWhite.
    [#1506](https://github.com/Azure/PSRule.Rules.Azure/issues/1506)

## v1.17.0

What's changed since v1.16.1:

- New features:
  - Added more field count expression support for Azure Policy JSON rules by @ArmaanMcleod.
    [#181](https://github.com/Azure/PSRule.Rules.Azure/issues/181)
  - Added June 2022 baselines `Azure.GA_2022_06` and `Azure.Preview_2022_06` by @BernieWhite.
    [#1499](https://github.com/Azure/PSRule.Rules.Azure/issues/1499)
    - Includes rules released before or during June 2022.
    - Marked `Azure.GA_2022_03` and `Azure.Preview_2022_03` baselines as obsolete.
- New rules:
  - Deployment:
    - Check for secure values in outputs by @BernieWhite.
      [#297](https://github.com/Azure/PSRule.Rules.Azure/issues/297)
- Engineering:
  - Bump Newtonsoft.Json to v13.0.1.
    [#1494](https://github.com/Azure/PSRule.Rules.Azure/pull/1494)
  - Updated NuGet packaging metadata by @BernieWhite.
    [#1428](https://github.com/Azure/PSRule.Rules.Azure/pull/1428)
  - Updated provider data for analysis.
    [#1502](https://github.com/Azure/PSRule.Rules.Azure/pull/1502)
  - Bump PSRule to v2.2.0.
    [#1444](https://github.com/Azure/PSRule.Rules.Azure/pull/1444)
  - Updated NuGet packaging metadata by @BernieWhite.
    [#1428](https://github.com/Azure/PSRule.Rules.Azure/issues/1428)
- Bug fixes:
  - Fixed TDE property status to state by @Dylan-Prins.
    [#1505](https://github.com/Azure/PSRule.Rules.Azure/pull/1505)
  - Fixed the language expression value fails in outputs by @BernieWhite.
    [#1485](https://github.com/Azure/PSRule.Rules.Azure/issues/1485)

What's changed since pre-release v1.17.0-B0064:

- No additional changes.

## v1.17.0-B0064 (pre-release)

What's changed since pre-release v1.17.0-B0035:

- Engineering:
  - Updated provider data for analysis.
    [#1502](https://github.com/Azure/PSRule.Rules.Azure/pull/1502)
  - Bump PSRule to v2.2.0.
    [#1444](https://github.com/Azure/PSRule.Rules.Azure/pull/1444)
- Bug fixes:
  - Fixed TDE property status to state by @Dylan-Prins.
    [#1505](https://github.com/Azure/PSRule.Rules.Azure/pull/1505)

## v1.17.0-B0035 (pre-release)

What's changed since pre-release v1.17.0-B0014:

- New features:
  - Added June 2022 baselines `Azure.GA_2022_06` and `Azure.Preview_2022_06` by @BernieWhite.
    [#1499](https://github.com/Azure/PSRule.Rules.Azure/issues/1499)
    - Includes rules released before or during June 2022.
    - Marked `Azure.GA_2022_03` and `Azure.Preview_2022_03` baselines as obsolete.
- Engineering:
  - Bump Newtonsoft.Json to v13.0.1.
    [#1494](https://github.com/Azure/PSRule.Rules.Azure/pull/1494)
  - Updated NuGet packaging metadata by @BernieWhite.
    [#1428](https://github.com/Azure/PSRule.Rules.Azure/pull/1428)

## v1.17.0-B0014 (pre-release)

What's changed since v1.16.1:

- New features:
  - Added more field count expression support for Azure Policy JSON rules by @ArmaanMcleod.
    [#181](https://github.com/Azure/PSRule.Rules.Azure/issues/181)
- New rules:
  - Deployment:
    - Check for secure values in outputs by @BernieWhite.
      [#297](https://github.com/Azure/PSRule.Rules.Azure/issues/297)
- Engineering:
  - Updated NuGet packaging metadata by @BernieWhite.
    [#1428](https://github.com/Azure/PSRule.Rules.Azure/issues/1428)
- Bug fixes:
  - Fixed the language expression value fails in outputs by @BernieWhite.
    [#1485](https://github.com/Azure/PSRule.Rules.Azure/issues/1485)

## v1.16.1

What's changed since v1.16.0:

- Bug fixes:
  - Fixed TLS 1.3 support in `Azure.AppGw.SSLPolicy` by @BernieWhite.
    [#1469](https://github.com/Azure/PSRule.Rules.Azure/issues/1469)
  - Fixed Application Gateway referencing a WAF policy by @BernieWhite.
    [#1466](https://github.com/Azure/PSRule.Rules.Azure/issues/1466)

## v1.16.0

What's changed since v1.15.2:

- New rules:
  - App Service:
    - Check web apps have insecure FTP disabled by @BernieWhite.
      [#1436](https://github.com/Azure/PSRule.Rules.Azure/issues/1436)
    - Check web apps use a dedicated health probe by @BernieWhite.
      [#1437](https://github.com/Azure/PSRule.Rules.Azure/issues/1437)
- Updated rules:
  - Public IP:
    - Updated `Azure.PublicIP.AvailabilityZone` to exclude IP addresses for Azure Bastion by @BernieWhite.
      [#1442](https://github.com/Azure/PSRule.Rules.Azure/issues/1442)
      - Public IP addresses with the `resource-usage` tag set to `azure-bastion` are excluded.
- General improvements:
  - Added support for `dateTimeFromEpoch` and `dateTimeToEpoch` ARM functions by @BernieWhite.
    [#1451](https://github.com/Azure/PSRule.Rules.Azure/issues/1451)
- Engineering:
  - Updated built documentation to include rule ref and metadata by @BernieWhite.
    [#1432](https://github.com/Azure/PSRule.Rules.Azure/issues/1432)
  - Added ref properties for several rules by @BernieWhite.
    [#1430](https://github.com/Azure/PSRule.Rules.Azure/issues/1430)
  - Updated provider data for analysis.
    [#1453](https://github.com/Azure/PSRule.Rules.Azure/pull/1453)
  - Bump Microsoft.NET.Test.Sdk to v17.2.0.
    [#1410](https://github.com/Azure/PSRule.Rules.Azure/pull/1410)
  - Update CI checks to include required ref property by @BernieWhite.
    [#1431](https://github.com/Azure/PSRule.Rules.Azure/issues/1431)
  - Added ref properties for rules by @BernieWhite.
    [#1430](https://github.com/Azure/PSRule.Rules.Azure/issues/1430)
- Bug fixes:
  - Fixed `Azure.Template.UseVariables` does not accept function variables names by @BernieWhite.
    [#1427](https://github.com/Azure/PSRule.Rules.Azure/issues/1427)
  - Fixed dependency issue within Azure Pipelines `AzurePowerShell` task by @BernieWhite.
    [#1447](https://github.com/Azure/PSRule.Rules.Azure/issues/1447)
    - Removed dependency on `Az.Accounts` and `Az.Resources` from manifest.
      Pre-install these modules to use export cmdlets.

What's changed since pre-release v1.16.0-B0072:

- No additional changes.

## v1.16.0-B0072 (pre-release)

What's changed since pre-release v1.16.0-B0041:

- Engineering:
  - Update CI checks to include required ref property by @BernieWhite.
    [#1431](https://github.com/Azure/PSRule.Rules.Azure/issues/1431)
  - Added ref properties for rules by @BernieWhite.
    [#1430](https://github.com/Azure/PSRule.Rules.Azure/issues/1430)
- Bug fixes:
  - Fixed dependency issue within Azure Pipelines `AzurePowerShell` task by @BernieWhite.
    [#1447](https://github.com/Azure/PSRule.Rules.Azure/issues/1447)
    - Removed dependency on `Az.Accounts` and `Az.Resources` from manifest.
      Pre-install these modules to use export cmdlets.

## v1.16.0-B0041 (pre-release)

What's changed since pre-release v1.16.0-B0017:

- Updated rules:
  - Public IP:
    - Updated `Azure.PublicIP.AvailabilityZone` to exclude IP addresses for Azure Bastion by @BernieWhite.
      [#1442](https://github.com/Azure/PSRule.Rules.Azure/issues/1442)
      - Public IP addresses with the `resource-usage` tag set to `azure-bastion` are excluded.
- General improvements:
  - Added support for `dateTimeFromEpoch` and `dateTimeToEpoch` ARM functions by @BernieWhite.
    [#1451](https://github.com/Azure/PSRule.Rules.Azure/issues/1451)
- Engineering:
  - Updated built documentation to include rule ref and metadata by @BernieWhite.
    [#1432](https://github.com/Azure/PSRule.Rules.Azure/issues/1432)
  - Added ref properties for several rules by @BernieWhite.
    [#1430](https://github.com/Azure/PSRule.Rules.Azure/issues/1430)
  - Updated provider data for analysis.
    [#1453](https://github.com/Azure/PSRule.Rules.Azure/pull/1453)

## v1.16.0-B0017 (pre-release)

What's changed since v1.15.2:

- New rules:
  - App Service:
    - Check web apps have insecure FTP disabled by @BernieWhite.
      [#1436](https://github.com/Azure/PSRule.Rules.Azure/issues/1436)
    - Check web apps use a dedicated health probe by @BernieWhite.
      [#1437](https://github.com/Azure/PSRule.Rules.Azure/issues/1437)
- Engineering:
  - Bump Microsoft.NET.Test.Sdk to v17.2.0.
    [#1410](https://github.com/Azure/PSRule.Rules.Azure/pull/1410)
- Bug fixes:
  - Fixed `Azure.Template.UseVariables` does not accept function variables names by @BernieWhite.
    [#1427](https://github.com/Azure/PSRule.Rules.Azure/issues/1427)

## v1.15.2

What's changed since v1.15.1:

- Bug fixes:
  - Fixed `Azure.AppService.ManagedIdentity` does not accept both system and user assigned by @BernieWhite.
    [#1415](https://github.com/Azure/PSRule.Rules.Azure/issues/1415)
    - This also applies to:
      - `Azure.ADX.ManagedIdentity`
      - `Azure.APIM.ManagedIdentity`
      - `Azure.EventGrid.ManagedIdentity`
      - `Azure.Automation.ManagedIdentity`
  - Fixed Web apps with .NET 6 do not meet version constraint of `Azure.AppService.NETVersion` by @BernieWhite.
    [#1414](https://github.com/Azure/PSRule.Rules.Azure/issues/1414)
    - This also applies to `Azure.AppService.PHPVersion`.

## v1.15.1

What's changed since v1.15.0:

- Bug fixes:
  - Fixed exclusion of `dataCollectionRuleAssociations` from `Azure.Resource.UseTags` by @BernieWhite.
    [#1400](https://github.com/Azure/PSRule.Rules.Azure/issues/1400)
  - Fixed could not determine JSON object type for MockObject using CreateObject by @BernieWhite.
    [#1411](https://github.com/Azure/PSRule.Rules.Azure/issues/1411)
  - Fixed cannot bind argument to parameter 'Sku' because it is an empty string by @BernieWhite.
    [#1407](https://github.com/Azure/PSRule.Rules.Azure/issues/1407)

## v1.15.0

What's changed since v1.14.3:

- New features:
  - **Important change**: Added `Azure.Resource.SupportsTags` selector by @BernieWhite.
    [#1339](https://github.com/Azure/PSRule.Rules.Azure/issues/1339)
    - Use this selector in custom rules to filter rules to only run against resources that support tags.
    - This selector replaces the `SupportsTags` PowerShell function.
    - Using the `SupportsTag` function will now result in a warning.
    - The `SupportsTags` function will be removed in v2.
    - See [upgrade notes][1] for more information.
- Updated rules:
  - Azure Kubernetes Service:
    - Updated `Azure.AKS.Version` to use latest stable version `1.22.6` by @BernieWhite.
      [#1386](https://github.com/Azure/PSRule.Rules.Azure/issues/1386)
      - Use `AZURE_AKS_CLUSTER_MINIMUM_VERSION` to configure the minimum version of the cluster.
- Engineering:
  - Added code signing of module by @BernieWhite.
    [#1379](https://github.com/Azure/PSRule.Rules.Azure/issues/1379)
  - Added SBOM manifests to module by @BernieWhite.
    [#1380](https://github.com/Azure/PSRule.Rules.Azure/issues/1380)
  - Embedded provider and alias information as manifest resources by @BernieWhite.
    [#1383](https://github.com/Azure/PSRule.Rules.Azure/issues/1383)
    - Resources are minified and compressed to improve size and speed.
  - Added additional `nodeps` manifest that does not include dependencies for Az modules by @BernieWhite.
    [#1392](https://github.com/Azure/PSRule.Rules.Azure/issues/1392)
  - Bump Az.Accounts to 2.7.6. [#1338](https://github.com/Azure/PSRule.Rules.Azure/pull/1338)
  - Bump Az.Resources to 5.6.0. [#1338](https://github.com/Azure/PSRule.Rules.Azure/pull/1338)
  - Bump PSRule to 2.1.0. [#1338](https://github.com/Azure/PSRule.Rules.Azure/pull/1338)
  - Bump Pester to 5.3.3. [#1338](https://github.com/Azure/PSRule.Rules.Azure/pull/1338)
- Bug fixes:
  - Fixed dependency chain order when dependsOn copy by @BernieWhite.
    [#1381](https://github.com/Azure/PSRule.Rules.Azure/issues/1381)
  - Fixed error calling SupportsTags function by @BernieWhite.
    [#1401](https://github.com/Azure/PSRule.Rules.Azure/issues/1401)

What's changed since pre-release v1.15.0-B0053:

- Bug fixes:
  - Fixed error calling SupportsTags function by @BernieWhite.
    [#1401](https://github.com/Azure/PSRule.Rules.Azure/issues/1401)

## v1.15.0-B0053 (pre-release)

What's changed since pre-release v1.15.0-B0022:

- New features:
  - **Important change**: Added `Azure.Resource.SupportsTags` selector. [#1339](https://github.com/Azure/PSRule.Rules.Azure/issues/1339)
    - Use this selector in custom rules to filter rules to only run against resources that support tags.
    - This selector replaces the `SupportsTags` PowerShell function.
    - Using the `SupportsTag` function will now result in a warning.
    - The `SupportsTags` function will be removed in v2.
    - See [upgrade notes][1] for more information.
- Engineering:
  - Embedded provider and alias information as manifest resources. [#1383](https://github.com/Azure/PSRule.Rules.Azure/issues/1383)
    - Resources are minified and compressed to improve size and speed.
  - Added additional `nodeps` manifest that does not include dependencies for Az modules. [#1392](https://github.com/Azure/PSRule.Rules.Azure/issues/1392)
  - Bump Az.Accounts to 2.7.6. [#1338](https://github.com/Azure/PSRule.Rules.Azure/pull/1338)
  - Bump Az.Resources to 5.6.0. [#1338](https://github.com/Azure/PSRule.Rules.Azure/pull/1338)
  - Bump PSRule to 2.1.0. [#1338](https://github.com/Azure/PSRule.Rules.Azure/pull/1338)
  - Bump Pester to 5.3.3. [#1338](https://github.com/Azure/PSRule.Rules.Azure/pull/1338)

## v1.15.0-B0022 (pre-release)

What's changed since v1.14.3:

- Updated rules:
  - Azure Kubernetes Service:
    - Updated `Azure.AKS.Version` to use latest stable version `1.22.6`. [#1386](https://github.com/Azure/PSRule.Rules.Azure/issues/1386)
      - Use `AZURE_AKS_CLUSTER_MINIMUM_VERSION` to configure the minimum version of the cluster.
- Engineering:
  - Added code signing of module. [#1379](https://github.com/Azure/PSRule.Rules.Azure/issues/1379)
  - Added SBOM manifests to module. [#1380](https://github.com/Azure/PSRule.Rules.Azure/issues/1380)
- Bug fixes:
  - Fixed dependency chain order when dependsOn copy. [#1381](https://github.com/Azure/PSRule.Rules.Azure/issues/1381)

## v1.14.3

What's changed since v1.14.2:

- Bug fixes:
  - Fixed Azure Firewall threat intel mode reported for Secure VNET hubs. [#1365](https://github.com/Azure/PSRule.Rules.Azure/issues/1365)
  - Fixed array function handling with mock objects. [#1367](https://github.com/Azure/PSRule.Rules.Azure/issues/1367)

## v1.14.2

What's changed since v1.14.1:

- Bug fixes:
  - Fixed handling of parent resources when sub resource is in a separate deployment. [#1360](https://github.com/Azure/PSRule.Rules.Azure/issues/1360)

## v1.14.1

What's changed since v1.14.0:

- Bug fixes:
  - Fixed unable to set parameter defaults option with type object. [#1355](https://github.com/Azure/PSRule.Rules.Azure/issues/1355)

## v1.14.0

What's changed since v1.13.4:

- New features:
  - Added support for referencing resources in template. [#1315](https://github.com/Azure/PSRule.Rules.Azure/issues/1315)
    - The `reference()` function can be used to reference resources in template.
    - A placeholder value is still used for resources outside of the template.
  - Added March 2022 baselines `Azure.GA_2022_03` and `Azure.Preview_2022_03`. [#1334](https://github.com/Azure/PSRule.Rules.Azure/issues/1334)
    - Includes rules released before or during March 2022.
    - Marked `Azure.GA_2021_12` and `Azure.Preview_2021_12` baselines as obsolete.
  - **Experimental**: Cmdlets to validate objects with Azure policy conditions:
    - `Export-AzPolicyAssignmentData` - Exports policy assignment data. [#1266](https://github.com/Azure/PSRule.Rules.Azure/issues/1266)
    - `Export-AzPolicyAssignmentRuleData` - Exports JSON rules from policy assignment data. [#1278](https://github.com/Azure/PSRule.Rules.Azure/issues/1278)
    - `Get-AzPolicyAssignmentDataSource` - Discovers policy assignment data. [#1340](https://github.com/Azure/PSRule.Rules.Azure/issues/1340)
    - See cmdlet help for limitations and usage.
    - Additional information will be posted as this feature evolves [here](https://github.com/Azure/PSRule.Rules.Azure/discussions/1345).
- New rules:
  - SignalR Service:
    - Check services use Managed Identities. [#1306](https://github.com/Azure/PSRule.Rules.Azure/issues/1306)
    - Check services use a SKU with an SLA. [#1307](https://github.com/Azure/PSRule.Rules.Azure/issues/1307)
  - Web PubSub Service:
    - Check services use Managed Identities. [#1308](https://github.com/Azure/PSRule.Rules.Azure/issues/1308)
    - Check services use a SKU with an SLA. [#1309](https://github.com/Azure/PSRule.Rules.Azure/issues/1309)
- Updated rules:
  - Azure Kubernetes Service:
    - Updated `Azure.AKS.Version` to use latest stable version `1.21.9`. [#1318](https://github.com/Azure/PSRule.Rules.Azure/issues/1318)
      - Use `AZURE_AKS_CLUSTER_MINIMUM_VERSION` to configure the minimum version of the cluster.
- Engineering:
  - Cache Azure Policy Aliases. [#1277](https://github.com/Azure/PSRule.Rules.Azure/issues/1277)
  - Cleanup of additional alias metadata. [#1351](https://github.com/Azure/PSRule.Rules.Azure/pull/1351)
- Bug fixes:
  - Fixed index was out of range with split on mock properties. [#1327](https://github.com/Azure/PSRule.Rules.Azure/issues/1327)
  - Fixed mock objects with no properties. [#1347](https://github.com/Azure/PSRule.Rules.Azure/issues/1347)
  - Fixed sub-resources nesting by scope regression. [#1348](https://github.com/Azure/PSRule.Rules.Azure/issues/1348)
  - Fixed expand of runtime properties on reference objects. [#1324](https://github.com/Azure/PSRule.Rules.Azure/issues/1324)
  - Fixed processing of deployment outputs. [#1316](https://github.com/Azure/PSRule.Rules.Azure/issues/1316)

What's changed since pre-release v1.14.0-B2204013:

- No additional changes.

## v1.14.0-B2204013 (pre-release)

What's changed since pre-release v1.14.0-B2204007:

- Engineering:
  - Cleanup of additional alias metadata. [#1351](https://github.com/Azure/PSRule.Rules.Azure/pull/1351)

## v1.14.0-B2204007 (pre-release)

What's changed since pre-release v1.14.0-B2203117:

- Bug fixes:
  - Fixed mock objects with no properties. [#1347](https://github.com/Azure/PSRule.Rules.Azure/issues/1347)
  - Fixed sub-resources nesting by scope regression. [#1348](https://github.com/Azure/PSRule.Rules.Azure/issues/1348)

## v1.14.0-B2203117 (pre-release)

What's changed since pre-release v1.14.0-B2203088:

- New features:
  - **Experimental**: Cmdlets to validate objects with Azure policy conditions:
    - `Export-AzPolicyAssignmentData` - Exports policy assignment data. [#1266](https://github.com/Azure/PSRule.Rules.Azure/issues/1266)
    - `Export-AzPolicyAssignmentRuleData` - Exports JSON rules from policy assignment data. [#1278](https://github.com/Azure/PSRule.Rules.Azure/issues/1278)
    - `Get-AzPolicyAssignmentDataSource` - Discovers policy assignment data. [#1340](https://github.com/Azure/PSRule.Rules.Azure/issues/1340)
    - See cmdlet help for limitations and usage.
    - Additional information will be posted as this feature evolves [here](https://github.com/Azure/PSRule.Rules.Azure/discussions/1345).
- Engineering:
  - Cache Azure Policy Aliases. [#1277](https://github.com/Azure/PSRule.Rules.Azure/issues/1277)
- Bug fixes:
  - Fixed index was out of range with split on mock properties. [#1327](https://github.com/Azure/PSRule.Rules.Azure/issues/1327)

## v1.14.0-B2203088 (pre-release)

What's changed since pre-release v1.14.0-B2203066:

- New features:
  - Added March 2022 baselines `Azure.GA_2022_03` and `Azure.Preview_2022_03`. [#1334](https://github.com/Azure/PSRule.Rules.Azure/issues/1334)
    - Includes rules released before or during March 2022.
    - Marked `Azure.GA_2021_12` and `Azure.Preview_2021_12` baselines as obsolete.
- Bug fixes:
  - Fixed expand of runtime properties on reference objects. [#1324](https://github.com/Azure/PSRule.Rules.Azure/issues/1324)

## v1.14.0-B2203066 (pre-release)

What's changed since v1.13.4:

- New features:
  - Added support for referencing resources in template. [#1315](https://github.com/Azure/PSRule.Rules.Azure/issues/1315)
    - The `reference()` function can be used to reference resources in template.
    - A placeholder value is still used for resources outside of the template.
- New rules:
  - SignalR Service:
    - Check services use Managed Identities. [#1306](https://github.com/Azure/PSRule.Rules.Azure/issues/1306)
    - Check services use a SKU with an SLA. [#1307](https://github.com/Azure/PSRule.Rules.Azure/issues/1307)
  - Web PubSub Service:
    - Check services use Managed Identities. [#1308](https://github.com/Azure/PSRule.Rules.Azure/issues/1308)
    - Check services use a SKU with an SLA. [#1309](https://github.com/Azure/PSRule.Rules.Azure/issues/1309)
- Updated rules:
  - Azure Kubernetes Service:
    - Updated `Azure.AKS.Version` to use latest stable version `1.21.9`. [#1318](https://github.com/Azure/PSRule.Rules.Azure/issues/1318)
      - Use `AZURE_AKS_CLUSTER_MINIMUM_VERSION` to configure the minimum version of the cluster.
- Bug fixes:
  - Fixed processing of deployment outputs. [#1316](https://github.com/Azure/PSRule.Rules.Azure/issues/1316)

## v1.13.4

What's changed since v1.13.3:

- Bug fixes:
  - Fixed virtual network without any subnets is invalid. [#1303](https://github.com/Azure/PSRule.Rules.Azure/issues/1303)
  - Fixed container registry rules that require a premium tier. [#1304](https://github.com/Azure/PSRule.Rules.Azure/issues/1304)
    - Rules `Azure.ACR.Retention` and `Azure.ACR.ContentTrust` are now only run against premium instances.

## v1.13.3

What's changed since v1.13.2:

- Bug fixes:
  - Fixed bicep build timeout for complex deployments. [#1299](https://github.com/Azure/PSRule.Rules.Azure/issues/1299)

## v1.13.2

What's changed since v1.13.1:

- Engineering:
  - Bump PowerShellStandard.Library to 5.1.1. [#1295](https://github.com/Azure/PSRule.Rules.Azure/pull/1295)
- Bug fixes:
  - Fixed nested resource loops. [#1293](https://github.com/Azure/PSRule.Rules.Azure/issues/1293)

## v1.13.1

What's changed since v1.13.0:

- Bug fixes:
  - Fixed parsing of nested quote pairs within JSON function. [#1288](https://github.com/Azure/PSRule.Rules.Azure/issues/1288)

## v1.13.0

What's changed since v1.12.2:

- New features:
  - Added support for setting defaults for required parameters. [#1065](https://github.com/Azure/PSRule.Rules.Azure/issues/1065)
    - When specified, the value will be used when a parameter value is not provided.
  - Added support expanding Bicep from parameter files. [#1160](https://github.com/Azure/PSRule.Rules.Azure/issues/1160)
- New rules:
  - Azure Cache for Redis:
    - Limit public access for Azure Cache for Redis instances. [#935](https://github.com/Azure/PSRule.Rules.Azure/issues/935)
  - Container App:
    - Check insecure ingress is not enabled (preview). [#1252](https://github.com/Azure/PSRule.Rules.Azure/issues/1252)
  - Key Vault:
    - Check key auto-rotation is enabled (preview). [#1159](https://github.com/Azure/PSRule.Rules.Azure/issues/1159)
  - Recovery Services Vault:
    - Check vaults have replication alerts configured. [#7](https://github.com/Azure/PSRule.Rules.Azure/issues/7)
- Engineering:
  - Automatically build baseline docs. [#1242](https://github.com/Azure/PSRule.Rules.Azure/issues/1242)
  - Bump PSRule dependency to v1.11.1. [#1269](https://github.com/Azure/PSRule.Rules.Azure/pull/1269)
- Bug fixes:
  - Fixed empty value with strong type. [#1258](https://github.com/Azure/PSRule.Rules.Azure/issues/1258)
  - Fixed error with empty logic app trigger. [#1249](https://github.com/Azure/PSRule.Rules.Azure/issues/1249)
  - Fixed out of order parameters. [#1257](https://github.com/Azure/PSRule.Rules.Azure/issues/1257)
  - Fixed mapping default configuration causes cast exception. [#1274](https://github.com/Azure/PSRule.Rules.Azure/issues/1274)
  - Fixed resource id is incorrectly built for sub resource types. [#1279](https://github.com/Azure/PSRule.Rules.Azure/issues/1279)

What's changed since pre-release v1.13.0-B2202113:

- No additional changes.

## v1.13.0-B2202113 (pre-release)

What's changed since pre-release v1.13.0-B2202108:

- Bug fixes:
  - Fixed resource id is incorrectly built for sub resource types. [#1279](https://github.com/Azure/PSRule.Rules.Azure/issues/1279)

## v1.13.0-B2202108 (pre-release)

What's changed since pre-release v1.13.0-B2202103:

- Bug fixes:
  - Fixed mapping default configuration causes cast exception. [#1274](https://github.com/Azure/PSRule.Rules.Azure/issues/1274)

## v1.13.0-B2202103 (pre-release)

What's changed since pre-release v1.13.0-B2202090:

- Engineering:
  - Bump PSRule dependency to v1.11.1. [#1269](https://github.com/Azure/PSRule.Rules.Azure/pull/1269)
- Bug fixes:
  - Fixed out of order parameters. [#1257](https://github.com/Azure/PSRule.Rules.Azure/issues/1257)

## v1.13.0-B2202090 (pre-release)

What's changed since pre-release v1.13.0-B2202063:

- New rules:
  - Azure Cache for Redis:
    - Limit public access for Azure Cache for Redis instances. [#935](https://github.com/Azure/PSRule.Rules.Azure/issues/935)
- Engineering:
  - Automatically build baseline docs. [#1242](https://github.com/Azure/PSRule.Rules.Azure/issues/1242)
- Bug fixes:
  - Fixed empty value with strong type. [#1258](https://github.com/Azure/PSRule.Rules.Azure/issues/1258)

## v1.13.0-B2202063 (pre-release)

What's changed since v1.12.2:

- New features:
  - Added support for setting defaults for required parameters. [#1065](https://github.com/Azure/PSRule.Rules.Azure/issues/1065)
    - When specified, the value will be used when a parameter value is not provided.
  - Added support expanding Bicep from parameter files. [#1160](https://github.com/Azure/PSRule.Rules.Azure/issues/1160)
- New rules:
  - Container App:
    - Check insecure ingress is not enabled (preview). [#1252](https://github.com/Azure/PSRule.Rules.Azure/issues/1252)
  - Key Vault:
    - Check key auto-rotation is enabled (preview). [#1159](https://github.com/Azure/PSRule.Rules.Azure/issues/1159)
  - Recovery Services Vault:
    - Check vaults have replication alerts configured. [#7](https://github.com/Azure/PSRule.Rules.Azure/issues/7)
- Bug fixes:
  - Fixed error with empty logic app trigger. [#1249](https://github.com/Azure/PSRule.Rules.Azure/issues/1249)

## v1.12.2

What's changed since v1.12.1:

- Bug fixes:
  - Fixed detect strong type requirements for nested deployments. [#1235](https://github.com/Azure/PSRule.Rules.Azure/issues/1235)

## v1.12.1

What's changed since v1.12.0:

- Bug fixes:
  - Fixed Bicep already exists with PSRule v2. [#1232](https://github.com/Azure/PSRule.Rules.Azure/issues/1232)

## v1.12.0

What's changed since v1.11.1:

- New rules:
  - Data Explorer:
    - Check clusters use Managed Identities. [#1207](https://github.com/Azure/PSRule.Rules.Azure/issues/1207)
    - Check clusters use a SKU with a SLA. [#1208](https://github.com/Azure/PSRule.Rules.Azure/issues/1208)
    - Check clusters use disk encryption. [#1209](https://github.com/Azure/PSRule.Rules.Azure/issues/1209)
    - Check clusters are in use with databases. [#1215](https://github.com/Azure/PSRule.Rules.Azure/issues/1215)
  - Event Hub:
    - Check namespaces are in use with event hubs. [#1216](https://github.com/Azure/PSRule.Rules.Azure/issues/1216)
    - Check namespaces only accept identity-based authentication. [#1217](https://github.com/Azure/PSRule.Rules.Azure/issues/1217)
  - Azure Recovery Services Vault:
    - Check vaults use geo-redundant storage. [#5](https://github.com/Azure/PSRule.Rules.Azure/issues/5)
  - Service Bus:
    - Check namespaces are in use with queues and topics. [#1218](https://github.com/Azure/PSRule.Rules.Azure/issues/1218)
    - Check namespaces only accept identity-based authentication. [#1219](https://github.com/Azure/PSRule.Rules.Azure/issues/1219)
- Updated rules:
  - Azure Kubernetes Service:
    - Updated `Azure.AKS.Version` to use latest stable version `1.21.7`. [#1188](https://github.com/Azure/PSRule.Rules.Azure/issues/1188)
      - Pinned latest GA baseline `Azure.GA_2021_12` to previous version `1.20.5`.
      - Use `AZURE_AKS_CLUSTER_MINIMUM_VERSION` to configure the minimum version of the cluster.
  - Azure API Management:
    - Check service disabled insecure ciphers.
      [#1128](https://github.com/Azure/PSRule.Rules.Azure/issues/1128)
    - Refactored the cipher and protocol rule into individual rules.
      - `Azure.APIM.Protocols`
      - `Azure.APIM.Ciphers`
- General improvements:
  - **Important change:** Replaced `Azure_AKSMinimumVersion` option with `AZURE_AKS_CLUSTER_MINIMUM_VERSION`. [#941](https://github.com/Azure/PSRule.Rules.Azure/issues/941)
    - For compatibility, if `Azure_AKSMinimumVersion` is set it will be used instead of `AZURE_AKS_CLUSTER_MINIMUM_VERSION`.
    - If only `AZURE_AKS_CLUSTER_MINIMUM_VERSION` is set, this value will be used.
    - The default will be used neither options are configured.
    - If `Azure_AKSMinimumVersion` is set a warning will be generated until the configuration is removed.
    - Support for `Azure_AKSMinimumVersion` is deprecated and will be removed in v2.
    - See [upgrade notes][1] for details.
- Bug fixes:
  - Fixed false positive of blob container with access unspecified. [#1212](https://github.com/Azure/PSRule.Rules.Azure/issues/1212)

What's changed since pre-release v1.12.0-B2201086:

- No additional changes.

## v1.12.0-B2201086 (pre-release)

What's changed since pre-release v1.12.0-B2201067:

- New rules:
  - Data Explorer:
    - Check clusters are in use with databases. [#1215](https://github.com/Azure/PSRule.Rules.Azure/issues/1215)
  - Event Hub:
    - Check namespaces are in use with event hubs. [#1216](https://github.com/Azure/PSRule.Rules.Azure/issues/1216)
    - Check namespaces only accept identity-based authentication. [#1217](https://github.com/Azure/PSRule.Rules.Azure/issues/1217)
  - Azure Recovery Services Vault:
    - Check vaults use geo-redundant storage. [#5](https://github.com/Azure/PSRule.Rules.Azure/issues/5)
  - Service Bus:
    - Check namespaces are in use with queues and topics. [#1218](https://github.com/Azure/PSRule.Rules.Azure/issues/1218)
    - Check namespaces only accept identity-based authentication. [#1219](https://github.com/Azure/PSRule.Rules.Azure/issues/1219)

## v1.12.0-B2201067 (pre-release)

What's changed since pre-release v1.12.0-B2201054:

- New rules:
  - Data Explorer:
    - Check clusters use Managed Identities. [#1207](https://github.com/Azure/PSRule.Rules.Azure/issues/1207)
    - Check clusters use a SKU with a SLA. [#1208](https://github.com/Azure/PSRule.Rules.Azure/issues/1208)
    - Check clusters use disk encryption. [#1209](https://github.com/Azure/PSRule.Rules.Azure/issues/1209)
- Bug fixes:
  - Fixed false positive of blob container with access unspecified. [#1212](https://github.com/Azure/PSRule.Rules.Azure/issues/1212)

## v1.12.0-B2201054 (pre-release)

What's changed since v1.11.1:

- Updated rules:
  - Azure Kubernetes Service:
    - Updated `Azure.AKS.Version` to use latest stable version `1.21.7`. [#1188](https://github.com/Azure/PSRule.Rules.Azure/issues/1188)
      - Pinned latest GA baseline `Azure.GA_2021_12` to previous version `1.20.5`.
      - Use `AZURE_AKS_CLUSTER_MINIMUM_VERSION` to configure the minimum version of the cluster.
  - Azure API Management:
    - Check service disabled insecure ciphers.
      [#1128](https://github.com/Azure/PSRule.Rules.Azure/issues/1128)
    - Refactored the cipher and protocol rule into individual rules.
      - `Azure.APIM.Protocols`
      - `Azure.APIM.Ciphers`
- General improvements:
  - **Important change:** Replaced `Azure_AKSMinimumVersion` option with `AZURE_AKS_CLUSTER_MINIMUM_VERSION`. [#941](https://github.com/Azure/PSRule.Rules.Azure/issues/941)
    - For compatibility, if `Azure_AKSMinimumVersion` is set it will be used instead of `AZURE_AKS_CLUSTER_MINIMUM_VERSION`.
    - If only `AZURE_AKS_CLUSTER_MINIMUM_VERSION` is set, this value will be used.
    - The default will be used neither options are configured.
    - If `Azure_AKSMinimumVersion` is set a warning will be generated until the configuration is removed.
    - Support for `Azure_AKSMinimumVersion` is deprecated and will be removed in v2.
    - See [upgrade notes][1] for details.

## v1.11.1

What's changed since v1.11.0:

- Bug fixes:
  - Fixed `Azure.AKS.CNISubnetSize` rule to use CNI selector. [#1178](https://github.com/Azure/PSRule.Rules.Azure/issues/1178)

## v1.11.0

What's changed since v1.10.4:

- New features:
  - Added baselines containing only Azure preview features. [#1129](https://github.com/Azure/PSRule.Rules.Azure/issues/1129)
    - Added baseline `Azure.Preview_2021_09`.
    - Added baseline `Azure.Preview_2021_12`.
  - Added `Azure.GA_2021_12` baseline. [#1146](https://github.com/Azure/PSRule.Rules.Azure/issues/1146)
    - Includes rules released before or during December 2021 for Azure GA features.
    - Marked baseline `Azure.GA_2021_09` as obsolete.
  - Bicep support promoted from experimental to generally available (GA). [#1176](https://github.com/Azure/PSRule.Rules.Azure/issues/1176)
- New rules:
  - All resources:
    - Check comments for each template resource. [#969](https://github.com/Azure/PSRule.Rules.Azure/issues/969)
  - Automation Account:
    - Automation accounts should enable diagnostic logs. [#1075](https://github.com/Azure/PSRule.Rules.Azure/issues/1075)
  - Azure Kubernetes Service:
    - Check clusters have the HTTP application routing add-on disabled. [#1131](https://github.com/Azure/PSRule.Rules.Azure/issues/1131)
    - Check clusters use the Secrets Store CSI Driver add-on. [#992](https://github.com/Azure/PSRule.Rules.Azure/issues/992)
    - Check clusters autorotation with the Secrets Store CSI Driver add-on. [#993](https://github.com/Azure/PSRule.Rules.Azure/issues/993)
    - Check clusters use Azure AD Pod Managed Identities (preview). [#991](https://github.com/Azure/PSRule.Rules.Azure/issues/991)
  - Azure Redis Cache:
    - Use availability zones for Azure Cache for Redis for regions that support it. [#1078](https://github.com/Azure/PSRule.Rules.Azure/issues/1078)
      - `Azure.Redis.AvailabilityZone`
      - `Azure.RedisEnterprise.Zones`
  - Application Security Group:
    - Check Application Security Groups meet naming requirements. [#1110](https://github.com/Azure/PSRule.Rules.Azure/issues/1110)
  - Firewall:
    - Check Firewalls meet naming requirements. [#1110](https://github.com/Azure/PSRule.Rules.Azure/issues/1110)
    - Check Firewall policies meet naming requirements. [#1110](https://github.com/Azure/PSRule.Rules.Azure/issues/1110)
  - Private Endpoint:
    - Check Private Endpoints meet naming requirements. [#1110](https://github.com/Azure/PSRule.Rules.Azure/issues/1110)
  - Virtual WAN:
    - Check Virtual WANs meet naming requirements. [#1110](https://github.com/Azure/PSRule.Rules.Azure/issues/1110)
- Updated rules:
  - Azure Kubernetes Service:
    - Promoted `Azure.AKS.AutoUpgrade` to GA rule set. [#1130](https://github.com/Azure/PSRule.Rules.Azure/issues/1130)
- General improvements:
  - Added support for template function `tenant()`. [#1124](https://github.com/Azure/PSRule.Rules.Azure/issues/1124)
  - Added support for template function `managementGroup()`. [#1125](https://github.com/Azure/PSRule.Rules.Azure/issues/1125)
  - Added support for template function `pickZones()`. [#518](https://github.com/Azure/PSRule.Rules.Azure/issues/518)
- Engineering:
  - Rule refactoring of rules from PowerShell to YAML. [#1109](https://github.com/Azure/PSRule.Rules.Azure/issues/1109)
    - The following rules were refactored:
      - `Azure.LB.Name`
      - `Azure.NSG.Name`
      - `Azure.Firewall.Mode`
      - `Azure.Route.Name`
      - `Azure.VNET.Name`
      - `Azure.VNG.Name`
      - `Azure.VNG.ConnectionName`
      - `Azure.AppConfig.SKU`
      - `Azure.AppConfig.Name`
      - `Azure.AppInsights.Workspace`
      - `Azure.AppInsights.Name`
      - `Azure.Cosmos.AccountName`
      - `Azure.FrontDoor.State`
      - `Azure.FrontDoor.Name`
      - `Azure.FrontDoor.WAF.Mode`
      - `Azure.FrontDoor.WAF.Enabled`
      - `Azure.FrontDoor.WAF.Name`
      - `Azure.AKS.MinNodeCount`
      - `Azure.AKS.ManagedIdentity`
      - `Azure.AKS.StandardLB`
      - `Azure.AKS.AzurePolicyAddOn`
      - `Azure.AKS.ManagedAAD`
      - `Azure.AKS.AuthorizedIPs`
      - `Azure.AKS.LocalAccounts`
      - `Azure.AKS.AzureRBAC`
- Bug fixes:
  - Fixed output of Bicep informational and warning messages in error stream. [#1157](https://github.com/Azure/PSRule.Rules.Azure/issues/1157)

What's changed since pre-release v1.11.0-B2112112:

- New features:
  - Bicep support promoted from experimental to generally available (GA). [#1176](https://github.com/Azure/PSRule.Rules.Azure/issues/1176)

## v1.11.0-B2112112 (pre-release)

What's changed since pre-release v1.11.0-B2112104:

- New rules:
  - Azure Redis Cache:
    - Use availability zones for Azure Cache for Redis for regions that support it. [#1078](https://github.com/Azure/PSRule.Rules.Azure/issues/1078)
      - `Azure.Redis.AvailabilityZone`
      - `Azure.RedisEnterprise.Zones`

## v1.11.0-B2112104 (pre-release)

What's changed since pre-release v1.11.0-B2112073:

- New rules:
  - Azure Kubernetes Service:
    - Check clusters use Azure AD Pod Managed Identities (preview). [#991](https://github.com/Azure/PSRule.Rules.Azure/issues/991)
- Engineering:
  - Rule refactoring of rules from PowerShell to YAML. [#1109](https://github.com/Azure/PSRule.Rules.Azure/issues/1109)
    - The following rules were refactored:
      - `Azure.AppConfig.SKU`
      - `Azure.AppConfig.Name`
      - `Azure.AppInsights.Workspace`
      - `Azure.AppInsights.Name`
      - `Azure.Cosmos.AccountName`
      - `Azure.FrontDoor.State`
      - `Azure.FrontDoor.Name`
      - `Azure.FrontDoor.WAF.Mode`
      - `Azure.FrontDoor.WAF.Enabled`
      - `Azure.FrontDoor.WAF.Name`
      - `Azure.AKS.MinNodeCount`
      - `Azure.AKS.ManagedIdentity`
      - `Azure.AKS.StandardLB`
      - `Azure.AKS.AzurePolicyAddOn`
      - `Azure.AKS.ManagedAAD`
      - `Azure.AKS.AuthorizedIPs`
      - `Azure.AKS.LocalAccounts`
      - `Azure.AKS.AzureRBAC`
- Bug fixes:
  - Fixed output of Bicep informational and warning messages in error stream. [#1157](https://github.com/Azure/PSRule.Rules.Azure/issues/1157)
  - Fixed obsolete flag for baseline `Azure.Preview_2021_12`. [#1166](https://github.com/Azure/PSRule.Rules.Azure/issues/1166)

## v1.11.0-B2112073 (pre-release)

What's changed since pre-release v1.11.0-B2112024:

- New features:
  - Added baselines containing only Azure preview features. [#1129](https://github.com/Azure/PSRule.Rules.Azure/issues/1129)
    - Added baseline `Azure.Preview_2021_09`.
    - Added baseline `Azure.Preview_2021_12`.
  - Added `Azure.GA_2021_12` baseline. [#1146](https://github.com/Azure/PSRule.Rules.Azure/issues/1146)
    - Includes rules released before or during December 2021 for Azure GA features.
    - Marked baseline `Azure.GA_2021_09` as obsolete.
- New rules:
  - All resources:
    - Check comments for each template resource. [#969](https://github.com/Azure/PSRule.Rules.Azure/issues/969)
- Bug fixes:
  - Fixed template function `equals` parameter count mismatch. [#1137](https://github.com/Azure/PSRule.Rules.Azure/issues/1137)
  - Fixed copy loop on nested deployment parameters is not handled. [#1144](https://github.com/Azure/PSRule.Rules.Azure/issues/1144)
  - Fixed outer copy loop of nested deployment. [#1154](https://github.com/Azure/PSRule.Rules.Azure/issues/1154)

## v1.11.0-B2112024 (pre-release)

What's changed since pre-release v1.11.0-B2111014:

- New rules:
  - Azure Kubernetes Service:
    - Check clusters have the HTTP application routing add-on disabled. [#1131](https://github.com/Azure/PSRule.Rules.Azure/issues/1131)
    - Check clusters use the Secrets Store CSI Driver add-on. [#992](https://github.com/Azure/PSRule.Rules.Azure/issues/992)
    - Check clusters autorotation with the Secrets Store CSI Driver add-on. [#993](https://github.com/Azure/PSRule.Rules.Azure/issues/993)
  - Automation Account:
    - Automation accounts should enable diagnostic logs. [#1075](https://github.com/Azure/PSRule.Rules.Azure/issues/1075)
- Updated rules:
  - Azure Kubernetes Service:
    - Promoted `Azure.AKS.AutoUpgrade` to GA rule set. [#1130](https://github.com/Azure/PSRule.Rules.Azure/issues/1130)
- General improvements:
  - Added support for template function `tenant()`. [#1124](https://github.com/Azure/PSRule.Rules.Azure/issues/1124)
  - Added support for template function `managementGroup()`. [#1125](https://github.com/Azure/PSRule.Rules.Azure/issues/1125)
  - Added support for template function `pickZones()`. [#518](https://github.com/Azure/PSRule.Rules.Azure/issues/518)
- Bug fixes:
  - Fixed `Azure.Policy.WaiverExpiry` date conversion. [#1118](https://github.com/Azure/PSRule.Rules.Azure/issues/1118)

## v1.11.0-B2111014 (pre-release)

What's changed since v1.10.0:

- New rules:
  - Application Security Group:
    - Check Application Security Groups meet naming requirements. [#1110](https://github.com/Azure/PSRule.Rules.Azure/issues/1110)
  - Firewall:
    - Check Firewalls meet naming requirements. [#1110](https://github.com/Azure/PSRule.Rules.Azure/issues/1110)
    - Check Firewall policies meet naming requirements. [#1110](https://github.com/Azure/PSRule.Rules.Azure/issues/1110)
  - Private Endpoint:
    - Check Private Endpoints meet naming requirements. [#1110](https://github.com/Azure/PSRule.Rules.Azure/issues/1110)
  - Virtual WAN:
    - Check Virtual WANs meet naming requirements. [#1110](https://github.com/Azure/PSRule.Rules.Azure/issues/1110)
- Engineering:
  - Rule refactoring of rules from PowerShell to YAML. [#1109](https://github.com/Azure/PSRule.Rules.Azure/issues/1109)
    - The following rules were refactored:
      - `Azure.LB.Name`
      - `Azure.NSG.Name`
      - `Azure.Firewall.Mode`
      - `Azure.Route.Name`
      - `Azure.VNET.Name`
      - `Azure.VNG.Name`
      - `Azure.VNG.ConnectionName`

## v1.10.4

What's changed since v1.10.3:

- Bug fixes:
  - Fixed outer copy loop of nested deployment. [#1154](https://github.com/Azure/PSRule.Rules.Azure/issues/1154)

## v1.10.3

What's changed since v1.10.2:

- Bug fixes:
  - Fixed copy loop on nested deployment parameters is not handled. [#1144](https://github.com/Azure/PSRule.Rules.Azure/issues/1144)

## v1.10.2

What's changed since v1.10.1:

- Bug fixes:
  - Fixed template function `equals` parameter count mismatch. [#1137](https://github.com/Azure/PSRule.Rules.Azure/issues/1137)

## v1.10.1

What's changed since v1.10.0:

- Bug fixes:
  - Fixed `Azure.Policy.WaiverExpiry` date conversion. [#1118](https://github.com/Azure/PSRule.Rules.Azure/issues/1118)

## v1.10.0

What's changed since v1.9.1:

- New features:
  - Added support for parameter strong types. [#1083](https://github.com/Azure/PSRule.Rules.Azure/issues/1083)
    - The value of string parameters can be tested against the expected type.
    - When configuring a location strong type, the parameter value must be a valid Azure location.
    - When configuring a resource type strong type, the parameter value must be a matching resource Id.
- New rules:
  - All resources:
    - Check template expressions do not exceed a maximum length. [#1006](https://github.com/Azure/PSRule.Rules.Azure/issues/1006)
  - Automation Service:
    - Check automation accounts should use managed identities for authentication. [#1074](https://github.com/Azure/PSRule.Rules.Azure/issues/1074)
  - Event Grid:
    - Check topics and domains use managed identities. [#1091](https://github.com/Azure/PSRule.Rules.Azure/issues/1091)
    - Check topics and domains use private endpoints. [#1092](https://github.com/Azure/PSRule.Rules.Azure/issues/1092)
    - Check topics and domains use identity-based authentication. [#1093](https://github.com/Azure/PSRule.Rules.Azure/issues/1093)
- General improvements:
  - Updated default baseline to use module configuration. [#1089](https://github.com/Azure/PSRule.Rules.Azure/issues/1089)
- Engineering:
  - Bump PSRule dependency to v1.9.0. [#1081](https://github.com/Azure/PSRule.Rules.Azure/issues/1081)
  - Bump Microsoft.CodeAnalysis.NetAnalyzers to v6.0.0. [#1080](https://github.com/Azure/PSRule.Rules.Azure/pull/1080)
  - Bump Microsoft.SourceLink.GitHub to 1.1.1. [#1085](https://github.com/Azure/PSRule.Rules.Azure/pull/1085)
- Bug fixes:
  - Fixed expansion of secret references. [#1098](https://github.com/Azure/PSRule.Rules.Azure/issues/1098)
  - Fixed handling of tagging for deployments. [#1099](https://github.com/Azure/PSRule.Rules.Azure/issues/1099)
  - Fixed strong type issue flagged with empty defaultValue string. [#1100](https://github.com/Azure/PSRule.Rules.Azure/issues/1100)

What's changed since pre-release v1.10.0-B2111081:

- No additional changes.

## v1.10.0-B2111081 (pre-release)

What's changed since pre-release v1.10.0-B2111072:

- New rules:
  - Automation Service:
    - Automation accounts should use managed identities for authentication. [#1074](https://github.com/Azure/PSRule.Rules.Azure/issues/1074)

## v1.10.0-B2111072 (pre-release)

What's changed since pre-release v1.10.0-B2111058:

- New rules:
  - All resources:
    - Check template expressions do not exceed a maximum length. [#1006](https://github.com/Azure/PSRule.Rules.Azure/issues/1006)
- Bug fixes:
  - Fixed expansion of secret references. [#1098](https://github.com/Azure/PSRule.Rules.Azure/issues/1098)
  - Fixed handling of tagging for deployments. [#1099](https://github.com/Azure/PSRule.Rules.Azure/issues/1099)
  - Fixed strong type issue flagged with empty defaultValue string. [#1100](https://github.com/Azure/PSRule.Rules.Azure/issues/1100)

## v1.10.0-B2111058 (pre-release)

What's changed since pre-release v1.10.0-B2111040:

- New rules:
  - Event Grid:
    - Check topics and domains use managed identities. [#1091](https://github.com/Azure/PSRule.Rules.Azure/issues/1091)
    - Check topics and domains use private endpoints. [#1092](https://github.com/Azure/PSRule.Rules.Azure/issues/1092)
    - Check topics and domains use identity-based authentication. [#1093](https://github.com/Azure/PSRule.Rules.Azure/issues/1093)
- General improvements:
  - Updated default baseline to use module configuration. [#1089](https://github.com/Azure/PSRule.Rules.Azure/issues/1089)

## v1.10.0-B2111040 (pre-release)

What's changed since v1.9.1:

- New features:
  - Added support for parameter strong types. [#1083](https://github.com/Azure/PSRule.Rules.Azure/issues/1083)
    - The value of string parameters can be tested against the expected type.
    - When configuring a location strong type, the parameter value must be a valid Azure location.
    - When configuring a resource type strong type, the parameter value must be a matching resource Id.
- Engineering:
  - Bump PSRule dependency to v1.9.0. [#1081](https://github.com/Azure/PSRule.Rules.Azure/issues/1081)
  - Bump Microsoft.CodeAnalysis.NetAnalyzers to v6.0.0. [#1080](https://github.com/Azure/PSRule.Rules.Azure/pull/1080)
  - Bump Microsoft.SourceLink.GitHub to 1.1.1. [#1085](https://github.com/Azure/PSRule.Rules.Azure/pull/1085)

## v1.9.1

What's changed since v1.9.0:

- Bug fixes:
  - Fixed can not index into resource group tags. [#1066](https://github.com/Azure/PSRule.Rules.Azure/issues/1066)
  - Fixed `Azure.VM.ASMinMembers` for template deployments. [#1064](https://github.com/Azure/PSRule.Rules.Azure/issues/1064)
  - Fixed zones property not found on public IP resource. [#1070](https://github.com/Azure/PSRule.Rules.Azure/issues/1070)

## v1.9.0

What's changed since v1.8.1:

- New rules:
  - API Management Service:
    - Check API management services are using availability zones when available. [#1017](https://github.com/Azure/PSRule.Rules.Azure/issues/1017)
  - Public IP Address:
    - Check Public IP addresses are configured with zone-redundancy. [#958](https://github.com/Azure/PSRule.Rules.Azure/issues/958)
    - Check Public IP addresses are using Standard SKU. [#979](https://github.com/Azure/PSRule.Rules.Azure/issues/979)
  - User Assigned Managed Identity:
    - Check identities meet naming requirements. [#1021](https://github.com/Azure/PSRule.Rules.Azure/issues/1021)
  - Virtual Network Gateway:
    - Check VPN/ExpressRoute gateways are configured with availability zone SKU. [#926](https://github.com/Azure/PSRule.Rules.Azure/issues/926)
- General improvements:
  - Improved processing of AzOps generated templates. [#799](https://github.com/Azure/PSRule.Rules.Azure/issues/799)
    - `Azure.Template.DefineParameters` is ignored for AzOps generated templates.
    - `Azure.Template.UseLocationParameter` is ignored for AzOps generated templates.
  - Bicep is now installed when using PSRule GitHub Action. [#1050](https://github.com/Azure/PSRule.Rules.Azure/issues/1050)
- Engineering:
  - Bump PSRule dependency to v1.8.0. [#1018](https://github.com/Azure/PSRule.Rules.Azure/issues/1018)
  - Added automated PR workflow to bump `providers.json` monthly. [#1041](https://github.com/Azure/PSRule.Rules.Azure/issues/1041)
- Bug fixes:
  - Fixed AKS Network Policy should accept calico. [#1046](https://github.com/Azure/PSRule.Rules.Azure/issues/1046)
  - Fixed `Azure.ACR.AdminUser` fails when `adminUserEnabled` not set. [#1014](https://github.com/Azure/PSRule.Rules.Azure/issues/1014)
  - Fixed `Azure.KeyVault.Logs` reports cannot index into a null array. [#1024](https://github.com/Azure/PSRule.Rules.Azure/issues/1024)
  - Fixed template function empty returns object reference not set exception. [#1025](https://github.com/Azure/PSRule.Rules.Azure/issues/1025)
  - Fixed delayed binding of `and` template function. [#1026](https://github.com/Azure/PSRule.Rules.Azure/issues/1026)
  - Fixed template function array nests array with array parameters. [#1027](https://github.com/Azure/PSRule.Rules.Azure/issues/1027)
  - Fixed property used by `Azure.ACR.MinSKU` to work more reliably with templates. [#1034](https://github.com/Azure/PSRule.Rules.Azure/issues/1034)
  - Fixed could not determine JSON object type for MockMember using CreateObject. [#1035](https://github.com/Azure/PSRule.Rules.Azure/issues/1035)
  - Fixed Bicep convention ordering. [#1053](https://github.com/Azure/PSRule.Rules.Azure/issues/1053)

What's changed since pre-release v1.9.0-B2110087:

- No additional changes.

## v1.9.0-B2110087 (pre-release)

What's changed since pre-release v1.9.0-B2110082:

- Bug fixes:
  - Fixed Bicep convention ordering. [#1053](https://github.com/Azure/PSRule.Rules.Azure/issues/1053)

## v1.9.0-B2110082 (pre-release)

What's changed since pre-release v1.9.0-B2110059:

- General improvements:
  - Bicep is now installed when using PSRule GitHub Action. [#1050](https://github.com/Azure/PSRule.Rules.Azure/issues/1050)
- Engineering:
  - Added automated PR workflow to bump `providers.json` monthly. [#1041](https://github.com/Azure/PSRule.Rules.Azure/issues/1041)
- Bug fixes:
  - Fixed AKS Network Policy should accept calico. [#1046](https://github.com/Azure/PSRule.Rules.Azure/issues/1046)

## v1.9.0-B2110059 (pre-release)

What's changed since pre-release v1.9.0-B2110040:

- New rules:
  - API Management Service:
    - Check API management services are using availability zones when available. [#1017](https://github.com/Azure/PSRule.Rules.Azure/issues/1017)
- Bug fixes:
  - Fixed property used by `Azure.ACR.MinSKU` to work more reliably with templates. [#1034](https://github.com/Azure/PSRule.Rules.Azure/issues/1034)
  - Fixed could not determine JSON object type for MockMember using CreateObject. [#1035](https://github.com/Azure/PSRule.Rules.Azure/issues/1035)

## v1.9.0-B2110040 (pre-release)

What's changed since pre-release v1.9.0-B2110025:

- New rules:
  - User Assigned Managed Identity:
    - Check identities meet naming requirements. [#1021](https://github.com/Azure/PSRule.Rules.Azure/issues/1021)
- Bug fixes:
  - Fixed `Azure.KeyVault.Logs` reports cannot index into a null array. [#1024](https://github.com/Azure/PSRule.Rules.Azure/issues/1024)
  - Fixed template function empty returns object reference not set exception. [#1025](https://github.com/Azure/PSRule.Rules.Azure/issues/1025)
  - Fixed delayed binding of `and` template function. [#1026](https://github.com/Azure/PSRule.Rules.Azure/issues/1026)
  - Fixed template function array nests array with array parameters. [#1027](https://github.com/Azure/PSRule.Rules.Azure/issues/1027)

## v1.9.0-B2110025 (pre-release)

What's changed since pre-release v1.9.0-B2110014:

- Engineering:
  - Bump PSRule dependency to v1.8.0. [#1018](https://github.com/Azure/PSRule.Rules.Azure/issues/1018)
- Bug fixes:
  - Fixed `Azure.ACR.AdminUser` fails when `adminUserEnabled` not set. [#1014](https://github.com/Azure/PSRule.Rules.Azure/issues/1014)

## v1.9.0-B2110014 (pre-release)

What's changed since pre-release v1.9.0-B2110009:

- Bug fixes:
  - Fixed expression out of range of valid values. [#1005](https://github.com/Azure/PSRule.Rules.Azure/issues/1005)
  - Fixed template expand fails in nested reference expansion. [#1007](https://github.com/Azure/PSRule.Rules.Azure/issues/1007)

## v1.9.0-B2110009 (pre-release)

What's changed since pre-release v1.9.0-B2109027:

- Bug fixes:
  - Fixed handling of comments with template and parameter file rules. [#996](https://github.com/Azure/PSRule.Rules.Azure/issues/996)
  - Fixed `Azure.Template.UseLocationParameter` to only apply to templates deployed as RG scope [#995](https://github.com/Azure/PSRule.Rules.Azure/issues/995)
  - Fixed expand template fails with `createObject` when no parameters are specified. [#1000](https://github.com/Azure/PSRule.Rules.Azure/issues/1000)

## v1.9.0-B2109027 (pre-release)

What's changed since v1.8.0:

- New rules:
  - Public IP Address:
    - Check Public IP addresses are configured with zone-redundancy. [#958](https://github.com/Azure/PSRule.Rules.Azure/issues/958)
    - Check Public IP addresses are using Standard SKU. [#979](https://github.com/Azure/PSRule.Rules.Azure/issues/979)
  - Virtual Network Gateway:
    - Check VPN/ExpressRoute gateways are configured with availability zone SKU. [#926](https://github.com/Azure/PSRule.Rules.Azure/issues/926)
- General improvements:
  - Improved processing of AzOps generated templates. [#799](https://github.com/Azure/PSRule.Rules.Azure/issues/799)
    - `Azure.Template.DefineParameters` is ignored for AzOps generated templates.
    - `Azure.Template.UseLocationParameter` is ignored for AzOps generated templates.
- Bug fixes:
  - Fixed `ToUpper` fails to convert character. [#986](https://github.com/Azure/PSRule.Rules.Azure/issues/986)

## v1.8.1

What's changed since v1.8.0:

- Bug fixes:
  - Fixed handling of comments with template and parameter file rules. [#996](https://github.com/Azure/PSRule.Rules.Azure/issues/996)
  - Fixed `Azure.Template.UseLocationParameter` to only apply to templates deployed as RG scope [#995](https://github.com/Azure/PSRule.Rules.Azure/issues/995)
  - Fixed expand template fails with `createObject` when no parameters are specified. [#1000](https://github.com/Azure/PSRule.Rules.Azure/issues/1000)
  - Fixed `ToUpper` fails to convert character. [#986](https://github.com/Azure/PSRule.Rules.Azure/issues/986)
  - Fixed expression out of range of valid values. [#1005](https://github.com/Azure/PSRule.Rules.Azure/issues/1005)
  - Fixed template expand fails in nested reference expansion. [#1007](https://github.com/Azure/PSRule.Rules.Azure/issues/1007)

## v1.8.0

What's changed since v1.7.0:

- New features:
  - Added `Azure.GA_2021_09` baseline. [#961](https://github.com/Azure/PSRule.Rules.Azure/issues/961)
    - Includes rules released before or during September 2021 for Azure GA features.
    - Marked baseline `Azure.GA_2021_06` as obsolete.
- New rules:
  - Application Gateway:
    - Check App Gateways should use availability zones when available. Thanks [@ArmaanMcleod](https://github.com/ArmaanMcleod). [#928](https://github.com/Azure/PSRule.Rules.Azure/issues/928)
  - Azure Kubernetes Service:
    - Check clusters have control plane audit logs enabled. Thanks [@ArmaanMcleod](https://github.com/ArmaanMcleod). [#882](https://github.com/Azure/PSRule.Rules.Azure/issues/882)
    - Check clusters have control plane diagnostics enabled. Thanks [@ArmaanMcleod](https://github.com/ArmaanMcleod). [#922](https://github.com/Azure/PSRule.Rules.Azure/issues/922)
    - Check clusters use Container Insights for monitoring workloads. Thanks [@ArmaanMcleod](https://github.com/ArmaanMcleod). [#881](https://github.com/Azure/PSRule.Rules.Azure/issues/881)
    - Check clusters use availability zones when available. Thanks [@ArmaanMcleod](https://github.com/ArmaanMcleod). [#880](https://github.com/Azure/PSRule.Rules.Azure/issues/880)
  - Cosmos DB:
    - Check DB account names meet naming requirements. [#954](https://github.com/Azure/PSRule.Rules.Azure/issues/954)
    - Check DB accounts use Azure AD identities for resource management operations. [#953](https://github.com/Azure/PSRule.Rules.Azure/issues/953)
  - Load Balancer:
    - Check Load balancers are using Standard SKU. Thanks [@ArmaanMcleod](https://github.com/ArmaanMcleod). [#957](https://github.com/Azure/PSRule.Rules.Azure/issues/957)
    - Check Load Balancers are configured with zone-redundancy. Thanks [@ArmaanMcleod](https://github.com/ArmaanMcleod). [#927](https://github.com/Azure/PSRule.Rules.Azure/issues/927)
- Engineering:
  - Bump PSRule dependency to v1.7.2. [#951](https://github.com/Azure/PSRule.Rules.Azure/issues/951)
  - Automated update of availability zone information in providers.json. [#907](https://github.com/Azure/PSRule.Rules.Azure/issues/907)
  - Increased test coverage of rule reasons. Thanks [@ArmaanMcleod](https://github.com/ArmaanMcleod). [#960](https://github.com/Azure/PSRule.Rules.Azure/issues/960)
- Bug fixes:
  - Fixed export of in-flight AKS related subnets for kubenet clusters. Thanks [@ArmaanMcleod](https://github.com/ArmaanMcleod). [#920](https://github.com/Azure/PSRule.Rules.Azure/issues/920)
  - Fixed plan instance count is not applicable to Elastic Premium plans. [#946](https://github.com/Azure/PSRule.Rules.Azure/issues/946)
  - Fixed minimum App Service Plan fails Elastic Premium plans. [#945](https://github.com/Azure/PSRule.Rules.Azure/issues/945)
  - Fixed App Service Plan should include PremiumV3 plan. [#944](https://github.com/Azure/PSRule.Rules.Azure/issues/944)
  - Fixed Azure.VM.NICAttached with private endpoints. [#932](https://github.com/Azure/PSRule.Rules.Azure/issues/932)
  - Fixed Bicep CLI fails with unexpected end of content. [#889](https://github.com/Azure/PSRule.Rules.Azure/issues/889)
  - Fixed incomplete reason message for `Azure.Storage.MinTLS`. [#971](https://github.com/Azure/PSRule.Rules.Azure/issues/971)
  - Fixed false positive of `Azure.Storage.UseReplication` with large file storage. [#965](https://github.com/Azure/PSRule.Rules.Azure/issues/965)

What's changed since pre-release v1.8.0-B2109060:

- No additional changes.

## v1.8.0-B2109086 (pre-release)

What's changed since pre-release v1.8.0-B2109060:

- New rules:
  - Load Balancer:
    - Check Load balancers are using Standard SKU. Thanks [@ArmaanMcleod](https://github.com/ArmaanMcleod). [#957](https://github.com/Azure/PSRule.Rules.Azure/issues/957)
- Engineering:
  - Increased test coverage of rule reasons. Thanks [@ArmaanMcleod](https://github.com/ArmaanMcleod). [#960](https://github.com/Azure/PSRule.Rules.Azure/issues/960)
- Bug fixes:
  - Fixed Bicep CLI fails with unexpected end of content. [#889](https://github.com/Azure/PSRule.Rules.Azure/issues/889)
  - Fixed incomplete reason message for `Azure.Storage.MinTLS`. [#971](https://github.com/Azure/PSRule.Rules.Azure/issues/971)
  - Fixed false positive of `Azure.Storage.UseReplication` with large file storage. [#965](https://github.com/Azure/PSRule.Rules.Azure/issues/965)

## v1.8.0-B2109060 (pre-release)

What's changed since pre-release v1.8.0-B2109046:

- New features:
  - Added `Azure.GA_2021_09` baseline. [#961](https://github.com/Azure/PSRule.Rules.Azure/issues/961)
    - Includes rules released before or during September 2021 for Azure GA features.
    - Marked baseline `Azure.GA_2021_06` as obsolete.
- New rules:
  - Load Balancer:
    - Check Load Balancers are configured with zone-redundancy. Thanks [@ArmaanMcleod](https://github.com/ArmaanMcleod). [#927](https://github.com/Azure/PSRule.Rules.Azure/issues/927)

## v1.8.0-B2109046 (pre-release)

What's changed since pre-release v1.8.0-B2109020:

- New rules:
  - Application Gateway:
    - Check App Gateways should use availability zones when available. Thanks [@ArmaanMcleod](https://github.com/ArmaanMcleod). [#928](https://github.com/Azure/PSRule.Rules.Azure/issues/928)
  - Cosmos DB:
    - Check DB account names meet naming requirements. [#954](https://github.com/Azure/PSRule.Rules.Azure/issues/954)
    - Check DB accounts use Azure AD identities for resource management operations. [#953](https://github.com/Azure/PSRule.Rules.Azure/issues/953)
- Bug fixes:
  - Fixed plan instance count is not applicable to Elastic Premium plans. [#946](https://github.com/Azure/PSRule.Rules.Azure/issues/946)
  - Fixed minimum App Service Plan fails Elastic Premium plans. [#945](https://github.com/Azure/PSRule.Rules.Azure/issues/945)
  - Fixed App Service Plan should include PremiumV3 plan. [#944](https://github.com/Azure/PSRule.Rules.Azure/issues/944)
  - Fixed Azure.VM.NICAttached with private endpoints. [#932](https://github.com/Azure/PSRule.Rules.Azure/issues/932)
- Engineering:
  - Bump PSRule dependency to v1.7.2. [#951](https://github.com/Azure/PSRule.Rules.Azure/issues/951)

## v1.8.0-B2109020 (pre-release)

What's changed since pre-release v1.8.0-B2108026:

- New rules:
  - Azure Kubernetes Service:
    - Check clusters have control plane audit logs enabled. Thanks [@ArmaanMcleod](https://github.com/ArmaanMcleod). [#882](https://github.com/Azure/PSRule.Rules.Azure/issues/882)
    - Check clusters have control plane diagnostics enabled. Thanks [@ArmaanMcleod](https://github.com/ArmaanMcleod). [#922](https://github.com/Azure/PSRule.Rules.Azure/issues/922)
- Engineering:
  - Bump PSRule dependency to v1.7.0. [#938](https://github.com/Azure/PSRule.Rules.Azure/issues/938)

## v1.8.0-B2108026 (pre-release)

What's changed since pre-release v1.8.0-B2108013:

- New rules:
  - Azure Kubernetes Service:
    - Check clusters use Container Insights for monitoring workloads. Thanks [@ArmaanMcleod](https://github.com/ArmaanMcleod). [#881](https://github.com/Azure/PSRule.Rules.Azure/issues/881)
- Bug fixes:
  - Fixed export of in-flight AKS related subnets for kubenet clusters. Thanks [@ArmaanMcleod](https://github.com/ArmaanMcleod). [#920](https://github.com/Azure/PSRule.Rules.Azure/issues/920)

## v1.8.0-B2108013 (pre-release)

What's changed since v1.7.0:

- New rules:
  - Azure Kubernetes Service:
    - Check clusters use availability zones when available. Thanks [@ArmaanMcleod](https://github.com/ArmaanMcleod). [#880](https://github.com/Azure/PSRule.Rules.Azure/issues/880)
- Engineering:
  - Bump PSRule dependency to v1.6.1. [#913](https://github.com/Azure/PSRule.Rules.Azure/issues/913)
  - Automated update of availability zone information in providers.json. [#907](https://github.com/Azure/PSRule.Rules.Azure/issues/907)

## v1.7.0

What's changed since v1.6.0:

- New rules:
  - All resources:
    - Check template parameter files use metadata links. [#846](https://github.com/Azure/PSRule.Rules.Azure/issues/846)
      - Configure the `AZURE_PARAMETER_FILE_METADATA_LINK` option to enable this rule.
    - Check template files use a recent schema. [#845](https://github.com/Azure/PSRule.Rules.Azure/issues/845)
    - Check template files use a https schema scheme. [#894](https://github.com/Azure/PSRule.Rules.Azure/issues/894)
    - Check template parameter files use a https schema scheme. [#894](https://github.com/Azure/PSRule.Rules.Azure/issues/894)
    - Check template parameters set a value. [#896](https://github.com/Azure/PSRule.Rules.Azure/issues/896)
    - Check template parameters use a valid secret reference. [#897](https://github.com/Azure/PSRule.Rules.Azure/issues/897)
  - Azure Kubernetes Service:
    - Check clusters using Azure CNI should use large subnets. Thanks [@ArmaanMcleod](https://github.com/ArmaanMcleod). [#273](https://github.com/Azure/PSRule.Rules.Azure/issues/273)
    - Check clusters use auto-scale node pools. Thanks [@ArmaanMcleod](https://github.com/ArmaanMcleod). [#218](https://github.com/Azure/PSRule.Rules.Azure/issues/218)
      - By default, a minimum of a `/23` subnet is required.
      - Configure `AZURE_AKS_CNI_MINIMUM_CLUSTER_SUBNET_SIZE` to change the default minimum subnet size.
  - Storage Account:
    - Check Storage Accounts only accept explicitly allowed network traffic. [#884](https://github.com/Azure/PSRule.Rules.Azure/issues/884)
- Updated rules:
  - Virtual Network:
    - Excluded `AzureFirewallManagementSubnet` from `Azure.VNET.UseNSGs`. [#869](https://github.com/Azure/PSRule.Rules.Azure/issues/869)
- General improvements:
  - Added version information to bicep compilation exceptions. [#903](https://github.com/Azure/PSRule.Rules.Azure/issues/903)
- Engineering:
  - Bump PSRule dependency to v1.6.0. [#871](https://github.com/Azure/PSRule.Rules.Azure/issues/871)
- Bug fixes:
  - Fixed DateTimeAdd function and tests within timezones with DST. [#891](https://github.com/Azure/PSRule.Rules.Azure/issues/891)
  - Fixed `Azure.Template.ParameterValue` failing on empty value. [#901](https://github.com/Azure/PSRule.Rules.Azure/issues/901)

What's changed since pre-release v1.7.0-B2108059:

- No additional changes.

## v1.7.0-B2108059 (pre-release)

What's changed since pre-release v1.7.0-B2108049:

- General improvements:
  - Added version information to bicep compilation exceptions. [#903](https://github.com/Azure/PSRule.Rules.Azure/issues/903)
- Bug fixes:
  - Fixed `Azure.Template.ParameterValue` failing on empty value. [#901](https://github.com/Azure/PSRule.Rules.Azure/issues/901)

## v1.7.0-B2108049 (pre-release)

What's changed since pre-release v1.7.0-B2108040:

- New rules:
  - All resources:
    - Check template files use a recent schema. [#845](https://github.com/Azure/PSRule.Rules.Azure/issues/845)
    - Check template files use a https schema scheme. [#894](https://github.com/Azure/PSRule.Rules.Azure/issues/894)
    - Check template parameter files use a https schema scheme. [#894](https://github.com/Azure/PSRule.Rules.Azure/issues/894)
    - Check template parameters set a value. [#896](https://github.com/Azure/PSRule.Rules.Azure/issues/896)
    - Check template parameters use a valid secret reference. [#897](https://github.com/Azure/PSRule.Rules.Azure/issues/897)
- Bug fixes:
  - Fixed DateTimeAdd function and tests within timezones with DST. [#891](https://github.com/Azure/PSRule.Rules.Azure/issues/891)

## v1.7.0-B2108040 (pre-release)

What's changed since pre-release v1.7.0-B2108020:

- New rules:
  - All resources:
    - Check template parameter files use metadata links. [#846](https://github.com/Azure/PSRule.Rules.Azure/issues/846)
      - Configure the `AZURE_PARAMETER_FILE_METADATA_LINK` option to enable this rule.
  - Azure Kubernetes Service:
    - Check clusters using Azure CNI should use large subnets. Thanks [@ArmaanMcleod](https://github.com/ArmaanMcleod). [#273](https://github.com/Azure/PSRule.Rules.Azure/issues/273)
      - By default, a minimum of a `/23` subnet is required.
      - Configure `AZURE_AKS_CNI_MINIMUM_CLUSTER_SUBNET_SIZE` to change the default minimum subnet size.
  - Storage Account:
    - Check Storage Accounts only accept explicitly allowed network traffic. [#884](https://github.com/Azure/PSRule.Rules.Azure/issues/884)

## v1.7.0-B2108020 (pre-release)

What's changed since v1.6.0:

- New rules:
  - Azure Kubernetes Service:
    - Check clusters use auto-scale node pools. Thanks [@ArmaanMcleod](https://github.com/ArmaanMcleod). [#218](https://github.com/Azure/PSRule.Rules.Azure/issues/218)
- Updated rules:
  - Virtual Network:
    - Excluded `AzureFirewallManagementSubnet` from `Azure.VNET.UseNSGs`. [#869](https://github.com/Azure/PSRule.Rules.Azure/issues/869)
- Engineering:
  - Bump PSRule dependency to v1.6.0. [#871](https://github.com/Azure/PSRule.Rules.Azure/issues/871)

## v1.6.0

What's changed since v1.5.1:

- New features:
  - **Experimental**: Added support for expansion from Bicep source files. [#848](https://github.com/Azure/PSRule.Rules.Azure/issues/848) [#670](https://github.com/Azure/PSRule.Rules.Azure/issues/670) [#858](https://github.com/Azure/PSRule.Rules.Azure/issues/858)
    - Bicep support is currently experimental.
    - To opt-in set the `AZURE_BICEP_FILE_EXPANSION` configuration to `true`.
    - For more information see [Using Bicep](https://azure.github.io/PSRule.Rules.Azure/using-bicep/).
- New rules:
  - Application Gateways:
    - Check Application Gateways publish endpoints by HTTPS. [#841](https://github.com/Azure/PSRule.Rules.Azure/issues/841)
- Engineering:
  - Bump PSRule dependency to v1.5.0. [#832](https://github.com/Azure/PSRule.Rules.Azure/issues/832)
  - Migration of Pester v4 tests to Pester v5. Thanks [@ArmaanMcleod](https://github.com/ArmaanMcleod). [#395](https://github.com/Azure/PSRule.Rules.Azure/issues/395)

What's changed since pre-release v1.6.0-B2108038:

- Bug fixes:
  - Fixed Bicep expand creates deadlock and times out. [#863](https://github.com/Azure/PSRule.Rules.Azure/issues/863)

## v1.6.0-B2108038 (pre-release)

What's changed since pre-release v1.6.0-B2108023:

- Bug fixes:
  - Fixed Bicep expand hangs analysis. [#858](https://github.com/Azure/PSRule.Rules.Azure/issues/858)

## v1.6.0-B2108023 (pre-release)

What's changed since pre-release v1.6.0-B2107028:

- New features:
  - **Experimental**: Added support for expansion from Bicep source files. [#848](https://github.com/Azure/PSRule.Rules.Azure/issues/848) [#670](https://github.com/Azure/PSRule.Rules.Azure/issues/670)
    - Bicep support is currently experimental.
    - To opt-in set the `AZURE_BICEP_FILE_EXPANSION` configuration to `true`.
    - For more information see [Using Bicep](https://azure.github.io/PSRule.Rules.Azure/using-bicep/).

## v1.6.0-B2107028 (pre-release)

What's changed since v1.5.1:

- New rules:
  - Application Gateways:
    - Check Application Gateways publish endpoints by HTTPS. [#841](https://github.com/Azure/PSRule.Rules.Azure/issues/841)
- Engineering:
  - Bump PSRule dependency to v1.5.0. [#832](https://github.com/Azure/PSRule.Rules.Azure/issues/832)

## v1.5.1

What's changed since v1.5.0:

- Bug fixes:
  - Fixed rule does not detect more restrictive NSG rules. [#831](https://github.com/Azure/PSRule.Rules.Azure/issues/831)

## v1.5.0

What's changed since v1.4.1:

- New features:
  - Added `Azure.GA_2021_06` baseline. [#822](https://github.com/Azure/PSRule.Rules.Azure/issues/822)
    - Includes rules released before or during June 2021 for Azure GA features.
    - Marked baseline `Azure.GA_2021_03` as obsolete.
- New rules:
  - Application Insights:
    - Check App Insights resources use workspace-based configuration. [#813](https://github.com/Azure/PSRule.Rules.Azure/issues/813)
    - Check App Insights resources meet naming requirements. [#814](https://github.com/Azure/PSRule.Rules.Azure/issues/814)
- General improvements:
  - Exclude not applicable rules for templates generated with Bicep and PSArm. [#815](https://github.com/Azure/PSRule.Rules.Azure/issues/815)
  - Updated rule help to use docs pages for online version. [#824](https://github.com/Azure/PSRule.Rules.Azure/issues/824)
- Engineering:
  - Bump PSRule dependency to v1.4.0. [#823](https://github.com/Azure/PSRule.Rules.Azure/issues/823)
  - Bump YamlDotNet dependency to v11.2.1. [#821](https://github.com/Azure/PSRule.Rules.Azure/pull/821)
  - Migrate project to Azure GitHub organization and updated links. [#800](https://github.com/Azure/PSRule.Rules.Azure/pull/800)
- Bug fixes:
  - Fixed detection of parameters and variables with line breaks. [#811](https://github.com/Azure/PSRule.Rules.Azure/issues/811)

What's changed since pre-release v1.5.0-B2107002:

- No additional changes.

## v1.5.0-B2107002 (pre-release)

What's changed since pre-release v1.5.0-B2106018:

- New features:
  - Added `Azure.GA_2021_06` baseline. [#822](https://github.com/Azure/PSRule.Rules.Azure/issues/822)
    - Includes rules released before or during June 2021 for Azure GA features.
    - Marked baseline `Azure.GA_2021_03` as obsolete.
- General improvements:
  - Updated rule help to use docs pages for online version. [#824](https://github.com/Azure/PSRule.Rules.Azure/issues/824)
- Engineering:
  - Bump PSRule dependency to v1.4.0. [#823](https://github.com/Azure/PSRule.Rules.Azure/issues/823)
  - Bump YamlDotNet dependency to v11.2.1. [#821](https://github.com/Azure/PSRule.Rules.Azure/pull/821)

## v1.5.0-B2106018 (pre-release)

What's changed since v1.4.1:

- New rules:
  - Application Insights:
    - Check App Insights resources use workspace-based configuration. [#813](https://github.com/Azure/PSRule.Rules.Azure/issues/813)
    - Check App Insights resources meet naming requirements. [#814](https://github.com/Azure/PSRule.Rules.Azure/issues/814)
- General improvements:
  - Exclude not applicable rules for templates generated with Bicep and PSArm. [#815](https://github.com/Azure/PSRule.Rules.Azure/issues/815)
- Engineering:
  - Bump YamlDotNet dependency to v11.2.0. [#801](https://github.com/Azure/PSRule.Rules.Azure/pull/801)
  - Migrate project to Azure GitHub organization and updated links. [#800](https://github.com/Azure/PSRule.Rules.Azure/pull/800)
- Bug fixes:
  - Fixed detection of parameters and variables with line breaks. [#811](https://github.com/Azure/PSRule.Rules.Azure/issues/811)

## v1.4.1

What's changed since v1.4.0:

- Bug fixes:
  - Fixed boolean string conversion case. [#793](https://github.com/Azure/PSRule.Rules.Azure/issues/793)
  - Fixed case sensitive property matching. [#794](https://github.com/Azure/PSRule.Rules.Azure/issues/794)
  - Fixed automatic expansion of template parameter files. [#796](https://github.com/Azure/PSRule.Rules.Azure/issues/796)
    - Template parameter files are not automatically expanded by default.
    - To enable this, set the `AZURE_PARAMETER_FILE_EXPANSION` configuration option.

## v1.4.0

What's changed since v1.3.2:

- New features:
  - Automatically expand template from parameter files for analysis. [#772](https://github.com/Azure/PSRule.Rules.Azure/issues/772)
    - Previously templates needed to be exported with `Export-AzRuleTemplateData`.
    - To export template data automatically use PSRule cmdlets with `-Format File`.
- New rules:
  - Cognitive Search:
    - Check search services meet index SLA replica requirement. [#761](https://github.com/Azure/PSRule.Rules.Azure/issues/761)
    - Check search services meet query SLA replica requirement. [#762](https://github.com/Azure/PSRule.Rules.Azure/issues/762)
    - Check search services meet naming requirements. [#763](https://github.com/Azure/PSRule.Rules.Azure/issues/763)
    - Check search services use a minimum SKU. [#764](https://github.com/Azure/PSRule.Rules.Azure/issues/764)
    - Check search services use managed identities. [#765](https://github.com/Azure/PSRule.Rules.Azure/issues/765)
  - Azure Kubernetes Service:
    - Check clusters use AKS-managed Azure AD integration. [#436](https://github.com/Azure/PSRule.Rules.Azure/issues/436)
    - Check clusters have local account disabled (preview). [#786](https://github.com/Azure/PSRule.Rules.Azure/issues/786)
    - Check clusters have an auto-upgrade channel set (preview). [#787](https://github.com/Azure/PSRule.Rules.Azure/issues/787)
    - Check clusters limit access network access to the API server. [#788](https://github.com/Azure/PSRule.Rules.Azure/issues/788)
    - Check clusters used Azure RBAC for Kubernetes authorization. [#789](https://github.com/Azure/PSRule.Rules.Azure/issues/789)
- Updated rules:
  - Azure Kubernetes Service:
    - Updated `Azure.AKS.Version` to 1.20.5. [#767](https://github.com/Azure/PSRule.Rules.Azure/issues/767)
- General improvements:
  - Automatically nest template sub-resources for analysis. [#746](https://github.com/Azure/PSRule.Rules.Azure/issues/746)
    - Sub-resources such as diagnostic logs or configurations are automatically nested.
    - Automatic nesting a resource requires:
      - The parent resource is defined in the same template.
      - The sub-resource depends on the parent resource.
  - Added support for source location references to template files. [#781](https://github.com/Azure/PSRule.Rules.Azure/issues/781)
    - Output includes source location to resources exported from a templates.
- Bug fixes:
  - Fixed string index parsing in expressions with whitespace. [#775](https://github.com/Azure/PSRule.Rules.Azure/issues/775)
  - Fixed base for DateTimeAdd is not a valid string. [#777](https://github.com/Azure/PSRule.Rules.Azure/issues/777)
- Engineering:
  - Added source link to project. [#783](https://github.com/Azure/PSRule.Rules.Azure/issues/783)

What's changed since pre-release v1.4.0-B2105057:

- No additional changes.

## v1.4.0-B2105057 (pre-release)

What's changed since pre-release v1.4.0-B2105050:

- New rules:
  - Azure Kubernetes Service:
    - Check clusters use AKS-managed Azure AD integration. [#436](https://github.com/Azure/PSRule.Rules.Azure/issues/436)
    - Check clusters have local account disabled (preview). [#786](https://github.com/Azure/PSRule.Rules.Azure/issues/786)
    - Check clusters have an auto-upgrade channel set (preview). [#787](https://github.com/Azure/PSRule.Rules.Azure/issues/787)
    - Check clusters limit access network access to the API server. [#788](https://github.com/Azure/PSRule.Rules.Azure/issues/788)
    - Check clusters used Azure RBAC for Kubernetes authorization. [#789](https://github.com/Azure/PSRule.Rules.Azure/issues/789)
- Updated rules:
  - Azure Kubernetes Service:
    - Updated `Azure.AKS.Version` to 1.20.5. [#767](https://github.com/Azure/PSRule.Rules.Azure/issues/767)
- Engineering:
  - Added source link to project. [#783](https://github.com/Azure/PSRule.Rules.Azure/issues/783)

## v1.4.0-B2105050 (pre-release)

What's changed since pre-release v1.4.0-B2105044:

- General improvements:
  - Added support for source location references to template files. [#781](https://github.com/Azure/PSRule.Rules.Azure/issues/781)
    - Output includes source location to resources exported from a templates.

## v1.4.0-B2105044 (pre-release)

What's changed since pre-release v1.4.0-B2105027:

- New features:
  - Automatically expand template from parameter files for analysis. [#772](https://github.com/Azure/PSRule.Rules.Azure/issues/772)
    - Previously templates needed to be exported with `Export-AzRuleTemplateData`.
    - To export template data automatically use PSRule cmdlets with `-Format File`.
- Bug fixes:
  - Fixed string index parsing in expressions with whitespace. [#775](https://github.com/Azure/PSRule.Rules.Azure/issues/775)
  - Fixed base for DateTimeAdd is not a valid string. [#777](https://github.com/Azure/PSRule.Rules.Azure/issues/777)

## v1.4.0-B2105027 (pre-release)

What's changed since pre-release v1.4.0-B2105020:

- New rules:
  - Cognitive Search:
    - Check search services meet index SLA replica requirement. [#761](https://github.com/Azure/PSRule.Rules.Azure/issues/761)
    - Check search services meet query SLA replica requirement. [#762](https://github.com/Azure/PSRule.Rules.Azure/issues/762)
    - Check search services meet naming requirements. [#763](https://github.com/Azure/PSRule.Rules.Azure/issues/763)
    - Check search services use a minimum SKU. [#764](https://github.com/Azure/PSRule.Rules.Azure/issues/764)
    - Check search services use managed identities. [#765](https://github.com/Azure/PSRule.Rules.Azure/issues/765)

## v1.4.0-B2105020 (pre-release)

What's changed since v1.3.2:

- General improvements:
  - Automatically nest template sub-resources for analysis. [#746](https://github.com/Azure/PSRule.Rules.Azure/issues/746)
    - Sub-resources such as diagnostic logs or configurations are automatically nested.
    - Automatic nesting a resource requires:
      - The parent resource is defined in the same template.
      - The sub-resource depends on the parent resource.

## v1.3.2

What's changed since v1.3.1:

- Bug fixes:
  - Fixed rule reason reported the parameter inputObject is null. [#753](https://github.com/Azure/PSRule.Rules.Azure/issues/753)

## v1.3.1

What's changed since v1.3.0:

- Engineering:
  - Bump PSRule dependency to v1.3.0. [#749](https://github.com/Azure/PSRule.Rules.Azure/issues/749)
  - Bump YamlDotNet dependency to v11.1.1. [#742](https://github.com/Azure/PSRule.Rules.Azure/issues/742)

## v1.3.0

What's changed since v1.2.1:

- New rules:
  - Policy:
    - Check policy assignment display name and description are set. [#725](https://github.com/Azure/PSRule.Rules.Azure/issues/725)
    - Check policy assignment assigned by metadata is set. [#726](https://github.com/Azure/PSRule.Rules.Azure/issues/726)
    - Check policy exemption display name and description are set. [#723](https://github.com/Azure/PSRule.Rules.Azure/issues/723)
    - Check policy waiver exemptions have an expiry date set. [#724](https://github.com/Azure/PSRule.Rules.Azure/issues/724)
- Removed rules:
  - Storage:
    - Remove `Azure.Storage.UseEncryption` as Storage Service Encryption (SSE) is always on. [#630](https://github.com/Azure/PSRule.Rules.Azure/issues/630)
      - SSE is on by default and can not be disabled.
- General improvements:
  - Additional metadata added in parameter files is passed through with `Get-AzRuleTemplateLink`. [#706](https://github.com/Azure/PSRule.Rules.Azure/issues/706)
  - Improved binding support for File inputs. [#480](https://github.com/Azure/PSRule.Rules.Azure/issues/480)
    - Template and parameter file names now return a relative path instead of full path.
  - Added API version for each module resource. [#729](https://github.com/Azure/PSRule.Rules.Azure/issues/729)
- Engineering:
  - Clean up depreciated warning message for configuration option `azureAllowedRegions`. [#737](https://github.com/Azure/PSRule.Rules.Azure/issues/737)
  - Clean up depreciated warning message for configuration option `minAKSVersion`. [#738](https://github.com/Azure/PSRule.Rules.Azure/issues/738)
  - Bump PSRule dependency to v1.2.0. [#713](https://github.com/Azure/PSRule.Rules.Azure/issues/713)
- Bug fixes:
  - Fixed could not load file or assembly YamlDotNet. [#741](https://github.com/Azure/PSRule.Rules.Azure/issues/741)
    - This fix pins the PSRule version to v1.2.0 until the next stable release of PSRule for Azure.

What's changed since pre-release v1.3.0-B2104040:

- No additional changes.

## v1.3.0-B2104040 (pre-release)

What's changed since pre-release v1.3.0-B2104034:

- Bug fixes:
  - Fixed could not load file or assembly YamlDotNet. [#741](https://github.com/Azure/PSRule.Rules.Azure/issues/741)
    - This fix pins the PSRule version to v1.2.0 until the next stable release of PSRule for Azure.

## v1.3.0-B2104034 (pre-release)

What's changed since pre-release v1.3.0-B2104023:

- New rules:
  - Policy:
    - Check policy assignment display name and description are set. [#725](https://github.com/Azure/PSRule.Rules.Azure/issues/725)
    - Check policy assignment assigned by metadata is set. [#726](https://github.com/Azure/PSRule.Rules.Azure/issues/726)
    - Check policy exemption display name and description are set. [#723](https://github.com/Azure/PSRule.Rules.Azure/issues/723)
    - Check policy waiver exemptions have an expiry date set. [#724](https://github.com/Azure/PSRule.Rules.Azure/issues/724)
- Engineering:
  - Clean up depreciated warning message for configuration option `azureAllowedRegions`. [#737](https://github.com/Azure/PSRule.Rules.Azure/issues/737)
  - Clean up depreciated warning message for configuration option `minAKSVersion`. [#738](https://github.com/Azure/PSRule.Rules.Azure/issues/738)

## v1.3.0-B2104023 (pre-release)

What's changed since pre-release v1.3.0-B2104013:

- General improvements:
  - Improved binding support for File inputs. [#480](https://github.com/Azure/PSRule.Rules.Azure/issues/480)
    - Template and parameter file names now return a relative path instead of full path.
  - Added API version for each module resource. [#729](https://github.com/Azure/PSRule.Rules.Azure/issues/729)

## v1.3.0-B2104013 (pre-release)

What's changed since pre-release v1.3.0-B2103007:

- Engineering:
  - Bump PSRule dependency to v1.2.0. [#713](https://github.com/Azure/PSRule.Rules.Azure/issues/713)
- Bug fixes:
  - Fixed export not expanding nested deployments. [#715](https://github.com/Azure/PSRule.Rules.Azure/issues/715)

## v1.3.0-B2103007 (pre-release)

What's changed since v1.2.0:

- Removed rules:
  - Storage:
    - Remove `Azure.Storage.UseEncryption` as Storage Service Encryption (SSE) is always on. [#630](https://github.com/Azure/PSRule.Rules.Azure/issues/630)
      - SSE is on by default and can not be disabled.
- General improvements:
  - Additional metadata added in parameter files is passed through with `Get-AzRuleTemplateLink`. [#706](https://github.com/Azure/PSRule.Rules.Azure/issues/706)

## v1.2.1

What's changed since v1.2.0:

- Bug fixes:
  - Fixed export not expanding nested deployments. [#715](https://github.com/Azure/PSRule.Rules.Azure/issues/715)

## v1.2.0

What's changed since v1.1.4:

- New features:
  - Added `Azure.GA_2021_03` baseline. [#673](https://github.com/Azure/PSRule.Rules.Azure/issues/673)
    - Includes rules released before or during March 2021 for Azure GA features.
    - Marked baseline `Azure.GA_2020_12` as obsolete.
- New rules:
  - Key Vault:
    - Check vaults, keys, and secrets meet name requirements. [#646](https://github.com/Azure/PSRule.Rules.Azure/issues/646)
- Updated rules:
  - Azure Kubernetes Service:
    - Updated `Azure.AKS.Version` to 1.19.7. [#696](https://github.com/Azure/PSRule.Rules.Azure/issues/696)
- General improvements:
  - Added support for user defined functions in templates. [#682](https://github.com/Azure/PSRule.Rules.Azure/issues/682)
- Engineering:
  - Bump PSRule dependency to v1.1.0. [#692](https://github.com/Azure/PSRule.Rules.Azure/issues/692)

What's changed since pre-release v1.2.0-B2103044:

- No additional changes.

## v1.2.0-B2103044 (pre-release)

What's changed since pre-release v1.2.0-B2103032:

- New features:
  - Added `Azure.GA_2021_03` baseline. [#673](https://github.com/Azure/PSRule.Rules.Azure/issues/673)
    - Includes rules released before or during March 2021 for Azure GA features.
    - Marked baseline `Azure.GA_2020_12` as obsolete.
- Updated rules:
  - Azure Kubernetes Service:
    - Updated `Azure.AKS.Version` to 1.19.7. [#696](https://github.com/Azure/PSRule.Rules.Azure/issues/696)

## v1.2.0-B2103032 (pre-release)

What's changed since pre-release v1.2.0-B2103024:

- New rules:
  - Key Vault:
    - Check vaults, keys, and secrets meet name requirements. [#646](https://github.com/Azure/PSRule.Rules.Azure/issues/646)
- Engineering:
  - Bump PSRule dependency to v1.1.0. [#692](https://github.com/Azure/PSRule.Rules.Azure/issues/692)

## v1.2.0-B2103024 (pre-release)

What's changed since v1.1.4:

- General improvements:
  - Added support for user defined functions in templates. [#682](https://github.com/Azure/PSRule.Rules.Azure/issues/682)

## v1.1.4

What's changed since v1.1.3:

- Bug fixes:
  - Fixed handling of literal index with copyIndex function. [#686](https://github.com/Azure/PSRule.Rules.Azure/issues/686)
  - Fixed handling of inner scoped nested deployments. [#687](https://github.com/Azure/PSRule.Rules.Azure/issues/687)

## v1.1.3

What's changed since v1.1.2:

- Bug fixes:
  - Fixed parsing of property names for functions across multiple lines. [#683](https://github.com/Azure/PSRule.Rules.Azure/issues/683)

## v1.1.2

What's changed since v1.1.1:

- Bug fixes:
  - Fixed copy peer property resolve. [#677](https://github.com/Azure/PSRule.Rules.Azure/issues/677)
  - Fixed partial resource group or subscription object not populating. [#678](https://github.com/Azure/PSRule.Rules.Azure/issues/678)
  - Fixed lazy loading of environment and resource providers. [#679](https://github.com/Azure/PSRule.Rules.Azure/issues/679)

## v1.1.1

What's changed since v1.1.0:

- Bug fixes:
  - Fixed support for parameter file schemas. [#674](https://github.com/Azure/PSRule.Rules.Azure/issues/674)

## v1.1.0

What's changed since v1.0.0:

- New features:
  - Exporting template with `Export-AzRuleTemplateData` supports custom resource group and subscription. [#651](https://github.com/Azure/PSRule.Rules.Azure/issues/651)
    - Subscription and resource group used for deployment can be specified instead of using defaults.
    - `ResourceGroupName` parameter of `Export-AzRuleTemplateData` has been renamed to `ResourceGroup`.
    - Added a parameter alias for `ResourceGroupName` on `Export-AzRuleTemplateData`.
- New rules:
  - All resources:
    - Check template parameters are defined. [#631](https://github.com/Azure/PSRule.Rules.Azure/issues/631)
    - Check location parameter is type string. [#632](https://github.com/Azure/PSRule.Rules.Azure/issues/632)
    - Check template parameter `minValue` and `maxValue` constraints are valid. [#637](https://github.com/Azure/PSRule.Rules.Azure/issues/637)
    - Check template resources do not use hard coded locations. [#633](https://github.com/Azure/PSRule.Rules.Azure/issues/633)
    - Check resource group location not referenced instead of location parameter. [#634](https://github.com/Azure/PSRule.Rules.Azure/issues/634)
    - Check increased debug detail is disabled for nested deployments. [#638](https://github.com/Azure/PSRule.Rules.Azure/issues/638)
- General improvements:
  - Added support for matching template by name. [#661](https://github.com/Azure/PSRule.Rules.Azure/issues/661)
    - `Get-AzRuleTemplateLink` discovers `<templateName>.json` from `<templateName>.parameters.json`.
- Engineering:
  - Bump PSRule dependency to v1.0.3. [#648](https://github.com/Azure/PSRule.Rules.Azure/issues/648)
- Bug fixes:
  - Fixed `Azure.VM.ADE` to limit rule to exports only. [#644](https://github.com/Azure/PSRule.Rules.Azure/issues/644)
  - Fixed `if` condition values evaluation order. [#652](https://github.com/Azure/PSRule.Rules.Azure/issues/652)
  - Fixed handling of `int` parameters with large values. [#653](https://github.com/Azure/PSRule.Rules.Azure/issues/653)
  - Fixed handling of expressions split over multiple lines. [#654](https://github.com/Azure/PSRule.Rules.Azure/issues/654)
  - Fixed handling of bool parameter values within logical expressions. [#655](https://github.com/Azure/PSRule.Rules.Azure/issues/655)
  - Fixed copy loop value does not fall within the expected range. [#664](https://github.com/Azure/PSRule.Rules.Azure/issues/664)
  - Fixed template comparison functions handling of large integer values. [#666](https://github.com/Azure/PSRule.Rules.Azure/issues/666)
  - Fixed handling of `createArray` function with no arguments. [#667](https://github.com/Azure/PSRule.Rules.Azure/issues/667)

What's changed since pre-release v1.1.0-B2102034:

- No additional changes.

## v1.1.0-B2102034 (pre-release)

What's changed since pre-release v1.1.0-B2102023:

- General improvements:
  - Added support for matching template by name. [#661](https://github.com/Azure/PSRule.Rules.Azure/issues/661)
    - `Get-AzRuleTemplateLink` discovers `<templateName>.json` from `<templateName>.parameters.json`.
- Bug fixes:
  - Fixed copy loop value does not fall within the expected range. [#664](https://github.com/Azure/PSRule.Rules.Azure/issues/664)
  - Fixed template comparison functions handling of large integer values. [#666](https://github.com/Azure/PSRule.Rules.Azure/issues/666)
  - Fixed handling of `createArray` function with no arguments. [#667](https://github.com/Azure/PSRule.Rules.Azure/issues/667)

## v1.1.0-B2102023 (pre-release)

What's changed since pre-release v1.1.0-B2102015:

- New features:
  - Exporting template with `Export-AzRuleTemplateData` supports custom resource group and subscription. [#651](https://github.com/Azure/PSRule.Rules.Azure/issues/651)
    - Subscription and resource group used for deployment can be specified instead of using defaults.
    - `ResourceGroupName` parameter of `Export-AzRuleTemplateData` has been renamed to `ResourceGroup`.
    - Added a parameter alias for `ResourceGroupName` on `Export-AzRuleTemplateData`.

## v1.1.0-B2102015 (pre-release)

What's changed since pre-release v1.1.0-B2102010:

- Bug fixes:
  - Fixed `if` condition values evaluation order. [#652](https://github.com/Azure/PSRule.Rules.Azure/issues/652)
  - Fixed handling of `int` parameters with large values. [#653](https://github.com/Azure/PSRule.Rules.Azure/issues/653)
  - Fixed handling of expressions split over multiple lines. [#654](https://github.com/Azure/PSRule.Rules.Azure/issues/654)
  - Fixed handling of bool parameter values within logical expressions. [#655](https://github.com/Azure/PSRule.Rules.Azure/issues/655)

## v1.1.0-B2102010 (pre-release)

What's changed since pre-release v1.1.0-B2102001:

- Engineering:
  - Bump PSRule dependency to v1.0.3. [#648](https://github.com/Azure/PSRule.Rules.Azure/issues/648)
- Bug fixes:
  - Fixed `Azure.VM.ADE` to limit rule to exports only. [#644](https://github.com/Azure/PSRule.Rules.Azure/issues/644)

## v1.1.0-B2102001 (pre-release)

What's changed since v1.0.0:

- New rules:
  - All resources:
    - Check template parameters are defined. [#631](https://github.com/Azure/PSRule.Rules.Azure/issues/631)
    - Check location parameter is type string. [#632](https://github.com/Azure/PSRule.Rules.Azure/issues/632)
    - Check template parameter `minValue` and `maxValue` constraints are valid. [#637](https://github.com/Azure/PSRule.Rules.Azure/issues/637)
    - Check template resources do not use hard coded locations. [#633](https://github.com/Azure/PSRule.Rules.Azure/issues/633)
    - Check resource group location not referenced instead of location parameter. [#634](https://github.com/Azure/PSRule.Rules.Azure/issues/634)
    - Check increased debug detail is disabled for nested deployments. [#638](https://github.com/Azure/PSRule.Rules.Azure/issues/638)
- Engineering:
  - Bump PSRule dependency to v1.0.2. [#635](https://github.com/Azure/PSRule.Rules.Azure/issues/635)

## v1.0.0

What's changed since v0.19.0:

- New rules:
  - All resources:
    - Check parameter default value type matches type. [#311](https://github.com/Azure/PSRule.Rules.Azure/issues/311)
    - Check location parameter defaults to resource group. [#361](https://github.com/Azure/PSRule.Rules.Azure/issues/361)
  - Front Door:
    - Check Front Door uses a health probe for each backend pool. [#546](https://github.com/Azure/PSRule.Rules.Azure/issues/546)
    - Check Front Door uses a dedicated health probe path backend pools. [#547](https://github.com/Azure/PSRule.Rules.Azure/issues/547)
    - Check Front Door uses HEAD requests for backend health probes. [#613](https://github.com/Azure/PSRule.Rules.Azure/issues/613)
  - Service Fabric:
    - Check Service Fabric clusters use AAD client authentication. [#619](https://github.com/Azure/PSRule.Rules.Azure/issues/619)
- Updated rules:
  - Azure Kubernetes Service:
    - Updated `Azure.AKS.Version` to 1.19.6. [#603](https://github.com/Azure/PSRule.Rules.Azure/issues/603)
- General improvements:
  - Renamed `Export-AzTemplateRuleData` to `Export-AzRuleTemplateData`. [#596](https://github.com/Azure/PSRule.Rules.Azure/issues/596)
    - New name `Export-AzRuleTemplateData` aligns with prefix of other cmdlets.
    - Use of `Export-AzTemplateRuleData` is now deprecated and will be removed in the next major version.
    - Added alias to allow `Export-AzTemplateRuleData` to continue to be used.
    - Using `Export-AzTemplateRuleData` returns a deprecation warning.
  - Added support for `environment` template function. [#517](https://github.com/Azure/PSRule.Rules.Azure/issues/517)
- Engineering:
  - Bump PSRule dependency to v1.0.1. [#611](https://github.com/Azure/PSRule.Rules.Azure/issues/611)

What's changed since pre-release v1.0.0-B2101028:

- No additional changes.

## v1.0.0-B2101028 (pre-release)

What's changed since pre-release v1.0.0-B2101016:

- New rules:
  - All resources:
    - Check parameter default value type matches type. [#311](https://github.com/Azure/PSRule.Rules.Azure/issues/311)
- General improvements:
  - Renamed `Export-AzTemplateRuleData` to `Export-AzRuleTemplateData`. [#596](https://github.com/Azure/PSRule.Rules.Azure/issues/596)
    - New name `Export-AzRuleTemplateData` aligns with prefix of other cmdlets.
    - Use of `Export-AzTemplateRuleData` is now deprecated and will be removed in the next major version.
    - Added alias to allow `Export-AzTemplateRuleData` to continue to be used.
    - Using `Export-AzTemplateRuleData` returns a deprecation warning.

## v1.0.0-B2101016 (pre-release)

What's changed since pre-release v1.0.0-B2101006:

- New rules:
  - Service Fabric:
    - Check Service Fabric clusters use AAD client authentication. [#619](https://github.com/Azure/PSRule.Rules.Azure/issues/619)
- Bug fixes:
  - Fixed reason `Azure.FrontDoor.ProbePath` so the probe name is included. [#617](https://github.com/Azure/PSRule.Rules.Azure/issues/617)

## v1.0.0-B2101006 (pre-release)

What's changed since v0.19.0:

- New rules:
  - All resources:
    - Check location parameter defaults to resource group. [#361](https://github.com/Azure/PSRule.Rules.Azure/issues/361)
  - Front Door:
    - Check Front Door uses a health probe for each backend pool. [#546](https://github.com/Azure/PSRule.Rules.Azure/issues/546)
    - Check Front Door uses a dedicated health probe path backend pools. [#547](https://github.com/Azure/PSRule.Rules.Azure/issues/547)
    - Check Front Door uses HEAD requests for backend health probes. [#613](https://github.com/Azure/PSRule.Rules.Azure/issues/613)
- Updated rules:
  - Azure Kubernetes Service:
    - Updated `Azure.AKS.Version` to 1.19.6. [#603](https://github.com/Azure/PSRule.Rules.Azure/issues/603)
- General improvements:
  - Added support for `environment` template function. [#517](https://github.com/Azure/PSRule.Rules.Azure/issues/517)
- Engineering:
  - Bump PSRule dependency to v1.0.1. [#611](https://github.com/Azure/PSRule.Rules.Azure/issues/611)
- Redis Cache Enterprise
  - Check Redis Cache Enterprise uses minimum TLS 1.2 [1179](https://github.com/Azure/PSRule.Rules.Azure/issues/1179)

[troubleshooting guide]: troubleshooting.md<|MERGE_RESOLUTION|>--- conflicted
+++ resolved
@@ -25,19 +25,15 @@
 ## Unreleased
 
 - New rules:
-<<<<<<< HEAD
   - Azure Database for MariaDB:
     - Check Azure Database for MariaDB servers have geo-redundant backup configured by @bengeset96.
       [#1848](https://github.com/Azure/PSRule.Rules.Azure/issues/1848)
-  - Azure Database for MySQL:
-=======
   - Azure Database for PostgreSQL:
     - Check Azure Database for PostgreSQL servers have geo-redundant backup configured by @bengeset96.
       [#285](https://github.com/Azure/PSRule.Rules.Azure/issues/285)
   - Azure Database for MySQL:
     - Check Azure Database for MySQL Flexible Servers have geo-redundant backup configured by @bengeset96.
       [#1840](https://github.com/Azure/PSRule.Rules.Azure/issues/1840)
->>>>>>> b8cb4818
     - Check Azure Database for MySQL servers have geo-redundant backup configured by @bengeset96.
       [#284](https://github.com/Azure/PSRule.Rules.Azure/issues/284)
   - Azure Resource Deployments:
