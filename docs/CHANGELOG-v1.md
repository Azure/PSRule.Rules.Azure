--- conflicted
+++ resolved
@@ -24,13 +24,8 @@
 
 ## Unreleased
 
-<<<<<<< HEAD
 What's changed since pre-release v1.23.0-B0025:
 
-- Bug fixes:
-  - Fixed `Azure.Deployment.SecureValue` with `reference` function expression by @BernieWhite.
-    [#1882](https://github.com/Azure/PSRule.Rules.Azure/issues/1882)
-=======
 - New rules:
   - Bastion:
     - Check Bastion hosts names meet naming requirements by @BenjaminEngeset.
@@ -38,7 +33,9 @@
   - Recovery Services Vault:
     - Check Recovery Services vaults names meet naming requirements by @BenjaminEngeset.
       [#1953](https://github.com/Azure/PSRule.Rules.Azure/issues/1953)
->>>>>>> b10bc73d
+- Bug fixes:
+  - Fixed `Azure.Deployment.SecureValue` with `reference` function expression by @BernieWhite.
+    [#1882](https://github.com/Azure/PSRule.Rules.Azure/issues/1882)
 
 ## v1.23.0-B0025 (pre-release)
 
