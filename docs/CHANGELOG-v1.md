---
discussion: false
link_users: true
---

# Change log

See [upgrade notes][1] for helpful information when upgrading from previous versions.

[1]: upgrade-notes.md
[2]: deprecations.md

**Important notes**:

- Issue #741: `Could not load file or assembly YamlDotNet`.
  See [troubleshooting guide] for a workaround to this issue.
- The following configuration options are deprecated and have been replaced with alternative options.
  If you have these options configured, please update them to the replacement.
  Support for the old names will be removed in v2.
  See [upgrade notes][1] for more information.
  - `Azure_AKSMinimumVersion` is replaced with `AZURE_AKS_CLUSTER_MINIMUM_VERSION`.
  - `Azure_AKSNodeMinimumMaxPods` is replaced with `AZURE_AKS_POOL_MINIMUM_MAXPODS`.
  - `Azure_AllowedRegions` is replaced with `AZURE_RESOURCE_ALLOWED_LOCATIONS`.
  - `Azure_MinimumCertificateLifetime` is replaced with `AZURE_APIM_MINIMUM_CERTIFICATE_LIFETIME`.
- The `SupportsTag` PowerShell function has been replaced with the `Azure.Resource.SupportsTags` selector.
  Update PowerShell rules to use the `Azure.Resource.SupportsTags` selector instead.
  Support for the `SupportsTag` function will be removed in v2.
  See [upgrade notes][1] for more information.

## Unreleased

<<<<<<< HEAD
What's changed since v1.41.1:

- General improvements:
  - Added a new quickstart guide for using Azure Pipelines with PSRule by @that-ar-guy.  
    [#3220](https://github.com/Azure/PSRule.Rules.Azure/pull/3220)
=======
## v1.41.2

What's changed since v1.41.1:

- Bug fixes:
  - Fixed recursive lookup of cross module resources in the deployment by @BernieWhite.
    [#3251](https://github.com/Azure/PSRule.Rules.Azure/issues/3251)
    - This improves the ability to reference resource properties in the same parent deployment.
    - Additionally, projection of runtime properties has been improved.
  - Fixed literal strings may be incorrectly interpreted as expressions by @BernieWhite.
    [#3252](https://github.com/Azure/PSRule.Rules.Azure/issues/3252)
>>>>>>> 32e5884b

## v1.41.1

What's changed since v1.41.0:

- Bug fixes:
  - Fixed incorrect generation of resource ID for tenant scoped deployments by @BernieWhite.
    [#3237](https://github.com/Azure/PSRule.Rules.Azure/issues/3237)
  - Fixed in-flight export of subscription resource type `Microsoft.Subscription` by @BernieWhite.
    [#3231](https://github.com/Azure/PSRule.Rules.Azure/issues/3231)

## v1.41.0

What's changed since v1.40.0:

- New features:
  - Added December 2024 baselines `Azure.GA_2024_12` and `Azure.Preview_2024_12` by @BernieWhite.
    [#3165](https://github.com/Azure/PSRule.Rules.Azure/issues/3165)
    - Includes rules released before or during December 2024.
    - Marked `Azure.GA_2024_09` and `Azure.Preview_2024_09` baselines as obsolete.
- Updated rules:
  - Azure Kubernetes Service:
    - Updated `Azure.AKS.Version` to use `1.30.6` as the minimum version by @BernieWhite.
      [#3206](https://github.com/Azure/PSRule.Rules.Azure/issues/3206)
  - Container Registry:
    - Updated documentation and promoted `Azure.ACR.AnonymousAccess` to GA by @BernieWhite.
      [#3119](https://github.com/Azure/PSRule.Rules.Azure/issues/3119)
      - Bumped rule set to `2024_12`.
- General improvements:
  - **Important change**: Deprecated rules with no clear WAF alignment by @BernieWhite.
    [#3102](https://github.com/Azure/PSRule.Rules.Azure/issues/3102)
    - The following rules are deprecated:
      - `Azure.APIM.ProductTerms`
- Engineering:
  - Updated resource providers and policy aliases by @BernieWhite.
    [#3166](https://github.com/Azure/PSRule.Rules.Azure/pull/3166)

What's changed since pre-release v1.41.0-B0015:

- No additional changes.

## v1.41.0-B0015 (pre-release)

What's changed since v1.40.0:

- New features:
  - Added December 2024 baselines `Azure.GA_2024_12` and `Azure.Preview_2024_12` by @BernieWhite.
    [#3165](https://github.com/Azure/PSRule.Rules.Azure/issues/3165)
    - Includes rules released before or during December 2024.
    - Marked `Azure.GA_2024_09` and `Azure.Preview_2024_09` baselines as obsolete.
- Updated rules:
  - Azure Kubernetes Service:
    - Updated `Azure.AKS.Version` to use `1.30.6` as the minimum version by @BernieWhite.
      [#3206](https://github.com/Azure/PSRule.Rules.Azure/issues/3206)
  - Container Registry:
    - Updated documentation and promoted `Azure.ACR.AnonymousAccess` to GA by @BernieWhite.
      [#3119](https://github.com/Azure/PSRule.Rules.Azure/issues/3119)
      - Bumped rule set to `2024_12`.
- General improvements:
  - **Important change**: Deprecated rules with no clear WAF alignment by @BernieWhite.
    [#3102](https://github.com/Azure/PSRule.Rules.Azure/issues/3102)
    - The following rules are deprecated:
      - `Azure.APIM.ProductTerms`
- Engineering:
  - Updated resource providers and policy aliases by @BernieWhite.
    [#3166](https://github.com/Azure/PSRule.Rules.Azure/pull/3166)

## v1.40.0

What's changed since v1.39.3:

- New features:
  - Added support for expanding from `.jsonc` parameter files by @BernieWhite.
    [#2053](https://github.com/Azure/PSRule.Rules.Azure/issues/2053)
    - Previously only parameter files with the `.json` extension where automatically expanded.
    - This feature adds support so that JSON parameter files with the `.jsonc` extension are also discovered and expanded.
    - No additional configuration is required if expansion of JSON parameter files is enabled.
    - To enable parameter file expansion set the `AZURE_PARAMETER_FILE_EXPANSION` configuration option to `true`.
- Updated rules:
  - Deployment:
    - Updated `Azure.Deployment.SecureValue` to check additional resource types by @BernieWhite.
      [#2650](https://github.com/Azure/PSRule.Rules.Azure/issues/2650)
      [#2651](https://github.com/Azure/PSRule.Rules.Azure/issues/2651)
      - Added support for container apps secret properties.
      - Added support for deployment script secret properties.
      - Bumped rule set to `2024_12`.
    - Updated `Azure.Deployment.SecureParameter` to reduce false positives by @BernieWhite.
      [#3149](https://github.com/Azure/PSRule.Rules.Azure/issues/3149)
      - Parameters named ending with `name`, `uri`, `url`, `path`, `type`, `id`, or `options` are ignored.
      - The `customerManagedKey` parameter is ignored.
  - Microsoft Defender for Cloud:
    - Updated `Azure.DefenderCloud.Contact` to use `emails` property and removed `phone` by @BernieWhite.
      [#3117](https://github.com/Azure/PSRule.Rules.Azure/issues/3117)
      - Renamed rule to `Azure.Defender.SecurityContact` to better align with naming for defender rules.
      - Bumped rule set to `2024_12`.
- General improvements:
  - Added first time contributor guide in docs by @that-ar-guy.
    [#3097](https://github.com/Azure/PSRule.Rules.Azure/issues/3097)
  - Additional quality updates to documentation by @BernieWhite.
    [#3102](https://github.com/Azure/PSRule.Rules.Azure/issues/3102)
- Engineering:
  - Quality updates to rule documentation by @BernieWhite.
    [#3102](https://github.com/Azure/PSRule.Rules.Azure/issues/3102)
  - Migrated Azure samples into PSRule for Azure by @BernieWhite.
    [#3085](https://github.com/Azure/PSRule.Rules.Azure/issues/3085)
- Bug fixes:
  - Fixed evaluation of APIM policies when using embedded C# with quotes by @BernieWhite.
    [#3184](https://github.com/Azure/PSRule.Rules.Azure/issues/3184)
  - Fixed resource group ID is incorrect under subscription scope by @BernieWhite.
    [#3198](https://github.com/Azure/PSRule.Rules.Azure/issues/3198)
  - Fixed object to hashtable conversion for default parameter values by @BernieWhite.
    [#3033](https://github.com/Azure/PSRule.Rules.Azure/issues/3033)
  - Fixed deployments with more than one module at tenant scope by @BernieWhite.
    [#3167](https://github.com/Azure/PSRule.Rules.Azure/issues/3167)
  - Fixed projection of default role authorization property `principalType` by @BernieWhite.
    [#3163](https://github.com/Azure/PSRule.Rules.Azure/issues/3163)
  - Fixed user defined function not found when used as parameter default by @BernieWhite.
    [#3169](https://github.com/Azure/PSRule.Rules.Azure/issues/3169)
  - Fixed evaluation of `Azure.NSG.LateralTraversal` with empty string properties by @BernieWhite.
    [#3130](https://github.com/Azure/PSRule.Rules.Azure/issues/3130)
  - Fixed evaluation of `Azure.Deployment.AdminUsername` with symbolic references by @BernieWhite.
    [#3146](https://github.com/Azure/PSRule.Rules.Azure/issues/3146)
  - Fixed output map expansion with resource IDs by @BernieWhite.
    [#3153](https://github.com/Azure/PSRule.Rules.Azure/issues/3153)

What's changed since pre-release v1.40.0-B0206:

- No additional changes.

## v1.40.0-B0206 (pre-release)

What's changed since pre-release v1.40.0-B0147:

- General improvements:
  - Added first time contributor guide in docs by @that-ar-guy.
    [#3097](https://github.com/Azure/PSRule.Rules.Azure/issues/3097)
- Engineering:
  - Quality updates to rule documentation by @BernieWhite.
    [#3102](https://github.com/Azure/PSRule.Rules.Azure/issues/3102)
- Bug fixes:
  - Fixed evaluation of APIM policies when using embedded C# with quotes by @BernieWhite.
    [#3184](https://github.com/Azure/PSRule.Rules.Azure/issues/3184)
  - Fixed resource group ID is incorrect under subscription scope by @BernieWhite.
    [#3198](https://github.com/Azure/PSRule.Rules.Azure/issues/3198)

## v1.40.0-B0147 (pre-release)

What's changed since pre-release v1.40.0-B0103:

- Bug fixes:
  - Fixed object to hashtable conversion for default parameter values by @BernieWhite.
    [#3033](https://github.com/Azure/PSRule.Rules.Azure/issues/3033)
  - Fixed deployments with more than one module at tenant scope by @BernieWhite.
    [#3167](https://github.com/Azure/PSRule.Rules.Azure/issues/3167)

## v1.40.0-B0103 (pre-release)

What's changed since pre-release v1.40.0-B0063:

- New features:
  - Added support for expanding from `.jsonc` parameter files by @BernieWhite.
    [#2053](https://github.com/Azure/PSRule.Rules.Azure/issues/2053)
    - Previously only parameter files with the `.json` extension where automatically expanded.
    - This feature adds support so that JSON parameter files with the `.jsonc` extension are also discovered and expanded.
    - No additional configuration is required if expansion of JSON parameter files is enabled.
    - To enable parameter file expansion set the `AZURE_PARAMETER_FILE_EXPANSION` configuration option to `true`.
- General improvements:
  - Additional quality updates to documentation by @BernieWhite.
    [#3102](https://github.com/Azure/PSRule.Rules.Azure/issues/3102)
- Bug fixes:
  - Fixed projection of default role authorization property `principalType` by @BernieWhite.
    [#3163](https://github.com/Azure/PSRule.Rules.Azure/issues/3163)
  - Fixed user defined function not found when used as parameter default by @BernieWhite.
    [#3169](https://github.com/Azure/PSRule.Rules.Azure/issues/3169)

## v1.40.0-B0063 (pre-release)

What's changed since pre-release v1.40.0-B0029:

- Updated rules:
  - Microsoft Defender for Cloud:
    - Updated `Azure.DefenderCloud.Contact` to use `emails` property and removed `phone` by @BernieWhite.
      [#3117](https://github.com/Azure/PSRule.Rules.Azure/issues/3117)
      - Renamed rule to `Azure.Defender.SecurityContact` to better align with naming for defender rules.
      - Bumped rule set to `2024_12`.
- Bug fixes:
  - Fixed evaluation of `Azure.NSG.LateralTraversal` with empty string properties by @BernieWhite.
    [#3130](https://github.com/Azure/PSRule.Rules.Azure/issues/3130)
  - Fixed evaluation of `Azure.Deployment.AdminUsername` with symbolic references by @BernieWhite.
    [#3146](https://github.com/Azure/PSRule.Rules.Azure/issues/3146)

## v1.40.0-B0029 (pre-release)

What's changed since v1.39.3:

- Updated rules:
  - Deployment:
    - Updated `Azure.Deployment.SecureValue` to check additional resource types by @BernieWhite.
      [#2650](https://github.com/Azure/PSRule.Rules.Azure/issues/2650)
      [#2651](https://github.com/Azure/PSRule.Rules.Azure/issues/2651)
      - Added support for container apps secret properties.
      - Added support for deployment script secret properties.
      - Bumped rule set to `2024_12`.
    - Updated `Azure.Deployment.SecureParameter` to reduce false positives by @BernieWhite.
      [#3149](https://github.com/Azure/PSRule.Rules.Azure/issues/3149)
      - Parameters named ending with `name`, `uri`, `url`, `path`, `type`, `id`, or `options` are ignored.
      - The `customerManagedKey` parameter is ignored.
- Engineering:
  - Migrated Azure samples into PSRule for Azure by @BernieWhite.
    [#3085](https://github.com/Azure/PSRule.Rules.Azure/issues/3085)
  - Quality updates to rule documentation by @BernieWhite.
    [#3102](https://github.com/Azure/PSRule.Rules.Azure/issues/3102)
- Bug fixes:
  - Fixed output map expansion with resource IDs by @BernieWhite.
    [#3153](https://github.com/Azure/PSRule.Rules.Azure/issues/3153)

## v1.39.3

What's changed since v1.39.2:

- Bug fixes:
  - Fixed index out of bounds for existing symbolic name reference by @BernieWhite.
    [#3129](https://github.com/Azure/PSRule.Rules.Azure/issues/3129)

## v1.39.2

What's changed since v1.39.1:

- Bug fixes:
  - Fixed user-defined function reference to exported variable by @BernieWhite.
    [#3120](https://github.com/Azure/PSRule.Rules.Azure/issues/3120)
  - Fixed name expand of existing resource references by @BernieWhite.
    [#3123](https://github.com/Azure/PSRule.Rules.Azure/issues/3123)

## v1.39.1

What's changed since v1.39.0:

- Bug fixes:
  - Fixed `GetBicepParamResources` exception when expanding `Microsoft.Graph/groups` resource by @BernieWhite.
    [#3062](https://github.com/Azure/PSRule.Rules.Azure/issues/3062)
  - Fixed `Azure.AppGw.AvailabilityZone` passes when a zonal configuration is used by @BernieWhite.
    [#3061](https://github.com/Azure/PSRule.Rules.Azure/issues/3061)
  - Fixed conditional secret as parameter or placeholder by @BernieWhite.
    [#2054](https://github.com/Azure/PSRule.Rules.Azure/issues/2054)

## v1.39.0

What's changed since v1.38.0:

- New features:
  - Added September 2024 baselines `Azure.GA_2024_09` and `Azure.Preview_2024_09` by @BernieWhite.
    [#3048](https://github.com/Azure/PSRule.Rules.Azure/issues/3048)
    - Includes rules released before or during September 2024.
    - Marked `Azure.GA_2024_06` and `Azure.Preview_2024_06` baselines as obsolete.
- New rules:
  - Azure Kubernetes Service:
    - Verify that clusters have kube-audit logging disabled when not required by @BenjaminEngeset.
      [#2450](https://github.com/Azure/PSRule.Rules.Azure/issues/2450)
    - Verify that clusters have the customer-controlled maintenance windows `aksManagedAutoUpgradeSchedule` and `aksManagedNodeOSUpgradeSchedule` configured by @BenjaminEngeset.
      [#2444](https://github.com/Azure/PSRule.Rules.Azure/issues/2444)
  - App Service:
    - Verify that app service plans have availability zones configured by @BenjaminEngeset.
      [#2964](https://github.com/Azure/PSRule.Rules.Azure/issues/2964)
  - App Service Environment:
    - Verify that app service environments have availability zones configured by @BenjaminEngeset.
      [#2964](https://github.com/Azure/PSRule.Rules.Azure/issues/2964)
  - Azure SQL Database:
    - Verify that Azure SQL databases have a customer-controlled maintenance window configured by @BenjaminEngeset.
      [#2956](https://github.com/Azure/PSRule.Rules.Azure/issues/2956)
  - Azure SQL Managed Instance:
    - Verify that Azure SQL Managed Instances have a customer-controlled maintenance window configured by @BenjaminEngeset.
      [#2979](https://github.com/Azure/PSRule.Rules.Azure/issues/2979)
  - Service Bus:
    - Verify that service bus namespaces have geo-replication configured by @BenjaminEngeset.
      [#2988](https://github.com/Azure/PSRule.Rules.Azure/issues/2988)
  - Virtual Machine:
    - Verify that virtual machines does not have public IPs attached by @BenjaminEngeset.
      [#11](https://github.com/Azure/PSRule.Rules.Azure/issues/11)
    - Verify that multi-tenant Hosting Rights are used for Windows client VMs by @BenjaminEngeset.
      [#432](https://github.com/Azure/PSRule.Rules.Azure/issues/432)
    - Verify that availability set members are in a backend pool by @BenjaminEngeset.
      [#67](https://github.com/Azure/PSRule.Rules.Azure/issues/67)
  - Virtual Machine Scale Sets:
    - Verify that virtual machine scale set instances does not have public IPs attached by @BenjaminEngeset.
      [#3014](https://github.com/Azure/PSRule.Rules.Azure/issues/3014)
  - Virtual Network:
    - Verify that zonal-deployed Azure firewalls uses Azure NAT Gateway for outbound access by @BenjaminEngeset.
      [##3005](https://github.com/Azure/PSRule.Rules.Azure/issues/#3005)
    - Verify that subnets have disabled default outbound access for virtual machines by @BenjaminEngeset.
      [#3001](https://github.com/Azure/PSRule.Rules.Azure/issues/3001)
- Updated rules:
  - Azure Kubernetes Service:
    - Updated `Azure.AKS.AuditLogs` documentation to call out important specific of the `kube-audit` log by @BernieWhite.
      [#2449](https://github.com/Azure/PSRule.Rules.Azure/issues/2449)
    - Updated `Azure.AKS.Version` to use `1.29.7` as the minimum version by @BernieWhite.
      [#3042](https://github.com/Azure/PSRule.Rules.Azure/issues/3042)
  - Container Apps:
    - Updated `Azure.ContainerApp.AvailabilityZone` to check for infrastructure subnet by @BernieWhite.
      [#3068](https://github.com/Azure/PSRule.Rules.Azure/issues/3068)
      - Configuring an infrastructure subnet is a requirement for enabling zone redundancy.
        Both rule and documentation have been updated to clearly call this out.
  - Virtual Network:
    - Updated `Azure.VNET.UseNSGs` to correctly handle cases for special purpose and customer-excluded subnets by @BenjaminEngeset.
      [#3007](https://github.com/Azure/PSRule.Rules.Azure/issues/3007)
- General improvements:
  - **Important change:** Replaced the `Azure_AKSNodeMinimumMaxPods` option with `AZURE_AKS_POOL_MINIMUM_MAXPODS` by @BernieWhite.
    [#941](https://github.com/Azure/PSRule.Rules.Azure/issues/941)
    - For compatibility, if `Azure_AKSNodeMinimumMaxPods` is set it will be used instead of `AZURE_AKS_POOL_MINIMUM_MAXPODS`.
    - If only `AZURE_AKS_POOL_MINIMUM_MAXPODS` is set, this value will be used.
    - The default will be used neither options are configured.
    - If `Azure_AKSNodeMinimumMaxPods` is set a warning will be generated until the configuration is removed.
    - Support for `Azure_AKSNodeMinimumMaxPods` is deprecated and will be removed in v2.
    - See [upgrade notes][1] for details.
  - **Important change:** Replaced the `Azure_MinimumCertificateLifetime` option with `AZURE_APIM_MINIMUM_CERTIFICATE_LIFETIME` by @BernieWhite.
    [#941](https://github.com/Azure/PSRule.Rules.Azure/issues/941)
    - For compatibility, if `Azure_MinimumCertificateLifetime` is set it will be used instead of `AZURE_APIM_MINIMUM_CERTIFICATE_LIFETIME`.
    - If only `AZURE_APIM_MINIMUM_CERTIFICATE_LIFETIME` is set, this value will be used.
    - The default will be used neither options are configured.
    - If `Azure_MinimumCertificateLifetime` is set a warning will be generated until the configuration is removed.
    - Support for `Azure_MinimumCertificateLifetime` is deprecated and will be removed in v2.
    - See [upgrade notes][1] for details.
  - Add binding configuration to policy as rules docs by @BernieWhite.
    [#2995](https://github.com/Azure/PSRule.Rules.Azure/issues/2995)
  - Updated resource providers and policy aliases.
    [#3074](https://github.com/Azure/PSRule.Rules.Azure/pull/3074)
- Engineering:
  - Bump development tools to .NET 8.0 SDK by @BernieWhite.
    [#3017](https://github.com/Azure/PSRule.Rules.Azure/issues/3017)
  - Quality updates to rule documentation by @BernieWhite.
    [#2570](https://github.com/Azure/PSRule.Rules.Azure/issues/2570)
  - Bump xunit to v2.9.0.
    [#2982](https://github.com/Azure/PSRule.Rules.Azure/pull/2982)
  - Bump xunit.runner.visualstudio to v2.8.2.
    [#2982](https://github.com/Azure/PSRule.Rules.Azure/pull/2982)
- Bug fixed:
  - Fixed expansion with deployments by resource ID at management group by @BernieWhite
    [#3013](https://github.com/Azure/PSRule.Rules.Azure/issues/3013)
  - Fixed subscription aliases don't support tags by @BernieWhite.
    [#3021](https://github.com/Azure/PSRule.Rules.Azure/issues/3021)
  - Fixed `Azure.AppService.AvailabilityZone` only detects premium by tier property @BenjaminEngeset.
    [#3034](https://github.com/Azure/PSRule.Rules.Azure/issues/3034)
  - Fixed loading of expansion options from non-default options file @BernieWhite.
    [#3033](https://github.com/Azure/PSRule.Rules.Azure/issues/3033)
  - Fixed TLS defaults for `Azure.Redis.MinTLS` and `Azure.RedisEnterprise.MinTLS` by @BernieWhite.
    [#3066](https://github.com/Azure/PSRule.Rules.Azure/issues/3066)
  - Fixed symbolic expand for existing with conditional cases by @BernieWhite.
    [#2917](https://github.com/Azure/PSRule.Rules.Azure/issues/2917)

What's changed since pre-release v1.39.0-B0249:

- No additional changes.

## v1.39.0-B0249 (pre-release)

What's changed since pre-release v1.39.0-B0182:

- Bug fixes:
  - Fixed symbolic expand for existing with conditional cases by @BernieWhite.
    [#2917](https://github.com/Azure/PSRule.Rules.Azure/issues/2917)

## v1.39.0-B0182 (pre-release)

What's changed since pre-release v1.39.0-B0118:

- Updated rules:
  - Container Apps:
    - Updated `Azure.ContainerApp.AvailabilityZone` to check for infrastructure subnet by @BernieWhite.
      [#3068](https://github.com/Azure/PSRule.Rules.Azure/issues/3068)
      - Configuring an infrastructure subnet is a requirement for enabling zone redundancy.
        Both rule and documentation have been updated to clearly call this out.
- General improvements:
  - Updated resource providers and policy aliases.
    [#3074](https://github.com/Azure/PSRule.Rules.Azure/pull/3074)
- Engineering:
  - Quality updates to rule documentation by @BernieWhite.
    [#2570](https://github.com/Azure/PSRule.Rules.Azure/issues/2570)
- Bug fixes:
  - Fixed TLS defaults for `Azure.Redis.MinTLS` and `Azure.RedisEnterprise.MinTLS` by @BernieWhite.
    [#3066](https://github.com/Azure/PSRule.Rules.Azure/issues/3066)

## v1.39.0-B0118 (pre-release)

What's changed since pre-release v1.39.0-B0072:

- New features:
  - Added September 2024 baselines `Azure.GA_2024_09` and `Azure.Preview_2024_09` by @BernieWhite.
    [#3048](https://github.com/Azure/PSRule.Rules.Azure/issues/3048)
    - Includes rules released before or during September 2024.
    - Marked `Azure.GA_2024_06` and `Azure.Preview_2024_06` baselines as obsolete.

## v1.39.0-B0072 (pre-release)

What's changed since pre-release v1.39.0-B0029:

- New rules:
  - Virtual Machine:
    - Verify that virtual machines does not have public IPs attached by @BenjaminEngeset.
      [#11](https://github.com/Azure/PSRule.Rules.Azure/issues/11)
    - Verify that multi-tenant Hosting Rights are used for Windows client VMs by @BenjaminEngeset.
      [#432](https://github.com/Azure/PSRule.Rules.Azure/issues/432)
    - Verify that availability set members are in a backend pool by @BenjaminEngeset.
      [#67](https://github.com/Azure/PSRule.Rules.Azure/issues/67)
  - Virtual Machine Scale Sets:
    - Verify that virtual machine scale set instances does not have public IPs attached by @BenjaminEngeset.
      [#3014](https://github.com/Azure/PSRule.Rules.Azure/issues/3014)
- Updated rules:
  - Azure Kubernetes Service:
    - Updated `Azure.AKS.AuditLogs` documentation to call out important specific of the `kube-audit` log by @BernieWhite.
      [#2449](https://github.com/Azure/PSRule.Rules.Azure/issues/2449)
    - Updated `Azure.AKS.Version` to use `1.29.7` as the minimum version by @BernieWhite.
      [#3042](https://github.com/Azure/PSRule.Rules.Azure/issues/3042)
- General improvements:
  - **Important change:** Replaced the `Azure_AKSNodeMinimumMaxPods` option with `AZURE_AKS_POOL_MINIMUM_MAXPODS` by @BernieWhite.
    [#941](https://github.com/Azure/PSRule.Rules.Azure/issues/941)
    - For compatibility, if `Azure_AKSNodeMinimumMaxPods` is set it will be used instead of `AZURE_AKS_POOL_MINIMUM_MAXPODS`.
    - If only `AZURE_AKS_POOL_MINIMUM_MAXPODS` is set, this value will be used.
    - The default will be used neither options are configured.
    - If `Azure_AKSNodeMinimumMaxPods` is set a warning will be generated until the configuration is removed.
    - Support for `Azure_AKSNodeMinimumMaxPods` is deprecated and will be removed in v2.
    - See [upgrade notes][1] for details.
  - **Important change:** Replaced the `Azure_MinimumCertificateLifetime` option with `AZURE_APIM_MINIMUM_CERTIFICATE_LIFETIME` by @BernieWhite.
    [#941](https://github.com/Azure/PSRule.Rules.Azure/issues/941)
    - For compatibility, if `Azure_MinimumCertificateLifetime` is set it will be used instead of `AZURE_APIM_MINIMUM_CERTIFICATE_LIFETIME`.
    - If only `AZURE_APIM_MINIMUM_CERTIFICATE_LIFETIME` is set, this value will be used.
    - The default will be used neither options are configured.
    - If `Azure_MinimumCertificateLifetime` is set a warning will be generated until the configuration is removed.
    - Support for `Azure_MinimumCertificateLifetime` is deprecated and will be removed in v2.
    - See [upgrade notes][1] for details.
- Engineering:
  - Bump development tools to .NET 8.0 SDK by @BernieWhite.
    [#3017](https://github.com/Azure/PSRule.Rules.Azure/issues/3017)
- Bug fixed:
  - Fixed expansion with deployments by resource ID at management group by @BernieWhite
    [#3013](https://github.com/Azure/PSRule.Rules.Azure/issues/3013)
  - Fixed subscription aliases don't support tags by @BernieWhite.
    [#3021](https://github.com/Azure/PSRule.Rules.Azure/issues/3021)
  - Fixed `Azure.AppService.AvailabilityZone` only detects premium by tier property @BenjaminEngeset.
    [#3034](https://github.com/Azure/PSRule.Rules.Azure/issues/3034)
  - Fixed loading of expansion options from non-default options file @BernieWhite.
    [#3033](https://github.com/Azure/PSRule.Rules.Azure/issues/3033)

## v1.39.0-B0029 (pre-release)

What's changed since pre-release v1.39.0-B0009:

- New rules:
  - Azure Kubernetes Service:
    - Verify that clusters have kube-audit logging disabled when not required by @BenjaminEngeset.
      [#2450](https://github.com/Azure/PSRule.Rules.Azure/issues/2450)
    - Verify that clusters have the customer-controlled maintenance windows `aksManagedAutoUpgradeSchedule` and `aksManagedNodeOSUpgradeSchedule` configured by @BenjaminEngeset.
      [#2444](https://github.com/Azure/PSRule.Rules.Azure/issues/2444)
  - Virtual Network:
    - Verify that zonal-deployed Azure firewalls uses Azure NAT Gateway for outbound access by @BenjaminEngeset.
      [##3005](https://github.com/Azure/PSRule.Rules.Azure/issues/#3005)
    - Verify that subnets have disabled default outbound access for virtual machines by @BenjaminEngeset.
      [#3001](https://github.com/Azure/PSRule.Rules.Azure/issues/3001)
- Updated rules:
  - Virtual Network:
    - Updated `Azure.VNET.UseNSGs` to correctly handle cases for special purpose and customer-excluded subnets by @BenjaminEngeset.
      [#3007](https://github.com/Azure/PSRule.Rules.Azure/issues/3007)
- General improvements:
  - Add binding configuration to policy as rules docs by @BernieWhite.
    [#2995](https://github.com/Azure/PSRule.Rules.Azure/issues/2995)

## v1.39.0-B0009 (pre-release)

What's changed since v1.38.0:

- New rules:
  - App Service:
    - Verify that app service plans have availability zones configured by @BenjaminEngeset.
      [#2964](https://github.com/Azure/PSRule.Rules.Azure/issues/2964)
  - App Service Environment:
    - Verify that app service environments have availability zones configured by @BenjaminEngeset.
      [#2964](https://github.com/Azure/PSRule.Rules.Azure/issues/2964)
  - Azure SQL Database:
    - Verify that Azure SQL databases have a customer-controlled maintenance window configured by @BenjaminEngeset.
      [#2956](https://github.com/Azure/PSRule.Rules.Azure/issues/2956)
  - Azure SQL Managed Instance:
    - Verify that Azure SQL Managed Instances have a customer-controlled maintenance window configured by @BenjaminEngeset.
      [#2979](https://github.com/Azure/PSRule.Rules.Azure/issues/2979)
  - Service Bus:
    - Verify that service bus namespaces have geo-replication configured by @BenjaminEngeset.
      [#2988](https://github.com/Azure/PSRule.Rules.Azure/issues/2988)
- Engineering:
  - Bump xunit to v2.9.0.
    [#2982](https://github.com/Azure/PSRule.Rules.Azure/pull/2982)
  - Bump xunit.runner.visualstudio to v2.8.2.
    [#2982](https://github.com/Azure/PSRule.Rules.Azure/pull/2982)

## v1.38.0

What's changed since v1.37.0:

- New features:
  - Added June 2024 baselines `Azure.GA_2024_06` and `Azure.Preview_2024_06` by @BernieWhite.
    [#2961](https://github.com/Azure/PSRule.Rules.Azure/issues/2961)
    - Includes rules released before or during June 2024.
    - Marked `Azure.GA_2024_03` and `Azure.Preview_2024_03` baselines as obsolete.
- New rules:
  - Azure Database for MySQL:
    - Verify that Azure Database for MySQL servers have a customer-controlled maintenance window configured by @BenjaminEngeset.
      [#2916](https://github.com/Azure/PSRule.Rules.Azure/issues/2916)
    - Verify that servers have zone-redundant high availability (HA) configured by @BenjaminEngeset.
      [#2914](https://github.com/Azure/PSRule.Rules.Azure/issues/2914)
  - Azure Database for PostgreSQL:
    - Verify that Azure Database for PostgreSQL servers have a customer-controlled maintenance window configured by @BenjaminEngeset.
      [#2927](https://github.com/Azure/PSRule.Rules.Azure/issues/2927)
    - Verify that servers have zone-redundant high availability (HA) configured by @BenjaminEngeset.
      [#2932](https://github.com/Azure/PSRule.Rules.Azure/issues/2932)
  - Azure Firewall:
    - Verify that firewalls have availability zones configured by @BenjaminEngeset.
      [#2909](https://github.com/Azure/PSRule.Rules.Azure/issues/2909)
  - Azure Kubernetes Service:
    - Added check to automatically upgrade AKS cluster node image by @sharmilamusunuru.
      [#2445](https://github.com/Azure/PSRule.Rules.Azure/issues/2445)
  - Azure Virtual Desktop:
    - Added check for scheduled agent updates on host pools by @BernieWhite.
      [#2946](https://github.com/Azure/PSRule.Rules.Azure/issues/2946)
  - Cosmos DB:
    - Verify that Cosmos DB accounts have continuous backup configured by @BenjaminEngeset.
      [#2954](https://github.com/Azure/PSRule.Rules.Azure/issues/2954)
  - Virtual Network Gateway:
    - Verify that VPN/ExpressRoute gateways have a customer-controlled maintenance configuration configured by @BenjaminEngeset.
      [#2910](https://github.com/Azure/PSRule.Rules.Azure/issues/2910)
  - Virtual Machine Scale Sets:
    - Verify that virtual machine scale sets have best-effort zone balance configured by @BenjaminEngeset.
      [#2901](https://github.com/Azure/PSRule.Rules.Azure/issues/2901)
    - Verify that virtual machine scale sets have availability zones configured by @BenjaminEngeset.
      [#2902](https://github.com/Azure/PSRule.Rules.Azure/issues/2902)
- Updated rules:
  - Azure Kubernetes Service:
    - Updated `Azure.AKS.Version` to use `1.28.9` as the minimum version by @BernieWhite.
      [#2930](https://github.com/Azure/PSRule.Rules.Azure/issues/2930)
  - Virtual Machine:
    - Updated `Azure.VM.MaintenanceConfig` to align to the reliability pillar by @BernieWhite.
      [#2925](https://github.com/Azure/PSRule.Rules.Azure/issues/2925)
      - Promoted to GA and bumped rule set to `2024_06`.
- Engineering:
  - Quality updates to rule documentation by @BernieWhite.
    [#2570](https://github.com/Azure/PSRule.Rules.Azure/issues/2570)
  - Bump Pester to v5.6.0.
    [#2934](https://github.com/Azure/PSRule.Rules.Azure/pull/2934)
  - Bump PSScriptAnalyzer to v1.22.0.
    [#2934](https://github.com/Azure/PSRule.Rules.Azure/pull/2934)
- Bug fixes:
  - Fixed handling of multi-line descriptions for policy definition and assignment exports by @BernieWhite.
    [#2973](https://github.com/Azure/PSRule.Rules.Azure/issues/2973)
  - Fixed support for `references` function by @BernieWhite.
    [#2922](https://github.com/Azure/PSRule.Rules.Azure/issues/2922)
  - Fixed group by subscription casing when exporting in-flight resources by @BernieWhite.
    [#2957](https://github.com/Azure/PSRule.Rules.Azure/issues/2957)
  - Fixed install Az.Resources warning by @BernieWhite.
    [#2887](https://github.com/Azure/PSRule.Rules.Azure/issues/2887)
    - Added new configuration option set by environment variable to suppress the warning.
    - Set `PSRULE_AZURE_RESOURCE_MODULE_NOWARN` to `true` to suppress the warning.
  - Fixed `filter` on unknown runtime property by @BernieWhite.
    [#2966](https://github.com/Azure/PSRule.Rules.Azure/issues/2966)
  - Fixed failed to expand with direct outputs reference by @BernieWhite.
    [#2935](https://github.com/Azure/PSRule.Rules.Azure/issues/2935)
  - Fixed identification of `list*` function false positive with resource by @BernieWhite.
    [#2919](https://github.com/Azure/PSRule.Rules.Azure/issues/2919)
  - Fixed documentation bugs for container apps by @BernieWhite.
    [#2876](https://github.com/Azure/PSRule.Rules.Azure/issues/2876)

What's changed since pre-release v1.38.0-B0068:

- No additional changes.

## v1.38.0-B0106 (pre-release)

What's changed since pre-release v1.38.0-B0068:

- New rules:
  - Cosmos DB:
    - Verify that Cosmos DB accounts have continuous backup configured by @BenjaminEngeset.
      [#2954](https://github.com/Azure/PSRule.Rules.Azure/issues/2954)
- Bug fixes:
  - Rollback Az.Resources to v6.7.0 by @BernieWhite.
    [#2970](https://github.com/Azure/PSRule.Rules.Azure/issues/2970)
  - Fixed handling of multi-line descriptions for policy definition and assignment exports by @BernieWhite.
    [#2973](https://github.com/Azure/PSRule.Rules.Azure/issues/2973)

## v1.38.0-B0068 (pre-release)

What's changed since pre-release v1.38.0-B0034:

- New features:
  - Added March 2024 baselines `Azure.GA_2024_06` and `Azure.Preview_2024_06` by @BernieWhite.
    [#2961](https://github.com/Azure/PSRule.Rules.Azure/issues/2961)
    - Includes rules released before or during June 2024.
    - Marked `Azure.GA_2024_03` and `Azure.Preview_2024_03` baselines as obsolete.
- Engineering:
  - Quality updates to rule documentation by @BernieWhite.
    [#2570](https://github.com/Azure/PSRule.Rules.Azure/issues/2570)
- Bug fixes:
  - Fixed support for `references` function by @BernieWhite.
    [#2922](https://github.com/Azure/PSRule.Rules.Azure/issues/2922)
  - Fixed group by subscription casing when exporting in-flight resources by @BernieWhite.
    [#2957](https://github.com/Azure/PSRule.Rules.Azure/issues/2957)
  - Fixed install Az.Resources warning by @BernieWhite.
    [#2887](https://github.com/Azure/PSRule.Rules.Azure/issues/2887)
    - Added new configuration option set by environment variable to suppress the warning.
    - Set `PSRULE_AZURE_RESOURCE_MODULE_NOWARN` to `true` to suppress the warning.
  - Fixed `filter` on unknown runtime property by @BernieWhite.
    [#2966](https://github.com/Azure/PSRule.Rules.Azure/issues/2966)

## v1.38.0-B0034 (pre-release)

What's changed since pre-release v1.38.0-B0011:

- New rules:
  - Azure Kubernetes Service:
    - Added check to automatically upgrade AKS cluster node image by @sharmilamusunuru.
      [#2445](https://github.com/Azure/PSRule.Rules.Azure/issues/2445)
  - Azure Virtual Desktop:
    - Added check for scheduled agent updates on host pools by @BernieWhite.
      [#2946](https://github.com/Azure/PSRule.Rules.Azure/issues/2946)
  - Virtual Machine Scale Sets:
    - Verify that virtual machine scale sets have best-effort zone balance configured by @BenjaminEngeset.
      [#2901](https://github.com/Azure/PSRule.Rules.Azure/issues/2901)
    - Verify that virtual machine scale sets have availability zones configured by @BenjaminEngeset.
      [#2902](https://github.com/Azure/PSRule.Rules.Azure/issues/2902)
- Engineering:
  - Quality updates to rule documentation by @BernieWhite.
    [#2570](https://github.com/Azure/PSRule.Rules.Azure/issues/2570)
- Bug fixes:
  - Fixed failed to expand with direct outputs reference by @BernieWhite.
    [#2935](https://github.com/Azure/PSRule.Rules.Azure/issues/2935)
  - Fixed identification of `list*` function false positive with resource by @BernieWhite.
    [#2919](https://github.com/Azure/PSRule.Rules.Azure/issues/2919)
  - Fixed documentation bugs for container apps by @BernieWhite.
    [#2876](https://github.com/Azure/PSRule.Rules.Azure/issues/2876)

## v1.38.0-B0011 (pre-release)

What's changed since v1.37.0:

- New rules:
  - Azure Database for MySQL:
    - Verify that Azure Database for MySQL servers have a customer-controlled maintenance window configured by @BenjaminEngeset.
      [#2916](https://github.com/Azure/PSRule.Rules.Azure/issues/2916)
    - Verify that servers have zone-redundant high availability (HA) configured by @BenjaminEngeset.
      [#2914](https://github.com/Azure/PSRule.Rules.Azure/issues/2914)
  - Azure Database for PostgreSQL:
    - Verify that Azure Database for PostgreSQL servers have a customer-controlled maintenance window configured by @BenjaminEngeset.
      [#2927](https://github.com/Azure/PSRule.Rules.Azure/issues/2927)
    - Verify that servers have zone-redundant high availability (HA) configured by @BenjaminEngeset.
      [#2932](https://github.com/Azure/PSRule.Rules.Azure/issues/2932)
  - Azure Firewall:
    - Verify that firewalls have availability zones configured by @BenjaminEngeset.
      [#2909](https://github.com/Azure/PSRule.Rules.Azure/issues/2909)
  - Virtual Network Gateway:
    - Verify that VPN/ExpressRoute gateways have a customer-controlled maintenance configuration configured by @BenjaminEngeset.
      [#2910](https://github.com/Azure/PSRule.Rules.Azure/issues/2910)
- Updated rules:
  - Virtual Machine:
    - Updated `Azure.VM.MaintenanceConfig` to align to the reliability pillar by @BernieWhite.
      [#2925](https://github.com/Azure/PSRule.Rules.Azure/issues/2925)
      - Promoted to GA and bumped rule set to `2024_06`.
  - Updated `Azure.AKS.Version` to use `1.28.9` as the minimum version by @BernieWhite.
    [#2930](https://github.com/Azure/PSRule.Rules.Azure/issues/2930)
- Engineering:
  - Bump Pester to v5.6.0.
    [#2934](https://github.com/Azure/PSRule.Rules.Azure/pull/2934)
  - Bump Az.Resources to v7.1.0.
    [#2934](https://github.com/Azure/PSRule.Rules.Azure/pull/2934)
  - Bump PSScriptAnalyzer to v1.22.0.
    [#2934](https://github.com/Azure/PSRule.Rules.Azure/pull/2934)

## v1.37.0

What's changed since v1.36.0:

- New features:
  - Added support for new Bicep language features introduced in v0.27.1 by @BernieWhite.
    [#2860](https://github.com/Azure/PSRule.Rules.Azure/issues/2860)
    [#2859](https://github.com/Azure/PSRule.Rules.Azure/issues/2859)
    - Added support for `shallowMerge`, `groupBy`, `objectKeys`, and `mapValues`.
    - Updated syntax for Bicep lambda usage of `map`, `reduce`, and `filter` which now support indices.
    - Added support for spread operator.
- New rules:
  - App Service:
    - Check that applications uses supported Node.js runtime versions by @BenjaminEngeset.
      [#2879](https://github.com/Azure/PSRule.Rules.Azure/issues/2879)
  - Application Gateway:
    - Check that WAF v2 doesn't use legacy WAF configuration by @BenjaminEngeset.
      [#2877](https://github.com/Azure/PSRule.Rules.Azure/issues/2877)
  - Azure Cache for Redis:
    - Verify that cache instances have Entra ID authentication enabled by @BenjaminEngeset.
      [#2899](https://github.com/Azure/PSRule.Rules.Azure/issues/2899)
  - Azure Managed Grafana:
    - Check that Azure Managed Grafana workspaces uses Grafana version 10 by @BenjaminEngeset.
      [#2878](https://github.com/Azure/PSRule.Rules.Azure/issues/2878)
  - Cosmos DB:
    - Check that database accounts use a paid tier by @BernieWhite.
      [#2845](https://github.com/Azure/PSRule.Rules.Azure/issues/2845)
    - Check that database accounts have local authentication disabled by @BenjaminEngeset.
      [#2846](https://github.com/Azure/PSRule.Rules.Azure/issues/2846)
    - Check that database accounts have public network access disabled by @BenjaminEngeset.
      [#2702](https://github.com/Azure/PSRule.Rules.Azure/issues/2702)
  - Event Hub:
    - Check that access to the namespace endpoints is restricted to only allowed sources by @BenjaminEngeset.
      [#2701](https://github.com/Azure/PSRule.Rules.Azure/issues/2701)
  - Log Analytics:
    - Check that workspaces have workspace replication enabled by @BenjaminEngeset.
      [#2893](https://github.com/Azure/PSRule.Rules.Azure/issues/2893)
  - Virtual Machine Scale Sets:
    - Check that automatic instance repairs are enabled by @BenjaminEngeset.
      [#2895](https://github.com/Azure/PSRule.Rules.Azure/issues/2895)
- Updated rules:
  - API Management:
    - **Important change**: Updated `Azure.APIM.AvailabilityZone` to improve accuracy with non-premium SKUs by @BenjaminEngeset.
      [#2788](https://github.com/Azure/PSRule.Rules.Azure/issues/2788)
      - Removed the `If` Premium SKU.
      - Added check for Premium SKU.
      - Bumped rule set to `2024_06`.
    - **Important change**: Updated `Azure.APIM.MultiRegion` to improve accuracy with non-premium SKUs by @BenjaminEngeset.
      [#2787](https://github.com/Azure/PSRule.Rules.Azure/issues/2787)
      - Removed the `If` Premium SKU.
      - Added check for Premium SKU.
      - Bumped rule set to `2024_06`.
  - Deployment:
    - Add additional exclusions for `Azure.Deployment.SecureParameter` by @BernieWhite.
      [#2857](https://github.com/Azure/PSRule.Rules.Azure/issues/2857)
- General improvements:
  - Quality updates to documentation by @BernieWhite.
    [#2570](https://github.com/Azure/PSRule.Rules.Azure/issues/2570)
  - Updated resource providers and policy aliases.
    [#2880](https://github.com/Azure/PSRule.Rules.Azure/pull/2880)
  - Added support for `split` and `concat` functions during policy export by @BernieWhite.
    [#2851](https://github.com/Azure/PSRule.Rules.Azure/issues/2851)
- Engineering:
  - Bump xunit to v2.8.1.
    [#2892](https://github.com/Azure/PSRule.Rules.Azure/pull/2892)
  - Bump xunit.runner.visualstudio to v2.8.1.
    [#2891](https://github.com/Azure/PSRule.Rules.Azure/pull/2891)
  - Bump System.Management.Automation to 7.3.12.
    [#2868](https://github.com/Azure/PSRule.Rules.Azure/pull/2868)
  - Bump Microsoft.NET.Test.Sdk to v17.10.0.
    [#2884](https://github.com/Azure/PSRule.Rules.Azure/pull/2884)
- Bug fixed:
  - Fixed `union` does not perform deep merge or keep property order by @BernieWhite.
    [#2885](https://github.com/Azure/PSRule.Rules.Azure/issues/2885)
  - Fixed dependency ordering for cross scope deployments by @BernieWhite.
    [#2850](https://github.com/Azure/PSRule.Rules.Azure/issues/2850)

What's changed since pre-release v1.37.0-B0071:

- No additional changes.

## v1.37.0-B0071 (pre-release)

What's changed since pre-release v1.37.0-B0034:

- New rules:
  - App Service:
    - Check that applications uses supported Node.js runtime versions by @BenjaminEngeset.
      [#2879](https://github.com/Azure/PSRule.Rules.Azure/issues/2879)
  - Azure Cache for Redis:
    - Verify that cache instances have Entra ID authentication enabled by @BenjaminEngeset.
      [#2899](https://github.com/Azure/PSRule.Rules.Azure/issues/2899)
  - Log Analytics:
    - Check that workspaces have workspace replication enabled by @BenjaminEngeset.
      [#2893](https://github.com/Azure/PSRule.Rules.Azure/issues/2893)
  - Virtual Machine Scale Sets:
    - Check that automatic instance repairs are enabled by @BenjaminEngeset.
      [#2895](https://github.com/Azure/PSRule.Rules.Azure/issues/2895)
- Updated rules:
  - API Management:
    - **Important change**: Updated `Azure.APIM.MultiRegion` to improve accuracy with non-premium SKUs by @BenjaminEngeset.
      [#2787](https://github.com/Azure/PSRule.Rules.Azure/issues/2787)
      - Removed the `If` Premium SKU.
      - Added check for Premium SKU.
      - Bumped rule set to `2024_06`.
- General improvements:
  - Added support for `split` and `concat` functions during policy export by @BernieWhite.
    [#2851](https://github.com/Azure/PSRule.Rules.Azure/issues/2851)
- Engineering:
  - Bump xunit to v2.8.1.
    [#2892](https://github.com/Azure/PSRule.Rules.Azure/pull/2892)
  - Bump xunit.runner.visualstudio to v2.8.1.
    [#2891](https://github.com/Azure/PSRule.Rules.Azure/pull/2891)

## v1.37.0-B0034 (pre-release)

What's changed since pre-release v1.37.0-B0009:

- New features:
  - Added support for new Bicep language features introduced in v0.27.1 by @BernieWhite.
    [#2860](https://github.com/Azure/PSRule.Rules.Azure/issues/2860)
    [#2859](https://github.com/Azure/PSRule.Rules.Azure/issues/2859)
    - Added support for `shallowMerge`, `groupBy`, `objectKeys`, and `mapValues`.
    - Updated syntax for Bicep lambda usage of `map`, `reduce`, and `filter` which now support indices.
    - Added support for spread operator.
- New rules:
  - Application Gateway:
    - Check that WAF v2 doesn't use legacy WAF configuration by @BenjaminEngeset.
      [#2877](https://github.com/Azure/PSRule.Rules.Azure/issues/2877)
  - Azure Managed Grafana:
    - Check that Azure Managed Grafana workspaces uses Grafana version 10 by @BenjaminEngeset.
      [#2878](https://github.com/Azure/PSRule.Rules.Azure/issues/2878)
  - Cosmos DB:
    - Check that database accounts have local authentication disabled by @BenjaminEngeset.
      [#2846](https://github.com/Azure/PSRule.Rules.Azure/issues/2846)
    - Check that database accounts have public network access disabled by @BenjaminEngeset.
      [#2702](https://github.com/Azure/PSRule.Rules.Azure/issues/2702)
  - Event Hub:
    - Check that access to the namespace endpoints is restricted to only allowed sources by @BenjaminEngeset.
      [#2701](https://github.com/Azure/PSRule.Rules.Azure/issues/2701)
- Updated rules:
  - API Management:
    - **Important change**: Updated `Azure.APIM.AvailabilityZone` to improve accuracy with non-premium SKUs by @BenjaminEngeset.
      [#2788](https://github.com/Azure/PSRule.Rules.Azure/issues/2788)
      - Removed the `If` Premium SKU.
      - Added check for Premium SKU.
      - Bumped rule set to `2024_06`.
- General improvements:
  - Updated resource providers and policy aliases.
    [#2880](https://github.com/Azure/PSRule.Rules.Azure/pull/2880)
- Engineering:
  - Bump xunit to v2.8.0.
    [#2870](https://github.com/Azure/PSRule.Rules.Azure/pull/2870)
  - Bump xunit.runner.visualstudio to v2.8.0.
    [#2871](https://github.com/Azure/PSRule.Rules.Azure/pull/2871)
  - Bump System.Management.Automation to 7.3.12.
    [#2868](https://github.com/Azure/PSRule.Rules.Azure/pull/2868)
  - Bump Microsoft.NET.Test.Sdk to v17.10.0.
    [#2884](https://github.com/Azure/PSRule.Rules.Azure/pull/2884)
- Bug fixed:
  - Fixed `union` does not perform deep merge or keep property order by @BernieWhite.
    [#2885](https://github.com/Azure/PSRule.Rules.Azure/issues/2885)

## v1.37.0-B0009 (pre-release)

What's changed since v1.36.0:

- New rules:
  - Cosmos DB:
    - Check that database accounts use a paid tier by @BernieWhite.
      [#2845](https://github.com/Azure/PSRule.Rules.Azure/issues/2845)
- Updated rules:
  - Deployment:
    - Add additional exclusions for `Azure.Deployment.SecureParameter` by @BernieWhite.
      [#2857](https://github.com/Azure/PSRule.Rules.Azure/issues/2857)
- General improvements:
  - Quality updates to documentation by @BernieWhite.
    [#2570](https://github.com/Azure/PSRule.Rules.Azure/issues/2570)
- Bug fixes:
  - Fixed dependency ordering for cross scope deployments by @BernieWhite.
    [#2850](https://github.com/Azure/PSRule.Rules.Azure/issues/2850)

## v1.36.0

What's changed since v1.35.3:

- New rules:
  - Container App:
    - Check that Container Apps have a minimum number of replicas by @BernieWhite.
      [#2790](https://github.com/Azure/PSRule.Rules.Azure/issues/2790)
    - Check that Container App environments are zone redundant by @BernieWhite.
      [#2791](https://github.com/Azure/PSRule.Rules.Azure/issues/2791)
  - Cosmos DB:
    - Check that database accounts only accept a minimum of TLS 1.2 by @BernieWhite.
      [#2809](https://github.com/Azure/PSRule.Rules.Azure/issues/2809)
  - Entra Domain Services:
    - Check that instances use a minimum version of NTLM by @BernieWhite.
      [#2837](https://github.com/Azure/PSRule.Rules.Azure/issues/2837)
    - Check that instances use a minimum version of TLS by @BernieWhite.
      [#2837](https://github.com/Azure/PSRule.Rules.Azure/issues/2837)
    - Check that instances do not use RC4 encryption by @BernieWhite.
      [#2837](https://github.com/Azure/PSRule.Rules.Azure/issues/2837)
- General improvements:
  - **Important change**: Deprecated rules with no clear WAF alignment by @BernieWhite.
    [#2493](https://github.com/Azure/PSRule.Rules.Azure/issues/2493)
    - The following rules are deprecated:
      - `Azure.Template.UseParameters`
      - `Azure.Template.UseVariables`
      - `Azure.Template.DefineParameters`
      - `Azure.Template.ValidSecretRef`
    - These rules have been deprecated and will be removed in v2.
    - See [deprecations][2] for more information.
  - Quality updates to documentation by @lukemurraynz @BernieWhite.
    [#2789](https://github.com/Azure/PSRule.Rules.Azure/pull/2789)
    [#2570](https://github.com/Azure/PSRule.Rules.Azure/issues/2570)
  - Additional policies added to default ignore list by @BernieWhite.
    [#1731](https://github.com/Azure/PSRule.Rules.Azure/issues/1731)
- Bug fixes:
  - Fixed not found warning when exporting firewall policy `signatureOverrides` by @BernieWhite.
    [#2806](https://github.com/Azure/PSRule.Rules.Azure/issues/2806)
  - Fixed `Azure.Storage.UseReplication` to allow for zone-redundant replication by @sebassem.
    [#2827](https://github.com/Azure/PSRule.Rules.Azure/issues/2827)
  - Fixed nested usage of `listKeys` mocks by @BernieWhite.
    [#2829](https://github.com/Azure/PSRule.Rules.Azure/issues/2829)

What's changed since pre-release v1.36.0-B0077:

- General improvements:
  - Quality updates to documentation by @BernieWhite.
    [#2570](https://github.com/Azure/PSRule.Rules.Azure/issues/2570)

## v1.36.0-B0077 (pre-release)

What's changed since pre-release v1.36.0-B0046:

- New rules:
  - Entra Domain Services:
    - Check that instances use a minimum version of NTLM by @BernieWhite.
      [#2837](https://github.com/Azure/PSRule.Rules.Azure/issues/2837)
    - Check that instances use a minimum version of TLS by @BernieWhite.
      [#2837](https://github.com/Azure/PSRule.Rules.Azure/issues/2837)
    - Check that instances do not use RC4 encryption by @BernieWhite.
      [#2837](https://github.com/Azure/PSRule.Rules.Azure/issues/2837)
- General improvements:
  - **Important change**: Deprecated rules with no clear WAF alignment by @BernieWhite.
    [#2493](https://github.com/Azure/PSRule.Rules.Azure/issues/2493)
    - The following rules are deprecated:
      - `Azure.Template.UseParameters`
      - `Azure.Template.UseVariables`
      - `Azure.Template.DefineParameters`
      - `Azure.Template.ValidSecretRef`
    - These rules have been deprecated and will be removed in v2.
    - See [deprecations][2] for more information.

## v1.36.0-B0046 (pre-release)

What's changed since pre-release v1.36.0-B0020:

- Bug fixes:
  - Fixed `Azure.Storage.UseReplication` to allow for zone-redundant replication by @sebassem.
    [#2827](https://github.com/Azure/PSRule.Rules.Azure/issues/2827)
  - Fixed nested usage of `listKeys` mocks by @BernieWhite.
    [#2829](https://github.com/Azure/PSRule.Rules.Azure/issues/2829)

## v1.36.0-B0020 (pre-release)

What's changed since v1.35.3:

- New rules:
  - Container App:
    - Check that Container Apps have a minimum number of replicas by @BernieWhite.
      [#2790](https://github.com/Azure/PSRule.Rules.Azure/issues/2790)
    - Check that Container App environments are zone redundant by @BernieWhite.
      [#2791](https://github.com/Azure/PSRule.Rules.Azure/issues/2791)
  - Cosmos DB:
    - Check that database accounts only accept a minimum of TLS 1.2 by @BernieWhite.
      [#2809](https://github.com/Azure/PSRule.Rules.Azure/issues/2809)
- General improvements:
  - Quality updates to documentation by @lukemurraynz @BernieWhite.
    [#2789](https://github.com/Azure/PSRule.Rules.Azure/pull/2789)
    [#2570](https://github.com/Azure/PSRule.Rules.Azure/issues/2570)
  - Additional policies added to default ignore list by @BernieWhite.
    [#1731](https://github.com/Azure/PSRule.Rules.Azure/issues/1731)
- Bug fixes:
  - Fixed not found warning when exporting firewall policy `signatureOverrides` by @BernieWhite.
    [#2806](https://github.com/Azure/PSRule.Rules.Azure/issues/2806)

## v1.35.3

What's changed since v1.35.2:

- Bug fixes:
  - Fixed false positive with load balancers that use a public IP by @BernieWhite.
    [#2814](https://github.com/Azure/PSRule.Rules.Azure/issues/2814)

## v1.35.2

What's changed since v1.35.1:

- Bug fixes:
  - Fixed regression when handing ambiguous mock array outputs by @BernieWhite.
    [#2801](https://github.com/Azure/PSRule.Rules.Azure/issues/2801)

## v1.35.1

What's changed since v1.35.0:

- Bug fixes:
  - Fixed null parameter overrides default value by @BernieWhite.
    [#2795](https://github.com/Azure/PSRule.Rules.Azure/issues/2795)

## v1.35.0

What's changed since v1.34.2:

- New features:
  - Added WAF pillar specific baselines by @BernieWhite.
    [#1633](https://github.com/Azure/PSRule.Rules.Azure/issues/1633)
    [#2752](https://github.com/Azure/PSRule.Rules.Azure/issues/2752)
    - Use pillar specific baselines to target a specific area of the Azure Well-Architected Framework.
    - The following baselines have been added:
      - `Azure.Pillar.CostOptimization`
      - `Azure.Pillar.OperationalExcellence`
      - `Azure.Pillar.PerformanceEfficiency`
      - `Azure.Pillar.Reliability`
      - `Azure.Pillar.Security`
  - Added March 2024 baselines `Azure.GA_2024_03` and `Azure.Preview_2024_03` by @BernieWhite.
    [#2781](https://github.com/Azure/PSRule.Rules.Azure/issues/2781)
    - Includes rules released before or during March 2024.
    - Marked `Azure.GA_2023_12` and `Azure.Preview_2023_12` baselines as obsolete.
- Updated rules:
  - Updated `Azure.AppService.NETVersion` to detect out of date .NET versions including .NET 5/6/7 by @BernieWhite.
    [#2766](https://github.com/Azure/PSRule.Rules.Azure/issues/2766)
    - Bumped rule set to `2024_03`.
  - Updated `Azure.AppService.PHPVersion` to detect out of date PHP versions before 8.2 by @BernieWhite.
    [#2768](https://github.com/Azure/PSRule.Rules.Azure/issues/2768)
    - Fixed `Azure.AppService.PHPVersion` check fails when phpVersion is null.
    - Bumped rule set to `2024_03`.
  - Updated `Azure.AKS.Version` to use `1.27.9` as the minimum version by @BernieWhite.
    [#2771](https://github.com/Azure/PSRule.Rules.Azure/issues/2771)
- General improvements:
  - Renamed Cognitive Services rules to Azure AI by @BernieWhite.
    [#2776](https://github.com/Azure/PSRule.Rules.Azure/issues/2776)
    - Rules that were previously named `Azure.Cognitive.*` have been renamed to `Azure.AI.*`.
    - For each rule that has been renamed, an alias has been added to reference the old name.
  - Improved export of in-flight data for Event Grid and Azure Firewall Policies by @BernieWhite.
    [#2774](https://github.com/Azure/PSRule.Rules.Azure/issues/2774)
  - Additional policies added to default ignore list by @BernieWhite.
    [#1731](https://github.com/Azure/PSRule.Rules.Azure/issues/1731)
  - Quality updates to rule documentation by @BernieWhite.
    [#2570](https://github.com/Azure/PSRule.Rules.Azure/issues/2570)
    [#1243](https://github.com/Azure/PSRule.Rules.Azure/issues/1243)
    [#2757](https://github.com/Azure/PSRule.Rules.Azure/issues/2757)
    - Add rule severity to rule documentation pages.
    - Add documentation redirects for renamed rules.
  - Updated links to learn.microsoft.com (from docs.microsoft.com) by @lukemurraynz.
    [#2785](https://github.com/Azure/PSRule.Rules.Azure/pull/2785)
- Engineering:
  - Bump coverlet.collector to v6.0.2.
    [#2754](https://github.com/Azure/PSRule.Rules.Azure/pull/2754)
- Bug fixes:
  - Fixed false negative from `Azure.LB.AvailabilityZone` when zone list is empty or null by @jtracey93.
    [#2759](https://github.com/Azure/PSRule.Rules.Azure/issues/2759)
  - Fixed failed to expand JObject value with invalid key by @BernieWhite.
    [#2751](https://github.com/Azure/PSRule.Rules.Azure/issues/2751)

What's changed since pre-release v1.35.0-B0116:

- General improvements:
  - Updated links to learn.microsoft.com (from docs.microsoft.com) by @lukemurraynz.
    [#2785](https://github.com/Azure/PSRule.Rules.Azure/pull/2785)

## v1.35.0-B0116 (pre-release)

What's changed since pre-release v1.35.0-B0084:

- New features:
  - Added March 2024 baselines `Azure.GA_2024_03` and `Azure.Preview_2024_03` by @BernieWhite.
    [#2781](https://github.com/Azure/PSRule.Rules.Azure/issues/2781)
    - Includes rules released before or during March 2024.
    - Marked `Azure.GA_2023_12` and `Azure.Preview_2023_12` baselines as obsolete.
- General improvements:
  - Renamed Cognitive Services rules to Azure AI by @BernieWhite.
    [#2776](https://github.com/Azure/PSRule.Rules.Azure/issues/2776)
    - Rules that were previously named `Azure.Cognitive.*` have been renamed to `Azure.AI.*`.
    - For each rule that has been renamed, an alias has been added to reference the old name.

## v1.35.0-B0084 (pre-release)

What's changed since pre-release v1.35.0-B0055:

- General improvements:
  - Improved export of in-flight data for Event Grid and Azure Firewall Policies by @BernieWhite.
    [#2774](https://github.com/Azure/PSRule.Rules.Azure/issues/2774)

## v1.35.0-B0055 (pre-release)

What's changed since pre-release v1.35.0-B0030:

- Updated rules:
  - Updated `Azure.AppService.NETVersion` to detect out of date .NET versions including .NET 5/6/7 by @BernieWhite.
    [#2766](https://github.com/Azure/PSRule.Rules.Azure/issues/2766)
    - Bumped rule set to `2024_03`.
  - Updated `Azure.AppService.PHPVersion` to detect out of date PHP versions before 8.2 by @BernieWhite.
    [#2768](https://github.com/Azure/PSRule.Rules.Azure/issues/2768)
    - Fixed `Azure.AppService.PHPVersion` check fails when phpVersion is null.
    - Bumped rule set to `2024_03`.
  - Updated `Azure.AKS.Version` to use `1.27.9` as the minimum version by @BernieWhite.
    [#2771](https://github.com/Azure/PSRule.Rules.Azure/issues/2771)
- General improvements:
  - Quality updates to rule documentation by @BernieWhite.
    [#2570](https://github.com/Azure/PSRule.Rules.Azure/issues/2570)
  - Additional policies added to default ignore list by @BernieWhite.
    [#1731](https://github.com/Azure/PSRule.Rules.Azure/issues/1731)
- Bug fixes:
  - Fixed failed to expand JObject value with invalid key by @BernieWhite.
    [#2751](https://github.com/Azure/PSRule.Rules.Azure/issues/2751)

## v1.35.0-B0030 (pre-release)

What's changed since pre-release v1.35.0-B0012:

- General improvements:
  - Add rule severity to rule documentation pages by @BernieWhite.
    [#1243](https://github.com/Azure/PSRule.Rules.Azure/issues/1243)
  - Add documentation redirects for renamed rules by @BernieWhite.
    [#2757](https://github.com/Azure/PSRule.Rules.Azure/issues/2757)
- Engineering:
  - Bump coverlet.collector to v6.0.2.
    [#2754](https://github.com/Azure/PSRule.Rules.Azure/pull/2754)
- Bug fixes:
  - Fixed false negative from `Azure.LB.AvailabilityZone` when zone list is empty or null by @jtracey93.
    [#2759](https://github.com/Azure/PSRule.Rules.Azure/issues/2759)

## v1.35.0-B0012 (pre-release)

What's changed since v1.34.2:

- New features:
  - Added WAF pillar specific baselines by @BernieWhite.
    [#1633](https://github.com/Azure/PSRule.Rules.Azure/issues/1633)
    [#2752](https://github.com/Azure/PSRule.Rules.Azure/issues/2752)
    - Use pillar specific baselines to target a specific area of the Azure Well-Architected Framework.
    - The following baselines have been added:
      - `Azure.Pillar.CostOptimization`
      - `Azure.Pillar.OperationalExcellence`
      - `Azure.Pillar.PerformanceEfficiency`
      - `Azure.Pillar.Reliability`
      - `Azure.Pillar.Security`
- General improvements:
  - Documentation improvements by @BernieWhite.
    [#2570](https://github.com/Azure/PSRule.Rules.Azure/issues/2570)

## v1.34.2

What's changed since v1.34.1:

- Bug fixes:
  - Fixed export of in-flight data for flexible PostgreSQL servers by @BernieWhite.
    [#2744](https://github.com/Azure/PSRule.Rules.Azure/issues/2744)

## v1.34.1

What's changed since v1.34.0:

- Bug fixes:
  - Fixed policy as rules export issues by @BernieWhite.
    [#2724](https://github.com/Azure/PSRule.Rules.Azure/issues/2724)
    [#2725](https://github.com/Azure/PSRule.Rules.Azure/issues/2725)
    [#2726](https://github.com/Azure/PSRule.Rules.Azure/issues/2726)
    [#2727](https://github.com/Azure/PSRule.Rules.Azure/issues/2727)

## v1.34.0

What's changed since v1.33.2:

- New rules:
  - Azure Kubernetes Service:
    - Check that user mode pools have a minimum number of nodes by @BernieWhite.
      [#2683](https://github.com/Azure/PSRule.Rules.Azure/issues/2683)
      - Added configuration to support changing the minimum number of node and to exclude node pools.
      - Set `AZURE_AKS_CLUSTER_USER_POOL_MINIMUM_NODES` to set the minimum number of user nodes.
      - Set `AZURE_AKS_CLUSTER_USER_POOL_EXCLUDED_FROM_MINIMUM_NODES` to exclude a specific node pool by name.
- Updated rules:
  - Azure Kubernetes Service:
    - Updated `Azure.AKS.MinNodeCount` the count nodes system node pools by @BernieWhite.
      [#2683](https://github.com/Azure/PSRule.Rules.Azure/issues/2683)
      - Improved guidance and examples specifically for system node pools.
      - Added configuration to support changing the minimum number of node.
      - Set `AZURE_AKS_CLUSTER_MINIMUM_SYSTEM_NODES` to set the minimum number of system nodes.
  - Front Door:
    - Updated `Azure.FrontDoor.Logs` to cover premium and standard profiles instead of just classic by @BernieWhite.
      [#2704](https://github.com/Azure/PSRule.Rules.Azure/issues/2704)
      - Added a selector for premium and standard profiles `Azure.FrontDoor.IsStandardOrPremium`.
      - Added a selector for classic profiles `Azure.FrontDoor.IsClassic`.
      - Updated rule set to `2024_03`.
  - Microsoft Defender for Cloud:
    - Renamed rules to align with recommended naming length by @BernieWhite.
      [#2718](https://github.com/Azure/PSRule.Rules.Azure/issues/2718)
      - Renamed `Azure.Defender.Storage.SensitiveData` to `Azure.Defender.Storage.DataScan`.
    - Promoted `Azure.Defender.Storage.MalwareScan` to GA rule set by @BernieWhite.
      [#2590](https://github.com/Azure/PSRule.Rules.Azure/issues/2590)
  - Storage Account:
    - Renamed rules to align with recommended naming length by @BernieWhite.
      [#2718](https://github.com/Azure/PSRule.Rules.Azure/issues/2718)
      - Renamed `Azure.Storage.DefenderCloud.MalwareScan` to `Azure.Storage.Defender.MalwareScan`.
      - Renamed `Azure.Storage.DefenderCloud.SensitiveData` to `Azure.Storage.Defender.DataScan`.
    - Promoted `Azure.Storage.Defender.MalwareScan` to GA rule set by @BernieWhite.
      [#2590](https://github.com/Azure/PSRule.Rules.Azure/issues/2590)
- General improvements:
  - Moved `.bicepparam` file support to stable by @BernieWhite.
    [#2682](https://github.com/Azure/PSRule.Rules.Azure/issues/2682)
    - Bicep param files are now automatically expanded when found.
    - To disable expansion, set the configuration option `AZURE_BICEP_PARAMS_FILE_EXPANSION` to `false`.
  - Added support for type/ variable/ and function imports from Bicep files by @BernieWhite.
    [#2537](https://github.com/Azure/PSRule.Rules.Azure/issues/2537)
  - Added duplicate policies to default ignore list by @BernieWhite.
    [#1731](https://github.com/Azure/PSRule.Rules.Azure/issues/1731)
  - Documentation and metadata improvements by @BernieWhite.
    [#1772](https://github.com/Azure/PSRule.Rules.Azure/issues/1772)
    [#2570](https://github.com/Azure/PSRule.Rules.Azure/issues/2570)
- Engineering:
  - Updated resource providers and policy aliases.
    [#2717](https://github.com/Azure/PSRule.Rules.Azure/pull/2717)
  - Improved debugging experience by providing symbols for .NET code by @BernieWhite.
    [#2712](https://github.com/Azure/PSRule.Rules.Azure/issues/2712)
  - Bump Microsoft.NET.Test.Sdk to v17.9.0.
    [#2680](https://github.com/Azure/PSRule.Rules.Azure/pull/2680)
  - Bump xunit to v2.7.0.
    [#2688](https://github.com/Azure/PSRule.Rules.Azure/pull/2688)
  - Bump xunit.runner.visualstudio to v2.5.7.
    [#2689](https://github.com/Azure/PSRule.Rules.Azure/pull/2689)
  - Bump coverlet.collector to v6.0.1.
    [#2699](https://github.com/Azure/PSRule.Rules.Azure/pull/2699)
- Bug fixes:
  - Fixed missing zones property for public IP addresses by @BernieWhite.
    [#2698](https://github.com/Azure/PSRule.Rules.Azure/issues/2698)
  - Fixes for policy as rules by @BernieWhite.
    [#181](https://github.com/Azure/PSRule.Rules.Azure/issues/181)
    [#1323](https://github.com/Azure/PSRule.Rules.Azure/issues/1323)

What's changed since pre-release v1.34.0-B0077:

- No additional changes.

## v1.34.0-B0077 (pre-release)

What's changed since pre-release v1.34.0-B0047:

- Updated rules:
  - Microsoft Defender for Cloud:
    - Renamed rules to align with recommended naming length by @BernieWhite.
      [#2718](https://github.com/Azure/PSRule.Rules.Azure/issues/2718)
      - Renamed `Azure.Defender.Storage.SensitiveData` to `Azure.Defender.Storage.DataScan`.
    - Promoted `Azure.Defender.Storage.MalwareScan` to GA rule set by @BernieWhite.
      [#2590](https://github.com/Azure/PSRule.Rules.Azure/issues/2590)
  - Storage Account:
    - Renamed rules to align with recommended naming length by @BernieWhite.
      [#2718](https://github.com/Azure/PSRule.Rules.Azure/issues/2718)
      - Renamed `Azure.Storage.DefenderCloud.MalwareScan` to `Azure.Storage.Defender.MalwareScan`.
      - Renamed `Azure.Storage.DefenderCloud.SensitiveData` to `Azure.Storage.Defender.DataScan`.
    - Promoted `Azure.Storage.Defender.MalwareScan` to GA rule set by @BernieWhite.
      [#2590](https://github.com/Azure/PSRule.Rules.Azure/issues/2590)
- General improvements:
  - Added duplicate policies to default ignore list by @BernieWhite.
    [#1731](https://github.com/Azure/PSRule.Rules.Azure/issues/1731)
- Engineering:
  - Updated resource providers and policy aliases.
    [#2717](https://github.com/Azure/PSRule.Rules.Azure/pull/2717)
- Bug fixes:
  - Fixes for policy as rules by @BernieWhite.
    [#181](https://github.com/Azure/PSRule.Rules.Azure/issues/181)
    [#1323](https://github.com/Azure/PSRule.Rules.Azure/issues/1323)

## v1.34.0-B0047 (pre-release)

What's changed since pre-release v1.34.0-B0022:

- General improvements:
  - Added support for type/ variable/ and function imports from Bicep files by @BernieWhite.
    [#2537](https://github.com/Azure/PSRule.Rules.Azure/issues/2537)
- Engineering:
  - Improved debugging experience by providing symbols for .NET code by @BernieWhite.
    [#2712](https://github.com/Azure/PSRule.Rules.Azure/issues/2712)

## v1.34.0-B0022 (pre-release)

What's changed since v1.33.2:

- New rules:
  - Azure Kubernetes Service:
    - Check that user mode pools have a minimum number of nodes by @BernieWhite.
      [#2683](https://github.com/Azure/PSRule.Rules.Azure/issues/2683)
      - Added configuration to support changing the minimum number of node and to exclude node pools.
      - Set `AZURE_AKS_CLUSTER_USER_POOL_MINIMUM_NODES` to set the minimum number of user nodes.
      - Set `AZURE_AKS_CLUSTER_USER_POOL_EXCLUDED_FROM_MINIMUM_NODES` to exclude a specific node pool by name.
- Updated rules:
  - Azure Kubernetes Service:
    - Updated `Azure.AKS.MinNodeCount` the count nodes system node pools by @BernieWhite.
      [#2683](https://github.com/Azure/PSRule.Rules.Azure/issues/2683)
      - Improved guidance and examples specifically for system node pools.
      - Added configuration to support changing the minimum number of node.
      - Set `AZURE_AKS_CLUSTER_MINIMUM_SYSTEM_NODES` to set the minimum number of system nodes.
  - Front Door:
    - Updated `Azure.FrontDoor.Logs` to cover premium and standard profiles instead of just classic by @BernieWhite.
      [#2704](https://github.com/Azure/PSRule.Rules.Azure/issues/2704)
      - Added a selector for premium and standard profiles `Azure.FrontDoor.IsStandardOrPremium`.
      - Added a selector for classic profiles `Azure.FrontDoor.IsClassic`.
      - Updated rule set to `2024_03`.
- General improvements:
  - Moved `.bicepparam` file support to stable by @BernieWhite.
    [#2682](https://github.com/Azure/PSRule.Rules.Azure/issues/2682)
    - Bicep param files are now automatically expanded when found.
    - To disable expansion, set the configuration option `AZURE_BICEP_PARAMS_FILE_EXPANSION` to `false`.
  - Documentation and metadata improvements by @BernieWhite.
    [#1772](https://github.com/Azure/PSRule.Rules.Azure/issues/1772)
    [#2570](https://github.com/Azure/PSRule.Rules.Azure/issues/2570)
- Engineering:
  - Bump Microsoft.NET.Test.Sdk to v17.9.0.
    [#2680](https://github.com/Azure/PSRule.Rules.Azure/pull/2680)
  - Bump xunit to v2.7.0.
    [#2688](https://github.com/Azure/PSRule.Rules.Azure/pull/2688)
  - Bump xunit.runner.visualstudio to v2.5.7.
    [#2689](https://github.com/Azure/PSRule.Rules.Azure/pull/2689)
  - Bump coverlet.collector to v6.0.1.
    [#2699](https://github.com/Azure/PSRule.Rules.Azure/pull/2699)
- Bug fixes:
  - Fixed missing zones property for public IP addresses by @BernieWhite.
    [#2698](https://github.com/Azure/PSRule.Rules.Azure/issues/2698)

## v1.33.2

What's changed since v1.33.1:

- Bug fixes:
  - Fixed false positive of `Azure.Resource.AllowedRegions` raised during assertion call by @BernieWhite.
    [#2687](https://github.com/Azure/PSRule.Rules.Azure/issues/2687)

## v1.33.1

What's changed since v1.33.0:

- Bug fixes:
  - Fixed `Azure.AKS.AuthorizedIPs` is not valid for a private cluster by @BernieWhite.
    [#2677](https://github.com/Azure/PSRule.Rules.Azure/issues/2677)
  - Fixed generating rule for VM extensions from policy is incorrect by @BernieWhite.
    [#2608](https://github.com/Azure/PSRule.Rules.Azure/issues/2608)

## v1.33.0

What's changed since v1.32.1:

- New features:
  - Exporting policy as rules also generates a baseline by @BernieWhite.
    [#2482](https://github.com/Azure/PSRule.Rules.Azure/issues/2482)
    - A baseline is automatically generated that includes for all rules exported.
      If a policy rule has been replaced by a built-in rule, the baseline will include the built-in rule instead.
    - The baseline is named `<Prefix>.PolicyBaseline.All`. i.e. `Azure.PolicyBaseline.All` by default.
    - For details see [Policy as rules](./concepts/policy-as-rules.md#generated-baseline).
- New rules:
  - Databricks:
    - Check that Databricks workspaces use a non-trial SKU by @batemansogq.
      [#2646](https://github.com/Azure/PSRule.Rules.Azure/issues/2646)
    - Check that Databricks workspaces require use of private endpoints by @batemansogq.
      [#2646](https://github.com/Azure/PSRule.Rules.Azure/issues/2646)
  - Dev Box:
    - Check that projects limit the number of Dev Boxes per user by @BernieWhite.
      [#2654](https://github.com/Azure/PSRule.Rules.Azure/issues/2654)
- Updated rules:
  - Application Gateway:
    - Updated `Azure.AppGwWAF.RuleGroups` to use the rule sets by @BenjaminEngeset.
      [#2629](https://github.com/Azure/PSRule.Rules.Azure/issues/2629)
      - The latest Bot Manager rule set is now `1.0`.
      - The latest OWASP rule set is now `3.2`.
  - Cognitive Services:
    - Relaxed `Azure.Cognitive.ManagedIdentity` to configurations that require managed identities by @BernieWhite.
      [#2559](https://github.com/Azure/PSRule.Rules.Azure/issues/2559)
  - Virtual Machine:
    - Checks for Azure Hybrid Benefit `Azure.VM.UseHybridUseBenefit` are not enabled by default by @BernieWhite.
      [#2493](https://github.com/Azure/PSRule.Rules.Azure/issues/2493)
      - To enable, set the `AZURE_VM_USE_HYBRID_USE_BENEFIT` option to `true`.
  - Virtual Network:
    - Added option for excluding subnets to `Azure.VNET.UseNSGs` by @BernieWhite.
      [#2572](https://github.com/Azure/PSRule.Rules.Azure/issues/2572)
      - To add a subnet exclusion, set the `AZURE_VNET_SUBNET_EXCLUDED_FROM_NSG` option.
- General improvements:
  - Rules that are ignored during exporting policy as rules are now generate a verbose logs by @BernieWhite.
    [#2482](https://github.com/Azure/PSRule.Rules.Azure/issues/2482)
    - This is to improve transparency of why rules are not exported.
    - To see details on why a rule is ignored, enable verbose logging with `-Verbose`.
  - Policies that duplicate built-in rules can now be exported by using the `-KeepDuplicates` parameter by @BernieWhite.
    [#2482](https://github.com/Azure/PSRule.Rules.Azure/issues/2482)
    - For details see [Policy as rules](./concepts/policy-as-rules.md#duplicate-policies).
  - Quality updates to rules and documentation by @BernieWhite.
    [#1772](https://github.com/Azure/PSRule.Rules.Azure/issues/1772)
    [#2570](https://github.com/Azure/PSRule.Rules.Azure/issues/2570)
- Engineering:
  - Bump xunit to v2.6.6.
    [#2645](https://github.com/Azure/PSRule.Rules.Azure/pull/2645)
  - Bump xunit.runner.visualstudio to v2.5.6.
    [#2619](https://github.com/Azure/PSRule.Rules.Azure/pull/2619)
  - Bump BenchmarkDotNet to v0.13.12.
    [#2636](https://github.com/Azure/PSRule.Rules.Azure/pull/2636)
  - Bump BenchmarkDotNet.Diagnostics.Windows to v0.13.12.
    [#2636](https://github.com/Azure/PSRule.Rules.Azure/pull/2636)
- Bug fixes:
  - Fixed `dateTimeAdd` may fail with different localization by @BernieWhite.
    [#2631](https://github.com/Azure/PSRule.Rules.Azure/issues/2631)
  - Fixed inconclusive result reported for `Azure.ACR.Usage` by @BernieWhite.
    [#2494](https://github.com/Azure/PSRule.Rules.Azure/issues/2494)
  - Fixed export of Front Door resource data is incomplete by @BernieWhite.
    [#2668](https://github.com/Azure/PSRule.Rules.Azure/issues/2668)
  - Fixed `Azure.Template.TemplateFile` to support with `languageVersion` 2.0 template properties by @MrRoundRobin.
    [#2660](https://github.com/Azure/PSRule.Rules.Azure/issues/2660)
  - Fixed `Azure.VM.DiskSizeAlignment` does not handle smaller sizes and ultra disks by @BernieWhite.
    [#2656](https://github.com/Azure/PSRule.Rules.Azure/issues/2656)

What's changed since pre-release v1.33.0-B0169:

- No additional changes.

## v1.33.0-B0169 (pre-release)

What's changed since pre-release v1.33.0-B0126:

- New features:
  - Exporting policy as rules also generates a baseline by @BernieWhite.
    [#2482](https://github.com/Azure/PSRule.Rules.Azure/issues/2482)
    - A baseline is automatically generated that includes for all rules exported.
      If a policy rule has been replaced by a built-in rule, the baseline will include the built-in rule instead.
    - The baseline is named `<Prefix>.PolicyBaseline.All`. i.e. `Azure.PolicyBaseline.All` by default.
    - For details see [Policy as rules](./concepts/policy-as-rules.md#generated-baseline).
- General improvements:
  - Rules that are ignored during exporting policy as rules are now generate a verbose logs by @BernieWhite.
    [#2482](https://github.com/Azure/PSRule.Rules.Azure/issues/2482)
    - This is to improve transparency of why rules are not exported.
    - To see details on why a rule is ignored, enable verbose logging with `-Verbose`.
  - Policies that duplicate built-in rules can now be exported by using the `-KeepDuplicates` parameter by @BernieWhite.
    [#2482](https://github.com/Azure/PSRule.Rules.Azure/issues/2482)
    - For details see [Policy as rules](./concepts/policy-as-rules.md#duplicate-policies).
- Bug fixes:
  - Fixed inconclusive result reported for `Azure.ACR.Usage` by @BernieWhite.
    [#2494](https://github.com/Azure/PSRule.Rules.Azure/issues/2494)
  - Fixed export of Front Door resource data is incomplete by @BernieWhite.
    [#2668](https://github.com/Azure/PSRule.Rules.Azure/issues/2668)

## v1.33.0-B0126 (pre-release)

What's changed since pre-release v1.33.0-B0088:

- Bug fixes:
  - Fixed `Azure.Template.TemplateFile` to support with `languageVersion` 2.0 template properties by @MrRoundRobin.
    [#2660](https://github.com/Azure/PSRule.Rules.Azure/issues/2660)

## v1.33.0-B0088 (pre-release)

What's changed since pre-release v1.33.0-B0053:

- New rules:
  - Dev Box:
    - Check that projects limit the number of Dev Boxes per user by @BernieWhite.
      [#2654](https://github.com/Azure/PSRule.Rules.Azure/issues/2654)
- Bug fixes:
  - Fixed `Azure.VM.DiskSizeAlignment` does not handle smaller sizes and ultra disks by @BernieWhite.
    [#2656](https://github.com/Azure/PSRule.Rules.Azure/issues/2656)

## v1.33.0-B0053 (pre-release)

What's changed since pre-release v1.33.0-B0023:

- New rules:
  - Databricks:
    - Check that Databricks workspaces use a non-trial SKU by @batemansogq.
      [#2646](https://github.com/Azure/PSRule.Rules.Azure/issues/2646)
    - Check that Databricks workspaces require use of private endpoints by @batemansogq.
      [#2646](https://github.com/Azure/PSRule.Rules.Azure/issues/2646)
- Engineering:
  - Bump xunit to v2.6.6.
    [#2645](https://github.com/Azure/PSRule.Rules.Azure/pull/2645)
  - Bump BenchmarkDotNet to v0.13.12.
    [#2636](https://github.com/Azure/PSRule.Rules.Azure/pull/2636)
  - Bump BenchmarkDotNet.Diagnostics.Windows to v0.13.12.
    [#2636](https://github.com/Azure/PSRule.Rules.Azure/pull/2636)

## v1.33.0-B0023 (pre-release)

What's changed since v1.32.1:

- Updated rules:
  - Application Gateway:
    - Updated `Azure.AppGwWAF.RuleGroups` to use the rule sets by @BenjaminEngeset.
      [#2629](https://github.com/Azure/PSRule.Rules.Azure/issues/2629)
      - The latest Bot Manager rule set is now `1.0`.
      - The latest OWASP rule set is now `3.2`.
  - Cognitive Services:
    - Relaxed `Azure.Cognitive.ManagedIdentity` to configurations that require managed identities by @BernieWhite.
      [#2559](https://github.com/Azure/PSRule.Rules.Azure/issues/2559)
  - Virtual Machine:
    - Checks for Azure Hybrid Benefit `Azure.VM.UseHybridUseBenefit` are not enabled by default by @BernieWhite.
      [#2493](https://github.com/Azure/PSRule.Rules.Azure/issues/2493)
      - To enable, set the `AZURE_VM_USE_HYBRID_USE_BENEFIT` option to `true`.
  - Virtual Network:
    - Added option for excluding subnets to `Azure.VNET.UseNSGs` by @BernieWhite.
      [#2572](https://github.com/Azure/PSRule.Rules.Azure/issues/2572)
      - To add a subnet exclusion, set the `AZURE_VNET_SUBNET_EXCLUDED_FROM_NSG` option.
- General improvements:
  - Quality updates to rules and documentation by @BernieWhite.
    [#1772](https://github.com/Azure/PSRule.Rules.Azure/issues/1772)
    [#2570](https://github.com/Azure/PSRule.Rules.Azure/issues/2570)
- Engineering:
  - Bump xunit to v2.6.4.
    [#2618](https://github.com/Azure/PSRule.Rules.Azure/pull/2618)
  - Bump xunit.runner.visualstudio to v2.5.6.
    [#2619](https://github.com/Azure/PSRule.Rules.Azure/pull/2619)
- Bug fixes:
  - Fixed `dateTimeAdd` may fail with different localization by @BernieWhite.
    [#2631](https://github.com/Azure/PSRule.Rules.Azure/issues/2631)

## v1.32.1

What's changed since v1.32.0:

- Bug fixes:
  - Fixed quotes get incorrectly duplicated by @BernieWhite.
    [#2593](https://github.com/Azure/PSRule.Rules.Azure/issues/2593)
  - Fixed failure to expand copy loop in a Azure Policy deployment by @BernieWhite.
    [#2605](https://github.com/Azure/PSRule.Rules.Azure/issues/2605)
  - Fixed cast exception when expanding the union of an array and mock by @BernieWhite.
    [#2614](https://github.com/Azure/PSRule.Rules.Azure/issues/2614)

## v1.32.0

What's changed since v1.31.3:

- New features:
  - Added December 2023 baselines `Azure.GA_2023_12` and `Azure.Preview_2023_12` by @BernieWhite.
    [#2580](https://github.com/Azure/PSRule.Rules.Azure/issues/2580)
    - Includes rules released before or during December 2023.
    - Marked `Azure.GA_2023_09` and `Azure.Preview_2023_09` baselines as obsolete.
- Updated rules:
  - App Configuration:
    - Promoted `Azure.AppConfig.GeoReplica` to GA rule set by @BernieWhite.
      [#2592](https://github.com/Azure/PSRule.Rules.Azure/issues/2592)
  - API Management:
    - Promoted `Azure.APIM.DefenderCloud` to GA rule set by @BernieWhite.
      [#2591](https://github.com/Azure/PSRule.Rules.Azure/issues/2591)
  - Azure Kubernetes Service:
    - Updated `Azure.AKS.Version` to use latest stable version `1.27.7` by @BernieWhite.
      [#2581](https://github.com/Azure/PSRule.Rules.Azure/issues/2581)
  - Defender for Cloud:
    - Promoted `Azure.Defender.Api` to GA rule set by @BernieWhite.
      [#2591](https://github.com/Azure/PSRule.Rules.Azure/issues/2591)
  - Network Interface:
    - Renamed NIC rules to reflect current usage by @BernieWhite.
      [#2574](https://github.com/Azure/PSRule.Rules.Azure/issues/2574)
      - Rename `Azure.VM.NICAttached` to `Azure.NIC.Attached`.
      - Rename `Azure.VM.NICName` to `Azure.NIC.Name`.
      - Rename `Azure.VM.UniqueDns` to `Azure.NIC.UniqueDns`.
      - Added aliases to reference the old names for suppression and exclusion.
    - Added support for private link services to `Azure.VM.NICAttached` by @BernieWhite.
      [#2563](https://github.com/Azure/PSRule.Rules.Azure/issues/2563)
- General improvements:
  - Improved reporting of null argument in length function by @BernieWhite.
    [#2597](https://github.com/Azure/PSRule.Rules.Azure/issues/2597)
  - Quality updates to documentation by @BernieWhite.
    [#2557](https://github.com/Azure/PSRule.Rules.Azure/issues/2557)
    [#2570](https://github.com/Azure/PSRule.Rules.Azure/issues/2570)
    [#1772](https://github.com/Azure/PSRule.Rules.Azure/issues/1772)
- Engineering:
  - Updated resource providers and policy aliases.
    [#2579](https://github.com/Azure/PSRule.Rules.Azure/pull/2579)
  - Bump xunit to v2.6.2.
    [#2544](https://github.com/Azure/PSRule.Rules.Azure/pull/2544)
  - Bump xunit.runner.visualstudio to v2.5.4.
    [#2567](https://github.com/Azure/PSRule.Rules.Azure/pull/2567)
  - Bump Microsoft.SourceLink.GitHub to v8.0.0.
    [#2538](https://github.com/Azure/PSRule.Rules.Azure/pull/2538)
  - Bump BenchmarkDotNet.Diagnostics.Windows and BenchmarkDotNet to v0.13.11.
    [#2575](https://github.com/Azure/PSRule.Rules.Azure/pull/2575)
  - Bump Microsoft.CodeAnalysis.NetAnalyzers to v8.0.0.
    [#2568](https://github.com/Azure/PSRule.Rules.Azure/pull/2568)
  - Bump Microsoft.NET.Test.Sdk to v17.8.0.
    [#2527](https://github.com/Azure/PSRule.Rules.Azure/pull/2527)
- Bug fixes:
  - Fixed additional false positives of `Azure.Deployment.SecureParameter` by @BernieWhite.
    [#2556](https://github.com/Azure/PSRule.Rules.Azure/issues/2556)
  - Fixed expansion with sub-resource handling of deployments with duplicate resources by @BernieWhite.
    [#2564](https://github.com/Azure/PSRule.Rules.Azure/issues/2564)
  - Fixed dependency ordered is incorrect by @BernieWhite.
    [#2578](https://github.com/Azure/PSRule.Rules.Azure/issues/2578)

What's changed since pre-release v1.32.0-B0099:

- No additional changes.

## v1.32.0-B0099 (pre-release)

What's changed since pre-release v1.32.0-B0053:

- New features:
  - Added December 2023 baselines `Azure.GA_2023_12` and `Azure.Preview_2023_12` by @BernieWhite.
    [#2580](https://github.com/Azure/PSRule.Rules.Azure/issues/2580)
    - Includes rules released before or during December 2023.
    - Marked `Azure.GA_2023_09` and `Azure.Preview_2023_09` baselines as obsolete.
- Updated rules:
  - App Configuration:
    - Promoted `Azure.AppConfig.GeoReplica` to GA rule set by @BernieWhite.
      [#2592](https://github.com/Azure/PSRule.Rules.Azure/issues/2592)
  - API Management:
    - Promoted `Azure.APIM.DefenderCloud` to GA rule set by @BernieWhite.
      [#2591](https://github.com/Azure/PSRule.Rules.Azure/issues/2591)
  - Azure Kubernetes Service:
    - Updated `Azure.AKS.Version` to use latest stable version `1.27.7` by @BernieWhite.
      [#2581](https://github.com/Azure/PSRule.Rules.Azure/issues/2581)
  - Defender for Cloud:
    - Promoted `Azure.Defender.Api` to GA rule set by @BernieWhite.
      [#2591](https://github.com/Azure/PSRule.Rules.Azure/issues/2591)
- General improvements:
  - Improved reporting of null argument in length function by @BernieWhite.
    [#2597](https://github.com/Azure/PSRule.Rules.Azure/issues/2597)
- Engineering:
  - Updated resource providers and policy aliases.
    [#2579](https://github.com/Azure/PSRule.Rules.Azure/pull/2579)
  - Bump Microsoft.SourceLink.GitHub to v8.0.0.
    [#2538](https://github.com/Azure/PSRule.Rules.Azure/pull/2538)
  - Bump BenchmarkDotNet.Diagnostics.Windows and BenchmarkDotNet to v0.13.11.
    [#2575](https://github.com/Azure/PSRule.Rules.Azure/pull/2575)
  - Bump Microsoft.CodeAnalysis.NetAnalyzers to v8.0.0.
    [#2568](https://github.com/Azure/PSRule.Rules.Azure/pull/2568)

## v1.32.0-B0053 (pre-release)

What's changed since pre-release v1.32.0-B0021:

- Updated rules:
  - Network Interface:
    - Renamed NIC rules to reflect current usage by @BernieWhite.
      [#2574](https://github.com/Azure/PSRule.Rules.Azure/issues/2574)
      - Rename `Azure.VM.NICAttached` to `Azure.NIC.Attached`.
      - Rename `Azure.VM.NICName` to `Azure.NIC.Name`.
      - Rename `Azure.VM.UniqueDns` to `Azure.NIC.UniqueDns`.
      - Added aliases to reference the old names for suppression and exclusion.
    - Added support for private link services to `Azure.VM.NICAttached` by @BernieWhite.
      [#2563](https://github.com/Azure/PSRule.Rules.Azure/issues/2563)
- General improvements:
  - Quality updates to documentation by @BernieWhite.
    [#2570](https://github.com/Azure/PSRule.Rules.Azure/issues/2570)
    [#1772](https://github.com/Azure/PSRule.Rules.Azure/issues/1772)
- Engineering:
  - Bump xunit.runner.visualstudio to v2.5.4.
    [#2567](https://github.com/Azure/PSRule.Rules.Azure/pull/2567)
- Bug fixes:
  - Fixed dependency ordered is incorrect by @BernieWhite.
    [#2578](https://github.com/Azure/PSRule.Rules.Azure/issues/2578)

## v1.32.0-B0021 (pre-release)

What's changed since v1.31.3:

- General improvements:
  - Quality updates to documentation by @BernieWhite.
    [#2557](https://github.com/Azure/PSRule.Rules.Azure/issues/2557)
- Engineering:
  - Bump Microsoft.NET.Test.Sdk to v17.8.0.
    [#2527](https://github.com/Azure/PSRule.Rules.Azure/pull/2527)
  - Bump xunit to v2.6.2.
    [#2544](https://github.com/Azure/PSRule.Rules.Azure/pull/2544)
- Bug fixes:
  - Fixed additional false positives of `Azure.Deployment.SecureParameter` by @BernieWhite.
    [#2556](https://github.com/Azure/PSRule.Rules.Azure/issues/2556)
  - Fixed expansion with sub-resource handling of deployments with duplicate resources by @BernieWhite.
    [#2564](https://github.com/Azure/PSRule.Rules.Azure/issues/2564)

## v1.31.3

What's changed since v1.31.2:

- Bug fixes:
  - Fixed incorrect scope generated for subscription aliases by @BernieWhite.
    [#2545](https://github.com/Azure/PSRule.Rules.Azure/issues/2545)
  - Fixed null dereferenced properties in map lambda by @BernieWhite.
    [#2535](https://github.com/Azure/PSRule.Rules.Azure/issues/2535)
  - Fixed handling of for array index symbols by @BernieWhite.
    [#2548](https://github.com/Azure/PSRule.Rules.Azure/issues/2548)

## v1.31.2

What's changed since v1.31.1:

- Bug fixes:
  - Fixed nullable parameters with JValue null by @BernieWhite.
    [#2535](https://github.com/Azure/PSRule.Rules.Azure/issues/2535)

## v1.31.1

What's changed since v1.31.0:

- Bug fixes:
  - Fixed additional non-sensitive parameter name patterns by `Azure.Deployment.SecureParameter` by @BernieWhite.
    [#2528](https://github.com/Azure/PSRule.Rules.Azure/issues/2528)
    - Added support for configuration of the rule by setting `AZURE_DEPLOYMENT_NONSENSITIVE_PARAMETER_NAMES`.
  - Fixed incorrect handling of expressions with contains with JValue string by @BernieWhite.
    [#2531](https://github.com/Azure/PSRule.Rules.Azure/issues/2531)

## v1.31.0

What's changed since v1.30.3:

- New rules:
  - Deployment:
    - Check parameters potentially containing secure values by @BernieWhite.
      [#1476](https://github.com/Azure/PSRule.Rules.Azure/issues/1476)
  - Machine Learning:
    - Check compute instances are configured for an idle shutdown by @batemansogq.
      [#2484](https://github.com/Azure/PSRule.Rules.Azure/issues/2484)
    - Check workspace compute has local authentication disabled by @batemansogq.
      [#2484](https://github.com/Azure/PSRule.Rules.Azure/issues/2484)
    - Check workspace compute is connected to a VNET by @batemansogq.
      [#2484](https://github.com/Azure/PSRule.Rules.Azure/issues/2484)
    - Check public access to a workspace is disabled by @batemansogq.
      [#2484](https://github.com/Azure/PSRule.Rules.Azure/issues/2484)
    - Check workspaces use a user-assigned identity by @batemansogq.
      [#2484](https://github.com/Azure/PSRule.Rules.Azure/issues/2484)
- Engineering:
  - Bump development tools to .NET 7.0 SDK by @BernieWhite.
    [#1870](https://github.com/Azure/PSRule.Rules.Azure/issues/1870)
  - Bump BenchmarkDotNet to v0.13.10.
    [#2518](https://github.com/Azure/PSRule.Rules.Azure/pull/2518)
  - Bump BenchmarkDotNet.Diagnostics.Windows to v0.13.10.
    [#2508](https://github.com/Azure/PSRule.Rules.Azure/pull/2508)
  - Bump xunit to v2.6.1.
    [#2514](https://github.com/Azure/PSRule.Rules.Azure/pull/2514)
  - Bump xunit.runner.visualstudio to v2.5.3.
    [#2486](https://github.com/Azure/PSRule.Rules.Azure/pull/2486)
- Bug fixes:
  - Fixed dependency ordering with symbolic name by @BernieWhite.
    [#2505](https://github.com/Azure/PSRule.Rules.Azure/issues/2505)
  - Fixed nullable parameters for custom types by @BernieWhite.
    [#2489](https://github.com/Azure/PSRule.Rules.Azure/issues/2489)
  - Fixed API Connection might be missing dynamic properties by @BernieWhite.
    [#2424](https://github.com/Azure/PSRule.Rules.Azure/issues/2424)

What's changed since pre-release v1.31.0-B0048:

- No additional changes.

## v1.31.0-B0048 (pre-release)

What's changed since pre-release v1.31.0-B0020:

- Engineering:
  - Bump BenchmarkDotNet to v0.13.10.
    [#2518](https://github.com/Azure/PSRule.Rules.Azure/pull/2518)
  - Bump BenchmarkDotNet.Diagnostics.Windows to v0.13.10.
    [#2508](https://github.com/Azure/PSRule.Rules.Azure/pull/2508)
  - Bump xunit to v2.6.1.
    [#2514](https://github.com/Azure/PSRule.Rules.Azure/pull/2514)
  - Bump xunit.runner.visualstudio to v2.5.3.
    [#2486](https://github.com/Azure/PSRule.Rules.Azure/pull/2486)
- Bug fixes:
  - Fixed dependency ordering with symbolic name by @BernieWhite.
    [#2505](https://github.com/Azure/PSRule.Rules.Azure/issues/2505)
  - Fixed nullable parameters for custom types by @BernieWhite.
    [#2489](https://github.com/Azure/PSRule.Rules.Azure/issues/2489)
  - Fixed API Connection might be missing dynamic properties by @BernieWhite.
    [#2424](https://github.com/Azure/PSRule.Rules.Azure/issues/2424)

## v1.31.0-B0020 (pre-release)

What's changed since v1.30.3:

- New rules:
  - Deployment:
    - Check parameters potentially containing secure values by @BernieWhite.
      [#1476](https://github.com/Azure/PSRule.Rules.Azure/issues/1476)
  - Machine Learning:
    - Check compute instances are configured for an idle shutdown by @batemansogq.
      [#2484](https://github.com/Azure/PSRule.Rules.Azure/issues/2484)
    - Check workspace compute has local authentication disabled by @batemansogq.
      [#2484](https://github.com/Azure/PSRule.Rules.Azure/issues/2484)
    - Check workspace compute is connected to a VNET by @batemansogq.
      [#2484](https://github.com/Azure/PSRule.Rules.Azure/issues/2484)
    - Check public access to a workspace is disabled by @batemansogq.
      [#2484](https://github.com/Azure/PSRule.Rules.Azure/issues/2484)
    - Check workspaces use a user-assigned identity by @batemansogq.
      [#2484](https://github.com/Azure/PSRule.Rules.Azure/issues/2484)
- Engineering:
  - Bump development tools to .NET 7.0 SDK by @BernieWhite.
    [#1870](https://github.com/Azure/PSRule.Rules.Azure/issues/1870)
  - Bump BenchmarkDotNet to v0.13.9.
    [#2469](https://github.com/Azure/PSRule.Rules.Azure/pull/2469)
  - Bump BenchmarkDotNet.Diagnostics.Windows to v0.13.9.
    [#2470](https://github.com/Azure/PSRule.Rules.Azure/pull/2470)

## v1.30.3

What's changed since v1.30.2:

- Bug fixes:
  - Fixed nullable parameters for built-in types by @BernieWhite.
    [#2488](https://github.com/Azure/PSRule.Rules.Azure/issues/2488)

## v1.30.2

What's changed since v1.30.1:

- Bug fixes:
  - Fixed binding of results resourceId and resourceGroupName by @BernieWhite.
    [#2460](https://github.com/Azure/PSRule.Rules.Azure/issues/2460)

## v1.30.1

What's changed since v1.30.0:

- Bug fixes:
  - Fixed `Azure.Resource.AllowedRegions` which was failing when no allowed regions were configured by @BernieWhite.
    [#2461](https://github.com/Azure/PSRule.Rules.Azure/issues/2461)

## v1.30.0

What's changed since v1.29.0:

- New features:
  - Added September 2023 baselines `Azure.GA_2023_09` and `Azure.Preview_2023_09` by @BernieWhite.
    [#2451](https://github.com/Azure/PSRule.Rules.Azure/issues/2451)
    - Includes rules released before or during September 2023.
    - Marked `Azure.GA_2023_06` and `Azure.Preview_2023_06` baselines as obsolete.
- New rules:
  - Azure Database for MySQL:
    - Check that Azure AD-only authentication is configured for Azure Database for MySQL databases by @BenjaminEngeset.
      [#2227](https://github.com/Azure/PSRule.Rules.Azure/issues/2227)
  - Azure Firewall:
    - Check that Azure Firewall polices has configured threat intelligence-based filtering in `alert and deny` mode by @BenjaminEngeset.
      [#2354](https://github.com/Azure/PSRule.Rules.Azure/issues/2354)
  - Backup vault:
    - Check that immutability is configured for Backup vaults by @BenjaminEngeset.
      [#2387](https://github.com/Azure/PSRule.Rules.Azure/issues/2387)
  - Container App:
    - Check that Container Apps uses a supported API version by @BenjaminEngeset.
      [#2398](https://github.com/Azure/PSRule.Rules.Azure/issues/2398)
  - Container Registry:
    - Check that Container Registries restricts network access by @BenjaminEngeset.
      [#2423](https://github.com/Azure/PSRule.Rules.Azure/issues/2423)
    - Check that Container Registries disables anonymous pull access by @BenjaminEngeset.
      [#2422](https://github.com/Azure/PSRule.Rules.Azure/issues/2422)
  - Front Door:
    - Check that managed identity for Azure Front Door instances are configured by @BenjaminEngeset.
      [#2378](https://github.com/Azure/PSRule.Rules.Azure/issues/2378)
  - Public IP address:
    - Check that Public IP addresses uses Standard SKU by @BenjaminEngeset.
      [#2376](https://github.com/Azure/PSRule.Rules.Azure/issues/2376)
  - Recovery Services vault:
    - Check that immutability is configured for Recovery Services vaults by @BenjaminEngeset.
      [#2386](https://github.com/Azure/PSRule.Rules.Azure/issues/2386)
- Updated rules:
  - Azure Kubernetes Service:
    - Updated `Azure.AKS.Version` to use latest stable version `1.26.6` by @BernieWhite.
      [#2404](https://github.com/Azure/PSRule.Rules.Azure/issues/2404)
      - Use `AZURE_AKS_CLUSTER_MINIMUM_VERSION` to configure the minimum version of the cluster.
    - Promoted `Azure.AKS.LocalAccounts` to GA rule set by @BernieWhite.
      [#2448](https://github.com/Azure/PSRule.Rules.Azure/issues/2448)
  - Container App:
    - Promoted `Azure.ContainerApp.DisableAffinity` to GA rule set by @BernieWhite.
      [#2455](https://github.com/Azure/PSRule.Rules.Azure/issues/2455)
- General improvements:
  - **Important change:** Replaced the `Azure_AllowedRegions` option with `AZURE_RESOURCE_ALLOWED_LOCATIONS` by @BernieWhite.
    [#941](https://github.com/Azure/PSRule.Rules.Azure/issues/941)
    - For compatibility, if `Azure_AllowedRegions` is set it will be used instead of `AZURE_RESOURCE_ALLOWED_LOCATIONS`.
    - If only `AZURE_RESOURCE_ALLOWED_LOCATIONS` is set, this value will be used.
    - The default will be used neither options are configured.
    - If `Azure_AllowedRegions` is set a warning will be generated until the configuration is removed.
    - Support for `Azure_AllowedRegions` is deprecated and will be removed in v2.
    - See [upgrade notes][1] for details.
  - Add source link for rule in docs by @BernieWhite.
    [#2115](https://github.com/Azure/PSRule.Rules.Azure/issues/2115)
- Engineering:
  - Updated resource providers and policy aliases.
    [#2442](https://github.com/Azure/PSRule.Rules.Azure/pull/2442)
  - Bump xunit to v2.5.1.
    [#2436](https://github.com/Azure/PSRule.Rules.Azure/pull/2436)
  - Bump xunit.runner.visualstudio to v2.5.1.
    [#2435](https://github.com/Azure/PSRule.Rules.Azure/pull/2435)
  - Bump Microsoft.NET.Test.Sdk to v17.7.2.
    [#2407](https://github.com/Azure/PSRule.Rules.Azure/pull/2407)
  - Bump BenchmarkDotNet to v0.13.8.
    [#2425](https://github.com/Azure/PSRule.Rules.Azure/pull/2425)
  - Bump BenchmarkDotNet.Diagnostics.Windows to v0.13.8.
    [#2425](https://github.com/Azure/PSRule.Rules.Azure/pull/2425)
  - Bump Microsoft.CodeAnalysis.NetAnalyzers to v7.0.4.
    [#2405](https://github.com/Azure/PSRule.Rules.Azure/pull/2405)
- Bug fixes:
  - Fixed false positive with `Azure.Storage.SecureTransfer` on new API versions by @BernieWhite.
    [#2414](https://github.com/Azure/PSRule.Rules.Azure/issues/2414)
  - Fixed false positive with `Azure.VNET.LocalDNS` for DNS server addresses out of local scope by @BernieWhite.
    [#2370](https://github.com/Azure/PSRule.Rules.Azure/issues/2370)
    - This bug fix introduces a configuration option to flag when DNS from an Identity subscription is used.
    - Set `AZURE_VNET_DNS_WITH_IDENTITY` to `true` when using an Identity subscription for DNS.
  - Fixed non-resource group rule triggering for a resource group by @BernieWhite.
    [#2401](https://github.com/Azure/PSRule.Rules.Azure/issues/2401)
  - Fixed lambda map in map variable by @BernieWhite.
    [#2410](https://github.com/Azure/PSRule.Rules.Azure/issues/2410)
  - Fixed `Azure.AKS.Version` by excluding `node-image` channel by @BernieWhite.
    [#2446](https://github.com/Azure/PSRule.Rules.Azure/issues/2446)

What's changed since pre-release v1.30.0-B0127:

- No additional changes.

## v1.30.0-B0127 (pre-release)

What's changed since pre-release v1.30.0-B0080:

- New features:
  - Added September 2023 baselines `Azure.GA_2023_09` and `Azure.Preview_2023_09` by @BernieWhite.
    [#2451](https://github.com/Azure/PSRule.Rules.Azure/issues/2451)
    - Includes rules released before or during September 2023.
    - Marked `Azure.GA_2023_06` and `Azure.Preview_2023_06` baselines as obsolete.
- New rules:
  - Azure Container Registry:
    - Check that Container Registries restricts network access by @BenjaminEngeset.
      [#2423](https://github.com/Azure/PSRule.Rules.Azure/issues/2423)
    - Check that Container Registries disables anonymous pull access by @BenjaminEngeset.
      [#2422](https://github.com/Azure/PSRule.Rules.Azure/issues/2422)
- Updated rules:
  - Azure Kubernetes Service:
    - Updated `Azure.AKS.Version` to use latest stable version `1.26.6` by @BernieWhite.
      [#2404](https://github.com/Azure/PSRule.Rules.Azure/issues/2404)
      - Use `AZURE_AKS_CLUSTER_MINIMUM_VERSION` to configure the minimum version of the cluster.
    - Promoted `Azure.AKS.LocalAccounts` to GA rule set by @BernieWhite.
      [#2448](https://github.com/Azure/PSRule.Rules.Azure/issues/2448)
  - Container App:
    - Promoted `Azure.ContainerApp.DisableAffinity` to GA rule set by @BernieWhite.
      [#2455](https://github.com/Azure/PSRule.Rules.Azure/issues/2455)
- General improvements:
  - Add source link for rule in docs by @BernieWhite.
    [#2115](https://github.com/Azure/PSRule.Rules.Azure/issues/2115)
- Engineering:
  - Updated resource providers and policy aliases.
    [#2442](https://github.com/Azure/PSRule.Rules.Azure/pull/2442)
  - Bump xunit to v2.5.1.
    [#2436](https://github.com/Azure/PSRule.Rules.Azure/pull/2436)
  - Bump xunit.runner.visualstudio to v2.5.1.
    [#2435](https://github.com/Azure/PSRule.Rules.Azure/pull/2435)
- Bug fixes:
  - Fixed `Azure.AKS.Version` by excluding `node-image` channel by @BernieWhite.
    [#2446](https://github.com/Azure/PSRule.Rules.Azure/issues/2446)

## v1.30.0-B0080 (pre-release)

What's changed since pre-release v1.30.0-B0047:

- General improvements:
  - **Important change:** Replaced the `Azure_AllowedRegions` option with `AZURE_RESOURCE_ALLOWED_LOCATIONS` by @BernieWhite.
    [#941](https://github.com/Azure/PSRule.Rules.Azure/issues/941)
    - For compatibility, if `Azure_AllowedRegions` is set it will be used instead of `AZURE_RESOURCE_ALLOWED_LOCATIONS`.
    - If only `AZURE_RESOURCE_ALLOWED_LOCATIONS` is set, this value will be used.
    - The default will be used neither options are configured.
    - If `Azure_AllowedRegions` is set a warning will be generated until the configuration is removed.
    - Support for `Azure_AllowedRegions` is deprecated and will be removed in v2.
    - See [upgrade notes][1] for details.
- Engineering:
  - Bump Microsoft.NET.Test.Sdk to v17.7.2.
    [#2407](https://github.com/Azure/PSRule.Rules.Azure/pull/2407)
  - Bump BenchmarkDotNet to v0.13.8.
    [#2425](https://github.com/Azure/PSRule.Rules.Azure/pull/2425)
  - Bump BenchmarkDotNet.Diagnostics.Windows to v0.13.8.
    [#2425](https://github.com/Azure/PSRule.Rules.Azure/pull/2425)
- Bug fixes:
  - Fixed false positive with `Azure.Storage.SecureTransfer` on new API versions by @BernieWhite.
    [#2414](https://github.com/Azure/PSRule.Rules.Azure/issues/2414)
  - Fixed false positive with `Azure.VNET.LocalDNS` for DNS server addresses out of local scope by @BernieWhite.
    [#2370](https://github.com/Azure/PSRule.Rules.Azure/issues/2370)
    - This bug fix introduces a configuration option to flag when DNS from an Identity subscription is used.
    - Set `AZURE_VNET_DNS_WITH_IDENTITY` to `true` when using an Identity subscription for DNS.

## v1.30.0-B0047 (pre-release)

What's changed since pre-release v1.30.0-B0026:

- Engineering:
  - Bump Microsoft.CodeAnalysis.NetAnalyzers to v7.0.4.
    [#2405](https://github.com/Azure/PSRule.Rules.Azure/pull/2405)
- Bug fixes:
  - Fixed lambda map in map variable by @BernieWhite.
    [#2410](https://github.com/Azure/PSRule.Rules.Azure/issues/2410)

## v1.30.0-B0026 (pre-release)

What's changed since pre-release v1.30.0-B0011:

- New rules:
  - Container App:
    - Check that Container Apps uses a supported API version by @BenjaminEngeset.
      [#2398](https://github.com/Azure/PSRule.Rules.Azure/issues/2398)
- Bug fixes:
  - Fixed non-resource group rule triggering for a resource group by @BernieWhite.
    [#2401](https://github.com/Azure/PSRule.Rules.Azure/issues/2401)

## v1.30.0-B0011 (pre-release)

What's changed since v1.29.0:

- New rules:
  - Azure Database for MySQL:
    - Check that Azure AD-only authentication is configured for Azure Database for MySQL databases by @BenjaminEngeset.
      [#2227](https://github.com/Azure/PSRule.Rules.Azure/issues/2227)
  - Azure Firewall:
    - Check that Azure Firewall polices has configured threat intelligence-based filtering in `alert and deny` mode by @BenjaminEngeset.
      [#2354](https://github.com/Azure/PSRule.Rules.Azure/issues/2354)
  - Backup vault:
    - Check that immutability is configured for Backup vaults by @BenjaminEngeset.
      [#2387](https://github.com/Azure/PSRule.Rules.Azure/issues/2387)
  - Front Door:
    - Check that managed identity for Azure Front Door instances are configured by @BenjaminEngeset.
      [#2378](https://github.com/Azure/PSRule.Rules.Azure/issues/2378)
  - Public IP address:
    - Check that Public IP addresses uses Standard SKU by @BenjaminEngeset.
      [#2376](https://github.com/Azure/PSRule.Rules.Azure/issues/2376)
  - Recovery Services vault:
    - Check that immutability is configured for Recovery Services vaults by @BenjaminEngeset.
      [#2386](https://github.com/Azure/PSRule.Rules.Azure/issues/2386)
- Engineering:
  - Bump BenchmarkDotNet to v0.13.7.
    [#2385](https://github.com/Azure/PSRule.Rules.Azure/pull/2385)
  - Bump BenchmarkDotNet.Diagnostics.Windows to v0.13.7.
    [#2382](https://github.com/Azure/PSRule.Rules.Azure/pull/2382)
  - Bump Microsoft.NET.Test.Sdk to v17.7.1.
    [#2393](https://github.com/Azure/PSRule.Rules.Azure/pull/2393)

## v1.29.0

What's changed since v1.28.2:

- New rules:
  - Databricks:
    - Check that workspaces use secure cluster connectivity by @BernieWhite.
      [#2334](https://github.com/Azure/PSRule.Rules.Azure/issues/2334)
- General improvements:
  - Use policy definition name when generating a rule from it by @BernieWhite.
    [#1959](https://github.com/Azure/PSRule.Rules.Azure/issues/1959)
  - Added export in-flight data for Defender for Storage from Storage Accounts by @BernieWhite.
    [#2248](https://github.com/Azure/PSRule.Rules.Azure/issues/2248)
  - Added export in-flight data for Defender for APIs from API Management by @BernieWhite.
    [#2247](https://github.com/Azure/PSRule.Rules.Azure/issues/2247)
- Bug fixes:
  - Fixed policy expansion with unquoted field property by @BernieWhite.
    [#2352](https://github.com/Azure/PSRule.Rules.Azure/issues/2352)
  - Fixed array contains with JArray by @BernieWhite.
    [#2368](https://github.com/Azure/PSRule.Rules.Azure/issues/2368)
  - Fixed index out of bounds of array with first function on empty array by @BernieWhite.
    [#2372](https://github.com/Azure/PSRule.Rules.Azure/issues/2372)

What's changed since pre-release v1.29.0-B0062:

- No additional changes.

## v1.29.0-B0062 (pre-release)

What's changed since pre-release v1.29.0-B0036:

- Bug fixes:
  - Fixed array contains with JArray by @BernieWhite.
    [#2368](https://github.com/Azure/PSRule.Rules.Azure/issues/2368)
  - Fixed index out of bounds of array with first function on empty array by @BernieWhite.
    [#2372](https://github.com/Azure/PSRule.Rules.Azure/issues/2372)

## v1.29.0-B0036 (pre-release)

What's changed since pre-release v1.29.0-B0015:

- General improvements:
  - Added export in-flight data for Defender for Storage from Storage Accounts by @BernieWhite.
    [#2248](https://github.com/Azure/PSRule.Rules.Azure/issues/2248)
  - Added export in-flight data for Defender for APIs from API Management by @BernieWhite.
    [#2247](https://github.com/Azure/PSRule.Rules.Azure/issues/2247)

## v1.29.0-B0015 (pre-release)

What's changed since v1.28.2:

- New rules:
  - Databricks:
    - Check that workspaces use secure cluster connectivity by @BernieWhite.
      [#2334](https://github.com/Azure/PSRule.Rules.Azure/issues/2334)
- General improvements:
  - Use policy definition name when generating a rule from it by @BernieWhite.
    [#1959](https://github.com/Azure/PSRule.Rules.Azure/issues/1959)
- Bug fixes:
  - Fixed policy expansion with unquoted field property by @BernieWhite.
    [#2352](https://github.com/Azure/PSRule.Rules.Azure/issues/2352)

## v1.28.2

What's changed since v1.28.1:

- Bug fixes:
  - Fixed policy rules with no effect conditions are evaluated incorrectly by @BernieWhite.
    [#2346](https://github.com/Azure/PSRule.Rules.Azure/issues/2346)

## v1.28.1

What's changed since v1.28.0:

- Bug fixes:
  - Fixed `parseCidr` with `/32` is not valid by @BernieWhite.
    [#2336](https://github.com/Azure/PSRule.Rules.Azure/issues/2336)
  - Fixed mismatch of resource group type on policy as code rules by @BernieWhite.
    [#2338](https://github.com/Azure/PSRule.Rules.Azure/issues/2338)
  - Fixed length cannot be less than zero when converting policy to rules by @BernieWhite.
    [#1802](https://github.com/Azure/PSRule.Rules.Azure/issues/1802)
  - Fixed naming rules for MariaDB by @BernieWhite.
    [#2335](https://github.com/Azure/PSRule.Rules.Azure/issues/2335)
    - Updated `Azure.MariaDB.VNETRuleName` to allow for parent resources.
    - Updated `Azure.MariaDB.FirewallRuleName` to allow for parent resources.
  - Fixed network watcher existence check by @BernieWhite.
    [#2342](https://github.com/Azure/PSRule.Rules.Azure/issues/2342)

## v1.28.0

What's changed since v1.27.3:

- New features:
  - Added June 2023 baselines `Azure.GA_2023_06` and `Azure.Preview_2023_06` by @BernieWhite.
    [#2310](https://github.com/Azure/PSRule.Rules.Azure/issues/2310)
    - Includes rules released before or during June 2023.
    - Marked `Azure.GA_2023_03` and `Azure.Preview_2023_03` baselines as obsolete.
- New rules:
  - Azure Database for MySQL:
    - Check that Azure AD authentication is configured for Azure Database for MySQL databases by @BenjaminEngeset.
      [#2226](https://github.com/Azure/PSRule.Rules.Azure/issues/2226)
  - Azure Database for PostgreSQL:
    - Check that Azure AD-only authentication is configured for Azure Database for PostgreSQL databases by @BenjaminEngeset.
      [#2250](https://github.com/Azure/PSRule.Rules.Azure/issues/2250)
    - Check that Azure AD authentication is configured for Azure Database for PostgreSQL databases by @BenjaminEngeset.
      [#2249](https://github.com/Azure/PSRule.Rules.Azure/issues/2249)
- Removed rules:
  - Azure Kubernetes Service:
    - Removed `Azure.AKS.PodIdentity` as pod identities has been replaced by workload identities by @BernieWhite.
      [#2273](https://github.com/Azure/PSRule.Rules.Azure/issues/2273)
- General improvements:
  - Added support for safe dereference operator by @BernieWhite.
    [#2322](https://github.com/Azure/PSRule.Rules.Azure/issues/2322)
    - Added support for `tryGet` Bicep function.
  - Added support for Bicep CIDR functions by @BernieWhite.
    [#2279](https://github.com/Azure/PSRule.Rules.Azure/issues/2279)
    - Added support for `parseCidr`, `cidrSubnet`, and `cidrHost`.
  - Added support for `managementGroupResourceId` Bicep function by @BernieWhite.
    [#2294](https://github.com/Azure/PSRule.Rules.Azure/issues/2294)
- Engineering:
  - Bump PSRule to v2.9.0.
    [#2293](https://github.com/Azure/PSRule.Rules.Azure/pull/2293)
  - Updated resource providers and policy aliases.
    [#2261](https://github.com/Azure/PSRule.Rules.Azure/pull/2261)
  - Bump Microsoft.CodeAnalysis.NetAnalyzers to v7.0.3.
    [#2281](https://github.com/Azure/PSRule.Rules.Azure/pull/2281)
  - Bump Microsoft.NET.Test.Sdk to v17.6.3.
    [#2290](https://github.com/Azure/PSRule.Rules.Azure/pull/2290)
  - Bump coverlet.collector to v6.0.0.
    [#2232](https://github.com/Azure/PSRule.Rules.Azure/pull/2232)
  - Bump Az.Resources to v6.7.0.
    [#2274](https://github.com/Azure/PSRule.Rules.Azure/pull/2274)
  - Bump xunit to v2.5.0.
    [#2306](https://github.com/Azure/PSRule.Rules.Azure/pull/2306)
  - Bump xunit.runner.visualstudio to v2.5.0.
    [#2307](https://github.com/Azure/PSRule.Rules.Azure/pull/2307)
  - Bump BenchmarkDotNet to v0.13.6.
    [#2317](https://github.com/Azure/PSRule.Rules.Azure/pull/2317)
  - Bump BenchmarkDotNet.Diagnostics.Windows to v0.13.6.
    [#2318](https://github.com/Azure/PSRule.Rules.Azure/pull/2318)
- Bug fixes:
  - Fixed Redis firewall rules can not bind to start by @BernieWhite.
    [#2303](https://github.com/Azure/PSRule.Rules.Azure/issues/2303)
  - Fixed null condition handling by @BernieWhite.
    [#2316](https://github.com/Azure/PSRule.Rules.Azure/issues/2316)
  - Fixed reference expression in property name by @BernieWhite.
    [#2321](https://github.com/Azure/PSRule.Rules.Azure/issues/2321)
  - Fixed handling of nested mock objects by @BernieWhite.
    [#2325](https://github.com/Azure/PSRule.Rules.Azure/issues/2325)
  - Fixed late binding of `coalesce` function by @BernieWhite.
    [#2328](https://github.com/Azure/PSRule.Rules.Azure/issues/2328)
  - Fixed handling of JArray outputs with runtime values by @BernieWhite.
    [#2159](https://github.com/Azure/PSRule.Rules.Azure/issues/2159)

What's changed since pre-release v1.28.0-B0213:

- No additional changes.

## v1.28.0-B0213 (pre-release)

What's changed since pre-release v1.28.0-B0159:

- General improvements:
  - Added support for safe dereference operator by @BernieWhite.
    [#2322](https://github.com/Azure/PSRule.Rules.Azure/issues/2322)
    - Added support for `tryGet` Bicep function.
- Engineering:
  - Bump BenchmarkDotNet to v0.13.6.
    [#2317](https://github.com/Azure/PSRule.Rules.Azure/pull/2317)
  - Bump BenchmarkDotNet.Diagnostics.Windows to v0.13.6.
    [#2318](https://github.com/Azure/PSRule.Rules.Azure/pull/2318)
- Bug fixes:
  - Fixed null condition handling by @BernieWhite.
    [#2316](https://github.com/Azure/PSRule.Rules.Azure/issues/2316)
  - Fixed reference expression in property name by @BernieWhite.
    [#2321](https://github.com/Azure/PSRule.Rules.Azure/issues/2321)
  - Fixed handling of nested mock objects by @BernieWhite.
    [#2325](https://github.com/Azure/PSRule.Rules.Azure/issues/2325)
  - Fixed late binding of `coalesce` function by @BernieWhite.
    [#2328](https://github.com/Azure/PSRule.Rules.Azure/issues/2328)

## v1.28.0-B0159 (pre-release)

What's changed since pre-release v1.28.0-B0115:

- New features:
  - Added June 2023 baselines `Azure.GA_2023_06` and `Azure.Preview_2023_06` by @BernieWhite.
    [#2310](https://github.com/Azure/PSRule.Rules.Azure/issues/2310)
    - Includes rules released before or during June 2023.
    - Marked `Azure.GA_2023_03` and `Azure.Preview_2023_03` baselines as obsolete.
- Engineering:
  - Bump xunit to v2.5.0.
    [#2306](https://github.com/Azure/PSRule.Rules.Azure/pull/2306)
  - Bump xunit.runner.visualstudio to v2.5.0.
    [#2307](https://github.com/Azure/PSRule.Rules.Azure/pull/2307)
- Bug fixes:
  - Fixed Redis firewall rules can not bind to start by @BernieWhite.
    [#2303](https://github.com/Azure/PSRule.Rules.Azure/issues/2303)

## v1.28.0-B0115 (pre-release)

What's changed since pre-release v1.28.0-B0079:

- General improvements:
  - Added support for Bicep CIDR functions by @BernieWhite.
    [#2279](https://github.com/Azure/PSRule.Rules.Azure/issues/2279)
    - Added support for `parseCidr`, `cidrSubnet`, and `cidrHost`.

## v1.28.0-B0079 (pre-release)

What's changed since pre-release v1.28.0-B0045:

- General improvements:
  - Added support for `managementGroupResourceId` Bicep function by @BernieWhite.
    [#2294](https://github.com/Azure/PSRule.Rules.Azure/issues/2294)
- Engineering:
  - Bump PSRule to v2.9.0.
    [#2293](https://github.com/Azure/PSRule.Rules.Azure/pull/2293)
  - Bump Microsoft.CodeAnalysis.NetAnalyzers to v7.0.3.
    [#2281](https://github.com/Azure/PSRule.Rules.Azure/pull/2281)
  - Bump Microsoft.NET.Test.Sdk to v17.6.3.
    [#2290](https://github.com/Azure/PSRule.Rules.Azure/pull/2290)
  - Bump coverlet.collector to v6.0.0.
    [#2232](https://github.com/Azure/PSRule.Rules.Azure/pull/2232)
- Bug fixes:
  - Fixed handling of JArray outputs with runtime values by @BernieWhite.
    [#2159](https://github.com/Azure/PSRule.Rules.Azure/issues/2159)

## v1.28.0-B0045 (pre-release)

What's changed since pre-release v1.28.0-B0024:

- Removed rules:
  - Azure Kubernetes Service:
    - Removed `Azure.AKS.PodIdentity` as pod identities has been replaced by workload identities by @BernieWhite.
      [#2273](https://github.com/Azure/PSRule.Rules.Azure/issues/2273)
- Engineering:
  - Bump Microsoft.NET.Test.Sdk to v17.6.2.
    [#2266](https://github.com/Azure/PSRule.Rules.Azure/pull/2266)
  - Bump Az.Resources to v6.7.0.
    [#2274](https://github.com/Azure/PSRule.Rules.Azure/pull/2274)
- Bug fixes:
  - Fixed false positive of `IsolatedV2` with `Azure.AppService.MinPlan` by @BernieWhite.
    [#2277](https://github.com/Azure/PSRule.Rules.Azure/issues/2277)

## v1.28.0-B0024 (pre-release)

What's changed since pre-release v1.28.0-B0010:

- Bug fixes:
  - Fixed union function for merge of object properties by @BernieWhite.
    [#2264](https://github.com/Azure/PSRule.Rules.Azure/issues/2264)
  - Fixed length function counting properties in object by @BernieWhite.
    [#2263](https://github.com/Azure/PSRule.Rules.Azure/issues/2263)

## v1.28.0-B0010 (pre-release)

What's changed since v1.27.1:

- New rules:
  - Azure Database for MySQL:
    - Check that Azure AD authentication is configured for Azure Database for MySQL databases by @BenjaminEngeset.
      [#2226](https://github.com/Azure/PSRule.Rules.Azure/issues/2226)
  - Azure Database for PostgreSQL:
    - Check that Azure AD-only authentication is configured for Azure Database for PostgreSQL databases by @BenjaminEngeset.
      [#2250](https://github.com/Azure/PSRule.Rules.Azure/issues/2250)
    - Check that Azure AD authentication is configured for Azure Database for PostgreSQL databases by @BenjaminEngeset.
      [#2249](https://github.com/Azure/PSRule.Rules.Azure/issues/2249)
- Engineering:
  - Updated resource providers and policy aliases.
    [#2261](https://github.com/Azure/PSRule.Rules.Azure/pull/2261)
  - Bump Microsoft.NET.Test.Sdk to v17.6.1.
    [#2256](https://github.com/Azure/PSRule.Rules.Azure/pull/2256)

## v1.27.3

What's changed since v1.27.2:

- Bug fixes:
  - Fixed false positive of `IsolatedV2` with `Azure.AppService.MinPlan` by @BernieWhite.
    [#2277](https://github.com/Azure/PSRule.Rules.Azure/issues/2277)

## v1.27.2

What's changed since v1.27.1:

- Bug fixes:
  - Fixed union function for merge of object properties by @BernieWhite.
    [#2264](https://github.com/Azure/PSRule.Rules.Azure/issues/2264)
  - Fixed length function counting properties in object by @BernieWhite.
    [#2263](https://github.com/Azure/PSRule.Rules.Azure/issues/2263)

## v1.27.1

What's changed since v1.27.0:

- Bug fixes:
  - Fixed depends on ordering fails to expand deployment by @BernieWhite.
    [#2255](https://github.com/Azure/PSRule.Rules.Azure/issues/2255)

## v1.27.0

What's changed since v1.26.1:

- New features:
  - **Experimental:** Added support for expanding deployments from `.bicepparam` files by @BernieWhite.
    [#2132](https://github.com/Azure/PSRule.Rules.Azure/issues/2132)
    - See [Using Bicep source](https://aka.ms/ps-rule-azure/bicep) for details.
- New rules:
  - Application Gateway:
    - Check that Application Gateways uses a v2 SKU by @BenjaminEngeset.
      [#2185](https://github.com/Azure/PSRule.Rules.Azure/issues/2185)
  - API Management:
    - Check that APIs published in Azure API Management are on-boarded to Microsoft Defender for APIs by @BenjaminEngeset.
      [#2187](https://github.com/Azure/PSRule.Rules.Azure/issues/2187)
    - Check that base element for any policy element in a section is configured by @BenjaminEngeset.
      [#2072](https://github.com/Azure/PSRule.Rules.Azure/issues/2072)
  - Arc-enabled Kubernetes cluster:
    - Check that Microsoft Defender for Containers extension for Arc-enabled Kubernetes clusters is configured by @BenjaminEngeset.
      [#2124](https://github.com/Azure/PSRule.Rules.Azure/issues/2124)
  - Arc-enabled server:
    - Check that a maintenance configuration for Arc-enabled servers is associated by @BenjaminEngeset.
      [#2122](https://github.com/Azure/PSRule.Rules.Azure/issues/2122)
  - Container App:
    - Check that container apps has disabled session affinity to prevent unbalanced distribution by @BenjaminEngeset.
      [#2188](https://github.com/Azure/PSRule.Rules.Azure/issues/2188)
    - Check that container apps with IP ingress restrictions mode configured is set to allow for all rules defined by @BenjaminEngeset.
      [#2189](https://github.com/Azure/PSRule.Rules.Azure/issues/2189)
  - Cosmos DB:
    - Check that Cosmos DB accounts has enabled Microsoft Defender by @BenjaminEngeset.
      [#2203](https://github.com/Azure/PSRule.Rules.Azure/issues/2203)
  - Defender for Cloud:
    - Check that sensitive data threat detection in Microsoft Defender for Storage is enabled by @BenjaminEngeset.
      [#2207](https://github.com/Azure/PSRule.Rules.Azure/issues/2207)
    - Check that Malware Scanning in Microsoft Defender for Storage is enabled by @BenjaminEngeset.
      [#2206](https://github.com/Azure/PSRule.Rules.Azure/issues/2206)
    - Check that Microsoft Defender for APIs is enabled by @BenjaminEngeset.
      [#2186](https://github.com/Azure/PSRule.Rules.Azure/issues/2186)
    - Check that Microsoft Defender for Azure Cosmos DB is enabled by @BenjaminEngeset.
      [#2204](https://github.com/Azure/PSRule.Rules.Azure/issues/2204)
    - Check that Microsoft Defender for open-source relational databases is enabled by @BenjaminEngeset.
      [#1632](https://github.com/Azure/PSRule.Rules.Azure/issues/1632)
    - Check that Microsoft Defender Cloud Security Posture Management is using `Standard` plan by @BenjaminEngeset.
      [#2151](https://github.com/Azure/PSRule.Rules.Azure/issues/2151)
  - Key Vault:
    - Check that key vaults uses Azure RBAC as the authorization system for the data plane by @BenjaminEngeset.
      [#1916](https://github.com/Azure/PSRule.Rules.Azure/issues/1916)
  - Storage Account:
    - Check that Microsoft Defender for Storage is enabled for storage accounts by @BenjaminEngeset.
      [#2225](https://github.com/Azure/PSRule.Rules.Azure/issues/2225)
    - Check that sensitive data threat detection in Microsoft Defender for Storage is enabled for storage accounts by @BenjaminEngeset.
      [#2207](https://github.com/Azure/PSRule.Rules.Azure/issues/2207)
    - Check that Malware Scanning in Microsoft Defender for Storage is enabled for storage accounts by @BenjaminEngeset.
      [#2206](https://github.com/Azure/PSRule.Rules.Azure/issues/2206)
  - Virtual Machine:
    - Check that a maintenance configuration for virtual machines is associated by @BenjaminEngeset.
      [#2121](https://github.com/Azure/PSRule.Rules.Azure/issues/2121)
- General improvements:
  - Added support for Bicep symbolic names by @BernieWhite.
    [#2238](https://github.com/Azure/PSRule.Rules.Azure/issues/2238)
- Updated rules:
  - API Management:
    - Updated `Azure.APIM.EncryptValues` to check all API Management named values are encrypted with Key Vault secrets @BenjaminEngeset.
      [#2146](https://github.com/Azure/PSRule.Rules.Azure/issues/2146)
  - Container App:
    - Promoted `Azure.ContainerApp.Insecure` to GA rule set by @BernieWhite.
      [#2174](https://github.com/Azure/PSRule.Rules.Azure/issues/2174)
  - Defender for Cloud:
    - Check that Microsoft Defender for Storage v2 is enabled by @BenjaminEngeset.
      [#2205](https://github.com/Azure/PSRule.Rules.Azure/issues/2205)
- Engineering:
  - Bump Microsoft.NET.Test.Sdk to v17.6.0.
    [#2216](https://github.com/Azure/PSRule.Rules.Azure/pull/2216)
- Bug fixes:
  - Fixed ignoring Redis firewall rules when Redis is configured to allow private connectivity by @BenjaminEngeset.
    [#2171](https://github.com/Azure/PSRule.Rules.Azure/issues/2171)
  - Fixed left-side `or` function evaluation by @BernieWhite.
    [#2220](https://github.com/Azure/PSRule.Rules.Azure/issues/2220)
  - Fixed interdependent variable copy loop count by @BernieWhite.
    [#2221](https://github.com/Azure/PSRule.Rules.Azure/issues/2221)
  - Fixed handling of database name in `Azure.MariaDB.Database` by @BernieWhite.
    [#2191](https://github.com/Azure/PSRule.Rules.Azure/issues/2191)
  - Fixed typing error in `Azure.Defender.Api` documentation by @BenjaminEngeset.
    [#2209](https://github.com/Azure/PSRule.Rules.Azure/issues/2209)
  - Fixed `Azure.AKS.UptimeSLA` with new pricing by @BenjaminEngeset.
    [#2065](https://github.com/Azure/PSRule.Rules.Azure/issues/2065)
    [#2202](https://github.com/Azure/PSRule.Rules.Azure/issues/2202)
  - Fixed false positive on managed identity without space by @BernieWhite.
    [#2235](https://github.com/Azure/PSRule.Rules.Azure/issues/2235)
  - Fixed reference for runtime subnet ID property by @BernieWhite.
    [#2159](https://github.com/Azure/PSRule.Rules.Azure/issues/2159)

What's changed since pre-release v1.27.0-B0186:

- No additional changes.

## v1.27.0-B0186 (pre-release)

What's changed since pre-release v1.27.0-B0136:

- New rules:
  - API Management:
    - Check that APIs published in Azure API Management are on-boarded to Microsoft Defender for APIs by @BenjaminEngeset.
      [#2187](https://github.com/Azure/PSRule.Rules.Azure/issues/2187)
  - Key Vault:
    - Check that key vaults uses Azure RBAC as the authorization system for the data plane by @BenjaminEngeset.
      [#1916](https://github.com/Azure/PSRule.Rules.Azure/issues/1916)
  - Storage Account:
    - Check that Microsoft Defender for Storage is enabled for storage accounts by @BenjaminEngeset.
      [#2225](https://github.com/Azure/PSRule.Rules.Azure/issues/2225)
    - Check that sensitive data threat detection in Microsoft Defender for Storage is enabled for storage accounts by @BenjaminEngeset.
      [#2207](https://github.com/Azure/PSRule.Rules.Azure/issues/2207)

## v1.27.0-B0136 (pre-release)

What's changed since pre-release v1.27.0-B0091:

- New rules:
  - Defender for Cloud:
    - Check that sensitive data threat detection in Microsoft Defender for Storage is enabled by @BenjaminEngeset.
      [#2207](https://github.com/Azure/PSRule.Rules.Azure/issues/2207)
- General improvements:
  - Added support for Bicep symbolic names by @BernieWhite.
    [#2238](https://github.com/Azure/PSRule.Rules.Azure/issues/2238)
- Bug fixes:
  - Fixed false positive on managed identity without space by @BernieWhite.
    [#2235](https://github.com/Azure/PSRule.Rules.Azure/issues/2235)

## v1.27.0-B0091 (pre-release)

What's changed since pre-release v1.27.0-B0050:

- New features:
  - **Experimental:** Added support for expanding deployments from `.bicepparam` files by @BernieWhite.
    [#2132](https://github.com/Azure/PSRule.Rules.Azure/issues/2132)
    - See [Using Bicep source](https://aka.ms/ps-rule-azure/bicep) for details.
- New rules:
  - Storage Account:
    - Check that Malware Scanning in Microsoft Defender for Storage is enabled for storage accounts by @BenjaminEngeset.
  - Defender for Cloud:
    - Check that Malware Scanning in Microsoft Defender for Storage is enabled by @BenjaminEngeset.
      [#2206](https://github.com/Azure/PSRule.Rules.Azure/issues/2206)
- Bug fixes:
  - Fixed left-side `or` function evaluation by @BernieWhite.
    [#2220](https://github.com/Azure/PSRule.Rules.Azure/issues/2220)
  - Fixed interdependent variable copy loop count by @BernieWhite.
    [#2221](https://github.com/Azure/PSRule.Rules.Azure/issues/2221)

## v1.27.0-B0050 (pre-release)

What's changed since pre-release v1.27.0-B0015:

- New rules:
  - Application Gateway:
    - Check that Application Gateways uses a v2 SKU by @BenjaminEngeset.
      [#2185](https://github.com/Azure/PSRule.Rules.Azure/issues/2185)
  - Arc-enabled Kubernetes cluster:
    - Check that Microsoft Defender for Containers extension for Arc-enabled Kubernetes clusters is configured by @BenjaminEngeset.
      [#2124](https://github.com/Azure/PSRule.Rules.Azure/issues/2124)
  - Arc-enabled server:
    - Check that a maintenance configuration for Arc-enabled servers is associated by @BenjaminEngeset.
      [#2122](https://github.com/Azure/PSRule.Rules.Azure/issues/2122)
  - Container App:
    - Check that container apps has disabled session affinity to prevent unbalanced distribution by @BenjaminEngeset.
      [#2188](https://github.com/Azure/PSRule.Rules.Azure/issues/2188)
    - Check that container apps with IP ingress restrictions mode configured is set to allow for all rules defined by @BenjaminEngeset.
      [#2189](https://github.com/Azure/PSRule.Rules.Azure/issues/2189)
  - Cosmos DB:
    - Check that Cosmos DB accounts has enabled Microsoft Defender by @BenjaminEngeset.
      [#2203](https://github.com/Azure/PSRule.Rules.Azure/issues/2203)
  - Defender for Cloud:
    - Check that Microsoft Defender for APIs is enabled by @BenjaminEngeset.
      [#2186](https://github.com/Azure/PSRule.Rules.Azure/issues/2186)
    - Check that Microsoft Defender for Azure Cosmos DB is enabled by @BenjaminEngeset.
      [#2204](https://github.com/Azure/PSRule.Rules.Azure/issues/2204)
    - Check that Microsoft Defender for open-source relational databases is enabled by @BenjaminEngeset.
      [#1632](https://github.com/Azure/PSRule.Rules.Azure/issues/1632)
  - Virtual Machine:
    - Check that a maintenance configuration for virtual machines is associated by @BenjaminEngeset.
      [#2121](https://github.com/Azure/PSRule.Rules.Azure/issues/2121)
- Updated rules:
  - Defender for Cloud:
    - Check that Microsoft Defender for Storage v2 is enabled by @BenjaminEngeset.
      [#2205](https://github.com/Azure/PSRule.Rules.Azure/issues/2205)
- Engineering:
  - Bump Microsoft.NET.Test.Sdk to v17.6.0.
    [#2216](https://github.com/Azure/PSRule.Rules.Azure/pull/2216)
- Bug fixes:
  - Fixed handling of database name in `Azure.MariaDB.Database` by @BernieWhite.
    [#2191](https://github.com/Azure/PSRule.Rules.Azure/issues/2191)
  - Fixed typing error in `Azure.Defender.Api` documentation by @BenjaminEngeset.
    [#2209](https://github.com/Azure/PSRule.Rules.Azure/issues/2209)
  - Fixed `Azure.AKS.UptimeSLA` with new pricing by @BenjaminEngeset.
    [#2065](https://github.com/Azure/PSRule.Rules.Azure/issues/2065)
    [#2202](https://github.com/Azure/PSRule.Rules.Azure/issues/2202)

## v1.27.0-B0015 (pre-release)

What's changed since pre-release v1.27.0-B0003:

- New rules:
  - API Management:
    - Check that base element for any policy element in a section is configured by @BenjaminEngeset.
      [#2072](https://github.com/Azure/PSRule.Rules.Azure/issues/2072)
  - Defender for Cloud:
    - Check that Microsoft Defender Cloud Security Posture Management is using `Standard` plan by @BenjaminEngeset.
      [#2151](https://github.com/Azure/PSRule.Rules.Azure/issues/2151)
- Updated rules:
  - Container App:
    - Promoted `Azure.ContainerApp.Insecure` to GA rule set by @BernieWhite.
      [#2174](https://github.com/Azure/PSRule.Rules.Azure/issues/2174)
- Bug fixes:
  - Fixed ignoring Redis firewall rules when Redis is configured to allow private connectivity by @BenjaminEngeset.
    [#2171](https://github.com/Azure/PSRule.Rules.Azure/issues/2171)

## v1.27.0-B0003 (pre-release)

What's changed since v1.26.1:

- Updated rules:
  - API Management:
    - Updated `Azure.APIM.EncryptValues` to check all API Management named values are encrypted with Key Vault secrets @BenjaminEngeset.
      [#2146](https://github.com/Azure/PSRule.Rules.Azure/issues/2146)
- Bug fixes:
  - Fixed reference for runtime subnet ID property by @BernieWhite.
    [#2159](https://github.com/Azure/PSRule.Rules.Azure/issues/2159)

## v1.26.1

What's changed since v1.26.0:

- Bug fixes:
  - Fixed null union with first value being null by @BernieWhite.
    [#2075](https://github.com/Azure/PSRule.Rules.Azure/issues/2075)
  - Fixed `Azure.Resource.UseTags` for additional resources that don't support tags by @BernieWhite.
    [#2129](https://github.com/Azure/PSRule.Rules.Azure/issues/2129)

## v1.26.0

What's changed since v1.25.0:

- New features:
  - Added March 2023 baselines `Azure.GA_2023_03` and `Azure.Preview_2023_03` by @BernieWhite.
    [#2138](https://github.com/Azure/PSRule.Rules.Azure/issues/2138)
    - Includes rules released before or during March 2023.
    - Marked `Azure.GA_2022_12` and `Azure.Preview_2022_12` baselines as obsolete.
- New rules:
  - API Management:
    - Check that wildcard `*` for any configuration option in CORS policies settings is not in use by @BenjaminEngeset.
      [#2073](https://github.com/Azure/PSRule.Rules.Azure/issues/2073)
  - Azure Kubernetes Service:
    - Check that the Defender profile with Azure Kubernetes Service clusters are enabled by @BenjaminEngeset.
      [#2123](https://github.com/Azure/PSRule.Rules.Azure/issues/2123)
  - Container App:
    - Check that internal-only ingress for container apps are configured by @BenjaminEngeset.
      [#2098](https://github.com/Azure/PSRule.Rules.Azure/issues/2098)
    - Check that Azure File volumes for container apps are configured by @BenjaminEngeset.
      [#2101](https://github.com/Azure/PSRule.Rules.Azure/issues/2101)
    - Check that the names of container apps meets the naming requirements by @BenjaminEngeset.
      [#2094](https://github.com/Azure/PSRule.Rules.Azure/issues/2094)
    - Check that managed identity for container apps are configured by @BenjaminEngeset.
      [#2096](https://github.com/Azure/PSRule.Rules.Azure/issues/2096)
    - Check that public network access for container apps environments are disabled by @BenjaminEngeset.
      [#2098](https://github.com/Azure/PSRule.Rules.Azure/issues/2098)
  - Deployment:
    - Check that the names of nested deployments meets the naming requirements of deployments by @BenjaminEngeset.
      [#1915](https://github.com/Azure/PSRule.Rules.Azure/issues/1915)
  - IoT Hub:
    - Check IoT Hubs in supported regions only uses TLS 1.2 version by @BenjaminEngeset.
      [#1996](https://github.com/Azure/PSRule.Rules.Azure/issues/1996)
  - Service Bus:
    - Check namespaces audit diagnostic logs are enabled by @BenjaminEngeset.
      [#1862](https://github.com/Azure/PSRule.Rules.Azure/issues/1862)
  - SQL Database:
    - Check that Azure AD-only authentication is enabled by @BenjaminEngeset.
      [#2119](https://github.com/Azure/PSRule.Rules.Azure/issues/2119)
    - Check that Azure AD authentication is configured for SQL Managed Instances by @BenjaminEngeset.
      [#2117](https://github.com/Azure/PSRule.Rules.Azure/issues/2117)
  - SQL Managed Instance:
    - Check that managed identity for SQL Managed Instances are configured by @BenjaminEngeset.
      [#2120](https://github.com/Azure/PSRule.Rules.Azure/issues/2120)
    - Check that Azure AD-only authentication is enabled by @BenjaminEngeset.
      [#2118](https://github.com/Azure/PSRule.Rules.Azure/issues/2118)
- Updated rules:
  - Azure Kubernetes Service:
    - Updated `Azure.AKS.Version` to use latest stable version `1.25.6` by @BernieWhite.
      [#2136](https://github.com/Azure/PSRule.Rules.Azure/issues/2136)
      - Use `AZURE_AKS_CLUSTER_MINIMUM_VERSION` to configure the minimum version of the cluster.
- General improvements:
  - Added a selector for premium Service Bus namespaces by @BernieWhite.
    [#2091](https://github.com/Azure/PSRule.Rules.Azure/issues/2091)
  - Improved export of in-flight deeply nested API Management policies by @BernieWhite.
    [#2153](https://github.com/Azure/PSRule.Rules.Azure/issues/2153)
- Engineering:
  - Bump Microsoft.CodeAnalysis.NetAnalyzers to v7.0.1.
    [#2082](https://github.com/Azure/PSRule.Rules.Azure/pull/2082)
  - Bump Newtonsoft.Json to v13.0.3.
    [#2080](https://github.com/Azure/PSRule.Rules.Azure/pull/2080)
  - Updated resource providers and policy aliases.
    [#2144](https://github.com/Azure/PSRule.Rules.Azure/pull/2144)
  - Bump PSRule to v2.8.1.
    [#2155](https://github.com/Azure/PSRule.Rules.Azure/pull/2155)
  - Bump Az.Resources to v6.6.0.
    [#2155](https://github.com/Azure/PSRule.Rules.Azure/pull/2155)
  - Bump Pester to v5.4.1.
    [#2155](https://github.com/Azure/PSRule.Rules.Azure/pull/2155)
- Bug fixes:
  - Fixed dependency issue of deployments across resource group scopes by @BernieWhite.
    [#2111](https://github.com/Azure/PSRule.Rules.Azure/issues/2111)
  - Fixed false positive with `Azure.Deployment.Name` by @BernieWhite.
    [#2109](https://github.com/Azure/PSRule.Rules.Azure/issues/2109)
  - Fixed false positives for `Azure.AppService.AlwaysOn` with Functions and Workflows by @BernieWhite.
    [#943](https://github.com/Azure/PSRule.Rules.Azure/issues/943)

What's changed since pre-release v1.26.0-B0078:

- No additional changes.

## v1.26.0-B0078 (pre-release)

What's changed since pre-release v1.26.0-B0040:

- General improvements:
  - Improved export of in-flight deeply nested API Management policies by @BernieWhite.
    [#2153](https://github.com/Azure/PSRule.Rules.Azure/issues/2153)
- Engineering:
  - Updated resource providers and policy aliases.
    [#2144](https://github.com/Azure/PSRule.Rules.Azure/pull/2144)
  - Bump PSRule to v2.8.1.
    [#2155](https://github.com/Azure/PSRule.Rules.Azure/pull/2155)
  - Bump Az.Resources to v6.6.0.
    [#2155](https://github.com/Azure/PSRule.Rules.Azure/pull/2155)
  - Bump Pester to v5.4.1.
    [#2155](https://github.com/Azure/PSRule.Rules.Azure/pull/2155)
- Bug fixes:
  - Fixed false positives for `Azure.AppService.AlwaysOn` with Functions and Workflows by @BernieWhite.
    [#943](https://github.com/Azure/PSRule.Rules.Azure/issues/943)

## v1.26.0-B0040 (pre-release)

What's changed since pre-release v1.26.0-B0011:

- New features:
  - Added March 2023 baselines `Azure.GA_2023_03` and `Azure.Preview_2023_03` by @BernieWhite.
    [#2138](https://github.com/Azure/PSRule.Rules.Azure/issues/2138)
    - Includes rules released before or during March 2023.
    - Marked `Azure.GA_2022_12` and `Azure.Preview_2022_12` baselines as obsolete.
- New rules:
  - API Management:
    - Check that wildcard `*` for any configuration option in CORS policies settings is not in use by @BenjaminEngeset.
      [#2073](https://github.com/Azure/PSRule.Rules.Azure/issues/2073)
  - Azure Kubernetes Service:
    - Check that the Defender profile with Azure Kubernetes Service clusters are enabled by @BenjaminEngeset.
      [#2123](https://github.com/Azure/PSRule.Rules.Azure/issues/2123)
  - Container App:
    - Check that internal-only ingress for container apps are configured by @BenjaminEngeset.
      [#2098](https://github.com/Azure/PSRule.Rules.Azure/issues/2098)
    - Check that Azure File volumes for container apps are configured by @BenjaminEngeset.
      [#2101](https://github.com/Azure/PSRule.Rules.Azure/issues/2101)
  - SQL Database:
    - Check that Azure AD-only authentication is enabled by @BenjaminEngeset.
      [#2119](https://github.com/Azure/PSRule.Rules.Azure/issues/2119)
    - Check that Azure AD authentication is configured for SQL Managed Instances by @BenjaminEngeset.
      [#2117](https://github.com/Azure/PSRule.Rules.Azure/issues/2117)
  - SQL Managed Instance:
    - Check that managed identity for SQL Managed Instances are configured by @BenjaminEngeset.
      [#2120](https://github.com/Azure/PSRule.Rules.Azure/issues/2120)
    - Check that Azure AD-only authentication is enabled by @BenjaminEngeset.
      [#2118](https://github.com/Azure/PSRule.Rules.Azure/issues/2118)
- Updated rules:
  - Azure Kubernetes Service:
    - Updated `Azure.AKS.Version` to use latest stable version `1.25.6` by @BernieWhite.
      [#2136](https://github.com/Azure/PSRule.Rules.Azure/issues/2136)
      - Use `AZURE_AKS_CLUSTER_MINIMUM_VERSION` to configure the minimum version of the cluster.
- Bug fixes:
  - Fixed dependency issue of deployments across resource group scopes by @BernieWhite.
    [#2111](https://github.com/Azure/PSRule.Rules.Azure/issues/2111)
  - Fixed false positive with `Azure.Deployment.Name` by @BernieWhite.
    [#2109](https://github.com/Azure/PSRule.Rules.Azure/issues/2109)

## v1.26.0-B0011 (pre-release)

What's changed since v1.25.0:

- New rules:
  - Container App:
    - Check that the names of container apps meets the naming requirements by @BenjaminEngeset.
      [#2094](https://github.com/Azure/PSRule.Rules.Azure/issues/2094)
    - Check that managed identity for container apps are configured by @BenjaminEngeset.
      [#2096](https://github.com/Azure/PSRule.Rules.Azure/issues/2096)
    - Check that public network access for container apps environments are disabled by @BenjaminEngeset.
      [#2098](https://github.com/Azure/PSRule.Rules.Azure/issues/2098)
  - Deployment:
    - Check that the names of nested deployments meets the naming requirements of deployments by @BenjaminEngeset.
      [#1915](https://github.com/Azure/PSRule.Rules.Azure/issues/1915)
  - IoT Hub:
    - Check IoT Hubs in supported regions only uses TLS 1.2 version by @BenjaminEngeset.
      [#1996](https://github.com/Azure/PSRule.Rules.Azure/issues/1996)
  - Service Bus:
    - Check namespaces audit diagnostic logs are enabled by @BenjaminEngeset.
      [#1862](https://github.com/Azure/PSRule.Rules.Azure/issues/1862)
- General improvements:
  - Added a selector for premium Service Bus namespaces by @BernieWhite.
    [#2091](https://github.com/Azure/PSRule.Rules.Azure/issues/2091)
- Engineering:
  - Bump Microsoft.CodeAnalysis.NetAnalyzers to v7.0.1.
    [#2082](https://github.com/Azure/PSRule.Rules.Azure/pull/2082)
  - Bump Newtonsoft.Json to v13.0.3.
    [#2080](https://github.com/Azure/PSRule.Rules.Azure/pull/2080)

## v1.25.1

What's changed since v1.25.0:

- Bug fixes:
  - Fixed dependency issue of deployments across resource group scopes by @BernieWhite.
    [#2111](https://github.com/Azure/PSRule.Rules.Azure/issues/2111)

## v1.25.0

What's changed since v1.24.2:

- New features:
  - **Experimental:** Added `Azure.MCSB.v1` which include rules aligned to the Microsoft Cloud Security Benchmark by @BernieWhite.
    [#1634](https://github.com/Azure/PSRule.Rules.Azure/issues/1634)
- New rules:
  - Defender for Cloud:
    - Check Microsoft Defender for Key Vault is enabled by @BernieWhite.
      [#1632](https://github.com/Azure/PSRule.Rules.Azure/issues/1632)
    - Check Microsoft Defender for DNS is enabled by @BernieWhite.
      [#1632](https://github.com/Azure/PSRule.Rules.Azure/issues/1632)
    - Check Microsoft Defender for ARM is enabled by @BernieWhite.
      [#1632](https://github.com/Azure/PSRule.Rules.Azure/issues/1632)
  - Event Hub:
    - Check Event Hub namespaces only uses TLS 1.2 version by @BenjaminEngeset.
      [#1995](https://github.com/Azure/PSRule.Rules.Azure/issues/1995)
  - Key Vault:
    - Check if firewall is set to deny by @zilberd.
      [#2067](https://github.com/Azure/PSRule.Rules.Azure/issues/2067)
  - Virtual Machine:
    - Virtual machines should be fully deallocated and not stopped by @dcrreynolds.
      [#88](https://github.com/Azure/PSRule.Rules.Azure/issues/88)
- General improvements:
  - Added support for Bicep `toObject` function by @BernieWhite.
    [#2014](https://github.com/Azure/PSRule.Rules.Azure/issues/2014)
  - Added support for configuring a minimum version of Bicep by @BernieWhite.
    [#1935](https://github.com/Azure/PSRule.Rules.Azure/issues/1935)
    - Configure this option to increase the visibility of the version of the Bicep CLI used by PSRule for Azure.
    - Set `AZURE_BICEP_CHECK_TOOL` to `true` to check the Bicep CLI.
    - Set `AZURE_BICEP_MINIMUM_VERSION` to configure the minimum version.
    - If the Bicep CLI is not installed or the version is less than the minimum version an error will be reported.
    - By default, the minimum Bicep version defaults to `0.4.451`.
  - Added support for Bicep custom types by @BernieWhite.
    [#2026](https://github.com/Azure/PSRule.Rules.Azure/issues/2026)
- Engineering:
  - Bump BenchmarkDotNet to v0.13.5.
    [#2052](https://github.com/Azure/PSRule.Rules.Azure/pull/2052)
  - Bump BenchmarkDotNet.Diagnostics.Windows to v0.13.5.
    [#2052](https://github.com/Azure/PSRule.Rules.Azure/pull/2052)
  - Bump Microsoft.NET.Test.Sdk to v17.5.0.
    [#2055](https://github.com/Azure/PSRule.Rules.Azure/pull/2055)
  - Bump Az.Resources to v6.5.2.
    [#2037](https://github.com/Azure/PSRule.Rules.Azure/pull/2037)
  - Updated build to use GitHub Actions by @BernieWhite.
    [#1696](https://github.com/Azure/PSRule.Rules.Azure/issues/1696)
- Bug fixes:
  - Fixed SQL transparent data Encryption (TDE) works properly on all resources including exported resources by @zilberd.
    [#2059](https://github.com/Azure/PSRule.Rules.Azure/issues/2059)
  - Fixed cases of exit code 5 with path probing by @BernieWhite.
    [#1901](https://github.com/Azure/PSRule.Rules.Azure/issues/1901)

What's changed since pre-release v1.25.0-B0100:

- No additional changes.

## v1.25.0-B0138 (pre-release)

What's changed since pre-release v1.25.0-B0100:

- New rules:
  - Event Hub:
    - Check Event Hub namespaces only uses TLS 1.2 version by @BenjaminEngeset.
      [#1995](https://github.com/Azure/PSRule.Rules.Azure/issues/1995)

## v1.25.0-B0100 (pre-release)

What's changed since pre-release v1.25.0-B0065:

- New rules:
  - Key Vault:
    - Check if firewall is set to deny by @zilberd.
      [#2067](https://github.com/Azure/PSRule.Rules.Azure/issues/2067)

## v1.25.0-B0065 (pre-release)

What's changed since pre-release v1.25.0-B0035:

- General improvements:
  - Added support for Bicep `toObject` function by @BernieWhite.
    [#2014](https://github.com/Azure/PSRule.Rules.Azure/issues/2014)
- Engineering:
  - Bump BenchmarkDotNet to v0.13.5.
    [#2052](https://github.com/Azure/PSRule.Rules.Azure/pull/2052)
  - Bump BenchmarkDotNet.Diagnostics.Windows to v0.13.5.
    [#2052](https://github.com/Azure/PSRule.Rules.Azure/pull/2052)
  - Bump Microsoft.NET.Test.Sdk to v17.5.0.
    [#2055](https://github.com/Azure/PSRule.Rules.Azure/pull/2055)
- Bug fixes:
  - Fixed SQL transparent data Encryption (TDE) works properly on all resources including exported resources by @zilberd.
    [#2059](https://github.com/Azure/PSRule.Rules.Azure/issues/2059)

## v1.25.0-B0035 (pre-release)

What's changed since pre-release v1.25.0-B0013:

- New rules:
  - Defender for Cloud:
    - Check Microsoft Defender for Key Vault is enabled by @BernieWhite.
      [#1632](https://github.com/Azure/PSRule.Rules.Azure/issues/1632)
    - Check Microsoft Defender for DNS is enabled by @BernieWhite.
      [#1632](https://github.com/Azure/PSRule.Rules.Azure/issues/1632)
    - Check Microsoft Defender for ARM is enabled by @BernieWhite.
      [#1632](https://github.com/Azure/PSRule.Rules.Azure/issues/1632)
- General improvements:
  - Added support for configuring a minimum version of Bicep by @BernieWhite.
    [#1935](https://github.com/Azure/PSRule.Rules.Azure/issues/1935)
    - Configure this option to increase the visibility of the version of the Bicep CLI used by PSRule for Azure.
    - Set `AZURE_BICEP_CHECK_TOOL` to `true` to check the Bicep CLI.
    - Set `AZURE_BICEP_MINIMUM_VERSION` to configure the minimum version.
    - If the Bicep CLI is not installed or the version is less than the minimum version an error will be reported.
    - By default, the minimum Bicep version defaults to `0.4.451`.
- Engineering:
  - Bump Az.Resources to v6.5.2.
    [#2037](https://github.com/Azure/PSRule.Rules.Azure/pull/2037)
- Bug fixes:
  - Fixed cases of exit code 5 with path probing by @BernieWhite.
    [#1901](https://github.com/Azure/PSRule.Rules.Azure/issues/1901)

## v1.25.0-B0013 (pre-release)

What's changed since v1.24.2:

- New features:
  - **Experimental:** Added `Azure.MCSB.v1` which include rules aligned to the Microsoft Cloud Security Benchmark by @BernieWhite.
    [#1634](https://github.com/Azure/PSRule.Rules.Azure/issues/1634)
- New rules:
  - Virtual Machine:
    - Virtual machines should be fully deallocated and not stopped by @dcrreynolds.
      [#88](https://github.com/Azure/PSRule.Rules.Azure/issues/88)
- General improvements:
  - Added support for Bicep custom types by @BernieWhite.
    [#2026](https://github.com/Azure/PSRule.Rules.Azure/issues/2026)
- Engineering:
  - Updated build to use GitHub Actions by @BernieWhite.
    [#1696](https://github.com/Azure/PSRule.Rules.Azure/issues/1696)
  - Bump BenchmarkDotNet to v0.13.4.
    [#1992](https://github.com/Azure/PSRule.Rules.Azure/pull/1992)
  - Bump BenchmarkDotNet.Diagnostics.Windows to v0.13.4.
    [#1992](https://github.com/Azure/PSRule.Rules.Azure/pull/1992)

## v1.24.2

This is a republish of v1.24.1 to fix a release issue.
What's changed since v1.24.0:

- Bug fixes:
  - Fixed Bicep expand object or null by @BernieWhite.
    [#2021](https://github.com/Azure/PSRule.Rules.Azure/issues/2021)

## v1.24.1

What's changed since v1.24.0:

- Bug fixes:
  - Fixed Bicep expand object or null by @BernieWhite.
    [#2021](https://github.com/Azure/PSRule.Rules.Azure/issues/2021)

## v1.24.0

What's changed since v1.23.0:

- General improvements:
  - Updated `Export-AzRuleData` to improve export performance by @BernieWhite.
    [#1341](https://github.com/Azure/PSRule.Rules.Azure/issues/1341)
    - Removed `Az.Resources` dependency.
    - Added async threading for export concurrency.
    - Improved performance by using automatic look up of API versions by using provider cache.
  - Added support for Bicep lambda functions by @BernieWhite.
    [#1536](https://github.com/Azure/PSRule.Rules.Azure/issues/1536)
    - Bicep `filter`, `map`, `reduce`, and `sort` are supported.
    - Support for `flatten` was previously added in v1.23.0.
  - Added optimization for policy type conditions by @BernieWhite.
    [#1966](https://github.com/Azure/PSRule.Rules.Azure/issues/1966)
- Engineering:
  - Bump PSRule to v2.7.0.
    [#1973](https://github.com/Azure/PSRule.Rules.Azure/pull/1973)
  - Updated resource providers and policy aliases.
    [#1736](https://github.com/Azure/PSRule.Rules.Azure/pull/1736)
  - Bump Az.Resources to v6.5.1.
    [#1973](https://github.com/Azure/PSRule.Rules.Azure/pull/1973)
  - Bump Newtonsoft.Json to v13.0.2.
    [#1903](https://github.com/Azure/PSRule.Rules.Azure/pull/1903)
  - Bump Pester to v5.4.0.
    [#1994](https://github.com/Azure/PSRule.Rules.Azure/pull/1994)
- Bug fixes:
  - Fixed `Export-AzRuleData` may not export all data if throttled by @BernieWhite.
    [#1341](https://github.com/Azure/PSRule.Rules.Azure/issues/1341)
  - Fixed failed to expand nested deployment with runtime shallow parameter by @BernieWhite.
    [#2004](https://github.com/Azure/PSRule.Rules.Azure/issues/2004)
  - Fixed `apiVersion` comparison of `requestContext` by @BernieWhite.
    [#1654](https://github.com/Azure/PSRule.Rules.Azure/issues/1654)
  - Fixed simple cases for field type expressions by @BernieWhite.
    [#1323](https://github.com/Azure/PSRule.Rules.Azure/issues/1323)

What's changed since pre-release v1.24.0-B0035:

- No additional changes.

## v1.24.0-B0035 (pre-release)

What's changed since pre-release v1.24.0-B0013:

- General improvements:
  - Added support for Bicep lambda functions by @BernieWhite.
    [#1536](https://github.com/Azure/PSRule.Rules.Azure/issues/1536)
    - Bicep `filter`, `map`, `reduce`, and `sort` are supported.
    - Support for `flatten` was previously added in v1.23.0.
  - Added optimization for policy type conditions by @BernieWhite.
    [#1966](https://github.com/Azure/PSRule.Rules.Azure/issues/1966)
- Engineering:
  - Updated resource providers and policy aliases.
    [#1736](https://github.com/Azure/PSRule.Rules.Azure/pull/1736)
- Bug fixes:
  - Fixed failed to expand nested deployment with runtime shallow parameter by @BernieWhite.
    [#2004](https://github.com/Azure/PSRule.Rules.Azure/issues/2004)
  - Fixed `apiVersion` comparison of `requestContext` by @BernieWhite.
    [#1654](https://github.com/Azure/PSRule.Rules.Azure/issues/1654)
  - Fixed simple cases for field type expressions by @BernieWhite.
    [#1323](https://github.com/Azure/PSRule.Rules.Azure/issues/1323)

## v1.24.0-B0013 (pre-release)

What's changed since v1.23.0:

- General improvements:
  - Updated `Export-AzRuleData` to improve export performance by @BernieWhite.
    [#1341](https://github.com/Azure/PSRule.Rules.Azure/issues/1341)
    - Removed `Az.Resources` dependency.
    - Added async threading for export concurrency.
    - Improved performance by using automatic look up of API versions by using provider cache.
- Engineering:
  - Bump PSRule to v2.7.0.
    [#1973](https://github.com/Azure/PSRule.Rules.Azure/pull/1973)
  - Bump Az.Resources to v6.5.1.
    [#1973](https://github.com/Azure/PSRule.Rules.Azure/pull/1973)
  - Bump Newtonsoft.Json to v13.0.2.
    [#1903](https://github.com/Azure/PSRule.Rules.Azure/pull/1903)
  - Bump Pester to v5.4.0.
    [#1994](https://github.com/Azure/PSRule.Rules.Azure/pull/1994)
- Bug fixes:
  - Fixed `Export-AzRuleData` may not export all data if throttled by @BernieWhite.
    [#1341](https://github.com/Azure/PSRule.Rules.Azure/issues/1341)

## v1.23.0

What's changed since v1.22.2:

- New features:
  - Added December 2022 baselines `Azure.GA_2022_12` and `Azure.Preview_2022_12` by @BernieWhite.
    [#1961](https://github.com/Azure/PSRule.Rules.Azure/issues/1961)
    - Includes rules released before or during December 2022.
    - Marked `Azure.GA_2022_09` and `Azure.Preview_2022_09` baselines as obsolete.
- New rules:
  - API Management:
    - Check API management instances has multi-region deployment gateways enabled by @BenjaminEngeset.
      [#1910](https://github.com/Azure/PSRule.Rules.Azure/issues/1910)
  - Application Gateway:
    - Check Application Gateways names meet naming requirements by @BenjaminEngeset.
      [#1943](https://github.com/Azure/PSRule.Rules.Azure/issues/1943)
  - Azure Cache for Redis:
    - Check Azure Cache for Redis instances uses Redis 6 by @BenjaminEngeset.
      [#1077](https://github.com/Azure/PSRule.Rules.Azure/issues/1077)
  - Azure Database for MariaDB:
    - Check Azure Database for MariaDB servers limits the amount of firewall permitted IP addresses by @BenjaminEngeset.
      [#1856](https://github.com/Azure/PSRule.Rules.Azure/issues/1856)
    - Check Azure Database for MariaDB servers limits the amount of firewall rules allowed by @BenjaminEngeset.
      [#1855](https://github.com/Azure/PSRule.Rules.Azure/issues/1855)
    - Check Azure Database for MariaDB servers does not have Azure services bypassed on firewall by @BenjaminEngeset.
      [#1857](https://github.com/Azure/PSRule.Rules.Azure/issues/1857)
  - Bastion:
    - Check Bastion hosts names meet naming requirements by @BenjaminEngeset.
      [#1950](https://github.com/Azure/PSRule.Rules.Azure/issues/1950)
  - Recovery Services Vault:
    - Check Recovery Services vaults names meet naming requirements by @BenjaminEngeset.
      [#1953](https://github.com/Azure/PSRule.Rules.Azure/issues/1953)
  - Virtual Machine:
    - Check virtual machines has Azure Monitor Agent installed by @BenjaminEngeset.
      [#1868](https://github.com/Azure/PSRule.Rules.Azure/issues/1868)
  - Virtual Machine Scale Sets:
    - Check virtual machine scale sets has Azure Monitor Agent installed by @BenjaminEngeset.
      [#1867](https://github.com/Azure/PSRule.Rules.Azure/issues/1867)
- Updated rules:
  - Azure Kubernetes Service:
    - Updated `Azure.AKS.Version` to use latest stable version `1.25.4` by @BernieWhite.
      [#1960](https://github.com/Azure/PSRule.Rules.Azure/issues/1960)
      - Use `AZURE_AKS_CLUSTER_MINIMUM_VERSION` to configure the minimum version of the cluster.
- General improvements:
  - Improves handling for policy definition modes by using support tags selector by @BernieWhite.
    [#1946](https://github.com/Azure/PSRule.Rules.Azure/issues/1946)
  - Added support to export exemptions related to policy assignments by @BernieWhite.
    [#1888](https://github.com/Azure/PSRule.Rules.Azure/issues/1888)
  - Added support for Bicep `flatten` function by @BernieWhite.
    [#1536](https://github.com/Azure/PSRule.Rules.Azure/issues/1536)
- Engineering:
  - Bump Az.Resources to v6.5.0.
    [#1945](https://github.com/Azure/PSRule.Rules.Azure/pull/1945)
  - Bump Microsoft.NET.Test.Sdk v17.4.1.
    [#1964](https://github.com/Azure/PSRule.Rules.Azure/pull/1964)
- Bug fixes:
  - Fixed Azure.AKS.Version ignore clusters with auto-upgrade enabled by @BenjaminEngeset.
    [#1926](https://github.com/Azure/PSRule.Rules.Azure/issues/1926)

What's changed since pre-release v1.23.0-B0072:

- No additional changes.

## v1.23.0-B0072 (pre-release)

What's changed since pre-release v1.23.0-B0046:

- New features:
  - Added December 2022 baselines `Azure.GA_2022_12` and `Azure.Preview_2022_12` by @BernieWhite.
    [#1961](https://github.com/Azure/PSRule.Rules.Azure/issues/1961)
    - Includes rules released before or during December 2022.
    - Marked `Azure.GA_2022_09` and `Azure.Preview_2022_09` baselines as obsolete.
- Updated rules:
  - Azure Kubernetes Service:
    - Updated `Azure.AKS.Version` to use latest stable version `1.25.4` by @BernieWhite.
      [#1960](https://github.com/Azure/PSRule.Rules.Azure/issues/1960)
      - Use `AZURE_AKS_CLUSTER_MINIMUM_VERSION` to configure the minimum version of the cluster.
- General improvements:
  - Improves handling for policy definition modes by using support tags selector by @BernieWhite.
    [#1946](https://github.com/Azure/PSRule.Rules.Azure/issues/1946)
- Engineering:
  - Bump Microsoft.NET.Test.Sdk v17.4.1.
    [#1964](https://github.com/Azure/PSRule.Rules.Azure/pull/1964)

## v1.23.0-B0046 (pre-release)

What's changed since pre-release v1.23.0-B0025:

- New rules:
  - Bastion:
    - Check Bastion hosts names meet naming requirements by @BenjaminEngeset.
      [#1950](https://github.com/Azure/PSRule.Rules.Azure/issues/1950)
  - Recovery Services Vault:
    - Check Recovery Services vaults names meet naming requirements by @BenjaminEngeset.
      [#1953](https://github.com/Azure/PSRule.Rules.Azure/issues/1953)
- Bug fixes:
  - Fixed `Azure.Deployment.SecureValue` with `reference` function expression by @BernieWhite.
    [#1882](https://github.com/Azure/PSRule.Rules.Azure/issues/1882)

## v1.23.0-B0025 (pre-release)

What's changed since pre-release v1.23.0-B0009:

- New rules:
  - Application Gateway:
    - Check Application Gateways names meet naming requirements by @BenjaminEngeset.
      [#1943](https://github.com/Azure/PSRule.Rules.Azure/issues/1943)
  - Azure Cache for Redis:
    - Check Azure Cache for Redis instances uses Redis 6 by @BenjaminEngeset.
      [#1077](https://github.com/Azure/PSRule.Rules.Azure/issues/1077)
  - Virtual Machine Scale Sets:
    - Check virtual machine scale sets has Azure Monitor Agent installed by @BenjaminEngeset.
      [#1867](https://github.com/Azure/PSRule.Rules.Azure/issues/1867)
- General improvements:
  - Added support to export exemptions related to policy assignments by @BernieWhite.
    [#1888](https://github.com/Azure/PSRule.Rules.Azure/issues/1888)
  - Added support for Bicep `flatten` function by @BernieWhite.
    [#1536](https://github.com/Azure/PSRule.Rules.Azure/issues/1536)
- Engineering:
  - Bump Az.Resources to v6.5.0.
    [#1945](https://github.com/Azure/PSRule.Rules.Azure/pull/1945)

## v1.23.0-B0009 (pre-release)

What's changed since v1.22.1:

- New rules:
  - API Management:
    - Check API management instances has multi-region deployment gateways enabled by @BenjaminEngeset.
      [#1910](https://github.com/Azure/PSRule.Rules.Azure/issues/1910)
  - Azure Database for MariaDB:
    - Check Azure Database for MariaDB servers limits the amount of firewall permitted IP addresses by @BenjaminEngeset.
      [#1856](https://github.com/Azure/PSRule.Rules.Azure/issues/1856)
    - Check Azure Database for MariaDB servers limits the amount of firewall rules allowed by @BenjaminEngeset.
      [#1855](https://github.com/Azure/PSRule.Rules.Azure/issues/1855)
    - Check Azure Database for MariaDB servers does not have Azure services bypassed on firewall by @BenjaminEngeset.
      [#1857](https://github.com/Azure/PSRule.Rules.Azure/issues/1857)
  - Virtual Machine:
    - Check virtual machines has Azure Monitor Agent installed by @BenjaminEngeset.
      [#1868](https://github.com/Azure/PSRule.Rules.Azure/issues/1868)
- Bug fixes:
  - Fixed Azure.AKS.Version ignore clusters with auto-upgrade enabled by @BenjaminEngeset.
    [#1926](https://github.com/Azure/PSRule.Rules.Azure/issues/1926)

## v1.22.2

What's changed since v1.22.1:

- Bug fixes:
  - Fixed `Azure.Deployment.SecureValue` with `reference` function expression by @BernieWhite.
    [#1882](https://github.com/Azure/PSRule.Rules.Azure/issues/1882)

## v1.22.1

What's changed since v1.22.0:

- Bug fixes:
  - Fixed template parameter does not use the required format by @BernieWhite.
    [#1930](https://github.com/Azure/PSRule.Rules.Azure/issues/1930)

## v1.22.0

What's changed since v1.21.2:

- New rules:
  - API Management:
    - Check API management instances uses multi-region deployment by @BenjaminEngeset.
      [#1030](https://github.com/Azure/PSRule.Rules.Azure/issues/1030)
    - Check api management instances limits control plane API calls to apim with version `'2021-08-01'` or newer by @BenjaminEngeset.
      [#1819](https://github.com/Azure/PSRule.Rules.Azure/issues/1819)
  - App Service Environment:
    - Check app service environments uses version 3 (ASEv3) instead of classic version 1 (ASEv1) and version 2 (ASEv2) by @BenjaminEngeset.
      [#1805](https://github.com/Azure/PSRule.Rules.Azure/issues/1805)
  - Azure Database for MariaDB:
    - Check Azure Database for MariaDB servers, databases, firewall rules and VNET rules names meet naming requirements by @BenjaminEngeset.
      [#1854](https://github.com/Azure/PSRule.Rules.Azure/issues/1854)
    - Check Azure Database for MariaDB servers only uses TLS 1.2 version by @BenjaminEngeset.
      [#1853](https://github.com/Azure/PSRule.Rules.Azure/issues/1853)
    - Check Azure Database for MariaDB servers only accept encrypted connections by @BenjaminEngeset.
      [#1852](https://github.com/Azure/PSRule.Rules.Azure/issues/1852)
    - Check Azure Database for MariaDB servers have Microsoft Defender configured by @BenjaminEngeset.
      [#1850](https://github.com/Azure/PSRule.Rules.Azure/issues/1850)
    - Check Azure Database for MariaDB servers have geo-redundant backup configured by @BenjaminEngeset.
      [#1848](https://github.com/Azure/PSRule.Rules.Azure/issues/1848)
  - Azure Database for PostgreSQL:
    - Check Azure Database for PostgreSQL servers have Microsoft Defender configured by @BenjaminEngeset.
      [#286](https://github.com/Azure/PSRule.Rules.Azure/issues/286)
    - Check Azure Database for PostgreSQL servers have geo-redundant backup configured by @BenjaminEngeset.
      [#285](https://github.com/Azure/PSRule.Rules.Azure/issues/285)
  - Azure Database for MySQL:
    - Check Azure Database for MySQL servers have Microsoft Defender configured by @BenjaminEngeset.
      [#287](https://github.com/Azure/PSRule.Rules.Azure/issues/287)
    - Check Azure Database for MySQL servers uses the flexible deployment model by @BenjaminEngeset.
      [#1841](https://github.com/Azure/PSRule.Rules.Azure/issues/1841)
    - Check Azure Database for MySQL Flexible Servers have geo-redundant backup configured by @BenjaminEngeset.
      [#1840](https://github.com/Azure/PSRule.Rules.Azure/issues/1840)
    - Check Azure Database for MySQL servers have geo-redundant backup configured by @BenjaminEngeset.
      [#284](https://github.com/Azure/PSRule.Rules.Azure/issues/284)
  - Azure Resource Deployments:
    - Check for nested deployment that are scoped to `outer` and passing secure values by @ms-sambell.
      [#1475](https://github.com/Azure/PSRule.Rules.Azure/issues/1475)
    - Check custom script extension uses protected settings for secure values by @ms-sambell.
      [#1478](https://github.com/Azure/PSRule.Rules.Azure/issues/1478)
  - Front Door:
    - Check front door uses caching by @BenjaminEngeset.
      [#548](https://github.com/Azure/PSRule.Rules.Azure/issues/548)
  - Virtual Machine:
    - Check virtual machines running SQL Server uses Premium disks or above by @BenjaminEngeset.
      [#9](https://github.com/Azure/PSRule.Rules.Azure/issues/9)
  - Virtual Network:
    - Check VNETs with a GatewaySubnet also has an AzureFirewallSubnet by @BernieWhite.
      [#875](https://github.com/Azure/PSRule.Rules.Azure/issues/875)
- General improvements:
  - Added debug logging improvements for Bicep expansion by @BernieWhite.
    [#1901](https://github.com/Azure/PSRule.Rules.Azure/issues/1901)
- Engineering:
  - Bump PSRule to v2.6.0.
    [#1883](https://github.com/Azure/PSRule.Rules.Azure/pull/1883)
  - Bump Az.Resources to v6.4.1.
    [#1883](https://github.com/Azure/PSRule.Rules.Azure/pull/1883)
  - Bump Microsoft.NET.Test.Sdk to v17.4.0
    [#1838](https://github.com/Azure/PSRule.Rules.Azure/pull/1838)
  - Bump coverlet.collector to v3.2.0.
    [#1814](https://github.com/Azure/PSRule.Rules.Azure/pull/1814)
- Bug fixes:
  - Fixed ref and name duplicated by @BernieWhite.
    [#1876](https://github.com/Azure/PSRule.Rules.Azure/issues/1876)
  - Fixed an item with the same key for parameters by @BernieWhite
    [#1871](https://github.com/Azure/PSRule.Rules.Azure/issues/1871)
  - Fixed policy parse of `requestContext` function by @BernieWhite.
    [#1654](https://github.com/Azure/PSRule.Rules.Azure/issues/1654)
  - Fixed handling of policy type field by @BernieWhite.
    [#1323](https://github.com/Azure/PSRule.Rules.Azure/issues/1323)
  - Fixed `Azure.AppService.WebProbe` with non-boolean value set by @BernieWhite.
    [#1906](https://github.com/Azure/PSRule.Rules.Azure/issues/1906)
  - Fixed managed identity flagged as secret by `Azure.Deployment.OutputSecretValue` by @BernieWhite.
    [#1826](https://github.com/Azure/PSRule.Rules.Azure/issues/1826)
    [#1886](https://github.com/Azure/PSRule.Rules.Azure/issues/1886)
  - Fixed missing support for diagnostic settings category groups by @BenjaminEngeset.
    [#1873](https://github.com/Azure/PSRule.Rules.Azure/issues/1873)

What's changed since pre-release v1.22.0-B0203:

- No additional changes.

## v1.22.0-B0203 (pre-release)

What's changed since pre-release v1.22.0-B0153:

- General improvements:
  - Added debug logging improvements for Bicep expansion by @BernieWhite.
    [#1901](https://github.com/Azure/PSRule.Rules.Azure/issues/1901)
- Bug fixes:
  - Fixed `Azure.AppService.WebProbe` with non-boolean value set by @BernieWhite.
    [#1906](https://github.com/Azure/PSRule.Rules.Azure/issues/1906)

## v1.22.0-B0153 (pre-release)

What's changed since pre-release v1.22.0-B0106:

- Bug fixes:
  - Fixed managed identity flagged as secret by `Azure.Deployment.OutputSecretValue` by @BernieWhite.
    [#1826](https://github.com/Azure/PSRule.Rules.Azure/issues/1826)
    [#1886](https://github.com/Azure/PSRule.Rules.Azure/issues/1886)

## v1.22.0-B0106 (pre-release)

What's changed since pre-release v1.22.0-B0062:

- New rules:
  - API Management:
    - Check API management instances uses multi-region deployment by @BenjaminEngeset.
      [#1030](https://github.com/Azure/PSRule.Rules.Azure/issues/1030)
  - Azure Database for MariaDB:
    - Check Azure Database for MariaDB servers, databases, firewall rules and VNET rules names meet naming requirements by @BenjaminEngeset.
      [#1854](https://github.com/Azure/PSRule.Rules.Azure/issues/1854)
- Engineering:
  - Bump PSRule to v2.6.0.
    [#1883](https://github.com/Azure/PSRule.Rules.Azure/pull/1883)
  - Bump Az.Resources to v6.4.1.
    [#1883](https://github.com/Azure/PSRule.Rules.Azure/pull/1883)
- Bug fixes:
  - Fixed ref and name duplicated by @BernieWhite.
    [#1876](https://github.com/Azure/PSRule.Rules.Azure/issues/1876)
  - Fixed an item with the same key for parameters by @BernieWhite
    [#1871](https://github.com/Azure/PSRule.Rules.Azure/issues/1871)
  - Fixed policy parse of `requestContext` function by @BernieWhite.
    [#1654](https://github.com/Azure/PSRule.Rules.Azure/issues/1654)
  - Fixed handling of policy type field by @BernieWhite.
    [#1323](https://github.com/Azure/PSRule.Rules.Azure/issues/1323)

## v1.22.0-B0062 (pre-release)

What's changed since pre-release v1.22.0-B0026:

- New rules:
  - Azure Database for MariaDB:
    - Check Azure Database for MariaDB servers only uses TLS 1.2 version by @BenjaminEngeset.
      [#1853](https://github.com/Azure/PSRule.Rules.Azure/issues/1853)
    - Check Azure Database for MariaDB servers only accept encrypted connections by @BenjaminEngeset.
      [#1852](https://github.com/Azure/PSRule.Rules.Azure/issues/1852)
    - Check Azure Database for MariaDB servers have Microsoft Defender configured by @BenjaminEngeset.
      [#1850](https://github.com/Azure/PSRule.Rules.Azure/issues/1850)
    - Check Azure Database for MariaDB servers have geo-redundant backup configured by @BenjaminEngeset.
      [#1848](https://github.com/Azure/PSRule.Rules.Azure/issues/1848)
  - Azure Database for PostgreSQL:
    - Check Azure Database for PostgreSQL servers have Microsoft Defender configured by @BenjaminEngeset.
      [#286](https://github.com/Azure/PSRule.Rules.Azure/issues/286)
    - Check Azure Database for PostgreSQL servers have geo-redundant backup configured by @BenjaminEngeset.
      [#285](https://github.com/Azure/PSRule.Rules.Azure/issues/285)
  - Azure Database for MySQL:
    - Check Azure Database for MySQL servers have Microsoft Defender configured by @BenjaminEngeset.
      [#287](https://github.com/Azure/PSRule.Rules.Azure/issues/287)
    - Check Azure Database for MySQL servers uses the flexible deployment model by @BenjaminEngeset.
      [#1841](https://github.com/Azure/PSRule.Rules.Azure/issues/1841)
    - Check Azure Database for MySQL Flexible Servers have geo-redundant backup configured by @BenjaminEngeset.
      [#1840](https://github.com/Azure/PSRule.Rules.Azure/issues/1840)
    - Check Azure Database for MySQL servers have geo-redundant backup configured by @BenjaminEngeset.
      [#284](https://github.com/Azure/PSRule.Rules.Azure/issues/284)
  - Azure Resource Deployments:
    - Check for nested deployment that are scoped to `outer` and passing secure values by @ms-sambell.
      [#1475](https://github.com/Azure/PSRule.Rules.Azure/issues/1475)
    - Check custom script extension uses protected settings for secure values by @ms-sambell.
      [#1478](https://github.com/Azure/PSRule.Rules.Azure/issues/1478)
  - Virtual Machine:
    - Check virtual machines running SQL Server uses Premium disks or above by @BenjaminEngeset.
      [#9](https://github.com/Azure/PSRule.Rules.Azure/issues/9)
- Engineering:
  - Bump Microsoft.NET.Test.Sdk to v17.4.0
    [#1838](https://github.com/Azure/PSRule.Rules.Azure/pull/1838)
  - Bump coverlet.collector to v3.2.0.
    [#1814](https://github.com/Azure/PSRule.Rules.Azure/pull/1814)
- Bug fixes:
  - Fixed missing support for diagnostic settings category groups by @BenjaminEngeset.
    [#1873](https://github.com/Azure/PSRule.Rules.Azure/issues/1873)

## v1.22.0-B0026 (pre-release)

What's changed since pre-release v1.22.0-B0011:

- New rules:
  - API Management:
    - Check api management instances limits control plane API calls to apim with version `'2021-08-01'` or newer by @BenjaminEngeset.
      [#1819](https://github.com/Azure/PSRule.Rules.Azure/issues/1819)
- Engineering:
  - Bump Az.Resources to v6.4.0.
    [#1829](https://github.com/Azure/PSRule.Rules.Azure/pull/1829)
- Bug fixes:
  - Fixed non-Linux VM images flagged as Linux by @BernieWhite.
    [#1825](https://github.com/Azure/PSRule.Rules.Azure/issues/1825)
  - Fixed failed to expand with last function on runtime property by @BernieWhite.
    [#1830](https://github.com/Azure/PSRule.Rules.Azure/issues/1830)

## v1.22.0-B0011 (pre-release)

What's changed since v1.21.0:

- New rules:
  - App Service Environment:
    - Check app service environments uses version 3 (ASEv3) instead of classic version 1 (ASEv1) and version 2 (ASEv2) by @BenjaminEngeset.
      [#1805](https://github.com/Azure/PSRule.Rules.Azure/issues/1805)
  - Front Door:
    - Check front door uses caching by @BenjaminEngeset.
      [#548](https://github.com/Azure/PSRule.Rules.Azure/issues/548)
  - Virtual Network:
    - Check VNETs with a GatewaySubnet also has an AzureFirewallSubnet by @BernieWhite.
      [#875](https://github.com/Azure/PSRule.Rules.Azure/issues/875)

## v1.21.2

What's changed since v1.21.1:

- Bug fixes:
  - Fixed non-Linux VM images flagged as Linux by @BernieWhite.
    [#1825](https://github.com/Azure/PSRule.Rules.Azure/issues/1825)
  - Fixed failed to expand with last function on runtime property by @BernieWhite.
    [#1830](https://github.com/Azure/PSRule.Rules.Azure/issues/1830)

## v1.21.1

What's changed since v1.21.0:

- Bug fixes:
  - Fixed multiple nested parameter loops returns stack empty exception by @BernieWhite.
    [#1811](https://github.com/Azure/PSRule.Rules.Azure/issues/1811)
  - Fixed `Azure.ACR.ContentTrust` when customer managed keys are enabled by @BernieWhite.
    [#1810](https://github.com/Azure/PSRule.Rules.Azure/issues/1810)

## v1.21.0

What's changed since v1.20.2:

- New features:
  - Mapping of Azure Security Benchmark v3 to security rules by @jagoodwin.
    [#1610](https://github.com/Azure/PSRule.Rules.Azure/issues/1610)
- New rules:
  - Deployment:
    - Check sensitive resource values use secure parameters by @VeraBE @BernieWhite.
      [#1773](https://github.com/Azure/PSRule.Rules.Azure/issues/1773)
  - Service Bus:
    - Check service bus namespaces uses TLS 1.2 version by @BenjaminEngeset.
      [#1777](https://github.com/Azure/PSRule.Rules.Azure/issues/1777)
  - Virtual Machine:
    - Check virtual machines uses Azure Monitor Agent instead of old legacy Log Analytics Agent by @BenjaminEngeset.
      [#1792](https://github.com/Azure/PSRule.Rules.Azure/issues/1792)
  - Virtual Machine Scale Sets:
    - Check virtual machine scale sets uses Azure Monitor Agent instead of old legacy Log Analytics Agent by @BenjaminEngeset.
      [#1792](https://github.com/Azure/PSRule.Rules.Azure/issues/1792)
  - Virtual Network:
    - Check VNETs with a GatewaySubnet also has a AzureBastionSubnet by @BenjaminEngeset.
      [#1761](https://github.com/Azure/PSRule.Rules.Azure/issues/1761)
- General improvements:
  - Added built-in list of ignored policy definitions by @BernieWhite.
    [#1730](https://github.com/Azure/PSRule.Rules.Azure/issues/1730)
    - To ignore additional policy definitions, use the `AZURE_POLICY_IGNORE_LIST` configuration option.
- Engineering:
  - Bump PSRule to v2.5.3.
    [#1800](https://github.com/Azure/PSRule.Rules.Azure/pull/1800)
  - Bump Az.Resources to v6.3.1.
    [#1800](https://github.com/Azure/PSRule.Rules.Azure/pull/1800)

What's changed since pre-release v1.21.0-B0050:

- No additional changes.

## v1.21.0-B0050 (pre-release)

What's changed since pre-release v1.21.0-B0027:

- New rules:
  - Virtual Machine:
    - Check virtual machines uses Azure Monitor Agent instead of old legacy Log Analytics Agent by @BenjaminEngeset.
      [#1792](https://github.com/Azure/PSRule.Rules.Azure/issues/1792)
  - Virtual Machine Scale Sets:
    - Check virtual machine scale sets uses Azure Monitor Agent instead of old legacy Log Analytics Agent by @BenjaminEngeset.
      [#1792](https://github.com/Azure/PSRule.Rules.Azure/issues/1792)
- Engineering:
  - Bump PSRule to v2.5.3.
    [#1800](https://github.com/Azure/PSRule.Rules.Azure/pull/1800)
  - Bump Az.Resources to v6.3.1.
    [#1800](https://github.com/Azure/PSRule.Rules.Azure/pull/1800)
- Bug fixes:
  - Fixed contains function unable to match array by @BernieWhite.
    [#1793](https://github.com/Azure/PSRule.Rules.Azure/issues/1793)

## v1.21.0-B0027 (pre-release)

What's changed since pre-release v1.21.0-B0011:

- New rules:
  - Deployment:
    - Check sensitive resource values use secure parameters by @VeraBE @BernieWhite.
      [#1773](https://github.com/Azure/PSRule.Rules.Azure/issues/1773)
  - Service Bus:
    - Check service bus namespaces uses TLS 1.2 version by @BenjaminEngeset.
      [#1777](https://github.com/Azure/PSRule.Rules.Azure/issues/1777)

## v1.21.0-B0011 (pre-release)

What's changed since v1.20.1:

- New features:
  - Mapping of Azure Security Benchmark v3 to security rules by @jagoodwin.
    [#1610](https://github.com/Azure/PSRule.Rules.Azure/issues/1610)
- New rules:
  - Virtual Network:
    - Check VNETs with a GatewaySubnet also has a AzureBastionSubnet by @BenjaminEngeset.
      [#1761](https://github.com/Azure/PSRule.Rules.Azure/issues/1761)
- General improvements:
  - Added built-in list of ignored policy definitions by @BernieWhite.
    [#1730](https://github.com/Azure/PSRule.Rules.Azure/issues/1730)
    - To ignore additional policy definitions, use the `AZURE_POLICY_IGNORE_LIST` configuration option.
- Engineering:
  - Bump PSRule to v2.5.1.
    [#1782](https://github.com/Azure/PSRule.Rules.Azure/pull/1782)
  - Bump Az.Resources to v6.3.0.
    [#1782](https://github.com/Azure/PSRule.Rules.Azure/pull/1782)

## v1.20.2

What's changed since v1.20.1:

- Bug fixes:
  - Fixed contains function unable to match array by @BernieWhite.
    [#1793](https://github.com/Azure/PSRule.Rules.Azure/issues/1793)

## v1.20.1

What's changed since v1.20.0:

- Bug fixes:
  - Fixed expand bicep source when reading JsonContent into a parameter by @BernieWhite.
    [#1780](https://github.com/Azure/PSRule.Rules.Azure/issues/1780)

## v1.20.0

What's changed since v1.19.2:

- New features:
  - Added September 2022 baselines `Azure.GA_2022_09` and `Azure.Preview_2022_09` by @BernieWhite.
    [#1738](https://github.com/Azure/PSRule.Rules.Azure/issues/1738)
    - Includes rules released before or during September 2022.
    - Marked `Azure.GA_2022_06` and `Azure.Preview_2022_06` baselines as obsolete.
- New rules:
  - AKS:
    - Check clusters use Ephemeral OS disk by @BenjaminEngeset.
      [#1618](https://github.com/Azure/PSRule.Rules.Azure/issues/1618)
  - App Configuration:
    - Check app configuration store has purge protection enabled by @BenjaminEngeset.
      [#1689](https://github.com/Azure/PSRule.Rules.Azure/issues/1689)
    - Check app configuration store has one or more replicas by @BenjaminEngeset.
      [#1688](https://github.com/Azure/PSRule.Rules.Azure/issues/1688)
    - Check app configuration store audit diagnostic logs are enabled by @BenjaminEngeset.
      [#1690](https://github.com/Azure/PSRule.Rules.Azure/issues/1690)
    - Check identity-based authentication is used for configuration stores by @pazdedav.
      [#1691](https://github.com/Azure/PSRule.Rules.Azure/issues/1691)
  - Application Gateway WAF:
    - Check policy is enabled by @fbinotto.
      [#1470](https://github.com/Azure/PSRule.Rules.Azure/issues/1470)
    - Check policy uses prevention mode by @fbinotto.
      [#1470](https://github.com/Azure/PSRule.Rules.Azure/issues/1470)
    - Check policy uses managed rule sets by @fbinotto.
      [#1470](https://github.com/Azure/PSRule.Rules.Azure/issues/1470)
    - Check policy does not have any exclusions defined by @fbinotto.
      [#1470](https://github.com/Azure/PSRule.Rules.Azure/issues/1470)
  - Azure Cache for Redis:
    - Check the number of firewall rules for caches by @jonathanruiz.
      [#544](https://github.com/Azure/PSRule.Rules.Azure/issues/544)
    - Check the number of IP addresses in firewall rules for caches by @jonathanruiz.
      [#544](https://github.com/Azure/PSRule.Rules.Azure/issues/544)
  - CDN:
    - Check CDN profile uses Front Door Standard or Premium tier by @BenjaminEngeset.
      [#1612](https://github.com/Azure/PSRule.Rules.Azure/issues/1612)
  - Container Registry:
    - Check soft delete policy is enabled by @BenjaminEngeset.
      [#1674](https://github.com/Azure/PSRule.Rules.Azure/issues/1674)
  - Defender for Cloud:
    - Check Microsoft Defender for Containers is enable by @jdewisscher.
      [#1632](https://github.com/Azure/PSRule.Rules.Azure/issues/1632)
    - Check Microsoft Defender for Servers is enabled by @jdewisscher.
      [#1632](https://github.com/Azure/PSRule.Rules.Azure/issues/1632)
    - Check Microsoft Defender for SQL is enabled by @jdewisscher.
      [#1632](https://github.com/Azure/PSRule.Rules.Azure/issues/1632)
    - Check Microsoft Defender for App Services is enabled by @jdewisscher.
      [#1632](https://github.com/Azure/PSRule.Rules.Azure/issues/1632)
    - Check Microsoft Defender for Storage is enabled by @jdewisscher.
      [#1632](https://github.com/Azure/PSRule.Rules.Azure/issues/1632)
    - Check Microsoft Defender for SQL Servers on VMs is enabled by @jdewisscher.
      [#1632](https://github.com/Azure/PSRule.Rules.Azure/issues/1632)
  - Deployment:
    - Check that nested deployments securely pass through administrator usernames by @ms-sambell.
      [#1479](https://github.com/Azure/PSRule.Rules.Azure/issues/1479)
  - Front Door WAF:
    - Check policy is enabled by @fbinotto.
      [#1470](https://github.com/Azure/PSRule.Rules.Azure/issues/1470)
    - Check policy uses prevention mode by @fbinotto.
      [#1470](https://github.com/Azure/PSRule.Rules.Azure/issues/1470)
    - Check policy uses managed rule sets by @fbinotto.
      [#1470](https://github.com/Azure/PSRule.Rules.Azure/issues/1470)
    - Check policy does not have any exclusions defined by @fbinotto.
      [#1470](https://github.com/Azure/PSRule.Rules.Azure/issues/1470)
  - Network Security Group:
    - Check AKS managed NSGs don't contain custom rules by @ms-sambell.
      [#8](https://github.com/Azure/PSRule.Rules.Azure/issues/8)
  - Storage Account:
    - Check blob container soft delete is enabled by @pazdedav.
      [#1671](https://github.com/Azure/PSRule.Rules.Azure/issues/1671)
    - Check file share soft delete is enabled by @jonathanruiz.
      [#966](https://github.com/Azure/PSRule.Rules.Azure/issues/966)
  - VMSS:
    - Check Linux VMSS has disabled password authentication by @BenjaminEngeset.
      [#1635](https://github.com/Azure/PSRule.Rules.Azure/issues/1635)
- Updated rules:
  - **Important change**: Updated rules, tests and docs with Microsoft Defender for Cloud by @jonathanruiz.
    [#545](https://github.com/Azure/PSRule.Rules.Azure/issues/545)
    - The following rules have been renamed with aliases:
      - Renamed `Azure.SQL.ThreatDetection` to `Azure.SQL.DefenderCloud`.
      - Renamed `Azure.SecurityCenter.Contact` to `Azure.DefenderCloud.Contact`.
      - Renamed `Azure.SecurityCenter.Provisioning` to `Azure.DefenderCloud.Provisioning`.
    - If you are referencing the old names please consider updating to the new names.
  - Updated documentation examples for Front Door and Key Vault rules by @lluppesms.
    [#1667](https://github.com/Azure/PSRule.Rules.Azure/issues/1667)
  - Improved the way we check that VM or VMSS has Linux by @verabe.
    [#1704](https://github.com/Azure/PSRule.Rules.Azure/issues/1704)
  - Azure Kubernetes Service:
    - Updated `Azure.AKS.Version` to use latest stable version `1.23.8` by @BernieWhite.
      [#1627](https://github.com/Azure/PSRule.Rules.Azure/issues/1627)
      - Use `AZURE_AKS_CLUSTER_MINIMUM_VERSION` to configure the minimum version of the cluster.
  - Event Grid:
    - Promoted `Azure.EventGrid.DisableLocalAuth` to GA rule set by @BernieWhite.
      [#1628](https://github.com/Azure/PSRule.Rules.Azure/issues/1628)
  - Key Vault:
    - Promoted `Azure.KeyVault.AutoRotationPolicy` to GA rule set by @BernieWhite.
      [#1629](https://github.com/Azure/PSRule.Rules.Azure/issues/1629)
- General improvements:
  - Updated NSG documentation with code snippets and links by @simone-bennett.
    [#1607](https://github.com/Azure/PSRule.Rules.Azure/issues/1607)
  - Updated Application Gateway documentation with code snippets by @ms-sambell.
    [#1608](https://github.com/Azure/PSRule.Rules.Azure/issues/1608)
  - Updated SQL firewall rules documentation by @ms-sambell.
    [#1569](https://github.com/Azure/PSRule.Rules.Azure/issues/1569)
  - Updated Container Apps documentation and rule to new resource type by @marie-schmidt.
    [#1672](https://github.com/Azure/PSRule.Rules.Azure/issues/1672)
  - Updated KeyVault and FrontDoor documentation with code snippets by @lluppesms.
    [#1667](https://github.com/Azure/PSRule.Rules.Azure/issues/1667)
  - Added tag and annotation metadata from policy for rules generation by @BernieWhite.
    [#1652](https://github.com/Azure/PSRule.Rules.Azure/issues/1652)
  - Added hash to `name` and `ref` properties for policy rules by @ArmaanMcleod.
    [#1653](https://github.com/Azure/PSRule.Rules.Azure/issues/1653)
    - Use `AZURE_POLICY_RULE_PREFIX` or `Export-AzPolicyAssignmentRuleData -RulePrefix` to override rule prefix.
- Engineering:
  - Bump PSRule to v2.4.2.
    [#1753](https://github.com/Azure/PSRule.Rules.Azure/pull/1753)
    [#1748](https://github.com/Azure/PSRule.Rules.Azure/issues/1748)
  - Bump Microsoft.NET.Test.Sdk to v17.3.2.
    [#1719](https://github.com/Azure/PSRule.Rules.Azure/pull/1719)
  - Updated provider data for analysis.
    [#1605](https://github.com/Azure/PSRule.Rules.Azure/pull/1605)
  - Bump Az.Resources to v6.2.0.
    [#1636](https://github.com/Azure/PSRule.Rules.Azure/pull/1636)
  - Bump PSScriptAnalyzer to v1.21.0.
    [#1636](https://github.com/Azure/PSRule.Rules.Azure/pull/1636)
- Bug fixes:
  - Fixed continue processing policy assignments on error by @BernieWhite.
    [#1651](https://github.com/Azure/PSRule.Rules.Azure/issues/1651)
  - Fixed handling of runtime assessment data by @BernieWhite.
    [#1707](https://github.com/Azure/PSRule.Rules.Azure/issues/1707)
  - Fixed conversion of type conditions to pre-conditions by @BernieWhite.
    [#1708](https://github.com/Azure/PSRule.Rules.Azure/issues/1708)
  - Fixed inconclusive failure of `Azure.Deployment.AdminUsername` by @BernieWhite.
    [#1631](https://github.com/Azure/PSRule.Rules.Azure/issues/1631)
  - Fixed error expanding with `json()` and single quotes by @BernieWhite.
    [#1656](https://github.com/Azure/PSRule.Rules.Azure/issues/1656)
  - Fixed handling key collision with duplicate definitions using same parameters by @ArmaanMcleod.
    [#1653](https://github.com/Azure/PSRule.Rules.Azure/issues/1653)
  - Fixed bug requiring all diagnostic logs settings to have auditing enabled by @BenjaminEngeset.
    [#1726](https://github.com/Azure/PSRule.Rules.Azure/issues/1726)
  - Fixed `Azure.Deployment.AdminUsername` incorrectly fails with nested deployments by @BernieWhite.
    [#1762](https://github.com/Azure/PSRule.Rules.Azure/issues/1762)
  - Fixed `Azure.FrontDoorWAF.Exclusions` reports exclusions when none are specified by @BernieWhite.
    [#1751](https://github.com/Azure/PSRule.Rules.Azure/issues/1751)
  - Fixed `Azure.Deployment.AdminUsername` does not match the pattern by @BernieWhite.
    [#1758](https://github.com/Azure/PSRule.Rules.Azure/issues/1758)
  - Consider private offerings when checking that a VM or VMSS has Linux by @verabe.
    [#1725](https://github.com/Azure/PSRule.Rules.Azure/issues/1725)

What's changed since pre-release v1.20.0-B0477:

- No additional changes.

## v1.20.0-B0477 (pre-release)

What's changed since pre-release v1.20.0-B0389:

- General improvements:
  - Added hash to `name` and `ref` properties for policy rules by @ArmaanMcleod.
    [#1653](https://github.com/Azure/PSRule.Rules.Azure/issues/1653)
    - Use `AZURE_POLICY_RULE_PREFIX` or `Export-AzPolicyAssignmentRuleData -RulePrefix` to override rule prefix.

## v1.20.0-B0389 (pre-release)

What's changed since pre-release v1.20.0-B0304:

- New rules:
  - App Configuration:
    - Check app configuration store has purge protection enabled by @BenjaminEngeset.
      [#1689](https://github.com/Azure/PSRule.Rules.Azure/issues/1689)
- Bug fixes:
  - Fixed `Azure.Deployment.AdminUsername` incorrectly fails with nested deployments by @BernieWhite.
    [#1762](https://github.com/Azure/PSRule.Rules.Azure/issues/1762)

## v1.20.0-B0304 (pre-release)

What's changed since pre-release v1.20.0-B0223:

- Engineering:
  - Bump PSRule to v2.4.2.
    [#1753](https://github.com/Azure/PSRule.Rules.Azure/pull/1753)
    [#1748](https://github.com/Azure/PSRule.Rules.Azure/issues/1748)
- Bug fixes:
  - Fixed `Azure.FrontDoorWAF.Exclusions` reports exclusions when none are specified by @BernieWhite.
    [#1751](https://github.com/Azure/PSRule.Rules.Azure/issues/1751)
  - Fixed `Azure.Deployment.AdminUsername` does not match the pattern by @BernieWhite.
    [#1758](https://github.com/Azure/PSRule.Rules.Azure/issues/1758)
  - Consider private offerings when checking that a VM or VMSS has Linux by @verabe.
    [#1725](https://github.com/Azure/PSRule.Rules.Azure/issues/1725)

## v1.20.0-B0223 (pre-release)

What's changed since pre-release v1.20.0-B0148:

- New features:
  - Added September 2022 baselines `Azure.GA_2022_09` and `Azure.Preview_2022_09` by @BernieWhite.
    [#1738](https://github.com/Azure/PSRule.Rules.Azure/issues/1738)
    - Includes rules released before or during September 2022.
    - Marked `Azure.GA_2022_06` and `Azure.Preview_2022_06` baselines as obsolete.
- New rules:
  - App Configuration:
    - Check app configuration store has one or more replicas by @BenjaminEngeset.
      [#1688](https://github.com/Azure/PSRule.Rules.Azure/issues/1688)
- Engineering:
  - Bump PSRule to v2.4.1.
    [#1636](https://github.com/Azure/PSRule.Rules.Azure/pull/1636)
  - Bump Az.Resources to v6.2.0.
    [#1636](https://github.com/Azure/PSRule.Rules.Azure/pull/1636)
  - Bump PSScriptAnalyzer to v1.21.0.
    [#1636](https://github.com/Azure/PSRule.Rules.Azure/pull/1636)
- Bug fixes:
  - Fixed handling key collision with duplicate definitions using same parameters by @ArmaanMcleod.
    [#1653](https://github.com/Azure/PSRule.Rules.Azure/issues/1653)
  - Fixed bug requiring all diagnostic logs settings to have auditing enabled by @BenjaminEngeset.
    [#1726](https://github.com/Azure/PSRule.Rules.Azure/issues/1726)

## v1.20.0-B0148 (pre-release)

What's changed since pre-release v1.20.0-B0085:

- New rules:
  - App Configuration:
    - Check app configuration store audit diagnostic logs are enabled by @BenjaminEngeset.
      [#1690](https://github.com/Azure/PSRule.Rules.Azure/issues/1690)
- Engineering:
  - Bump Microsoft.NET.Test.Sdk to v17.3.2.
    [#1719](https://github.com/Azure/PSRule.Rules.Azure/pull/1719)
- Bug fixes:
  - Fixed error expanding with `json()` and single quotes by @BernieWhite.
    [#1656](https://github.com/Azure/PSRule.Rules.Azure/issues/1656)

## v1.20.0-B0085 (pre-release)

What's changed since pre-release v1.20.0-B0028:

- New rules:
  - Azure Cache for Redis:
    - Check the number of firewall rules for caches by @jonathanruiz.
      [#544](https://github.com/Azure/PSRule.Rules.Azure/issues/544)
    - Check the number of IP addresses in firewall rules for caches by @jonathanruiz.
      [#544](https://github.com/Azure/PSRule.Rules.Azure/issues/544)
  - App Configuration:
    - Check identity-based authentication is used for configuration stores by @pazdedav.
      [#1691](https://github.com/Azure/PSRule.Rules.Azure/issues/1691)
  - Container Registry:
    - Check soft delete policy is enabled by @BenjaminEngeset.
      [#1674](https://github.com/Azure/PSRule.Rules.Azure/issues/1674)
  - Defender for Cloud:
    - Check Microsoft Defender for Cloud is enabled for Containers by @jdewisscher.
      [#1632](https://github.com/Azure/PSRule.Rules.Azure/issues/1632)
    - Check Microsoft Defender for Cloud is enabled for Virtual Machines by @jdewisscher.
      [#1632](https://github.com/Azure/PSRule.Rules.Azure/issues/1632)
    - Check Microsoft Defender for Cloud is enabled for SQL Servers by @jdewisscher.
      [#1632](https://github.com/Azure/PSRule.Rules.Azure/issues/1632)
    - Check Microsoft Defender for Cloud is enabled for App Services by @jdewisscher.
      [#1632](https://github.com/Azure/PSRule.Rules.Azure/issues/1632)
    - Check Microsoft Defender for Cloud is enabled for Storage Accounts by @jdewisscher.
      [#1632](https://github.com/Azure/PSRule.Rules.Azure/issues/1632)
    - Check Microsoft Defender for Cloud is enabled for SQL Servers on machines by @jdewisscher.
      [#1632](https://github.com/Azure/PSRule.Rules.Azure/issues/1632)
  - Network Security Group:
    - Check AKS managed NSGs don't contain custom rules by @ms-sambell.
      [#8](https://github.com/Azure/PSRule.Rules.Azure/issues/8)
  - Storage Account:
    - Check blob container soft delete is enabled by @pazdedav.
      [#1671](https://github.com/Azure/PSRule.Rules.Azure/issues/1671)
    - Check file share soft delete is enabled by @jonathanruiz.
      [#966](https://github.com/Azure/PSRule.Rules.Azure/issues/966)
- Updated rules:
  - **Important change**: Updated rules, tests and docs with Microsoft Defender for Cloud by @jonathanruiz.
    [#545](https://github.com/Azure/PSRule.Rules.Azure/issues/545)
    - The following rules have been renamed with aliases:
      - Renamed `Azure.SQL.ThreatDetection` to `Azure.SQL.DefenderCloud`.
      - Renamed `Azure.SecurityCenter.Contact` to `Azure.DefenderCloud.Contact`.
      - Renamed `Azure.SecurityCenter.Provisioning` to `Azure.DefenderCloud.Provisioning`.
    - If you are referencing the old names please consider updating to the new names.
  - Updated documentation examples for Front Door and Key Vault rules by @lluppesms.
    [#1667](https://github.com/Azure/PSRule.Rules.Azure/issues/1667)
  - Improved the way we check that VM or VMSS has Linux by @verabe.
    [#1704](https://github.com/Azure/PSRule.Rules.Azure/issues/1704)
- General improvements:
  - Updated NSG documentation with code snippets and links by @simone-bennett.
    [#1607](https://github.com/Azure/PSRule.Rules.Azure/issues/1607)
  - Updated Application Gateway documentation with code snippets by @ms-sambell.
    [#1608](https://github.com/Azure/PSRule.Rules.Azure/issues/1608)
  - Updated SQL firewall rules documentation by @ms-sambell.
    [#1569](https://github.com/Azure/PSRule.Rules.Azure/issues/1569)
  - Updated Container Apps documentation and rule to new resource type by @marie-schmidt.
    [#1672](https://github.com/Azure/PSRule.Rules.Azure/issues/1672)
  - Updated KeyVault and FrontDoor documentation with code snippets by @lluppesms.
    [#1667](https://github.com/Azure/PSRule.Rules.Azure/issues/1667)
  - Added tag and annotation metadata from policy for rules generation by @BernieWhite.
    [#1652](https://github.com/Azure/PSRule.Rules.Azure/issues/1652)
- Bug fixes:
  - Fixed continue processing policy assignments on error by @BernieWhite.
    [#1651](https://github.com/Azure/PSRule.Rules.Azure/issues/1651)
  - Fixed handling of runtime assessment data by @BernieWhite.
    [#1707](https://github.com/Azure/PSRule.Rules.Azure/issues/1707)
  - Fixed conversion of type conditions to pre-conditions by @BernieWhite.
    [#1708](https://github.com/Azure/PSRule.Rules.Azure/issues/1708)

## v1.20.0-B0028 (pre-release)

What's changed since pre-release v1.20.0-B0004:

- New rules:
  - AKS:
    - Check clusters use Ephemeral OS disk by @BenjaminEngeset.
      [#1618](https://github.com/Azure/PSRule.Rules.Azure/issues/1618)
  - CDN:
    - Check CDN profile uses Front Door Standard or Premium tier by @BenjaminEngeset.
      [#1612](https://github.com/Azure/PSRule.Rules.Azure/issues/1612)
  - VMSS:
    - Check Linux VMSS has disabled password authentication by @BenjaminEngeset.
      [#1635](https://github.com/Azure/PSRule.Rules.Azure/issues/1635)
- Updated rules:
  - Azure Kubernetes Service:
    - Updated `Azure.AKS.Version` to use latest stable version `1.23.8` by @BernieWhite.
      [#1627](https://github.com/Azure/PSRule.Rules.Azure/issues/1627)
      - Use `AZURE_AKS_CLUSTER_MINIMUM_VERSION` to configure the minimum version of the cluster.
  - Event Grid:
    - Promoted `Azure.EventGrid.DisableLocalAuth` to GA rule set by @BernieWhite.
      [#1628](https://github.com/Azure/PSRule.Rules.Azure/issues/1628)
  - Key Vault:
    - Promoted `Azure.KeyVault.AutoRotationPolicy` to GA rule set by @BernieWhite.
      [#1629](https://github.com/Azure/PSRule.Rules.Azure/issues/1629)
- Engineering:
  - Bump PSRule to v2.4.0.
    [#1620](https://github.com/Azure/PSRule.Rules.Azure/pull/1620)
  - Updated provider data for analysis.
    [#1605](https://github.com/Azure/PSRule.Rules.Azure/pull/1605)
- Bug fixes:
  - Fixed function `dateTimeAdd` errors handling `utcNow` output by @BernieWhite.
    [#1637](https://github.com/Azure/PSRule.Rules.Azure/issues/1637)
  - Fixed inconclusive failure of `Azure.Deployment.AdminUsername` by @BernieWhite.
    [#1631](https://github.com/Azure/PSRule.Rules.Azure/issues/1631)

## v1.20.0-B0004 (pre-release)

What's changed since v1.19.1:

- New rules:
  - Azure Resources:
    - Check that nested deployments securely pass through administrator usernames by @ms-sambell.
      [#1479](https://github.com/Azure/PSRule.Rules.Azure/issues/1479)
- Engineering:
  - Bump Microsoft.NET.Test.Sdk to v17.3.1.
    [#1603](https://github.com/Azure/PSRule.Rules.Azure/pull/1603)

## v1.19.2

What's changed since v1.19.1:

- Bug fixes:
  - Fixed function `dateTimeAdd` errors handling `utcNow` output by @BernieWhite.
    [#1637](https://github.com/Azure/PSRule.Rules.Azure/issues/1637)

## v1.19.1

What's changed since v1.19.0:

- Bug fixes:
  - Fixed `Azure.VNET.UseNSGs` is missing exceptions by @BernieWhite.
    [#1609](https://github.com/Azure/PSRule.Rules.Azure/issues/1609)
    - Added exclusions for `RouteServerSubnet` and any subnet with a dedicated HSM delegation.

## v1.19.0

What's changed since v1.18.1:

- New rules:
  - Azure Kubernetes Service:
    - Check clusters use uptime SLA by @BenjaminEngeset.
      [#1601](https://github.com/Azure/PSRule.Rules.Azure/issues/1601)
- General improvements:
  - Updated rule level for the following rules by @BernieWhite.
    [#1551](https://github.com/Azure/PSRule.Rules.Azure/issues/1551)
    - Set `Azure.APIM.APIDescriptors` to warning from error.
    - Set `Azure.APIM.ProductDescriptors` to warning from error.
    - Set `Azure.Template.UseLocationParameter` to warning from error.
    - Set `Azure.Template.UseComments` to information from error.
    - Set `Azure.Template.UseDescriptions` to information from error.
  - Improve reporting of failing resource property for rules by @BernieWhite.
    [#1429](https://github.com/Azure/PSRule.Rules.Azure/issues/1429)
- Engineering:
  - Added publishing of symbols for NuGet packages by @BernieWhite.
    [#1549](https://github.com/Azure/PSRule.Rules.Azure/issues/1549)
  - Bump Az.Resources to v6.1.0.
    [#1557](https://github.com/Azure/PSRule.Rules.Azure/pull/1557)
  - Bump Microsoft.NET.Test.Sdk to v17.3.0.
    [#1563](https://github.com/Azure/PSRule.Rules.Azure/pull/1563)
  - Bump PSRule to v2.3.2.
    [#1574](https://github.com/Azure/PSRule.Rules.Azure/pull/1574)
  - Bump support projects to .NET 6 by @BernieWhite.
    [#1560](https://github.com/Azure/PSRule.Rules.Azure/issues/1560)
  - Bump BenchmarkDotNet to v0.13.2.
    [#1593](https://github.com/Azure/PSRule.Rules.Azure/pull/1593)
  - Bump BenchmarkDotNet.Diagnostics.Windows to v0.13.2.
    [#1594](https://github.com/Azure/PSRule.Rules.Azure/pull/1594)
  - Updated provider data for analysis.
    [#1598](https://github.com/Azure/PSRule.Rules.Azure/pull/1598)
- Bug fixes:
  - Fixed parameter files linked to bicep code via naming convention is not working by @BernieWhite.
    [#1582](https://github.com/Azure/PSRule.Rules.Azure/issues/1582)
  - Fixed handling of storage accounts sub-resources with CMK by @BernieWhite.
    [#1575](https://github.com/Azure/PSRule.Rules.Azure/issues/1575)

What's changed since pre-release v1.19.0-B0077:

- No additional changes.

## v1.19.0-B0077 (pre-release)

What's changed since pre-release v1.19.0-B0042:

- New rules:
  - Azure Kubernetes Service:
    - Check clusters use uptime SLA by @BenjaminEngeset.
      [#1601](https://github.com/Azure/PSRule.Rules.Azure/issues/1601)

## v1.19.0-B0042 (pre-release)

What's changed since pre-release v1.19.0-B0010:

- General improvements:
  - Improve reporting of failing resource property for rules by @BernieWhite.
    [#1429](https://github.com/Azure/PSRule.Rules.Azure/issues/1429)
- Engineering:
  - Bump PSRule to v2.3.2.
    [#1574](https://github.com/Azure/PSRule.Rules.Azure/pull/1574)
  - Bump support projects to .NET 6 by @BernieWhite.
    [#1560](https://github.com/Azure/PSRule.Rules.Azure/issues/1560)
  - Bump BenchmarkDotNet to v0.13.2.
    [#1593](https://github.com/Azure/PSRule.Rules.Azure/pull/1593)
  - Bump BenchmarkDotNet.Diagnostics.Windows to v0.13.2.
    [#1594](https://github.com/Azure/PSRule.Rules.Azure/pull/1594)
  - Updated provider data for analysis.
    [#1598](https://github.com/Azure/PSRule.Rules.Azure/pull/1598)
- Bug fixes:
  - Fixed parameter files linked to bicep code via naming convention is not working by @BernieWhite.
    [#1582](https://github.com/Azure/PSRule.Rules.Azure/issues/1582)
  - Fixed handling of storage accounts sub-resources with CMK by @BernieWhite.
    [#1575](https://github.com/Azure/PSRule.Rules.Azure/issues/1575)

## v1.19.0-B0010 (pre-release)

What's changed since v1.18.1:

- General improvements:
  - Updated rule level for the following rules by @BernieWhite.
    [#1551](https://github.com/Azure/PSRule.Rules.Azure/issues/1551)
    - Set `Azure.APIM.APIDescriptors` to warning from error.
    - Set `Azure.APIM.ProductDescriptors` to warning from error.
    - Set `Azure.Template.UseLocationParameter` to warning from error.
    - Set `Azure.Template.UseComments` to information from error.
    - Set `Azure.Template.UseDescriptions` to information from error.
- Engineering:
  - Added publishing of symbols for NuGet packages by @BernieWhite.
    [#1549](https://github.com/Azure/PSRule.Rules.Azure/issues/1549)
  - Bump PSRule to v2.3.1.
    [#1561](https://github.com/Azure/PSRule.Rules.Azure/pull/1561)
  - Bump Az.Resources to v6.1.0.
    [#1557](https://github.com/Azure/PSRule.Rules.Azure/pull/1557)
  - Bump Microsoft.NET.Test.Sdk to v17.3.0.
    [#1563](https://github.com/Azure/PSRule.Rules.Azure/pull/1563)

## v1.18.1

What's changed since v1.18.0:

- Bug fixes:
  - Fixed `Azure.APIM.HTTPBackend` reports failure when service URL is not defined by @BernieWhite.
    [#1555](https://github.com/Azure/PSRule.Rules.Azure/issues/1555)
  - Fixed `Azure.SQL.AAD` failure with newer API by @BernieWhite.
    [#1302](https://github.com/Azure/PSRule.Rules.Azure/issues/1302)

## v1.18.0

What's changed since v1.17.1:

- New rules:
  - Cognitive Services:
    - Check accounts use network access restrictions by @BernieWhite.
      [#1532](https://github.com/Azure/PSRule.Rules.Azure/issues/1532)
    - Check accounts use managed identities to access Azure resources by @BernieWhite.
      [#1532](https://github.com/Azure/PSRule.Rules.Azure/issues/1532)
    - Check accounts only accept requests using Azure AD identities by @BernieWhite.
      [#1532](https://github.com/Azure/PSRule.Rules.Azure/issues/1532)
    - Check accounts disable access using public endpoints by @BernieWhite.
      [#1532](https://github.com/Azure/PSRule.Rules.Azure/issues/1532)
- General improvements:
  - Added support for array `indexOf`, `lastIndexOf`, and `items` ARM functions by @BernieWhite.
    [#1440](https://github.com/Azure/PSRule.Rules.Azure/issues/1440)
  - Added support for `join` ARM function by @BernieWhite.
    [#1535](https://github.com/Azure/PSRule.Rules.Azure/issues/1535)
  - Improved output of full path to emitted resources by @BernieWhite.
    [#1523](https://github.com/Azure/PSRule.Rules.Azure/issues/1523)
- Engineering:
  - Bump Az.Resources to v6.0.1.
    [#1521](https://github.com/Azure/PSRule.Rules.Azure/pull/1521)
  - Updated provider data for analysis.
    [#1540](https://github.com/Azure/PSRule.Rules.Azure/pull/1540)
  - Bump xunit to v2.4.2.
    [#1542](https://github.com/Azure/PSRule.Rules.Azure/pull/1542)
  - Added readme and tags to NuGet by @BernieWhite.
    [#1513](https://github.com/Azure/PSRule.Rules.Azure/issues/1513)
- Bug fixes:
  - Fixed `Azure.SQL.TDE` is not required to enable Transparent Data Encryption for IaC by @BernieWhite.
    [#1530](https://github.com/Azure/PSRule.Rules.Azure/issues/1530)

What's changed since pre-release v1.18.0-B0027:

- No additional changes.

## v1.18.0-B0027 (pre-release)

What's changed since pre-release v1.18.0-B0010:

- New rules:
  - Cognitive Services:
    - Check accounts use network access restrictions by @BernieWhite.
      [#1532](https://github.com/Azure/PSRule.Rules.Azure/issues/1532)
    - Check accounts use managed identities to access Azure resources by @BernieWhite.
      [#1532](https://github.com/Azure/PSRule.Rules.Azure/issues/1532)
    - Check accounts only accept requests using Azure AD identities by @BernieWhite.
      [#1532](https://github.com/Azure/PSRule.Rules.Azure/issues/1532)
    - Check accounts disable access using public endpoints by @BernieWhite.
      [#1532](https://github.com/Azure/PSRule.Rules.Azure/issues/1532)
- General improvements:
  - Added support for array `indexOf`, `lastIndexOf`, and `items` ARM functions by @BernieWhite.
    [#1440](https://github.com/Azure/PSRule.Rules.Azure/issues/1440)
  - Added support for `join` ARM function by @BernieWhite.
    [#1535](https://github.com/Azure/PSRule.Rules.Azure/issues/1535)
- Engineering:
  - Updated provider data for analysis.
    [#1540](https://github.com/Azure/PSRule.Rules.Azure/pull/1540)
  - Bump xunit to v2.4.2.
    [#1542](https://github.com/Azure/PSRule.Rules.Azure/pull/1542)
- Bug fixes:
  - Fixed `Azure.SQL.TDE` is not required to enable Transparent Data Encryption for IaC by @BernieWhite.
    [#1530](https://github.com/Azure/PSRule.Rules.Azure/issues/1530)

## v1.18.0-B0010 (pre-release)

What's changed since pre-release v1.18.0-B0002:

- General improvements:
  - Improved output of full path to emitted resources by @BernieWhite.
    [#1523](https://github.com/Azure/PSRule.Rules.Azure/issues/1523)
- Engineering:
  - Bump Az.Resources to v6.0.1.
    [#1521](https://github.com/Azure/PSRule.Rules.Azure/pull/1521)

## v1.18.0-B0002 (pre-release)

What's changed since v1.17.1:

- Engineering:
  - Added readme and tags to NuGet by @BernieWhite.
    [#1513](https://github.com/Azure/PSRule.Rules.Azure/issues/1513)

## v1.17.1

What's changed since v1.17.0:

- Bug fixes:
  - Fixed union returns null when merged with built-in expansion objects by @BernieWhite.
    [#1515](https://github.com/Azure/PSRule.Rules.Azure/issues/1515)
  - Fixed missing zones in test for standalone VM by @BernieWhite.
    [#1506](https://github.com/Azure/PSRule.Rules.Azure/issues/1506)

## v1.17.0

What's changed since v1.16.1:

- New features:
  - Added more field count expression support for Azure Policy JSON rules by @ArmaanMcleod.
    [#181](https://github.com/Azure/PSRule.Rules.Azure/issues/181)
  - Added June 2022 baselines `Azure.GA_2022_06` and `Azure.Preview_2022_06` by @BernieWhite.
    [#1499](https://github.com/Azure/PSRule.Rules.Azure/issues/1499)
    - Includes rules released before or during June 2022.
    - Marked `Azure.GA_2022_03` and `Azure.Preview_2022_03` baselines as obsolete.
- New rules:
  - Deployment:
    - Check for secure values in outputs by @BernieWhite.
      [#297](https://github.com/Azure/PSRule.Rules.Azure/issues/297)
- Engineering:
  - Bump Newtonsoft.Json to v13.0.1.
    [#1494](https://github.com/Azure/PSRule.Rules.Azure/pull/1494)
  - Updated NuGet packaging metadata by @BernieWhite.
    [#1428](https://github.com/Azure/PSRule.Rules.Azure/pull/1428)
  - Updated provider data for analysis.
    [#1502](https://github.com/Azure/PSRule.Rules.Azure/pull/1502)
  - Bump PSRule to v2.2.0.
    [#1444](https://github.com/Azure/PSRule.Rules.Azure/pull/1444)
  - Updated NuGet packaging metadata by @BernieWhite.
    [#1428](https://github.com/Azure/PSRule.Rules.Azure/issues/1428)
- Bug fixes:
  - Fixed TDE property status to state by @Dylan-Prins.
    [#1505](https://github.com/Azure/PSRule.Rules.Azure/pull/1505)
  - Fixed the language expression value fails in outputs by @BernieWhite.
    [#1485](https://github.com/Azure/PSRule.Rules.Azure/issues/1485)

What's changed since pre-release v1.17.0-B0064:

- No additional changes.

## v1.17.0-B0064 (pre-release)

What's changed since pre-release v1.17.0-B0035:

- Engineering:
  - Updated provider data for analysis.
    [#1502](https://github.com/Azure/PSRule.Rules.Azure/pull/1502)
  - Bump PSRule to v2.2.0.
    [#1444](https://github.com/Azure/PSRule.Rules.Azure/pull/1444)
- Bug fixes:
  - Fixed TDE property status to state by @Dylan-Prins.
    [#1505](https://github.com/Azure/PSRule.Rules.Azure/pull/1505)

## v1.17.0-B0035 (pre-release)

What's changed since pre-release v1.17.0-B0014:

- New features:
  - Added June 2022 baselines `Azure.GA_2022_06` and `Azure.Preview_2022_06` by @BernieWhite.
    [#1499](https://github.com/Azure/PSRule.Rules.Azure/issues/1499)
    - Includes rules released before or during June 2022.
    - Marked `Azure.GA_2022_03` and `Azure.Preview_2022_03` baselines as obsolete.
- Engineering:
  - Bump Newtonsoft.Json to v13.0.1.
    [#1494](https://github.com/Azure/PSRule.Rules.Azure/pull/1494)
  - Updated NuGet packaging metadata by @BernieWhite.
    [#1428](https://github.com/Azure/PSRule.Rules.Azure/pull/1428)

## v1.17.0-B0014 (pre-release)

What's changed since v1.16.1:

- New features:
  - Added more field count expression support for Azure Policy JSON rules by @ArmaanMcleod.
    [#181](https://github.com/Azure/PSRule.Rules.Azure/issues/181)
- New rules:
  - Deployment:
    - Check for secure values in outputs by @BernieWhite.
      [#297](https://github.com/Azure/PSRule.Rules.Azure/issues/297)
- Engineering:
  - Updated NuGet packaging metadata by @BernieWhite.
    [#1428](https://github.com/Azure/PSRule.Rules.Azure/issues/1428)
- Bug fixes:
  - Fixed the language expression value fails in outputs by @BernieWhite.
    [#1485](https://github.com/Azure/PSRule.Rules.Azure/issues/1485)

## v1.16.1

What's changed since v1.16.0:

- Bug fixes:
  - Fixed TLS 1.3 support in `Azure.AppGw.SSLPolicy` by @BernieWhite.
    [#1469](https://github.com/Azure/PSRule.Rules.Azure/issues/1469)
  - Fixed Application Gateway referencing a WAF policy by @BernieWhite.
    [#1466](https://github.com/Azure/PSRule.Rules.Azure/issues/1466)

## v1.16.0

What's changed since v1.15.2:

- New rules:
  - App Service:
    - Check web apps have insecure FTP disabled by @BernieWhite.
      [#1436](https://github.com/Azure/PSRule.Rules.Azure/issues/1436)
    - Check web apps use a dedicated health probe by @BernieWhite.
      [#1437](https://github.com/Azure/PSRule.Rules.Azure/issues/1437)
- Updated rules:
  - Public IP:
    - Updated `Azure.PublicIP.AvailabilityZone` to exclude IP addresses for Azure Bastion by @BernieWhite.
      [#1442](https://github.com/Azure/PSRule.Rules.Azure/issues/1442)
      - Public IP addresses with the `resource-usage` tag set to `azure-bastion` are excluded.
- General improvements:
  - Added support for `dateTimeFromEpoch` and `dateTimeToEpoch` ARM functions by @BernieWhite.
    [#1451](https://github.com/Azure/PSRule.Rules.Azure/issues/1451)
- Engineering:
  - Updated built documentation to include rule ref and metadata by @BernieWhite.
    [#1432](https://github.com/Azure/PSRule.Rules.Azure/issues/1432)
  - Added ref properties for several rules by @BernieWhite.
    [#1430](https://github.com/Azure/PSRule.Rules.Azure/issues/1430)
  - Updated provider data for analysis.
    [#1453](https://github.com/Azure/PSRule.Rules.Azure/pull/1453)
  - Bump Microsoft.NET.Test.Sdk to v17.2.0.
    [#1410](https://github.com/Azure/PSRule.Rules.Azure/pull/1410)
  - Update CI checks to include required ref property by @BernieWhite.
    [#1431](https://github.com/Azure/PSRule.Rules.Azure/issues/1431)
  - Added ref properties for rules by @BernieWhite.
    [#1430](https://github.com/Azure/PSRule.Rules.Azure/issues/1430)
- Bug fixes:
  - Fixed `Azure.Template.UseVariables` does not accept function variables names by @BernieWhite.
    [#1427](https://github.com/Azure/PSRule.Rules.Azure/issues/1427)
  - Fixed dependency issue within Azure Pipelines `AzurePowerShell` task by @BernieWhite.
    [#1447](https://github.com/Azure/PSRule.Rules.Azure/issues/1447)
    - Removed dependency on `Az.Accounts` and `Az.Resources` from manifest.
      Pre-install these modules to use export cmdlets.

What's changed since pre-release v1.16.0-B0072:

- No additional changes.

## v1.16.0-B0072 (pre-release)

What's changed since pre-release v1.16.0-B0041:

- Engineering:
  - Update CI checks to include required ref property by @BernieWhite.
    [#1431](https://github.com/Azure/PSRule.Rules.Azure/issues/1431)
  - Added ref properties for rules by @BernieWhite.
    [#1430](https://github.com/Azure/PSRule.Rules.Azure/issues/1430)
- Bug fixes:
  - Fixed dependency issue within Azure Pipelines `AzurePowerShell` task by @BernieWhite.
    [#1447](https://github.com/Azure/PSRule.Rules.Azure/issues/1447)
    - Removed dependency on `Az.Accounts` and `Az.Resources` from manifest.
      Pre-install these modules to use export cmdlets.

## v1.16.0-B0041 (pre-release)

What's changed since pre-release v1.16.0-B0017:

- Updated rules:
  - Public IP:
    - Updated `Azure.PublicIP.AvailabilityZone` to exclude IP addresses for Azure Bastion by @BernieWhite.
      [#1442](https://github.com/Azure/PSRule.Rules.Azure/issues/1442)
      - Public IP addresses with the `resource-usage` tag set to `azure-bastion` are excluded.
- General improvements:
  - Added support for `dateTimeFromEpoch` and `dateTimeToEpoch` ARM functions by @BernieWhite.
    [#1451](https://github.com/Azure/PSRule.Rules.Azure/issues/1451)
- Engineering:
  - Updated built documentation to include rule ref and metadata by @BernieWhite.
    [#1432](https://github.com/Azure/PSRule.Rules.Azure/issues/1432)
  - Added ref properties for several rules by @BernieWhite.
    [#1430](https://github.com/Azure/PSRule.Rules.Azure/issues/1430)
  - Updated provider data for analysis.
    [#1453](https://github.com/Azure/PSRule.Rules.Azure/pull/1453)

## v1.16.0-B0017 (pre-release)

What's changed since v1.15.2:

- New rules:
  - App Service:
    - Check web apps have insecure FTP disabled by @BernieWhite.
      [#1436](https://github.com/Azure/PSRule.Rules.Azure/issues/1436)
    - Check web apps use a dedicated health probe by @BernieWhite.
      [#1437](https://github.com/Azure/PSRule.Rules.Azure/issues/1437)
- Engineering:
  - Bump Microsoft.NET.Test.Sdk to v17.2.0.
    [#1410](https://github.com/Azure/PSRule.Rules.Azure/pull/1410)
- Bug fixes:
  - Fixed `Azure.Template.UseVariables` does not accept function variables names by @BernieWhite.
    [#1427](https://github.com/Azure/PSRule.Rules.Azure/issues/1427)

## v1.15.2

What's changed since v1.15.1:

- Bug fixes:
  - Fixed `Azure.AppService.ManagedIdentity` does not accept both system and user assigned by @BernieWhite.
    [#1415](https://github.com/Azure/PSRule.Rules.Azure/issues/1415)
    - This also applies to:
      - `Azure.ADX.ManagedIdentity`
      - `Azure.APIM.ManagedIdentity`
      - `Azure.EventGrid.ManagedIdentity`
      - `Azure.Automation.ManagedIdentity`
  - Fixed Web apps with .NET 6 do not meet version constraint of `Azure.AppService.NETVersion` by @BernieWhite.
    [#1414](https://github.com/Azure/PSRule.Rules.Azure/issues/1414)
    - This also applies to `Azure.AppService.PHPVersion`.

## v1.15.1

What's changed since v1.15.0:

- Bug fixes:
  - Fixed exclusion of `dataCollectionRuleAssociations` from `Azure.Resource.UseTags` by @BernieWhite.
    [#1400](https://github.com/Azure/PSRule.Rules.Azure/issues/1400)
  - Fixed could not determine JSON object type for MockObject using CreateObject by @BernieWhite.
    [#1411](https://github.com/Azure/PSRule.Rules.Azure/issues/1411)
  - Fixed cannot bind argument to parameter 'Sku' because it is an empty string by @BernieWhite.
    [#1407](https://github.com/Azure/PSRule.Rules.Azure/issues/1407)

## v1.15.0

What's changed since v1.14.3:

- New features:
  - **Important change**: Added `Azure.Resource.SupportsTags` selector by @BernieWhite.
    [#1339](https://github.com/Azure/PSRule.Rules.Azure/issues/1339)
    - Use this selector in custom rules to filter rules to only run against resources that support tags.
    - This selector replaces the `SupportsTags` PowerShell function.
    - Using the `SupportsTag` function will now result in a warning.
    - The `SupportsTags` function will be removed in v2.
    - See [upgrade notes][1] for more information.
- Updated rules:
  - Azure Kubernetes Service:
    - Updated `Azure.AKS.Version` to use latest stable version `1.22.6` by @BernieWhite.
      [#1386](https://github.com/Azure/PSRule.Rules.Azure/issues/1386)
      - Use `AZURE_AKS_CLUSTER_MINIMUM_VERSION` to configure the minimum version of the cluster.
- Engineering:
  - Added code signing of module by @BernieWhite.
    [#1379](https://github.com/Azure/PSRule.Rules.Azure/issues/1379)
  - Added SBOM manifests to module by @BernieWhite.
    [#1380](https://github.com/Azure/PSRule.Rules.Azure/issues/1380)
  - Embedded provider and alias information as manifest resources by @BernieWhite.
    [#1383](https://github.com/Azure/PSRule.Rules.Azure/issues/1383)
    - Resources are minified and compressed to improve size and speed.
  - Added additional `nodeps` manifest that does not include dependencies for Az modules by @BernieWhite.
    [#1392](https://github.com/Azure/PSRule.Rules.Azure/issues/1392)
  - Bump Az.Accounts to 2.7.6. [#1338](https://github.com/Azure/PSRule.Rules.Azure/pull/1338)
  - Bump Az.Resources to 5.6.0. [#1338](https://github.com/Azure/PSRule.Rules.Azure/pull/1338)
  - Bump PSRule to 2.1.0. [#1338](https://github.com/Azure/PSRule.Rules.Azure/pull/1338)
  - Bump Pester to 5.3.3. [#1338](https://github.com/Azure/PSRule.Rules.Azure/pull/1338)
- Bug fixes:
  - Fixed dependency chain order when dependsOn copy by @BernieWhite.
    [#1381](https://github.com/Azure/PSRule.Rules.Azure/issues/1381)
  - Fixed error calling SupportsTags function by @BernieWhite.
    [#1401](https://github.com/Azure/PSRule.Rules.Azure/issues/1401)

What's changed since pre-release v1.15.0-B0053:

- Bug fixes:
  - Fixed error calling SupportsTags function by @BernieWhite.
    [#1401](https://github.com/Azure/PSRule.Rules.Azure/issues/1401)

## v1.15.0-B0053 (pre-release)

What's changed since pre-release v1.15.0-B0022:

- New features:
  - **Important change**: Added `Azure.Resource.SupportsTags` selector. [#1339](https://github.com/Azure/PSRule.Rules.Azure/issues/1339)
    - Use this selector in custom rules to filter rules to only run against resources that support tags.
    - This selector replaces the `SupportsTags` PowerShell function.
    - Using the `SupportsTag` function will now result in a warning.
    - The `SupportsTags` function will be removed in v2.
    - See [upgrade notes][1] for more information.
- Engineering:
  - Embedded provider and alias information as manifest resources. [#1383](https://github.com/Azure/PSRule.Rules.Azure/issues/1383)
    - Resources are minified and compressed to improve size and speed.
  - Added additional `nodeps` manifest that does not include dependencies for Az modules. [#1392](https://github.com/Azure/PSRule.Rules.Azure/issues/1392)
  - Bump Az.Accounts to 2.7.6. [#1338](https://github.com/Azure/PSRule.Rules.Azure/pull/1338)
  - Bump Az.Resources to 5.6.0. [#1338](https://github.com/Azure/PSRule.Rules.Azure/pull/1338)
  - Bump PSRule to 2.1.0. [#1338](https://github.com/Azure/PSRule.Rules.Azure/pull/1338)
  - Bump Pester to 5.3.3. [#1338](https://github.com/Azure/PSRule.Rules.Azure/pull/1338)

## v1.15.0-B0022 (pre-release)

What's changed since v1.14.3:

- Updated rules:
  - Azure Kubernetes Service:
    - Updated `Azure.AKS.Version` to use latest stable version `1.22.6`. [#1386](https://github.com/Azure/PSRule.Rules.Azure/issues/1386)
      - Use `AZURE_AKS_CLUSTER_MINIMUM_VERSION` to configure the minimum version of the cluster.
- Engineering:
  - Added code signing of module. [#1379](https://github.com/Azure/PSRule.Rules.Azure/issues/1379)
  - Added SBOM manifests to module. [#1380](https://github.com/Azure/PSRule.Rules.Azure/issues/1380)
- Bug fixes:
  - Fixed dependency chain order when dependsOn copy. [#1381](https://github.com/Azure/PSRule.Rules.Azure/issues/1381)

## v1.14.3

What's changed since v1.14.2:

- Bug fixes:
  - Fixed Azure Firewall threat intel mode reported for Secure VNET hubs. [#1365](https://github.com/Azure/PSRule.Rules.Azure/issues/1365)
  - Fixed array function handling with mock objects. [#1367](https://github.com/Azure/PSRule.Rules.Azure/issues/1367)

## v1.14.2

What's changed since v1.14.1:

- Bug fixes:
  - Fixed handling of parent resources when sub resource is in a separate deployment. [#1360](https://github.com/Azure/PSRule.Rules.Azure/issues/1360)

## v1.14.1

What's changed since v1.14.0:

- Bug fixes:
  - Fixed unable to set parameter defaults option with type object. [#1355](https://github.com/Azure/PSRule.Rules.Azure/issues/1355)

## v1.14.0

What's changed since v1.13.4:

- New features:
  - Added support for referencing resources in template. [#1315](https://github.com/Azure/PSRule.Rules.Azure/issues/1315)
    - The `reference()` function can be used to reference resources in template.
    - A placeholder value is still used for resources outside of the template.
  - Added March 2022 baselines `Azure.GA_2022_03` and `Azure.Preview_2022_03`. [#1334](https://github.com/Azure/PSRule.Rules.Azure/issues/1334)
    - Includes rules released before or during March 2022.
    - Marked `Azure.GA_2021_12` and `Azure.Preview_2021_12` baselines as obsolete.
  - **Experimental:** Cmdlets to validate objects with Azure policy conditions:
    - `Export-AzPolicyAssignmentData` - Exports policy assignment data. [#1266](https://github.com/Azure/PSRule.Rules.Azure/issues/1266)
    - `Export-AzPolicyAssignmentRuleData` - Exports JSON rules from policy assignment data. [#1278](https://github.com/Azure/PSRule.Rules.Azure/issues/1278)
    - `Get-AzPolicyAssignmentDataSource` - Discovers policy assignment data. [#1340](https://github.com/Azure/PSRule.Rules.Azure/issues/1340)
    - See cmdlet help for limitations and usage.
    - Additional information will be posted as this feature evolves [here](https://github.com/Azure/PSRule.Rules.Azure/discussions/1345).
- New rules:
  - SignalR Service:
    - Check services use Managed Identities. [#1306](https://github.com/Azure/PSRule.Rules.Azure/issues/1306)
    - Check services use a SKU with an SLA. [#1307](https://github.com/Azure/PSRule.Rules.Azure/issues/1307)
  - Web PubSub Service:
    - Check services use Managed Identities. [#1308](https://github.com/Azure/PSRule.Rules.Azure/issues/1308)
    - Check services use a SKU with an SLA. [#1309](https://github.com/Azure/PSRule.Rules.Azure/issues/1309)
- Updated rules:
  - Azure Kubernetes Service:
    - Updated `Azure.AKS.Version` to use latest stable version `1.21.9`. [#1318](https://github.com/Azure/PSRule.Rules.Azure/issues/1318)
      - Use `AZURE_AKS_CLUSTER_MINIMUM_VERSION` to configure the minimum version of the cluster.
- Engineering:
  - Cache Azure Policy Aliases. [#1277](https://github.com/Azure/PSRule.Rules.Azure/issues/1277)
  - Cleanup of additional alias metadata. [#1351](https://github.com/Azure/PSRule.Rules.Azure/pull/1351)
- Bug fixes:
  - Fixed index was out of range with split on mock properties. [#1327](https://github.com/Azure/PSRule.Rules.Azure/issues/1327)
  - Fixed mock objects with no properties. [#1347](https://github.com/Azure/PSRule.Rules.Azure/issues/1347)
  - Fixed sub-resources nesting by scope regression. [#1348](https://github.com/Azure/PSRule.Rules.Azure/issues/1348)
  - Fixed expand of runtime properties on reference objects. [#1324](https://github.com/Azure/PSRule.Rules.Azure/issues/1324)
  - Fixed processing of deployment outputs. [#1316](https://github.com/Azure/PSRule.Rules.Azure/issues/1316)

What's changed since pre-release v1.14.0-B2204013:

- No additional changes.

## v1.14.0-B2204013 (pre-release)

What's changed since pre-release v1.14.0-B2204007:

- Engineering:
  - Cleanup of additional alias metadata. [#1351](https://github.com/Azure/PSRule.Rules.Azure/pull/1351)

## v1.14.0-B2204007 (pre-release)

What's changed since pre-release v1.14.0-B2203117:

- Bug fixes:
  - Fixed mock objects with no properties. [#1347](https://github.com/Azure/PSRule.Rules.Azure/issues/1347)
  - Fixed sub-resources nesting by scope regression. [#1348](https://github.com/Azure/PSRule.Rules.Azure/issues/1348)

## v1.14.0-B2203117 (pre-release)

What's changed since pre-release v1.14.0-B2203088:

- New features:
  - **Experimental:** Cmdlets to validate objects with Azure policy conditions:
    - `Export-AzPolicyAssignmentData` - Exports policy assignment data. [#1266](https://github.com/Azure/PSRule.Rules.Azure/issues/1266)
    - `Export-AzPolicyAssignmentRuleData` - Exports JSON rules from policy assignment data. [#1278](https://github.com/Azure/PSRule.Rules.Azure/issues/1278)
    - `Get-AzPolicyAssignmentDataSource` - Discovers policy assignment data. [#1340](https://github.com/Azure/PSRule.Rules.Azure/issues/1340)
    - See cmdlet help for limitations and usage.
    - Additional information will be posted as this feature evolves [here](https://github.com/Azure/PSRule.Rules.Azure/discussions/1345).
- Engineering:
  - Cache Azure Policy Aliases. [#1277](https://github.com/Azure/PSRule.Rules.Azure/issues/1277)
- Bug fixes:
  - Fixed index was out of range with split on mock properties. [#1327](https://github.com/Azure/PSRule.Rules.Azure/issues/1327)

## v1.14.0-B2203088 (pre-release)

What's changed since pre-release v1.14.0-B2203066:

- New features:
  - Added March 2022 baselines `Azure.GA_2022_03` and `Azure.Preview_2022_03`. [#1334](https://github.com/Azure/PSRule.Rules.Azure/issues/1334)
    - Includes rules released before or during March 2022.
    - Marked `Azure.GA_2021_12` and `Azure.Preview_2021_12` baselines as obsolete.
- Bug fixes:
  - Fixed expand of runtime properties on reference objects. [#1324](https://github.com/Azure/PSRule.Rules.Azure/issues/1324)

## v1.14.0-B2203066 (pre-release)

What's changed since v1.13.4:

- New features:
  - Added support for referencing resources in template. [#1315](https://github.com/Azure/PSRule.Rules.Azure/issues/1315)
    - The `reference()` function can be used to reference resources in template.
    - A placeholder value is still used for resources outside of the template.
- New rules:
  - SignalR Service:
    - Check services use Managed Identities. [#1306](https://github.com/Azure/PSRule.Rules.Azure/issues/1306)
    - Check services use a SKU with an SLA. [#1307](https://github.com/Azure/PSRule.Rules.Azure/issues/1307)
  - Web PubSub Service:
    - Check services use Managed Identities. [#1308](https://github.com/Azure/PSRule.Rules.Azure/issues/1308)
    - Check services use a SKU with an SLA. [#1309](https://github.com/Azure/PSRule.Rules.Azure/issues/1309)
- Updated rules:
  - Azure Kubernetes Service:
    - Updated `Azure.AKS.Version` to use latest stable version `1.21.9`. [#1318](https://github.com/Azure/PSRule.Rules.Azure/issues/1318)
      - Use `AZURE_AKS_CLUSTER_MINIMUM_VERSION` to configure the minimum version of the cluster.
- Bug fixes:
  - Fixed processing of deployment outputs. [#1316](https://github.com/Azure/PSRule.Rules.Azure/issues/1316)

## v1.13.4

What's changed since v1.13.3:

- Bug fixes:
  - Fixed virtual network without any subnets is invalid. [#1303](https://github.com/Azure/PSRule.Rules.Azure/issues/1303)
  - Fixed container registry rules that require a premium tier. [#1304](https://github.com/Azure/PSRule.Rules.Azure/issues/1304)
    - Rules `Azure.ACR.Retention` and `Azure.ACR.ContentTrust` are now only run against premium instances.

## v1.13.3

What's changed since v1.13.2:

- Bug fixes:
  - Fixed bicep build timeout for complex deployments. [#1299](https://github.com/Azure/PSRule.Rules.Azure/issues/1299)

## v1.13.2

What's changed since v1.13.1:

- Engineering:
  - Bump PowerShellStandard.Library to 5.1.1. [#1295](https://github.com/Azure/PSRule.Rules.Azure/pull/1295)
- Bug fixes:
  - Fixed nested resource loops. [#1293](https://github.com/Azure/PSRule.Rules.Azure/issues/1293)

## v1.13.1

What's changed since v1.13.0:

- Bug fixes:
  - Fixed parsing of nested quote pairs within JSON function. [#1288](https://github.com/Azure/PSRule.Rules.Azure/issues/1288)

## v1.13.0

What's changed since v1.12.2:

- New features:
  - Added support for setting defaults for required parameters. [#1065](https://github.com/Azure/PSRule.Rules.Azure/issues/1065)
    - When specified, the value will be used when a parameter value is not provided.
  - Added support expanding Bicep from parameter files. [#1160](https://github.com/Azure/PSRule.Rules.Azure/issues/1160)
- New rules:
  - Azure Cache for Redis:
    - Limit public access for Azure Cache for Redis instances. [#935](https://github.com/Azure/PSRule.Rules.Azure/issues/935)
  - Container App:
    - Check insecure ingress is not enabled (preview). [#1252](https://github.com/Azure/PSRule.Rules.Azure/issues/1252)
  - Key Vault:
    - Check key auto-rotation is enabled (preview). [#1159](https://github.com/Azure/PSRule.Rules.Azure/issues/1159)
  - Recovery Services Vault:
    - Check vaults have replication alerts configured. [#7](https://github.com/Azure/PSRule.Rules.Azure/issues/7)
- Engineering:
  - Automatically build baseline docs. [#1242](https://github.com/Azure/PSRule.Rules.Azure/issues/1242)
  - Bump PSRule dependency to v1.11.1. [#1269](https://github.com/Azure/PSRule.Rules.Azure/pull/1269)
- Bug fixes:
  - Fixed empty value with strong type. [#1258](https://github.com/Azure/PSRule.Rules.Azure/issues/1258)
  - Fixed error with empty logic app trigger. [#1249](https://github.com/Azure/PSRule.Rules.Azure/issues/1249)
  - Fixed out of order parameters. [#1257](https://github.com/Azure/PSRule.Rules.Azure/issues/1257)
  - Fixed mapping default configuration causes cast exception. [#1274](https://github.com/Azure/PSRule.Rules.Azure/issues/1274)
  - Fixed resource id is incorrectly built for sub resource types. [#1279](https://github.com/Azure/PSRule.Rules.Azure/issues/1279)

What's changed since pre-release v1.13.0-B2202113:

- No additional changes.

## v1.13.0-B2202113 (pre-release)

What's changed since pre-release v1.13.0-B2202108:

- Bug fixes:
  - Fixed resource id is incorrectly built for sub resource types. [#1279](https://github.com/Azure/PSRule.Rules.Azure/issues/1279)

## v1.13.0-B2202108 (pre-release)

What's changed since pre-release v1.13.0-B2202103:

- Bug fixes:
  - Fixed mapping default configuration causes cast exception. [#1274](https://github.com/Azure/PSRule.Rules.Azure/issues/1274)

## v1.13.0-B2202103 (pre-release)

What's changed since pre-release v1.13.0-B2202090:

- Engineering:
  - Bump PSRule dependency to v1.11.1. [#1269](https://github.com/Azure/PSRule.Rules.Azure/pull/1269)
- Bug fixes:
  - Fixed out of order parameters. [#1257](https://github.com/Azure/PSRule.Rules.Azure/issues/1257)

## v1.13.0-B2202090 (pre-release)

What's changed since pre-release v1.13.0-B2202063:

- New rules:
  - Azure Cache for Redis:
    - Limit public access for Azure Cache for Redis instances. [#935](https://github.com/Azure/PSRule.Rules.Azure/issues/935)
- Engineering:
  - Automatically build baseline docs. [#1242](https://github.com/Azure/PSRule.Rules.Azure/issues/1242)
- Bug fixes:
  - Fixed empty value with strong type. [#1258](https://github.com/Azure/PSRule.Rules.Azure/issues/1258)

## v1.13.0-B2202063 (pre-release)

What's changed since v1.12.2:

- New features:
  - Added support for setting defaults for required parameters. [#1065](https://github.com/Azure/PSRule.Rules.Azure/issues/1065)
    - When specified, the value will be used when a parameter value is not provided.
  - Added support expanding Bicep from parameter files. [#1160](https://github.com/Azure/PSRule.Rules.Azure/issues/1160)
- New rules:
  - Container App:
    - Check insecure ingress is not enabled (preview). [#1252](https://github.com/Azure/PSRule.Rules.Azure/issues/1252)
  - Key Vault:
    - Check key auto-rotation is enabled (preview). [#1159](https://github.com/Azure/PSRule.Rules.Azure/issues/1159)
  - Recovery Services Vault:
    - Check vaults have replication alerts configured. [#7](https://github.com/Azure/PSRule.Rules.Azure/issues/7)
- Bug fixes:
  - Fixed error with empty logic app trigger. [#1249](https://github.com/Azure/PSRule.Rules.Azure/issues/1249)

## v1.12.2

What's changed since v1.12.1:

- Bug fixes:
  - Fixed detect strong type requirements for nested deployments. [#1235](https://github.com/Azure/PSRule.Rules.Azure/issues/1235)

## v1.12.1

What's changed since v1.12.0:

- Bug fixes:
  - Fixed Bicep already exists with PSRule v2. [#1232](https://github.com/Azure/PSRule.Rules.Azure/issues/1232)

## v1.12.0

What's changed since v1.11.1:

- New rules:
  - Data Explorer:
    - Check clusters use Managed Identities. [#1207](https://github.com/Azure/PSRule.Rules.Azure/issues/1207)
    - Check clusters use a SKU with a SLA. [#1208](https://github.com/Azure/PSRule.Rules.Azure/issues/1208)
    - Check clusters use disk encryption. [#1209](https://github.com/Azure/PSRule.Rules.Azure/issues/1209)
    - Check clusters are in use with databases. [#1215](https://github.com/Azure/PSRule.Rules.Azure/issues/1215)
  - Event Hub:
    - Check namespaces are in use with event hubs. [#1216](https://github.com/Azure/PSRule.Rules.Azure/issues/1216)
    - Check namespaces only accept identity-based authentication. [#1217](https://github.com/Azure/PSRule.Rules.Azure/issues/1217)
  - Azure Recovery Services Vault:
    - Check vaults use geo-redundant storage. [#5](https://github.com/Azure/PSRule.Rules.Azure/issues/5)
  - Service Bus:
    - Check namespaces are in use with queues and topics. [#1218](https://github.com/Azure/PSRule.Rules.Azure/issues/1218)
    - Check namespaces only accept identity-based authentication. [#1219](https://github.com/Azure/PSRule.Rules.Azure/issues/1219)
- Updated rules:
  - Azure Kubernetes Service:
    - Updated `Azure.AKS.Version` to use latest stable version `1.21.7`. [#1188](https://github.com/Azure/PSRule.Rules.Azure/issues/1188)
      - Pinned latest GA baseline `Azure.GA_2021_12` to previous version `1.20.5`.
      - Use `AZURE_AKS_CLUSTER_MINIMUM_VERSION` to configure the minimum version of the cluster.
  - Azure API Management:
    - Check service disabled insecure ciphers.
      [#1128](https://github.com/Azure/PSRule.Rules.Azure/issues/1128)
    - Refactored the cipher and protocol rule into individual rules.
      - `Azure.APIM.Protocols`
      - `Azure.APIM.Ciphers`
- General improvements:
  - **Important change:** Replaced `Azure_AKSMinimumVersion` option with `AZURE_AKS_CLUSTER_MINIMUM_VERSION`. [#941](https://github.com/Azure/PSRule.Rules.Azure/issues/941)
    - For compatibility, if `Azure_AKSMinimumVersion` is set it will be used instead of `AZURE_AKS_CLUSTER_MINIMUM_VERSION`.
    - If only `AZURE_AKS_CLUSTER_MINIMUM_VERSION` is set, this value will be used.
    - The default will be used neither options are configured.
    - If `Azure_AKSMinimumVersion` is set a warning will be generated until the configuration is removed.
    - Support for `Azure_AKSMinimumVersion` is deprecated and will be removed in v2.
    - See [upgrade notes][1] for details.
- Bug fixes:
  - Fixed false positive of blob container with access unspecified. [#1212](https://github.com/Azure/PSRule.Rules.Azure/issues/1212)

What's changed since pre-release v1.12.0-B2201086:

- No additional changes.

## v1.12.0-B2201086 (pre-release)

What's changed since pre-release v1.12.0-B2201067:

- New rules:
  - Data Explorer:
    - Check clusters are in use with databases. [#1215](https://github.com/Azure/PSRule.Rules.Azure/issues/1215)
  - Event Hub:
    - Check namespaces are in use with event hubs. [#1216](https://github.com/Azure/PSRule.Rules.Azure/issues/1216)
    - Check namespaces only accept identity-based authentication. [#1217](https://github.com/Azure/PSRule.Rules.Azure/issues/1217)
  - Azure Recovery Services Vault:
    - Check vaults use geo-redundant storage. [#5](https://github.com/Azure/PSRule.Rules.Azure/issues/5)
  - Service Bus:
    - Check namespaces are in use with queues and topics. [#1218](https://github.com/Azure/PSRule.Rules.Azure/issues/1218)
    - Check namespaces only accept identity-based authentication. [#1219](https://github.com/Azure/PSRule.Rules.Azure/issues/1219)

## v1.12.0-B2201067 (pre-release)

What's changed since pre-release v1.12.0-B2201054:

- New rules:
  - Data Explorer:
    - Check clusters use Managed Identities. [#1207](https://github.com/Azure/PSRule.Rules.Azure/issues/1207)
    - Check clusters use a SKU with a SLA. [#1208](https://github.com/Azure/PSRule.Rules.Azure/issues/1208)
    - Check clusters use disk encryption. [#1209](https://github.com/Azure/PSRule.Rules.Azure/issues/1209)
- Bug fixes:
  - Fixed false positive of blob container with access unspecified. [#1212](https://github.com/Azure/PSRule.Rules.Azure/issues/1212)

## v1.12.0-B2201054 (pre-release)

What's changed since v1.11.1:

- Updated rules:
  - Azure Kubernetes Service:
    - Updated `Azure.AKS.Version` to use latest stable version `1.21.7`. [#1188](https://github.com/Azure/PSRule.Rules.Azure/issues/1188)
      - Pinned latest GA baseline `Azure.GA_2021_12` to previous version `1.20.5`.
      - Use `AZURE_AKS_CLUSTER_MINIMUM_VERSION` to configure the minimum version of the cluster.
  - Azure API Management:
    - Check service disabled insecure ciphers.
      [#1128](https://github.com/Azure/PSRule.Rules.Azure/issues/1128)
    - Refactored the cipher and protocol rule into individual rules.
      - `Azure.APIM.Protocols`
      - `Azure.APIM.Ciphers`
- General improvements:
  - **Important change:** Replaced `Azure_AKSMinimumVersion` option with `AZURE_AKS_CLUSTER_MINIMUM_VERSION`. [#941](https://github.com/Azure/PSRule.Rules.Azure/issues/941)
    - For compatibility, if `Azure_AKSMinimumVersion` is set it will be used instead of `AZURE_AKS_CLUSTER_MINIMUM_VERSION`.
    - If only `AZURE_AKS_CLUSTER_MINIMUM_VERSION` is set, this value will be used.
    - The default will be used neither options are configured.
    - If `Azure_AKSMinimumVersion` is set a warning will be generated until the configuration is removed.
    - Support for `Azure_AKSMinimumVersion` is deprecated and will be removed in v2.
    - See [upgrade notes][1] for details.

## v1.11.1

What's changed since v1.11.0:

- Bug fixes:
  - Fixed `Azure.AKS.CNISubnetSize` rule to use CNI selector. [#1178](https://github.com/Azure/PSRule.Rules.Azure/issues/1178)

## v1.11.0

What's changed since v1.10.4:

- New features:
  - Added baselines containing only Azure preview features. [#1129](https://github.com/Azure/PSRule.Rules.Azure/issues/1129)
    - Added baseline `Azure.Preview_2021_09`.
    - Added baseline `Azure.Preview_2021_12`.
  - Added `Azure.GA_2021_12` baseline. [#1146](https://github.com/Azure/PSRule.Rules.Azure/issues/1146)
    - Includes rules released before or during December 2021 for Azure GA features.
    - Marked baseline `Azure.GA_2021_09` as obsolete.
  - Bicep support promoted from experimental to generally available (GA). [#1176](https://github.com/Azure/PSRule.Rules.Azure/issues/1176)
- New rules:
  - All resources:
    - Check comments for each template resource. [#969](https://github.com/Azure/PSRule.Rules.Azure/issues/969)
  - Automation Account:
    - Automation accounts should enable diagnostic logs. [#1075](https://github.com/Azure/PSRule.Rules.Azure/issues/1075)
  - Azure Kubernetes Service:
    - Check clusters have the HTTP application routing add-on disabled. [#1131](https://github.com/Azure/PSRule.Rules.Azure/issues/1131)
    - Check clusters use the Secrets Store CSI Driver add-on. [#992](https://github.com/Azure/PSRule.Rules.Azure/issues/992)
    - Check clusters autorotation with the Secrets Store CSI Driver add-on. [#993](https://github.com/Azure/PSRule.Rules.Azure/issues/993)
    - Check clusters use Azure AD Pod Managed Identities (preview). [#991](https://github.com/Azure/PSRule.Rules.Azure/issues/991)
  - Azure Redis Cache:
    - Use availability zones for Azure Cache for Redis for regions that support it. [#1078](https://github.com/Azure/PSRule.Rules.Azure/issues/1078)
      - `Azure.Redis.AvailabilityZone`
      - `Azure.RedisEnterprise.Zones`
  - Application Security Group:
    - Check Application Security Groups meet naming requirements. [#1110](https://github.com/Azure/PSRule.Rules.Azure/issues/1110)
  - Firewall:
    - Check Firewalls meet naming requirements. [#1110](https://github.com/Azure/PSRule.Rules.Azure/issues/1110)
    - Check Firewall policies meet naming requirements. [#1110](https://github.com/Azure/PSRule.Rules.Azure/issues/1110)
  - Private Endpoint:
    - Check Private Endpoints meet naming requirements. [#1110](https://github.com/Azure/PSRule.Rules.Azure/issues/1110)
  - Virtual WAN:
    - Check Virtual WANs meet naming requirements. [#1110](https://github.com/Azure/PSRule.Rules.Azure/issues/1110)
- Updated rules:
  - Azure Kubernetes Service:
    - Promoted `Azure.AKS.AutoUpgrade` to GA rule set. [#1130](https://github.com/Azure/PSRule.Rules.Azure/issues/1130)
- General improvements:
  - Added support for template function `tenant()`. [#1124](https://github.com/Azure/PSRule.Rules.Azure/issues/1124)
  - Added support for template function `managementGroup()`. [#1125](https://github.com/Azure/PSRule.Rules.Azure/issues/1125)
  - Added support for template function `pickZones()`. [#518](https://github.com/Azure/PSRule.Rules.Azure/issues/518)
- Engineering:
  - Rule refactoring of rules from PowerShell to YAML. [#1109](https://github.com/Azure/PSRule.Rules.Azure/issues/1109)
    - The following rules were refactored:
      - `Azure.LB.Name`
      - `Azure.NSG.Name`
      - `Azure.Firewall.Mode`
      - `Azure.Route.Name`
      - `Azure.VNET.Name`
      - `Azure.VNG.Name`
      - `Azure.VNG.ConnectionName`
      - `Azure.AppConfig.SKU`
      - `Azure.AppConfig.Name`
      - `Azure.AppInsights.Workspace`
      - `Azure.AppInsights.Name`
      - `Azure.Cosmos.AccountName`
      - `Azure.FrontDoor.State`
      - `Azure.FrontDoor.Name`
      - `Azure.FrontDoor.WAF.Mode`
      - `Azure.FrontDoor.WAF.Enabled`
      - `Azure.FrontDoor.WAF.Name`
      - `Azure.AKS.MinNodeCount`
      - `Azure.AKS.ManagedIdentity`
      - `Azure.AKS.StandardLB`
      - `Azure.AKS.AzurePolicyAddOn`
      - `Azure.AKS.ManagedAAD`
      - `Azure.AKS.AuthorizedIPs`
      - `Azure.AKS.LocalAccounts`
      - `Azure.AKS.AzureRBAC`
- Bug fixes:
  - Fixed output of Bicep informational and warning messages in error stream. [#1157](https://github.com/Azure/PSRule.Rules.Azure/issues/1157)

What's changed since pre-release v1.11.0-B2112112:

- New features:
  - Bicep support promoted from experimental to generally available (GA). [#1176](https://github.com/Azure/PSRule.Rules.Azure/issues/1176)

## v1.11.0-B2112112 (pre-release)

What's changed since pre-release v1.11.0-B2112104:

- New rules:
  - Azure Redis Cache:
    - Use availability zones for Azure Cache for Redis for regions that support it. [#1078](https://github.com/Azure/PSRule.Rules.Azure/issues/1078)
      - `Azure.Redis.AvailabilityZone`
      - `Azure.RedisEnterprise.Zones`

## v1.11.0-B2112104 (pre-release)

What's changed since pre-release v1.11.0-B2112073:

- New rules:
  - Azure Kubernetes Service:
    - Check clusters use Azure AD Pod Managed Identities (preview). [#991](https://github.com/Azure/PSRule.Rules.Azure/issues/991)
- Engineering:
  - Rule refactoring of rules from PowerShell to YAML. [#1109](https://github.com/Azure/PSRule.Rules.Azure/issues/1109)
    - The following rules were refactored:
      - `Azure.AppConfig.SKU`
      - `Azure.AppConfig.Name`
      - `Azure.AppInsights.Workspace`
      - `Azure.AppInsights.Name`
      - `Azure.Cosmos.AccountName`
      - `Azure.FrontDoor.State`
      - `Azure.FrontDoor.Name`
      - `Azure.FrontDoor.WAF.Mode`
      - `Azure.FrontDoor.WAF.Enabled`
      - `Azure.FrontDoor.WAF.Name`
      - `Azure.AKS.MinNodeCount`
      - `Azure.AKS.ManagedIdentity`
      - `Azure.AKS.StandardLB`
      - `Azure.AKS.AzurePolicyAddOn`
      - `Azure.AKS.ManagedAAD`
      - `Azure.AKS.AuthorizedIPs`
      - `Azure.AKS.LocalAccounts`
      - `Azure.AKS.AzureRBAC`
- Bug fixes:
  - Fixed output of Bicep informational and warning messages in error stream. [#1157](https://github.com/Azure/PSRule.Rules.Azure/issues/1157)
  - Fixed obsolete flag for baseline `Azure.Preview_2021_12`. [#1166](https://github.com/Azure/PSRule.Rules.Azure/issues/1166)

## v1.11.0-B2112073 (pre-release)

What's changed since pre-release v1.11.0-B2112024:

- New features:
  - Added baselines containing only Azure preview features. [#1129](https://github.com/Azure/PSRule.Rules.Azure/issues/1129)
    - Added baseline `Azure.Preview_2021_09`.
    - Added baseline `Azure.Preview_2021_12`.
  - Added `Azure.GA_2021_12` baseline. [#1146](https://github.com/Azure/PSRule.Rules.Azure/issues/1146)
    - Includes rules released before or during December 2021 for Azure GA features.
    - Marked baseline `Azure.GA_2021_09` as obsolete.
- New rules:
  - All resources:
    - Check comments for each template resource. [#969](https://github.com/Azure/PSRule.Rules.Azure/issues/969)
- Bug fixes:
  - Fixed template function `equals` parameter count mismatch. [#1137](https://github.com/Azure/PSRule.Rules.Azure/issues/1137)
  - Fixed copy loop on nested deployment parameters is not handled. [#1144](https://github.com/Azure/PSRule.Rules.Azure/issues/1144)
  - Fixed outer copy loop of nested deployment. [#1154](https://github.com/Azure/PSRule.Rules.Azure/issues/1154)

## v1.11.0-B2112024 (pre-release)

What's changed since pre-release v1.11.0-B2111014:

- New rules:
  - Azure Kubernetes Service:
    - Check clusters have the HTTP application routing add-on disabled. [#1131](https://github.com/Azure/PSRule.Rules.Azure/issues/1131)
    - Check clusters use the Secrets Store CSI Driver add-on. [#992](https://github.com/Azure/PSRule.Rules.Azure/issues/992)
    - Check clusters autorotation with the Secrets Store CSI Driver add-on. [#993](https://github.com/Azure/PSRule.Rules.Azure/issues/993)
  - Automation Account:
    - Automation accounts should enable diagnostic logs. [#1075](https://github.com/Azure/PSRule.Rules.Azure/issues/1075)
- Updated rules:
  - Azure Kubernetes Service:
    - Promoted `Azure.AKS.AutoUpgrade` to GA rule set. [#1130](https://github.com/Azure/PSRule.Rules.Azure/issues/1130)
- General improvements:
  - Added support for template function `tenant()`. [#1124](https://github.com/Azure/PSRule.Rules.Azure/issues/1124)
  - Added support for template function `managementGroup()`. [#1125](https://github.com/Azure/PSRule.Rules.Azure/issues/1125)
  - Added support for template function `pickZones()`. [#518](https://github.com/Azure/PSRule.Rules.Azure/issues/518)
- Bug fixes:
  - Fixed `Azure.Policy.WaiverExpiry` date conversion. [#1118](https://github.com/Azure/PSRule.Rules.Azure/issues/1118)

## v1.11.0-B2111014 (pre-release)

What's changed since v1.10.0:

- New rules:
  - Application Security Group:
    - Check Application Security Groups meet naming requirements. [#1110](https://github.com/Azure/PSRule.Rules.Azure/issues/1110)
  - Firewall:
    - Check Firewalls meet naming requirements. [#1110](https://github.com/Azure/PSRule.Rules.Azure/issues/1110)
    - Check Firewall policies meet naming requirements. [#1110](https://github.com/Azure/PSRule.Rules.Azure/issues/1110)
  - Private Endpoint:
    - Check Private Endpoints meet naming requirements. [#1110](https://github.com/Azure/PSRule.Rules.Azure/issues/1110)
  - Virtual WAN:
    - Check Virtual WANs meet naming requirements. [#1110](https://github.com/Azure/PSRule.Rules.Azure/issues/1110)
- Engineering:
  - Rule refactoring of rules from PowerShell to YAML. [#1109](https://github.com/Azure/PSRule.Rules.Azure/issues/1109)
    - The following rules were refactored:
      - `Azure.LB.Name`
      - `Azure.NSG.Name`
      - `Azure.Firewall.Mode`
      - `Azure.Route.Name`
      - `Azure.VNET.Name`
      - `Azure.VNG.Name`
      - `Azure.VNG.ConnectionName`

## v1.10.4

What's changed since v1.10.3:

- Bug fixes:
  - Fixed outer copy loop of nested deployment. [#1154](https://github.com/Azure/PSRule.Rules.Azure/issues/1154)

## v1.10.3

What's changed since v1.10.2:

- Bug fixes:
  - Fixed copy loop on nested deployment parameters is not handled. [#1144](https://github.com/Azure/PSRule.Rules.Azure/issues/1144)

## v1.10.2

What's changed since v1.10.1:

- Bug fixes:
  - Fixed template function `equals` parameter count mismatch. [#1137](https://github.com/Azure/PSRule.Rules.Azure/issues/1137)

## v1.10.1

What's changed since v1.10.0:

- Bug fixes:
  - Fixed `Azure.Policy.WaiverExpiry` date conversion. [#1118](https://github.com/Azure/PSRule.Rules.Azure/issues/1118)

## v1.10.0

What's changed since v1.9.1:

- New features:
  - Added support for parameter strong types. [#1083](https://github.com/Azure/PSRule.Rules.Azure/issues/1083)
    - The value of string parameters can be tested against the expected type.
    - When configuring a location strong type, the parameter value must be a valid Azure location.
    - When configuring a resource type strong type, the parameter value must be a matching resource Id.
- New rules:
  - All resources:
    - Check template expressions do not exceed a maximum length. [#1006](https://github.com/Azure/PSRule.Rules.Azure/issues/1006)
  - Automation Service:
    - Check automation accounts should use managed identities for authentication. [#1074](https://github.com/Azure/PSRule.Rules.Azure/issues/1074)
  - Event Grid:
    - Check topics and domains use managed identities. [#1091](https://github.com/Azure/PSRule.Rules.Azure/issues/1091)
    - Check topics and domains use private endpoints. [#1092](https://github.com/Azure/PSRule.Rules.Azure/issues/1092)
    - Check topics and domains use identity-based authentication. [#1093](https://github.com/Azure/PSRule.Rules.Azure/issues/1093)
- General improvements:
  - Updated default baseline to use module configuration. [#1089](https://github.com/Azure/PSRule.Rules.Azure/issues/1089)
- Engineering:
  - Bump PSRule dependency to v1.9.0. [#1081](https://github.com/Azure/PSRule.Rules.Azure/issues/1081)
  - Bump Microsoft.CodeAnalysis.NetAnalyzers to v6.0.0. [#1080](https://github.com/Azure/PSRule.Rules.Azure/pull/1080)
  - Bump Microsoft.SourceLink.GitHub to 1.1.1. [#1085](https://github.com/Azure/PSRule.Rules.Azure/pull/1085)
- Bug fixes:
  - Fixed expansion of secret references. [#1098](https://github.com/Azure/PSRule.Rules.Azure/issues/1098)
  - Fixed handling of tagging for deployments. [#1099](https://github.com/Azure/PSRule.Rules.Azure/issues/1099)
  - Fixed strong type issue flagged with empty defaultValue string. [#1100](https://github.com/Azure/PSRule.Rules.Azure/issues/1100)

What's changed since pre-release v1.10.0-B2111081:

- No additional changes.

## v1.10.0-B2111081 (pre-release)

What's changed since pre-release v1.10.0-B2111072:

- New rules:
  - Automation Service:
    - Automation accounts should use managed identities for authentication. [#1074](https://github.com/Azure/PSRule.Rules.Azure/issues/1074)

## v1.10.0-B2111072 (pre-release)

What's changed since pre-release v1.10.0-B2111058:

- New rules:
  - All resources:
    - Check template expressions do not exceed a maximum length. [#1006](https://github.com/Azure/PSRule.Rules.Azure/issues/1006)
- Bug fixes:
  - Fixed expansion of secret references. [#1098](https://github.com/Azure/PSRule.Rules.Azure/issues/1098)
  - Fixed handling of tagging for deployments. [#1099](https://github.com/Azure/PSRule.Rules.Azure/issues/1099)
  - Fixed strong type issue flagged with empty defaultValue string. [#1100](https://github.com/Azure/PSRule.Rules.Azure/issues/1100)

## v1.10.0-B2111058 (pre-release)

What's changed since pre-release v1.10.0-B2111040:

- New rules:
  - Event Grid:
    - Check topics and domains use managed identities. [#1091](https://github.com/Azure/PSRule.Rules.Azure/issues/1091)
    - Check topics and domains use private endpoints. [#1092](https://github.com/Azure/PSRule.Rules.Azure/issues/1092)
    - Check topics and domains use identity-based authentication. [#1093](https://github.com/Azure/PSRule.Rules.Azure/issues/1093)
- General improvements:
  - Updated default baseline to use module configuration. [#1089](https://github.com/Azure/PSRule.Rules.Azure/issues/1089)

## v1.10.0-B2111040 (pre-release)

What's changed since v1.9.1:

- New features:
  - Added support for parameter strong types. [#1083](https://github.com/Azure/PSRule.Rules.Azure/issues/1083)
    - The value of string parameters can be tested against the expected type.
    - When configuring a location strong type, the parameter value must be a valid Azure location.
    - When configuring a resource type strong type, the parameter value must be a matching resource Id.
- Engineering:
  - Bump PSRule dependency to v1.9.0. [#1081](https://github.com/Azure/PSRule.Rules.Azure/issues/1081)
  - Bump Microsoft.CodeAnalysis.NetAnalyzers to v6.0.0. [#1080](https://github.com/Azure/PSRule.Rules.Azure/pull/1080)
  - Bump Microsoft.SourceLink.GitHub to 1.1.1. [#1085](https://github.com/Azure/PSRule.Rules.Azure/pull/1085)

## v1.9.1

What's changed since v1.9.0:

- Bug fixes:
  - Fixed can not index into resource group tags. [#1066](https://github.com/Azure/PSRule.Rules.Azure/issues/1066)
  - Fixed `Azure.VM.ASMinMembers` for template deployments. [#1064](https://github.com/Azure/PSRule.Rules.Azure/issues/1064)
  - Fixed zones property not found on public IP resource. [#1070](https://github.com/Azure/PSRule.Rules.Azure/issues/1070)

## v1.9.0

What's changed since v1.8.1:

- New rules:
  - API Management Service:
    - Check API management services are using availability zones when available. [#1017](https://github.com/Azure/PSRule.Rules.Azure/issues/1017)
  - Public IP Address:
    - Check Public IP addresses are configured with zone-redundancy. [#958](https://github.com/Azure/PSRule.Rules.Azure/issues/958)
    - Check Public IP addresses are using Standard SKU. [#979](https://github.com/Azure/PSRule.Rules.Azure/issues/979)
  - User Assigned Managed Identity:
    - Check identities meet naming requirements. [#1021](https://github.com/Azure/PSRule.Rules.Azure/issues/1021)
  - Virtual Network Gateway:
    - Check VPN/ExpressRoute gateways are configured with availability zone SKU. [#926](https://github.com/Azure/PSRule.Rules.Azure/issues/926)
- General improvements:
  - Improved processing of AzOps generated templates. [#799](https://github.com/Azure/PSRule.Rules.Azure/issues/799)
    - `Azure.Template.DefineParameters` is ignored for AzOps generated templates.
    - `Azure.Template.UseLocationParameter` is ignored for AzOps generated templates.
  - Bicep is now installed when using PSRule GitHub Action. [#1050](https://github.com/Azure/PSRule.Rules.Azure/issues/1050)
- Engineering:
  - Bump PSRule dependency to v1.8.0. [#1018](https://github.com/Azure/PSRule.Rules.Azure/issues/1018)
  - Added automated PR workflow to bump `providers.json` monthly. [#1041](https://github.com/Azure/PSRule.Rules.Azure/issues/1041)
- Bug fixes:
  - Fixed AKS Network Policy should accept calico. [#1046](https://github.com/Azure/PSRule.Rules.Azure/issues/1046)
  - Fixed `Azure.ACR.AdminUser` fails when `adminUserEnabled` not set. [#1014](https://github.com/Azure/PSRule.Rules.Azure/issues/1014)
  - Fixed `Azure.KeyVault.Logs` reports cannot index into a null array. [#1024](https://github.com/Azure/PSRule.Rules.Azure/issues/1024)
  - Fixed template function empty returns object reference not set exception. [#1025](https://github.com/Azure/PSRule.Rules.Azure/issues/1025)
  - Fixed delayed binding of `and` template function. [#1026](https://github.com/Azure/PSRule.Rules.Azure/issues/1026)
  - Fixed template function array nests array with array parameters. [#1027](https://github.com/Azure/PSRule.Rules.Azure/issues/1027)
  - Fixed property used by `Azure.ACR.MinSKU` to work more reliably with templates. [#1034](https://github.com/Azure/PSRule.Rules.Azure/issues/1034)
  - Fixed could not determine JSON object type for MockMember using CreateObject. [#1035](https://github.com/Azure/PSRule.Rules.Azure/issues/1035)
  - Fixed Bicep convention ordering. [#1053](https://github.com/Azure/PSRule.Rules.Azure/issues/1053)

What's changed since pre-release v1.9.0-B2110087:

- No additional changes.

## v1.9.0-B2110087 (pre-release)

What's changed since pre-release v1.9.0-B2110082:

- Bug fixes:
  - Fixed Bicep convention ordering. [#1053](https://github.com/Azure/PSRule.Rules.Azure/issues/1053)

## v1.9.0-B2110082 (pre-release)

What's changed since pre-release v1.9.0-B2110059:

- General improvements:
  - Bicep is now installed when using PSRule GitHub Action. [#1050](https://github.com/Azure/PSRule.Rules.Azure/issues/1050)
- Engineering:
  - Added automated PR workflow to bump `providers.json` monthly. [#1041](https://github.com/Azure/PSRule.Rules.Azure/issues/1041)
- Bug fixes:
  - Fixed AKS Network Policy should accept calico. [#1046](https://github.com/Azure/PSRule.Rules.Azure/issues/1046)

## v1.9.0-B2110059 (pre-release)

What's changed since pre-release v1.9.0-B2110040:

- New rules:
  - API Management Service:
    - Check API management services are using availability zones when available. [#1017](https://github.com/Azure/PSRule.Rules.Azure/issues/1017)
- Bug fixes:
  - Fixed property used by `Azure.ACR.MinSKU` to work more reliably with templates. [#1034](https://github.com/Azure/PSRule.Rules.Azure/issues/1034)
  - Fixed could not determine JSON object type for MockMember using CreateObject. [#1035](https://github.com/Azure/PSRule.Rules.Azure/issues/1035)

## v1.9.0-B2110040 (pre-release)

What's changed since pre-release v1.9.0-B2110025:

- New rules:
  - User Assigned Managed Identity:
    - Check identities meet naming requirements. [#1021](https://github.com/Azure/PSRule.Rules.Azure/issues/1021)
- Bug fixes:
  - Fixed `Azure.KeyVault.Logs` reports cannot index into a null array. [#1024](https://github.com/Azure/PSRule.Rules.Azure/issues/1024)
  - Fixed template function empty returns object reference not set exception. [#1025](https://github.com/Azure/PSRule.Rules.Azure/issues/1025)
  - Fixed delayed binding of `and` template function. [#1026](https://github.com/Azure/PSRule.Rules.Azure/issues/1026)
  - Fixed template function array nests array with array parameters. [#1027](https://github.com/Azure/PSRule.Rules.Azure/issues/1027)

## v1.9.0-B2110025 (pre-release)

What's changed since pre-release v1.9.0-B2110014:

- Engineering:
  - Bump PSRule dependency to v1.8.0. [#1018](https://github.com/Azure/PSRule.Rules.Azure/issues/1018)
- Bug fixes:
  - Fixed `Azure.ACR.AdminUser` fails when `adminUserEnabled` not set. [#1014](https://github.com/Azure/PSRule.Rules.Azure/issues/1014)

## v1.9.0-B2110014 (pre-release)

What's changed since pre-release v1.9.0-B2110009:

- Bug fixes:
  - Fixed expression out of range of valid values. [#1005](https://github.com/Azure/PSRule.Rules.Azure/issues/1005)
  - Fixed template expand fails in nested reference expansion. [#1007](https://github.com/Azure/PSRule.Rules.Azure/issues/1007)

## v1.9.0-B2110009 (pre-release)

What's changed since pre-release v1.9.0-B2109027:

- Bug fixes:
  - Fixed handling of comments with template and parameter file rules. [#996](https://github.com/Azure/PSRule.Rules.Azure/issues/996)
  - Fixed `Azure.Template.UseLocationParameter` to only apply to templates deployed as RG scope [#995](https://github.com/Azure/PSRule.Rules.Azure/issues/995)
  - Fixed expand template fails with `createObject` when no parameters are specified. [#1000](https://github.com/Azure/PSRule.Rules.Azure/issues/1000)

## v1.9.0-B2109027 (pre-release)

What's changed since v1.8.0:

- New rules:
  - Public IP Address:
    - Check Public IP addresses are configured with zone-redundancy. [#958](https://github.com/Azure/PSRule.Rules.Azure/issues/958)
    - Check Public IP addresses are using Standard SKU. [#979](https://github.com/Azure/PSRule.Rules.Azure/issues/979)
  - Virtual Network Gateway:
    - Check VPN/ExpressRoute gateways are configured with availability zone SKU. [#926](https://github.com/Azure/PSRule.Rules.Azure/issues/926)
- General improvements:
  - Improved processing of AzOps generated templates. [#799](https://github.com/Azure/PSRule.Rules.Azure/issues/799)
    - `Azure.Template.DefineParameters` is ignored for AzOps generated templates.
    - `Azure.Template.UseLocationParameter` is ignored for AzOps generated templates.
- Bug fixes:
  - Fixed `ToUpper` fails to convert character. [#986](https://github.com/Azure/PSRule.Rules.Azure/issues/986)

## v1.8.1

What's changed since v1.8.0:

- Bug fixes:
  - Fixed handling of comments with template and parameter file rules. [#996](https://github.com/Azure/PSRule.Rules.Azure/issues/996)
  - Fixed `Azure.Template.UseLocationParameter` to only apply to templates deployed as RG scope [#995](https://github.com/Azure/PSRule.Rules.Azure/issues/995)
  - Fixed expand template fails with `createObject` when no parameters are specified. [#1000](https://github.com/Azure/PSRule.Rules.Azure/issues/1000)
  - Fixed `ToUpper` fails to convert character. [#986](https://github.com/Azure/PSRule.Rules.Azure/issues/986)
  - Fixed expression out of range of valid values. [#1005](https://github.com/Azure/PSRule.Rules.Azure/issues/1005)
  - Fixed template expand fails in nested reference expansion. [#1007](https://github.com/Azure/PSRule.Rules.Azure/issues/1007)

## v1.8.0

What's changed since v1.7.0:

- New features:
  - Added `Azure.GA_2021_09` baseline.
    [#961](https://github.com/Azure/PSRule.Rules.Azure/issues/961)
    - Includes rules released before or during September 2021 for Azure GA features.
    - Marked baseline `Azure.GA_2021_06` as obsolete.
- New rules:
  - Application Gateway:
    - Check App Gateways should use availability zones when available by @ArmaanMcleod.
      [#928](https://github.com/Azure/PSRule.Rules.Azure/issues/928)
  - Azure Kubernetes Service:
    - Check clusters have control plane audit logs enabled by @ArmaanMcleod.
      [#882](https://github.com/Azure/PSRule.Rules.Azure/issues/882)
    - Check clusters have control plane diagnostics enabled by @ArmaanMcleod.
      [#922](https://github.com/Azure/PSRule.Rules.Azure/issues/922)
    - Check clusters use Container Insights for monitoring workloads by @ArmaanMcleod.
      [#881](https://github.com/Azure/PSRule.Rules.Azure/issues/881)
    - Check clusters use availability zones when available by @ArmaanMcleod.
      [#880](https://github.com/Azure/PSRule.Rules.Azure/issues/880)
  - Cosmos DB:
    - Check DB account names meet naming requirements.
      [#954](https://github.com/Azure/PSRule.Rules.Azure/issues/954)
    - Check DB accounts use Azure AD identities for resource management operations.
      [#953](https://github.com/Azure/PSRule.Rules.Azure/issues/953)
  - Load Balancer:
    - Check Load balancers are using Standard SKU by @ArmaanMcleod.
      [#957](https://github.com/Azure/PSRule.Rules.Azure/issues/957)
    - Check Load Balancers are configured with zone-redundancy by @ArmaanMcleod.
      [#927](https://github.com/Azure/PSRule.Rules.Azure/issues/927)
- Engineering:
  - Bump PSRule dependency to v1.7.2.
    [#951](https://github.com/Azure/PSRule.Rules.Azure/issues/951)
  - Automated update of availability zone information in providers.json.
    [#907](https://github.com/Azure/PSRule.Rules.Azure/issues/907)
  - Increased test coverage of rule reasons by @ArmaanMcleod.
    [#960](https://github.com/Azure/PSRule.Rules.Azure/issues/960)
- Bug fixes:
  - Fixed export of in-flight AKS related subnets for kubenet clusters by @ArmaanMcleod.
    [#920](https://github.com/Azure/PSRule.Rules.Azure/issues/920)
  - Fixed plan instance count is not applicable to Elastic Premium plans.
    [#946](https://github.com/Azure/PSRule.Rules.Azure/issues/946)
  - Fixed minimum App Service Plan fails Elastic Premium plans.
    [#945](https://github.com/Azure/PSRule.Rules.Azure/issues/945)
  - Fixed App Service Plan should include PremiumV3 plan.
    [#944](https://github.com/Azure/PSRule.Rules.Azure/issues/944)
  - Fixed Azure.VM.NICAttached with private endpoints.
    [#932](https://github.com/Azure/PSRule.Rules.Azure/issues/932)
  - Fixed Bicep CLI fails with unexpected end of content.
    [#889](https://github.com/Azure/PSRule.Rules.Azure/issues/889)
  - Fixed incomplete reason message for `Azure.Storage.MinTLS`.
    [#971](https://github.com/Azure/PSRule.Rules.Azure/issues/971)
  - Fixed false positive of `Azure.Storage.UseReplication` with large file storage.
    [#965](https://github.com/Azure/PSRule.Rules.Azure/issues/965)

What's changed since pre-release v1.8.0-B2109060:

- No additional changes.

## v1.8.0-B2109086 (pre-release)

What's changed since pre-release v1.8.0-B2109060:

- New rules:
  - Load Balancer:
    - Check Load balancers are using Standard SKU. by @ArmaanMcleod.
      [#957](https://github.com/Azure/PSRule.Rules.Azure/issues/957)
- Engineering:
  - Increased test coverage of rule reasons. by @ArmaanMcleod.
    [#960](https://github.com/Azure/PSRule.Rules.Azure/issues/960)
- Bug fixes:
  - Fixed Bicep CLI fails with unexpected end of content.
    [#889](https://github.com/Azure/PSRule.Rules.Azure/issues/889)
  - Fixed incomplete reason message for `Azure.Storage.MinTLS`.
    [#971](https://github.com/Azure/PSRule.Rules.Azure/issues/971)
  - Fixed false positive of `Azure.Storage.UseReplication` with large file storage.
    [#965](https://github.com/Azure/PSRule.Rules.Azure/issues/965)

## v1.8.0-B2109060 (pre-release)

What's changed since pre-release v1.8.0-B2109046:

- New features:
  - Added `Azure.GA_2021_09` baseline.
    [#961](https://github.com/Azure/PSRule.Rules.Azure/issues/961)
    - Includes rules released before or during September 2021 for Azure GA features.
    - Marked baseline `Azure.GA_2021_06` as obsolete.
- New rules:
  - Load Balancer:
    - Check Load Balancers are configured with zone-redundancy by @ArmaanMcleod.
      [#927](https://github.com/Azure/PSRule.Rules.Azure/issues/927)

## v1.8.0-B2109046 (pre-release)

What's changed since pre-release v1.8.0-B2109020:

- New rules:
  - Application Gateway:
    - Check App Gateways should use availability zones when available by @ArmaanMcleod
      [#928](https://github.com/Azure/PSRule.Rules.Azure/issues/928)
  - Cosmos DB:
    - Check DB account names meet naming requirements.
      [#954](https://github.com/Azure/PSRule.Rules.Azure/issues/954)
    - Check DB accounts use Azure AD identities for resource management operations.
      [#953](https://github.com/Azure/PSRule.Rules.Azure/issues/953)
- Bug fixes:
  - Fixed plan instance count is not applicable to Elastic Premium plans.
    [#946](https://github.com/Azure/PSRule.Rules.Azure/issues/946)
  - Fixed minimum App Service Plan fails Elastic Premium plans.
    [#945](https://github.com/Azure/PSRule.Rules.Azure/issues/945)
  - Fixed App Service Plan should include PremiumV3 plan.
    [#944](https://github.com/Azure/PSRule.Rules.Azure/issues/944)
  - Fixed Azure.VM.NICAttached with private endpoints.
    [#932](https://github.com/Azure/PSRule.Rules.Azure/issues/932)
- Engineering:
  - Bump PSRule dependency to v1.7.2.
    [#951](https://github.com/Azure/PSRule.Rules.Azure/issues/951)

## v1.8.0-B2109020 (pre-release)

What's changed since pre-release v1.8.0-B2108026:

- New rules:
  - Azure Kubernetes Service:
    - Check clusters have control plane audit logs enabled by @ArmaanMcleod.
      [#882](https://github.com/Azure/PSRule.Rules.Azure/issues/882)
    - Check clusters have control plane diagnostics enabled by @ArmaanMcleod.
      [#922](https://github.com/Azure/PSRule.Rules.Azure/issues/922)
- Engineering:
  - Bump PSRule dependency to v1.7.0.
    [#938](https://github.com/Azure/PSRule.Rules.Azure/issues/938)

## v1.8.0-B2108026 (pre-release)

What's changed since pre-release v1.8.0-B2108013:

- New rules:
  - Azure Kubernetes Service:
    - Check clusters use Container Insights for monitoring workloads by @ArmaanMcleod.
      [#881](https://github.com/Azure/PSRule.Rules.Azure/issues/881)
- Bug fixes:
  - Fixed export of in-flight AKS related subnets for kubenet clusters by @ArmaanMcleod.
    [#920](https://github.com/Azure/PSRule.Rules.Azure/issues/920)

## v1.8.0-B2108013 (pre-release)

What's changed since v1.7.0:

- New rules:
  - Azure Kubernetes Service:
    - Check clusters use availability zones when available by @ArmaanMcleod.
      [#880](https://github.com/Azure/PSRule.Rules.Azure/issues/880)
- Engineering:
  - Bump PSRule dependency to v1.6.1.
    [#913](https://github.com/Azure/PSRule.Rules.Azure/issues/913)
  - Automated update of availability zone information in providers.json.
    [#907](https://github.com/Azure/PSRule.Rules.Azure/issues/907)

## v1.7.0

What's changed since v1.6.0:

- New rules:
  - All resources:
    - Check template parameter files use metadata links. [#846](https://github.com/Azure/PSRule.Rules.Azure/issues/846)
      - Configure the `AZURE_PARAMETER_FILE_METADATA_LINK` option to enable this rule.
    - Check template files use a recent schema. [#845](https://github.com/Azure/PSRule.Rules.Azure/issues/845)
    - Check template files use a https schema scheme. [#894](https://github.com/Azure/PSRule.Rules.Azure/issues/894)
    - Check template parameter files use a https schema scheme. [#894](https://github.com/Azure/PSRule.Rules.Azure/issues/894)
    - Check template parameters set a value. [#896](https://github.com/Azure/PSRule.Rules.Azure/issues/896)
    - Check template parameters use a valid secret reference. [#897](https://github.com/Azure/PSRule.Rules.Azure/issues/897)
  - Azure Kubernetes Service:
    - Check clusters using Azure CNI should use large subnets by @ArmaanMcleod. [#273](https://github.com/Azure/PSRule.Rules.Azure/issues/273)
    - Check clusters use auto-scale node pools by @ArmaanMcleod. [#218](https://github.com/Azure/PSRule.Rules.Azure/issues/218)
      - By default, a minimum of a `/23` subnet is required.
      - Configure `AZURE_AKS_CNI_MINIMUM_CLUSTER_SUBNET_SIZE` to change the default minimum subnet size.
  - Storage Account:
    - Check Storage Accounts only accept explicitly allowed network traffic. [#884](https://github.com/Azure/PSRule.Rules.Azure/issues/884)
- Updated rules:
  - Virtual Network:
    - Excluded `AzureFirewallManagementSubnet` from `Azure.VNET.UseNSGs`. [#869](https://github.com/Azure/PSRule.Rules.Azure/issues/869)
- General improvements:
  - Added version information to bicep compilation exceptions. [#903](https://github.com/Azure/PSRule.Rules.Azure/issues/903)
- Engineering:
  - Bump PSRule dependency to v1.6.0. [#871](https://github.com/Azure/PSRule.Rules.Azure/issues/871)
- Bug fixes:
  - Fixed DateTimeAdd function and tests within timezones with DST. [#891](https://github.com/Azure/PSRule.Rules.Azure/issues/891)
  - Fixed `Azure.Template.ParameterValue` failing on empty value. [#901](https://github.com/Azure/PSRule.Rules.Azure/issues/901)

What's changed since pre-release v1.7.0-B2108059:

- No additional changes.

## v1.7.0-B2108059 (pre-release)

What's changed since pre-release v1.7.0-B2108049:

- General improvements:
  - Added version information to bicep compilation exceptions. [#903](https://github.com/Azure/PSRule.Rules.Azure/issues/903)
- Bug fixes:
  - Fixed `Azure.Template.ParameterValue` failing on empty value. [#901](https://github.com/Azure/PSRule.Rules.Azure/issues/901)

## v1.7.0-B2108049 (pre-release)

What's changed since pre-release v1.7.0-B2108040:

- New rules:
  - All resources:
    - Check template files use a recent schema. [#845](https://github.com/Azure/PSRule.Rules.Azure/issues/845)
    - Check template files use a https schema scheme. [#894](https://github.com/Azure/PSRule.Rules.Azure/issues/894)
    - Check template parameter files use a https schema scheme. [#894](https://github.com/Azure/PSRule.Rules.Azure/issues/894)
    - Check template parameters set a value. [#896](https://github.com/Azure/PSRule.Rules.Azure/issues/896)
    - Check template parameters use a valid secret reference. [#897](https://github.com/Azure/PSRule.Rules.Azure/issues/897)
- Bug fixes:
  - Fixed DateTimeAdd function and tests within timezones with DST. [#891](https://github.com/Azure/PSRule.Rules.Azure/issues/891)

## v1.7.0-B2108040 (pre-release)

What's changed since pre-release v1.7.0-B2108020:

- New rules:
  - All resources:
    - Check template parameter files use metadata links. [#846](https://github.com/Azure/PSRule.Rules.Azure/issues/846)
      - Configure the `AZURE_PARAMETER_FILE_METADATA_LINK` option to enable this rule.
  - Azure Kubernetes Service:
    - Check clusters using Azure CNI should use large subnets by @ArmaanMcleod. [#273](https://github.com/Azure/PSRule.Rules.Azure/issues/273)
      - By default, a minimum of a `/23` subnet is required.
      - Configure `AZURE_AKS_CNI_MINIMUM_CLUSTER_SUBNET_SIZE` to change the default minimum subnet size.
  - Storage Account:
    - Check Storage Accounts only accept explicitly allowed network traffic. [#884](https://github.com/Azure/PSRule.Rules.Azure/issues/884)

## v1.7.0-B2108020 (pre-release)

What's changed since v1.6.0:

- New rules:
  - Azure Kubernetes Service:
    - Check clusters use auto-scale node pools by @ArmaanMcleod. [#218](https://github.com/Azure/PSRule.Rules.Azure/issues/218)
- Updated rules:
  - Virtual Network:
    - Excluded `AzureFirewallManagementSubnet` from `Azure.VNET.UseNSGs`. [#869](https://github.com/Azure/PSRule.Rules.Azure/issues/869)
- Engineering:
  - Bump PSRule dependency to v1.6.0. [#871](https://github.com/Azure/PSRule.Rules.Azure/issues/871)

## v1.6.0

What's changed since v1.5.1:

- New features:
  - **Experimental:** Added support for expansion from Bicep source files.
    [#848](https://github.com/Azure/PSRule.Rules.Azure/issues/848)
    [#670](https://github.com/Azure/PSRule.Rules.Azure/issues/670)
    [#858](https://github.com/Azure/PSRule.Rules.Azure/issues/858)
    - Bicep support is currently experimental.
    - To opt-in set the `AZURE_BICEP_FILE_EXPANSION` configuration to `true`.
    - For more information see [Using Bicep](https://azure.github.io/PSRule.Rules.Azure/using-bicep/).
- New rules:
  - Application Gateways:
    - Check Application Gateways publish endpoints by HTTPS.
      [#841](https://github.com/Azure/PSRule.Rules.Azure/issues/841)
- Engineering:
  - Bump PSRule dependency to v1.5.0.
    [#832](https://github.com/Azure/PSRule.Rules.Azure/issues/832)
  - Migration of Pester v4 tests to Pester v5 by @ArmaanMcleod.
    [#395](https://github.com/Azure/PSRule.Rules.Azure/issues/395)

What's changed since pre-release v1.6.0-B2108038:

- Bug fixes:
  - Fixed Bicep expand creates deadlock and times out.
    [#863](https://github.com/Azure/PSRule.Rules.Azure/issues/863)

## v1.6.0-B2108038 (pre-release)

What's changed since pre-release v1.6.0-B2108023:

- Bug fixes:
  - Fixed Bicep expand hangs analysis.
    [#858](https://github.com/Azure/PSRule.Rules.Azure/issues/858)

## v1.6.0-B2108023 (pre-release)

What's changed since pre-release v1.6.0-B2107028:

- New features:
  - **Experimental:** Added support for expansion from Bicep source files.
    [#848](https://github.com/Azure/PSRule.Rules.Azure/issues/848)
    [#670](https://github.com/Azure/PSRule.Rules.Azure/issues/670)
    - Bicep support is currently experimental.
    - To opt-in set the `AZURE_BICEP_FILE_EXPANSION` configuration to `true`.
    - For more information see [Using Bicep](https://azure.github.io/PSRule.Rules.Azure/using-bicep/).

## v1.6.0-B2107028 (pre-release)

What's changed since v1.5.1:

- New rules:
  - Application Gateways:
    - Check Application Gateways publish endpoints by HTTPS. [#841](https://github.com/Azure/PSRule.Rules.Azure/issues/841)
- Engineering:
  - Bump PSRule dependency to v1.5.0. [#832](https://github.com/Azure/PSRule.Rules.Azure/issues/832)

## v1.5.1

What's changed since v1.5.0:

- Bug fixes:
  - Fixed rule does not detect more restrictive NSG rules. [#831](https://github.com/Azure/PSRule.Rules.Azure/issues/831)

## v1.5.0

What's changed since v1.4.1:

- New features:
  - Added `Azure.GA_2021_06` baseline. [#822](https://github.com/Azure/PSRule.Rules.Azure/issues/822)
    - Includes rules released before or during June 2021 for Azure GA features.
    - Marked baseline `Azure.GA_2021_03` as obsolete.
- New rules:
  - Application Insights:
    - Check App Insights resources use workspace-based configuration. [#813](https://github.com/Azure/PSRule.Rules.Azure/issues/813)
    - Check App Insights resources meet naming requirements. [#814](https://github.com/Azure/PSRule.Rules.Azure/issues/814)
- General improvements:
  - Exclude not applicable rules for templates generated with Bicep and PSArm. [#815](https://github.com/Azure/PSRule.Rules.Azure/issues/815)
  - Updated rule help to use docs pages for online version. [#824](https://github.com/Azure/PSRule.Rules.Azure/issues/824)
- Engineering:
  - Bump PSRule dependency to v1.4.0. [#823](https://github.com/Azure/PSRule.Rules.Azure/issues/823)
  - Bump YamlDotNet dependency to v11.2.1. [#821](https://github.com/Azure/PSRule.Rules.Azure/pull/821)
  - Migrate project to Azure GitHub organization and updated links. [#800](https://github.com/Azure/PSRule.Rules.Azure/pull/800)
- Bug fixes:
  - Fixed detection of parameters and variables with line breaks. [#811](https://github.com/Azure/PSRule.Rules.Azure/issues/811)

What's changed since pre-release v1.5.0-B2107002:

- No additional changes.

## v1.5.0-B2107002 (pre-release)

What's changed since pre-release v1.5.0-B2106018:

- New features:
  - Added `Azure.GA_2021_06` baseline. [#822](https://github.com/Azure/PSRule.Rules.Azure/issues/822)
    - Includes rules released before or during June 2021 for Azure GA features.
    - Marked baseline `Azure.GA_2021_03` as obsolete.
- General improvements:
  - Updated rule help to use docs pages for online version. [#824](https://github.com/Azure/PSRule.Rules.Azure/issues/824)
- Engineering:
  - Bump PSRule dependency to v1.4.0. [#823](https://github.com/Azure/PSRule.Rules.Azure/issues/823)
  - Bump YamlDotNet dependency to v11.2.1. [#821](https://github.com/Azure/PSRule.Rules.Azure/pull/821)

## v1.5.0-B2106018 (pre-release)

What's changed since v1.4.1:

- New rules:
  - Application Insights:
    - Check App Insights resources use workspace-based configuration. [#813](https://github.com/Azure/PSRule.Rules.Azure/issues/813)
    - Check App Insights resources meet naming requirements. [#814](https://github.com/Azure/PSRule.Rules.Azure/issues/814)
- General improvements:
  - Exclude not applicable rules for templates generated with Bicep and PSArm. [#815](https://github.com/Azure/PSRule.Rules.Azure/issues/815)
- Engineering:
  - Bump YamlDotNet dependency to v11.2.0. [#801](https://github.com/Azure/PSRule.Rules.Azure/pull/801)
  - Migrate project to Azure GitHub organization and updated links. [#800](https://github.com/Azure/PSRule.Rules.Azure/pull/800)
- Bug fixes:
  - Fixed detection of parameters and variables with line breaks. [#811](https://github.com/Azure/PSRule.Rules.Azure/issues/811)

## v1.4.1

What's changed since v1.4.0:

- Bug fixes:
  - Fixed boolean string conversion case. [#793](https://github.com/Azure/PSRule.Rules.Azure/issues/793)
  - Fixed case sensitive property matching. [#794](https://github.com/Azure/PSRule.Rules.Azure/issues/794)
  - Fixed automatic expansion of template parameter files. [#796](https://github.com/Azure/PSRule.Rules.Azure/issues/796)
    - Template parameter files are not automatically expanded by default.
    - To enable this, set the `AZURE_PARAMETER_FILE_EXPANSION` configuration option.

## v1.4.0

What's changed since v1.3.2:

- New features:
  - Automatically expand template from parameter files for analysis. [#772](https://github.com/Azure/PSRule.Rules.Azure/issues/772)
    - Previously templates needed to be exported with `Export-AzRuleTemplateData`.
    - To export template data automatically use PSRule cmdlets with `-Format File`.
- New rules:
  - Cognitive Search:
    - Check search services meet index SLA replica requirement. [#761](https://github.com/Azure/PSRule.Rules.Azure/issues/761)
    - Check search services meet query SLA replica requirement. [#762](https://github.com/Azure/PSRule.Rules.Azure/issues/762)
    - Check search services meet naming requirements. [#763](https://github.com/Azure/PSRule.Rules.Azure/issues/763)
    - Check search services use a minimum SKU. [#764](https://github.com/Azure/PSRule.Rules.Azure/issues/764)
    - Check search services use managed identities. [#765](https://github.com/Azure/PSRule.Rules.Azure/issues/765)
  - Azure Kubernetes Service:
    - Check clusters use AKS-managed Azure AD integration. [#436](https://github.com/Azure/PSRule.Rules.Azure/issues/436)
    - Check clusters have local account disabled (preview). [#786](https://github.com/Azure/PSRule.Rules.Azure/issues/786)
    - Check clusters have an auto-upgrade channel set (preview). [#787](https://github.com/Azure/PSRule.Rules.Azure/issues/787)
    - Check clusters limit access network access to the API server. [#788](https://github.com/Azure/PSRule.Rules.Azure/issues/788)
    - Check clusters used Azure RBAC for Kubernetes authorization. [#789](https://github.com/Azure/PSRule.Rules.Azure/issues/789)
- Updated rules:
  - Azure Kubernetes Service:
    - Updated `Azure.AKS.Version` to 1.20.5. [#767](https://github.com/Azure/PSRule.Rules.Azure/issues/767)
- General improvements:
  - Automatically nest template sub-resources for analysis. [#746](https://github.com/Azure/PSRule.Rules.Azure/issues/746)
    - Sub-resources such as diagnostic logs or configurations are automatically nested.
    - Automatic nesting a resource requires:
      - The parent resource is defined in the same template.
      - The sub-resource depends on the parent resource.
  - Added support for source location references to template files. [#781](https://github.com/Azure/PSRule.Rules.Azure/issues/781)
    - Output includes source location to resources exported from a templates.
- Bug fixes:
  - Fixed string index parsing in expressions with whitespace. [#775](https://github.com/Azure/PSRule.Rules.Azure/issues/775)
  - Fixed base for DateTimeAdd is not a valid string. [#777](https://github.com/Azure/PSRule.Rules.Azure/issues/777)
- Engineering:
  - Added source link to project. [#783](https://github.com/Azure/PSRule.Rules.Azure/issues/783)

What's changed since pre-release v1.4.0-B2105057:

- No additional changes.

## v1.4.0-B2105057 (pre-release)

What's changed since pre-release v1.4.0-B2105050:

- New rules:
  - Azure Kubernetes Service:
    - Check clusters use AKS-managed Azure AD integration. [#436](https://github.com/Azure/PSRule.Rules.Azure/issues/436)
    - Check clusters have local account disabled (preview). [#786](https://github.com/Azure/PSRule.Rules.Azure/issues/786)
    - Check clusters have an auto-upgrade channel set (preview). [#787](https://github.com/Azure/PSRule.Rules.Azure/issues/787)
    - Check clusters limit access network access to the API server. [#788](https://github.com/Azure/PSRule.Rules.Azure/issues/788)
    - Check clusters used Azure RBAC for Kubernetes authorization. [#789](https://github.com/Azure/PSRule.Rules.Azure/issues/789)
- Updated rules:
  - Azure Kubernetes Service:
    - Updated `Azure.AKS.Version` to 1.20.5. [#767](https://github.com/Azure/PSRule.Rules.Azure/issues/767)
- Engineering:
  - Added source link to project. [#783](https://github.com/Azure/PSRule.Rules.Azure/issues/783)

## v1.4.0-B2105050 (pre-release)

What's changed since pre-release v1.4.0-B2105044:

- General improvements:
  - Added support for source location references to template files. [#781](https://github.com/Azure/PSRule.Rules.Azure/issues/781)
    - Output includes source location to resources exported from a templates.

## v1.4.0-B2105044 (pre-release)

What's changed since pre-release v1.4.0-B2105027:

- New features:
  - Automatically expand template from parameter files for analysis. [#772](https://github.com/Azure/PSRule.Rules.Azure/issues/772)
    - Previously templates needed to be exported with `Export-AzRuleTemplateData`.
    - To export template data automatically use PSRule cmdlets with `-Format File`.
- Bug fixes:
  - Fixed string index parsing in expressions with whitespace. [#775](https://github.com/Azure/PSRule.Rules.Azure/issues/775)
  - Fixed base for DateTimeAdd is not a valid string. [#777](https://github.com/Azure/PSRule.Rules.Azure/issues/777)

## v1.4.0-B2105027 (pre-release)

What's changed since pre-release v1.4.0-B2105020:

- New rules:
  - Cognitive Search:
    - Check search services meet index SLA replica requirement. [#761](https://github.com/Azure/PSRule.Rules.Azure/issues/761)
    - Check search services meet query SLA replica requirement. [#762](https://github.com/Azure/PSRule.Rules.Azure/issues/762)
    - Check search services meet naming requirements. [#763](https://github.com/Azure/PSRule.Rules.Azure/issues/763)
    - Check search services use a minimum SKU. [#764](https://github.com/Azure/PSRule.Rules.Azure/issues/764)
    - Check search services use managed identities. [#765](https://github.com/Azure/PSRule.Rules.Azure/issues/765)

## v1.4.0-B2105020 (pre-release)

What's changed since v1.3.2:

- General improvements:
  - Automatically nest template sub-resources for analysis. [#746](https://github.com/Azure/PSRule.Rules.Azure/issues/746)
    - Sub-resources such as diagnostic logs or configurations are automatically nested.
    - Automatic nesting a resource requires:
      - The parent resource is defined in the same template.
      - The sub-resource depends on the parent resource.

## v1.3.2

What's changed since v1.3.1:

- Bug fixes:
  - Fixed rule reason reported the parameter inputObject is null. [#753](https://github.com/Azure/PSRule.Rules.Azure/issues/753)

## v1.3.1

What's changed since v1.3.0:

- Engineering:
  - Bump PSRule dependency to v1.3.0. [#749](https://github.com/Azure/PSRule.Rules.Azure/issues/749)
  - Bump YamlDotNet dependency to v11.1.1. [#742](https://github.com/Azure/PSRule.Rules.Azure/issues/742)

## v1.3.0

What's changed since v1.2.1:

- New rules:
  - Policy:
    - Check policy assignment display name and description are set. [#725](https://github.com/Azure/PSRule.Rules.Azure/issues/725)
    - Check policy assignment assigned by metadata is set. [#726](https://github.com/Azure/PSRule.Rules.Azure/issues/726)
    - Check policy exemption display name and description are set. [#723](https://github.com/Azure/PSRule.Rules.Azure/issues/723)
    - Check policy waiver exemptions have an expiry date set. [#724](https://github.com/Azure/PSRule.Rules.Azure/issues/724)
- Removed rules:
  - Storage:
    - Remove `Azure.Storage.UseEncryption` as Storage Service Encryption (SSE) is always on. [#630](https://github.com/Azure/PSRule.Rules.Azure/issues/630)
      - SSE is on by default and can not be disabled.
- General improvements:
  - Additional metadata added in parameter files is passed through with `Get-AzRuleTemplateLink`. [#706](https://github.com/Azure/PSRule.Rules.Azure/issues/706)
  - Improved binding support for File inputs. [#480](https://github.com/Azure/PSRule.Rules.Azure/issues/480)
    - Template and parameter file names now return a relative path instead of full path.
  - Added API version for each module resource. [#729](https://github.com/Azure/PSRule.Rules.Azure/issues/729)
- Engineering:
  - Clean up depreciated warning message for configuration option `azureAllowedRegions`. [#737](https://github.com/Azure/PSRule.Rules.Azure/issues/737)
  - Clean up depreciated warning message for configuration option `minAKSVersion`. [#738](https://github.com/Azure/PSRule.Rules.Azure/issues/738)
  - Bump PSRule dependency to v1.2.0. [#713](https://github.com/Azure/PSRule.Rules.Azure/issues/713)
- Bug fixes:
  - Fixed could not load file or assembly YamlDotNet. [#741](https://github.com/Azure/PSRule.Rules.Azure/issues/741)
    - This fix pins the PSRule version to v1.2.0 until the next stable release of PSRule for Azure.

What's changed since pre-release v1.3.0-B2104040:

- No additional changes.

## v1.3.0-B2104040 (pre-release)

What's changed since pre-release v1.3.0-B2104034:

- Bug fixes:
  - Fixed could not load file or assembly YamlDotNet. [#741](https://github.com/Azure/PSRule.Rules.Azure/issues/741)
    - This fix pins the PSRule version to v1.2.0 until the next stable release of PSRule for Azure.

## v1.3.0-B2104034 (pre-release)

What's changed since pre-release v1.3.0-B2104023:

- New rules:
  - Policy:
    - Check policy assignment display name and description are set. [#725](https://github.com/Azure/PSRule.Rules.Azure/issues/725)
    - Check policy assignment assigned by metadata is set. [#726](https://github.com/Azure/PSRule.Rules.Azure/issues/726)
    - Check policy exemption display name and description are set. [#723](https://github.com/Azure/PSRule.Rules.Azure/issues/723)
    - Check policy waiver exemptions have an expiry date set. [#724](https://github.com/Azure/PSRule.Rules.Azure/issues/724)
- Engineering:
  - Clean up depreciated warning message for configuration option `azureAllowedRegions`. [#737](https://github.com/Azure/PSRule.Rules.Azure/issues/737)
  - Clean up depreciated warning message for configuration option `minAKSVersion`. [#738](https://github.com/Azure/PSRule.Rules.Azure/issues/738)

## v1.3.0-B2104023 (pre-release)

What's changed since pre-release v1.3.0-B2104013:

- General improvements:
  - Improved binding support for File inputs. [#480](https://github.com/Azure/PSRule.Rules.Azure/issues/480)
    - Template and parameter file names now return a relative path instead of full path.
  - Added API version for each module resource. [#729](https://github.com/Azure/PSRule.Rules.Azure/issues/729)

## v1.3.0-B2104013 (pre-release)

What's changed since pre-release v1.3.0-B2103007:

- Engineering:
  - Bump PSRule dependency to v1.2.0. [#713](https://github.com/Azure/PSRule.Rules.Azure/issues/713)
- Bug fixes:
  - Fixed export not expanding nested deployments. [#715](https://github.com/Azure/PSRule.Rules.Azure/issues/715)

## v1.3.0-B2103007 (pre-release)

What's changed since v1.2.0:

- Removed rules:
  - Storage:
    - Remove `Azure.Storage.UseEncryption` as Storage Service Encryption (SSE) is always on. [#630](https://github.com/Azure/PSRule.Rules.Azure/issues/630)
      - SSE is on by default and can not be disabled.
- General improvements:
  - Additional metadata added in parameter files is passed through with `Get-AzRuleTemplateLink`. [#706](https://github.com/Azure/PSRule.Rules.Azure/issues/706)

## v1.2.1

What's changed since v1.2.0:

- Bug fixes:
  - Fixed export not expanding nested deployments. [#715](https://github.com/Azure/PSRule.Rules.Azure/issues/715)

## v1.2.0

What's changed since v1.1.4:

- New features:
  - Added `Azure.GA_2021_03` baseline. [#673](https://github.com/Azure/PSRule.Rules.Azure/issues/673)
    - Includes rules released before or during March 2021 for Azure GA features.
    - Marked baseline `Azure.GA_2020_12` as obsolete.
- New rules:
  - Key Vault:
    - Check vaults, keys, and secrets meet name requirements. [#646](https://github.com/Azure/PSRule.Rules.Azure/issues/646)
- Updated rules:
  - Azure Kubernetes Service:
    - Updated `Azure.AKS.Version` to 1.19.7. [#696](https://github.com/Azure/PSRule.Rules.Azure/issues/696)
- General improvements:
  - Added support for user defined functions in templates. [#682](https://github.com/Azure/PSRule.Rules.Azure/issues/682)
- Engineering:
  - Bump PSRule dependency to v1.1.0. [#692](https://github.com/Azure/PSRule.Rules.Azure/issues/692)

What's changed since pre-release v1.2.0-B2103044:

- No additional changes.

## v1.2.0-B2103044 (pre-release)

What's changed since pre-release v1.2.0-B2103032:

- New features:
  - Added `Azure.GA_2021_03` baseline. [#673](https://github.com/Azure/PSRule.Rules.Azure/issues/673)
    - Includes rules released before or during March 2021 for Azure GA features.
    - Marked baseline `Azure.GA_2020_12` as obsolete.
- Updated rules:
  - Azure Kubernetes Service:
    - Updated `Azure.AKS.Version` to 1.19.7. [#696](https://github.com/Azure/PSRule.Rules.Azure/issues/696)

## v1.2.0-B2103032 (pre-release)

What's changed since pre-release v1.2.0-B2103024:

- New rules:
  - Key Vault:
    - Check vaults, keys, and secrets meet name requirements. [#646](https://github.com/Azure/PSRule.Rules.Azure/issues/646)
- Engineering:
  - Bump PSRule dependency to v1.1.0. [#692](https://github.com/Azure/PSRule.Rules.Azure/issues/692)

## v1.2.0-B2103024 (pre-release)

What's changed since v1.1.4:

- General improvements:
  - Added support for user defined functions in templates. [#682](https://github.com/Azure/PSRule.Rules.Azure/issues/682)

## v1.1.4

What's changed since v1.1.3:

- Bug fixes:
  - Fixed handling of literal index with copyIndex function. [#686](https://github.com/Azure/PSRule.Rules.Azure/issues/686)
  - Fixed handling of inner scoped nested deployments. [#687](https://github.com/Azure/PSRule.Rules.Azure/issues/687)

## v1.1.3

What's changed since v1.1.2:

- Bug fixes:
  - Fixed parsing of property names for functions across multiple lines. [#683](https://github.com/Azure/PSRule.Rules.Azure/issues/683)

## v1.1.2

What's changed since v1.1.1:

- Bug fixes:
  - Fixed copy peer property resolve. [#677](https://github.com/Azure/PSRule.Rules.Azure/issues/677)
  - Fixed partial resource group or subscription object not populating. [#678](https://github.com/Azure/PSRule.Rules.Azure/issues/678)
  - Fixed lazy loading of environment and resource providers. [#679](https://github.com/Azure/PSRule.Rules.Azure/issues/679)

## v1.1.1

What's changed since v1.1.0:

- Bug fixes:
  - Fixed support for parameter file schemas. [#674](https://github.com/Azure/PSRule.Rules.Azure/issues/674)

## v1.1.0

What's changed since v1.0.0:

- New features:
  - Exporting template with `Export-AzRuleTemplateData` supports custom resource group and subscription. [#651](https://github.com/Azure/PSRule.Rules.Azure/issues/651)
    - Subscription and resource group used for deployment can be specified instead of using defaults.
    - `ResourceGroupName` parameter of `Export-AzRuleTemplateData` has been renamed to `ResourceGroup`.
    - Added a parameter alias for `ResourceGroupName` on `Export-AzRuleTemplateData`.
- New rules:
  - All resources:
    - Check template parameters are defined. [#631](https://github.com/Azure/PSRule.Rules.Azure/issues/631)
    - Check location parameter is type string. [#632](https://github.com/Azure/PSRule.Rules.Azure/issues/632)
    - Check template parameter `minValue` and `maxValue` constraints are valid. [#637](https://github.com/Azure/PSRule.Rules.Azure/issues/637)
    - Check template resources do not use hard coded locations. [#633](https://github.com/Azure/PSRule.Rules.Azure/issues/633)
    - Check resource group location not referenced instead of location parameter. [#634](https://github.com/Azure/PSRule.Rules.Azure/issues/634)
    - Check increased debug detail is disabled for nested deployments. [#638](https://github.com/Azure/PSRule.Rules.Azure/issues/638)
- General improvements:
  - Added support for matching template by name. [#661](https://github.com/Azure/PSRule.Rules.Azure/issues/661)
    - `Get-AzRuleTemplateLink` discovers `<templateName>.json` from `<templateName>.parameters.json`.
- Engineering:
  - Bump PSRule dependency to v1.0.3. [#648](https://github.com/Azure/PSRule.Rules.Azure/issues/648)
- Bug fixes:
  - Fixed `Azure.VM.ADE` to limit rule to exports only. [#644](https://github.com/Azure/PSRule.Rules.Azure/issues/644)
  - Fixed `if` condition values evaluation order. [#652](https://github.com/Azure/PSRule.Rules.Azure/issues/652)
  - Fixed handling of `int` parameters with large values. [#653](https://github.com/Azure/PSRule.Rules.Azure/issues/653)
  - Fixed handling of expressions split over multiple lines. [#654](https://github.com/Azure/PSRule.Rules.Azure/issues/654)
  - Fixed handling of bool parameter values within logical expressions. [#655](https://github.com/Azure/PSRule.Rules.Azure/issues/655)
  - Fixed copy loop value does not fall within the expected range. [#664](https://github.com/Azure/PSRule.Rules.Azure/issues/664)
  - Fixed template comparison functions handling of large integer values. [#666](https://github.com/Azure/PSRule.Rules.Azure/issues/666)
  - Fixed handling of `createArray` function with no arguments. [#667](https://github.com/Azure/PSRule.Rules.Azure/issues/667)

What's changed since pre-release v1.1.0-B2102034:

- No additional changes.

## v1.1.0-B2102034 (pre-release)

What's changed since pre-release v1.1.0-B2102023:

- General improvements:
  - Added support for matching template by name. [#661](https://github.com/Azure/PSRule.Rules.Azure/issues/661)
    - `Get-AzRuleTemplateLink` discovers `<templateName>.json` from `<templateName>.parameters.json`.
- Bug fixes:
  - Fixed copy loop value does not fall within the expected range. [#664](https://github.com/Azure/PSRule.Rules.Azure/issues/664)
  - Fixed template comparison functions handling of large integer values. [#666](https://github.com/Azure/PSRule.Rules.Azure/issues/666)
  - Fixed handling of `createArray` function with no arguments. [#667](https://github.com/Azure/PSRule.Rules.Azure/issues/667)

## v1.1.0-B2102023 (pre-release)

What's changed since pre-release v1.1.0-B2102015:

- New features:
  - Exporting template with `Export-AzRuleTemplateData` supports custom resource group and subscription. [#651](https://github.com/Azure/PSRule.Rules.Azure/issues/651)
    - Subscription and resource group used for deployment can be specified instead of using defaults.
    - `ResourceGroupName` parameter of `Export-AzRuleTemplateData` has been renamed to `ResourceGroup`.
    - Added a parameter alias for `ResourceGroupName` on `Export-AzRuleTemplateData`.

## v1.1.0-B2102015 (pre-release)

What's changed since pre-release v1.1.0-B2102010:

- Bug fixes:
  - Fixed `if` condition values evaluation order. [#652](https://github.com/Azure/PSRule.Rules.Azure/issues/652)
  - Fixed handling of `int` parameters with large values. [#653](https://github.com/Azure/PSRule.Rules.Azure/issues/653)
  - Fixed handling of expressions split over multiple lines. [#654](https://github.com/Azure/PSRule.Rules.Azure/issues/654)
  - Fixed handling of bool parameter values within logical expressions. [#655](https://github.com/Azure/PSRule.Rules.Azure/issues/655)

## v1.1.0-B2102010 (pre-release)

What's changed since pre-release v1.1.0-B2102001:

- Engineering:
  - Bump PSRule dependency to v1.0.3. [#648](https://github.com/Azure/PSRule.Rules.Azure/issues/648)
- Bug fixes:
  - Fixed `Azure.VM.ADE` to limit rule to exports only. [#644](https://github.com/Azure/PSRule.Rules.Azure/issues/644)

## v1.1.0-B2102001 (pre-release)

What's changed since v1.0.0:

- New rules:
  - All resources:
    - Check template parameters are defined. [#631](https://github.com/Azure/PSRule.Rules.Azure/issues/631)
    - Check location parameter is type string. [#632](https://github.com/Azure/PSRule.Rules.Azure/issues/632)
    - Check template parameter `minValue` and `maxValue` constraints are valid. [#637](https://github.com/Azure/PSRule.Rules.Azure/issues/637)
    - Check template resources do not use hard coded locations. [#633](https://github.com/Azure/PSRule.Rules.Azure/issues/633)
    - Check resource group location not referenced instead of location parameter. [#634](https://github.com/Azure/PSRule.Rules.Azure/issues/634)
    - Check increased debug detail is disabled for nested deployments. [#638](https://github.com/Azure/PSRule.Rules.Azure/issues/638)
- Engineering:
  - Bump PSRule dependency to v1.0.2. [#635](https://github.com/Azure/PSRule.Rules.Azure/issues/635)

## v1.0.0

What's changed since v0.19.0:

- New rules:
  - All resources:
    - Check parameter default value type matches type. [#311](https://github.com/Azure/PSRule.Rules.Azure/issues/311)
    - Check location parameter defaults to resource group. [#361](https://github.com/Azure/PSRule.Rules.Azure/issues/361)
  - Front Door:
    - Check Front Door uses a health probe for each backend pool. [#546](https://github.com/Azure/PSRule.Rules.Azure/issues/546)
    - Check Front Door uses a dedicated health probe path backend pools. [#547](https://github.com/Azure/PSRule.Rules.Azure/issues/547)
    - Check Front Door uses HEAD requests for backend health probes. [#613](https://github.com/Azure/PSRule.Rules.Azure/issues/613)
  - Service Fabric:
    - Check Service Fabric clusters use AAD client authentication. [#619](https://github.com/Azure/PSRule.Rules.Azure/issues/619)
- Updated rules:
  - Azure Kubernetes Service:
    - Updated `Azure.AKS.Version` to 1.19.6. [#603](https://github.com/Azure/PSRule.Rules.Azure/issues/603)
- General improvements:
  - Renamed `Export-AzTemplateRuleData` to `Export-AzRuleTemplateData`. [#596](https://github.com/Azure/PSRule.Rules.Azure/issues/596)
    - New name `Export-AzRuleTemplateData` aligns with prefix of other cmdlets.
    - Use of `Export-AzTemplateRuleData` is now deprecated and will be removed in the next major version.
    - Added alias to allow `Export-AzTemplateRuleData` to continue to be used.
    - Using `Export-AzTemplateRuleData` returns a deprecation warning.
  - Added support for `environment` template function. [#517](https://github.com/Azure/PSRule.Rules.Azure/issues/517)
- Engineering:
  - Bump PSRule dependency to v1.0.1. [#611](https://github.com/Azure/PSRule.Rules.Azure/issues/611)

What's changed since pre-release v1.0.0-B2101028:

- No additional changes.

## v1.0.0-B2101028 (pre-release)

What's changed since pre-release v1.0.0-B2101016:

- New rules:
  - All resources:
    - Check parameter default value type matches type. [#311](https://github.com/Azure/PSRule.Rules.Azure/issues/311)
- General improvements:
  - Renamed `Export-AzTemplateRuleData` to `Export-AzRuleTemplateData`. [#596](https://github.com/Azure/PSRule.Rules.Azure/issues/596)
    - New name `Export-AzRuleTemplateData` aligns with prefix of other cmdlets.
    - Use of `Export-AzTemplateRuleData` is now deprecated and will be removed in the next major version.
    - Added alias to allow `Export-AzTemplateRuleData` to continue to be used.
    - Using `Export-AzTemplateRuleData` returns a deprecation warning.

## v1.0.0-B2101016 (pre-release)

What's changed since pre-release v1.0.0-B2101006:

- New rules:
  - Service Fabric:
    - Check Service Fabric clusters use AAD client authentication. [#619](https://github.com/Azure/PSRule.Rules.Azure/issues/619)
- Bug fixes:
  - Fixed reason `Azure.FrontDoor.ProbePath` so the probe name is included. [#617](https://github.com/Azure/PSRule.Rules.Azure/issues/617)

## v1.0.0-B2101006 (pre-release)

What's changed since v0.19.0:

- New rules:
  - All resources:
    - Check location parameter defaults to resource group. [#361](https://github.com/Azure/PSRule.Rules.Azure/issues/361)
  - Front Door:
    - Check Front Door uses a health probe for each backend pool. [#546](https://github.com/Azure/PSRule.Rules.Azure/issues/546)
    - Check Front Door uses a dedicated health probe path backend pools. [#547](https://github.com/Azure/PSRule.Rules.Azure/issues/547)
    - Check Front Door uses HEAD requests for backend health probes. [#613](https://github.com/Azure/PSRule.Rules.Azure/issues/613)
- Updated rules:
  - Azure Kubernetes Service:
    - Updated `Azure.AKS.Version` to 1.19.6. [#603](https://github.com/Azure/PSRule.Rules.Azure/issues/603)
- General improvements:
  - Added support for `environment` template function. [#517](https://github.com/Azure/PSRule.Rules.Azure/issues/517)
- Engineering:
  - Bump PSRule dependency to v1.0.1. [#611](https://github.com/Azure/PSRule.Rules.Azure/issues/611)
- Redis Cache Enterprise
  - Check Redis Cache Enterprise uses minimum TLS 1.2 [1179](https://github.com/Azure/PSRule.Rules.Azure/issues/1179)

[troubleshooting guide]: troubleshooting.md<|MERGE_RESOLUTION|>--- conflicted
+++ resolved
@@ -29,13 +29,12 @@
 
 ## Unreleased
 
-<<<<<<< HEAD
-What's changed since v1.41.1:
+What's changed since v1.41.2:
 
 - General improvements:
   - Added a new quickstart guide for using Azure Pipelines with PSRule by @that-ar-guy.  
     [#3220](https://github.com/Azure/PSRule.Rules.Azure/pull/3220)
-=======
+
 ## v1.41.2
 
 What's changed since v1.41.1:
@@ -47,7 +46,6 @@
     - Additionally, projection of runtime properties has been improved.
   - Fixed literal strings may be incorrectly interpreted as expressions by @BernieWhite.
     [#3252](https://github.com/Azure/PSRule.Rules.Azure/issues/3252)
->>>>>>> 32e5884b
 
 ## v1.41.1
 
