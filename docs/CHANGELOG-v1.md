---
discussion: false
---

# Change log

See [upgrade notes][1] for helpful information when upgrading from previous versions.

  [1]: upgrade-notes.md

**Important notes**:

- Issue #741: `Could not load file or assembly YamlDotNet`.
  See [troubleshooting guide] for a workaround to this issue.
- The configuration option `Azure_AKSMinimumVersion` is replaced with `AZURE_AKS_CLUSTER_MINIMUM_VERSION`.
  If you have this option configured, please update it to `AZURE_AKS_CLUSTER_MINIMUM_VERSION`.
  Support for `Azure_AKSMinimumVersion` will be removed in v2.
  See [upgrade notes][1] for more information.
- The `SupportsTag` PowerShell function has been replaced with the `Azure.Resource.SupportsTags` selector.
  Update PowerShell rules to use the `Azure.Resource.SupportsTags` selector instead.
  Support for the `SupportsTag` function will be removed in v2.
  See [upgrade notes][1] for more information.

## Unreleased

## v1.19.0-B0042 (pre-release)

What's changed since pre-release v1.19.0-B0010:

- General improvements:
  - Improve reporting of failing resource property for rules by @BernieWhite.
    [#1429](https://github.com/Azure/PSRule.Rules.Azure/issues/1429)
- Engineering:
  - Bump PSRule to v2.3.2.
    [#1574](https://github.com/Azure/PSRule.Rules.Azure/pull/1574)
  - Bump support projects to .NET 6 by @BernieWhite.
    [#1560](https://github.com/Azure/PSRule.Rules.Azure/issues/1560)
  - Bump BenchmarkDotNet to v0.13.2.
    [#1593](https://github.com/Azure/PSRule.Rules.Azure/pull/1593)
  - Bump BenchmarkDotNet.Diagnostics.Windows to v0.13.2.
    [#1594](https://github.com/Azure/PSRule.Rules.Azure/pull/1594)
  - Updated provider data for analysis.
    [#1598](https://github.com/Azure/PSRule.Rules.Azure/pull/1598)
- Bug fixes:
  - Fixed parameter files linked to bicep code via naming convention is not working by @BernieWhite.
    [#1582](https://github.com/Azure/PSRule.Rules.Azure/issues/1582)
<<<<<<< HEAD
- New rules:
  - Azure Resources:
    - Check that nested deployments securely pass through administrator usernames @ms-sambell.
      [#1479](https://github.com/Azure/PSRule.Rules.Azure/issues/1479)
=======
  - Fixed handling of storage accounts sub-resources with CMK by @BernieWhite.
    [#1575](https://github.com/Azure/PSRule.Rules.Azure/issues/1575)
>>>>>>> eec9786d

## v1.19.0-B0010 (pre-release)

What's changed since v1.18.1:

- General improvements:
  - Updated rule level for the following rules by @BernieWhite.
    [#1551](https://github.com/Azure/PSRule.Rules.Azure/issues/1551)
    - Set `Azure.APIM.APIDescriptors` to warning from error.
    - Set `Azure.APIM.ProductDescriptors` to warning from error.
    - Set `Azure.Template.UseLocationParameter` to warning from error.
    - Set `Azure.Template.UseComments` to information from error.
    - Set `Azure.Template.UseDescriptions` to information from error.
- Engineering:
  - Added publishing of symbols for NuGet packages by @BernieWhite.
    [#1549](https://github.com/Azure/PSRule.Rules.Azure/issues/1549)
  - Bump PSRule to v2.3.1.
    [#1561](https://github.com/Azure/PSRule.Rules.Azure/pull/1561)
  - Bump Az.Resources to v6.1.0.
    [#1557](https://github.com/Azure/PSRule.Rules.Azure/pull/1557)
  - Bump Microsoft.NET.Test.Sdk to v17.3.0.
    [#1563](https://github.com/Azure/PSRule.Rules.Azure/pull/1563)

## v1.18.1

What's changed since v1.18.0:

- Bug fixes:
  - Fixed `Azure.APIM.HTTPBackend` reports failure when service URL is not defined by @BernieWhite.
    [#1555](https://github.com/Azure/PSRule.Rules.Azure/issues/1555)
  - Fixed `Azure.SQL.AAD` failure with newer API by @BernieWhite.
    [#1302](https://github.com/Azure/PSRule.Rules.Azure/issues/1302)

## v1.18.0

What's changed since v1.17.1:

- New rules:
  - Cognitive Services:
    - Check accounts use network access restrictions by @BernieWhite.
      [#1532](https://github.com/Azure/PSRule.Rules.Azure/issues/1532)
    - Check accounts use managed identities to access Azure resources by @BernieWhite.
      [#1532](https://github.com/Azure/PSRule.Rules.Azure/issues/1532)
    - Check accounts only accept requests using Azure AD identities by @BernieWhite.
      [#1532](https://github.com/Azure/PSRule.Rules.Azure/issues/1532)
    - Check accounts disable access using public endpoints by @BernieWhite.
      [#1532](https://github.com/Azure/PSRule.Rules.Azure/issues/1532)
- General improvements:
  - Added support for array `indexOf`, `lastIndexOf`, and `items` ARM functions by @BernieWhite.
    [#1440](https://github.com/Azure/PSRule.Rules.Azure/issues/1440)
  - Added support for `join` ARM function by @BernieWhite.
    [#1535](https://github.com/Azure/PSRule.Rules.Azure/issues/1535)
  - Improved output of full path to emitted resources by @BernieWhite.
    [#1523](https://github.com/Azure/PSRule.Rules.Azure/issues/1523)
- Engineering:
  - Bump Az.Resources to v6.0.1.
    [#1521](https://github.com/Azure/PSRule.Rules.Azure/pull/1521)
  - Updated provider data for analysis.
    [#1540](https://github.com/Azure/PSRule.Rules.Azure/pull/1540)
  - Bump xunit to v2.4.2.
    [#1542](https://github.com/Azure/PSRule.Rules.Azure/pull/1542)
  - Added readme and tags to NuGet by @BernieWhite.
    [#1513](https://github.com/Azure/PSRule.Rules.Azure/issues/1513)
- Bug fixes:
  - Fixed `Azure.SQL.TDE` is not required to enable Transparent Data Encryption for IaC by @BernieWhite.
    [#1530](https://github.com/Azure/PSRule.Rules.Azure/issues/1530)

What's changed since pre-release v1.18.0-B0027:

- No additional changes.

## v1.18.0-B0027 (pre-release)

What's changed since pre-release v1.18.0-B0010:

- New rules:
  - Cognitive Services:
    - Check accounts use network access restrictions by @BernieWhite.
      [#1532](https://github.com/Azure/PSRule.Rules.Azure/issues/1532)
    - Check accounts use managed identities to access Azure resources by @BernieWhite.
      [#1532](https://github.com/Azure/PSRule.Rules.Azure/issues/1532)
    - Check accounts only accept requests using Azure AD identities by @BernieWhite.
      [#1532](https://github.com/Azure/PSRule.Rules.Azure/issues/1532)
    - Check accounts disable access using public endpoints by @BernieWhite.
      [#1532](https://github.com/Azure/PSRule.Rules.Azure/issues/1532)
- General improvements:
  - Added support for array `indexOf`, `lastIndexOf`, and `items` ARM functions by @BernieWhite.
    [#1440](https://github.com/Azure/PSRule.Rules.Azure/issues/1440)
  - Added support for `join` ARM function by @BernieWhite.
    [#1535](https://github.com/Azure/PSRule.Rules.Azure/issues/1535)
- Engineering:
  - Updated provider data for analysis.
    [#1540](https://github.com/Azure/PSRule.Rules.Azure/pull/1540)
  - Bump xunit to v2.4.2.
    [#1542](https://github.com/Azure/PSRule.Rules.Azure/pull/1542)
- Bug fixes:
  - Fixed `Azure.SQL.TDE` is not required to enable Transparent Data Encryption for IaC by @BernieWhite.
    [#1530](https://github.com/Azure/PSRule.Rules.Azure/issues/1530)

## v1.18.0-B0010 (pre-release)

What's changed since pre-release v1.18.0-B0002:

- General improvements:
  - Improved output of full path to emitted resources by @BernieWhite.
    [#1523](https://github.com/Azure/PSRule.Rules.Azure/issues/1523)
- Engineering:
  - Bump Az.Resources to v6.0.1.
    [#1521](https://github.com/Azure/PSRule.Rules.Azure/pull/1521)

## v1.18.0-B0002 (pre-release)

What's changed since v1.17.1:

- Engineering:
  - Added readme and tags to NuGet by @BernieWhite.
    [#1513](https://github.com/Azure/PSRule.Rules.Azure/issues/1513)

## v1.17.1

What's changed since v1.17.0:

- Bug fixes:
  - Fixed union returns null when merged with built-in expansion objects by @BernieWhite.
    [#1515](https://github.com/Azure/PSRule.Rules.Azure/issues/1515)
  - Fixed missing zones in test for standalone VM by @BernieWhite.
    [#1506](https://github.com/Azure/PSRule.Rules.Azure/issues/1506)

## v1.17.0

What's changed since v1.16.1:

- New features:
  - Added more field count expression support for Azure Policy JSON rules by @ArmaanMcleod.
    [#181](https://github.com/Azure/PSRule.Rules.Azure/issues/181)
  - Added June 2022 baselines `Azure.GA_2022_06` and `Azure.Preview_2022_06` by @BernieWhite.
    [#1499](https://github.com/Azure/PSRule.Rules.Azure/issues/1499)
    - Includes rules released before or during June 2022.
    - Marked `Azure.GA_2022_03` and `Azure.Preview_2022_03` baselines as obsolete.
- New rules:
  - Deployment:
    - Check for secure values in outputs by @BernieWhite.
      [#297](https://github.com/Azure/PSRule.Rules.Azure/issues/297)
- Engineering:
  - Bump Newtonsoft.Json to v13.0.1.
    [#1494](https://github.com/Azure/PSRule.Rules.Azure/pull/1494)
  - Updated NuGet packaging metadata by @BernieWhite.
    [#1428](https://github.com/Azure/PSRule.Rules.Azure/pull/1428)
  - Updated provider data for analysis.
    [#1502](https://github.com/Azure/PSRule.Rules.Azure/pull/1502)
  - Bump PSRule to v2.2.0.
    [#1444](https://github.com/Azure/PSRule.Rules.Azure/pull/1444)
  - Updated NuGet packaging metadata by @BernieWhite.
    [#1428](https://github.com/Azure/PSRule.Rules.Azure/issues/1428)
- Bug fixes:
  - Fixed TDE property status to state by @Dylan-Prins.
    [#1505](https://github.com/Azure/PSRule.Rules.Azure/pull/1505)
  - Fixed the language expression value fails in outputs by @BernieWhite.
    [#1485](https://github.com/Azure/PSRule.Rules.Azure/issues/1485)

What's changed since pre-release v1.17.0-B0064:

- No additional changes.

## v1.17.0-B0064 (pre-release)

What's changed since pre-release v1.17.0-B0035:

- Engineering:
  - Updated provider data for analysis.
    [#1502](https://github.com/Azure/PSRule.Rules.Azure/pull/1502)
  - Bump PSRule to v2.2.0.
    [#1444](https://github.com/Azure/PSRule.Rules.Azure/pull/1444)
- Bug fixes:
  - Fixed TDE property status to state by @Dylan-Prins.
    [#1505](https://github.com/Azure/PSRule.Rules.Azure/pull/1505)

## v1.17.0-B0035 (pre-release)

What's changed since pre-release v1.17.0-B0014:

- New features:
  - Added June 2022 baselines `Azure.GA_2022_06` and `Azure.Preview_2022_06` by @BernieWhite.
    [#1499](https://github.com/Azure/PSRule.Rules.Azure/issues/1499)
    - Includes rules released before or during June 2022.
    - Marked `Azure.GA_2022_03` and `Azure.Preview_2022_03` baselines as obsolete.
- Engineering:
  - Bump Newtonsoft.Json to v13.0.1.
    [#1494](https://github.com/Azure/PSRule.Rules.Azure/pull/1494)
  - Updated NuGet packaging metadata by @BernieWhite.
    [#1428](https://github.com/Azure/PSRule.Rules.Azure/pull/1428)

## v1.17.0-B0014 (pre-release)

What's changed since v1.16.1:

- New features:
  - Added more field count expression support for Azure Policy JSON rules by @ArmaanMcleod.
    [#181](https://github.com/Azure/PSRule.Rules.Azure/issues/181)
- New rules:
  - Deployment:
    - Check for secure values in outputs by @BernieWhite.
      [#297](https://github.com/Azure/PSRule.Rules.Azure/issues/297)
- Engineering:
  - Updated NuGet packaging metadata by @BernieWhite.
    [#1428](https://github.com/Azure/PSRule.Rules.Azure/issues/1428)
- Bug fixes:
  - Fixed the language expression value fails in outputs by @BernieWhite.
    [#1485](https://github.com/Azure/PSRule.Rules.Azure/issues/1485)

## v1.16.1

What's changed since v1.16.0:

- Bug fixes:
  - Fixed TLS 1.3 support in `Azure.AppGw.SSLPolicy` by @BernieWhite.
    [#1469](https://github.com/Azure/PSRule.Rules.Azure/issues/1469)
  - Fixed Application Gateway referencing a WAF policy by @BernieWhite.
    [#1466](https://github.com/Azure/PSRule.Rules.Azure/issues/1466)

## v1.16.0

What's changed since v1.15.2:

- New rules:
  - App Service:
    - Check web apps have insecure FTP disabled by @BernieWhite.
      [#1436](https://github.com/Azure/PSRule.Rules.Azure/issues/1436)
    - Check web apps use a dedicated health probe by @BernieWhite.
      [#1437](https://github.com/Azure/PSRule.Rules.Azure/issues/1437)
- Updated rules:
  - Public IP:
    - Updated `Azure.PublicIP.AvailabilityZone` to exclude IP addresses for Azure Bastion by @BernieWhite.
      [#1442](https://github.com/Azure/PSRule.Rules.Azure/issues/1442)
      - Public IP addresses with the `resource-usage` tag set to `azure-bastion` are excluded.
- General improvements:
  - Added support for `dateTimeFromEpoch` and `dateTimeToEpoch` ARM functions by @BernieWhite.
    [#1451](https://github.com/Azure/PSRule.Rules.Azure/issues/1451)
- Engineering:
  - Updated built documentation to include rule ref and metadata by @BernieWhite.
    [#1432](https://github.com/Azure/PSRule.Rules.Azure/issues/1432)
  - Added ref properties for several rules by @BernieWhite.
    [#1430](https://github.com/Azure/PSRule.Rules.Azure/issues/1430)
  - Updated provider data for analysis.
    [#1453](https://github.com/Azure/PSRule.Rules.Azure/pull/1453)
  - Bump Microsoft.NET.Test.Sdk to v17.2.0.
    [#1410](https://github.com/Azure/PSRule.Rules.Azure/pull/1410)
  - Update CI checks to include required ref property by @BernieWhite.
    [#1431](https://github.com/Azure/PSRule.Rules.Azure/issues/1431)
  - Added ref properties for rules by @BernieWhite.
    [#1430](https://github.com/Azure/PSRule.Rules.Azure/issues/1430)
- Bug fixes:
  - Fixed `Azure.Template.UseVariables` does not accept function variables names by @BernieWhite.
    [#1427](https://github.com/Azure/PSRule.Rules.Azure/issues/1427)
  - Fixed dependency issue within Azure Pipelines `AzurePowerShell` task by @BernieWhite.
    [#1447](https://github.com/Azure/PSRule.Rules.Azure/issues/1447)
    - Removed dependency on `Az.Accounts` and `Az.Resources` from manifest.
      Pre-install these modules to use export cmdlets.

What's changed since pre-release v1.16.0-B0072:

- No additional changes.

## v1.16.0-B0072 (pre-release)

What's changed since pre-release v1.16.0-B0041:

- Engineering:
  - Update CI checks to include required ref property by @BernieWhite.
    [#1431](https://github.com/Azure/PSRule.Rules.Azure/issues/1431)
  - Added ref properties for rules by @BernieWhite.
    [#1430](https://github.com/Azure/PSRule.Rules.Azure/issues/1430)
- Bug fixes:
  - Fixed dependency issue within Azure Pipelines `AzurePowerShell` task by @BernieWhite.
    [#1447](https://github.com/Azure/PSRule.Rules.Azure/issues/1447)
    - Removed dependency on `Az.Accounts` and `Az.Resources` from manifest.
      Pre-install these modules to use export cmdlets.

## v1.16.0-B0041 (pre-release)

What's changed since pre-release v1.16.0-B0017:

- Updated rules:
  - Public IP:
    - Updated `Azure.PublicIP.AvailabilityZone` to exclude IP addresses for Azure Bastion by @BernieWhite.
      [#1442](https://github.com/Azure/PSRule.Rules.Azure/issues/1442)
      - Public IP addresses with the `resource-usage` tag set to `azure-bastion` are excluded.
- General improvements:
  - Added support for `dateTimeFromEpoch` and `dateTimeToEpoch` ARM functions by @BernieWhite.
    [#1451](https://github.com/Azure/PSRule.Rules.Azure/issues/1451)
- Engineering:
  - Updated built documentation to include rule ref and metadata by @BernieWhite.
    [#1432](https://github.com/Azure/PSRule.Rules.Azure/issues/1432)
  - Added ref properties for several rules by @BernieWhite.
    [#1430](https://github.com/Azure/PSRule.Rules.Azure/issues/1430)
  - Updated provider data for analysis.
    [#1453](https://github.com/Azure/PSRule.Rules.Azure/pull/1453)

## v1.16.0-B0017 (pre-release)

What's changed since v1.15.2:

- New rules:
  - App Service:
    - Check web apps have insecure FTP disabled by @BernieWhite.
      [#1436](https://github.com/Azure/PSRule.Rules.Azure/issues/1436)
    - Check web apps use a dedicated health probe by @BernieWhite.
      [#1437](https://github.com/Azure/PSRule.Rules.Azure/issues/1437)
- Engineering:
  - Bump Microsoft.NET.Test.Sdk to v17.2.0.
    [#1410](https://github.com/Azure/PSRule.Rules.Azure/pull/1410)
- Bug fixes:
  - Fixed `Azure.Template.UseVariables` does not accept function variables names by @BernieWhite.
    [#1427](https://github.com/Azure/PSRule.Rules.Azure/issues/1427)

## v1.15.2

What's changed since v1.15.1:

- Bug fixes:
  - Fixed `Azure.AppService.ManagedIdentity` does not accept both system and user assigned by @BernieWhite.
    [#1415](https://github.com/Azure/PSRule.Rules.Azure/issues/1415)
    - This also applies to:
      - `Azure.ADX.ManagedIdentity`
      - `Azure.APIM.ManagedIdentity`
      - `Azure.EventGrid.ManagedIdentity`
      - `Azure.Automation.ManagedIdentity`
  - Fixed Web apps with .NET 6 do not meet version constraint of `Azure.AppService.NETVersion` by @BernieWhite.
    [#1414](https://github.com/Azure/PSRule.Rules.Azure/issues/1414)
    - This also applies to `Azure.AppService.PHPVersion`.

## v1.15.1

What's changed since v1.15.0:

- Bug fixes:
  - Fixed exclusion of `dataCollectionRuleAssociations` from `Azure.Resource.UseTags` by @BernieWhite.
    [#1400](https://github.com/Azure/PSRule.Rules.Azure/issues/1400)
  - Fixed could not determine JSON object type for MockObject using CreateObject by @BernieWhite.
    [#1411](https://github.com/Azure/PSRule.Rules.Azure/issues/1411)
  - Fixed cannot bind argument to parameter 'Sku' because it is an empty string by @BernieWhite.
    [#1407](https://github.com/Azure/PSRule.Rules.Azure/issues/1407)

## v1.15.0

What's changed since v1.14.3:

- New features:
  - **Important change**: Added `Azure.Resource.SupportsTags` selector by @BernieWhite.
    [#1339](https://github.com/Azure/PSRule.Rules.Azure/issues/1339)
    - Use this selector in custom rules to filter rules to only run against resources that support tags.
    - This selector replaces the `SupportsTags` PowerShell function.
    - Using the `SupportsTag` function will now result in a warning.
    - The `SupportsTags` function will be removed in v2.
    - See [upgrade notes][1] for more information.
- Updated rules:
  - Azure Kubernetes Service:
    - Updated `Azure.AKS.Version` to use latest stable version `1.22.6` by @BernieWhite.
      [#1386](https://github.com/Azure/PSRule.Rules.Azure/issues/1386)
      - Use `AZURE_AKS_CLUSTER_MINIMUM_VERSION` to configure the minimum version of the cluster.
- Engineering:
  - Added code signing of module by @BernieWhite.
    [#1379](https://github.com/Azure/PSRule.Rules.Azure/issues/1379)
  - Added SBOM manifests to module by @BernieWhite.
    [#1380](https://github.com/Azure/PSRule.Rules.Azure/issues/1380)
  - Embedded provider and alias information as manifest resources by @BernieWhite.
    [#1383](https://github.com/Azure/PSRule.Rules.Azure/issues/1383)
    - Resources are minified and compressed to improve size and speed.
  - Added additional `nodeps` manifest that does not include dependencies for Az modules by @BernieWhite.
    [#1392](https://github.com/Azure/PSRule.Rules.Azure/issues/1392)
  - Bump Az.Accounts to 2.7.6. [#1338](https://github.com/Azure/PSRule.Rules.Azure/pull/1338)
  - Bump Az.Resources to 5.6.0. [#1338](https://github.com/Azure/PSRule.Rules.Azure/pull/1338)
  - Bump PSRule to 2.1.0. [#1338](https://github.com/Azure/PSRule.Rules.Azure/pull/1338)
  - Bump Pester to 5.3.3. [#1338](https://github.com/Azure/PSRule.Rules.Azure/pull/1338)
- Bug fixes:
  - Fixed dependency chain order when dependsOn copy by @BernieWhite.
    [#1381](https://github.com/Azure/PSRule.Rules.Azure/issues/1381)
  - Fixed error calling SupportsTags function by @BernieWhite.
    [#1401](https://github.com/Azure/PSRule.Rules.Azure/issues/1401)

What's changed since pre-release v1.15.0-B0053:

- Bug fixes:
  - Fixed error calling SupportsTags function by @BernieWhite.
    [#1401](https://github.com/Azure/PSRule.Rules.Azure/issues/1401)

## v1.15.0-B0053 (pre-release)

What's changed since pre-release v1.15.0-B0022:

- New features:
  - **Important change**: Added `Azure.Resource.SupportsTags` selector. [#1339](https://github.com/Azure/PSRule.Rules.Azure/issues/1339)
    - Use this selector in custom rules to filter rules to only run against resources that support tags.
    - This selector replaces the `SupportsTags` PowerShell function.
    - Using the `SupportsTag` function will now result in a warning.
    - The `SupportsTags` function will be removed in v2.
    - See [upgrade notes][1] for more information.
- Engineering:
  - Embedded provider and alias information as manifest resources. [#1383](https://github.com/Azure/PSRule.Rules.Azure/issues/1383)
    - Resources are minified and compressed to improve size and speed.
  - Added additional `nodeps` manifest that does not include dependencies for Az modules. [#1392](https://github.com/Azure/PSRule.Rules.Azure/issues/1392)
  - Bump Az.Accounts to 2.7.6. [#1338](https://github.com/Azure/PSRule.Rules.Azure/pull/1338)
  - Bump Az.Resources to 5.6.0. [#1338](https://github.com/Azure/PSRule.Rules.Azure/pull/1338)
  - Bump PSRule to 2.1.0. [#1338](https://github.com/Azure/PSRule.Rules.Azure/pull/1338)
  - Bump Pester to 5.3.3. [#1338](https://github.com/Azure/PSRule.Rules.Azure/pull/1338)

## v1.15.0-B0022 (pre-release)

What's changed since v1.14.3:

- Updated rules:
  - Azure Kubernetes Service:
    - Updated `Azure.AKS.Version` to use latest stable version `1.22.6`. [#1386](https://github.com/Azure/PSRule.Rules.Azure/issues/1386)
      - Use `AZURE_AKS_CLUSTER_MINIMUM_VERSION` to configure the minimum version of the cluster.
- Engineering:
  - Added code signing of module. [#1379](https://github.com/Azure/PSRule.Rules.Azure/issues/1379)
  - Added SBOM manifests to module. [#1380](https://github.com/Azure/PSRule.Rules.Azure/issues/1380)
- Bug fixes:
  - Fixed dependency chain order when dependsOn copy. [#1381](https://github.com/Azure/PSRule.Rules.Azure/issues/1381)

## v1.14.3

What's changed since v1.14.2:

- Bug fixes:
  - Fixed Azure Firewall threat intel mode reported for Secure VNET hubs. [#1365](https://github.com/Azure/PSRule.Rules.Azure/issues/1365)
  - Fixed array function handling with mock objects. [#1367](https://github.com/Azure/PSRule.Rules.Azure/issues/1367)

## v1.14.2

What's changed since v1.14.1:

- Bug fixes:
  - Fixed handling of parent resources when sub resource is in a separate deployment. [#1360](https://github.com/Azure/PSRule.Rules.Azure/issues/1360)

## v1.14.1

What's changed since v1.14.0:

- Bug fixes:
  - Fixed unable to set parameter defaults option with type object. [#1355](https://github.com/Azure/PSRule.Rules.Azure/issues/1355)

## v1.14.0

What's changed since v1.13.4:

- New features:
  - Added support for referencing resources in template. [#1315](https://github.com/Azure/PSRule.Rules.Azure/issues/1315)
    - The `reference()` function can be used to reference resources in template.
    - A placeholder value is still used for resources outside of the template.
  - Added March 2022 baselines `Azure.GA_2022_03` and `Azure.Preview_2022_03`. [#1334](https://github.com/Azure/PSRule.Rules.Azure/issues/1334)
    - Includes rules released before or during March 2022.
    - Marked `Azure.GA_2021_12` and `Azure.Preview_2021_12` baselines as obsolete.
  - **Experimental**: Cmdlets to validate objects with Azure policy conditions:
    - `Export-AzPolicyAssignmentData` - Exports policy assignment data. [#1266](https://github.com/Azure/PSRule.Rules.Azure/issues/1266)
    - `Export-AzPolicyAssignmentRuleData` - Exports JSON rules from policy assignment data. [#1278](https://github.com/Azure/PSRule.Rules.Azure/issues/1278)
    - `Get-AzPolicyAssignmentDataSource` - Discovers policy assignment data. [#1340](https://github.com/Azure/PSRule.Rules.Azure/issues/1340)
    - See cmdlet help for limitations and usage.
    - Additional information will be posted as this feature evolves [here](https://github.com/Azure/PSRule.Rules.Azure/discussions/1345).
- New rules:
  - SignalR Service:
    - Check services use Managed Identities. [#1306](https://github.com/Azure/PSRule.Rules.Azure/issues/1306)
    - Check services use a SKU with an SLA. [#1307](https://github.com/Azure/PSRule.Rules.Azure/issues/1307)
  - Web PubSub Service:
    - Check services use Managed Identities. [#1308](https://github.com/Azure/PSRule.Rules.Azure/issues/1308)
    - Check services use a SKU with an SLA. [#1309](https://github.com/Azure/PSRule.Rules.Azure/issues/1309)
- Updated rules:
  - Azure Kubernetes Service:
    - Updated `Azure.AKS.Version` to use latest stable version `1.21.9`. [#1318](https://github.com/Azure/PSRule.Rules.Azure/issues/1318)
      - Use `AZURE_AKS_CLUSTER_MINIMUM_VERSION` to configure the minimum version of the cluster.
- Engineering:
  - Cache Azure Policy Aliases. [#1277](https://github.com/Azure/PSRule.Rules.Azure/issues/1277)
  - Cleanup of additional alias metadata. [#1351](https://github.com/Azure/PSRule.Rules.Azure/pull/1351)
- Bug fixes:
  - Fixed index was out of range with split on mock properties. [#1327](https://github.com/Azure/PSRule.Rules.Azure/issues/1327)
  - Fixed mock objects with no properties. [#1347](https://github.com/Azure/PSRule.Rules.Azure/issues/1347)
  - Fixed sub-resources nesting by scope regression. [#1348](https://github.com/Azure/PSRule.Rules.Azure/issues/1348)
  - Fixed expand of runtime properties on reference objects. [#1324](https://github.com/Azure/PSRule.Rules.Azure/issues/1324)
  - Fixed processing of deployment outputs. [#1316](https://github.com/Azure/PSRule.Rules.Azure/issues/1316)

What's changed since pre-release v1.14.0-B2204013:

- No additional changes.

## v1.14.0-B2204013 (pre-release)

What's changed since pre-release v1.14.0-B2204007:

- Engineering:
  - Cleanup of additional alias metadata. [#1351](https://github.com/Azure/PSRule.Rules.Azure/pull/1351)

## v1.14.0-B2204007 (pre-release)

What's changed since pre-release v1.14.0-B2203117:

- Bug fixes:
  - Fixed mock objects with no properties. [#1347](https://github.com/Azure/PSRule.Rules.Azure/issues/1347)
  - Fixed sub-resources nesting by scope regression. [#1348](https://github.com/Azure/PSRule.Rules.Azure/issues/1348)

## v1.14.0-B2203117 (pre-release)

What's changed since pre-release v1.14.0-B2203088:

- New features:
  - **Experimental**: Cmdlets to validate objects with Azure policy conditions:
    - `Export-AzPolicyAssignmentData` - Exports policy assignment data. [#1266](https://github.com/Azure/PSRule.Rules.Azure/issues/1266)
    - `Export-AzPolicyAssignmentRuleData` - Exports JSON rules from policy assignment data. [#1278](https://github.com/Azure/PSRule.Rules.Azure/issues/1278)
    - `Get-AzPolicyAssignmentDataSource` - Discovers policy assignment data. [#1340](https://github.com/Azure/PSRule.Rules.Azure/issues/1340)
    - See cmdlet help for limitations and usage.
    - Additional information will be posted as this feature evolves [here](https://github.com/Azure/PSRule.Rules.Azure/discussions/1345).
- Engineering:
  - Cache Azure Policy Aliases. [#1277](https://github.com/Azure/PSRule.Rules.Azure/issues/1277)
- Bug fixes:
  - Fixed index was out of range with split on mock properties. [#1327](https://github.com/Azure/PSRule.Rules.Azure/issues/1327)

## v1.14.0-B2203088 (pre-release)

What's changed since pre-release v1.14.0-B2203066:

- New features:
  - Added March 2022 baselines `Azure.GA_2022_03` and `Azure.Preview_2022_03`. [#1334](https://github.com/Azure/PSRule.Rules.Azure/issues/1334)
    - Includes rules released before or during March 2022.
    - Marked `Azure.GA_2021_12` and `Azure.Preview_2021_12` baselines as obsolete.
- Bug fixes:
  - Fixed expand of runtime properties on reference objects. [#1324](https://github.com/Azure/PSRule.Rules.Azure/issues/1324)

## v1.14.0-B2203066 (pre-release)

What's changed since v1.13.4:

- New features:
  - Added support for referencing resources in template. [#1315](https://github.com/Azure/PSRule.Rules.Azure/issues/1315)
    - The `reference()` function can be used to reference resources in template.
    - A placeholder value is still used for resources outside of the template.
- New rules:
  - SignalR Service:
    - Check services use Managed Identities. [#1306](https://github.com/Azure/PSRule.Rules.Azure/issues/1306)
    - Check services use a SKU with an SLA. [#1307](https://github.com/Azure/PSRule.Rules.Azure/issues/1307)
  - Web PubSub Service:
    - Check services use Managed Identities. [#1308](https://github.com/Azure/PSRule.Rules.Azure/issues/1308)
    - Check services use a SKU with an SLA. [#1309](https://github.com/Azure/PSRule.Rules.Azure/issues/1309)
- Updated rules:
  - Azure Kubernetes Service:
    - Updated `Azure.AKS.Version` to use latest stable version `1.21.9`. [#1318](https://github.com/Azure/PSRule.Rules.Azure/issues/1318)
      - Use `AZURE_AKS_CLUSTER_MINIMUM_VERSION` to configure the minimum version of the cluster.
- Bug fixes:
  - Fixed processing of deployment outputs. [#1316](https://github.com/Azure/PSRule.Rules.Azure/issues/1316)

## v1.13.4

What's changed since v1.13.3:

- Bug fixes:
  - Fixed virtual network without any subnets is invalid. [#1303](https://github.com/Azure/PSRule.Rules.Azure/issues/1303)
  - Fixed container registry rules that require a premium tier. [#1304](https://github.com/Azure/PSRule.Rules.Azure/issues/1304)
    - Rules `Azure.ACR.Retention` and `Azure.ACR.ContentTrust` are now only run against premium instances.

## v1.13.3

What's changed since v1.13.2:

- Bug fixes:
  - Fixed bicep build timeout for complex deployments. [#1299](https://github.com/Azure/PSRule.Rules.Azure/issues/1299)

## v1.13.2

What's changed since v1.13.1:

- Engineering:
  - Bump PowerShellStandard.Library to 5.1.1. [#1295](https://github.com/Azure/PSRule.Rules.Azure/pull/1295)
- Bug fixes:
  - Fixed nested resource loops. [#1293](https://github.com/Azure/PSRule.Rules.Azure/issues/1293)

## v1.13.1

What's changed since v1.13.0:

- Bug fixes:
  - Fixed parsing of nested quote pairs within JSON function. [#1288](https://github.com/Azure/PSRule.Rules.Azure/issues/1288)

## v1.13.0

What's changed since v1.12.2:

- New features:
  - Added support for setting defaults for required parameters. [#1065](https://github.com/Azure/PSRule.Rules.Azure/issues/1065)
    - When specified, the value will be used when a parameter value is not provided.
  - Added support expanding Bicep from parameter files. [#1160](https://github.com/Azure/PSRule.Rules.Azure/issues/1160)
- New rules:
  - Azure Cache for Redis:
    - Limit public access for Azure Cache for Redis instances. [#935](https://github.com/Azure/PSRule.Rules.Azure/issues/935)
  - Container App:
    - Check insecure ingress is not enabled (preview). [#1252](https://github.com/Azure/PSRule.Rules.Azure/issues/1252)
  - Key Vault:
    - Check key auto-rotation is enabled (preview). [#1159](https://github.com/Azure/PSRule.Rules.Azure/issues/1159)
  - Recovery Services Vault:
    - Check vaults have replication alerts configured. [#7](https://github.com/Azure/PSRule.Rules.Azure/issues/7)
- Engineering:
  - Automatically build baseline docs. [#1242](https://github.com/Azure/PSRule.Rules.Azure/issues/1242)
  - Bump PSRule dependency to v1.11.1. [#1269](https://github.com/Azure/PSRule.Rules.Azure/pull/1269)
- Bug fixes:
  - Fixed empty value with strong type. [#1258](https://github.com/Azure/PSRule.Rules.Azure/issues/1258)
  - Fixed error with empty logic app trigger. [#1249](https://github.com/Azure/PSRule.Rules.Azure/issues/1249)
  - Fixed out of order parameters. [#1257](https://github.com/Azure/PSRule.Rules.Azure/issues/1257)
  - Fixed mapping default configuration causes cast exception. [#1274](https://github.com/Azure/PSRule.Rules.Azure/issues/1274)
  - Fixed resource id is incorrectly built for sub resource types. [#1279](https://github.com/Azure/PSRule.Rules.Azure/issues/1279)

What's changed since pre-release v1.13.0-B2202113:

- No additional changes.

## v1.13.0-B2202113 (pre-release)

What's changed since pre-release v1.13.0-B2202108:

- Bug fixes:
  - Fixed resource id is incorrectly built for sub resource types. [#1279](https://github.com/Azure/PSRule.Rules.Azure/issues/1279)

## v1.13.0-B2202108 (pre-release)

What's changed since pre-release v1.13.0-B2202103:

- Bug fixes:
  - Fixed mapping default configuration causes cast exception. [#1274](https://github.com/Azure/PSRule.Rules.Azure/issues/1274)

## v1.13.0-B2202103 (pre-release)

What's changed since pre-release v1.13.0-B2202090:

- Engineering:
  - Bump PSRule dependency to v1.11.1. [#1269](https://github.com/Azure/PSRule.Rules.Azure/pull/1269)
- Bug fixes:
  - Fixed out of order parameters. [#1257](https://github.com/Azure/PSRule.Rules.Azure/issues/1257)

## v1.13.0-B2202090 (pre-release)

What's changed since pre-release v1.13.0-B2202063:

- New rules:
  - Azure Cache for Redis:
    - Limit public access for Azure Cache for Redis instances. [#935](https://github.com/Azure/PSRule.Rules.Azure/issues/935)
- Engineering:
  - Automatically build baseline docs. [#1242](https://github.com/Azure/PSRule.Rules.Azure/issues/1242)
- Bug fixes:
  - Fixed empty value with strong type. [#1258](https://github.com/Azure/PSRule.Rules.Azure/issues/1258)

## v1.13.0-B2202063 (pre-release)

What's changed since v1.12.2:

- New features:
  - Added support for setting defaults for required parameters. [#1065](https://github.com/Azure/PSRule.Rules.Azure/issues/1065)
    - When specified, the value will be used when a parameter value is not provided.
  - Added support expanding Bicep from parameter files. [#1160](https://github.com/Azure/PSRule.Rules.Azure/issues/1160)
- New rules:
  - Container App:
    - Check insecure ingress is not enabled (preview). [#1252](https://github.com/Azure/PSRule.Rules.Azure/issues/1252)
  - Key Vault:
    - Check key auto-rotation is enabled (preview). [#1159](https://github.com/Azure/PSRule.Rules.Azure/issues/1159)
  - Recovery Services Vault:
    - Check vaults have replication alerts configured. [#7](https://github.com/Azure/PSRule.Rules.Azure/issues/7)
- Bug fixes:
  - Fixed error with empty logic app trigger. [#1249](https://github.com/Azure/PSRule.Rules.Azure/issues/1249)

## v1.12.2

What's changed since v1.12.1:

- Bug fixes:
  - Fixed detect strong type requirements for nested deployments. [#1235](https://github.com/Azure/PSRule.Rules.Azure/issues/1235)

## v1.12.1

What's changed since v1.12.0:

- Bug fixes:
  - Fixed Bicep already exists with PSRule v2. [#1232](https://github.com/Azure/PSRule.Rules.Azure/issues/1232)

## v1.12.0

What's changed since v1.11.1:

- New rules:
  - Data Explorer:
    - Check clusters use Managed Identities. [#1207](https://github.com/Azure/PSRule.Rules.Azure/issues/1207)
    - Check clusters use a SKU with a SLA. [#1208](https://github.com/Azure/PSRule.Rules.Azure/issues/1208)
    - Check clusters use disk encryption. [#1209](https://github.com/Azure/PSRule.Rules.Azure/issues/1209)
    - Check clusters are in use with databases. [#1215](https://github.com/Azure/PSRule.Rules.Azure/issues/1215)
  - Event Hub:
    - Check namespaces are in use with event hubs. [#1216](https://github.com/Azure/PSRule.Rules.Azure/issues/1216)
    - Check namespaces only accept identity-based authentication. [#1217](https://github.com/Azure/PSRule.Rules.Azure/issues/1217)
  - Azure Recovery Services Vault:
    - Check vaults use geo-redundant storage. [#5](https://github.com/Azure/PSRule.Rules.Azure/issues/5)
  - Service Bus:
    - Check namespaces are in use with queues and topics. [#1218](https://github.com/Azure/PSRule.Rules.Azure/issues/1218)
    - Check namespaces only accept identity-based authentication. [#1219](https://github.com/Azure/PSRule.Rules.Azure/issues/1219)
- Updated rules:
  - Azure Kubernetes Service:
    - Updated `Azure.AKS.Version` to use latest stable version `1.21.7`. [#1188](https://github.com/Azure/PSRule.Rules.Azure/issues/1188)
      - Pinned latest GA baseline `Azure.GA_2021_12` to previous version `1.20.5`.
      - Use `AZURE_AKS_CLUSTER_MINIMUM_VERSION` to configure the minimum version of the cluster.
  - Azure API Management:
    - Check service disabled insecure ciphers.
    [#1128](https://github.com/Azure/PSRule.Rules.Azure/issues/1128)
    - Refactored the cipher and protocol rule into individual rules.
      - `Azure.APIM.Protocols`
      - `Azure.APIM.Ciphers`
- General improvements:
  - **Important change:** Replaced `Azure_AKSMinimumVersion` option with `AZURE_AKS_CLUSTER_MINIMUM_VERSION`. [#941](https://github.com/Azure/PSRule.Rules.Azure/issues/941)
    - For compatibility, if `Azure_AKSMinimumVersion` is set it will be used instead of `AZURE_AKS_CLUSTER_MINIMUM_VERSION`.
    - If only `AZURE_AKS_CLUSTER_MINIMUM_VERSION` is set, this value will be used.
    - The default will be used neither options are configured.
    - If `Azure_AKSMinimumVersion` is set a warning will be generated until the configuration is removed.
    - Support for `Azure_AKSMinimumVersion` is deprecated and will be removed in v2.
    - See [upgrade notes][1] for details.
- Bug fixes:
  - Fixed false positive of blob container with access unspecified. [#1212](https://github.com/Azure/PSRule.Rules.Azure/issues/1212)

What's changed since pre-release v1.12.0-B2201086:

- No additional changes.

## v1.12.0-B2201086 (pre-release)

What's changed since pre-release v1.12.0-B2201067:

- New rules:
  - Data Explorer:
    - Check clusters are in use with databases. [#1215](https://github.com/Azure/PSRule.Rules.Azure/issues/1215)
  - Event Hub:
    - Check namespaces are in use with event hubs. [#1216](https://github.com/Azure/PSRule.Rules.Azure/issues/1216)
    - Check namespaces only accept identity-based authentication. [#1217](https://github.com/Azure/PSRule.Rules.Azure/issues/1217)
  - Azure Recovery Services Vault:
    - Check vaults use geo-redundant storage. [#5](https://github.com/Azure/PSRule.Rules.Azure/issues/5)
  - Service Bus:
    - Check namespaces are in use with queues and topics. [#1218](https://github.com/Azure/PSRule.Rules.Azure/issues/1218)
    - Check namespaces only accept identity-based authentication. [#1219](https://github.com/Azure/PSRule.Rules.Azure/issues/1219)

## v1.12.0-B2201067 (pre-release)

What's changed since pre-release v1.12.0-B2201054:

- New rules:
  - Data Explorer:
    - Check clusters use Managed Identities. [#1207](https://github.com/Azure/PSRule.Rules.Azure/issues/1207)
    - Check clusters use a SKU with a SLA. [#1208](https://github.com/Azure/PSRule.Rules.Azure/issues/1208)
    - Check clusters use disk encryption. [#1209](https://github.com/Azure/PSRule.Rules.Azure/issues/1209)
- Bug fixes:
  - Fixed false positive of blob container with access unspecified. [#1212](https://github.com/Azure/PSRule.Rules.Azure/issues/1212)

## v1.12.0-B2201054 (pre-release)

What's changed since v1.11.1:

- Updated rules:
  - Azure Kubernetes Service:
    - Updated `Azure.AKS.Version` to use latest stable version `1.21.7`. [#1188](https://github.com/Azure/PSRule.Rules.Azure/issues/1188)
      - Pinned latest GA baseline `Azure.GA_2021_12` to previous version `1.20.5`.
      - Use `AZURE_AKS_CLUSTER_MINIMUM_VERSION` to configure the minimum version of the cluster.
  - Azure API Management:
    - Check service disabled insecure ciphers.
    [#1128](https://github.com/Azure/PSRule.Rules.Azure/issues/1128)
    - Refactored the cipher and protocol rule into individual rules.
      - `Azure.APIM.Protocols`
      - `Azure.APIM.Ciphers`
- General improvements:
  - **Important change:** Replaced `Azure_AKSMinimumVersion` option with `AZURE_AKS_CLUSTER_MINIMUM_VERSION`. [#941](https://github.com/Azure/PSRule.Rules.Azure/issues/941)
    - For compatibility, if `Azure_AKSMinimumVersion` is set it will be used instead of `AZURE_AKS_CLUSTER_MINIMUM_VERSION`.
    - If only `AZURE_AKS_CLUSTER_MINIMUM_VERSION` is set, this value will be used.
    - The default will be used neither options are configured.
    - If `Azure_AKSMinimumVersion` is set a warning will be generated until the configuration is removed.
    - Support for `Azure_AKSMinimumVersion` is deprecated and will be removed in v2.
    - See [upgrade notes][1] for details.

## v1.11.1

What's changed since v1.11.0:

- Bug fixes:
  - Fixed `Azure.AKS.CNISubnetSize` rule to use CNI selector. [#1178](https://github.com/Azure/PSRule.Rules.Azure/issues/1178)

## v1.11.0

What's changed since v1.10.4:

- New features:
  - Added baselines containing only Azure preview features. [#1129](https://github.com/Azure/PSRule.Rules.Azure/issues/1129)
    - Added baseline `Azure.Preview_2021_09`.
    - Added baseline `Azure.Preview_2021_12`.
  - Added `Azure.GA_2021_12` baseline. [#1146](https://github.com/Azure/PSRule.Rules.Azure/issues/1146)
    - Includes rules released before or during December 2021 for Azure GA features.
    - Marked baseline `Azure.GA_2021_09` as obsolete.
  - Bicep support promoted from experimental to generally available (GA). [#1176](https://github.com/Azure/PSRule.Rules.Azure/issues/1176)
- New rules:
  - All resources:
    - Check comments for each template resource. [#969](https://github.com/Azure/PSRule.Rules.Azure/issues/969)
  - Automation Account:
    - Automation accounts should enable diagnostic logs. [#1075](https://github.com/Azure/PSRule.Rules.Azure/issues/1075)
  - Azure Kubernetes Service:
    - Check clusters have the HTTP application routing add-on disabled. [#1131](https://github.com/Azure/PSRule.Rules.Azure/issues/1131)
    - Check clusters use the Secrets Store CSI Driver add-on. [#992](https://github.com/Azure/PSRule.Rules.Azure/issues/992)
    - Check clusters autorotation with the Secrets Store CSI Driver add-on. [#993](https://github.com/Azure/PSRule.Rules.Azure/issues/993)
    - Check clusters use Azure AD Pod Managed Identities (preview). [#991](https://github.com/Azure/PSRule.Rules.Azure/issues/991)
  - Azure Redis Cache:
    - Use availability zones for Azure Cache for Redis for regions that support it. [#1078](https://github.com/Azure/PSRule.Rules.Azure/issues/1078)
      - `Azure.Redis.AvailabilityZone`
      - `Azure.RedisEnterprise.Zones`
  - Application Security Group:
    - Check Application Security Groups meet naming requirements. [#1110](https://github.com/Azure/PSRule.Rules.Azure/issues/1110)
  - Firewall:
    - Check Firewalls meet naming requirements. [#1110](https://github.com/Azure/PSRule.Rules.Azure/issues/1110)
    - Check Firewall policies meet naming requirements. [#1110](https://github.com/Azure/PSRule.Rules.Azure/issues/1110)
  - Private Endpoint:
    - Check Private Endpoints meet naming requirements. [#1110](https://github.com/Azure/PSRule.Rules.Azure/issues/1110)
  - Virtual WAN:
    - Check Virtual WANs meet naming requirements. [#1110](https://github.com/Azure/PSRule.Rules.Azure/issues/1110)
- Updated rules:
  - Azure Kubernetes Service:
    - Promoted `Azure.AKS.AutoUpgrade` to GA rule set. [#1130](https://github.com/Azure/PSRule.Rules.Azure/issues/1130)
- General improvements:
  - Added support for template function `tenant()`. [#1124](https://github.com/Azure/PSRule.Rules.Azure/issues/1124)
  - Added support for template function `managementGroup()`. [#1125](https://github.com/Azure/PSRule.Rules.Azure/issues/1125)
  - Added support for template function `pickZones()`. [#518](https://github.com/Azure/PSRule.Rules.Azure/issues/518)
- Engineering:
  - Rule refactoring of rules from PowerShell to YAML. [#1109](https://github.com/Azure/PSRule.Rules.Azure/issues/1109)
    - The following rules were refactored:
      - `Azure.LB.Name`
      - `Azure.NSG.Name`
      - `Azure.Firewall.Mode`
      - `Azure.Route.Name`
      - `Azure.VNET.Name`
      - `Azure.VNG.Name`
      - `Azure.VNG.ConnectionName`
      - `Azure.AppConfig.SKU`
      - `Azure.AppConfig.Name`
      - `Azure.AppInsights.Workspace`
      - `Azure.AppInsights.Name`
      - `Azure.Cosmos.AccountName`
      - `Azure.FrontDoor.State`
      - `Azure.FrontDoor.Name`
      - `Azure.FrontDoor.WAF.Mode`
      - `Azure.FrontDoor.WAF.Enabled`
      - `Azure.FrontDoor.WAF.Name`
      - `Azure.AKS.MinNodeCount`
      - `Azure.AKS.ManagedIdentity`
      - `Azure.AKS.StandardLB`
      - `Azure.AKS.AzurePolicyAddOn`
      - `Azure.AKS.ManagedAAD`
      - `Azure.AKS.AuthorizedIPs`
      - `Azure.AKS.LocalAccounts`
      - `Azure.AKS.AzureRBAC`
- Bug fixes:
  - Fixed output of Bicep informational and warning messages in error stream. [#1157](https://github.com/Azure/PSRule.Rules.Azure/issues/1157)

What's changed since pre-release v1.11.0-B2112112:

- New features:
  - Bicep support promoted from experimental to generally available (GA). [#1176](https://github.com/Azure/PSRule.Rules.Azure/issues/1176)

## v1.11.0-B2112112 (pre-release)

What's changed since pre-release v1.11.0-B2112104:

- New rules:
  - Azure Redis Cache:
    - Use availability zones for Azure Cache for Redis for regions that support it. [#1078](https://github.com/Azure/PSRule.Rules.Azure/issues/1078)
      - `Azure.Redis.AvailabilityZone`
      - `Azure.RedisEnterprise.Zones`

## v1.11.0-B2112104 (pre-release)

What's changed since pre-release v1.11.0-B2112073:

- New rules:
  - Azure Kubernetes Service:
    - Check clusters use Azure AD Pod Managed Identities (preview). [#991](https://github.com/Azure/PSRule.Rules.Azure/issues/991)
- Engineering:
  - Rule refactoring of rules from PowerShell to YAML. [#1109](https://github.com/Azure/PSRule.Rules.Azure/issues/1109)
    - The following rules were refactored:
      - `Azure.AppConfig.SKU`
      - `Azure.AppConfig.Name`
      - `Azure.AppInsights.Workspace`
      - `Azure.AppInsights.Name`
      - `Azure.Cosmos.AccountName`
      - `Azure.FrontDoor.State`
      - `Azure.FrontDoor.Name`
      - `Azure.FrontDoor.WAF.Mode`
      - `Azure.FrontDoor.WAF.Enabled`
      - `Azure.FrontDoor.WAF.Name`
      - `Azure.AKS.MinNodeCount`
      - `Azure.AKS.ManagedIdentity`
      - `Azure.AKS.StandardLB`
      - `Azure.AKS.AzurePolicyAddOn`
      - `Azure.AKS.ManagedAAD`
      - `Azure.AKS.AuthorizedIPs`
      - `Azure.AKS.LocalAccounts`
      - `Azure.AKS.AzureRBAC`
- Bug fixes:
  - Fixed output of Bicep informational and warning messages in error stream. [#1157](https://github.com/Azure/PSRule.Rules.Azure/issues/1157)
  - Fixed obsolete flag for baseline `Azure.Preview_2021_12`. [#1166](https://github.com/Azure/PSRule.Rules.Azure/issues/1166)

## v1.11.0-B2112073 (pre-release)

What's changed since pre-release v1.11.0-B2112024:

- New features:
  - Added baselines containing only Azure preview features. [#1129](https://github.com/Azure/PSRule.Rules.Azure/issues/1129)
    - Added baseline `Azure.Preview_2021_09`.
    - Added baseline `Azure.Preview_2021_12`.
  - Added `Azure.GA_2021_12` baseline. [#1146](https://github.com/Azure/PSRule.Rules.Azure/issues/1146)
    - Includes rules released before or during December 2021 for Azure GA features.
    - Marked baseline `Azure.GA_2021_09` as obsolete.
- New rules:
  - All resources:
    - Check comments for each template resource. [#969](https://github.com/Azure/PSRule.Rules.Azure/issues/969)
- Bug fixes:
  - Fixed template function `equals` parameter count mismatch. [#1137](https://github.com/Azure/PSRule.Rules.Azure/issues/1137)
  - Fixed copy loop on nested deployment parameters is not handled. [#1144](https://github.com/Azure/PSRule.Rules.Azure/issues/1144)
  - Fixed outer copy loop of nested deployment. [#1154](https://github.com/Azure/PSRule.Rules.Azure/issues/1154)

## v1.11.0-B2112024 (pre-release)

What's changed since pre-release v1.11.0-B2111014:

- New rules:
  - Azure Kubernetes Service:
    - Check clusters have the HTTP application routing add-on disabled. [#1131](https://github.com/Azure/PSRule.Rules.Azure/issues/1131)
    - Check clusters use the Secrets Store CSI Driver add-on. [#992](https://github.com/Azure/PSRule.Rules.Azure/issues/992)
    - Check clusters autorotation with the Secrets Store CSI Driver add-on. [#993](https://github.com/Azure/PSRule.Rules.Azure/issues/993)
  - Automation Account:
    - Automation accounts should enable diagnostic logs. [#1075](https://github.com/Azure/PSRule.Rules.Azure/issues/1075)
- Updated rules:
  - Azure Kubernetes Service:
    - Promoted `Azure.AKS.AutoUpgrade` to GA rule set. [#1130](https://github.com/Azure/PSRule.Rules.Azure/issues/1130)
- General improvements:
  - Added support for template function `tenant()`. [#1124](https://github.com/Azure/PSRule.Rules.Azure/issues/1124)
  - Added support for template function `managementGroup()`. [#1125](https://github.com/Azure/PSRule.Rules.Azure/issues/1125)
  - Added support for template function `pickZones()`. [#518](https://github.com/Azure/PSRule.Rules.Azure/issues/518)
- Bug fixes:
  - Fixed `Azure.Policy.WaiverExpiry` date conversion. [#1118](https://github.com/Azure/PSRule.Rules.Azure/issues/1118)

## v1.11.0-B2111014 (pre-release)

What's changed since v1.10.0:

- New rules:
  - Application Security Group:
    - Check Application Security Groups meet naming requirements. [#1110](https://github.com/Azure/PSRule.Rules.Azure/issues/1110)
  - Firewall:
    - Check Firewalls meet naming requirements. [#1110](https://github.com/Azure/PSRule.Rules.Azure/issues/1110)
    - Check Firewall policies meet naming requirements. [#1110](https://github.com/Azure/PSRule.Rules.Azure/issues/1110)
  - Private Endpoint:
    - Check Private Endpoints meet naming requirements. [#1110](https://github.com/Azure/PSRule.Rules.Azure/issues/1110)
  - Virtual WAN:
    - Check Virtual WANs meet naming requirements. [#1110](https://github.com/Azure/PSRule.Rules.Azure/issues/1110)
- Engineering:
  - Rule refactoring of rules from PowerShell to YAML. [#1109](https://github.com/Azure/PSRule.Rules.Azure/issues/1109)
    - The following rules were refactored:
      - `Azure.LB.Name`
      - `Azure.NSG.Name`
      - `Azure.Firewall.Mode`
      - `Azure.Route.Name`
      - `Azure.VNET.Name`
      - `Azure.VNG.Name`
      - `Azure.VNG.ConnectionName`

## v1.10.4

What's changed since v1.10.3:

- Bug fixes:
  - Fixed outer copy loop of nested deployment. [#1154](https://github.com/Azure/PSRule.Rules.Azure/issues/1154)

## v1.10.3

What's changed since v1.10.2:

- Bug fixes:
  - Fixed copy loop on nested deployment parameters is not handled. [#1144](https://github.com/Azure/PSRule.Rules.Azure/issues/1144)

## v1.10.2

What's changed since v1.10.1:

- Bug fixes:
  - Fixed template function `equals` parameter count mismatch. [#1137](https://github.com/Azure/PSRule.Rules.Azure/issues/1137)

## v1.10.1

What's changed since v1.10.0:

- Bug fixes:
  - Fixed `Azure.Policy.WaiverExpiry` date conversion. [#1118](https://github.com/Azure/PSRule.Rules.Azure/issues/1118)

## v1.10.0

What's changed since v1.9.1:

- New features:
  - Added support for parameter strong types. [#1083](https://github.com/Azure/PSRule.Rules.Azure/issues/1083)
    - The value of string parameters can be tested against the expected type.
    - When configuring a location strong type, the parameter value must be a valid Azure location.
    - When configuring a resource type strong type, the parameter value must be a matching resource Id.
- New rules:
  - All resources:
    - Check template expressions do not exceed a maximum length. [#1006](https://github.com/Azure/PSRule.Rules.Azure/issues/1006)
  - Automation Service:
    - Check automation accounts should use managed identities for authentication. [#1074](https://github.com/Azure/PSRule.Rules.Azure/issues/1074)
  - Event Grid:
    - Check topics and domains use managed identities. [#1091](https://github.com/Azure/PSRule.Rules.Azure/issues/1091)
    - Check topics and domains use private endpoints. [#1092](https://github.com/Azure/PSRule.Rules.Azure/issues/1092)
    - Check topics and domains use identity-based authentication. [#1093](https://github.com/Azure/PSRule.Rules.Azure/issues/1093)
- General improvements:
  - Updated default baseline to use module configuration. [#1089](https://github.com/Azure/PSRule.Rules.Azure/issues/1089)
- Engineering:
  - Bump PSRule dependency to v1.9.0. [#1081](https://github.com/Azure/PSRule.Rules.Azure/issues/1081)
  - Bump Microsoft.CodeAnalysis.NetAnalyzers to v6.0.0. [#1080](https://github.com/Azure/PSRule.Rules.Azure/pull/1080)
  - Bump Microsoft.SourceLink.GitHub to 1.1.1. [#1085](https://github.com/Azure/PSRule.Rules.Azure/pull/1085)
- Bug fixes:
  - Fixed expansion of secret references. [#1098](https://github.com/Azure/PSRule.Rules.Azure/issues/1098)
  - Fixed handling of tagging for deployments. [#1099](https://github.com/Azure/PSRule.Rules.Azure/issues/1099)
  - Fixed strong type issue flagged with empty defaultValue string. [#1100](https://github.com/Azure/PSRule.Rules.Azure/issues/1100)

What's changed since pre-release v1.10.0-B2111081:

- No additional changes.

## v1.10.0-B2111081 (pre-release)

What's changed since pre-release v1.10.0-B2111072:

- New rules:
  - Automation Service:
    - Automation accounts should use managed identities for authentication. [#1074](https://github.com/Azure/PSRule.Rules.Azure/issues/1074)

## v1.10.0-B2111072 (pre-release)

What's changed since pre-release v1.10.0-B2111058:

- New rules:
  - All resources:
    - Check template expressions do not exceed a maximum length. [#1006](https://github.com/Azure/PSRule.Rules.Azure/issues/1006)
- Bug fixes:
  - Fixed expansion of secret references. [#1098](https://github.com/Azure/PSRule.Rules.Azure/issues/1098)
  - Fixed handling of tagging for deployments. [#1099](https://github.com/Azure/PSRule.Rules.Azure/issues/1099)
  - Fixed strong type issue flagged with empty defaultValue string. [#1100](https://github.com/Azure/PSRule.Rules.Azure/issues/1100)

## v1.10.0-B2111058 (pre-release)

What's changed since pre-release v1.10.0-B2111040:

- New rules:
  - Event Grid:
    - Check topics and domains use managed identities. [#1091](https://github.com/Azure/PSRule.Rules.Azure/issues/1091)
    - Check topics and domains use private endpoints. [#1092](https://github.com/Azure/PSRule.Rules.Azure/issues/1092)
    - Check topics and domains use identity-based authentication. [#1093](https://github.com/Azure/PSRule.Rules.Azure/issues/1093)
- General improvements:
  - Updated default baseline to use module configuration. [#1089](https://github.com/Azure/PSRule.Rules.Azure/issues/1089)

## v1.10.0-B2111040 (pre-release)

What's changed since v1.9.1:

- New features:
  - Added support for parameter strong types. [#1083](https://github.com/Azure/PSRule.Rules.Azure/issues/1083)
    - The value of string parameters can be tested against the expected type.
    - When configuring a location strong type, the parameter value must be a valid Azure location.
    - When configuring a resource type strong type, the parameter value must be a matching resource Id.
- Engineering:
  - Bump PSRule dependency to v1.9.0. [#1081](https://github.com/Azure/PSRule.Rules.Azure/issues/1081)
  - Bump Microsoft.CodeAnalysis.NetAnalyzers to v6.0.0. [#1080](https://github.com/Azure/PSRule.Rules.Azure/pull/1080)
  - Bump Microsoft.SourceLink.GitHub to 1.1.1. [#1085](https://github.com/Azure/PSRule.Rules.Azure/pull/1085)

## v1.9.1

What's changed since v1.9.0:

- Bug fixes:
  - Fixed can not index into resource group tags. [#1066](https://github.com/Azure/PSRule.Rules.Azure/issues/1066)
  - Fixed `Azure.VM.ASMinMembers` for template deployments. [#1064](https://github.com/Azure/PSRule.Rules.Azure/issues/1064)
  - Fixed zones property not found on public IP resource. [#1070](https://github.com/Azure/PSRule.Rules.Azure/issues/1070)

## v1.9.0

What's changed since v1.8.1:

- New rules:
  - API Management Service:
    - Check API management services are using availability zones when available. [#1017](https://github.com/Azure/PSRule.Rules.Azure/issues/1017)
  - Public IP Address:
    - Check Public IP addresses are configured with zone-redundancy. [#958](https://github.com/Azure/PSRule.Rules.Azure/issues/958)
    - Check Public IP addresses are using Standard SKU. [#979](https://github.com/Azure/PSRule.Rules.Azure/issues/979)
  - User Assigned Managed Identity:
    - Check identities meet naming requirements. [#1021](https://github.com/Azure/PSRule.Rules.Azure/issues/1021)
  - Virtual Network Gateway:
    - Check VPN/ExpressRoute gateways are configured with availability zone SKU. [#926](https://github.com/Azure/PSRule.Rules.Azure/issues/926)
- General improvements:
  - Improved processing of AzOps generated templates. [#799](https://github.com/Azure/PSRule.Rules.Azure/issues/799)
    - `Azure.Template.DefineParameters` is ignored for AzOps generated templates.
    - `Azure.Template.UseLocationParameter` is ignored for AzOps generated templates.
  - Bicep is now installed when using PSRule GitHub Action. [#1050](https://github.com/Azure/PSRule.Rules.Azure/issues/1050)
- Engineering:
  - Bump PSRule dependency to v1.8.0. [#1018](https://github.com/Azure/PSRule.Rules.Azure/issues/1018)
  - Added automated PR workflow to bump `providers.json` monthly. [#1041](https://github.com/Azure/PSRule.Rules.Azure/issues/1041)
- Bug fixes:
  - Fixed AKS Network Policy should accept calico. [#1046](https://github.com/Azure/PSRule.Rules.Azure/issues/1046)
  - Fixed `Azure.ACR.AdminUser` fails when `adminUserEnabled` not set. [#1014](https://github.com/Azure/PSRule.Rules.Azure/issues/1014)
  - Fixed `Azure.KeyVault.Logs` reports cannot index into a null array. [#1024](https://github.com/Azure/PSRule.Rules.Azure/issues/1024)
  - Fixed template function empty returns object reference not set exception. [#1025](https://github.com/Azure/PSRule.Rules.Azure/issues/1025)
  - Fixed delayed binding of `and` template function. [#1026](https://github.com/Azure/PSRule.Rules.Azure/issues/1026)
  - Fixed template function array nests array with array parameters. [#1027](https://github.com/Azure/PSRule.Rules.Azure/issues/1027)
  - Fixed property used by `Azure.ACR.MinSKU` to work more reliably with templates. [#1034](https://github.com/Azure/PSRule.Rules.Azure/issues/1034)
  - Fixed could not determine JSON object type for MockMember using CreateObject. [#1035](https://github.com/Azure/PSRule.Rules.Azure/issues/1035)
  - Fixed Bicep convention ordering. [#1053](https://github.com/Azure/PSRule.Rules.Azure/issues/1053)

What's changed since pre-release v1.9.0-B2110087:

- No additional changes.

## v1.9.0-B2110087 (pre-release)

What's changed since pre-release v1.9.0-B2110082:

- Bug fixes:
  - Fixed Bicep convention ordering. [#1053](https://github.com/Azure/PSRule.Rules.Azure/issues/1053)

## v1.9.0-B2110082 (pre-release)

What's changed since pre-release v1.9.0-B2110059:

- General improvements:
  - Bicep is now installed when using PSRule GitHub Action. [#1050](https://github.com/Azure/PSRule.Rules.Azure/issues/1050)
- Engineering:
  - Added automated PR workflow to bump `providers.json` monthly. [#1041](https://github.com/Azure/PSRule.Rules.Azure/issues/1041)
- Bug fixes:
  - Fixed AKS Network Policy should accept calico. [#1046](https://github.com/Azure/PSRule.Rules.Azure/issues/1046)

## v1.9.0-B2110059 (pre-release)

What's changed since pre-release v1.9.0-B2110040:

- New rules:
  - API Management Service:
    - Check API management services are using availability zones when available. [#1017](https://github.com/Azure/PSRule.Rules.Azure/issues/1017)
- Bug fixes:
  - Fixed property used by `Azure.ACR.MinSKU` to work more reliably with templates. [#1034](https://github.com/Azure/PSRule.Rules.Azure/issues/1034)
  - Fixed could not determine JSON object type for MockMember using CreateObject. [#1035](https://github.com/Azure/PSRule.Rules.Azure/issues/1035)

## v1.9.0-B2110040 (pre-release)

What's changed since pre-release v1.9.0-B2110025:

- New rules:
  - User Assigned Managed Identity:
    - Check identities meet naming requirements. [#1021](https://github.com/Azure/PSRule.Rules.Azure/issues/1021)
- Bug fixes:
  - Fixed `Azure.KeyVault.Logs` reports cannot index into a null array. [#1024](https://github.com/Azure/PSRule.Rules.Azure/issues/1024)
  - Fixed template function empty returns object reference not set exception. [#1025](https://github.com/Azure/PSRule.Rules.Azure/issues/1025)
  - Fixed delayed binding of `and` template function. [#1026](https://github.com/Azure/PSRule.Rules.Azure/issues/1026)
  - Fixed template function array nests array with array parameters. [#1027](https://github.com/Azure/PSRule.Rules.Azure/issues/1027)

## v1.9.0-B2110025 (pre-release)

What's changed since pre-release v1.9.0-B2110014:

- Engineering:
  - Bump PSRule dependency to v1.8.0. [#1018](https://github.com/Azure/PSRule.Rules.Azure/issues/1018)
- Bug fixes:
  - Fixed `Azure.ACR.AdminUser` fails when `adminUserEnabled` not set. [#1014](https://github.com/Azure/PSRule.Rules.Azure/issues/1014)

## v1.9.0-B2110014 (pre-release)

What's changed since pre-release v1.9.0-B2110009:

- Bug fixes:
  - Fixed expression out of range of valid values. [#1005](https://github.com/Azure/PSRule.Rules.Azure/issues/1005)
  - Fixed template expand fails in nested reference expansion. [#1007](https://github.com/Azure/PSRule.Rules.Azure/issues/1007)

## v1.9.0-B2110009 (pre-release)

What's changed since pre-release v1.9.0-B2109027:

- Bug fixes:
  - Fixed handling of comments with template and parameter file rules. [#996](https://github.com/Azure/PSRule.Rules.Azure/issues/996)
  - Fixed `Azure.Template.UseLocationParameter` to only apply to templates deployed as RG scope [#995](https://github.com/Azure/PSRule.Rules.Azure/issues/995)
  - Fixed expand template fails with `createObject` when no parameters are specified. [#1000](https://github.com/Azure/PSRule.Rules.Azure/issues/1000)

## v1.9.0-B2109027 (pre-release)

What's changed since v1.8.0:

- New rules:
  - Public IP Address:
    - Check Public IP addresses are configured with zone-redundancy. [#958](https://github.com/Azure/PSRule.Rules.Azure/issues/958)
    - Check Public IP addresses are using Standard SKU. [#979](https://github.com/Azure/PSRule.Rules.Azure/issues/979)
  - Virtual Network Gateway:
    - Check VPN/ExpressRoute gateways are configured with availability zone SKU. [#926](https://github.com/Azure/PSRule.Rules.Azure/issues/926)
- General improvements:
  - Improved processing of AzOps generated templates. [#799](https://github.com/Azure/PSRule.Rules.Azure/issues/799)
    - `Azure.Template.DefineParameters` is ignored for AzOps generated templates.
    - `Azure.Template.UseLocationParameter` is ignored for AzOps generated templates.
- Bug fixes:
  - Fixed `ToUpper` fails to convert character. [#986](https://github.com/Azure/PSRule.Rules.Azure/issues/986)

## v1.8.1

What's changed since v1.8.0:

- Bug fixes:
  - Fixed handling of comments with template and parameter file rules. [#996](https://github.com/Azure/PSRule.Rules.Azure/issues/996)
  - Fixed `Azure.Template.UseLocationParameter` to only apply to templates deployed as RG scope [#995](https://github.com/Azure/PSRule.Rules.Azure/issues/995)
  - Fixed expand template fails with `createObject` when no parameters are specified. [#1000](https://github.com/Azure/PSRule.Rules.Azure/issues/1000)
  - Fixed `ToUpper` fails to convert character. [#986](https://github.com/Azure/PSRule.Rules.Azure/issues/986)
  - Fixed expression out of range of valid values. [#1005](https://github.com/Azure/PSRule.Rules.Azure/issues/1005)
  - Fixed template expand fails in nested reference expansion. [#1007](https://github.com/Azure/PSRule.Rules.Azure/issues/1007)

## v1.8.0

What's changed since v1.7.0:

- New features:
  - Added `Azure.GA_2021_09` baseline. [#961](https://github.com/Azure/PSRule.Rules.Azure/issues/961)
    - Includes rules released before or during September 2021 for Azure GA features.
    - Marked baseline `Azure.GA_2021_06` as obsolete.
- New rules:
  - Application Gateway:
    - Check App Gateways should use availability zones when available. Thanks [@ArmaanMcleod](https://github.com/ArmaanMcleod). [#928](https://github.com/Azure/PSRule.Rules.Azure/issues/928)
  - Azure Kubernetes Service:
    - Check clusters have control plane audit logs enabled. Thanks [@ArmaanMcleod](https://github.com/ArmaanMcleod). [#882](https://github.com/Azure/PSRule.Rules.Azure/issues/882)
    - Check clusters have control plane diagnostics enabled. Thanks [@ArmaanMcleod](https://github.com/ArmaanMcleod). [#922](https://github.com/Azure/PSRule.Rules.Azure/issues/922)
    - Check clusters use Container Insights for monitoring workloads. Thanks [@ArmaanMcleod](https://github.com/ArmaanMcleod). [#881](https://github.com/Azure/PSRule.Rules.Azure/issues/881)
    - Check clusters use availability zones when available. Thanks [@ArmaanMcleod](https://github.com/ArmaanMcleod). [#880](https://github.com/Azure/PSRule.Rules.Azure/issues/880)
  - Cosmos DB:
    - Check DB account names meet naming requirements. [#954](https://github.com/Azure/PSRule.Rules.Azure/issues/954)
    - Check DB accounts use Azure AD identities for resource management operations. [#953](https://github.com/Azure/PSRule.Rules.Azure/issues/953)
  - Load Balancer:
    - Check Load balancers are using Standard SKU. Thanks [@ArmaanMcleod](https://github.com/ArmaanMcleod). [#957](https://github.com/Azure/PSRule.Rules.Azure/issues/957)
    - Check Load Balancers are configured with zone-redundancy. Thanks [@ArmaanMcleod](https://github.com/ArmaanMcleod). [#927](https://github.com/Azure/PSRule.Rules.Azure/issues/927)
- Engineering:
  - Bump PSRule dependency to v1.7.2. [#951](https://github.com/Azure/PSRule.Rules.Azure/issues/951)
  - Automated update of availability zone information in providers.json. [#907](https://github.com/Azure/PSRule.Rules.Azure/issues/907)
  - Increased test coverage of rule reasons. Thanks [@ArmaanMcleod](https://github.com/ArmaanMcleod). [#960](https://github.com/Azure/PSRule.Rules.Azure/issues/960)
- Bug fixes:
  - Fixed export of in-flight AKS related subnets for kubenet clusters. Thanks [@ArmaanMcleod](https://github.com/ArmaanMcleod). [#920](https://github.com/Azure/PSRule.Rules.Azure/issues/920)
  - Fixed plan instance count is not applicable to Elastic Premium plans. [#946](https://github.com/Azure/PSRule.Rules.Azure/issues/946)
  - Fixed minimum App Service Plan fails Elastic Premium plans. [#945](https://github.com/Azure/PSRule.Rules.Azure/issues/945)
  - Fixed App Service Plan should include PremiumV3 plan. [#944](https://github.com/Azure/PSRule.Rules.Azure/issues/944)
  - Fixed Azure.VM.NICAttached with private endpoints. [#932](https://github.com/Azure/PSRule.Rules.Azure/issues/932)
  - Fixed Bicep CLI fails with unexpected end of content. [#889](https://github.com/Azure/PSRule.Rules.Azure/issues/889)
  - Fixed incomplete reason message for `Azure.Storage.MinTLS`. [#971](https://github.com/Azure/PSRule.Rules.Azure/issues/971)
  - Fixed false positive of `Azure.Storage.UseReplication` with large file storage. [#965](https://github.com/Azure/PSRule.Rules.Azure/issues/965)

What's changed since pre-release v1.8.0-B2109060:

- No additional changes.

## v1.8.0-B2109086 (pre-release)

What's changed since pre-release v1.8.0-B2109060:

- New rules:
  - Load Balancer:
    - Check Load balancers are using Standard SKU. Thanks [@ArmaanMcleod](https://github.com/ArmaanMcleod). [#957](https://github.com/Azure/PSRule.Rules.Azure/issues/957)
- Engineering:
  - Increased test coverage of rule reasons. Thanks [@ArmaanMcleod](https://github.com/ArmaanMcleod). [#960](https://github.com/Azure/PSRule.Rules.Azure/issues/960)
- Bug fixes:
  - Fixed Bicep CLI fails with unexpected end of content. [#889](https://github.com/Azure/PSRule.Rules.Azure/issues/889)
  - Fixed incomplete reason message for `Azure.Storage.MinTLS`. [#971](https://github.com/Azure/PSRule.Rules.Azure/issues/971)
  - Fixed false positive of `Azure.Storage.UseReplication` with large file storage. [#965](https://github.com/Azure/PSRule.Rules.Azure/issues/965)

## v1.8.0-B2109060 (pre-release)

What's changed since pre-release v1.8.0-B2109046:

- New features:
  - Added `Azure.GA_2021_09` baseline. [#961](https://github.com/Azure/PSRule.Rules.Azure/issues/961)
    - Includes rules released before or during September 2021 for Azure GA features.
    - Marked baseline `Azure.GA_2021_06` as obsolete.
- New rules:
  - Load Balancer:
    - Check Load Balancers are configured with zone-redundancy. Thanks [@ArmaanMcleod](https://github.com/ArmaanMcleod). [#927](https://github.com/Azure/PSRule.Rules.Azure/issues/927)

## v1.8.0-B2109046 (pre-release)

What's changed since pre-release v1.8.0-B2109020:

- New rules:
  - Application Gateway:
    - Check App Gateways should use availability zones when available. Thanks [@ArmaanMcleod](https://github.com/ArmaanMcleod). [#928](https://github.com/Azure/PSRule.Rules.Azure/issues/928)
  - Cosmos DB:
    - Check DB account names meet naming requirements. [#954](https://github.com/Azure/PSRule.Rules.Azure/issues/954)
    - Check DB accounts use Azure AD identities for resource management operations. [#953](https://github.com/Azure/PSRule.Rules.Azure/issues/953)
- Bug fixes:
  - Fixed plan instance count is not applicable to Elastic Premium plans. [#946](https://github.com/Azure/PSRule.Rules.Azure/issues/946)
  - Fixed minimum App Service Plan fails Elastic Premium plans. [#945](https://github.com/Azure/PSRule.Rules.Azure/issues/945)
  - Fixed App Service Plan should include PremiumV3 plan. [#944](https://github.com/Azure/PSRule.Rules.Azure/issues/944)
  - Fixed Azure.VM.NICAttached with private endpoints. [#932](https://github.com/Azure/PSRule.Rules.Azure/issues/932)
- Engineering:
  - Bump PSRule dependency to v1.7.2. [#951](https://github.com/Azure/PSRule.Rules.Azure/issues/951)

## v1.8.0-B2109020 (pre-release)

What's changed since pre-release v1.8.0-B2108026:

- New rules:
  - Azure Kubernetes Service:
    - Check clusters have control plane audit logs enabled. Thanks [@ArmaanMcleod](https://github.com/ArmaanMcleod). [#882](https://github.com/Azure/PSRule.Rules.Azure/issues/882)
    - Check clusters have control plane diagnostics enabled. Thanks [@ArmaanMcleod](https://github.com/ArmaanMcleod). [#922](https://github.com/Azure/PSRule.Rules.Azure/issues/922)
- Engineering:
  - Bump PSRule dependency to v1.7.0. [#938](https://github.com/Azure/PSRule.Rules.Azure/issues/938)

## v1.8.0-B2108026 (pre-release)

What's changed since pre-release v1.8.0-B2108013:

- New rules:
  - Azure Kubernetes Service:
    - Check clusters use Container Insights for monitoring workloads. Thanks [@ArmaanMcleod](https://github.com/ArmaanMcleod). [#881](https://github.com/Azure/PSRule.Rules.Azure/issues/881)
- Bug fixes:
  - Fixed export of in-flight AKS related subnets for kubenet clusters. Thanks [@ArmaanMcleod](https://github.com/ArmaanMcleod). [#920](https://github.com/Azure/PSRule.Rules.Azure/issues/920)

## v1.8.0-B2108013 (pre-release)

What's changed since v1.7.0:

- New rules:
  - Azure Kubernetes Service:
    - Check clusters use availability zones when available. Thanks [@ArmaanMcleod](https://github.com/ArmaanMcleod). [#880](https://github.com/Azure/PSRule.Rules.Azure/issues/880)
- Engineering:
  - Bump PSRule dependency to v1.6.1. [#913](https://github.com/Azure/PSRule.Rules.Azure/issues/913)
  - Automated update of availability zone information in providers.json. [#907](https://github.com/Azure/PSRule.Rules.Azure/issues/907)

## v1.7.0

What's changed since v1.6.0:

- New rules:
  - All resources:
    - Check template parameter files use metadata links. [#846](https://github.com/Azure/PSRule.Rules.Azure/issues/846)
      - Configure the `AZURE_PARAMETER_FILE_METADATA_LINK` option to enable this rule.
    - Check template files use a recent schema. [#845](https://github.com/Azure/PSRule.Rules.Azure/issues/845)
    - Check template files use a https schema scheme. [#894](https://github.com/Azure/PSRule.Rules.Azure/issues/894)
    - Check template parameter files use a https schema scheme. [#894](https://github.com/Azure/PSRule.Rules.Azure/issues/894)
    - Check template parameters set a value. [#896](https://github.com/Azure/PSRule.Rules.Azure/issues/896)
    - Check template parameters use a valid secret reference. [#897](https://github.com/Azure/PSRule.Rules.Azure/issues/897)
  - Azure Kubernetes Service:
    - Check clusters using Azure CNI should use large subnets. Thanks [@ArmaanMcleod](https://github.com/ArmaanMcleod). [#273](https://github.com/Azure/PSRule.Rules.Azure/issues/273)
    - Check clusters use auto-scale node pools. Thanks [@ArmaanMcleod](https://github.com/ArmaanMcleod). [#218](https://github.com/Azure/PSRule.Rules.Azure/issues/218)
      - By default, a minimum of a `/23` subnet is required.
      - Configure `AZURE_AKS_CNI_MINIMUM_CLUSTER_SUBNET_SIZE` to change the default minimum subnet size.
  - Storage Account:
    - Check Storage Accounts only accept explicitly allowed network traffic. [#884](https://github.com/Azure/PSRule.Rules.Azure/issues/884)
- Updated rules:
  - Virtual Network:
    - Excluded `AzureFirewallManagementSubnet` from `Azure.VNET.UseNSGs`. [#869](https://github.com/Azure/PSRule.Rules.Azure/issues/869)
- General improvements:
  - Added version information to bicep compilation exceptions. [#903](https://github.com/Azure/PSRule.Rules.Azure/issues/903)
- Engineering:
  - Bump PSRule dependency to v1.6.0. [#871](https://github.com/Azure/PSRule.Rules.Azure/issues/871)
- Bug fixes:
  - Fixed DateTimeAdd function and tests within timezones with DST. [#891](https://github.com/Azure/PSRule.Rules.Azure/issues/891)
  - Fixed `Azure.Template.ParameterValue` failing on empty value. [#901](https://github.com/Azure/PSRule.Rules.Azure/issues/901)

What's changed since pre-release v1.7.0-B2108059:

- No additional changes.

## v1.7.0-B2108059 (pre-release)

What's changed since pre-release v1.7.0-B2108049:

- General improvements:
  - Added version information to bicep compilation exceptions. [#903](https://github.com/Azure/PSRule.Rules.Azure/issues/903)
- Bug fixes:
  - Fixed `Azure.Template.ParameterValue` failing on empty value. [#901](https://github.com/Azure/PSRule.Rules.Azure/issues/901)

## v1.7.0-B2108049 (pre-release)

What's changed since pre-release v1.7.0-B2108040:

- New rules:
  - All resources:
    - Check template files use a recent schema. [#845](https://github.com/Azure/PSRule.Rules.Azure/issues/845)
    - Check template files use a https schema scheme. [#894](https://github.com/Azure/PSRule.Rules.Azure/issues/894)
    - Check template parameter files use a https schema scheme. [#894](https://github.com/Azure/PSRule.Rules.Azure/issues/894)
    - Check template parameters set a value. [#896](https://github.com/Azure/PSRule.Rules.Azure/issues/896)
    - Check template parameters use a valid secret reference. [#897](https://github.com/Azure/PSRule.Rules.Azure/issues/897)
- Bug fixes:
  - Fixed DateTimeAdd function and tests within timezones with DST. [#891](https://github.com/Azure/PSRule.Rules.Azure/issues/891)

## v1.7.0-B2108040 (pre-release)

What's changed since pre-release v1.7.0-B2108020:

- New rules:
  - All resources:
    - Check template parameter files use metadata links. [#846](https://github.com/Azure/PSRule.Rules.Azure/issues/846)
      - Configure the `AZURE_PARAMETER_FILE_METADATA_LINK` option to enable this rule.
  - Azure Kubernetes Service:
    - Check clusters using Azure CNI should use large subnets. Thanks [@ArmaanMcleod](https://github.com/ArmaanMcleod). [#273](https://github.com/Azure/PSRule.Rules.Azure/issues/273)
      - By default, a minimum of a `/23` subnet is required.
      - Configure `AZURE_AKS_CNI_MINIMUM_CLUSTER_SUBNET_SIZE` to change the default minimum subnet size.
  - Storage Account:
    - Check Storage Accounts only accept explicitly allowed network traffic. [#884](https://github.com/Azure/PSRule.Rules.Azure/issues/884)

## v1.7.0-B2108020 (pre-release)

What's changed since v1.6.0:

- New rules:
  - Azure Kubernetes Service:
    - Check clusters use auto-scale node pools. Thanks [@ArmaanMcleod](https://github.com/ArmaanMcleod). [#218](https://github.com/Azure/PSRule.Rules.Azure/issues/218)
- Updated rules:
  - Virtual Network:
    - Excluded `AzureFirewallManagementSubnet` from `Azure.VNET.UseNSGs`. [#869](https://github.com/Azure/PSRule.Rules.Azure/issues/869)
- Engineering:
  - Bump PSRule dependency to v1.6.0. [#871](https://github.com/Azure/PSRule.Rules.Azure/issues/871)

## v1.6.0

What's changed since v1.5.1:

- New features:
  - **Experimental**: Added support for expansion from Bicep source files. [#848](https://github.com/Azure/PSRule.Rules.Azure/issues/848) [#670](https://github.com/Azure/PSRule.Rules.Azure/issues/670) [#858](https://github.com/Azure/PSRule.Rules.Azure/issues/858)
    - Bicep support is currently experimental.
    - To opt-in set the `AZURE_BICEP_FILE_EXPANSION` configuration to `true`.
    - For more information see [Using Bicep](https://azure.github.io/PSRule.Rules.Azure/using-bicep/).
- New rules:
  - Application Gateways:
    - Check Application Gateways publish endpoints by HTTPS. [#841](https://github.com/Azure/PSRule.Rules.Azure/issues/841)
- Engineering:
  - Bump PSRule dependency to v1.5.0. [#832](https://github.com/Azure/PSRule.Rules.Azure/issues/832)
  - Migration of Pester v4 tests to Pester v5. Thanks [@ArmaanMcleod](https://github.com/ArmaanMcleod). [#395](https://github.com/Azure/PSRule.Rules.Azure/issues/395)

What's changed since pre-release v1.6.0-B2108038:

- Bug fixes:
  - Fixed Bicep expand creates deadlock and times out. [#863](https://github.com/Azure/PSRule.Rules.Azure/issues/863)

## v1.6.0-B2108038 (pre-release)

What's changed since pre-release v1.6.0-B2108023:

- Bug fixes:
  - Fixed Bicep expand hangs analysis. [#858](https://github.com/Azure/PSRule.Rules.Azure/issues/858)

## v1.6.0-B2108023 (pre-release)

What's changed since pre-release v1.6.0-B2107028:

- New features:
  - **Experimental**: Added support for expansion from Bicep source files. [#848](https://github.com/Azure/PSRule.Rules.Azure/issues/848) [#670](https://github.com/Azure/PSRule.Rules.Azure/issues/670)
    - Bicep support is currently experimental.
    - To opt-in set the `AZURE_BICEP_FILE_EXPANSION` configuration to `true`.
    - For more information see [Using Bicep](https://azure.github.io/PSRule.Rules.Azure/using-bicep/).

## v1.6.0-B2107028 (pre-release)

What's changed since v1.5.1:

- New rules:
  - Application Gateways:
    - Check Application Gateways publish endpoints by HTTPS. [#841](https://github.com/Azure/PSRule.Rules.Azure/issues/841)
- Engineering:
  - Bump PSRule dependency to v1.5.0. [#832](https://github.com/Azure/PSRule.Rules.Azure/issues/832)

## v1.5.1

What's changed since v1.5.0:

- Bug fixes:
  - Fixed rule does not detect more restrictive NSG rules. [#831](https://github.com/Azure/PSRule.Rules.Azure/issues/831)

## v1.5.0

What's changed since v1.4.1:

- New features:
  - Added `Azure.GA_2021_06` baseline. [#822](https://github.com/Azure/PSRule.Rules.Azure/issues/822)
    - Includes rules released before or during June 2021 for Azure GA features.
    - Marked baseline `Azure.GA_2021_03` as obsolete.
- New rules:
  - Application Insights:
    - Check App Insights resources use workspace-based configuration. [#813](https://github.com/Azure/PSRule.Rules.Azure/issues/813)
    - Check App Insights resources meet naming requirements. [#814](https://github.com/Azure/PSRule.Rules.Azure/issues/814)
- General improvements:
  - Exclude not applicable rules for templates generated with Bicep and PSArm. [#815](https://github.com/Azure/PSRule.Rules.Azure/issues/815)
  - Updated rule help to use docs pages for online version. [#824](https://github.com/Azure/PSRule.Rules.Azure/issues/824)
- Engineering:
  - Bump PSRule dependency to v1.4.0. [#823](https://github.com/Azure/PSRule.Rules.Azure/issues/823)
  - Bump YamlDotNet dependency to v11.2.1. [#821](https://github.com/Azure/PSRule.Rules.Azure/pull/821)
  - Migrate project to Azure GitHub organization and updated links. [#800](https://github.com/Azure/PSRule.Rules.Azure/pull/800)
- Bug fixes:
  - Fixed detection of parameters and variables with line breaks. [#811](https://github.com/Azure/PSRule.Rules.Azure/issues/811)

What's changed since pre-release v1.5.0-B2107002:

- No additional changes.

## v1.5.0-B2107002 (pre-release)

What's changed since pre-release v1.5.0-B2106018:

- New features:
  - Added `Azure.GA_2021_06` baseline. [#822](https://github.com/Azure/PSRule.Rules.Azure/issues/822)
    - Includes rules released before or during June 2021 for Azure GA features.
    - Marked baseline `Azure.GA_2021_03` as obsolete.
- General improvements:
  - Updated rule help to use docs pages for online version. [#824](https://github.com/Azure/PSRule.Rules.Azure/issues/824)
- Engineering:
  - Bump PSRule dependency to v1.4.0. [#823](https://github.com/Azure/PSRule.Rules.Azure/issues/823)
  - Bump YamlDotNet dependency to v11.2.1. [#821](https://github.com/Azure/PSRule.Rules.Azure/pull/821)

## v1.5.0-B2106018 (pre-release)

What's changed since v1.4.1:

- New rules:
  - Application Insights:
    - Check App Insights resources use workspace-based configuration. [#813](https://github.com/Azure/PSRule.Rules.Azure/issues/813)
    - Check App Insights resources meet naming requirements. [#814](https://github.com/Azure/PSRule.Rules.Azure/issues/814)
- General improvements:
  - Exclude not applicable rules for templates generated with Bicep and PSArm. [#815](https://github.com/Azure/PSRule.Rules.Azure/issues/815)
- Engineering:
  - Bump YamlDotNet dependency to v11.2.0. [#801](https://github.com/Azure/PSRule.Rules.Azure/pull/801)
  - Migrate project to Azure GitHub organization and updated links. [#800](https://github.com/Azure/PSRule.Rules.Azure/pull/800)
- Bug fixes:
  - Fixed detection of parameters and variables with line breaks. [#811](https://github.com/Azure/PSRule.Rules.Azure/issues/811)

## v1.4.1

What's changed since v1.4.0:

- Bug fixes:
  - Fixed boolean string conversion case. [#793](https://github.com/Azure/PSRule.Rules.Azure/issues/793)
  - Fixed case sensitive property matching. [#794](https://github.com/Azure/PSRule.Rules.Azure/issues/794)
  - Fixed automatic expansion of template parameter files. [#796](https://github.com/Azure/PSRule.Rules.Azure/issues/796)
    - Template parameter files are not automatically expanded by default.
    - To enable this, set the `AZURE_PARAMETER_FILE_EXPANSION` configuration option.

## v1.4.0

What's changed since v1.3.2:

- New features:
  - Automatically expand template from parameter files for analysis. [#772](https://github.com/Azure/PSRule.Rules.Azure/issues/772)
    - Previously templates needed to be exported with `Export-AzRuleTemplateData`.
    - To export template data automatically use PSRule cmdlets with `-Format File`.
- New rules:
  - Cognitive Search:
    - Check search services meet index SLA replica requirement. [#761](https://github.com/Azure/PSRule.Rules.Azure/issues/761)
    - Check search services meet query SLA replica requirement. [#762](https://github.com/Azure/PSRule.Rules.Azure/issues/762)
    - Check search services meet naming requirements. [#763](https://github.com/Azure/PSRule.Rules.Azure/issues/763)
    - Check search services use a minimum SKU. [#764](https://github.com/Azure/PSRule.Rules.Azure/issues/764)
    - Check search services use managed identities. [#765](https://github.com/Azure/PSRule.Rules.Azure/issues/765)
  - Azure Kubernetes Service:
    - Check clusters use AKS-managed Azure AD integration. [#436](https://github.com/Azure/PSRule.Rules.Azure/issues/436)
    - Check clusters have local account disabled (preview). [#786](https://github.com/Azure/PSRule.Rules.Azure/issues/786)
    - Check clusters have an auto-upgrade channel set (preview). [#787](https://github.com/Azure/PSRule.Rules.Azure/issues/787)
    - Check clusters limit access network access to the API server. [#788](https://github.com/Azure/PSRule.Rules.Azure/issues/788)
    - Check clusters used Azure RBAC for Kubernetes authorization. [#789](https://github.com/Azure/PSRule.Rules.Azure/issues/789)
- Updated rules:
  - Azure Kubernetes Service:
    - Updated `Azure.AKS.Version` to 1.20.5. [#767](https://github.com/Azure/PSRule.Rules.Azure/issues/767)
- General improvements:
  - Automatically nest template sub-resources for analysis. [#746](https://github.com/Azure/PSRule.Rules.Azure/issues/746)
    - Sub-resources such as diagnostic logs or configurations are automatically nested.
    - Automatic nesting a resource requires:
      - The parent resource is defined in the same template.
      - The sub-resource depends on the parent resource.
  - Added support for source location references to template files. [#781](https://github.com/Azure/PSRule.Rules.Azure/issues/781)
    - Output includes source location to resources exported from a templates.
- Bug fixes:
  - Fixed string index parsing in expressions with whitespace. [#775](https://github.com/Azure/PSRule.Rules.Azure/issues/775)
  - Fixed base for DateTimeAdd is not a valid string. [#777](https://github.com/Azure/PSRule.Rules.Azure/issues/777)
- Engineering:
  - Added source link to project. [#783](https://github.com/Azure/PSRule.Rules.Azure/issues/783)

What's changed since pre-release v1.4.0-B2105057:

- No additional changes.

## v1.4.0-B2105057 (pre-release)

What's changed since pre-release v1.4.0-B2105050:

- New rules:
  - Azure Kubernetes Service:
    - Check clusters use AKS-managed Azure AD integration. [#436](https://github.com/Azure/PSRule.Rules.Azure/issues/436)
    - Check clusters have local account disabled (preview). [#786](https://github.com/Azure/PSRule.Rules.Azure/issues/786)
    - Check clusters have an auto-upgrade channel set (preview). [#787](https://github.com/Azure/PSRule.Rules.Azure/issues/787)
    - Check clusters limit access network access to the API server. [#788](https://github.com/Azure/PSRule.Rules.Azure/issues/788)
    - Check clusters used Azure RBAC for Kubernetes authorization. [#789](https://github.com/Azure/PSRule.Rules.Azure/issues/789)
- Updated rules:
  - Azure Kubernetes Service:
    - Updated `Azure.AKS.Version` to 1.20.5. [#767](https://github.com/Azure/PSRule.Rules.Azure/issues/767)
- Engineering:
  - Added source link to project. [#783](https://github.com/Azure/PSRule.Rules.Azure/issues/783)

## v1.4.0-B2105050 (pre-release)

What's changed since pre-release v1.4.0-B2105044:

- General improvements:
  - Added support for source location references to template files. [#781](https://github.com/Azure/PSRule.Rules.Azure/issues/781)
    - Output includes source location to resources exported from a templates.

## v1.4.0-B2105044 (pre-release)

What's changed since pre-release v1.4.0-B2105027:

- New features:
  - Automatically expand template from parameter files for analysis. [#772](https://github.com/Azure/PSRule.Rules.Azure/issues/772)
    - Previously templates needed to be exported with `Export-AzRuleTemplateData`.
    - To export template data automatically use PSRule cmdlets with `-Format File`.
- Bug fixes:
  - Fixed string index parsing in expressions with whitespace. [#775](https://github.com/Azure/PSRule.Rules.Azure/issues/775)
  - Fixed base for DateTimeAdd is not a valid string. [#777](https://github.com/Azure/PSRule.Rules.Azure/issues/777)

## v1.4.0-B2105027 (pre-release)

What's changed since pre-release v1.4.0-B2105020:

- New rules:
  - Cognitive Search:
    - Check search services meet index SLA replica requirement. [#761](https://github.com/Azure/PSRule.Rules.Azure/issues/761)
    - Check search services meet query SLA replica requirement. [#762](https://github.com/Azure/PSRule.Rules.Azure/issues/762)
    - Check search services meet naming requirements. [#763](https://github.com/Azure/PSRule.Rules.Azure/issues/763)
    - Check search services use a minimum SKU. [#764](https://github.com/Azure/PSRule.Rules.Azure/issues/764)
    - Check search services use managed identities. [#765](https://github.com/Azure/PSRule.Rules.Azure/issues/765)

## v1.4.0-B2105020 (pre-release)

What's changed since v1.3.2:

- General improvements:
  - Automatically nest template sub-resources for analysis. [#746](https://github.com/Azure/PSRule.Rules.Azure/issues/746)
    - Sub-resources such as diagnostic logs or configurations are automatically nested.
    - Automatic nesting a resource requires:
      - The parent resource is defined in the same template.
      - The sub-resource depends on the parent resource.

## v1.3.2

What's changed since v1.3.1:

- Bug fixes:
  - Fixed rule reason reported the parameter inputObject is null. [#753](https://github.com/Azure/PSRule.Rules.Azure/issues/753)

## v1.3.1

What's changed since v1.3.0:

- Engineering:
  - Bump PSRule dependency to v1.3.0. [#749](https://github.com/Azure/PSRule.Rules.Azure/issues/749)
  - Bump YamlDotNet dependency to v11.1.1. [#742](https://github.com/Azure/PSRule.Rules.Azure/issues/742)

## v1.3.0

What's changed since v1.2.1:

- New rules:
  - Policy:
    - Check policy assignment display name and description are set. [#725](https://github.com/Azure/PSRule.Rules.Azure/issues/725)
    - Check policy assignment assigned by metadata is set. [#726](https://github.com/Azure/PSRule.Rules.Azure/issues/726)
    - Check policy exemption display name and description are set. [#723](https://github.com/Azure/PSRule.Rules.Azure/issues/723)
    - Check policy waiver exemptions have an expiry date set. [#724](https://github.com/Azure/PSRule.Rules.Azure/issues/724)
- Removed rules:
  - Storage:
    - Remove `Azure.Storage.UseEncryption` as Storage Service Encryption (SSE) is always on. [#630](https://github.com/Azure/PSRule.Rules.Azure/issues/630)
      - SSE is on by default and can not be disabled.
- General improvements:
  - Additional metadata added in parameter files is passed through with `Get-AzRuleTemplateLink`. [#706](https://github.com/Azure/PSRule.Rules.Azure/issues/706)
  - Improved binding support for File inputs. [#480](https://github.com/Azure/PSRule.Rules.Azure/issues/480)
    - Template and parameter file names now return a relative path instead of full path.
  - Added API version for each module resource. [#729](https://github.com/Azure/PSRule.Rules.Azure/issues/729)
- Engineering:
  - Clean up depreciated warning message for configuration option `azureAllowedRegions`. [#737](https://github.com/Azure/PSRule.Rules.Azure/issues/737)
  - Clean up depreciated warning message for configuration option `minAKSVersion`. [#738](https://github.com/Azure/PSRule.Rules.Azure/issues/738)
  - Bump PSRule dependency to v1.2.0. [#713](https://github.com/Azure/PSRule.Rules.Azure/issues/713)
- Bug fixes:
  - Fixed could not load file or assembly YamlDotNet. [#741](https://github.com/Azure/PSRule.Rules.Azure/issues/741)
    - This fix pins the PSRule version to v1.2.0 until the next stable release of PSRule for Azure.

What's changed since pre-release v1.3.0-B2104040:

- No additional changes.

## v1.3.0-B2104040 (pre-release)

What's changed since pre-release v1.3.0-B2104034:

- Bug fixes:
  - Fixed could not load file or assembly YamlDotNet. [#741](https://github.com/Azure/PSRule.Rules.Azure/issues/741)
    - This fix pins the PSRule version to v1.2.0 until the next stable release of PSRule for Azure.

## v1.3.0-B2104034 (pre-release)

What's changed since pre-release v1.3.0-B2104023:

- New rules:
  - Policy:
    - Check policy assignment display name and description are set. [#725](https://github.com/Azure/PSRule.Rules.Azure/issues/725)
    - Check policy assignment assigned by metadata is set. [#726](https://github.com/Azure/PSRule.Rules.Azure/issues/726)
    - Check policy exemption display name and description are set. [#723](https://github.com/Azure/PSRule.Rules.Azure/issues/723)
    - Check policy waiver exemptions have an expiry date set. [#724](https://github.com/Azure/PSRule.Rules.Azure/issues/724)
- Engineering:
  - Clean up depreciated warning message for configuration option `azureAllowedRegions`. [#737](https://github.com/Azure/PSRule.Rules.Azure/issues/737)
  - Clean up depreciated warning message for configuration option `minAKSVersion`. [#738](https://github.com/Azure/PSRule.Rules.Azure/issues/738)

## v1.3.0-B2104023 (pre-release)

What's changed since pre-release v1.3.0-B2104013:

- General improvements:
  - Improved binding support for File inputs. [#480](https://github.com/Azure/PSRule.Rules.Azure/issues/480)
    - Template and parameter file names now return a relative path instead of full path.
  - Added API version for each module resource. [#729](https://github.com/Azure/PSRule.Rules.Azure/issues/729)

## v1.3.0-B2104013 (pre-release)

What's changed since pre-release v1.3.0-B2103007:

- Engineering:
  - Bump PSRule dependency to v1.2.0. [#713](https://github.com/Azure/PSRule.Rules.Azure/issues/713)
- Bug fixes:
  - Fixed export not expanding nested deployments. [#715](https://github.com/Azure/PSRule.Rules.Azure/issues/715)

## v1.3.0-B2103007 (pre-release)

What's changed since v1.2.0:

- Removed rules:
  - Storage:
    - Remove `Azure.Storage.UseEncryption` as Storage Service Encryption (SSE) is always on. [#630](https://github.com/Azure/PSRule.Rules.Azure/issues/630)
      - SSE is on by default and can not be disabled.
- General improvements:
  - Additional metadata added in parameter files is passed through with `Get-AzRuleTemplateLink`. [#706](https://github.com/Azure/PSRule.Rules.Azure/issues/706)

## v1.2.1

What's changed since v1.2.0:

- Bug fixes:
  - Fixed export not expanding nested deployments. [#715](https://github.com/Azure/PSRule.Rules.Azure/issues/715)

## v1.2.0

What's changed since v1.1.4:

- New features:
  - Added `Azure.GA_2021_03` baseline. [#673](https://github.com/Azure/PSRule.Rules.Azure/issues/673)
    - Includes rules released before or during March 2021 for Azure GA features.
    - Marked baseline `Azure.GA_2020_12` as obsolete.
- New rules:
  - Key Vault:
    - Check vaults, keys, and secrets meet name requirements. [#646](https://github.com/Azure/PSRule.Rules.Azure/issues/646)
- Updated rules:
  - Azure Kubernetes Service:
    - Updated `Azure.AKS.Version` to 1.19.7. [#696](https://github.com/Azure/PSRule.Rules.Azure/issues/696)
- General improvements:
  - Added support for user defined functions in templates. [#682](https://github.com/Azure/PSRule.Rules.Azure/issues/682)
- Engineering:
  - Bump PSRule dependency to v1.1.0. [#692](https://github.com/Azure/PSRule.Rules.Azure/issues/692)

What's changed since pre-release v1.2.0-B2103044:

- No additional changes.

## v1.2.0-B2103044 (pre-release)

What's changed since pre-release v1.2.0-B2103032:

- New features:
  - Added `Azure.GA_2021_03` baseline. [#673](https://github.com/Azure/PSRule.Rules.Azure/issues/673)
    - Includes rules released before or during March 2021 for Azure GA features.
    - Marked baseline `Azure.GA_2020_12` as obsolete.
- Updated rules:
  - Azure Kubernetes Service:
    - Updated `Azure.AKS.Version` to 1.19.7. [#696](https://github.com/Azure/PSRule.Rules.Azure/issues/696)

## v1.2.0-B2103032 (pre-release)

What's changed since pre-release v1.2.0-B2103024:

- New rules:
  - Key Vault:
    - Check vaults, keys, and secrets meet name requirements. [#646](https://github.com/Azure/PSRule.Rules.Azure/issues/646)
- Engineering:
  - Bump PSRule dependency to v1.1.0. [#692](https://github.com/Azure/PSRule.Rules.Azure/issues/692)

## v1.2.0-B2103024 (pre-release)

What's changed since v1.1.4:

- General improvements:
  - Added support for user defined functions in templates. [#682](https://github.com/Azure/PSRule.Rules.Azure/issues/682)

## v1.1.4

What's changed since v1.1.3:

- Bug fixes:
  - Fixed handling of literal index with copyIndex function. [#686](https://github.com/Azure/PSRule.Rules.Azure/issues/686)
  - Fixed handling of inner scoped nested deployments. [#687](https://github.com/Azure/PSRule.Rules.Azure/issues/687)

## v1.1.3

What's changed since v1.1.2:

- Bug fixes:
  - Fixed parsing of property names for functions across multiple lines. [#683](https://github.com/Azure/PSRule.Rules.Azure/issues/683)

## v1.1.2

What's changed since v1.1.1:

- Bug fixes:
  - Fixed copy peer property resolve. [#677](https://github.com/Azure/PSRule.Rules.Azure/issues/677)
  - Fixed partial resource group or subscription object not populating. [#678](https://github.com/Azure/PSRule.Rules.Azure/issues/678)
  - Fixed lazy loading of environment and resource providers. [#679](https://github.com/Azure/PSRule.Rules.Azure/issues/679)

## v1.1.1

What's changed since v1.1.0:

- Bug fixes:
  - Fixed support for parameter file schemas. [#674](https://github.com/Azure/PSRule.Rules.Azure/issues/674)

## v1.1.0

What's changed since v1.0.0:

- New features:
  - Exporting template with `Export-AzRuleTemplateData` supports custom resource group and subscription. [#651](https://github.com/Azure/PSRule.Rules.Azure/issues/651)
    - Subscription and resource group used for deployment can be specified instead of using defaults.
    - `ResourceGroupName` parameter of `Export-AzRuleTemplateData` has been renamed to `ResourceGroup`.
    - Added a parameter alias for `ResourceGroupName` on `Export-AzRuleTemplateData`.
- New rules:
  - All resources:
    - Check template parameters are defined. [#631](https://github.com/Azure/PSRule.Rules.Azure/issues/631)
    - Check location parameter is type string. [#632](https://github.com/Azure/PSRule.Rules.Azure/issues/632)
    - Check template parameter `minValue` and `maxValue` constraints are valid. [#637](https://github.com/Azure/PSRule.Rules.Azure/issues/637)
    - Check template resources do not use hard coded locations. [#633](https://github.com/Azure/PSRule.Rules.Azure/issues/633)
    - Check resource group location not referenced instead of location parameter. [#634](https://github.com/Azure/PSRule.Rules.Azure/issues/634)
    - Check increased debug detail is disabled for nested deployments. [#638](https://github.com/Azure/PSRule.Rules.Azure/issues/638)
- General improvements:
  - Added support for matching template by name. [#661](https://github.com/Azure/PSRule.Rules.Azure/issues/661)
    - `Get-AzRuleTemplateLink` discovers `<templateName>.json` from `<templateName>.parameters.json`.
- Engineering:
  - Bump PSRule dependency to v1.0.3. [#648](https://github.com/Azure/PSRule.Rules.Azure/issues/648)
- Bug fixes:
  - Fixed `Azure.VM.ADE` to limit rule to exports only. [#644](https://github.com/Azure/PSRule.Rules.Azure/issues/644)
  - Fixed `if` condition values evaluation order. [#652](https://github.com/Azure/PSRule.Rules.Azure/issues/652)
  - Fixed handling of `int` parameters with large values. [#653](https://github.com/Azure/PSRule.Rules.Azure/issues/653)
  - Fixed handling of expressions split over multiple lines. [#654](https://github.com/Azure/PSRule.Rules.Azure/issues/654)
  - Fixed handling of bool parameter values within logical expressions. [#655](https://github.com/Azure/PSRule.Rules.Azure/issues/655)
  - Fixed copy loop value does not fall within the expected range. [#664](https://github.com/Azure/PSRule.Rules.Azure/issues/664)
  - Fixed template comparison functions handling of large integer values. [#666](https://github.com/Azure/PSRule.Rules.Azure/issues/666)
  - Fixed handling of `createArray` function with no arguments. [#667](https://github.com/Azure/PSRule.Rules.Azure/issues/667)

What's changed since pre-release v1.1.0-B2102034:

- No additional changes.

## v1.1.0-B2102034 (pre-release)

What's changed since pre-release v1.1.0-B2102023:

- General improvements:
  - Added support for matching template by name. [#661](https://github.com/Azure/PSRule.Rules.Azure/issues/661)
    - `Get-AzRuleTemplateLink` discovers `<templateName>.json` from `<templateName>.parameters.json`.
- Bug fixes:
  - Fixed copy loop value does not fall within the expected range. [#664](https://github.com/Azure/PSRule.Rules.Azure/issues/664)
  - Fixed template comparison functions handling of large integer values. [#666](https://github.com/Azure/PSRule.Rules.Azure/issues/666)
  - Fixed handling of `createArray` function with no arguments. [#667](https://github.com/Azure/PSRule.Rules.Azure/issues/667)

## v1.1.0-B2102023 (pre-release)

What's changed since pre-release v1.1.0-B2102015:

- New features:
  - Exporting template with `Export-AzRuleTemplateData` supports custom resource group and subscription. [#651](https://github.com/Azure/PSRule.Rules.Azure/issues/651)
    - Subscription and resource group used for deployment can be specified instead of using defaults.
    - `ResourceGroupName` parameter of `Export-AzRuleTemplateData` has been renamed to `ResourceGroup`.
    - Added a parameter alias for `ResourceGroupName` on `Export-AzRuleTemplateData`.

## v1.1.0-B2102015 (pre-release)

What's changed since pre-release v1.1.0-B2102010:

- Bug fixes:
  - Fixed `if` condition values evaluation order. [#652](https://github.com/Azure/PSRule.Rules.Azure/issues/652)
  - Fixed handling of `int` parameters with large values. [#653](https://github.com/Azure/PSRule.Rules.Azure/issues/653)
  - Fixed handling of expressions split over multiple lines. [#654](https://github.com/Azure/PSRule.Rules.Azure/issues/654)
  - Fixed handling of bool parameter values within logical expressions. [#655](https://github.com/Azure/PSRule.Rules.Azure/issues/655)

## v1.1.0-B2102010 (pre-release)

What's changed since pre-release v1.1.0-B2102001:

- Engineering:
  - Bump PSRule dependency to v1.0.3. [#648](https://github.com/Azure/PSRule.Rules.Azure/issues/648)
- Bug fixes:
  - Fixed `Azure.VM.ADE` to limit rule to exports only. [#644](https://github.com/Azure/PSRule.Rules.Azure/issues/644)

## v1.1.0-B2102001 (pre-release)

What's changed since v1.0.0:

- New rules:
  - All resources:
    - Check template parameters are defined. [#631](https://github.com/Azure/PSRule.Rules.Azure/issues/631)
    - Check location parameter is type string. [#632](https://github.com/Azure/PSRule.Rules.Azure/issues/632)
    - Check template parameter `minValue` and `maxValue` constraints are valid. [#637](https://github.com/Azure/PSRule.Rules.Azure/issues/637)
    - Check template resources do not use hard coded locations. [#633](https://github.com/Azure/PSRule.Rules.Azure/issues/633)
    - Check resource group location not referenced instead of location parameter. [#634](https://github.com/Azure/PSRule.Rules.Azure/issues/634)
    - Check increased debug detail is disabled for nested deployments. [#638](https://github.com/Azure/PSRule.Rules.Azure/issues/638)
- Engineering:
  - Bump PSRule dependency to v1.0.2. [#635](https://github.com/Azure/PSRule.Rules.Azure/issues/635)

## v1.0.0

What's changed since v0.19.0:

- New rules:
  - All resources:
    - Check parameter default value type matches type. [#311](https://github.com/Azure/PSRule.Rules.Azure/issues/311)
    - Check location parameter defaults to resource group. [#361](https://github.com/Azure/PSRule.Rules.Azure/issues/361)
  - Front Door:
    - Check Front Door uses a health probe for each backend pool. [#546](https://github.com/Azure/PSRule.Rules.Azure/issues/546)
    - Check Front Door uses a dedicated health probe path backend pools. [#547](https://github.com/Azure/PSRule.Rules.Azure/issues/547)
    - Check Front Door uses HEAD requests for backend health probes. [#613](https://github.com/Azure/PSRule.Rules.Azure/issues/613)
  - Service Fabric:
    - Check Service Fabric clusters use AAD client authentication. [#619](https://github.com/Azure/PSRule.Rules.Azure/issues/619)
- Updated rules:
  - Azure Kubernetes Service:
    - Updated `Azure.AKS.Version` to 1.19.6. [#603](https://github.com/Azure/PSRule.Rules.Azure/issues/603)
- General improvements:
  - Renamed `Export-AzTemplateRuleData` to `Export-AzRuleTemplateData`. [#596](https://github.com/Azure/PSRule.Rules.Azure/issues/596)
    - New name `Export-AzRuleTemplateData` aligns with prefix of other cmdlets.
    - Use of `Export-AzTemplateRuleData` is now deprecated and will be removed in the next major version.
    - Added alias to allow `Export-AzTemplateRuleData` to continue to be used.
    - Using `Export-AzTemplateRuleData` returns a deprecation warning.
  - Added support for `environment` template function. [#517](https://github.com/Azure/PSRule.Rules.Azure/issues/517)
- Engineering:
  - Bump PSRule dependency to v1.0.1. [#611](https://github.com/Azure/PSRule.Rules.Azure/issues/611)

What's changed since pre-release v1.0.0-B2101028:

- No additional changes.

## v1.0.0-B2101028 (pre-release)

What's changed since pre-release v1.0.0-B2101016:

- New rules:
  - All resources:
    - Check parameter default value type matches type. [#311](https://github.com/Azure/PSRule.Rules.Azure/issues/311)
- General improvements:
  - Renamed `Export-AzTemplateRuleData` to `Export-AzRuleTemplateData`. [#596](https://github.com/Azure/PSRule.Rules.Azure/issues/596)
    - New name `Export-AzRuleTemplateData` aligns with prefix of other cmdlets.
    - Use of `Export-AzTemplateRuleData` is now deprecated and will be removed in the next major version.
    - Added alias to allow `Export-AzTemplateRuleData` to continue to be used.
    - Using `Export-AzTemplateRuleData` returns a deprecation warning.

## v1.0.0-B2101016 (pre-release)

What's changed since pre-release v1.0.0-B2101006:

- New rules:
  - Service Fabric:
    - Check Service Fabric clusters use AAD client authentication. [#619](https://github.com/Azure/PSRule.Rules.Azure/issues/619)
- Bug fixes:
  - Fixed reason `Azure.FrontDoor.ProbePath` so the probe name is included. [#617](https://github.com/Azure/PSRule.Rules.Azure/issues/617)

## v1.0.0-B2101006 (pre-release)

What's changed since v0.19.0:

- New rules:
  - All resources:
    - Check location parameter defaults to resource group. [#361](https://github.com/Azure/PSRule.Rules.Azure/issues/361)
  - Front Door:
    - Check Front Door uses a health probe for each backend pool. [#546](https://github.com/Azure/PSRule.Rules.Azure/issues/546)
    - Check Front Door uses a dedicated health probe path backend pools. [#547](https://github.com/Azure/PSRule.Rules.Azure/issues/547)
    - Check Front Door uses HEAD requests for backend health probes. [#613](https://github.com/Azure/PSRule.Rules.Azure/issues/613)
- Updated rules:
  - Azure Kubernetes Service:
    - Updated `Azure.AKS.Version` to 1.19.6. [#603](https://github.com/Azure/PSRule.Rules.Azure/issues/603)
- General improvements:
  - Added support for `environment` template function. [#517](https://github.com/Azure/PSRule.Rules.Azure/issues/517)
- Engineering:
  - Bump PSRule dependency to v1.0.1. [#611](https://github.com/Azure/PSRule.Rules.Azure/issues/611)

[troubleshooting guide]: troubleshooting.md<|MERGE_RESOLUTION|>--- conflicted
+++ resolved
@@ -44,16 +44,13 @@
 - Bug fixes:
   - Fixed parameter files linked to bicep code via naming convention is not working by @BernieWhite.
     [#1582](https://github.com/Azure/PSRule.Rules.Azure/issues/1582)
-<<<<<<< HEAD
+  - Fixed handling of storage accounts sub-resources with CMK by @BernieWhite.
+    [#1575](https://github.com/Azure/PSRule.Rules.Azure/issues/1575)
 - New rules:
   - Azure Resources:
     - Check that nested deployments securely pass through administrator usernames @ms-sambell.
       [#1479](https://github.com/Azure/PSRule.Rules.Azure/issues/1479)
-=======
-  - Fixed handling of storage accounts sub-resources with CMK by @BernieWhite.
-    [#1575](https://github.com/Azure/PSRule.Rules.Azure/issues/1575)
->>>>>>> eec9786d
-
+  
 ## v1.19.0-B0010 (pre-release)
 
 What's changed since v1.18.1:
