--- conflicted
+++ resolved
@@ -24,12 +24,13 @@
 
 ## Unreleased
 
-<<<<<<< HEAD
+What's changed since v1.27.1:
+
 - New rules:
   - Azure Database for MySQL:
     - Check that Azure AD authentication is configured for Azure Database for MySQL databases by @BenjaminEngeset.
       [#2226](https://github.com/Azure/PSRule.Rules.Azure/issues/2226)
-=======
+
 ## v1.27.1
 
 What's changed since v1.27.0:
@@ -37,7 +38,6 @@
 - Bug fixes:
   - Fixed depends on ordering fails to expand deployment by @BernieWhite.
     [#2255](https://github.com/Azure/PSRule.Rules.Azure/issues/2255)
->>>>>>> 2cf049bc
 
 ## v1.27.0
 
