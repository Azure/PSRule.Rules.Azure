---
discussion: false
link_users: true
---

# Change log

See [upgrade notes][1] for helpful information when upgrading from previous versions.

[1]: upgrade-notes.md

**Important notes**:

- Issue #741: `Could not load file or assembly YamlDotNet`.
  See [troubleshooting guide] for a workaround to this issue.
- The configuration option `Azure_AKSMinimumVersion` is replaced with `AZURE_AKS_CLUSTER_MINIMUM_VERSION`.
  If you have this option configured, please update it to `AZURE_AKS_CLUSTER_MINIMUM_VERSION`.
  Support for `Azure_AKSMinimumVersion` will be removed in v2.
  See [upgrade notes][1] for more information.
- The `SupportsTag` PowerShell function has been replaced with the `Azure.Resource.SupportsTags` selector.
  Update PowerShell rules to use the `Azure.Resource.SupportsTags` selector instead.
  Support for the `SupportsTag` function will be removed in v2.
  See [upgrade notes][1] for more information.

## Unreleased

- New rules:
<<<<<<< HEAD
  - Front Door:
    - Check that managed identity for Azure Front Door instances are configured by @BenjaminEngeset.
      [#2378](https://github.com/Azure/PSRule.Rules.Azure/issues/2378)
=======
  - Azure Firewall:
    - Check that Azure Firewall polices has configured threat intelligence-based filtering in `alert and deny` mode by @BenjaminEngeset.
    [#2354](https://github.com/Azure/PSRule.Rules.Azure/issues/2354)

What's changed since v1.29.0:

- New rules:
  - Azure Database for MySQL:
    - Check that Azure AD-only authentication is configured for Azure Database for MySQL databases by @BenjaminEngeset.
    [#2227](https://github.com/Azure/PSRule.Rules.Azure/issues/2227)
>>>>>>> aa3fa219
  - Backup vault:
    - Check that immutability is configured for Backup vaults by @BenjaminEngeset.
    [#2387](https://github.com/Azure/PSRule.Rules.Azure/issues/2387)
  - Recovery Services vault:
    - Check that immutability is configured for Recovery Services vaults by @BenjaminEngeset.
    [#2386](https://github.com/Azure/PSRule.Rules.Azure/issues/2386)
- Engineering:
  - Bump BenchmarkDotNet to v0.13.7.
    [#2385](https://github.com/Azure/PSRule.Rules.Azure/pull/2385)
  - Bump BenchmarkDotNet.Diagnostics.Windows to v0.13.7.
    [#2382](https://github.com/Azure/PSRule.Rules.Azure/pull/2382)
  - Bump Microsoft.NET.Test.Sdk to v17.7.1.
    [#2393](https://github.com/Azure/PSRule.Rules.Azure/pull/2393)

## v1.29.0

What's changed since v1.28.2:

- New rules:
  - Databricks:
    - Check that workspaces use secure cluster connectivity by @BernieWhite.
      [#2334](https://github.com/Azure/PSRule.Rules.Azure/issues/2334)
- General improvements:
  - Use policy definition name when generating a rule from it by @BernieWhite.
    [#1959](https://github.com/Azure/PSRule.Rules.Azure/issues/1959)
  - Added export in-flight data for Defender for Storage from Storage Accounts by @BernieWhite.
    [#2248](https://github.com/Azure/PSRule.Rules.Azure/issues/2248)
  - Added export in-flight data for Defender for APIs from API Management by @BernieWhite.
    [#2247](https://github.com/Azure/PSRule.Rules.Azure/issues/2247)
- Bug fixes:
  - Fixed policy expansion with unquoted field property by @BernieWhite.
    [#2352](https://github.com/Azure/PSRule.Rules.Azure/issues/2352)
  - Fixed array contains with JArray by @BernieWhite.
    [#2368](https://github.com/Azure/PSRule.Rules.Azure/issues/2368)
  - Fixed index out of bounds of array with first function on empty array by @BernieWhite.
    [#2372](https://github.com/Azure/PSRule.Rules.Azure/issues/2372)

What's changed since pre-release v1.29.0-B0062:

- No additional changes.

## v1.29.0-B0062 (pre-release)

What's changed since pre-release v1.29.0-B0036:

- Bug fixes:
  - Fixed array contains with JArray by @BernieWhite.
    [#2368](https://github.com/Azure/PSRule.Rules.Azure/issues/2368)
  - Fixed index out of bounds of array with first function on empty array by @BernieWhite.
    [#2372](https://github.com/Azure/PSRule.Rules.Azure/issues/2372)

## v1.29.0-B0036 (pre-release)

What's changed since pre-release v1.29.0-B0015:

- General improvements:
  - Added export in-flight data for Defender for Storage from Storage Accounts by @BernieWhite.
    [#2248](https://github.com/Azure/PSRule.Rules.Azure/issues/2248)
  - Added export in-flight data for Defender for APIs from API Management by @BernieWhite.
    [#2247](https://github.com/Azure/PSRule.Rules.Azure/issues/2247)

## v1.29.0-B0015 (pre-release)

What's changed since v1.28.2:

- New rules:
  - Databricks:
    - Check that workspaces use secure cluster connectivity by @BernieWhite.
      [#2334](https://github.com/Azure/PSRule.Rules.Azure/issues/2334)
- General improvements:
  - Use policy definition name when generating a rule from it by @BernieWhite.
    [#1959](https://github.com/Azure/PSRule.Rules.Azure/issues/1959)
- Bug fixes:
  - Fixed policy expansion with unquoted field property by @BernieWhite.
    [#2352](https://github.com/Azure/PSRule.Rules.Azure/issues/2352)

## v1.28.2

What's changed since v1.28.1:

- Bug fixes:
  - Fixed policy rules with no effect conditions are evaluated incorrectly by @BernieWhite.
    [#2346](https://github.com/Azure/PSRule.Rules.Azure/issues/2346)

## v1.28.1

What's changed since v1.28.0:

- Bug fixes:
  - Fixed `parseCidr` with `/32` is not valid by @BernieWhite.
    [#2336](https://github.com/Azure/PSRule.Rules.Azure/issues/2336)
  - Fixed mismatch of resource group type on policy as code rules by @BernieWhite.
    [#2338](https://github.com/Azure/PSRule.Rules.Azure/issues/2338)
  - Fixed length cannot be less than zero when converting policy to rules by @BernieWhite.
    [#1802](https://github.com/Azure/PSRule.Rules.Azure/issues/1802)
  - Fixed naming rules for MariaDB by @BernieWhite.
    [#2335](https://github.com/Azure/PSRule.Rules.Azure/issues/2335)
    - Updated `Azure.MariaDB.VNETRuleName` to allow for parent resources.
    - Updated `Azure.MariaDB.FirewallRuleName` to allow for parent resources.
  - Fixed network watcher existence check by @BernieWhite.
    [#2342](https://github.com/Azure/PSRule.Rules.Azure/issues/2342)

## v1.28.0

What's changed since v1.27.3:

- New features:
  - Added June 2023 baselines `Azure.GA_2023_06` and `Azure.Preview_2023_06` by @BernieWhite.
    [#2310](https://github.com/Azure/PSRule.Rules.Azure/issues/2310)
    - Includes rules released before or during June 2023.
    - Marked `Azure.GA_2023_03` and `Azure.Preview_2023_03` baselines as obsolete.
- New rules:
  - Azure Database for MySQL:
    - Check that Azure AD authentication is configured for Azure Database for MySQL databases by @BenjaminEngeset.
      [#2226](https://github.com/Azure/PSRule.Rules.Azure/issues/2226)
  - Azure Database for PostgreSQL:
    - Check that Azure AD-only authentication is configured for Azure Database for PostgreSQL databases by @BenjaminEngeset.
      [#2250](https://github.com/Azure/PSRule.Rules.Azure/issues/2250)
    - Check that Azure AD authentication is configured for Azure Database for PostgreSQL databases by @BenjaminEngeset.
      [#2249](https://github.com/Azure/PSRule.Rules.Azure/issues/2249)
- Removed rules:
  - Azure Kubernetes Service:
    - Removed `Azure.AKS.PodIdentity` as pod identities has been replaced by workload identities by @BernieWhite.
      [#2273](https://github.com/Azure/PSRule.Rules.Azure/issues/2273)
- General improvements:
  - Added support for safe dereference operator by @BernieWhite.
    [#2322](https://github.com/Azure/PSRule.Rules.Azure/issues/2322)
    - Added support for `tryGet` Bicep function.
  - Added support for Bicep CIDR functions by @BernieWhite.
    [#2279](https://github.com/Azure/PSRule.Rules.Azure/issues/2279)
    - Added support for `parseCidr`, `cidrSubnet`, and `cidrHost`.
  - Added support for `managementGroupResourceId` Bicep function by @BernieWhite.
    [#2294](https://github.com/Azure/PSRule.Rules.Azure/issues/2294)
- Engineering:
  - Bump PSRule to v2.9.0.
    [#2293](https://github.com/Azure/PSRule.Rules.Azure/pull/2293)
  - Updated resource providers and policy aliases.
    [#2261](https://github.com/Azure/PSRule.Rules.Azure/pull/2261)
  - Bump Microsoft.CodeAnalysis.NetAnalyzers to v7.0.3.
    [#2281](https://github.com/Azure/PSRule.Rules.Azure/pull/2281)
  - Bump Microsoft.NET.Test.Sdk to v17.6.3.
    [#2290](https://github.com/Azure/PSRule.Rules.Azure/pull/2290)
  - Bump coverlet.collector to v6.0.0.
    [#2232](https://github.com/Azure/PSRule.Rules.Azure/pull/2232)
  - Bump Az.Resources to v6.7.0.
    [#2274](https://github.com/Azure/PSRule.Rules.Azure/pull/2274)
  - Bump xunit to v2.5.0.
    [#2306](https://github.com/Azure/PSRule.Rules.Azure/pull/2306)
  - Bump xunit.runner.visualstudio to v2.5.0.
    [#2307](https://github.com/Azure/PSRule.Rules.Azure/pull/2307)
  - Bump BenchmarkDotNet to v0.13.6.
    [#2317](https://github.com/Azure/PSRule.Rules.Azure/pull/2317)
  - Bump BenchmarkDotNet.Diagnostics.Windows to v0.13.6.
    [#2318](https://github.com/Azure/PSRule.Rules.Azure/pull/2318)
- Bug fixes:
  - Fixed Redis firewall rules can not bind to start by @BernieWhite.
    [#2303](https://github.com/Azure/PSRule.Rules.Azure/issues/2303)
  - Fixed null condition handling by @BernieWhite.
    [#2316](https://github.com/Azure/PSRule.Rules.Azure/issues/2316)
  - Fixed reference expression in property name by @BernieWhite.
    [#2321](https://github.com/Azure/PSRule.Rules.Azure/issues/2321)
  - Fixed handling of nested mock objects by @BernieWhite.
    [#2325](https://github.com/Azure/PSRule.Rules.Azure/issues/2325)
  - Fixed late binding of `coalesce` function by @BernieWhite.
    [#2328](https://github.com/Azure/PSRule.Rules.Azure/issues/2328)
  - Fixed handling of JArray outputs with runtime values by @BernieWhite.
    [#2159](https://github.com/Azure/PSRule.Rules.Azure/issues/2159)

What's changed since pre-release v1.28.0-B0213:

- No additional changes.

## v1.28.0-B0213 (pre-release)

What's changed since pre-release v1.28.0-B0159:

- General improvements:
  - Added support for safe dereference operator by @BernieWhite.
    [#2322](https://github.com/Azure/PSRule.Rules.Azure/issues/2322)
    - Added support for `tryGet` Bicep function.
- Engineering:
  - Bump BenchmarkDotNet to v0.13.6.
    [#2317](https://github.com/Azure/PSRule.Rules.Azure/pull/2317)
  - Bump BenchmarkDotNet.Diagnostics.Windows to v0.13.6.
    [#2318](https://github.com/Azure/PSRule.Rules.Azure/pull/2318)
- Bug fixes:
  - Fixed null condition handling by @BernieWhite.
    [#2316](https://github.com/Azure/PSRule.Rules.Azure/issues/2316)
  - Fixed reference expression in property name by @BernieWhite.
    [#2321](https://github.com/Azure/PSRule.Rules.Azure/issues/2321)
  - Fixed handling of nested mock objects by @BernieWhite.
    [#2325](https://github.com/Azure/PSRule.Rules.Azure/issues/2325)
  - Fixed late binding of `coalesce` function by @BernieWhite.
    [#2328](https://github.com/Azure/PSRule.Rules.Azure/issues/2328)

## v1.28.0-B0159 (pre-release)

What's changed since pre-release v1.28.0-B0115:

- New features:
  - Added June 2023 baselines `Azure.GA_2023_06` and `Azure.Preview_2023_06` by @BernieWhite.
    [#2310](https://github.com/Azure/PSRule.Rules.Azure/issues/2310)
    - Includes rules released before or during June 2023.
    - Marked `Azure.GA_2023_03` and `Azure.Preview_2023_03` baselines as obsolete.
- Engineering:
  - Bump xunit to v2.5.0.
    [#2306](https://github.com/Azure/PSRule.Rules.Azure/pull/2306)
  - Bump xunit.runner.visualstudio to v2.5.0.
    [#2307](https://github.com/Azure/PSRule.Rules.Azure/pull/2307)
- Bug fixes:
  - Fixed Redis firewall rules can not bind to start by @BernieWhite.
    [#2303](https://github.com/Azure/PSRule.Rules.Azure/issues/2303)

## v1.28.0-B0115 (pre-release)

What's changed since pre-release v1.28.0-B0079:

- General improvements:
  - Added support for Bicep CIDR functions by @BernieWhite.
    [#2279](https://github.com/Azure/PSRule.Rules.Azure/issues/2279)
    - Added support for `parseCidr`, `cidrSubnet`, and `cidrHost`.

## v1.28.0-B0079 (pre-release)

What's changed since pre-release v1.28.0-B0045:

- General improvements:
  - Added support for `managementGroupResourceId` Bicep function by @BernieWhite.
    [#2294](https://github.com/Azure/PSRule.Rules.Azure/issues/2294)
- Engineering:
  - Bump PSRule to v2.9.0.
    [#2293](https://github.com/Azure/PSRule.Rules.Azure/pull/2293)
  - Bump Microsoft.CodeAnalysis.NetAnalyzers to v7.0.3.
    [#2281](https://github.com/Azure/PSRule.Rules.Azure/pull/2281)
  - Bump Microsoft.NET.Test.Sdk to v17.6.3.
    [#2290](https://github.com/Azure/PSRule.Rules.Azure/pull/2290)
  - Bump coverlet.collector to v6.0.0.
    [#2232](https://github.com/Azure/PSRule.Rules.Azure/pull/2232)
- Bug fixes:
  - Fixed handling of JArray outputs with runtime values by @BernieWhite.
    [#2159](https://github.com/Azure/PSRule.Rules.Azure/issues/2159)

## v1.28.0-B0045 (pre-release)

What's changed since pre-release v1.28.0-B0024:

- Removed rules:
  - Azure Kubernetes Service:
    - Removed `Azure.AKS.PodIdentity` as pod identities has been replaced by workload identities by @BernieWhite.
      [#2273](https://github.com/Azure/PSRule.Rules.Azure/issues/2273)
- Engineering:
  - Bump Microsoft.NET.Test.Sdk to v17.6.2.
    [#2266](https://github.com/Azure/PSRule.Rules.Azure/pull/2266)
  - Bump Az.Resources to v6.7.0.
    [#2274](https://github.com/Azure/PSRule.Rules.Azure/pull/2274)
- Bug fixes:
  - Fixed false positive of `IsolatedV2` with `Azure.AppService.MinPlan` by @BernieWhite.
    [#2277](https://github.com/Azure/PSRule.Rules.Azure/issues/2277)

## v1.28.0-B0024 (pre-release)

What's changed since pre-release v1.28.0-B0010:

- Bug fixes:
  - Fixed union function for merge of object properties by @BernieWhite.
    [#2264](https://github.com/Azure/PSRule.Rules.Azure/issues/2264)
  - Fixed length function counting properties in object by @BernieWhite.
    [#2263](https://github.com/Azure/PSRule.Rules.Azure/issues/2263)

## v1.28.0-B0010 (pre-release)

What's changed since v1.27.1:

- New rules:
  - Azure Database for MySQL:
    - Check that Azure AD authentication is configured for Azure Database for MySQL databases by @BenjaminEngeset.
      [#2226](https://github.com/Azure/PSRule.Rules.Azure/issues/2226)
  - Azure Database for PostgreSQL:
    - Check that Azure AD-only authentication is configured for Azure Database for PostgreSQL databases by @BenjaminEngeset.
      [#2250](https://github.com/Azure/PSRule.Rules.Azure/issues/2250)
    - Check that Azure AD authentication is configured for Azure Database for PostgreSQL databases by @BenjaminEngeset.
      [#2249](https://github.com/Azure/PSRule.Rules.Azure/issues/2249)
- Engineering:
  - Updated resource providers and policy aliases.
    [#2261](https://github.com/Azure/PSRule.Rules.Azure/pull/2261)
  - Bump Microsoft.NET.Test.Sdk to v17.6.1.
    [#2256](https://github.com/Azure/PSRule.Rules.Azure/pull/2256)

## v1.27.3

What's changed since v1.27.2:

- Bug fixes:
  - Fixed false positive of `IsolatedV2` with `Azure.AppService.MinPlan` by @BernieWhite.
    [#2277](https://github.com/Azure/PSRule.Rules.Azure/issues/2277)

## v1.27.2

What's changed since v1.27.1:

- Bug fixes:
  - Fixed union function for merge of object properties by @BernieWhite.
    [#2264](https://github.com/Azure/PSRule.Rules.Azure/issues/2264)
  - Fixed length function counting properties in object by @BernieWhite.
    [#2263](https://github.com/Azure/PSRule.Rules.Azure/issues/2263)

## v1.27.1

What's changed since v1.27.0:

- Bug fixes:
  - Fixed depends on ordering fails to expand deployment by @BernieWhite.
    [#2255](https://github.com/Azure/PSRule.Rules.Azure/issues/2255)

## v1.27.0

What's changed since v1.26.1:

- New features:
  - **Experimental:** Added support for expanding deployments from `.bicepparam` files by @BernieWhite.
    [#2132](https://github.com/Azure/PSRule.Rules.Azure/issues/2132)
    - See [Using Bicep source](https://aka.ms/ps-rule-azure/bicep) for details.
- New rules:
  - Application Gateway:
    - Check that Application Gateways uses a v2 SKU by @BenjaminEngeset.
      [#2185](https://github.com/Azure/PSRule.Rules.Azure/issues/2185)
  - API Management:
    - Check that APIs published in Azure API Management are on-boarded to Microsoft Defender for APIs by @BenjaminEngeset.
      [#2187](https://github.com/Azure/PSRule.Rules.Azure/issues/2187)
    - Check that base element for any policy element in a section is configured by @BenjaminEngeset.
      [#2072](https://github.com/Azure/PSRule.Rules.Azure/issues/2072)
  - Arc-enabled Kubernetes cluster:
    - Check that Microsoft Defender for Containers extension for Arc-enabled Kubernetes clusters is configured by @BenjaminEngeset.
      [#2124](https://github.com/Azure/PSRule.Rules.Azure/issues/2124)
  - Arc-enabled server:
    - Check that a maintenance configuration for Arc-enabled servers is associated by @BenjaminEngeset.
      [#2122](https://github.com/Azure/PSRule.Rules.Azure/issues/2122)
  - Container App:
    - Check that container apps has disabled session affinity to prevent unbalanced distribution by @BenjaminEngeset.
      [#2188](https://github.com/Azure/PSRule.Rules.Azure/issues/2188)
    - Check that container apps with IP ingress restrictions mode configured is set to allow for all rules defined by @BenjaminEngeset.
      [#2189](https://github.com/Azure/PSRule.Rules.Azure/issues/2189)
  - Cosmos DB:
    - Check that Cosmos DB accounts has enabled Microsoft Defender by @BenjaminEngeset.
      [#2203](https://github.com/Azure/PSRule.Rules.Azure/issues/2203)
  - Defender for Cloud:
    - Check that sensitive data threat detection in Microsoft Defender for Storage is enabled by @BenjaminEngeset.
      [#2207](https://github.com/Azure/PSRule.Rules.Azure/issues/2207)
    - Check that Malware Scanning in Microsoft Defender for Storage is enabled by @BenjaminEngeset.
      [#2206](https://github.com/Azure/PSRule.Rules.Azure/issues/2206)
    - Check that Microsoft Defender for APIs is enabled by @BenjaminEngeset.
      [#2186](https://github.com/Azure/PSRule.Rules.Azure/issues/2186)
    - Check that Microsoft Defender for Azure Cosmos DB is enabled by @BenjaminEngeset.
      [#2204](https://github.com/Azure/PSRule.Rules.Azure/issues/2204)
    - Check that Microsoft Defender for open-source relational databases is enabled by @BenjaminEngeset.
      [#1632](https://github.com/Azure/PSRule.Rules.Azure/issues/1632)
    - Check that Microsoft Defender Cloud Security Posture Management is using `Standard` plan by @BenjaminEngeset.
      [#2151](https://github.com/Azure/PSRule.Rules.Azure/issues/2151)
  - Key Vault:
    - Check that key vaults uses Azure RBAC as the authorization system for the data plane by @BenjaminEngeset.
      [#1916](https://github.com/Azure/PSRule.Rules.Azure/issues/1916)
  - Storage Account:
    - Check that Microsoft Defender for Storage is enabled for storage accounts by @BenjaminEngeset.
      [#2225](https://github.com/Azure/PSRule.Rules.Azure/issues/2225)
    - Check that sensitive data threat detection in Microsoft Defender for Storage is enabled for storage accounts by @BenjaminEngeset.
      [#2207](https://github.com/Azure/PSRule.Rules.Azure/issues/2207)
    - Check that Malware Scanning in Microsoft Defender for Storage is enabled for storage accounts by @BenjaminEngeset.
      [#2206](https://github.com/Azure/PSRule.Rules.Azure/issues/2206)
  - Virtual Machine:
    - Check that a maintenance configuration for virtual machines is associated by @BenjaminEngeset.
      [#2121](https://github.com/Azure/PSRule.Rules.Azure/issues/2121)
- General improvements:
  - Added support for Bicep symbolic names by @BernieWhite.
    [#2238](https://github.com/Azure/PSRule.Rules.Azure/issues/2238)
- Updated rules:
  - API Management:
    - Updated `Azure.APIM.EncryptValues` to check all API Management named values are encrypted with Key Vault secrets @BenjaminEngeset.
      [#2146](https://github.com/Azure/PSRule.Rules.Azure/issues/2146)
  - Container App:
    - Promoted `Azure.ContainerApp.Insecure` to GA rule set by @BernieWhite.
      [#2174](https://github.com/Azure/PSRule.Rules.Azure/issues/2174)
  - Defender for Cloud:
    - Check that Microsoft Defender for Storage v2 is enabled by @BenjaminEngeset.
      [#2205](https://github.com/Azure/PSRule.Rules.Azure/issues/2205)
- Engineering:
  - Bump Microsoft.NET.Test.Sdk to v17.6.0.
    [#2216](https://github.com/Azure/PSRule.Rules.Azure/pull/2216)
- Bug fixes:
  - Fixed ignoring Redis firewall rules when Redis is configured to allow private connectivity by @BenjaminEngeset.
    [#2171](https://github.com/Azure/PSRule.Rules.Azure/issues/2171)
  - Fixed left-side `or` function evaluation by @BernieWhite.
    [#2220](https://github.com/Azure/PSRule.Rules.Azure/issues/2220)
  - Fixed interdependent variable copy loop count by @BernieWhite.
    [#2221](https://github.com/Azure/PSRule.Rules.Azure/issues/2221)
  - Fixed handling of database name in `Azure.MariaDB.Database` by @BernieWhite.
    [#2191](https://github.com/Azure/PSRule.Rules.Azure/issues/2191)
  - Fixed typing error in `Azure.Defender.Api` documentation by @BenjaminEngeset.
    [#2209](https://github.com/Azure/PSRule.Rules.Azure/issues/2209)
  - Fixed `Azure.AKS.UptimeSLA` with new pricing by @BenjaminEngeset.
    [#2065](https://github.com/Azure/PSRule.Rules.Azure/issues/2065)
    [#2202](https://github.com/Azure/PSRule.Rules.Azure/issues/2202)
  - Fixed false positive on managed identity without space by @BernieWhite.
    [#2235](https://github.com/Azure/PSRule.Rules.Azure/issues/2235)
  - Fixed reference for runtime subnet ID property by @BernieWhite.
    [#2159](https://github.com/Azure/PSRule.Rules.Azure/issues/2159)

What's changed since pre-release v1.27.0-B0186:

- No additional changes.

## v1.27.0-B0186 (pre-release)

What's changed since pre-release v1.27.0-B0136:

- New rules:
  - API Management:
    - Check that APIs published in Azure API Management are on-boarded to Microsoft Defender for APIs by @BenjaminEngeset.
      [#2187](https://github.com/Azure/PSRule.Rules.Azure/issues/2187)
  - Key Vault:
    - Check that key vaults uses Azure RBAC as the authorization system for the data plane by @BenjaminEngeset.
      [#1916](https://github.com/Azure/PSRule.Rules.Azure/issues/1916)
  - Storage Account:
    - Check that Microsoft Defender for Storage is enabled for storage accounts by @BenjaminEngeset.
      [#2225](https://github.com/Azure/PSRule.Rules.Azure/issues/2225)
    - Check that sensitive data threat detection in Microsoft Defender for Storage is enabled for storage accounts by @BenjaminEngeset.
      [#2207](https://github.com/Azure/PSRule.Rules.Azure/issues/2207)

## v1.27.0-B0136 (pre-release)

What's changed since pre-release v1.27.0-B0091:

- New rules:
  - Defender for Cloud:
    - Check that sensitive data threat detection in Microsoft Defender for Storage is enabled by @BenjaminEngeset.
      [#2207](https://github.com/Azure/PSRule.Rules.Azure/issues/2207)
- General improvements:
  - Added support for Bicep symbolic names by @BernieWhite.
    [#2238](https://github.com/Azure/PSRule.Rules.Azure/issues/2238)
- Bug fixes:
  - Fixed false positive on managed identity without space by @BernieWhite.
    [#2235](https://github.com/Azure/PSRule.Rules.Azure/issues/2235)

## v1.27.0-B0091 (pre-release)

What's changed since pre-release v1.27.0-B0050:

- New features:
  - **Experimental:** Added support for expanding deployments from `.bicepparam` files by @BernieWhite.
    [#2132](https://github.com/Azure/PSRule.Rules.Azure/issues/2132)
    - See [Using Bicep source](https://aka.ms/ps-rule-azure/bicep) for details.
- New rules:
  - Storage Account:
    - Check that Malware Scanning in Microsoft Defender for Storage is enabled for storage accounts by @BenjaminEngeset.
  - Defender for Cloud:
    - Check that Malware Scanning in Microsoft Defender for Storage is enabled by @BenjaminEngeset.
      [#2206](https://github.com/Azure/PSRule.Rules.Azure/issues/2206)
- Bug fixes:
  - Fixed left-side `or` function evaluation by @BernieWhite.
    [#2220](https://github.com/Azure/PSRule.Rules.Azure/issues/2220)
  - Fixed interdependent variable copy loop count by @BernieWhite.
    [#2221](https://github.com/Azure/PSRule.Rules.Azure/issues/2221)

## v1.27.0-B0050 (pre-release)

What's changed since pre-release v1.27.0-B0015:

- New rules:
  - Application Gateway:
    - Check that Application Gateways uses a v2 SKU by @BenjaminEngeset.
      [#2185](https://github.com/Azure/PSRule.Rules.Azure/issues/2185)
  - Arc-enabled Kubernetes cluster:
    - Check that Microsoft Defender for Containers extension for Arc-enabled Kubernetes clusters is configured by @BenjaminEngeset.
      [#2124](https://github.com/Azure/PSRule.Rules.Azure/issues/2124)
  - Arc-enabled server:
    - Check that a maintenance configuration for Arc-enabled servers is associated by @BenjaminEngeset.
      [#2122](https://github.com/Azure/PSRule.Rules.Azure/issues/2122)
  - Container App:
    - Check that container apps has disabled session affinity to prevent unbalanced distribution by @BenjaminEngeset.
      [#2188](https://github.com/Azure/PSRule.Rules.Azure/issues/2188)
    - Check that container apps with IP ingress restrictions mode configured is set to allow for all rules defined by @BenjaminEngeset.
      [#2189](https://github.com/Azure/PSRule.Rules.Azure/issues/2189)
  - Cosmos DB:
    - Check that Cosmos DB accounts has enabled Microsoft Defender by @BenjaminEngeset.
      [#2203](https://github.com/Azure/PSRule.Rules.Azure/issues/2203)
  - Defender for Cloud:
    - Check that Microsoft Defender for APIs is enabled by @BenjaminEngeset.
      [#2186](https://github.com/Azure/PSRule.Rules.Azure/issues/2186)
    - Check that Microsoft Defender for Azure Cosmos DB is enabled by @BenjaminEngeset.
      [#2204](https://github.com/Azure/PSRule.Rules.Azure/issues/2204)
    - Check that Microsoft Defender for open-source relational databases is enabled by @BenjaminEngeset.
      [#1632](https://github.com/Azure/PSRule.Rules.Azure/issues/1632)
  - Virtual Machine:
    - Check that a maintenance configuration for virtual machines is associated by @BenjaminEngeset.
      [#2121](https://github.com/Azure/PSRule.Rules.Azure/issues/2121)
- Updated rules:
  - Defender for Cloud:
    - Check that Microsoft Defender for Storage v2 is enabled by @BenjaminEngeset.
      [#2205](https://github.com/Azure/PSRule.Rules.Azure/issues/2205)
- Engineering:
  - Bump Microsoft.NET.Test.Sdk to v17.6.0.
    [#2216](https://github.com/Azure/PSRule.Rules.Azure/pull/2216)
- Bug fixes:
  - Fixed handling of database name in `Azure.MariaDB.Database` by @BernieWhite.
    [#2191](https://github.com/Azure/PSRule.Rules.Azure/issues/2191)
  - Fixed typing error in `Azure.Defender.Api` documentation by @BenjaminEngeset.
    [#2209](https://github.com/Azure/PSRule.Rules.Azure/issues/2209)
  - Fixed `Azure.AKS.UptimeSLA` with new pricing by @BenjaminEngeset.
    [#2065](https://github.com/Azure/PSRule.Rules.Azure/issues/2065)
    [#2202](https://github.com/Azure/PSRule.Rules.Azure/issues/2202)

## v1.27.0-B0015 (pre-release)

What's changed since pre-release v1.27.0-B0003:

- New rules:
  - API Management:
    - Check that base element for any policy element in a section is configured by @BenjaminEngeset.
      [#2072](https://github.com/Azure/PSRule.Rules.Azure/issues/2072)
  - Defender for Cloud:
    - Check that Microsoft Defender Cloud Security Posture Management is using `Standard` plan by @BenjaminEngeset.
      [#2151](https://github.com/Azure/PSRule.Rules.Azure/issues/2151)
- Updated rules:
  - Container App:
    - Promoted `Azure.ContainerApp.Insecure` to GA rule set by @BernieWhite.
      [#2174](https://github.com/Azure/PSRule.Rules.Azure/issues/2174)
- Bug fixes:
  - Fixed ignoring Redis firewall rules when Redis is configured to allow private connectivity by @BenjaminEngeset.
    [#2171](https://github.com/Azure/PSRule.Rules.Azure/issues/2171)

## v1.27.0-B0003 (pre-release)

What's changed since v1.26.1:

- Updated rules:
  - API Management:
    - Updated `Azure.APIM.EncryptValues` to check all API Management named values are encrypted with Key Vault secrets @BenjaminEngeset.
      [#2146](https://github.com/Azure/PSRule.Rules.Azure/issues/2146)
- Bug fixes:
  - Fixed reference for runtime subnet ID property by @BernieWhite.
    [#2159](https://github.com/Azure/PSRule.Rules.Azure/issues/2159)

## v1.26.1

What's changed since v1.26.0:

- Bug fixes:
  - Fixed null union with first value being null by @BernieWhite.
    [#2075](https://github.com/Azure/PSRule.Rules.Azure/issues/2075)
  - Fixed `Azure.Resource.UseTags` for additional resources that don't support tags by @BernieWhite.
    [#2129](https://github.com/Azure/PSRule.Rules.Azure/issues/2129)

## v1.26.0

What's changed since v1.25.0:

- New features:
  - Added March 2023 baselines `Azure.GA_2023_03` and `Azure.Preview_2023_03` by @BernieWhite.
    [#2138](https://github.com/Azure/PSRule.Rules.Azure/issues/2138)
    - Includes rules released before or during March 2023.
    - Marked `Azure.GA_2022_12` and `Azure.Preview_2022_12` baselines as obsolete.
- New rules:
  - API Management:
    - Check that wildcard `*` for any configuration option in CORS policies settings is not in use by @BenjaminEngeset.
      [#2073](https://github.com/Azure/PSRule.Rules.Azure/issues/2073)
  - Azure Kubernetes Service:
    - Check that the Defender profile with Azure Kubernetes Service clusters are enabled by @BenjaminEngeset.
      [#2123](https://github.com/Azure/PSRule.Rules.Azure/issues/2123)
  - Container App:
    - Check that internal-only ingress for container apps are configured by @BenjaminEngeset.
      [#2098](https://github.com/Azure/PSRule.Rules.Azure/issues/2098)
    - Check that Azure File volumes for container apps are configured by @BenjaminEngeset.
      [#2101](https://github.com/Azure/PSRule.Rules.Azure/issues/2101)
    - Check that the names of container apps meets the naming requirements by @BenjaminEngeset.
      [#2094](https://github.com/Azure/PSRule.Rules.Azure/issues/2094)
    - Check that managed identity for container apps are configured by @BenjaminEngeset.
      [#2096](https://github.com/Azure/PSRule.Rules.Azure/issues/2096)
    - Check that public network access for container apps environments are disabled by @BenjaminEngeset.
      [#2098](https://github.com/Azure/PSRule.Rules.Azure/issues/2098)
  - Deployment:
    - Check that the names of nested deployments meets the naming requirements of deployments by @BenjaminEngeset.
      [#1915](https://github.com/Azure/PSRule.Rules.Azure/issues/1915)
  - IoT Hub:
    - Check IoT Hubs in supported regions only uses TLS 1.2 version by @BenjaminEngeset.
      [#1996](https://github.com/Azure/PSRule.Rules.Azure/issues/1996)
  - Service Bus:
    - Check namespaces audit diagnostic logs are enabled by @BenjaminEngeset.
      [#1862](https://github.com/Azure/PSRule.Rules.Azure/issues/1862)
  - SQL Database:
    - Check that Azure AD-only authentication is enabled by @BenjaminEngeset.
      [#2119](https://github.com/Azure/PSRule.Rules.Azure/issues/2119)
    - Check that Azure AD authentication is configured for SQL Managed Instances by @BenjaminEngeset.
      [#2117](https://github.com/Azure/PSRule.Rules.Azure/issues/2117)
  - SQL Managed Instance:
    - Check that managed identity for SQL Managed Instances are configured by @BenjaminEngeset.
      [#2120](https://github.com/Azure/PSRule.Rules.Azure/issues/2120)
    - Check that Azure AD-only authentication is enabled by @BenjaminEngeset.
      [#2118](https://github.com/Azure/PSRule.Rules.Azure/issues/2118)
- Updated rules:
  - Azure Kubernetes Service:
    - Updated `Azure.AKS.Version` to use latest stable version `1.25.6` by @BernieWhite.
      [#2136](https://github.com/Azure/PSRule.Rules.Azure/issues/2136)
      - Use `AZURE_AKS_CLUSTER_MINIMUM_VERSION` to configure the minimum version of the cluster.
- General improvements:
  - Added a selector for premium Service Bus namespaces by @BernieWhite.
    [#2091](https://github.com/Azure/PSRule.Rules.Azure/issues/2091)
  - Improved export of in-flight deeply nested API Management policies by @BernieWhite.
    [#2153](https://github.com/Azure/PSRule.Rules.Azure/issues/2153)
- Engineering:
  - Bump Microsoft.CodeAnalysis.NetAnalyzers to v7.0.1.
    [#2082](https://github.com/Azure/PSRule.Rules.Azure/pull/2082)
  - Bump Newtonsoft.Json to v13.0.3.
    [#2080](https://github.com/Azure/PSRule.Rules.Azure/pull/2080)
  - Updated resource providers and policy aliases.
    [#2144](https://github.com/Azure/PSRule.Rules.Azure/pull/2144)
  - Bump PSRule to v2.8.1.
    [#2155](https://github.com/Azure/PSRule.Rules.Azure/pull/2155)
  - Bump Az.Resources to v6.6.0.
    [#2155](https://github.com/Azure/PSRule.Rules.Azure/pull/2155)
  - Bump Pester to v5.4.1.
    [#2155](https://github.com/Azure/PSRule.Rules.Azure/pull/2155)
- Bug fixes:
  - Fixed dependency issue of deployments across resource group scopes by @BernieWhite.
    [#2111](https://github.com/Azure/PSRule.Rules.Azure/issues/2111)
  - Fixed false positive with `Azure.Deployment.Name` by @BernieWhite.
    [#2109](https://github.com/Azure/PSRule.Rules.Azure/issues/2109)
  - Fixed false positives for `Azure.AppService.AlwaysOn` with Functions and Workflows by @BernieWhite.
    [#943](https://github.com/Azure/PSRule.Rules.Azure/issues/943)

What's changed since pre-release v1.26.0-B0078:

- No additional changes.

## v1.26.0-B0078 (pre-release)

What's changed since pre-release v1.26.0-B0040:

- General improvements:
  - Improved export of in-flight deeply nested API Management policies by @BernieWhite.
    [#2153](https://github.com/Azure/PSRule.Rules.Azure/issues/2153)
- Engineering:
  - Updated resource providers and policy aliases.
    [#2144](https://github.com/Azure/PSRule.Rules.Azure/pull/2144)
  - Bump PSRule to v2.8.1.
    [#2155](https://github.com/Azure/PSRule.Rules.Azure/pull/2155)
  - Bump Az.Resources to v6.6.0.
    [#2155](https://github.com/Azure/PSRule.Rules.Azure/pull/2155)
  - Bump Pester to v5.4.1.
    [#2155](https://github.com/Azure/PSRule.Rules.Azure/pull/2155)
- Bug fixes:
  - Fixed false positives for `Azure.AppService.AlwaysOn` with Functions and Workflows by @BernieWhite.
    [#943](https://github.com/Azure/PSRule.Rules.Azure/issues/943)

## v1.26.0-B0040 (pre-release)

What's changed since pre-release v1.26.0-B0011:

- New features:
  - Added March 2023 baselines `Azure.GA_2023_03` and `Azure.Preview_2023_03` by @BernieWhite.
    [#2138](https://github.com/Azure/PSRule.Rules.Azure/issues/2138)
    - Includes rules released before or during March 2023.
    - Marked `Azure.GA_2022_12` and `Azure.Preview_2022_12` baselines as obsolete.
- New rules:
  - API Management:
    - Check that wildcard `*` for any configuration option in CORS policies settings is not in use by @BenjaminEngeset.
      [#2073](https://github.com/Azure/PSRule.Rules.Azure/issues/2073)
  - Azure Kubernetes Service:
    - Check that the Defender profile with Azure Kubernetes Service clusters are enabled by @BenjaminEngeset.
      [#2123](https://github.com/Azure/PSRule.Rules.Azure/issues/2123)
  - Container App:
    - Check that internal-only ingress for container apps are configured by @BenjaminEngeset.
      [#2098](https://github.com/Azure/PSRule.Rules.Azure/issues/2098)
    - Check that Azure File volumes for container apps are configured by @BenjaminEngeset.
      [#2101](https://github.com/Azure/PSRule.Rules.Azure/issues/2101)
  - SQL Database:
    - Check that Azure AD-only authentication is enabled by @BenjaminEngeset.
      [#2119](https://github.com/Azure/PSRule.Rules.Azure/issues/2119)
    - Check that Azure AD authentication is configured for SQL Managed Instances by @BenjaminEngeset.
      [#2117](https://github.com/Azure/PSRule.Rules.Azure/issues/2117)
  - SQL Managed Instance:
    - Check that managed identity for SQL Managed Instances are configured by @BenjaminEngeset.
      [#2120](https://github.com/Azure/PSRule.Rules.Azure/issues/2120)
    - Check that Azure AD-only authentication is enabled by @BenjaminEngeset.
      [#2118](https://github.com/Azure/PSRule.Rules.Azure/issues/2118)
- Updated rules:
  - Azure Kubernetes Service:
    - Updated `Azure.AKS.Version` to use latest stable version `1.25.6` by @BernieWhite.
      [#2136](https://github.com/Azure/PSRule.Rules.Azure/issues/2136)
      - Use `AZURE_AKS_CLUSTER_MINIMUM_VERSION` to configure the minimum version of the cluster.
- Bug fixes:
  - Fixed dependency issue of deployments across resource group scopes by @BernieWhite.
    [#2111](https://github.com/Azure/PSRule.Rules.Azure/issues/2111)
  - Fixed false positive with `Azure.Deployment.Name` by @BernieWhite.
    [#2109](https://github.com/Azure/PSRule.Rules.Azure/issues/2109)

## v1.26.0-B0011 (pre-release)

What's changed since v1.25.0:

- New rules:
  - Container App:
    - Check that the names of container apps meets the naming requirements by @BenjaminEngeset.
      [#2094](https://github.com/Azure/PSRule.Rules.Azure/issues/2094)
    - Check that managed identity for container apps are configured by @BenjaminEngeset.
      [#2096](https://github.com/Azure/PSRule.Rules.Azure/issues/2096)
    - Check that public network access for container apps environments are disabled by @BenjaminEngeset.
      [#2098](https://github.com/Azure/PSRule.Rules.Azure/issues/2098)
  - Deployment:
    - Check that the names of nested deployments meets the naming requirements of deployments by @BenjaminEngeset.
      [#1915](https://github.com/Azure/PSRule.Rules.Azure/issues/1915)
  - IoT Hub:
    - Check IoT Hubs in supported regions only uses TLS 1.2 version by @BenjaminEngeset.
      [#1996](https://github.com/Azure/PSRule.Rules.Azure/issues/1996)
  - Service Bus:
    - Check namespaces audit diagnostic logs are enabled by @BenjaminEngeset.
      [#1862](https://github.com/Azure/PSRule.Rules.Azure/issues/1862)
- General improvements:
  - Added a selector for premium Service Bus namespaces by @BernieWhite.
    [#2091](https://github.com/Azure/PSRule.Rules.Azure/issues/2091)
- Engineering:
  - Bump Microsoft.CodeAnalysis.NetAnalyzers to v7.0.1.
    [#2082](https://github.com/Azure/PSRule.Rules.Azure/pull/2082)
  - Bump Newtonsoft.Json to v13.0.3.
    [#2080](https://github.com/Azure/PSRule.Rules.Azure/pull/2080)

## v1.25.1

What's changed since v1.25.0:

- Bug fixes:
  - Fixed dependency issue of deployments across resource group scopes by @BernieWhite.
    [#2111](https://github.com/Azure/PSRule.Rules.Azure/issues/2111)

## v1.25.0

What's changed since v1.24.2:

- New features:
  - **Experimental:** Added `Azure.MCSB.v1` which include rules aligned to the Microsoft Cloud Security Benchmark by @BernieWhite.
    [#1634](https://github.com/Azure/PSRule.Rules.Azure/issues/1634)
- New rules:
  - Defender for Cloud:
    - Check Microsoft Defender for Key Vault is enabled by @BernieWhite.
      [#1632](https://github.com/Azure/PSRule.Rules.Azure/issues/1632)
    - Check Microsoft Defender for DNS is enabled by @BernieWhite.
      [#1632](https://github.com/Azure/PSRule.Rules.Azure/issues/1632)
    - Check Microsoft Defender for ARM is enabled by @BernieWhite.
      [#1632](https://github.com/Azure/PSRule.Rules.Azure/issues/1632)
  - Event Hub:
    - Check Event Hub namespaces only uses TLS 1.2 version by @BenjaminEngeset.
      [#1995](https://github.com/Azure/PSRule.Rules.Azure/issues/1995)
  - Key Vault:
    - Check if firewall is set to deny by @zilberd.
      [#2067](https://github.com/Azure/PSRule.Rules.Azure/issues/2067)
  - Virtual Machine:
    - Virtual machines should be fully deallocated and not stopped by @dcrreynolds.
      [#88](https://github.com/Azure/PSRule.Rules.Azure/issues/88)
- General improvements:
  - Added support for Bicep `toObject` function by @BernieWhite.
    [#2014](https://github.com/Azure/PSRule.Rules.Azure/issues/2014)
  - Added support for configuring a minimum version of Bicep by @BernieWhite.
    [#1935](https://github.com/Azure/PSRule.Rules.Azure/issues/1935)
    - Configure this option to increase the visibility of the version of the Bicep CLI used by PSRule for Azure.
    - Set `AZURE_BICEP_CHECK_TOOL` to `true` to check the Bicep CLI.
    - Set `AZURE_BICEP_MINIMUM_VERSION` to configure the minimum version.
    - If the Bicep CLI is not installed or the version is less than the minimum version an error will be reported.
    - By default, the minimum Bicep version defaults to `0.4.451`.
  - Added support for Bicep custom types by @BernieWhite.
    [#2026](https://github.com/Azure/PSRule.Rules.Azure/issues/2026)
- Engineering:
  - Bump BenchmarkDotNet to v0.13.5.
    [#2052](https://github.com/Azure/PSRule.Rules.Azure/pull/2052)
  - Bump BenchmarkDotNet.Diagnostics.Windows to v0.13.5.
    [#2052](https://github.com/Azure/PSRule.Rules.Azure/pull/2052)
  - Bump Microsoft.NET.Test.Sdk to v17.5.0.
    [#2055](https://github.com/Azure/PSRule.Rules.Azure/pull/2055)
  - Bump Az.Resources to v6.5.2.
    [#2037](https://github.com/Azure/PSRule.Rules.Azure/pull/2037)
  - Updated build to use GitHub Actions by @BernieWhite.
    [#1696](https://github.com/Azure/PSRule.Rules.Azure/issues/1696)
- Bug fixes:
  - Fixed SQL transparent data Encryption (TDE) works properly on all resources including exported resources by @zilberd.
    [#2059](https://github.com/Azure/PSRule.Rules.Azure/issues/2059)
  - Fixed cases of exit code 5 with path probing by @BernieWhite.
    [#1901](https://github.com/Azure/PSRule.Rules.Azure/issues/1901)

What's changed since pre-release v1.25.0-B0100:

- No additional changes.

## v1.25.0-B0138 (pre-release)

What's changed since pre-release v1.25.0-B0100:

- New rules:
  - Event Hub:
    - Check Event Hub namespaces only uses TLS 1.2 version by @BenjaminEngeset.
      [#1995](https://github.com/Azure/PSRule.Rules.Azure/issues/1995)

## v1.25.0-B0100 (pre-release)

What's changed since pre-release v1.25.0-B0065:

- New rules:
  - Key Vault:
    - Check if firewall is set to deny by @zilberd.
      [#2067](https://github.com/Azure/PSRule.Rules.Azure/issues/2067)

## v1.25.0-B0065 (pre-release)

What's changed since pre-release v1.25.0-B0035:

- General improvements:
  - Added support for Bicep `toObject` function by @BernieWhite.
    [#2014](https://github.com/Azure/PSRule.Rules.Azure/issues/2014)
- Engineering:
  - Bump BenchmarkDotNet to v0.13.5.
    [#2052](https://github.com/Azure/PSRule.Rules.Azure/pull/2052)
  - Bump BenchmarkDotNet.Diagnostics.Windows to v0.13.5.
    [#2052](https://github.com/Azure/PSRule.Rules.Azure/pull/2052)
  - Bump Microsoft.NET.Test.Sdk to v17.5.0.
    [#2055](https://github.com/Azure/PSRule.Rules.Azure/pull/2055)
- Bug fixes:
  - Fixed SQL transparent data Encryption (TDE) works properly on all resources including exported resources by @zilberd.
    [#2059](https://github.com/Azure/PSRule.Rules.Azure/issues/2059)

## v1.25.0-B0035 (pre-release)

What's changed since pre-release v1.25.0-B0013:

- New rules:
  - Defender for Cloud:
    - Check Microsoft Defender for Key Vault is enabled by @BernieWhite.
      [#1632](https://github.com/Azure/PSRule.Rules.Azure/issues/1632)
    - Check Microsoft Defender for DNS is enabled by @BernieWhite.
      [#1632](https://github.com/Azure/PSRule.Rules.Azure/issues/1632)
    - Check Microsoft Defender for ARM is enabled by @BernieWhite.
      [#1632](https://github.com/Azure/PSRule.Rules.Azure/issues/1632)
- General improvements:
  - Added support for configuring a minimum version of Bicep by @BernieWhite.
    [#1935](https://github.com/Azure/PSRule.Rules.Azure/issues/1935)
    - Configure this option to increase the visibility of the version of the Bicep CLI used by PSRule for Azure.
    - Set `AZURE_BICEP_CHECK_TOOL` to `true` to check the Bicep CLI.
    - Set `AZURE_BICEP_MINIMUM_VERSION` to configure the minimum version.
    - If the Bicep CLI is not installed or the version is less than the minimum version an error will be reported.
    - By default, the minimum Bicep version defaults to `0.4.451`.
- Engineering:
  - Bump Az.Resources to v6.5.2.
    [#2037](https://github.com/Azure/PSRule.Rules.Azure/pull/2037)
- Bug fixes:
  - Fixed cases of exit code 5 with path probing by @BernieWhite.
    [#1901](https://github.com/Azure/PSRule.Rules.Azure/issues/1901)

## v1.25.0-B0013 (pre-release)

What's changed since v1.24.2:

- New features:
  - **Experimental:** Added `Azure.MCSB.v1` which include rules aligned to the Microsoft Cloud Security Benchmark by @BernieWhite.
    [#1634](https://github.com/Azure/PSRule.Rules.Azure/issues/1634)
- New rules:
  - Virtual Machine:
    - Virtual machines should be fully deallocated and not stopped by @dcrreynolds.
      [#88](https://github.com/Azure/PSRule.Rules.Azure/issues/88)
- General improvements:
  - Added support for Bicep custom types by @BernieWhite.
    [#2026](https://github.com/Azure/PSRule.Rules.Azure/issues/2026)
- Engineering:
  - Updated build to use GitHub Actions by @BernieWhite.
    [#1696](https://github.com/Azure/PSRule.Rules.Azure/issues/1696)
  - Bump BenchmarkDotNet to v0.13.4.
    [#1992](https://github.com/Azure/PSRule.Rules.Azure/pull/1992)
  - Bump BenchmarkDotNet.Diagnostics.Windows to v0.13.4.
    [#1992](https://github.com/Azure/PSRule.Rules.Azure/pull/1992)

## v1.24.2

This is a republish of v1.24.1 to fix a release issue.
What's changed since v1.24.0:

- Bug fixes:
  - Fixed Bicep expand object or null by @BernieWhite.
    [#2021](https://github.com/Azure/PSRule.Rules.Azure/issues/2021)

## v1.24.1

What's changed since v1.24.0:

- Bug fixes:
  - Fixed Bicep expand object or null by @BernieWhite.
    [#2021](https://github.com/Azure/PSRule.Rules.Azure/issues/2021)

## v1.24.0

What's changed since v1.23.0:

- General improvements:
  - Updated `Export-AzRuleData` to improve export performance by @BernieWhite.
    [#1341](https://github.com/Azure/PSRule.Rules.Azure/issues/1341)
    - Removed `Az.Resources` dependency.
    - Added async threading for export concurrency.
    - Improved performance by using automatic look up of API versions by using provider cache.
  - Added support for Bicep lambda functions by @BernieWhite.
    [#1536](https://github.com/Azure/PSRule.Rules.Azure/issues/1536)
    - Bicep `filter`, `map`, `reduce`, and `sort` are supported.
    - Support for `flatten` was previously added in v1.23.0.
  - Added optimization for policy type conditions by @BernieWhite.
    [#1966](https://github.com/Azure/PSRule.Rules.Azure/issues/1966)
- Engineering:
  - Bump PSRule to v2.7.0.
    [#1973](https://github.com/Azure/PSRule.Rules.Azure/pull/1973)
  - Updated resource providers and policy aliases.
    [#1736](https://github.com/Azure/PSRule.Rules.Azure/pull/1736)
  - Bump Az.Resources to v6.5.1.
    [#1973](https://github.com/Azure/PSRule.Rules.Azure/pull/1973)
  - Bump Newtonsoft.Json to v13.0.2.
    [#1903](https://github.com/Azure/PSRule.Rules.Azure/pull/1903)
  - Bump Pester to v5.4.0.
    [#1994](https://github.com/Azure/PSRule.Rules.Azure/pull/1994)
- Bug fixes:
  - Fixed `Export-AzRuleData` may not export all data if throttled by @BernieWhite.
    [#1341](https://github.com/Azure/PSRule.Rules.Azure/issues/1341)
  - Fixed failed to expand nested deployment with runtime shallow parameter by @BernieWhite.
    [#2004](https://github.com/Azure/PSRule.Rules.Azure/issues/2004)
  - Fixed `apiVersion` comparison of `requestContext` by @BernieWhite.
    [#1654](https://github.com/Azure/PSRule.Rules.Azure/issues/1654)
  - Fixed simple cases for field type expressions by @BernieWhite.
    [#1323](https://github.com/Azure/PSRule.Rules.Azure/issues/1323)

What's changed since pre-release v1.24.0-B0035:

- No additional changes.

## v1.24.0-B0035 (pre-release)

What's changed since pre-release v1.24.0-B0013:

- General improvements:
  - Added support for Bicep lambda functions by @BernieWhite.
    [#1536](https://github.com/Azure/PSRule.Rules.Azure/issues/1536)
    - Bicep `filter`, `map`, `reduce`, and `sort` are supported.
    - Support for `flatten` was previously added in v1.23.0.
  - Added optimization for policy type conditions by @BernieWhite.
    [#1966](https://github.com/Azure/PSRule.Rules.Azure/issues/1966)
- Engineering:
  - Updated resource providers and policy aliases.
    [#1736](https://github.com/Azure/PSRule.Rules.Azure/pull/1736)
- Bug fixes:
  - Fixed failed to expand nested deployment with runtime shallow parameter by @BernieWhite.
    [#2004](https://github.com/Azure/PSRule.Rules.Azure/issues/2004)
  - Fixed `apiVersion` comparison of `requestContext` by @BernieWhite.
    [#1654](https://github.com/Azure/PSRule.Rules.Azure/issues/1654)
  - Fixed simple cases for field type expressions by @BernieWhite.
    [#1323](https://github.com/Azure/PSRule.Rules.Azure/issues/1323)

## v1.24.0-B0013 (pre-release)

What's changed since v1.23.0:

- General improvements:
  - Updated `Export-AzRuleData` to improve export performance by @BernieWhite.
    [#1341](https://github.com/Azure/PSRule.Rules.Azure/issues/1341)
    - Removed `Az.Resources` dependency.
    - Added async threading for export concurrency.
    - Improved performance by using automatic look up of API versions by using provider cache.
- Engineering:
  - Bump PSRule to v2.7.0.
    [#1973](https://github.com/Azure/PSRule.Rules.Azure/pull/1973)
  - Bump Az.Resources to v6.5.1.
    [#1973](https://github.com/Azure/PSRule.Rules.Azure/pull/1973)
  - Bump Newtonsoft.Json to v13.0.2.
    [#1903](https://github.com/Azure/PSRule.Rules.Azure/pull/1903)
  - Bump Pester to v5.4.0.
    [#1994](https://github.com/Azure/PSRule.Rules.Azure/pull/1994)
- Bug fixes:
  - Fixed `Export-AzRuleData` may not export all data if throttled by @BernieWhite.
    [#1341](https://github.com/Azure/PSRule.Rules.Azure/issues/1341)

## v1.23.0

What's changed since v1.22.2:

- New features:
  - Added December 2022 baselines `Azure.GA_2022_12` and `Azure.Preview_2022_12` by @BernieWhite.
    [#1961](https://github.com/Azure/PSRule.Rules.Azure/issues/1961)
    - Includes rules released before or during December 2022.
    - Marked `Azure.GA_2022_09` and `Azure.Preview_2022_09` baselines as obsolete.
- New rules:
  - API Management:
    - Check API management instances has multi-region deployment gateways enabled by @BenjaminEngeset.
      [#1910](https://github.com/Azure/PSRule.Rules.Azure/issues/1910)
  - Application Gateway:
    - Check Application Gateways names meet naming requirements by @BenjaminEngeset.
      [#1943](https://github.com/Azure/PSRule.Rules.Azure/issues/1943)
  - Azure Cache for Redis:
    - Check Azure Cache for Redis instances uses Redis 6 by @BenjaminEngeset.
      [#1077](https://github.com/Azure/PSRule.Rules.Azure/issues/1077)
  - Azure Database for MariaDB:
    - Check Azure Database for MariaDB servers limits the amount of firewall permitted IP addresses by @BenjaminEngeset.
      [#1856](https://github.com/Azure/PSRule.Rules.Azure/issues/1856)
    - Check Azure Database for MariaDB servers limits the amount of firewall rules allowed by @BenjaminEngeset.
      [#1855](https://github.com/Azure/PSRule.Rules.Azure/issues/1855)
    - Check Azure Database for MariaDB servers does not have Azure services bypassed on firewall by @BenjaminEngeset.
      [#1857](https://github.com/Azure/PSRule.Rules.Azure/issues/1857)
  - Bastion:
    - Check Bastion hosts names meet naming requirements by @BenjaminEngeset.
      [#1950](https://github.com/Azure/PSRule.Rules.Azure/issues/1950)
  - Recovery Services Vault:
    - Check Recovery Services vaults names meet naming requirements by @BenjaminEngeset.
      [#1953](https://github.com/Azure/PSRule.Rules.Azure/issues/1953)
  - Virtual Machine:
    - Check virtual machines has Azure Monitor Agent installed by @BenjaminEngeset.
      [#1868](https://github.com/Azure/PSRule.Rules.Azure/issues/1868)
  - Virtual Machine Scale Sets:
    - Check virtual machine scale sets has Azure Monitor Agent installed by @BenjaminEngeset.
      [#1867](https://github.com/Azure/PSRule.Rules.Azure/issues/1867)
- Updated rules:
  - Azure Kubernetes Service:
    - Updated `Azure.AKS.Version` to use latest stable version `1.25.4` by @BernieWhite.
      [#1960](https://github.com/Azure/PSRule.Rules.Azure/issues/1960)
      - Use `AZURE_AKS_CLUSTER_MINIMUM_VERSION` to configure the minimum version of the cluster.
- General improvements:
  - Improves handling for policy definition modes by using support tags selector by @BernieWhite.
    [#1946](https://github.com/Azure/PSRule.Rules.Azure/issues/1946)
  - Added support to export exemptions related to policy assignments by @BernieWhite.
    [#1888](https://github.com/Azure/PSRule.Rules.Azure/issues/1888)
  - Added support for Bicep `flatten` function by @BernieWhite.
    [#1536](https://github.com/Azure/PSRule.Rules.Azure/issues/1536)
- Engineering:
  - Bump Az.Resources to v6.5.0.
    [#1945](https://github.com/Azure/PSRule.Rules.Azure/pull/1945)
  - Bump Microsoft.NET.Test.Sdk v17.4.1.
    [#1964](https://github.com/Azure/PSRule.Rules.Azure/pull/1964)
- Bug fixes:
  - Fixed Azure.AKS.Version ignore clusters with auto-upgrade enabled by @BenjaminEngeset.
    [#1926](https://github.com/Azure/PSRule.Rules.Azure/issues/1926)

What's changed since pre-release v1.23.0-B0072:

- No additional changes.

## v1.23.0-B0072 (pre-release)

What's changed since pre-release v1.23.0-B0046:

- New features:
  - Added December 2022 baselines `Azure.GA_2022_12` and `Azure.Preview_2022_12` by @BernieWhite.
    [#1961](https://github.com/Azure/PSRule.Rules.Azure/issues/1961)
    - Includes rules released before or during December 2022.
    - Marked `Azure.GA_2022_09` and `Azure.Preview_2022_09` baselines as obsolete.
- Updated rules:
  - Azure Kubernetes Service:
    - Updated `Azure.AKS.Version` to use latest stable version `1.25.4` by @BernieWhite.
      [#1960](https://github.com/Azure/PSRule.Rules.Azure/issues/1960)
      - Use `AZURE_AKS_CLUSTER_MINIMUM_VERSION` to configure the minimum version of the cluster.
- General improvements:
  - Improves handling for policy definition modes by using support tags selector by @BernieWhite.
    [#1946](https://github.com/Azure/PSRule.Rules.Azure/issues/1946)
- Engineering:
  - Bump Microsoft.NET.Test.Sdk v17.4.1.
    [#1964](https://github.com/Azure/PSRule.Rules.Azure/pull/1964)

## v1.23.0-B0046 (pre-release)

What's changed since pre-release v1.23.0-B0025:

- New rules:
  - Bastion:
    - Check Bastion hosts names meet naming requirements by @BenjaminEngeset.
      [#1950](https://github.com/Azure/PSRule.Rules.Azure/issues/1950)
  - Recovery Services Vault:
    - Check Recovery Services vaults names meet naming requirements by @BenjaminEngeset.
      [#1953](https://github.com/Azure/PSRule.Rules.Azure/issues/1953)
- Bug fixes:
  - Fixed `Azure.Deployment.SecureValue` with `reference` function expression by @BernieWhite.
    [#1882](https://github.com/Azure/PSRule.Rules.Azure/issues/1882)

## v1.23.0-B0025 (pre-release)

What's changed since pre-release v1.23.0-B0009:

- New rules:
  - Application Gateway:
    - Check Application Gateways names meet naming requirements by @BenjaminEngeset.
      [#1943](https://github.com/Azure/PSRule.Rules.Azure/issues/1943)
  - Azure Cache for Redis:
    - Check Azure Cache for Redis instances uses Redis 6 by @BenjaminEngeset.
      [#1077](https://github.com/Azure/PSRule.Rules.Azure/issues/1077)
  - Virtual Machine Scale Sets:
    - Check virtual machine scale sets has Azure Monitor Agent installed by @BenjaminEngeset.
      [#1867](https://github.com/Azure/PSRule.Rules.Azure/issues/1867)
- General improvements:
  - Added support to export exemptions related to policy assignments by @BernieWhite.
    [#1888](https://github.com/Azure/PSRule.Rules.Azure/issues/1888)
  - Added support for Bicep `flatten` function by @BernieWhite.
    [#1536](https://github.com/Azure/PSRule.Rules.Azure/issues/1536)
- Engineering:
  - Bump Az.Resources to v6.5.0.
    [#1945](https://github.com/Azure/PSRule.Rules.Azure/pull/1945)

## v1.23.0-B0009 (pre-release)

What's changed since v1.22.1:

- New rules:
  - API Management:
    - Check API management instances has multi-region deployment gateways enabled by @BenjaminEngeset.
      [#1910](https://github.com/Azure/PSRule.Rules.Azure/issues/1910)
  - Azure Database for MariaDB:
    - Check Azure Database for MariaDB servers limits the amount of firewall permitted IP addresses by @BenjaminEngeset.
      [#1856](https://github.com/Azure/PSRule.Rules.Azure/issues/1856)
    - Check Azure Database for MariaDB servers limits the amount of firewall rules allowed by @BenjaminEngeset.
      [#1855](https://github.com/Azure/PSRule.Rules.Azure/issues/1855)
    - Check Azure Database for MariaDB servers does not have Azure services bypassed on firewall by @BenjaminEngeset.
      [#1857](https://github.com/Azure/PSRule.Rules.Azure/issues/1857)
  - Virtual Machine:
    - Check virtual machines has Azure Monitor Agent installed by @BenjaminEngeset.
      [#1868](https://github.com/Azure/PSRule.Rules.Azure/issues/1868)
- Bug fixes:
  - Fixed Azure.AKS.Version ignore clusters with auto-upgrade enabled by @BenjaminEngeset.
    [#1926](https://github.com/Azure/PSRule.Rules.Azure/issues/1926)

## v1.22.2

What's changed since v1.22.1:

- Bug fixes:
  - Fixed `Azure.Deployment.SecureValue` with `reference` function expression by @BernieWhite.
    [#1882](https://github.com/Azure/PSRule.Rules.Azure/issues/1882)

## v1.22.1

What's changed since v1.22.0:

- Bug fixes:
  - Fixed template parameter does not use the required format by @BernieWhite.
    [#1930](https://github.com/Azure/PSRule.Rules.Azure/issues/1930)

## v1.22.0

What's changed since v1.21.2:

- New rules:
  - API Management:
    - Check API management instances uses multi-region deployment by @BenjaminEngeset.
      [#1030](https://github.com/Azure/PSRule.Rules.Azure/issues/1030)
    - Check api management instances limits control plane API calls to apim with version `'2021-08-01'` or newer by @BenjaminEngeset.
      [#1819](https://github.com/Azure/PSRule.Rules.Azure/issues/1819)
  - App Service Environment:
    - Check app service environments uses version 3 (ASEv3) instead of classic version 1 (ASEv1) and version 2 (ASEv2) by @BenjaminEngeset.
      [#1805](https://github.com/Azure/PSRule.Rules.Azure/issues/1805)
  - Azure Database for MariaDB:
    - Check Azure Database for MariaDB servers, databases, firewall rules and VNET rules names meet naming requirements by @BenjaminEngeset.
      [#1854](https://github.com/Azure/PSRule.Rules.Azure/issues/1854)
    - Check Azure Database for MariaDB servers only uses TLS 1.2 version by @BenjaminEngeset.
      [#1853](https://github.com/Azure/PSRule.Rules.Azure/issues/1853)
    - Check Azure Database for MariaDB servers only accept encrypted connections by @BenjaminEngeset.
      [#1852](https://github.com/Azure/PSRule.Rules.Azure/issues/1852)
    - Check Azure Database for MariaDB servers have Microsoft Defender configured by @BenjaminEngeset.
      [#1850](https://github.com/Azure/PSRule.Rules.Azure/issues/1850)
    - Check Azure Database for MariaDB servers have geo-redundant backup configured by @BenjaminEngeset.
      [#1848](https://github.com/Azure/PSRule.Rules.Azure/issues/1848)
  - Azure Database for PostgreSQL:
    - Check Azure Database for PostgreSQL servers have Microsoft Defender configured by @BenjaminEngeset.
      [#286](https://github.com/Azure/PSRule.Rules.Azure/issues/286)
    - Check Azure Database for PostgreSQL servers have geo-redundant backup configured by @BenjaminEngeset.
      [#285](https://github.com/Azure/PSRule.Rules.Azure/issues/285)
  - Azure Database for MySQL:
    - Check Azure Database for MySQL servers have Microsoft Defender configured by @BenjaminEngeset.
      [#287](https://github.com/Azure/PSRule.Rules.Azure/issues/287)
    - Check Azure Database for MySQL servers uses the flexible deployment model by @BenjaminEngeset.
      [#1841](https://github.com/Azure/PSRule.Rules.Azure/issues/1841)
    - Check Azure Database for MySQL Flexible Servers have geo-redundant backup configured by @BenjaminEngeset.
      [#1840](https://github.com/Azure/PSRule.Rules.Azure/issues/1840)
    - Check Azure Database for MySQL servers have geo-redundant backup configured by @BenjaminEngeset.
      [#284](https://github.com/Azure/PSRule.Rules.Azure/issues/284)
  - Azure Resource Deployments:
    - Check for nested deployment that are scoped to `outer` and passing secure values by @ms-sambell.
      [#1475](https://github.com/Azure/PSRule.Rules.Azure/issues/1475)
    - Check custom script extension uses protected settings for secure values by @ms-sambell.
      [#1478](https://github.com/Azure/PSRule.Rules.Azure/issues/1478)
  - Front Door:
    - Check front door uses caching by @BenjaminEngeset.
      [#548](https://github.com/Azure/PSRule.Rules.Azure/issues/548)
  - Virtual Machine:
    - Check virtual machines running SQL Server uses Premium disks or above by @BenjaminEngeset.
      [#9](https://github.com/Azure/PSRule.Rules.Azure/issues/9)
  - Virtual Network:
    - Check VNETs with a GatewaySubnet also has an AzureFirewallSubnet by @BernieWhite.
      [#875](https://github.com/Azure/PSRule.Rules.Azure/issues/875)
- General improvements:
  - Added debug logging improvements for Bicep expansion by @BernieWhite.
    [#1901](https://github.com/Azure/PSRule.Rules.Azure/issues/1901)
- Engineering:
  - Bump PSRule to v2.6.0.
    [#1883](https://github.com/Azure/PSRule.Rules.Azure/pull/1883)
  - Bump Az.Resources to v6.4.1.
    [#1883](https://github.com/Azure/PSRule.Rules.Azure/pull/1883)
  - Bump Microsoft.NET.Test.Sdk to v17.4.0
    [#1838](https://github.com/Azure/PSRule.Rules.Azure/pull/1838)
  - Bump coverlet.collector to v3.2.0.
    [#1814](https://github.com/Azure/PSRule.Rules.Azure/pull/1814)
- Bug fixes:
  - Fixed ref and name duplicated by @BernieWhite.
    [#1876](https://github.com/Azure/PSRule.Rules.Azure/issues/1876)
  - Fixed an item with the same key for parameters by @BernieWhite
    [#1871](https://github.com/Azure/PSRule.Rules.Azure/issues/1871)
  - Fixed policy parse of `requestContext` function by @BernieWhite.
    [#1654](https://github.com/Azure/PSRule.Rules.Azure/issues/1654)
  - Fixed handling of policy type field by @BernieWhite.
    [#1323](https://github.com/Azure/PSRule.Rules.Azure/issues/1323)
  - Fixed `Azure.AppService.WebProbe` with non-boolean value set by @BernieWhite.
    [#1906](https://github.com/Azure/PSRule.Rules.Azure/issues/1906)
  - Fixed managed identity flagged as secret by `Azure.Deployment.OutputSecretValue` by @BernieWhite.
    [#1826](https://github.com/Azure/PSRule.Rules.Azure/issues/1826)
    [#1886](https://github.com/Azure/PSRule.Rules.Azure/issues/1886)
  - Fixed missing support for diagnostic settings category groups by @BenjaminEngeset.
    [#1873](https://github.com/Azure/PSRule.Rules.Azure/issues/1873)

What's changed since pre-release v1.22.0-B0203:

- No additional changes.

## v1.22.0-B0203 (pre-release)

What's changed since pre-release v1.22.0-B0153:

- General improvements:
  - Added debug logging improvements for Bicep expansion by @BernieWhite.
    [#1901](https://github.com/Azure/PSRule.Rules.Azure/issues/1901)
- Bug fixes:
  - Fixed `Azure.AppService.WebProbe` with non-boolean value set by @BernieWhite.
    [#1906](https://github.com/Azure/PSRule.Rules.Azure/issues/1906)

## v1.22.0-B0153 (pre-release)

What's changed since pre-release v1.22.0-B0106:

- Bug fixes:
  - Fixed managed identity flagged as secret by `Azure.Deployment.OutputSecretValue` by @BernieWhite.
    [#1826](https://github.com/Azure/PSRule.Rules.Azure/issues/1826)
    [#1886](https://github.com/Azure/PSRule.Rules.Azure/issues/1886)

## v1.22.0-B0106 (pre-release)

What's changed since pre-release v1.22.0-B0062:

- New rules:
  - API Management:
    - Check API management instances uses multi-region deployment by @BenjaminEngeset.
      [#1030](https://github.com/Azure/PSRule.Rules.Azure/issues/1030)
  - Azure Database for MariaDB:
    - Check Azure Database for MariaDB servers, databases, firewall rules and VNET rules names meet naming requirements by @BenjaminEngeset.
      [#1854](https://github.com/Azure/PSRule.Rules.Azure/issues/1854)
- Engineering:
  - Bump PSRule to v2.6.0.
    [#1883](https://github.com/Azure/PSRule.Rules.Azure/pull/1883)
  - Bump Az.Resources to v6.4.1.
    [#1883](https://github.com/Azure/PSRule.Rules.Azure/pull/1883)
- Bug fixes:
  - Fixed ref and name duplicated by @BernieWhite.
    [#1876](https://github.com/Azure/PSRule.Rules.Azure/issues/1876)
  - Fixed an item with the same key for parameters by @BernieWhite
    [#1871](https://github.com/Azure/PSRule.Rules.Azure/issues/1871)
  - Fixed policy parse of `requestContext` function by @BernieWhite.
    [#1654](https://github.com/Azure/PSRule.Rules.Azure/issues/1654)
  - Fixed handling of policy type field by @BernieWhite.
    [#1323](https://github.com/Azure/PSRule.Rules.Azure/issues/1323)

## v1.22.0-B0062 (pre-release)

What's changed since pre-release v1.22.0-B0026:

- New rules:
  - Azure Database for MariaDB:
    - Check Azure Database for MariaDB servers only uses TLS 1.2 version by @BenjaminEngeset.
      [#1853](https://github.com/Azure/PSRule.Rules.Azure/issues/1853)
    - Check Azure Database for MariaDB servers only accept encrypted connections by @BenjaminEngeset.
      [#1852](https://github.com/Azure/PSRule.Rules.Azure/issues/1852)
    - Check Azure Database for MariaDB servers have Microsoft Defender configured by @BenjaminEngeset.
      [#1850](https://github.com/Azure/PSRule.Rules.Azure/issues/1850)
    - Check Azure Database for MariaDB servers have geo-redundant backup configured by @BenjaminEngeset.
      [#1848](https://github.com/Azure/PSRule.Rules.Azure/issues/1848)
  - Azure Database for PostgreSQL:
    - Check Azure Database for PostgreSQL servers have Microsoft Defender configured by @BenjaminEngeset.
      [#286](https://github.com/Azure/PSRule.Rules.Azure/issues/286)
    - Check Azure Database for PostgreSQL servers have geo-redundant backup configured by @BenjaminEngeset.
      [#285](https://github.com/Azure/PSRule.Rules.Azure/issues/285)
  - Azure Database for MySQL:
    - Check Azure Database for MySQL servers have Microsoft Defender configured by @BenjaminEngeset.
      [#287](https://github.com/Azure/PSRule.Rules.Azure/issues/287)
    - Check Azure Database for MySQL servers uses the flexible deployment model by @BenjaminEngeset.
      [#1841](https://github.com/Azure/PSRule.Rules.Azure/issues/1841)
    - Check Azure Database for MySQL Flexible Servers have geo-redundant backup configured by @BenjaminEngeset.
      [#1840](https://github.com/Azure/PSRule.Rules.Azure/issues/1840)
    - Check Azure Database for MySQL servers have geo-redundant backup configured by @BenjaminEngeset.
      [#284](https://github.com/Azure/PSRule.Rules.Azure/issues/284)
  - Azure Resource Deployments:
    - Check for nested deployment that are scoped to `outer` and passing secure values by @ms-sambell.
      [#1475](https://github.com/Azure/PSRule.Rules.Azure/issues/1475)
    - Check custom script extension uses protected settings for secure values by @ms-sambell.
      [#1478](https://github.com/Azure/PSRule.Rules.Azure/issues/1478)
  - Virtual Machine:
    - Check virtual machines running SQL Server uses Premium disks or above by @BenjaminEngeset.
      [#9](https://github.com/Azure/PSRule.Rules.Azure/issues/9)
- Engineering:
  - Bump Microsoft.NET.Test.Sdk to v17.4.0
    [#1838](https://github.com/Azure/PSRule.Rules.Azure/pull/1838)
  - Bump coverlet.collector to v3.2.0.
    [#1814](https://github.com/Azure/PSRule.Rules.Azure/pull/1814)
- Bug fixes:
  - Fixed missing support for diagnostic settings category groups by @BenjaminEngeset.
    [#1873](https://github.com/Azure/PSRule.Rules.Azure/issues/1873)

## v1.22.0-B0026 (pre-release)

What's changed since pre-release v1.22.0-B0011:

- New rules:
  - API Management:
    - Check api management instances limits control plane API calls to apim with version `'2021-08-01'` or newer by @BenjaminEngeset.
      [#1819](https://github.com/Azure/PSRule.Rules.Azure/issues/1819)
- Engineering:
  - Bump Az.Resources to v6.4.0.
    [#1829](https://github.com/Azure/PSRule.Rules.Azure/pull/1829)
- Bug fixes:
  - Fixed non-Linux VM images flagged as Linux by @BernieWhite.
    [#1825](https://github.com/Azure/PSRule.Rules.Azure/issues/1825)
  - Fixed failed to expand with last function on runtime property by @BernieWhite.
    [#1830](https://github.com/Azure/PSRule.Rules.Azure/issues/1830)

## v1.22.0-B0011 (pre-release)

What's changed since v1.21.0:

- New rules:
  - App Service Environment:
    - Check app service environments uses version 3 (ASEv3) instead of classic version 1 (ASEv1) and version 2 (ASEv2) by @BenjaminEngeset.
      [#1805](https://github.com/Azure/PSRule.Rules.Azure/issues/1805)
  - Front Door:
    - Check front door uses caching by @BenjaminEngeset.
      [#548](https://github.com/Azure/PSRule.Rules.Azure/issues/548)
  - Virtual Network:
    - Check VNETs with a GatewaySubnet also has an AzureFirewallSubnet by @BernieWhite.
      [#875](https://github.com/Azure/PSRule.Rules.Azure/issues/875)

## v1.21.2

What's changed since v1.21.1:

- Bug fixes:
  - Fixed non-Linux VM images flagged as Linux by @BernieWhite.
    [#1825](https://github.com/Azure/PSRule.Rules.Azure/issues/1825)
  - Fixed failed to expand with last function on runtime property by @BernieWhite.
    [#1830](https://github.com/Azure/PSRule.Rules.Azure/issues/1830)

## v1.21.1

What's changed since v1.21.0:

- Bug fixes:
  - Fixed multiple nested parameter loops returns stack empty exception by @BernieWhite.
    [#1811](https://github.com/Azure/PSRule.Rules.Azure/issues/1811)
  - Fixed `Azure.ACR.ContentTrust` when customer managed keys are enabled by @BernieWhite.
    [#1810](https://github.com/Azure/PSRule.Rules.Azure/issues/1810)

## v1.21.0

What's changed since v1.20.2:

- New features:
  - Mapping of Azure Security Benchmark v3 to security rules by @jagoodwin.
    [#1610](https://github.com/Azure/PSRule.Rules.Azure/issues/1610)
- New rules:
  - Deployment:
    - Check sensitive resource values use secure parameters by @VeraBE @BernieWhite.
      [#1773](https://github.com/Azure/PSRule.Rules.Azure/issues/1773)
  - Service Bus:
    - Check service bus namespaces uses TLS 1.2 version by @BenjaminEngeset.
      [#1777](https://github.com/Azure/PSRule.Rules.Azure/issues/1777)
  - Virtual Machine:
    - Check virtual machines uses Azure Monitor Agent instead of old legacy Log Analytics Agent by @BenjaminEngeset.
      [#1792](https://github.com/Azure/PSRule.Rules.Azure/issues/1792)
  - Virtual Machine Scale Sets:
    - Check virtual machine scale sets uses Azure Monitor Agent instead of old legacy Log Analytics Agent by @BenjaminEngeset.
      [#1792](https://github.com/Azure/PSRule.Rules.Azure/issues/1792)
  - Virtual Network:
    - Check VNETs with a GatewaySubnet also has a AzureBastionSubnet by @BenjaminEngeset.
      [#1761](https://github.com/Azure/PSRule.Rules.Azure/issues/1761)
- General improvements:
  - Added built-in list of ignored policy definitions by @BernieWhite.
    [#1730](https://github.com/Azure/PSRule.Rules.Azure/issues/1730)
    - To ignore additional policy definitions, use the `AZURE_POLICY_IGNORE_LIST` configuration option.
- Engineering:
  - Bump PSRule to v2.5.3.
    [#1800](https://github.com/Azure/PSRule.Rules.Azure/pull/1800)
  - Bump Az.Resources to v6.3.1.
    [#1800](https://github.com/Azure/PSRule.Rules.Azure/pull/1800)

What's changed since pre-release v1.21.0-B0050:

- No additional changes.

## v1.21.0-B0050 (pre-release)

What's changed since pre-release v1.21.0-B0027:

- New rules:
  - Virtual Machine:
    - Check virtual machines uses Azure Monitor Agent instead of old legacy Log Analytics Agent by @BenjaminEngeset.
      [#1792](https://github.com/Azure/PSRule.Rules.Azure/issues/1792)
  - Virtual Machine Scale Sets:
    - Check virtual machine scale sets uses Azure Monitor Agent instead of old legacy Log Analytics Agent by @BenjaminEngeset.
      [#1792](https://github.com/Azure/PSRule.Rules.Azure/issues/1792)
- Engineering:
  - Bump PSRule to v2.5.3.
    [#1800](https://github.com/Azure/PSRule.Rules.Azure/pull/1800)
  - Bump Az.Resources to v6.3.1.
    [#1800](https://github.com/Azure/PSRule.Rules.Azure/pull/1800)
- Bug fixes:
  - Fixed contains function unable to match array by @BernieWhite.
    [#1793](https://github.com/Azure/PSRule.Rules.Azure/issues/1793)

## v1.21.0-B0027 (pre-release)

What's changed since pre-release v1.21.0-B0011:

- New rules:
  - Deployment:
    - Check sensitive resource values use secure parameters by @VeraBE @BernieWhite.
      [#1773](https://github.com/Azure/PSRule.Rules.Azure/issues/1773)
  - Service Bus:
    - Check service bus namespaces uses TLS 1.2 version by @BenjaminEngeset.
      [#1777](https://github.com/Azure/PSRule.Rules.Azure/issues/1777)

## v1.21.0-B0011 (pre-release)

What's changed since v1.20.1:

- New features:
  - Mapping of Azure Security Benchmark v3 to security rules by @jagoodwin.
    [#1610](https://github.com/Azure/PSRule.Rules.Azure/issues/1610)
- New rules:
  - Virtual Network:
    - Check VNETs with a GatewaySubnet also has a AzureBastionSubnet by @BenjaminEngeset.
      [#1761](https://github.com/Azure/PSRule.Rules.Azure/issues/1761)
- General improvements:
  - Added built-in list of ignored policy definitions by @BernieWhite.
    [#1730](https://github.com/Azure/PSRule.Rules.Azure/issues/1730)
    - To ignore additional policy definitions, use the `AZURE_POLICY_IGNORE_LIST` configuration option.
- Engineering:
  - Bump PSRule to v2.5.1.
    [#1782](https://github.com/Azure/PSRule.Rules.Azure/pull/1782)
  - Bump Az.Resources to v6.3.0.
    [#1782](https://github.com/Azure/PSRule.Rules.Azure/pull/1782)

## v1.20.2

What's changed since v1.20.1:

- Bug fixes:
  - Fixed contains function unable to match array by @BernieWhite.
    [#1793](https://github.com/Azure/PSRule.Rules.Azure/issues/1793)

## v1.20.1

What's changed since v1.20.0:

- Bug fixes:
  - Fixed expand bicep source when reading JsonContent into a parameter by @BernieWhite.
    [#1780](https://github.com/Azure/PSRule.Rules.Azure/issues/1780)

## v1.20.0

What's changed since v1.19.2:

- New features:
  - Added September 2022 baselines `Azure.GA_2022_09` and `Azure.Preview_2022_09` by @BernieWhite.
    [#1738](https://github.com/Azure/PSRule.Rules.Azure/issues/1738)
    - Includes rules released before or during September 2022.
    - Marked `Azure.GA_2022_06` and `Azure.Preview_2022_06` baselines as obsolete.
- New rules:
  - AKS:
    - Check clusters use Ephemeral OS disk by @BenjaminEngeset.
      [#1618](https://github.com/Azure/PSRule.Rules.Azure/issues/1618)
  - App Configuration:
    - Check app configuration store has purge protection enabled by @BenjaminEngeset.
      [#1689](https://github.com/Azure/PSRule.Rules.Azure/issues/1689)
    - Check app configuration store has one or more replicas by @BenjaminEngeset.
      [#1688](https://github.com/Azure/PSRule.Rules.Azure/issues/1688)
    - Check app configuration store audit diagnostic logs are enabled by @BenjaminEngeset.
      [#1690](https://github.com/Azure/PSRule.Rules.Azure/issues/1690)
    - Check identity-based authentication is used for configuration stores by @pazdedav.
      [#1691](https://github.com/Azure/PSRule.Rules.Azure/issues/1691)
  - Application Gateway WAF:
    - Check policy is enabled by @fbinotto.
      [#1470](https://github.com/Azure/PSRule.Rules.Azure/issues/1470)
    - Check policy uses prevention mode by @fbinotto.
      [#1470](https://github.com/Azure/PSRule.Rules.Azure/issues/1470)
    - Check policy uses managed rule sets by @fbinotto.
      [#1470](https://github.com/Azure/PSRule.Rules.Azure/issues/1470)
    - Check policy does not have any exclusions defined by @fbinotto.
      [#1470](https://github.com/Azure/PSRule.Rules.Azure/issues/1470)
  - Azure Cache for Redis:
    - Check the number of firewall rules for caches by @jonathanruiz.
      [#544](https://github.com/Azure/PSRule.Rules.Azure/issues/544)
    - Check the number of IP addresses in firewall rules for caches by @jonathanruiz.
      [#544](https://github.com/Azure/PSRule.Rules.Azure/issues/544)
  - CDN:
    - Check CDN profile uses Front Door Standard or Premium tier by @BenjaminEngeset.
      [#1612](https://github.com/Azure/PSRule.Rules.Azure/issues/1612)
  - Container Registry:
    - Check soft delete policy is enabled by @BenjaminEngeset.
      [#1674](https://github.com/Azure/PSRule.Rules.Azure/issues/1674)
  - Defender for Cloud:
    - Check Microsoft Defender for Containers is enable by @jdewisscher.
      [#1632](https://github.com/Azure/PSRule.Rules.Azure/issues/1632)
    - Check Microsoft Defender for Servers is enabled by @jdewisscher.
      [#1632](https://github.com/Azure/PSRule.Rules.Azure/issues/1632)
    - Check Microsoft Defender for SQL is enabled by @jdewisscher.
      [#1632](https://github.com/Azure/PSRule.Rules.Azure/issues/1632)
    - Check Microsoft Defender for App Services is enabled by @jdewisscher.
      [#1632](https://github.com/Azure/PSRule.Rules.Azure/issues/1632)
    - Check Microsoft Defender for Storage is enabled by @jdewisscher.
      [#1632](https://github.com/Azure/PSRule.Rules.Azure/issues/1632)
    - Check Microsoft Defender for SQL Servers on VMs is enabled by @jdewisscher.
      [#1632](https://github.com/Azure/PSRule.Rules.Azure/issues/1632)
  - Deployment:
    - Check that nested deployments securely pass through administrator usernames by @ms-sambell.
      [#1479](https://github.com/Azure/PSRule.Rules.Azure/issues/1479)
  - Front Door WAF:
    - Check policy is enabled by @fbinotto.
      [#1470](https://github.com/Azure/PSRule.Rules.Azure/issues/1470)
    - Check policy uses prevention mode by @fbinotto.
      [#1470](https://github.com/Azure/PSRule.Rules.Azure/issues/1470)
    - Check policy uses managed rule sets by @fbinotto.
      [#1470](https://github.com/Azure/PSRule.Rules.Azure/issues/1470)
    - Check policy does not have any exclusions defined by @fbinotto.
      [#1470](https://github.com/Azure/PSRule.Rules.Azure/issues/1470)
  - Network Security Group:
    - Check AKS managed NSGs don't contain custom rules by @ms-sambell.
      [#8](https://github.com/Azure/PSRule.Rules.Azure/issues/8)
  - Storage Account:
    - Check blob container soft delete is enabled by @pazdedav.
      [#1671](https://github.com/Azure/PSRule.Rules.Azure/issues/1671)
    - Check file share soft delete is enabled by @jonathanruiz.
      [#966](https://github.com/Azure/PSRule.Rules.Azure/issues/966)
  - VMSS:
    - Check Linux VMSS has disabled password authentication by @BenjaminEngeset.
      [#1635](https://github.com/Azure/PSRule.Rules.Azure/issues/1635)
- Updated rules:
  - **Important change**: Updated rules, tests and docs with Microsoft Defender for Cloud by @jonathanruiz.
    [#545](https://github.com/Azure/PSRule.Rules.Azure/issues/545)
    - The following rules have been renamed with aliases:
      - Renamed `Azure.SQL.ThreatDetection` to `Azure.SQL.DefenderCloud`.
      - Renamed `Azure.SecurityCenter.Contact` to `Azure.DefenderCloud.Contact`.
      - Renamed `Azure.SecurityCenter.Provisioning` to `Azure.DefenderCloud.Provisioning`.
    - If you are referencing the old names please consider updating to the new names.
  - Updated documentation examples for Front Door and Key Vault rules by @lluppesms.
    [#1667](https://github.com/Azure/PSRule.Rules.Azure/issues/1667)
  - Improved the way we check that VM or VMSS has Linux by @verabe.
    [#1704](https://github.com/Azure/PSRule.Rules.Azure/issues/1704)
  - Azure Kubernetes Service:
    - Updated `Azure.AKS.Version` to use latest stable version `1.23.8` by @BernieWhite.
      [#1627](https://github.com/Azure/PSRule.Rules.Azure/issues/1627)
      - Use `AZURE_AKS_CLUSTER_MINIMUM_VERSION` to configure the minimum version of the cluster.
  - Event Grid:
    - Promoted `Azure.EventGrid.DisableLocalAuth` to GA rule set by @BernieWhite.
      [#1628](https://github.com/Azure/PSRule.Rules.Azure/issues/1628)
  - Key Vault:
    - Promoted `Azure.KeyVault.AutoRotationPolicy` to GA rule set by @BernieWhite.
      [#1629](https://github.com/Azure/PSRule.Rules.Azure/issues/1629)
- General improvements:
  - Updated NSG documentation with code snippets and links by @simone-bennett.
    [#1607](https://github.com/Azure/PSRule.Rules.Azure/issues/1607)
  - Updated Application Gateway documentation with code snippets by @ms-sambell.
    [#1608](https://github.com/Azure/PSRule.Rules.Azure/issues/1608)
  - Updated SQL firewall rules documentation by @ms-sambell.
    [#1569](https://github.com/Azure/PSRule.Rules.Azure/issues/1569)
  - Updated Container Apps documentation and rule to new resource type by @marie-schmidt.
    [#1672](https://github.com/Azure/PSRule.Rules.Azure/issues/1672)
  - Updated KeyVault and FrontDoor documentation with code snippets by @lluppesms.
    [#1667](https://github.com/Azure/PSRule.Rules.Azure/issues/1667)
  - Added tag and annotation metadata from policy for rules generation by @BernieWhite.
    [#1652](https://github.com/Azure/PSRule.Rules.Azure/issues/1652)
  - Added hash to `name` and `ref` properties for policy rules by @ArmaanMcleod.
    [#1653](https://github.com/Azure/PSRule.Rules.Azure/issues/1653)
    - Use `AZURE_POLICY_RULE_PREFIX` or `Export-AzPolicyAssignmentRuleData -RulePrefix` to override rule prefix.
- Engineering:
  - Bump PSRule to v2.4.2.
    [#1753](https://github.com/Azure/PSRule.Rules.Azure/pull/1753)
    [#1748](https://github.com/Azure/PSRule.Rules.Azure/issues/1748)
  - Bump Microsoft.NET.Test.Sdk to v17.3.2.
    [#1719](https://github.com/Azure/PSRule.Rules.Azure/pull/1719)
  - Updated provider data for analysis.
    [#1605](https://github.com/Azure/PSRule.Rules.Azure/pull/1605)
  - Bump Az.Resources to v6.2.0.
    [#1636](https://github.com/Azure/PSRule.Rules.Azure/pull/1636)
  - Bump PSScriptAnalyzer to v1.21.0.
    [#1636](https://github.com/Azure/PSRule.Rules.Azure/pull/1636)
- Bug fixes:
  - Fixed continue processing policy assignments on error by @BernieWhite.
    [#1651](https://github.com/Azure/PSRule.Rules.Azure/issues/1651)
  - Fixed handling of runtime assessment data by @BernieWhite.
    [#1707](https://github.com/Azure/PSRule.Rules.Azure/issues/1707)
  - Fixed conversion of type conditions to pre-conditions by @BernieWhite.
    [#1708](https://github.com/Azure/PSRule.Rules.Azure/issues/1708)
  - Fixed inconclusive failure of `Azure.Deployment.AdminUsername` by @BernieWhite.
    [#1631](https://github.com/Azure/PSRule.Rules.Azure/issues/1631)
  - Fixed error expanding with `json()` and single quotes by @BernieWhite.
    [#1656](https://github.com/Azure/PSRule.Rules.Azure/issues/1656)
  - Fixed handling key collision with duplicate definitions using same parameters by @ArmaanMcleod.
    [#1653](https://github.com/Azure/PSRule.Rules.Azure/issues/1653)
  - Fixed bug requiring all diagnostic logs settings to have auditing enabled by @BenjaminEngeset.
    [#1726](https://github.com/Azure/PSRule.Rules.Azure/issues/1726)
  - Fixed `Azure.Deployment.AdminUsername` incorrectly fails with nested deployments by @BernieWhite.
    [#1762](https://github.com/Azure/PSRule.Rules.Azure/issues/1762)
  - Fixed `Azure.FrontDoorWAF.Exclusions` reports exclusions when none are specified by @BernieWhite.
    [#1751](https://github.com/Azure/PSRule.Rules.Azure/issues/1751)
  - Fixed `Azure.Deployment.AdminUsername` does not match the pattern by @BernieWhite.
    [#1758](https://github.com/Azure/PSRule.Rules.Azure/issues/1758)
  - Consider private offerings when checking that a VM or VMSS has Linux by @verabe.
    [#1725](https://github.com/Azure/PSRule.Rules.Azure/issues/1725)

What's changed since pre-release v1.20.0-B0477:

- No additional changes.

## v1.20.0-B0477 (pre-release)

What's changed since pre-release v1.20.0-B0389:

- General improvements:
  - Added hash to `name` and `ref` properties for policy rules by @ArmaanMcleod.
    [#1653](https://github.com/Azure/PSRule.Rules.Azure/issues/1653)
    - Use `AZURE_POLICY_RULE_PREFIX` or `Export-AzPolicyAssignmentRuleData -RulePrefix` to override rule prefix.

## v1.20.0-B0389 (pre-release)

What's changed since pre-release v1.20.0-B0304:

- New rules:
  - App Configuration:
    - Check app configuration store has purge protection enabled by @BenjaminEngeset.
      [#1689](https://github.com/Azure/PSRule.Rules.Azure/issues/1689)
- Bug fixes:
  - Fixed `Azure.Deployment.AdminUsername` incorrectly fails with nested deployments by @BernieWhite.
    [#1762](https://github.com/Azure/PSRule.Rules.Azure/issues/1762)

## v1.20.0-B0304 (pre-release)

What's changed since pre-release v1.20.0-B0223:

- Engineering:
  - Bump PSRule to v2.4.2.
    [#1753](https://github.com/Azure/PSRule.Rules.Azure/pull/1753)
    [#1748](https://github.com/Azure/PSRule.Rules.Azure/issues/1748)
- Bug fixes:
  - Fixed `Azure.FrontDoorWAF.Exclusions` reports exclusions when none are specified by @BernieWhite.
    [#1751](https://github.com/Azure/PSRule.Rules.Azure/issues/1751)
  - Fixed `Azure.Deployment.AdminUsername` does not match the pattern by @BernieWhite.
    [#1758](https://github.com/Azure/PSRule.Rules.Azure/issues/1758)
  - Consider private offerings when checking that a VM or VMSS has Linux by @verabe.
    [#1725](https://github.com/Azure/PSRule.Rules.Azure/issues/1725)

## v1.20.0-B0223 (pre-release)

What's changed since pre-release v1.20.0-B0148:

- New features:
  - Added September 2022 baselines `Azure.GA_2022_09` and `Azure.Preview_2022_09` by @BernieWhite.
    [#1738](https://github.com/Azure/PSRule.Rules.Azure/issues/1738)
    - Includes rules released before or during September 2022.
    - Marked `Azure.GA_2022_06` and `Azure.Preview_2022_06` baselines as obsolete.
- New rules:
  - App Configuration:
    - Check app configuration store has one or more replicas by @BenjaminEngeset.
      [#1688](https://github.com/Azure/PSRule.Rules.Azure/issues/1688)
- Engineering:
  - Bump PSRule to v2.4.1.
    [#1636](https://github.com/Azure/PSRule.Rules.Azure/pull/1636)
  - Bump Az.Resources to v6.2.0.
    [#1636](https://github.com/Azure/PSRule.Rules.Azure/pull/1636)
  - Bump PSScriptAnalyzer to v1.21.0.
    [#1636](https://github.com/Azure/PSRule.Rules.Azure/pull/1636)
- Bug fixes:
  - Fixed handling key collision with duplicate definitions using same parameters by @ArmaanMcleod.
    [#1653](https://github.com/Azure/PSRule.Rules.Azure/issues/1653)
  - Fixed bug requiring all diagnostic logs settings to have auditing enabled by @BenjaminEngeset.
    [#1726](https://github.com/Azure/PSRule.Rules.Azure/issues/1726)

## v1.20.0-B0148 (pre-release)

What's changed since pre-release v1.20.0-B0085:

- New rules:
  - App Configuration:
    - Check app configuration store audit diagnostic logs are enabled by @BenjaminEngeset.
      [#1690](https://github.com/Azure/PSRule.Rules.Azure/issues/1690)
- Engineering:
  - Bump Microsoft.NET.Test.Sdk to v17.3.2.
    [#1719](https://github.com/Azure/PSRule.Rules.Azure/pull/1719)
- Bug fixes:
  - Fixed error expanding with `json()` and single quotes by @BernieWhite.
    [#1656](https://github.com/Azure/PSRule.Rules.Azure/issues/1656)

## v1.20.0-B0085 (pre-release)

What's changed since pre-release v1.20.0-B0028:

- New rules:
  - Azure Cache for Redis:
    - Check the number of firewall rules for caches by @jonathanruiz.
      [#544](https://github.com/Azure/PSRule.Rules.Azure/issues/544)
    - Check the number of IP addresses in firewall rules for caches by @jonathanruiz.
      [#544](https://github.com/Azure/PSRule.Rules.Azure/issues/544)
  - App Configuration:
    - Check identity-based authentication is used for configuration stores by @pazdedav.
      [#1691](https://github.com/Azure/PSRule.Rules.Azure/issues/1691)
  - Container Registry:
    - Check soft delete policy is enabled by @BenjaminEngeset.
      [#1674](https://github.com/Azure/PSRule.Rules.Azure/issues/1674)
  - Defender for Cloud:
    - Check Microsoft Defender for Cloud is enabled for Containers by @jdewisscher.
      [#1632](https://github.com/Azure/PSRule.Rules.Azure/issues/1632)
    - Check Microsoft Defender for Cloud is enabled for Virtual Machines by @jdewisscher.
      [#1632](https://github.com/Azure/PSRule.Rules.Azure/issues/1632)
    - Check Microsoft Defender for Cloud is enabled for SQL Servers by @jdewisscher.
      [#1632](https://github.com/Azure/PSRule.Rules.Azure/issues/1632)
    - Check Microsoft Defender for Cloud is enabled for App Services by @jdewisscher.
      [#1632](https://github.com/Azure/PSRule.Rules.Azure/issues/1632)
    - Check Microsoft Defender for Cloud is enabled for Storage Accounts by @jdewisscher.
      [#1632](https://github.com/Azure/PSRule.Rules.Azure/issues/1632)
    - Check Microsoft Defender for Cloud is enabled for SQL Servers on machines by @jdewisscher.
      [#1632](https://github.com/Azure/PSRule.Rules.Azure/issues/1632)
  - Network Security Group:
    - Check AKS managed NSGs don't contain custom rules by @ms-sambell.
      [#8](https://github.com/Azure/PSRule.Rules.Azure/issues/8)
  - Storage Account:
    - Check blob container soft delete is enabled by @pazdedav.
      [#1671](https://github.com/Azure/PSRule.Rules.Azure/issues/1671)
    - Check file share soft delete is enabled by @jonathanruiz.
      [#966](https://github.com/Azure/PSRule.Rules.Azure/issues/966)
- Updated rules:
  - **Important change**: Updated rules, tests and docs with Microsoft Defender for Cloud by @jonathanruiz.
    [#545](https://github.com/Azure/PSRule.Rules.Azure/issues/545)
    - The following rules have been renamed with aliases:
      - Renamed `Azure.SQL.ThreatDetection` to `Azure.SQL.DefenderCloud`.
      - Renamed `Azure.SecurityCenter.Contact` to `Azure.DefenderCloud.Contact`.
      - Renamed `Azure.SecurityCenter.Provisioning` to `Azure.DefenderCloud.Provisioning`.
    - If you are referencing the old names please consider updating to the new names.
  - Updated documentation examples for Front Door and Key Vault rules by @lluppesms.
    [#1667](https://github.com/Azure/PSRule.Rules.Azure/issues/1667)
  - Improved the way we check that VM or VMSS has Linux by @verabe.
    [#1704](https://github.com/Azure/PSRule.Rules.Azure/issues/1704)
- General improvements:
  - Updated NSG documentation with code snippets and links by @simone-bennett.
    [#1607](https://github.com/Azure/PSRule.Rules.Azure/issues/1607)
  - Updated Application Gateway documentation with code snippets by @ms-sambell.
    [#1608](https://github.com/Azure/PSRule.Rules.Azure/issues/1608)
  - Updated SQL firewall rules documentation by @ms-sambell.
    [#1569](https://github.com/Azure/PSRule.Rules.Azure/issues/1569)
  - Updated Container Apps documentation and rule to new resource type by @marie-schmidt.
    [#1672](https://github.com/Azure/PSRule.Rules.Azure/issues/1672)
  - Updated KeyVault and FrontDoor documentation with code snippets by @lluppesms.
    [#1667](https://github.com/Azure/PSRule.Rules.Azure/issues/1667)
  - Added tag and annotation metadata from policy for rules generation by @BernieWhite.
    [#1652](https://github.com/Azure/PSRule.Rules.Azure/issues/1652)
- Bug fixes:
  - Fixed continue processing policy assignments on error by @BernieWhite.
    [#1651](https://github.com/Azure/PSRule.Rules.Azure/issues/1651)
  - Fixed handling of runtime assessment data by @BernieWhite.
    [#1707](https://github.com/Azure/PSRule.Rules.Azure/issues/1707)
  - Fixed conversion of type conditions to pre-conditions by @BernieWhite.
    [#1708](https://github.com/Azure/PSRule.Rules.Azure/issues/1708)

## v1.20.0-B0028 (pre-release)

What's changed since pre-release v1.20.0-B0004:

- New rules:
  - AKS:
    - Check clusters use Ephemeral OS disk by @BenjaminEngeset.
      [#1618](https://github.com/Azure/PSRule.Rules.Azure/issues/1618)
  - CDN:
    - Check CDN profile uses Front Door Standard or Premium tier by @BenjaminEngeset.
      [#1612](https://github.com/Azure/PSRule.Rules.Azure/issues/1612)
  - VMSS:
    - Check Linux VMSS has disabled password authentication by @BenjaminEngeset.
      [#1635](https://github.com/Azure/PSRule.Rules.Azure/issues/1635)
- Updated rules:
  - Azure Kubernetes Service:
    - Updated `Azure.AKS.Version` to use latest stable version `1.23.8` by @BernieWhite.
      [#1627](https://github.com/Azure/PSRule.Rules.Azure/issues/1627)
      - Use `AZURE_AKS_CLUSTER_MINIMUM_VERSION` to configure the minimum version of the cluster.
  - Event Grid:
    - Promoted `Azure.EventGrid.DisableLocalAuth` to GA rule set by @BernieWhite.
      [#1628](https://github.com/Azure/PSRule.Rules.Azure/issues/1628)
  - Key Vault:
    - Promoted `Azure.KeyVault.AutoRotationPolicy` to GA rule set by @BernieWhite.
      [#1629](https://github.com/Azure/PSRule.Rules.Azure/issues/1629)
- Engineering:
  - Bump PSRule to v2.4.0.
    [#1620](https://github.com/Azure/PSRule.Rules.Azure/pull/1620)
  - Updated provider data for analysis.
    [#1605](https://github.com/Azure/PSRule.Rules.Azure/pull/1605)
- Bug fixes:
  - Fixed function `dateTimeAdd` errors handling `utcNow` output by @BernieWhite.
    [#1637](https://github.com/Azure/PSRule.Rules.Azure/issues/1637)
  - Fixed inconclusive failure of `Azure.Deployment.AdminUsername` by @BernieWhite.
    [#1631](https://github.com/Azure/PSRule.Rules.Azure/issues/1631)

## v1.20.0-B0004 (pre-release)

What's changed since v1.19.1:

- New rules:
  - Azure Resources:
    - Check that nested deployments securely pass through administrator usernames by @ms-sambell.
      [#1479](https://github.com/Azure/PSRule.Rules.Azure/issues/1479)
- Engineering:
  - Bump Microsoft.NET.Test.Sdk to v17.3.1.
    [#1603](https://github.com/Azure/PSRule.Rules.Azure/pull/1603)

## v1.19.2

What's changed since v1.19.1:

- Bug fixes:
  - Fixed function `dateTimeAdd` errors handling `utcNow` output by @BernieWhite.
    [#1637](https://github.com/Azure/PSRule.Rules.Azure/issues/1637)

## v1.19.1

What's changed since v1.19.0:

- Bug fixes:
  - Fixed `Azure.VNET.UseNSGs` is missing exceptions by @BernieWhite.
    [#1609](https://github.com/Azure/PSRule.Rules.Azure/issues/1609)
    - Added exclusions for `RouteServerSubnet` and any subnet with a dedicated HSM delegation.

## v1.19.0

What's changed since v1.18.1:

- New rules:
  - Azure Kubernetes Service:
    - Check clusters use uptime SLA by @BenjaminEngeset.
      [#1601](https://github.com/Azure/PSRule.Rules.Azure/issues/1601)
- General improvements:
  - Updated rule level for the following rules by @BernieWhite.
    [#1551](https://github.com/Azure/PSRule.Rules.Azure/issues/1551)
    - Set `Azure.APIM.APIDescriptors` to warning from error.
    - Set `Azure.APIM.ProductDescriptors` to warning from error.
    - Set `Azure.Template.UseLocationParameter` to warning from error.
    - Set `Azure.Template.UseComments` to information from error.
    - Set `Azure.Template.UseDescriptions` to information from error.
  - Improve reporting of failing resource property for rules by @BernieWhite.
    [#1429](https://github.com/Azure/PSRule.Rules.Azure/issues/1429)
- Engineering:
  - Added publishing of symbols for NuGet packages by @BernieWhite.
    [#1549](https://github.com/Azure/PSRule.Rules.Azure/issues/1549)
  - Bump Az.Resources to v6.1.0.
    [#1557](https://github.com/Azure/PSRule.Rules.Azure/pull/1557)
  - Bump Microsoft.NET.Test.Sdk to v17.3.0.
    [#1563](https://github.com/Azure/PSRule.Rules.Azure/pull/1563)
  - Bump PSRule to v2.3.2.
    [#1574](https://github.com/Azure/PSRule.Rules.Azure/pull/1574)
  - Bump support projects to .NET 6 by @BernieWhite.
    [#1560](https://github.com/Azure/PSRule.Rules.Azure/issues/1560)
  - Bump BenchmarkDotNet to v0.13.2.
    [#1593](https://github.com/Azure/PSRule.Rules.Azure/pull/1593)
  - Bump BenchmarkDotNet.Diagnostics.Windows to v0.13.2.
    [#1594](https://github.com/Azure/PSRule.Rules.Azure/pull/1594)
  - Updated provider data for analysis.
    [#1598](https://github.com/Azure/PSRule.Rules.Azure/pull/1598)
- Bug fixes:
  - Fixed parameter files linked to bicep code via naming convention is not working by @BernieWhite.
    [#1582](https://github.com/Azure/PSRule.Rules.Azure/issues/1582)
  - Fixed handling of storage accounts sub-resources with CMK by @BernieWhite.
    [#1575](https://github.com/Azure/PSRule.Rules.Azure/issues/1575)

What's changed since pre-release v1.19.0-B0077:

- No additional changes.

## v1.19.0-B0077 (pre-release)

What's changed since pre-release v1.19.0-B0042:

- New rules:
  - Azure Kubernetes Service:
    - Check clusters use uptime SLA by @BenjaminEngeset.
      [#1601](https://github.com/Azure/PSRule.Rules.Azure/issues/1601)

## v1.19.0-B0042 (pre-release)

What's changed since pre-release v1.19.0-B0010:

- General improvements:
  - Improve reporting of failing resource property for rules by @BernieWhite.
    [#1429](https://github.com/Azure/PSRule.Rules.Azure/issues/1429)
- Engineering:
  - Bump PSRule to v2.3.2.
    [#1574](https://github.com/Azure/PSRule.Rules.Azure/pull/1574)
  - Bump support projects to .NET 6 by @BernieWhite.
    [#1560](https://github.com/Azure/PSRule.Rules.Azure/issues/1560)
  - Bump BenchmarkDotNet to v0.13.2.
    [#1593](https://github.com/Azure/PSRule.Rules.Azure/pull/1593)
  - Bump BenchmarkDotNet.Diagnostics.Windows to v0.13.2.
    [#1594](https://github.com/Azure/PSRule.Rules.Azure/pull/1594)
  - Updated provider data for analysis.
    [#1598](https://github.com/Azure/PSRule.Rules.Azure/pull/1598)
- Bug fixes:
  - Fixed parameter files linked to bicep code via naming convention is not working by @BernieWhite.
    [#1582](https://github.com/Azure/PSRule.Rules.Azure/issues/1582)
  - Fixed handling of storage accounts sub-resources with CMK by @BernieWhite.
    [#1575](https://github.com/Azure/PSRule.Rules.Azure/issues/1575)

## v1.19.0-B0010 (pre-release)

What's changed since v1.18.1:

- General improvements:
  - Updated rule level for the following rules by @BernieWhite.
    [#1551](https://github.com/Azure/PSRule.Rules.Azure/issues/1551)
    - Set `Azure.APIM.APIDescriptors` to warning from error.
    - Set `Azure.APIM.ProductDescriptors` to warning from error.
    - Set `Azure.Template.UseLocationParameter` to warning from error.
    - Set `Azure.Template.UseComments` to information from error.
    - Set `Azure.Template.UseDescriptions` to information from error.
- Engineering:
  - Added publishing of symbols for NuGet packages by @BernieWhite.
    [#1549](https://github.com/Azure/PSRule.Rules.Azure/issues/1549)
  - Bump PSRule to v2.3.1.
    [#1561](https://github.com/Azure/PSRule.Rules.Azure/pull/1561)
  - Bump Az.Resources to v6.1.0.
    [#1557](https://github.com/Azure/PSRule.Rules.Azure/pull/1557)
  - Bump Microsoft.NET.Test.Sdk to v17.3.0.
    [#1563](https://github.com/Azure/PSRule.Rules.Azure/pull/1563)

## v1.18.1

What's changed since v1.18.0:

- Bug fixes:
  - Fixed `Azure.APIM.HTTPBackend` reports failure when service URL is not defined by @BernieWhite.
    [#1555](https://github.com/Azure/PSRule.Rules.Azure/issues/1555)
  - Fixed `Azure.SQL.AAD` failure with newer API by @BernieWhite.
    [#1302](https://github.com/Azure/PSRule.Rules.Azure/issues/1302)

## v1.18.0

What's changed since v1.17.1:

- New rules:
  - Cognitive Services:
    - Check accounts use network access restrictions by @BernieWhite.
      [#1532](https://github.com/Azure/PSRule.Rules.Azure/issues/1532)
    - Check accounts use managed identities to access Azure resources by @BernieWhite.
      [#1532](https://github.com/Azure/PSRule.Rules.Azure/issues/1532)
    - Check accounts only accept requests using Azure AD identities by @BernieWhite.
      [#1532](https://github.com/Azure/PSRule.Rules.Azure/issues/1532)
    - Check accounts disable access using public endpoints by @BernieWhite.
      [#1532](https://github.com/Azure/PSRule.Rules.Azure/issues/1532)
- General improvements:
  - Added support for array `indexOf`, `lastIndexOf`, and `items` ARM functions by @BernieWhite.
    [#1440](https://github.com/Azure/PSRule.Rules.Azure/issues/1440)
  - Added support for `join` ARM function by @BernieWhite.
    [#1535](https://github.com/Azure/PSRule.Rules.Azure/issues/1535)
  - Improved output of full path to emitted resources by @BernieWhite.
    [#1523](https://github.com/Azure/PSRule.Rules.Azure/issues/1523)
- Engineering:
  - Bump Az.Resources to v6.0.1.
    [#1521](https://github.com/Azure/PSRule.Rules.Azure/pull/1521)
  - Updated provider data for analysis.
    [#1540](https://github.com/Azure/PSRule.Rules.Azure/pull/1540)
  - Bump xunit to v2.4.2.
    [#1542](https://github.com/Azure/PSRule.Rules.Azure/pull/1542)
  - Added readme and tags to NuGet by @BernieWhite.
    [#1513](https://github.com/Azure/PSRule.Rules.Azure/issues/1513)
- Bug fixes:
  - Fixed `Azure.SQL.TDE` is not required to enable Transparent Data Encryption for IaC by @BernieWhite.
    [#1530](https://github.com/Azure/PSRule.Rules.Azure/issues/1530)

What's changed since pre-release v1.18.0-B0027:

- No additional changes.

## v1.18.0-B0027 (pre-release)

What's changed since pre-release v1.18.0-B0010:

- New rules:
  - Cognitive Services:
    - Check accounts use network access restrictions by @BernieWhite.
      [#1532](https://github.com/Azure/PSRule.Rules.Azure/issues/1532)
    - Check accounts use managed identities to access Azure resources by @BernieWhite.
      [#1532](https://github.com/Azure/PSRule.Rules.Azure/issues/1532)
    - Check accounts only accept requests using Azure AD identities by @BernieWhite.
      [#1532](https://github.com/Azure/PSRule.Rules.Azure/issues/1532)
    - Check accounts disable access using public endpoints by @BernieWhite.
      [#1532](https://github.com/Azure/PSRule.Rules.Azure/issues/1532)
- General improvements:
  - Added support for array `indexOf`, `lastIndexOf`, and `items` ARM functions by @BernieWhite.
    [#1440](https://github.com/Azure/PSRule.Rules.Azure/issues/1440)
  - Added support for `join` ARM function by @BernieWhite.
    [#1535](https://github.com/Azure/PSRule.Rules.Azure/issues/1535)
- Engineering:
  - Updated provider data for analysis.
    [#1540](https://github.com/Azure/PSRule.Rules.Azure/pull/1540)
  - Bump xunit to v2.4.2.
    [#1542](https://github.com/Azure/PSRule.Rules.Azure/pull/1542)
- Bug fixes:
  - Fixed `Azure.SQL.TDE` is not required to enable Transparent Data Encryption for IaC by @BernieWhite.
    [#1530](https://github.com/Azure/PSRule.Rules.Azure/issues/1530)

## v1.18.0-B0010 (pre-release)

What's changed since pre-release v1.18.0-B0002:

- General improvements:
  - Improved output of full path to emitted resources by @BernieWhite.
    [#1523](https://github.com/Azure/PSRule.Rules.Azure/issues/1523)
- Engineering:
  - Bump Az.Resources to v6.0.1.
    [#1521](https://github.com/Azure/PSRule.Rules.Azure/pull/1521)

## v1.18.0-B0002 (pre-release)

What's changed since v1.17.1:

- Engineering:
  - Added readme and tags to NuGet by @BernieWhite.
    [#1513](https://github.com/Azure/PSRule.Rules.Azure/issues/1513)

## v1.17.1

What's changed since v1.17.0:

- Bug fixes:
  - Fixed union returns null when merged with built-in expansion objects by @BernieWhite.
    [#1515](https://github.com/Azure/PSRule.Rules.Azure/issues/1515)
  - Fixed missing zones in test for standalone VM by @BernieWhite.
    [#1506](https://github.com/Azure/PSRule.Rules.Azure/issues/1506)

## v1.17.0

What's changed since v1.16.1:

- New features:
  - Added more field count expression support for Azure Policy JSON rules by @ArmaanMcleod.
    [#181](https://github.com/Azure/PSRule.Rules.Azure/issues/181)
  - Added June 2022 baselines `Azure.GA_2022_06` and `Azure.Preview_2022_06` by @BernieWhite.
    [#1499](https://github.com/Azure/PSRule.Rules.Azure/issues/1499)
    - Includes rules released before or during June 2022.
    - Marked `Azure.GA_2022_03` and `Azure.Preview_2022_03` baselines as obsolete.
- New rules:
  - Deployment:
    - Check for secure values in outputs by @BernieWhite.
      [#297](https://github.com/Azure/PSRule.Rules.Azure/issues/297)
- Engineering:
  - Bump Newtonsoft.Json to v13.0.1.
    [#1494](https://github.com/Azure/PSRule.Rules.Azure/pull/1494)
  - Updated NuGet packaging metadata by @BernieWhite.
    [#1428](https://github.com/Azure/PSRule.Rules.Azure/pull/1428)
  - Updated provider data for analysis.
    [#1502](https://github.com/Azure/PSRule.Rules.Azure/pull/1502)
  - Bump PSRule to v2.2.0.
    [#1444](https://github.com/Azure/PSRule.Rules.Azure/pull/1444)
  - Updated NuGet packaging metadata by @BernieWhite.
    [#1428](https://github.com/Azure/PSRule.Rules.Azure/issues/1428)
- Bug fixes:
  - Fixed TDE property status to state by @Dylan-Prins.
    [#1505](https://github.com/Azure/PSRule.Rules.Azure/pull/1505)
  - Fixed the language expression value fails in outputs by @BernieWhite.
    [#1485](https://github.com/Azure/PSRule.Rules.Azure/issues/1485)

What's changed since pre-release v1.17.0-B0064:

- No additional changes.

## v1.17.0-B0064 (pre-release)

What's changed since pre-release v1.17.0-B0035:

- Engineering:
  - Updated provider data for analysis.
    [#1502](https://github.com/Azure/PSRule.Rules.Azure/pull/1502)
  - Bump PSRule to v2.2.0.
    [#1444](https://github.com/Azure/PSRule.Rules.Azure/pull/1444)
- Bug fixes:
  - Fixed TDE property status to state by @Dylan-Prins.
    [#1505](https://github.com/Azure/PSRule.Rules.Azure/pull/1505)

## v1.17.0-B0035 (pre-release)

What's changed since pre-release v1.17.0-B0014:

- New features:
  - Added June 2022 baselines `Azure.GA_2022_06` and `Azure.Preview_2022_06` by @BernieWhite.
    [#1499](https://github.com/Azure/PSRule.Rules.Azure/issues/1499)
    - Includes rules released before or during June 2022.
    - Marked `Azure.GA_2022_03` and `Azure.Preview_2022_03` baselines as obsolete.
- Engineering:
  - Bump Newtonsoft.Json to v13.0.1.
    [#1494](https://github.com/Azure/PSRule.Rules.Azure/pull/1494)
  - Updated NuGet packaging metadata by @BernieWhite.
    [#1428](https://github.com/Azure/PSRule.Rules.Azure/pull/1428)

## v1.17.0-B0014 (pre-release)

What's changed since v1.16.1:

- New features:
  - Added more field count expression support for Azure Policy JSON rules by @ArmaanMcleod.
    [#181](https://github.com/Azure/PSRule.Rules.Azure/issues/181)
- New rules:
  - Deployment:
    - Check for secure values in outputs by @BernieWhite.
      [#297](https://github.com/Azure/PSRule.Rules.Azure/issues/297)
- Engineering:
  - Updated NuGet packaging metadata by @BernieWhite.
    [#1428](https://github.com/Azure/PSRule.Rules.Azure/issues/1428)
- Bug fixes:
  - Fixed the language expression value fails in outputs by @BernieWhite.
    [#1485](https://github.com/Azure/PSRule.Rules.Azure/issues/1485)

## v1.16.1

What's changed since v1.16.0:

- Bug fixes:
  - Fixed TLS 1.3 support in `Azure.AppGw.SSLPolicy` by @BernieWhite.
    [#1469](https://github.com/Azure/PSRule.Rules.Azure/issues/1469)
  - Fixed Application Gateway referencing a WAF policy by @BernieWhite.
    [#1466](https://github.com/Azure/PSRule.Rules.Azure/issues/1466)

## v1.16.0

What's changed since v1.15.2:

- New rules:
  - App Service:
    - Check web apps have insecure FTP disabled by @BernieWhite.
      [#1436](https://github.com/Azure/PSRule.Rules.Azure/issues/1436)
    - Check web apps use a dedicated health probe by @BernieWhite.
      [#1437](https://github.com/Azure/PSRule.Rules.Azure/issues/1437)
- Updated rules:
  - Public IP:
    - Updated `Azure.PublicIP.AvailabilityZone` to exclude IP addresses for Azure Bastion by @BernieWhite.
      [#1442](https://github.com/Azure/PSRule.Rules.Azure/issues/1442)
      - Public IP addresses with the `resource-usage` tag set to `azure-bastion` are excluded.
- General improvements:
  - Added support for `dateTimeFromEpoch` and `dateTimeToEpoch` ARM functions by @BernieWhite.
    [#1451](https://github.com/Azure/PSRule.Rules.Azure/issues/1451)
- Engineering:
  - Updated built documentation to include rule ref and metadata by @BernieWhite.
    [#1432](https://github.com/Azure/PSRule.Rules.Azure/issues/1432)
  - Added ref properties for several rules by @BernieWhite.
    [#1430](https://github.com/Azure/PSRule.Rules.Azure/issues/1430)
  - Updated provider data for analysis.
    [#1453](https://github.com/Azure/PSRule.Rules.Azure/pull/1453)
  - Bump Microsoft.NET.Test.Sdk to v17.2.0.
    [#1410](https://github.com/Azure/PSRule.Rules.Azure/pull/1410)
  - Update CI checks to include required ref property by @BernieWhite.
    [#1431](https://github.com/Azure/PSRule.Rules.Azure/issues/1431)
  - Added ref properties for rules by @BernieWhite.
    [#1430](https://github.com/Azure/PSRule.Rules.Azure/issues/1430)
- Bug fixes:
  - Fixed `Azure.Template.UseVariables` does not accept function variables names by @BernieWhite.
    [#1427](https://github.com/Azure/PSRule.Rules.Azure/issues/1427)
  - Fixed dependency issue within Azure Pipelines `AzurePowerShell` task by @BernieWhite.
    [#1447](https://github.com/Azure/PSRule.Rules.Azure/issues/1447)
    - Removed dependency on `Az.Accounts` and `Az.Resources` from manifest.
      Pre-install these modules to use export cmdlets.

What's changed since pre-release v1.16.0-B0072:

- No additional changes.

## v1.16.0-B0072 (pre-release)

What's changed since pre-release v1.16.0-B0041:

- Engineering:
  - Update CI checks to include required ref property by @BernieWhite.
    [#1431](https://github.com/Azure/PSRule.Rules.Azure/issues/1431)
  - Added ref properties for rules by @BernieWhite.
    [#1430](https://github.com/Azure/PSRule.Rules.Azure/issues/1430)
- Bug fixes:
  - Fixed dependency issue within Azure Pipelines `AzurePowerShell` task by @BernieWhite.
    [#1447](https://github.com/Azure/PSRule.Rules.Azure/issues/1447)
    - Removed dependency on `Az.Accounts` and `Az.Resources` from manifest.
      Pre-install these modules to use export cmdlets.

## v1.16.0-B0041 (pre-release)

What's changed since pre-release v1.16.0-B0017:

- Updated rules:
  - Public IP:
    - Updated `Azure.PublicIP.AvailabilityZone` to exclude IP addresses for Azure Bastion by @BernieWhite.
      [#1442](https://github.com/Azure/PSRule.Rules.Azure/issues/1442)
      - Public IP addresses with the `resource-usage` tag set to `azure-bastion` are excluded.
- General improvements:
  - Added support for `dateTimeFromEpoch` and `dateTimeToEpoch` ARM functions by @BernieWhite.
    [#1451](https://github.com/Azure/PSRule.Rules.Azure/issues/1451)
- Engineering:
  - Updated built documentation to include rule ref and metadata by @BernieWhite.
    [#1432](https://github.com/Azure/PSRule.Rules.Azure/issues/1432)
  - Added ref properties for several rules by @BernieWhite.
    [#1430](https://github.com/Azure/PSRule.Rules.Azure/issues/1430)
  - Updated provider data for analysis.
    [#1453](https://github.com/Azure/PSRule.Rules.Azure/pull/1453)

## v1.16.0-B0017 (pre-release)

What's changed since v1.15.2:

- New rules:
  - App Service:
    - Check web apps have insecure FTP disabled by @BernieWhite.
      [#1436](https://github.com/Azure/PSRule.Rules.Azure/issues/1436)
    - Check web apps use a dedicated health probe by @BernieWhite.
      [#1437](https://github.com/Azure/PSRule.Rules.Azure/issues/1437)
- Engineering:
  - Bump Microsoft.NET.Test.Sdk to v17.2.0.
    [#1410](https://github.com/Azure/PSRule.Rules.Azure/pull/1410)
- Bug fixes:
  - Fixed `Azure.Template.UseVariables` does not accept function variables names by @BernieWhite.
    [#1427](https://github.com/Azure/PSRule.Rules.Azure/issues/1427)

## v1.15.2

What's changed since v1.15.1:

- Bug fixes:
  - Fixed `Azure.AppService.ManagedIdentity` does not accept both system and user assigned by @BernieWhite.
    [#1415](https://github.com/Azure/PSRule.Rules.Azure/issues/1415)
    - This also applies to:
      - `Azure.ADX.ManagedIdentity`
      - `Azure.APIM.ManagedIdentity`
      - `Azure.EventGrid.ManagedIdentity`
      - `Azure.Automation.ManagedIdentity`
  - Fixed Web apps with .NET 6 do not meet version constraint of `Azure.AppService.NETVersion` by @BernieWhite.
    [#1414](https://github.com/Azure/PSRule.Rules.Azure/issues/1414)
    - This also applies to `Azure.AppService.PHPVersion`.

## v1.15.1

What's changed since v1.15.0:

- Bug fixes:
  - Fixed exclusion of `dataCollectionRuleAssociations` from `Azure.Resource.UseTags` by @BernieWhite.
    [#1400](https://github.com/Azure/PSRule.Rules.Azure/issues/1400)
  - Fixed could not determine JSON object type for MockObject using CreateObject by @BernieWhite.
    [#1411](https://github.com/Azure/PSRule.Rules.Azure/issues/1411)
  - Fixed cannot bind argument to parameter 'Sku' because it is an empty string by @BernieWhite.
    [#1407](https://github.com/Azure/PSRule.Rules.Azure/issues/1407)

## v1.15.0

What's changed since v1.14.3:

- New features:
  - **Important change**: Added `Azure.Resource.SupportsTags` selector by @BernieWhite.
    [#1339](https://github.com/Azure/PSRule.Rules.Azure/issues/1339)
    - Use this selector in custom rules to filter rules to only run against resources that support tags.
    - This selector replaces the `SupportsTags` PowerShell function.
    - Using the `SupportsTag` function will now result in a warning.
    - The `SupportsTags` function will be removed in v2.
    - See [upgrade notes][1] for more information.
- Updated rules:
  - Azure Kubernetes Service:
    - Updated `Azure.AKS.Version` to use latest stable version `1.22.6` by @BernieWhite.
      [#1386](https://github.com/Azure/PSRule.Rules.Azure/issues/1386)
      - Use `AZURE_AKS_CLUSTER_MINIMUM_VERSION` to configure the minimum version of the cluster.
- Engineering:
  - Added code signing of module by @BernieWhite.
    [#1379](https://github.com/Azure/PSRule.Rules.Azure/issues/1379)
  - Added SBOM manifests to module by @BernieWhite.
    [#1380](https://github.com/Azure/PSRule.Rules.Azure/issues/1380)
  - Embedded provider and alias information as manifest resources by @BernieWhite.
    [#1383](https://github.com/Azure/PSRule.Rules.Azure/issues/1383)
    - Resources are minified and compressed to improve size and speed.
  - Added additional `nodeps` manifest that does not include dependencies for Az modules by @BernieWhite.
    [#1392](https://github.com/Azure/PSRule.Rules.Azure/issues/1392)
  - Bump Az.Accounts to 2.7.6. [#1338](https://github.com/Azure/PSRule.Rules.Azure/pull/1338)
  - Bump Az.Resources to 5.6.0. [#1338](https://github.com/Azure/PSRule.Rules.Azure/pull/1338)
  - Bump PSRule to 2.1.0. [#1338](https://github.com/Azure/PSRule.Rules.Azure/pull/1338)
  - Bump Pester to 5.3.3. [#1338](https://github.com/Azure/PSRule.Rules.Azure/pull/1338)
- Bug fixes:
  - Fixed dependency chain order when dependsOn copy by @BernieWhite.
    [#1381](https://github.com/Azure/PSRule.Rules.Azure/issues/1381)
  - Fixed error calling SupportsTags function by @BernieWhite.
    [#1401](https://github.com/Azure/PSRule.Rules.Azure/issues/1401)

What's changed since pre-release v1.15.0-B0053:

- Bug fixes:
  - Fixed error calling SupportsTags function by @BernieWhite.
    [#1401](https://github.com/Azure/PSRule.Rules.Azure/issues/1401)

## v1.15.0-B0053 (pre-release)

What's changed since pre-release v1.15.0-B0022:

- New features:
  - **Important change**: Added `Azure.Resource.SupportsTags` selector. [#1339](https://github.com/Azure/PSRule.Rules.Azure/issues/1339)
    - Use this selector in custom rules to filter rules to only run against resources that support tags.
    - This selector replaces the `SupportsTags` PowerShell function.
    - Using the `SupportsTag` function will now result in a warning.
    - The `SupportsTags` function will be removed in v2.
    - See [upgrade notes][1] for more information.
- Engineering:
  - Embedded provider and alias information as manifest resources. [#1383](https://github.com/Azure/PSRule.Rules.Azure/issues/1383)
    - Resources are minified and compressed to improve size and speed.
  - Added additional `nodeps` manifest that does not include dependencies for Az modules. [#1392](https://github.com/Azure/PSRule.Rules.Azure/issues/1392)
  - Bump Az.Accounts to 2.7.6. [#1338](https://github.com/Azure/PSRule.Rules.Azure/pull/1338)
  - Bump Az.Resources to 5.6.0. [#1338](https://github.com/Azure/PSRule.Rules.Azure/pull/1338)
  - Bump PSRule to 2.1.0. [#1338](https://github.com/Azure/PSRule.Rules.Azure/pull/1338)
  - Bump Pester to 5.3.3. [#1338](https://github.com/Azure/PSRule.Rules.Azure/pull/1338)

## v1.15.0-B0022 (pre-release)

What's changed since v1.14.3:

- Updated rules:
  - Azure Kubernetes Service:
    - Updated `Azure.AKS.Version` to use latest stable version `1.22.6`. [#1386](https://github.com/Azure/PSRule.Rules.Azure/issues/1386)
      - Use `AZURE_AKS_CLUSTER_MINIMUM_VERSION` to configure the minimum version of the cluster.
- Engineering:
  - Added code signing of module. [#1379](https://github.com/Azure/PSRule.Rules.Azure/issues/1379)
  - Added SBOM manifests to module. [#1380](https://github.com/Azure/PSRule.Rules.Azure/issues/1380)
- Bug fixes:
  - Fixed dependency chain order when dependsOn copy. [#1381](https://github.com/Azure/PSRule.Rules.Azure/issues/1381)

## v1.14.3

What's changed since v1.14.2:

- Bug fixes:
  - Fixed Azure Firewall threat intel mode reported for Secure VNET hubs. [#1365](https://github.com/Azure/PSRule.Rules.Azure/issues/1365)
  - Fixed array function handling with mock objects. [#1367](https://github.com/Azure/PSRule.Rules.Azure/issues/1367)

## v1.14.2

What's changed since v1.14.1:

- Bug fixes:
  - Fixed handling of parent resources when sub resource is in a separate deployment. [#1360](https://github.com/Azure/PSRule.Rules.Azure/issues/1360)

## v1.14.1

What's changed since v1.14.0:

- Bug fixes:
  - Fixed unable to set parameter defaults option with type object. [#1355](https://github.com/Azure/PSRule.Rules.Azure/issues/1355)

## v1.14.0

What's changed since v1.13.4:

- New features:
  - Added support for referencing resources in template. [#1315](https://github.com/Azure/PSRule.Rules.Azure/issues/1315)
    - The `reference()` function can be used to reference resources in template.
    - A placeholder value is still used for resources outside of the template.
  - Added March 2022 baselines `Azure.GA_2022_03` and `Azure.Preview_2022_03`. [#1334](https://github.com/Azure/PSRule.Rules.Azure/issues/1334)
    - Includes rules released before or during March 2022.
    - Marked `Azure.GA_2021_12` and `Azure.Preview_2021_12` baselines as obsolete.
  - **Experimental:** Cmdlets to validate objects with Azure policy conditions:
    - `Export-AzPolicyAssignmentData` - Exports policy assignment data. [#1266](https://github.com/Azure/PSRule.Rules.Azure/issues/1266)
    - `Export-AzPolicyAssignmentRuleData` - Exports JSON rules from policy assignment data. [#1278](https://github.com/Azure/PSRule.Rules.Azure/issues/1278)
    - `Get-AzPolicyAssignmentDataSource` - Discovers policy assignment data. [#1340](https://github.com/Azure/PSRule.Rules.Azure/issues/1340)
    - See cmdlet help for limitations and usage.
    - Additional information will be posted as this feature evolves [here](https://github.com/Azure/PSRule.Rules.Azure/discussions/1345).
- New rules:
  - SignalR Service:
    - Check services use Managed Identities. [#1306](https://github.com/Azure/PSRule.Rules.Azure/issues/1306)
    - Check services use a SKU with an SLA. [#1307](https://github.com/Azure/PSRule.Rules.Azure/issues/1307)
  - Web PubSub Service:
    - Check services use Managed Identities. [#1308](https://github.com/Azure/PSRule.Rules.Azure/issues/1308)
    - Check services use a SKU with an SLA. [#1309](https://github.com/Azure/PSRule.Rules.Azure/issues/1309)
- Updated rules:
  - Azure Kubernetes Service:
    - Updated `Azure.AKS.Version` to use latest stable version `1.21.9`. [#1318](https://github.com/Azure/PSRule.Rules.Azure/issues/1318)
      - Use `AZURE_AKS_CLUSTER_MINIMUM_VERSION` to configure the minimum version of the cluster.
- Engineering:
  - Cache Azure Policy Aliases. [#1277](https://github.com/Azure/PSRule.Rules.Azure/issues/1277)
  - Cleanup of additional alias metadata. [#1351](https://github.com/Azure/PSRule.Rules.Azure/pull/1351)
- Bug fixes:
  - Fixed index was out of range with split on mock properties. [#1327](https://github.com/Azure/PSRule.Rules.Azure/issues/1327)
  - Fixed mock objects with no properties. [#1347](https://github.com/Azure/PSRule.Rules.Azure/issues/1347)
  - Fixed sub-resources nesting by scope regression. [#1348](https://github.com/Azure/PSRule.Rules.Azure/issues/1348)
  - Fixed expand of runtime properties on reference objects. [#1324](https://github.com/Azure/PSRule.Rules.Azure/issues/1324)
  - Fixed processing of deployment outputs. [#1316](https://github.com/Azure/PSRule.Rules.Azure/issues/1316)

What's changed since pre-release v1.14.0-B2204013:

- No additional changes.

## v1.14.0-B2204013 (pre-release)

What's changed since pre-release v1.14.0-B2204007:

- Engineering:
  - Cleanup of additional alias metadata. [#1351](https://github.com/Azure/PSRule.Rules.Azure/pull/1351)

## v1.14.0-B2204007 (pre-release)

What's changed since pre-release v1.14.0-B2203117:

- Bug fixes:
  - Fixed mock objects with no properties. [#1347](https://github.com/Azure/PSRule.Rules.Azure/issues/1347)
  - Fixed sub-resources nesting by scope regression. [#1348](https://github.com/Azure/PSRule.Rules.Azure/issues/1348)

## v1.14.0-B2203117 (pre-release)

What's changed since pre-release v1.14.0-B2203088:

- New features:
  - **Experimental:** Cmdlets to validate objects with Azure policy conditions:
    - `Export-AzPolicyAssignmentData` - Exports policy assignment data. [#1266](https://github.com/Azure/PSRule.Rules.Azure/issues/1266)
    - `Export-AzPolicyAssignmentRuleData` - Exports JSON rules from policy assignment data. [#1278](https://github.com/Azure/PSRule.Rules.Azure/issues/1278)
    - `Get-AzPolicyAssignmentDataSource` - Discovers policy assignment data. [#1340](https://github.com/Azure/PSRule.Rules.Azure/issues/1340)
    - See cmdlet help for limitations and usage.
    - Additional information will be posted as this feature evolves [here](https://github.com/Azure/PSRule.Rules.Azure/discussions/1345).
- Engineering:
  - Cache Azure Policy Aliases. [#1277](https://github.com/Azure/PSRule.Rules.Azure/issues/1277)
- Bug fixes:
  - Fixed index was out of range with split on mock properties. [#1327](https://github.com/Azure/PSRule.Rules.Azure/issues/1327)

## v1.14.0-B2203088 (pre-release)

What's changed since pre-release v1.14.0-B2203066:

- New features:
  - Added March 2022 baselines `Azure.GA_2022_03` and `Azure.Preview_2022_03`. [#1334](https://github.com/Azure/PSRule.Rules.Azure/issues/1334)
    - Includes rules released before or during March 2022.
    - Marked `Azure.GA_2021_12` and `Azure.Preview_2021_12` baselines as obsolete.
- Bug fixes:
  - Fixed expand of runtime properties on reference objects. [#1324](https://github.com/Azure/PSRule.Rules.Azure/issues/1324)

## v1.14.0-B2203066 (pre-release)

What's changed since v1.13.4:

- New features:
  - Added support for referencing resources in template. [#1315](https://github.com/Azure/PSRule.Rules.Azure/issues/1315)
    - The `reference()` function can be used to reference resources in template.
    - A placeholder value is still used for resources outside of the template.
- New rules:
  - SignalR Service:
    - Check services use Managed Identities. [#1306](https://github.com/Azure/PSRule.Rules.Azure/issues/1306)
    - Check services use a SKU with an SLA. [#1307](https://github.com/Azure/PSRule.Rules.Azure/issues/1307)
  - Web PubSub Service:
    - Check services use Managed Identities. [#1308](https://github.com/Azure/PSRule.Rules.Azure/issues/1308)
    - Check services use a SKU with an SLA. [#1309](https://github.com/Azure/PSRule.Rules.Azure/issues/1309)
- Updated rules:
  - Azure Kubernetes Service:
    - Updated `Azure.AKS.Version` to use latest stable version `1.21.9`. [#1318](https://github.com/Azure/PSRule.Rules.Azure/issues/1318)
      - Use `AZURE_AKS_CLUSTER_MINIMUM_VERSION` to configure the minimum version of the cluster.
- Bug fixes:
  - Fixed processing of deployment outputs. [#1316](https://github.com/Azure/PSRule.Rules.Azure/issues/1316)

## v1.13.4

What's changed since v1.13.3:

- Bug fixes:
  - Fixed virtual network without any subnets is invalid. [#1303](https://github.com/Azure/PSRule.Rules.Azure/issues/1303)
  - Fixed container registry rules that require a premium tier. [#1304](https://github.com/Azure/PSRule.Rules.Azure/issues/1304)
    - Rules `Azure.ACR.Retention` and `Azure.ACR.ContentTrust` are now only run against premium instances.

## v1.13.3

What's changed since v1.13.2:

- Bug fixes:
  - Fixed bicep build timeout for complex deployments. [#1299](https://github.com/Azure/PSRule.Rules.Azure/issues/1299)

## v1.13.2

What's changed since v1.13.1:

- Engineering:
  - Bump PowerShellStandard.Library to 5.1.1. [#1295](https://github.com/Azure/PSRule.Rules.Azure/pull/1295)
- Bug fixes:
  - Fixed nested resource loops. [#1293](https://github.com/Azure/PSRule.Rules.Azure/issues/1293)

## v1.13.1

What's changed since v1.13.0:

- Bug fixes:
  - Fixed parsing of nested quote pairs within JSON function. [#1288](https://github.com/Azure/PSRule.Rules.Azure/issues/1288)

## v1.13.0

What's changed since v1.12.2:

- New features:
  - Added support for setting defaults for required parameters. [#1065](https://github.com/Azure/PSRule.Rules.Azure/issues/1065)
    - When specified, the value will be used when a parameter value is not provided.
  - Added support expanding Bicep from parameter files. [#1160](https://github.com/Azure/PSRule.Rules.Azure/issues/1160)
- New rules:
  - Azure Cache for Redis:
    - Limit public access for Azure Cache for Redis instances. [#935](https://github.com/Azure/PSRule.Rules.Azure/issues/935)
  - Container App:
    - Check insecure ingress is not enabled (preview). [#1252](https://github.com/Azure/PSRule.Rules.Azure/issues/1252)
  - Key Vault:
    - Check key auto-rotation is enabled (preview). [#1159](https://github.com/Azure/PSRule.Rules.Azure/issues/1159)
  - Recovery Services Vault:
    - Check vaults have replication alerts configured. [#7](https://github.com/Azure/PSRule.Rules.Azure/issues/7)
- Engineering:
  - Automatically build baseline docs. [#1242](https://github.com/Azure/PSRule.Rules.Azure/issues/1242)
  - Bump PSRule dependency to v1.11.1. [#1269](https://github.com/Azure/PSRule.Rules.Azure/pull/1269)
- Bug fixes:
  - Fixed empty value with strong type. [#1258](https://github.com/Azure/PSRule.Rules.Azure/issues/1258)
  - Fixed error with empty logic app trigger. [#1249](https://github.com/Azure/PSRule.Rules.Azure/issues/1249)
  - Fixed out of order parameters. [#1257](https://github.com/Azure/PSRule.Rules.Azure/issues/1257)
  - Fixed mapping default configuration causes cast exception. [#1274](https://github.com/Azure/PSRule.Rules.Azure/issues/1274)
  - Fixed resource id is incorrectly built for sub resource types. [#1279](https://github.com/Azure/PSRule.Rules.Azure/issues/1279)

What's changed since pre-release v1.13.0-B2202113:

- No additional changes.

## v1.13.0-B2202113 (pre-release)

What's changed since pre-release v1.13.0-B2202108:

- Bug fixes:
  - Fixed resource id is incorrectly built for sub resource types. [#1279](https://github.com/Azure/PSRule.Rules.Azure/issues/1279)

## v1.13.0-B2202108 (pre-release)

What's changed since pre-release v1.13.0-B2202103:

- Bug fixes:
  - Fixed mapping default configuration causes cast exception. [#1274](https://github.com/Azure/PSRule.Rules.Azure/issues/1274)

## v1.13.0-B2202103 (pre-release)

What's changed since pre-release v1.13.0-B2202090:

- Engineering:
  - Bump PSRule dependency to v1.11.1. [#1269](https://github.com/Azure/PSRule.Rules.Azure/pull/1269)
- Bug fixes:
  - Fixed out of order parameters. [#1257](https://github.com/Azure/PSRule.Rules.Azure/issues/1257)

## v1.13.0-B2202090 (pre-release)

What's changed since pre-release v1.13.0-B2202063:

- New rules:
  - Azure Cache for Redis:
    - Limit public access for Azure Cache for Redis instances. [#935](https://github.com/Azure/PSRule.Rules.Azure/issues/935)
- Engineering:
  - Automatically build baseline docs. [#1242](https://github.com/Azure/PSRule.Rules.Azure/issues/1242)
- Bug fixes:
  - Fixed empty value with strong type. [#1258](https://github.com/Azure/PSRule.Rules.Azure/issues/1258)

## v1.13.0-B2202063 (pre-release)

What's changed since v1.12.2:

- New features:
  - Added support for setting defaults for required parameters. [#1065](https://github.com/Azure/PSRule.Rules.Azure/issues/1065)
    - When specified, the value will be used when a parameter value is not provided.
  - Added support expanding Bicep from parameter files. [#1160](https://github.com/Azure/PSRule.Rules.Azure/issues/1160)
- New rules:
  - Container App:
    - Check insecure ingress is not enabled (preview). [#1252](https://github.com/Azure/PSRule.Rules.Azure/issues/1252)
  - Key Vault:
    - Check key auto-rotation is enabled (preview). [#1159](https://github.com/Azure/PSRule.Rules.Azure/issues/1159)
  - Recovery Services Vault:
    - Check vaults have replication alerts configured. [#7](https://github.com/Azure/PSRule.Rules.Azure/issues/7)
- Bug fixes:
  - Fixed error with empty logic app trigger. [#1249](https://github.com/Azure/PSRule.Rules.Azure/issues/1249)

## v1.12.2

What's changed since v1.12.1:

- Bug fixes:
  - Fixed detect strong type requirements for nested deployments. [#1235](https://github.com/Azure/PSRule.Rules.Azure/issues/1235)

## v1.12.1

What's changed since v1.12.0:

- Bug fixes:
  - Fixed Bicep already exists with PSRule v2. [#1232](https://github.com/Azure/PSRule.Rules.Azure/issues/1232)

## v1.12.0

What's changed since v1.11.1:

- New rules:
  - Data Explorer:
    - Check clusters use Managed Identities. [#1207](https://github.com/Azure/PSRule.Rules.Azure/issues/1207)
    - Check clusters use a SKU with a SLA. [#1208](https://github.com/Azure/PSRule.Rules.Azure/issues/1208)
    - Check clusters use disk encryption. [#1209](https://github.com/Azure/PSRule.Rules.Azure/issues/1209)
    - Check clusters are in use with databases. [#1215](https://github.com/Azure/PSRule.Rules.Azure/issues/1215)
  - Event Hub:
    - Check namespaces are in use with event hubs. [#1216](https://github.com/Azure/PSRule.Rules.Azure/issues/1216)
    - Check namespaces only accept identity-based authentication. [#1217](https://github.com/Azure/PSRule.Rules.Azure/issues/1217)
  - Azure Recovery Services Vault:
    - Check vaults use geo-redundant storage. [#5](https://github.com/Azure/PSRule.Rules.Azure/issues/5)
  - Service Bus:
    - Check namespaces are in use with queues and topics. [#1218](https://github.com/Azure/PSRule.Rules.Azure/issues/1218)
    - Check namespaces only accept identity-based authentication. [#1219](https://github.com/Azure/PSRule.Rules.Azure/issues/1219)
- Updated rules:
  - Azure Kubernetes Service:
    - Updated `Azure.AKS.Version` to use latest stable version `1.21.7`. [#1188](https://github.com/Azure/PSRule.Rules.Azure/issues/1188)
      - Pinned latest GA baseline `Azure.GA_2021_12` to previous version `1.20.5`.
      - Use `AZURE_AKS_CLUSTER_MINIMUM_VERSION` to configure the minimum version of the cluster.
  - Azure API Management:
    - Check service disabled insecure ciphers.
      [#1128](https://github.com/Azure/PSRule.Rules.Azure/issues/1128)
    - Refactored the cipher and protocol rule into individual rules.
      - `Azure.APIM.Protocols`
      - `Azure.APIM.Ciphers`
- General improvements:
  - **Important change:** Replaced `Azure_AKSMinimumVersion` option with `AZURE_AKS_CLUSTER_MINIMUM_VERSION`. [#941](https://github.com/Azure/PSRule.Rules.Azure/issues/941)
    - For compatibility, if `Azure_AKSMinimumVersion` is set it will be used instead of `AZURE_AKS_CLUSTER_MINIMUM_VERSION`.
    - If only `AZURE_AKS_CLUSTER_MINIMUM_VERSION` is set, this value will be used.
    - The default will be used neither options are configured.
    - If `Azure_AKSMinimumVersion` is set a warning will be generated until the configuration is removed.
    - Support for `Azure_AKSMinimumVersion` is deprecated and will be removed in v2.
    - See [upgrade notes][1] for details.
- Bug fixes:
  - Fixed false positive of blob container with access unspecified. [#1212](https://github.com/Azure/PSRule.Rules.Azure/issues/1212)

What's changed since pre-release v1.12.0-B2201086:

- No additional changes.

## v1.12.0-B2201086 (pre-release)

What's changed since pre-release v1.12.0-B2201067:

- New rules:
  - Data Explorer:
    - Check clusters are in use with databases. [#1215](https://github.com/Azure/PSRule.Rules.Azure/issues/1215)
  - Event Hub:
    - Check namespaces are in use with event hubs. [#1216](https://github.com/Azure/PSRule.Rules.Azure/issues/1216)
    - Check namespaces only accept identity-based authentication. [#1217](https://github.com/Azure/PSRule.Rules.Azure/issues/1217)
  - Azure Recovery Services Vault:
    - Check vaults use geo-redundant storage. [#5](https://github.com/Azure/PSRule.Rules.Azure/issues/5)
  - Service Bus:
    - Check namespaces are in use with queues and topics. [#1218](https://github.com/Azure/PSRule.Rules.Azure/issues/1218)
    - Check namespaces only accept identity-based authentication. [#1219](https://github.com/Azure/PSRule.Rules.Azure/issues/1219)

## v1.12.0-B2201067 (pre-release)

What's changed since pre-release v1.12.0-B2201054:

- New rules:
  - Data Explorer:
    - Check clusters use Managed Identities. [#1207](https://github.com/Azure/PSRule.Rules.Azure/issues/1207)
    - Check clusters use a SKU with a SLA. [#1208](https://github.com/Azure/PSRule.Rules.Azure/issues/1208)
    - Check clusters use disk encryption. [#1209](https://github.com/Azure/PSRule.Rules.Azure/issues/1209)
- Bug fixes:
  - Fixed false positive of blob container with access unspecified. [#1212](https://github.com/Azure/PSRule.Rules.Azure/issues/1212)

## v1.12.0-B2201054 (pre-release)

What's changed since v1.11.1:

- Updated rules:
  - Azure Kubernetes Service:
    - Updated `Azure.AKS.Version` to use latest stable version `1.21.7`. [#1188](https://github.com/Azure/PSRule.Rules.Azure/issues/1188)
      - Pinned latest GA baseline `Azure.GA_2021_12` to previous version `1.20.5`.
      - Use `AZURE_AKS_CLUSTER_MINIMUM_VERSION` to configure the minimum version of the cluster.
  - Azure API Management:
    - Check service disabled insecure ciphers.
      [#1128](https://github.com/Azure/PSRule.Rules.Azure/issues/1128)
    - Refactored the cipher and protocol rule into individual rules.
      - `Azure.APIM.Protocols`
      - `Azure.APIM.Ciphers`
- General improvements:
  - **Important change:** Replaced `Azure_AKSMinimumVersion` option with `AZURE_AKS_CLUSTER_MINIMUM_VERSION`. [#941](https://github.com/Azure/PSRule.Rules.Azure/issues/941)
    - For compatibility, if `Azure_AKSMinimumVersion` is set it will be used instead of `AZURE_AKS_CLUSTER_MINIMUM_VERSION`.
    - If only `AZURE_AKS_CLUSTER_MINIMUM_VERSION` is set, this value will be used.
    - The default will be used neither options are configured.
    - If `Azure_AKSMinimumVersion` is set a warning will be generated until the configuration is removed.
    - Support for `Azure_AKSMinimumVersion` is deprecated and will be removed in v2.
    - See [upgrade notes][1] for details.

## v1.11.1

What's changed since v1.11.0:

- Bug fixes:
  - Fixed `Azure.AKS.CNISubnetSize` rule to use CNI selector. [#1178](https://github.com/Azure/PSRule.Rules.Azure/issues/1178)

## v1.11.0

What's changed since v1.10.4:

- New features:
  - Added baselines containing only Azure preview features. [#1129](https://github.com/Azure/PSRule.Rules.Azure/issues/1129)
    - Added baseline `Azure.Preview_2021_09`.
    - Added baseline `Azure.Preview_2021_12`.
  - Added `Azure.GA_2021_12` baseline. [#1146](https://github.com/Azure/PSRule.Rules.Azure/issues/1146)
    - Includes rules released before or during December 2021 for Azure GA features.
    - Marked baseline `Azure.GA_2021_09` as obsolete.
  - Bicep support promoted from experimental to generally available (GA). [#1176](https://github.com/Azure/PSRule.Rules.Azure/issues/1176)
- New rules:
  - All resources:
    - Check comments for each template resource. [#969](https://github.com/Azure/PSRule.Rules.Azure/issues/969)
  - Automation Account:
    - Automation accounts should enable diagnostic logs. [#1075](https://github.com/Azure/PSRule.Rules.Azure/issues/1075)
  - Azure Kubernetes Service:
    - Check clusters have the HTTP application routing add-on disabled. [#1131](https://github.com/Azure/PSRule.Rules.Azure/issues/1131)
    - Check clusters use the Secrets Store CSI Driver add-on. [#992](https://github.com/Azure/PSRule.Rules.Azure/issues/992)
    - Check clusters autorotation with the Secrets Store CSI Driver add-on. [#993](https://github.com/Azure/PSRule.Rules.Azure/issues/993)
    - Check clusters use Azure AD Pod Managed Identities (preview). [#991](https://github.com/Azure/PSRule.Rules.Azure/issues/991)
  - Azure Redis Cache:
    - Use availability zones for Azure Cache for Redis for regions that support it. [#1078](https://github.com/Azure/PSRule.Rules.Azure/issues/1078)
      - `Azure.Redis.AvailabilityZone`
      - `Azure.RedisEnterprise.Zones`
  - Application Security Group:
    - Check Application Security Groups meet naming requirements. [#1110](https://github.com/Azure/PSRule.Rules.Azure/issues/1110)
  - Firewall:
    - Check Firewalls meet naming requirements. [#1110](https://github.com/Azure/PSRule.Rules.Azure/issues/1110)
    - Check Firewall policies meet naming requirements. [#1110](https://github.com/Azure/PSRule.Rules.Azure/issues/1110)
  - Private Endpoint:
    - Check Private Endpoints meet naming requirements. [#1110](https://github.com/Azure/PSRule.Rules.Azure/issues/1110)
  - Virtual WAN:
    - Check Virtual WANs meet naming requirements. [#1110](https://github.com/Azure/PSRule.Rules.Azure/issues/1110)
- Updated rules:
  - Azure Kubernetes Service:
    - Promoted `Azure.AKS.AutoUpgrade` to GA rule set. [#1130](https://github.com/Azure/PSRule.Rules.Azure/issues/1130)
- General improvements:
  - Added support for template function `tenant()`. [#1124](https://github.com/Azure/PSRule.Rules.Azure/issues/1124)
  - Added support for template function `managementGroup()`. [#1125](https://github.com/Azure/PSRule.Rules.Azure/issues/1125)
  - Added support for template function `pickZones()`. [#518](https://github.com/Azure/PSRule.Rules.Azure/issues/518)
- Engineering:
  - Rule refactoring of rules from PowerShell to YAML. [#1109](https://github.com/Azure/PSRule.Rules.Azure/issues/1109)
    - The following rules were refactored:
      - `Azure.LB.Name`
      - `Azure.NSG.Name`
      - `Azure.Firewall.Mode`
      - `Azure.Route.Name`
      - `Azure.VNET.Name`
      - `Azure.VNG.Name`
      - `Azure.VNG.ConnectionName`
      - `Azure.AppConfig.SKU`
      - `Azure.AppConfig.Name`
      - `Azure.AppInsights.Workspace`
      - `Azure.AppInsights.Name`
      - `Azure.Cosmos.AccountName`
      - `Azure.FrontDoor.State`
      - `Azure.FrontDoor.Name`
      - `Azure.FrontDoor.WAF.Mode`
      - `Azure.FrontDoor.WAF.Enabled`
      - `Azure.FrontDoor.WAF.Name`
      - `Azure.AKS.MinNodeCount`
      - `Azure.AKS.ManagedIdentity`
      - `Azure.AKS.StandardLB`
      - `Azure.AKS.AzurePolicyAddOn`
      - `Azure.AKS.ManagedAAD`
      - `Azure.AKS.AuthorizedIPs`
      - `Azure.AKS.LocalAccounts`
      - `Azure.AKS.AzureRBAC`
- Bug fixes:
  - Fixed output of Bicep informational and warning messages in error stream. [#1157](https://github.com/Azure/PSRule.Rules.Azure/issues/1157)

What's changed since pre-release v1.11.0-B2112112:

- New features:
  - Bicep support promoted from experimental to generally available (GA). [#1176](https://github.com/Azure/PSRule.Rules.Azure/issues/1176)

## v1.11.0-B2112112 (pre-release)

What's changed since pre-release v1.11.0-B2112104:

- New rules:
  - Azure Redis Cache:
    - Use availability zones for Azure Cache for Redis for regions that support it. [#1078](https://github.com/Azure/PSRule.Rules.Azure/issues/1078)
      - `Azure.Redis.AvailabilityZone`
      - `Azure.RedisEnterprise.Zones`

## v1.11.0-B2112104 (pre-release)

What's changed since pre-release v1.11.0-B2112073:

- New rules:
  - Azure Kubernetes Service:
    - Check clusters use Azure AD Pod Managed Identities (preview). [#991](https://github.com/Azure/PSRule.Rules.Azure/issues/991)
- Engineering:
  - Rule refactoring of rules from PowerShell to YAML. [#1109](https://github.com/Azure/PSRule.Rules.Azure/issues/1109)
    - The following rules were refactored:
      - `Azure.AppConfig.SKU`
      - `Azure.AppConfig.Name`
      - `Azure.AppInsights.Workspace`
      - `Azure.AppInsights.Name`
      - `Azure.Cosmos.AccountName`
      - `Azure.FrontDoor.State`
      - `Azure.FrontDoor.Name`
      - `Azure.FrontDoor.WAF.Mode`
      - `Azure.FrontDoor.WAF.Enabled`
      - `Azure.FrontDoor.WAF.Name`
      - `Azure.AKS.MinNodeCount`
      - `Azure.AKS.ManagedIdentity`
      - `Azure.AKS.StandardLB`
      - `Azure.AKS.AzurePolicyAddOn`
      - `Azure.AKS.ManagedAAD`
      - `Azure.AKS.AuthorizedIPs`
      - `Azure.AKS.LocalAccounts`
      - `Azure.AKS.AzureRBAC`
- Bug fixes:
  - Fixed output of Bicep informational and warning messages in error stream. [#1157](https://github.com/Azure/PSRule.Rules.Azure/issues/1157)
  - Fixed obsolete flag for baseline `Azure.Preview_2021_12`. [#1166](https://github.com/Azure/PSRule.Rules.Azure/issues/1166)

## v1.11.0-B2112073 (pre-release)

What's changed since pre-release v1.11.0-B2112024:

- New features:
  - Added baselines containing only Azure preview features. [#1129](https://github.com/Azure/PSRule.Rules.Azure/issues/1129)
    - Added baseline `Azure.Preview_2021_09`.
    - Added baseline `Azure.Preview_2021_12`.
  - Added `Azure.GA_2021_12` baseline. [#1146](https://github.com/Azure/PSRule.Rules.Azure/issues/1146)
    - Includes rules released before or during December 2021 for Azure GA features.
    - Marked baseline `Azure.GA_2021_09` as obsolete.
- New rules:
  - All resources:
    - Check comments for each template resource. [#969](https://github.com/Azure/PSRule.Rules.Azure/issues/969)
- Bug fixes:
  - Fixed template function `equals` parameter count mismatch. [#1137](https://github.com/Azure/PSRule.Rules.Azure/issues/1137)
  - Fixed copy loop on nested deployment parameters is not handled. [#1144](https://github.com/Azure/PSRule.Rules.Azure/issues/1144)
  - Fixed outer copy loop of nested deployment. [#1154](https://github.com/Azure/PSRule.Rules.Azure/issues/1154)

## v1.11.0-B2112024 (pre-release)

What's changed since pre-release v1.11.0-B2111014:

- New rules:
  - Azure Kubernetes Service:
    - Check clusters have the HTTP application routing add-on disabled. [#1131](https://github.com/Azure/PSRule.Rules.Azure/issues/1131)
    - Check clusters use the Secrets Store CSI Driver add-on. [#992](https://github.com/Azure/PSRule.Rules.Azure/issues/992)
    - Check clusters autorotation with the Secrets Store CSI Driver add-on. [#993](https://github.com/Azure/PSRule.Rules.Azure/issues/993)
  - Automation Account:
    - Automation accounts should enable diagnostic logs. [#1075](https://github.com/Azure/PSRule.Rules.Azure/issues/1075)
- Updated rules:
  - Azure Kubernetes Service:
    - Promoted `Azure.AKS.AutoUpgrade` to GA rule set. [#1130](https://github.com/Azure/PSRule.Rules.Azure/issues/1130)
- General improvements:
  - Added support for template function `tenant()`. [#1124](https://github.com/Azure/PSRule.Rules.Azure/issues/1124)
  - Added support for template function `managementGroup()`. [#1125](https://github.com/Azure/PSRule.Rules.Azure/issues/1125)
  - Added support for template function `pickZones()`. [#518](https://github.com/Azure/PSRule.Rules.Azure/issues/518)
- Bug fixes:
  - Fixed `Azure.Policy.WaiverExpiry` date conversion. [#1118](https://github.com/Azure/PSRule.Rules.Azure/issues/1118)

## v1.11.0-B2111014 (pre-release)

What's changed since v1.10.0:

- New rules:
  - Application Security Group:
    - Check Application Security Groups meet naming requirements. [#1110](https://github.com/Azure/PSRule.Rules.Azure/issues/1110)
  - Firewall:
    - Check Firewalls meet naming requirements. [#1110](https://github.com/Azure/PSRule.Rules.Azure/issues/1110)
    - Check Firewall policies meet naming requirements. [#1110](https://github.com/Azure/PSRule.Rules.Azure/issues/1110)
  - Private Endpoint:
    - Check Private Endpoints meet naming requirements. [#1110](https://github.com/Azure/PSRule.Rules.Azure/issues/1110)
  - Virtual WAN:
    - Check Virtual WANs meet naming requirements. [#1110](https://github.com/Azure/PSRule.Rules.Azure/issues/1110)
- Engineering:
  - Rule refactoring of rules from PowerShell to YAML. [#1109](https://github.com/Azure/PSRule.Rules.Azure/issues/1109)
    - The following rules were refactored:
      - `Azure.LB.Name`
      - `Azure.NSG.Name`
      - `Azure.Firewall.Mode`
      - `Azure.Route.Name`
      - `Azure.VNET.Name`
      - `Azure.VNG.Name`
      - `Azure.VNG.ConnectionName`

## v1.10.4

What's changed since v1.10.3:

- Bug fixes:
  - Fixed outer copy loop of nested deployment. [#1154](https://github.com/Azure/PSRule.Rules.Azure/issues/1154)

## v1.10.3

What's changed since v1.10.2:

- Bug fixes:
  - Fixed copy loop on nested deployment parameters is not handled. [#1144](https://github.com/Azure/PSRule.Rules.Azure/issues/1144)

## v1.10.2

What's changed since v1.10.1:

- Bug fixes:
  - Fixed template function `equals` parameter count mismatch. [#1137](https://github.com/Azure/PSRule.Rules.Azure/issues/1137)

## v1.10.1

What's changed since v1.10.0:

- Bug fixes:
  - Fixed `Azure.Policy.WaiverExpiry` date conversion. [#1118](https://github.com/Azure/PSRule.Rules.Azure/issues/1118)

## v1.10.0

What's changed since v1.9.1:

- New features:
  - Added support for parameter strong types. [#1083](https://github.com/Azure/PSRule.Rules.Azure/issues/1083)
    - The value of string parameters can be tested against the expected type.
    - When configuring a location strong type, the parameter value must be a valid Azure location.
    - When configuring a resource type strong type, the parameter value must be a matching resource Id.
- New rules:
  - All resources:
    - Check template expressions do not exceed a maximum length. [#1006](https://github.com/Azure/PSRule.Rules.Azure/issues/1006)
  - Automation Service:
    - Check automation accounts should use managed identities for authentication. [#1074](https://github.com/Azure/PSRule.Rules.Azure/issues/1074)
  - Event Grid:
    - Check topics and domains use managed identities. [#1091](https://github.com/Azure/PSRule.Rules.Azure/issues/1091)
    - Check topics and domains use private endpoints. [#1092](https://github.com/Azure/PSRule.Rules.Azure/issues/1092)
    - Check topics and domains use identity-based authentication. [#1093](https://github.com/Azure/PSRule.Rules.Azure/issues/1093)
- General improvements:
  - Updated default baseline to use module configuration. [#1089](https://github.com/Azure/PSRule.Rules.Azure/issues/1089)
- Engineering:
  - Bump PSRule dependency to v1.9.0. [#1081](https://github.com/Azure/PSRule.Rules.Azure/issues/1081)
  - Bump Microsoft.CodeAnalysis.NetAnalyzers to v6.0.0. [#1080](https://github.com/Azure/PSRule.Rules.Azure/pull/1080)
  - Bump Microsoft.SourceLink.GitHub to 1.1.1. [#1085](https://github.com/Azure/PSRule.Rules.Azure/pull/1085)
- Bug fixes:
  - Fixed expansion of secret references. [#1098](https://github.com/Azure/PSRule.Rules.Azure/issues/1098)
  - Fixed handling of tagging for deployments. [#1099](https://github.com/Azure/PSRule.Rules.Azure/issues/1099)
  - Fixed strong type issue flagged with empty defaultValue string. [#1100](https://github.com/Azure/PSRule.Rules.Azure/issues/1100)

What's changed since pre-release v1.10.0-B2111081:

- No additional changes.

## v1.10.0-B2111081 (pre-release)

What's changed since pre-release v1.10.0-B2111072:

- New rules:
  - Automation Service:
    - Automation accounts should use managed identities for authentication. [#1074](https://github.com/Azure/PSRule.Rules.Azure/issues/1074)

## v1.10.0-B2111072 (pre-release)

What's changed since pre-release v1.10.0-B2111058:

- New rules:
  - All resources:
    - Check template expressions do not exceed a maximum length. [#1006](https://github.com/Azure/PSRule.Rules.Azure/issues/1006)
- Bug fixes:
  - Fixed expansion of secret references. [#1098](https://github.com/Azure/PSRule.Rules.Azure/issues/1098)
  - Fixed handling of tagging for deployments. [#1099](https://github.com/Azure/PSRule.Rules.Azure/issues/1099)
  - Fixed strong type issue flagged with empty defaultValue string. [#1100](https://github.com/Azure/PSRule.Rules.Azure/issues/1100)

## v1.10.0-B2111058 (pre-release)

What's changed since pre-release v1.10.0-B2111040:

- New rules:
  - Event Grid:
    - Check topics and domains use managed identities. [#1091](https://github.com/Azure/PSRule.Rules.Azure/issues/1091)
    - Check topics and domains use private endpoints. [#1092](https://github.com/Azure/PSRule.Rules.Azure/issues/1092)
    - Check topics and domains use identity-based authentication. [#1093](https://github.com/Azure/PSRule.Rules.Azure/issues/1093)
- General improvements:
  - Updated default baseline to use module configuration. [#1089](https://github.com/Azure/PSRule.Rules.Azure/issues/1089)

## v1.10.0-B2111040 (pre-release)

What's changed since v1.9.1:

- New features:
  - Added support for parameter strong types. [#1083](https://github.com/Azure/PSRule.Rules.Azure/issues/1083)
    - The value of string parameters can be tested against the expected type.
    - When configuring a location strong type, the parameter value must be a valid Azure location.
    - When configuring a resource type strong type, the parameter value must be a matching resource Id.
- Engineering:
  - Bump PSRule dependency to v1.9.0. [#1081](https://github.com/Azure/PSRule.Rules.Azure/issues/1081)
  - Bump Microsoft.CodeAnalysis.NetAnalyzers to v6.0.0. [#1080](https://github.com/Azure/PSRule.Rules.Azure/pull/1080)
  - Bump Microsoft.SourceLink.GitHub to 1.1.1. [#1085](https://github.com/Azure/PSRule.Rules.Azure/pull/1085)

## v1.9.1

What's changed since v1.9.0:

- Bug fixes:
  - Fixed can not index into resource group tags. [#1066](https://github.com/Azure/PSRule.Rules.Azure/issues/1066)
  - Fixed `Azure.VM.ASMinMembers` for template deployments. [#1064](https://github.com/Azure/PSRule.Rules.Azure/issues/1064)
  - Fixed zones property not found on public IP resource. [#1070](https://github.com/Azure/PSRule.Rules.Azure/issues/1070)

## v1.9.0

What's changed since v1.8.1:

- New rules:
  - API Management Service:
    - Check API management services are using availability zones when available. [#1017](https://github.com/Azure/PSRule.Rules.Azure/issues/1017)
  - Public IP Address:
    - Check Public IP addresses are configured with zone-redundancy. [#958](https://github.com/Azure/PSRule.Rules.Azure/issues/958)
    - Check Public IP addresses are using Standard SKU. [#979](https://github.com/Azure/PSRule.Rules.Azure/issues/979)
  - User Assigned Managed Identity:
    - Check identities meet naming requirements. [#1021](https://github.com/Azure/PSRule.Rules.Azure/issues/1021)
  - Virtual Network Gateway:
    - Check VPN/ExpressRoute gateways are configured with availability zone SKU. [#926](https://github.com/Azure/PSRule.Rules.Azure/issues/926)
- General improvements:
  - Improved processing of AzOps generated templates. [#799](https://github.com/Azure/PSRule.Rules.Azure/issues/799)
    - `Azure.Template.DefineParameters` is ignored for AzOps generated templates.
    - `Azure.Template.UseLocationParameter` is ignored for AzOps generated templates.
  - Bicep is now installed when using PSRule GitHub Action. [#1050](https://github.com/Azure/PSRule.Rules.Azure/issues/1050)
- Engineering:
  - Bump PSRule dependency to v1.8.0. [#1018](https://github.com/Azure/PSRule.Rules.Azure/issues/1018)
  - Added automated PR workflow to bump `providers.json` monthly. [#1041](https://github.com/Azure/PSRule.Rules.Azure/issues/1041)
- Bug fixes:
  - Fixed AKS Network Policy should accept calico. [#1046](https://github.com/Azure/PSRule.Rules.Azure/issues/1046)
  - Fixed `Azure.ACR.AdminUser` fails when `adminUserEnabled` not set. [#1014](https://github.com/Azure/PSRule.Rules.Azure/issues/1014)
  - Fixed `Azure.KeyVault.Logs` reports cannot index into a null array. [#1024](https://github.com/Azure/PSRule.Rules.Azure/issues/1024)
  - Fixed template function empty returns object reference not set exception. [#1025](https://github.com/Azure/PSRule.Rules.Azure/issues/1025)
  - Fixed delayed binding of `and` template function. [#1026](https://github.com/Azure/PSRule.Rules.Azure/issues/1026)
  - Fixed template function array nests array with array parameters. [#1027](https://github.com/Azure/PSRule.Rules.Azure/issues/1027)
  - Fixed property used by `Azure.ACR.MinSKU` to work more reliably with templates. [#1034](https://github.com/Azure/PSRule.Rules.Azure/issues/1034)
  - Fixed could not determine JSON object type for MockMember using CreateObject. [#1035](https://github.com/Azure/PSRule.Rules.Azure/issues/1035)
  - Fixed Bicep convention ordering. [#1053](https://github.com/Azure/PSRule.Rules.Azure/issues/1053)

What's changed since pre-release v1.9.0-B2110087:

- No additional changes.

## v1.9.0-B2110087 (pre-release)

What's changed since pre-release v1.9.0-B2110082:

- Bug fixes:
  - Fixed Bicep convention ordering. [#1053](https://github.com/Azure/PSRule.Rules.Azure/issues/1053)

## v1.9.0-B2110082 (pre-release)

What's changed since pre-release v1.9.0-B2110059:

- General improvements:
  - Bicep is now installed when using PSRule GitHub Action. [#1050](https://github.com/Azure/PSRule.Rules.Azure/issues/1050)
- Engineering:
  - Added automated PR workflow to bump `providers.json` monthly. [#1041](https://github.com/Azure/PSRule.Rules.Azure/issues/1041)
- Bug fixes:
  - Fixed AKS Network Policy should accept calico. [#1046](https://github.com/Azure/PSRule.Rules.Azure/issues/1046)

## v1.9.0-B2110059 (pre-release)

What's changed since pre-release v1.9.0-B2110040:

- New rules:
  - API Management Service:
    - Check API management services are using availability zones when available. [#1017](https://github.com/Azure/PSRule.Rules.Azure/issues/1017)
- Bug fixes:
  - Fixed property used by `Azure.ACR.MinSKU` to work more reliably with templates. [#1034](https://github.com/Azure/PSRule.Rules.Azure/issues/1034)
  - Fixed could not determine JSON object type for MockMember using CreateObject. [#1035](https://github.com/Azure/PSRule.Rules.Azure/issues/1035)

## v1.9.0-B2110040 (pre-release)

What's changed since pre-release v1.9.0-B2110025:

- New rules:
  - User Assigned Managed Identity:
    - Check identities meet naming requirements. [#1021](https://github.com/Azure/PSRule.Rules.Azure/issues/1021)
- Bug fixes:
  - Fixed `Azure.KeyVault.Logs` reports cannot index into a null array. [#1024](https://github.com/Azure/PSRule.Rules.Azure/issues/1024)
  - Fixed template function empty returns object reference not set exception. [#1025](https://github.com/Azure/PSRule.Rules.Azure/issues/1025)
  - Fixed delayed binding of `and` template function. [#1026](https://github.com/Azure/PSRule.Rules.Azure/issues/1026)
  - Fixed template function array nests array with array parameters. [#1027](https://github.com/Azure/PSRule.Rules.Azure/issues/1027)

## v1.9.0-B2110025 (pre-release)

What's changed since pre-release v1.9.0-B2110014:

- Engineering:
  - Bump PSRule dependency to v1.8.0. [#1018](https://github.com/Azure/PSRule.Rules.Azure/issues/1018)
- Bug fixes:
  - Fixed `Azure.ACR.AdminUser` fails when `adminUserEnabled` not set. [#1014](https://github.com/Azure/PSRule.Rules.Azure/issues/1014)

## v1.9.0-B2110014 (pre-release)

What's changed since pre-release v1.9.0-B2110009:

- Bug fixes:
  - Fixed expression out of range of valid values. [#1005](https://github.com/Azure/PSRule.Rules.Azure/issues/1005)
  - Fixed template expand fails in nested reference expansion. [#1007](https://github.com/Azure/PSRule.Rules.Azure/issues/1007)

## v1.9.0-B2110009 (pre-release)

What's changed since pre-release v1.9.0-B2109027:

- Bug fixes:
  - Fixed handling of comments with template and parameter file rules. [#996](https://github.com/Azure/PSRule.Rules.Azure/issues/996)
  - Fixed `Azure.Template.UseLocationParameter` to only apply to templates deployed as RG scope [#995](https://github.com/Azure/PSRule.Rules.Azure/issues/995)
  - Fixed expand template fails with `createObject` when no parameters are specified. [#1000](https://github.com/Azure/PSRule.Rules.Azure/issues/1000)

## v1.9.0-B2109027 (pre-release)

What's changed since v1.8.0:

- New rules:
  - Public IP Address:
    - Check Public IP addresses are configured with zone-redundancy. [#958](https://github.com/Azure/PSRule.Rules.Azure/issues/958)
    - Check Public IP addresses are using Standard SKU. [#979](https://github.com/Azure/PSRule.Rules.Azure/issues/979)
  - Virtual Network Gateway:
    - Check VPN/ExpressRoute gateways are configured with availability zone SKU. [#926](https://github.com/Azure/PSRule.Rules.Azure/issues/926)
- General improvements:
  - Improved processing of AzOps generated templates. [#799](https://github.com/Azure/PSRule.Rules.Azure/issues/799)
    - `Azure.Template.DefineParameters` is ignored for AzOps generated templates.
    - `Azure.Template.UseLocationParameter` is ignored for AzOps generated templates.
- Bug fixes:
  - Fixed `ToUpper` fails to convert character. [#986](https://github.com/Azure/PSRule.Rules.Azure/issues/986)

## v1.8.1

What's changed since v1.8.0:

- Bug fixes:
  - Fixed handling of comments with template and parameter file rules. [#996](https://github.com/Azure/PSRule.Rules.Azure/issues/996)
  - Fixed `Azure.Template.UseLocationParameter` to only apply to templates deployed as RG scope [#995](https://github.com/Azure/PSRule.Rules.Azure/issues/995)
  - Fixed expand template fails with `createObject` when no parameters are specified. [#1000](https://github.com/Azure/PSRule.Rules.Azure/issues/1000)
  - Fixed `ToUpper` fails to convert character. [#986](https://github.com/Azure/PSRule.Rules.Azure/issues/986)
  - Fixed expression out of range of valid values. [#1005](https://github.com/Azure/PSRule.Rules.Azure/issues/1005)
  - Fixed template expand fails in nested reference expansion. [#1007](https://github.com/Azure/PSRule.Rules.Azure/issues/1007)

## v1.8.0

What's changed since v1.7.0:

- New features:
  - Added `Azure.GA_2021_09` baseline. [#961](https://github.com/Azure/PSRule.Rules.Azure/issues/961)
    - Includes rules released before or during September 2021 for Azure GA features.
    - Marked baseline `Azure.GA_2021_06` as obsolete.
- New rules:
  - Application Gateway:
    - Check App Gateways should use availability zones when available. Thanks [@ArmaanMcleod](https://github.com/ArmaanMcleod). [#928](https://github.com/Azure/PSRule.Rules.Azure/issues/928)
  - Azure Kubernetes Service:
    - Check clusters have control plane audit logs enabled. Thanks [@ArmaanMcleod](https://github.com/ArmaanMcleod). [#882](https://github.com/Azure/PSRule.Rules.Azure/issues/882)
    - Check clusters have control plane diagnostics enabled. Thanks [@ArmaanMcleod](https://github.com/ArmaanMcleod). [#922](https://github.com/Azure/PSRule.Rules.Azure/issues/922)
    - Check clusters use Container Insights for monitoring workloads. Thanks [@ArmaanMcleod](https://github.com/ArmaanMcleod). [#881](https://github.com/Azure/PSRule.Rules.Azure/issues/881)
    - Check clusters use availability zones when available. Thanks [@ArmaanMcleod](https://github.com/ArmaanMcleod). [#880](https://github.com/Azure/PSRule.Rules.Azure/issues/880)
  - Cosmos DB:
    - Check DB account names meet naming requirements. [#954](https://github.com/Azure/PSRule.Rules.Azure/issues/954)
    - Check DB accounts use Azure AD identities for resource management operations. [#953](https://github.com/Azure/PSRule.Rules.Azure/issues/953)
  - Load Balancer:
    - Check Load balancers are using Standard SKU. Thanks [@ArmaanMcleod](https://github.com/ArmaanMcleod). [#957](https://github.com/Azure/PSRule.Rules.Azure/issues/957)
    - Check Load Balancers are configured with zone-redundancy. Thanks [@ArmaanMcleod](https://github.com/ArmaanMcleod). [#927](https://github.com/Azure/PSRule.Rules.Azure/issues/927)
- Engineering:
  - Bump PSRule dependency to v1.7.2. [#951](https://github.com/Azure/PSRule.Rules.Azure/issues/951)
  - Automated update of availability zone information in providers.json. [#907](https://github.com/Azure/PSRule.Rules.Azure/issues/907)
  - Increased test coverage of rule reasons. Thanks [@ArmaanMcleod](https://github.com/ArmaanMcleod). [#960](https://github.com/Azure/PSRule.Rules.Azure/issues/960)
- Bug fixes:
  - Fixed export of in-flight AKS related subnets for kubenet clusters. Thanks [@ArmaanMcleod](https://github.com/ArmaanMcleod). [#920](https://github.com/Azure/PSRule.Rules.Azure/issues/920)
  - Fixed plan instance count is not applicable to Elastic Premium plans. [#946](https://github.com/Azure/PSRule.Rules.Azure/issues/946)
  - Fixed minimum App Service Plan fails Elastic Premium plans. [#945](https://github.com/Azure/PSRule.Rules.Azure/issues/945)
  - Fixed App Service Plan should include PremiumV3 plan. [#944](https://github.com/Azure/PSRule.Rules.Azure/issues/944)
  - Fixed Azure.VM.NICAttached with private endpoints. [#932](https://github.com/Azure/PSRule.Rules.Azure/issues/932)
  - Fixed Bicep CLI fails with unexpected end of content. [#889](https://github.com/Azure/PSRule.Rules.Azure/issues/889)
  - Fixed incomplete reason message for `Azure.Storage.MinTLS`. [#971](https://github.com/Azure/PSRule.Rules.Azure/issues/971)
  - Fixed false positive of `Azure.Storage.UseReplication` with large file storage. [#965](https://github.com/Azure/PSRule.Rules.Azure/issues/965)

What's changed since pre-release v1.8.0-B2109060:

- No additional changes.

## v1.8.0-B2109086 (pre-release)

What's changed since pre-release v1.8.0-B2109060:

- New rules:
  - Load Balancer:
    - Check Load balancers are using Standard SKU. Thanks [@ArmaanMcleod](https://github.com/ArmaanMcleod). [#957](https://github.com/Azure/PSRule.Rules.Azure/issues/957)
- Engineering:
  - Increased test coverage of rule reasons. Thanks [@ArmaanMcleod](https://github.com/ArmaanMcleod). [#960](https://github.com/Azure/PSRule.Rules.Azure/issues/960)
- Bug fixes:
  - Fixed Bicep CLI fails with unexpected end of content. [#889](https://github.com/Azure/PSRule.Rules.Azure/issues/889)
  - Fixed incomplete reason message for `Azure.Storage.MinTLS`. [#971](https://github.com/Azure/PSRule.Rules.Azure/issues/971)
  - Fixed false positive of `Azure.Storage.UseReplication` with large file storage. [#965](https://github.com/Azure/PSRule.Rules.Azure/issues/965)

## v1.8.0-B2109060 (pre-release)

What's changed since pre-release v1.8.0-B2109046:

- New features:
  - Added `Azure.GA_2021_09` baseline. [#961](https://github.com/Azure/PSRule.Rules.Azure/issues/961)
    - Includes rules released before or during September 2021 for Azure GA features.
    - Marked baseline `Azure.GA_2021_06` as obsolete.
- New rules:
  - Load Balancer:
    - Check Load Balancers are configured with zone-redundancy. Thanks [@ArmaanMcleod](https://github.com/ArmaanMcleod). [#927](https://github.com/Azure/PSRule.Rules.Azure/issues/927)

## v1.8.0-B2109046 (pre-release)

What's changed since pre-release v1.8.0-B2109020:

- New rules:
  - Application Gateway:
    - Check App Gateways should use availability zones when available. Thanks [@ArmaanMcleod](https://github.com/ArmaanMcleod). [#928](https://github.com/Azure/PSRule.Rules.Azure/issues/928)
  - Cosmos DB:
    - Check DB account names meet naming requirements. [#954](https://github.com/Azure/PSRule.Rules.Azure/issues/954)
    - Check DB accounts use Azure AD identities for resource management operations. [#953](https://github.com/Azure/PSRule.Rules.Azure/issues/953)
- Bug fixes:
  - Fixed plan instance count is not applicable to Elastic Premium plans. [#946](https://github.com/Azure/PSRule.Rules.Azure/issues/946)
  - Fixed minimum App Service Plan fails Elastic Premium plans. [#945](https://github.com/Azure/PSRule.Rules.Azure/issues/945)
  - Fixed App Service Plan should include PremiumV3 plan. [#944](https://github.com/Azure/PSRule.Rules.Azure/issues/944)
  - Fixed Azure.VM.NICAttached with private endpoints. [#932](https://github.com/Azure/PSRule.Rules.Azure/issues/932)
- Engineering:
  - Bump PSRule dependency to v1.7.2. [#951](https://github.com/Azure/PSRule.Rules.Azure/issues/951)

## v1.8.0-B2109020 (pre-release)

What's changed since pre-release v1.8.0-B2108026:

- New rules:
  - Azure Kubernetes Service:
    - Check clusters have control plane audit logs enabled. Thanks [@ArmaanMcleod](https://github.com/ArmaanMcleod). [#882](https://github.com/Azure/PSRule.Rules.Azure/issues/882)
    - Check clusters have control plane diagnostics enabled. Thanks [@ArmaanMcleod](https://github.com/ArmaanMcleod). [#922](https://github.com/Azure/PSRule.Rules.Azure/issues/922)
- Engineering:
  - Bump PSRule dependency to v1.7.0. [#938](https://github.com/Azure/PSRule.Rules.Azure/issues/938)

## v1.8.0-B2108026 (pre-release)

What's changed since pre-release v1.8.0-B2108013:

- New rules:
  - Azure Kubernetes Service:
    - Check clusters use Container Insights for monitoring workloads. Thanks [@ArmaanMcleod](https://github.com/ArmaanMcleod). [#881](https://github.com/Azure/PSRule.Rules.Azure/issues/881)
- Bug fixes:
  - Fixed export of in-flight AKS related subnets for kubenet clusters. Thanks [@ArmaanMcleod](https://github.com/ArmaanMcleod). [#920](https://github.com/Azure/PSRule.Rules.Azure/issues/920)

## v1.8.0-B2108013 (pre-release)

What's changed since v1.7.0:

- New rules:
  - Azure Kubernetes Service:
    - Check clusters use availability zones when available. Thanks [@ArmaanMcleod](https://github.com/ArmaanMcleod). [#880](https://github.com/Azure/PSRule.Rules.Azure/issues/880)
- Engineering:
  - Bump PSRule dependency to v1.6.1. [#913](https://github.com/Azure/PSRule.Rules.Azure/issues/913)
  - Automated update of availability zone information in providers.json. [#907](https://github.com/Azure/PSRule.Rules.Azure/issues/907)

## v1.7.0

What's changed since v1.6.0:

- New rules:
  - All resources:
    - Check template parameter files use metadata links. [#846](https://github.com/Azure/PSRule.Rules.Azure/issues/846)
      - Configure the `AZURE_PARAMETER_FILE_METADATA_LINK` option to enable this rule.
    - Check template files use a recent schema. [#845](https://github.com/Azure/PSRule.Rules.Azure/issues/845)
    - Check template files use a https schema scheme. [#894](https://github.com/Azure/PSRule.Rules.Azure/issues/894)
    - Check template parameter files use a https schema scheme. [#894](https://github.com/Azure/PSRule.Rules.Azure/issues/894)
    - Check template parameters set a value. [#896](https://github.com/Azure/PSRule.Rules.Azure/issues/896)
    - Check template parameters use a valid secret reference. [#897](https://github.com/Azure/PSRule.Rules.Azure/issues/897)
  - Azure Kubernetes Service:
    - Check clusters using Azure CNI should use large subnets. Thanks [@ArmaanMcleod](https://github.com/ArmaanMcleod). [#273](https://github.com/Azure/PSRule.Rules.Azure/issues/273)
    - Check clusters use auto-scale node pools. Thanks [@ArmaanMcleod](https://github.com/ArmaanMcleod). [#218](https://github.com/Azure/PSRule.Rules.Azure/issues/218)
      - By default, a minimum of a `/23` subnet is required.
      - Configure `AZURE_AKS_CNI_MINIMUM_CLUSTER_SUBNET_SIZE` to change the default minimum subnet size.
  - Storage Account:
    - Check Storage Accounts only accept explicitly allowed network traffic. [#884](https://github.com/Azure/PSRule.Rules.Azure/issues/884)
- Updated rules:
  - Virtual Network:
    - Excluded `AzureFirewallManagementSubnet` from `Azure.VNET.UseNSGs`. [#869](https://github.com/Azure/PSRule.Rules.Azure/issues/869)
- General improvements:
  - Added version information to bicep compilation exceptions. [#903](https://github.com/Azure/PSRule.Rules.Azure/issues/903)
- Engineering:
  - Bump PSRule dependency to v1.6.0. [#871](https://github.com/Azure/PSRule.Rules.Azure/issues/871)
- Bug fixes:
  - Fixed DateTimeAdd function and tests within timezones with DST. [#891](https://github.com/Azure/PSRule.Rules.Azure/issues/891)
  - Fixed `Azure.Template.ParameterValue` failing on empty value. [#901](https://github.com/Azure/PSRule.Rules.Azure/issues/901)

What's changed since pre-release v1.7.0-B2108059:

- No additional changes.

## v1.7.0-B2108059 (pre-release)

What's changed since pre-release v1.7.0-B2108049:

- General improvements:
  - Added version information to bicep compilation exceptions. [#903](https://github.com/Azure/PSRule.Rules.Azure/issues/903)
- Bug fixes:
  - Fixed `Azure.Template.ParameterValue` failing on empty value. [#901](https://github.com/Azure/PSRule.Rules.Azure/issues/901)

## v1.7.0-B2108049 (pre-release)

What's changed since pre-release v1.7.0-B2108040:

- New rules:
  - All resources:
    - Check template files use a recent schema. [#845](https://github.com/Azure/PSRule.Rules.Azure/issues/845)
    - Check template files use a https schema scheme. [#894](https://github.com/Azure/PSRule.Rules.Azure/issues/894)
    - Check template parameter files use a https schema scheme. [#894](https://github.com/Azure/PSRule.Rules.Azure/issues/894)
    - Check template parameters set a value. [#896](https://github.com/Azure/PSRule.Rules.Azure/issues/896)
    - Check template parameters use a valid secret reference. [#897](https://github.com/Azure/PSRule.Rules.Azure/issues/897)
- Bug fixes:
  - Fixed DateTimeAdd function and tests within timezones with DST. [#891](https://github.com/Azure/PSRule.Rules.Azure/issues/891)

## v1.7.0-B2108040 (pre-release)

What's changed since pre-release v1.7.0-B2108020:

- New rules:
  - All resources:
    - Check template parameter files use metadata links. [#846](https://github.com/Azure/PSRule.Rules.Azure/issues/846)
      - Configure the `AZURE_PARAMETER_FILE_METADATA_LINK` option to enable this rule.
  - Azure Kubernetes Service:
    - Check clusters using Azure CNI should use large subnets. Thanks [@ArmaanMcleod](https://github.com/ArmaanMcleod). [#273](https://github.com/Azure/PSRule.Rules.Azure/issues/273)
      - By default, a minimum of a `/23` subnet is required.
      - Configure `AZURE_AKS_CNI_MINIMUM_CLUSTER_SUBNET_SIZE` to change the default minimum subnet size.
  - Storage Account:
    - Check Storage Accounts only accept explicitly allowed network traffic. [#884](https://github.com/Azure/PSRule.Rules.Azure/issues/884)

## v1.7.0-B2108020 (pre-release)

What's changed since v1.6.0:

- New rules:
  - Azure Kubernetes Service:
    - Check clusters use auto-scale node pools. Thanks [@ArmaanMcleod](https://github.com/ArmaanMcleod). [#218](https://github.com/Azure/PSRule.Rules.Azure/issues/218)
- Updated rules:
  - Virtual Network:
    - Excluded `AzureFirewallManagementSubnet` from `Azure.VNET.UseNSGs`. [#869](https://github.com/Azure/PSRule.Rules.Azure/issues/869)
- Engineering:
  - Bump PSRule dependency to v1.6.0. [#871](https://github.com/Azure/PSRule.Rules.Azure/issues/871)

## v1.6.0

What's changed since v1.5.1:

- New features:
  - **Experimental:** Added support for expansion from Bicep source files. [#848](https://github.com/Azure/PSRule.Rules.Azure/issues/848) [#670](https://github.com/Azure/PSRule.Rules.Azure/issues/670) [#858](https://github.com/Azure/PSRule.Rules.Azure/issues/858)
    - Bicep support is currently experimental.
    - To opt-in set the `AZURE_BICEP_FILE_EXPANSION` configuration to `true`.
    - For more information see [Using Bicep](https://azure.github.io/PSRule.Rules.Azure/using-bicep/).
- New rules:
  - Application Gateways:
    - Check Application Gateways publish endpoints by HTTPS. [#841](https://github.com/Azure/PSRule.Rules.Azure/issues/841)
- Engineering:
  - Bump PSRule dependency to v1.5.0. [#832](https://github.com/Azure/PSRule.Rules.Azure/issues/832)
  - Migration of Pester v4 tests to Pester v5. Thanks [@ArmaanMcleod](https://github.com/ArmaanMcleod). [#395](https://github.com/Azure/PSRule.Rules.Azure/issues/395)

What's changed since pre-release v1.6.0-B2108038:

- Bug fixes:
  - Fixed Bicep expand creates deadlock and times out. [#863](https://github.com/Azure/PSRule.Rules.Azure/issues/863)

## v1.6.0-B2108038 (pre-release)

What's changed since pre-release v1.6.0-B2108023:

- Bug fixes:
  - Fixed Bicep expand hangs analysis. [#858](https://github.com/Azure/PSRule.Rules.Azure/issues/858)

## v1.6.0-B2108023 (pre-release)

What's changed since pre-release v1.6.0-B2107028:

- New features:
  - **Experimental:** Added support for expansion from Bicep source files. [#848](https://github.com/Azure/PSRule.Rules.Azure/issues/848) [#670](https://github.com/Azure/PSRule.Rules.Azure/issues/670)
    - Bicep support is currently experimental.
    - To opt-in set the `AZURE_BICEP_FILE_EXPANSION` configuration to `true`.
    - For more information see [Using Bicep](https://azure.github.io/PSRule.Rules.Azure/using-bicep/).

## v1.6.0-B2107028 (pre-release)

What's changed since v1.5.1:

- New rules:
  - Application Gateways:
    - Check Application Gateways publish endpoints by HTTPS. [#841](https://github.com/Azure/PSRule.Rules.Azure/issues/841)
- Engineering:
  - Bump PSRule dependency to v1.5.0. [#832](https://github.com/Azure/PSRule.Rules.Azure/issues/832)

## v1.5.1

What's changed since v1.5.0:

- Bug fixes:
  - Fixed rule does not detect more restrictive NSG rules. [#831](https://github.com/Azure/PSRule.Rules.Azure/issues/831)

## v1.5.0

What's changed since v1.4.1:

- New features:
  - Added `Azure.GA_2021_06` baseline. [#822](https://github.com/Azure/PSRule.Rules.Azure/issues/822)
    - Includes rules released before or during June 2021 for Azure GA features.
    - Marked baseline `Azure.GA_2021_03` as obsolete.
- New rules:
  - Application Insights:
    - Check App Insights resources use workspace-based configuration. [#813](https://github.com/Azure/PSRule.Rules.Azure/issues/813)
    - Check App Insights resources meet naming requirements. [#814](https://github.com/Azure/PSRule.Rules.Azure/issues/814)
- General improvements:
  - Exclude not applicable rules for templates generated with Bicep and PSArm. [#815](https://github.com/Azure/PSRule.Rules.Azure/issues/815)
  - Updated rule help to use docs pages for online version. [#824](https://github.com/Azure/PSRule.Rules.Azure/issues/824)
- Engineering:
  - Bump PSRule dependency to v1.4.0. [#823](https://github.com/Azure/PSRule.Rules.Azure/issues/823)
  - Bump YamlDotNet dependency to v11.2.1. [#821](https://github.com/Azure/PSRule.Rules.Azure/pull/821)
  - Migrate project to Azure GitHub organization and updated links. [#800](https://github.com/Azure/PSRule.Rules.Azure/pull/800)
- Bug fixes:
  - Fixed detection of parameters and variables with line breaks. [#811](https://github.com/Azure/PSRule.Rules.Azure/issues/811)

What's changed since pre-release v1.5.0-B2107002:

- No additional changes.

## v1.5.0-B2107002 (pre-release)

What's changed since pre-release v1.5.0-B2106018:

- New features:
  - Added `Azure.GA_2021_06` baseline. [#822](https://github.com/Azure/PSRule.Rules.Azure/issues/822)
    - Includes rules released before or during June 2021 for Azure GA features.
    - Marked baseline `Azure.GA_2021_03` as obsolete.
- General improvements:
  - Updated rule help to use docs pages for online version. [#824](https://github.com/Azure/PSRule.Rules.Azure/issues/824)
- Engineering:
  - Bump PSRule dependency to v1.4.0. [#823](https://github.com/Azure/PSRule.Rules.Azure/issues/823)
  - Bump YamlDotNet dependency to v11.2.1. [#821](https://github.com/Azure/PSRule.Rules.Azure/pull/821)

## v1.5.0-B2106018 (pre-release)

What's changed since v1.4.1:

- New rules:
  - Application Insights:
    - Check App Insights resources use workspace-based configuration. [#813](https://github.com/Azure/PSRule.Rules.Azure/issues/813)
    - Check App Insights resources meet naming requirements. [#814](https://github.com/Azure/PSRule.Rules.Azure/issues/814)
- General improvements:
  - Exclude not applicable rules for templates generated with Bicep and PSArm. [#815](https://github.com/Azure/PSRule.Rules.Azure/issues/815)
- Engineering:
  - Bump YamlDotNet dependency to v11.2.0. [#801](https://github.com/Azure/PSRule.Rules.Azure/pull/801)
  - Migrate project to Azure GitHub organization and updated links. [#800](https://github.com/Azure/PSRule.Rules.Azure/pull/800)
- Bug fixes:
  - Fixed detection of parameters and variables with line breaks. [#811](https://github.com/Azure/PSRule.Rules.Azure/issues/811)

## v1.4.1

What's changed since v1.4.0:

- Bug fixes:
  - Fixed boolean string conversion case. [#793](https://github.com/Azure/PSRule.Rules.Azure/issues/793)
  - Fixed case sensitive property matching. [#794](https://github.com/Azure/PSRule.Rules.Azure/issues/794)
  - Fixed automatic expansion of template parameter files. [#796](https://github.com/Azure/PSRule.Rules.Azure/issues/796)
    - Template parameter files are not automatically expanded by default.
    - To enable this, set the `AZURE_PARAMETER_FILE_EXPANSION` configuration option.

## v1.4.0

What's changed since v1.3.2:

- New features:
  - Automatically expand template from parameter files for analysis. [#772](https://github.com/Azure/PSRule.Rules.Azure/issues/772)
    - Previously templates needed to be exported with `Export-AzRuleTemplateData`.
    - To export template data automatically use PSRule cmdlets with `-Format File`.
- New rules:
  - Cognitive Search:
    - Check search services meet index SLA replica requirement. [#761](https://github.com/Azure/PSRule.Rules.Azure/issues/761)
    - Check search services meet query SLA replica requirement. [#762](https://github.com/Azure/PSRule.Rules.Azure/issues/762)
    - Check search services meet naming requirements. [#763](https://github.com/Azure/PSRule.Rules.Azure/issues/763)
    - Check search services use a minimum SKU. [#764](https://github.com/Azure/PSRule.Rules.Azure/issues/764)
    - Check search services use managed identities. [#765](https://github.com/Azure/PSRule.Rules.Azure/issues/765)
  - Azure Kubernetes Service:
    - Check clusters use AKS-managed Azure AD integration. [#436](https://github.com/Azure/PSRule.Rules.Azure/issues/436)
    - Check clusters have local account disabled (preview). [#786](https://github.com/Azure/PSRule.Rules.Azure/issues/786)
    - Check clusters have an auto-upgrade channel set (preview). [#787](https://github.com/Azure/PSRule.Rules.Azure/issues/787)
    - Check clusters limit access network access to the API server. [#788](https://github.com/Azure/PSRule.Rules.Azure/issues/788)
    - Check clusters used Azure RBAC for Kubernetes authorization. [#789](https://github.com/Azure/PSRule.Rules.Azure/issues/789)
- Updated rules:
  - Azure Kubernetes Service:
    - Updated `Azure.AKS.Version` to 1.20.5. [#767](https://github.com/Azure/PSRule.Rules.Azure/issues/767)
- General improvements:
  - Automatically nest template sub-resources for analysis. [#746](https://github.com/Azure/PSRule.Rules.Azure/issues/746)
    - Sub-resources such as diagnostic logs or configurations are automatically nested.
    - Automatic nesting a resource requires:
      - The parent resource is defined in the same template.
      - The sub-resource depends on the parent resource.
  - Added support for source location references to template files. [#781](https://github.com/Azure/PSRule.Rules.Azure/issues/781)
    - Output includes source location to resources exported from a templates.
- Bug fixes:
  - Fixed string index parsing in expressions with whitespace. [#775](https://github.com/Azure/PSRule.Rules.Azure/issues/775)
  - Fixed base for DateTimeAdd is not a valid string. [#777](https://github.com/Azure/PSRule.Rules.Azure/issues/777)
- Engineering:
  - Added source link to project. [#783](https://github.com/Azure/PSRule.Rules.Azure/issues/783)

What's changed since pre-release v1.4.0-B2105057:

- No additional changes.

## v1.4.0-B2105057 (pre-release)

What's changed since pre-release v1.4.0-B2105050:

- New rules:
  - Azure Kubernetes Service:
    - Check clusters use AKS-managed Azure AD integration. [#436](https://github.com/Azure/PSRule.Rules.Azure/issues/436)
    - Check clusters have local account disabled (preview). [#786](https://github.com/Azure/PSRule.Rules.Azure/issues/786)
    - Check clusters have an auto-upgrade channel set (preview). [#787](https://github.com/Azure/PSRule.Rules.Azure/issues/787)
    - Check clusters limit access network access to the API server. [#788](https://github.com/Azure/PSRule.Rules.Azure/issues/788)
    - Check clusters used Azure RBAC for Kubernetes authorization. [#789](https://github.com/Azure/PSRule.Rules.Azure/issues/789)
- Updated rules:
  - Azure Kubernetes Service:
    - Updated `Azure.AKS.Version` to 1.20.5. [#767](https://github.com/Azure/PSRule.Rules.Azure/issues/767)
- Engineering:
  - Added source link to project. [#783](https://github.com/Azure/PSRule.Rules.Azure/issues/783)

## v1.4.0-B2105050 (pre-release)

What's changed since pre-release v1.4.0-B2105044:

- General improvements:
  - Added support for source location references to template files. [#781](https://github.com/Azure/PSRule.Rules.Azure/issues/781)
    - Output includes source location to resources exported from a templates.

## v1.4.0-B2105044 (pre-release)

What's changed since pre-release v1.4.0-B2105027:

- New features:
  - Automatically expand template from parameter files for analysis. [#772](https://github.com/Azure/PSRule.Rules.Azure/issues/772)
    - Previously templates needed to be exported with `Export-AzRuleTemplateData`.
    - To export template data automatically use PSRule cmdlets with `-Format File`.
- Bug fixes:
  - Fixed string index parsing in expressions with whitespace. [#775](https://github.com/Azure/PSRule.Rules.Azure/issues/775)
  - Fixed base for DateTimeAdd is not a valid string. [#777](https://github.com/Azure/PSRule.Rules.Azure/issues/777)

## v1.4.0-B2105027 (pre-release)

What's changed since pre-release v1.4.0-B2105020:

- New rules:
  - Cognitive Search:
    - Check search services meet index SLA replica requirement. [#761](https://github.com/Azure/PSRule.Rules.Azure/issues/761)
    - Check search services meet query SLA replica requirement. [#762](https://github.com/Azure/PSRule.Rules.Azure/issues/762)
    - Check search services meet naming requirements. [#763](https://github.com/Azure/PSRule.Rules.Azure/issues/763)
    - Check search services use a minimum SKU. [#764](https://github.com/Azure/PSRule.Rules.Azure/issues/764)
    - Check search services use managed identities. [#765](https://github.com/Azure/PSRule.Rules.Azure/issues/765)

## v1.4.0-B2105020 (pre-release)

What's changed since v1.3.2:

- General improvements:
  - Automatically nest template sub-resources for analysis. [#746](https://github.com/Azure/PSRule.Rules.Azure/issues/746)
    - Sub-resources such as diagnostic logs or configurations are automatically nested.
    - Automatic nesting a resource requires:
      - The parent resource is defined in the same template.
      - The sub-resource depends on the parent resource.

## v1.3.2

What's changed since v1.3.1:

- Bug fixes:
  - Fixed rule reason reported the parameter inputObject is null. [#753](https://github.com/Azure/PSRule.Rules.Azure/issues/753)

## v1.3.1

What's changed since v1.3.0:

- Engineering:
  - Bump PSRule dependency to v1.3.0. [#749](https://github.com/Azure/PSRule.Rules.Azure/issues/749)
  - Bump YamlDotNet dependency to v11.1.1. [#742](https://github.com/Azure/PSRule.Rules.Azure/issues/742)

## v1.3.0

What's changed since v1.2.1:

- New rules:
  - Policy:
    - Check policy assignment display name and description are set. [#725](https://github.com/Azure/PSRule.Rules.Azure/issues/725)
    - Check policy assignment assigned by metadata is set. [#726](https://github.com/Azure/PSRule.Rules.Azure/issues/726)
    - Check policy exemption display name and description are set. [#723](https://github.com/Azure/PSRule.Rules.Azure/issues/723)
    - Check policy waiver exemptions have an expiry date set. [#724](https://github.com/Azure/PSRule.Rules.Azure/issues/724)
- Removed rules:
  - Storage:
    - Remove `Azure.Storage.UseEncryption` as Storage Service Encryption (SSE) is always on. [#630](https://github.com/Azure/PSRule.Rules.Azure/issues/630)
      - SSE is on by default and can not be disabled.
- General improvements:
  - Additional metadata added in parameter files is passed through with `Get-AzRuleTemplateLink`. [#706](https://github.com/Azure/PSRule.Rules.Azure/issues/706)
  - Improved binding support for File inputs. [#480](https://github.com/Azure/PSRule.Rules.Azure/issues/480)
    - Template and parameter file names now return a relative path instead of full path.
  - Added API version for each module resource. [#729](https://github.com/Azure/PSRule.Rules.Azure/issues/729)
- Engineering:
  - Clean up depreciated warning message for configuration option `azureAllowedRegions`. [#737](https://github.com/Azure/PSRule.Rules.Azure/issues/737)
  - Clean up depreciated warning message for configuration option `minAKSVersion`. [#738](https://github.com/Azure/PSRule.Rules.Azure/issues/738)
  - Bump PSRule dependency to v1.2.0. [#713](https://github.com/Azure/PSRule.Rules.Azure/issues/713)
- Bug fixes:
  - Fixed could not load file or assembly YamlDotNet. [#741](https://github.com/Azure/PSRule.Rules.Azure/issues/741)
    - This fix pins the PSRule version to v1.2.0 until the next stable release of PSRule for Azure.

What's changed since pre-release v1.3.0-B2104040:

- No additional changes.

## v1.3.0-B2104040 (pre-release)

What's changed since pre-release v1.3.0-B2104034:

- Bug fixes:
  - Fixed could not load file or assembly YamlDotNet. [#741](https://github.com/Azure/PSRule.Rules.Azure/issues/741)
    - This fix pins the PSRule version to v1.2.0 until the next stable release of PSRule for Azure.

## v1.3.0-B2104034 (pre-release)

What's changed since pre-release v1.3.0-B2104023:

- New rules:
  - Policy:
    - Check policy assignment display name and description are set. [#725](https://github.com/Azure/PSRule.Rules.Azure/issues/725)
    - Check policy assignment assigned by metadata is set. [#726](https://github.com/Azure/PSRule.Rules.Azure/issues/726)
    - Check policy exemption display name and description are set. [#723](https://github.com/Azure/PSRule.Rules.Azure/issues/723)
    - Check policy waiver exemptions have an expiry date set. [#724](https://github.com/Azure/PSRule.Rules.Azure/issues/724)
- Engineering:
  - Clean up depreciated warning message for configuration option `azureAllowedRegions`. [#737](https://github.com/Azure/PSRule.Rules.Azure/issues/737)
  - Clean up depreciated warning message for configuration option `minAKSVersion`. [#738](https://github.com/Azure/PSRule.Rules.Azure/issues/738)

## v1.3.0-B2104023 (pre-release)

What's changed since pre-release v1.3.0-B2104013:

- General improvements:
  - Improved binding support for File inputs. [#480](https://github.com/Azure/PSRule.Rules.Azure/issues/480)
    - Template and parameter file names now return a relative path instead of full path.
  - Added API version for each module resource. [#729](https://github.com/Azure/PSRule.Rules.Azure/issues/729)

## v1.3.0-B2104013 (pre-release)

What's changed since pre-release v1.3.0-B2103007:

- Engineering:
  - Bump PSRule dependency to v1.2.0. [#713](https://github.com/Azure/PSRule.Rules.Azure/issues/713)
- Bug fixes:
  - Fixed export not expanding nested deployments. [#715](https://github.com/Azure/PSRule.Rules.Azure/issues/715)

## v1.3.0-B2103007 (pre-release)

What's changed since v1.2.0:

- Removed rules:
  - Storage:
    - Remove `Azure.Storage.UseEncryption` as Storage Service Encryption (SSE) is always on. [#630](https://github.com/Azure/PSRule.Rules.Azure/issues/630)
      - SSE is on by default and can not be disabled.
- General improvements:
  - Additional metadata added in parameter files is passed through with `Get-AzRuleTemplateLink`. [#706](https://github.com/Azure/PSRule.Rules.Azure/issues/706)

## v1.2.1

What's changed since v1.2.0:

- Bug fixes:
  - Fixed export not expanding nested deployments. [#715](https://github.com/Azure/PSRule.Rules.Azure/issues/715)

## v1.2.0

What's changed since v1.1.4:

- New features:
  - Added `Azure.GA_2021_03` baseline. [#673](https://github.com/Azure/PSRule.Rules.Azure/issues/673)
    - Includes rules released before or during March 2021 for Azure GA features.
    - Marked baseline `Azure.GA_2020_12` as obsolete.
- New rules:
  - Key Vault:
    - Check vaults, keys, and secrets meet name requirements. [#646](https://github.com/Azure/PSRule.Rules.Azure/issues/646)
- Updated rules:
  - Azure Kubernetes Service:
    - Updated `Azure.AKS.Version` to 1.19.7. [#696](https://github.com/Azure/PSRule.Rules.Azure/issues/696)
- General improvements:
  - Added support for user defined functions in templates. [#682](https://github.com/Azure/PSRule.Rules.Azure/issues/682)
- Engineering:
  - Bump PSRule dependency to v1.1.0. [#692](https://github.com/Azure/PSRule.Rules.Azure/issues/692)

What's changed since pre-release v1.2.0-B2103044:

- No additional changes.

## v1.2.0-B2103044 (pre-release)

What's changed since pre-release v1.2.0-B2103032:

- New features:
  - Added `Azure.GA_2021_03` baseline. [#673](https://github.com/Azure/PSRule.Rules.Azure/issues/673)
    - Includes rules released before or during March 2021 for Azure GA features.
    - Marked baseline `Azure.GA_2020_12` as obsolete.
- Updated rules:
  - Azure Kubernetes Service:
    - Updated `Azure.AKS.Version` to 1.19.7. [#696](https://github.com/Azure/PSRule.Rules.Azure/issues/696)

## v1.2.0-B2103032 (pre-release)

What's changed since pre-release v1.2.0-B2103024:

- New rules:
  - Key Vault:
    - Check vaults, keys, and secrets meet name requirements. [#646](https://github.com/Azure/PSRule.Rules.Azure/issues/646)
- Engineering:
  - Bump PSRule dependency to v1.1.0. [#692](https://github.com/Azure/PSRule.Rules.Azure/issues/692)

## v1.2.0-B2103024 (pre-release)

What's changed since v1.1.4:

- General improvements:
  - Added support for user defined functions in templates. [#682](https://github.com/Azure/PSRule.Rules.Azure/issues/682)

## v1.1.4

What's changed since v1.1.3:

- Bug fixes:
  - Fixed handling of literal index with copyIndex function. [#686](https://github.com/Azure/PSRule.Rules.Azure/issues/686)
  - Fixed handling of inner scoped nested deployments. [#687](https://github.com/Azure/PSRule.Rules.Azure/issues/687)

## v1.1.3

What's changed since v1.1.2:

- Bug fixes:
  - Fixed parsing of property names for functions across multiple lines. [#683](https://github.com/Azure/PSRule.Rules.Azure/issues/683)

## v1.1.2

What's changed since v1.1.1:

- Bug fixes:
  - Fixed copy peer property resolve. [#677](https://github.com/Azure/PSRule.Rules.Azure/issues/677)
  - Fixed partial resource group or subscription object not populating. [#678](https://github.com/Azure/PSRule.Rules.Azure/issues/678)
  - Fixed lazy loading of environment and resource providers. [#679](https://github.com/Azure/PSRule.Rules.Azure/issues/679)

## v1.1.1

What's changed since v1.1.0:

- Bug fixes:
  - Fixed support for parameter file schemas. [#674](https://github.com/Azure/PSRule.Rules.Azure/issues/674)

## v1.1.0

What's changed since v1.0.0:

- New features:
  - Exporting template with `Export-AzRuleTemplateData` supports custom resource group and subscription. [#651](https://github.com/Azure/PSRule.Rules.Azure/issues/651)
    - Subscription and resource group used for deployment can be specified instead of using defaults.
    - `ResourceGroupName` parameter of `Export-AzRuleTemplateData` has been renamed to `ResourceGroup`.
    - Added a parameter alias for `ResourceGroupName` on `Export-AzRuleTemplateData`.
- New rules:
  - All resources:
    - Check template parameters are defined. [#631](https://github.com/Azure/PSRule.Rules.Azure/issues/631)
    - Check location parameter is type string. [#632](https://github.com/Azure/PSRule.Rules.Azure/issues/632)
    - Check template parameter `minValue` and `maxValue` constraints are valid. [#637](https://github.com/Azure/PSRule.Rules.Azure/issues/637)
    - Check template resources do not use hard coded locations. [#633](https://github.com/Azure/PSRule.Rules.Azure/issues/633)
    - Check resource group location not referenced instead of location parameter. [#634](https://github.com/Azure/PSRule.Rules.Azure/issues/634)
    - Check increased debug detail is disabled for nested deployments. [#638](https://github.com/Azure/PSRule.Rules.Azure/issues/638)
- General improvements:
  - Added support for matching template by name. [#661](https://github.com/Azure/PSRule.Rules.Azure/issues/661)
    - `Get-AzRuleTemplateLink` discovers `<templateName>.json` from `<templateName>.parameters.json`.
- Engineering:
  - Bump PSRule dependency to v1.0.3. [#648](https://github.com/Azure/PSRule.Rules.Azure/issues/648)
- Bug fixes:
  - Fixed `Azure.VM.ADE` to limit rule to exports only. [#644](https://github.com/Azure/PSRule.Rules.Azure/issues/644)
  - Fixed `if` condition values evaluation order. [#652](https://github.com/Azure/PSRule.Rules.Azure/issues/652)
  - Fixed handling of `int` parameters with large values. [#653](https://github.com/Azure/PSRule.Rules.Azure/issues/653)
  - Fixed handling of expressions split over multiple lines. [#654](https://github.com/Azure/PSRule.Rules.Azure/issues/654)
  - Fixed handling of bool parameter values within logical expressions. [#655](https://github.com/Azure/PSRule.Rules.Azure/issues/655)
  - Fixed copy loop value does not fall within the expected range. [#664](https://github.com/Azure/PSRule.Rules.Azure/issues/664)
  - Fixed template comparison functions handling of large integer values. [#666](https://github.com/Azure/PSRule.Rules.Azure/issues/666)
  - Fixed handling of `createArray` function with no arguments. [#667](https://github.com/Azure/PSRule.Rules.Azure/issues/667)

What's changed since pre-release v1.1.0-B2102034:

- No additional changes.

## v1.1.0-B2102034 (pre-release)

What's changed since pre-release v1.1.0-B2102023:

- General improvements:
  - Added support for matching template by name. [#661](https://github.com/Azure/PSRule.Rules.Azure/issues/661)
    - `Get-AzRuleTemplateLink` discovers `<templateName>.json` from `<templateName>.parameters.json`.
- Bug fixes:
  - Fixed copy loop value does not fall within the expected range. [#664](https://github.com/Azure/PSRule.Rules.Azure/issues/664)
  - Fixed template comparison functions handling of large integer values. [#666](https://github.com/Azure/PSRule.Rules.Azure/issues/666)
  - Fixed handling of `createArray` function with no arguments. [#667](https://github.com/Azure/PSRule.Rules.Azure/issues/667)

## v1.1.0-B2102023 (pre-release)

What's changed since pre-release v1.1.0-B2102015:

- New features:
  - Exporting template with `Export-AzRuleTemplateData` supports custom resource group and subscription. [#651](https://github.com/Azure/PSRule.Rules.Azure/issues/651)
    - Subscription and resource group used for deployment can be specified instead of using defaults.
    - `ResourceGroupName` parameter of `Export-AzRuleTemplateData` has been renamed to `ResourceGroup`.
    - Added a parameter alias for `ResourceGroupName` on `Export-AzRuleTemplateData`.

## v1.1.0-B2102015 (pre-release)

What's changed since pre-release v1.1.0-B2102010:

- Bug fixes:
  - Fixed `if` condition values evaluation order. [#652](https://github.com/Azure/PSRule.Rules.Azure/issues/652)
  - Fixed handling of `int` parameters with large values. [#653](https://github.com/Azure/PSRule.Rules.Azure/issues/653)
  - Fixed handling of expressions split over multiple lines. [#654](https://github.com/Azure/PSRule.Rules.Azure/issues/654)
  - Fixed handling of bool parameter values within logical expressions. [#655](https://github.com/Azure/PSRule.Rules.Azure/issues/655)

## v1.1.0-B2102010 (pre-release)

What's changed since pre-release v1.1.0-B2102001:

- Engineering:
  - Bump PSRule dependency to v1.0.3. [#648](https://github.com/Azure/PSRule.Rules.Azure/issues/648)
- Bug fixes:
  - Fixed `Azure.VM.ADE` to limit rule to exports only. [#644](https://github.com/Azure/PSRule.Rules.Azure/issues/644)

## v1.1.0-B2102001 (pre-release)

What's changed since v1.0.0:

- New rules:
  - All resources:
    - Check template parameters are defined. [#631](https://github.com/Azure/PSRule.Rules.Azure/issues/631)
    - Check location parameter is type string. [#632](https://github.com/Azure/PSRule.Rules.Azure/issues/632)
    - Check template parameter `minValue` and `maxValue` constraints are valid. [#637](https://github.com/Azure/PSRule.Rules.Azure/issues/637)
    - Check template resources do not use hard coded locations. [#633](https://github.com/Azure/PSRule.Rules.Azure/issues/633)
    - Check resource group location not referenced instead of location parameter. [#634](https://github.com/Azure/PSRule.Rules.Azure/issues/634)
    - Check increased debug detail is disabled for nested deployments. [#638](https://github.com/Azure/PSRule.Rules.Azure/issues/638)
- Engineering:
  - Bump PSRule dependency to v1.0.2. [#635](https://github.com/Azure/PSRule.Rules.Azure/issues/635)

## v1.0.0

What's changed since v0.19.0:

- New rules:
  - All resources:
    - Check parameter default value type matches type. [#311](https://github.com/Azure/PSRule.Rules.Azure/issues/311)
    - Check location parameter defaults to resource group. [#361](https://github.com/Azure/PSRule.Rules.Azure/issues/361)
  - Front Door:
    - Check Front Door uses a health probe for each backend pool. [#546](https://github.com/Azure/PSRule.Rules.Azure/issues/546)
    - Check Front Door uses a dedicated health probe path backend pools. [#547](https://github.com/Azure/PSRule.Rules.Azure/issues/547)
    - Check Front Door uses HEAD requests for backend health probes. [#613](https://github.com/Azure/PSRule.Rules.Azure/issues/613)
  - Service Fabric:
    - Check Service Fabric clusters use AAD client authentication. [#619](https://github.com/Azure/PSRule.Rules.Azure/issues/619)
- Updated rules:
  - Azure Kubernetes Service:
    - Updated `Azure.AKS.Version` to 1.19.6. [#603](https://github.com/Azure/PSRule.Rules.Azure/issues/603)
- General improvements:
  - Renamed `Export-AzTemplateRuleData` to `Export-AzRuleTemplateData`. [#596](https://github.com/Azure/PSRule.Rules.Azure/issues/596)
    - New name `Export-AzRuleTemplateData` aligns with prefix of other cmdlets.
    - Use of `Export-AzTemplateRuleData` is now deprecated and will be removed in the next major version.
    - Added alias to allow `Export-AzTemplateRuleData` to continue to be used.
    - Using `Export-AzTemplateRuleData` returns a deprecation warning.
  - Added support for `environment` template function. [#517](https://github.com/Azure/PSRule.Rules.Azure/issues/517)
- Engineering:
  - Bump PSRule dependency to v1.0.1. [#611](https://github.com/Azure/PSRule.Rules.Azure/issues/611)

What's changed since pre-release v1.0.0-B2101028:

- No additional changes.

## v1.0.0-B2101028 (pre-release)

What's changed since pre-release v1.0.0-B2101016:

- New rules:
  - All resources:
    - Check parameter default value type matches type. [#311](https://github.com/Azure/PSRule.Rules.Azure/issues/311)
- General improvements:
  - Renamed `Export-AzTemplateRuleData` to `Export-AzRuleTemplateData`. [#596](https://github.com/Azure/PSRule.Rules.Azure/issues/596)
    - New name `Export-AzRuleTemplateData` aligns with prefix of other cmdlets.
    - Use of `Export-AzTemplateRuleData` is now deprecated and will be removed in the next major version.
    - Added alias to allow `Export-AzTemplateRuleData` to continue to be used.
    - Using `Export-AzTemplateRuleData` returns a deprecation warning.

## v1.0.0-B2101016 (pre-release)

What's changed since pre-release v1.0.0-B2101006:

- New rules:
  - Service Fabric:
    - Check Service Fabric clusters use AAD client authentication. [#619](https://github.com/Azure/PSRule.Rules.Azure/issues/619)
- Bug fixes:
  - Fixed reason `Azure.FrontDoor.ProbePath` so the probe name is included. [#617](https://github.com/Azure/PSRule.Rules.Azure/issues/617)

## v1.0.0-B2101006 (pre-release)

What's changed since v0.19.0:

- New rules:
  - All resources:
    - Check location parameter defaults to resource group. [#361](https://github.com/Azure/PSRule.Rules.Azure/issues/361)
  - Front Door:
    - Check Front Door uses a health probe for each backend pool. [#546](https://github.com/Azure/PSRule.Rules.Azure/issues/546)
    - Check Front Door uses a dedicated health probe path backend pools. [#547](https://github.com/Azure/PSRule.Rules.Azure/issues/547)
    - Check Front Door uses HEAD requests for backend health probes. [#613](https://github.com/Azure/PSRule.Rules.Azure/issues/613)
- Updated rules:
  - Azure Kubernetes Service:
    - Updated `Azure.AKS.Version` to 1.19.6. [#603](https://github.com/Azure/PSRule.Rules.Azure/issues/603)
- General improvements:
  - Added support for `environment` template function. [#517](https://github.com/Azure/PSRule.Rules.Azure/issues/517)
- Engineering:
  - Bump PSRule dependency to v1.0.1. [#611](https://github.com/Azure/PSRule.Rules.Azure/issues/611)
- Redis Cache Enterprise
  - Check Redis Cache Enterprise uses minimum TLS 1.2 [1179](https://github.com/Azure/PSRule.Rules.Azure/issues/1179)

[troubleshooting guide]: troubleshooting.md<|MERGE_RESOLUTION|>--- conflicted
+++ resolved
@@ -25,14 +25,12 @@
 ## Unreleased
 
 - New rules:
-<<<<<<< HEAD
+  - Azure Firewall:
+    - Check that Azure Firewall polices has configured threat intelligence-based filtering in `alert and deny` mode by @BenjaminEngeset.
+    [#2354](https://github.com/Azure/PSRule.Rules.Azure/issues/2354)
   - Front Door:
     - Check that managed identity for Azure Front Door instances are configured by @BenjaminEngeset.
       [#2378](https://github.com/Azure/PSRule.Rules.Azure/issues/2378)
-=======
-  - Azure Firewall:
-    - Check that Azure Firewall polices has configured threat intelligence-based filtering in `alert and deny` mode by @BenjaminEngeset.
-    [#2354](https://github.com/Azure/PSRule.Rules.Azure/issues/2354)
 
 What's changed since v1.29.0:
 
@@ -40,7 +38,6 @@
   - Azure Database for MySQL:
     - Check that Azure AD-only authentication is configured for Azure Database for MySQL databases by @BenjaminEngeset.
     [#2227](https://github.com/Azure/PSRule.Rules.Azure/issues/2227)
->>>>>>> aa3fa219
   - Backup vault:
     - Check that immutability is configured for Backup vaults by @BenjaminEngeset.
     [#2387](https://github.com/Azure/PSRule.Rules.Azure/issues/2387)
