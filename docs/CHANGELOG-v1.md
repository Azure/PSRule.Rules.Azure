--- conflicted
+++ resolved
@@ -24,17 +24,14 @@
 
 ## Unreleased
 
-<<<<<<< HEAD
  New rules:
   - Container App:
     - Check that container apps with IP ingress restrictions mode configured is set to allow for all rules defined by @BenjaminEngeset.
       [#2189](https://github.com/Azure/PSRule.Rules.Azure/issues/2189)
-=======
 - Bug fixes:
   - Updated `Azure.AKS.UptimeSLA` with new pricing by @BenjaminEngeset.
     [#2065](https://github.com/Azure/PSRule.Rules.Azure/issues/2065)
     [#2202](https://github.com/Azure/PSRule.Rules.Azure/issues/2202)
->>>>>>> 302667f4
 
 What's changed since pre-release v1.27.0-B0015:
 
