---
discussion: false
link_users: true
---

# Change log

See [upgrade notes][1] for helpful information when upgrading from previous versions.

[1]: upgrade-notes.md

**Important notes**:

- Issue #741: `Could not load file or assembly YamlDotNet`.
  See [troubleshooting guide] for a workaround to this issue.
- The configuration option `Azure_AKSMinimumVersion` is replaced with `AZURE_AKS_CLUSTER_MINIMUM_VERSION`.
  If you have this option configured, please update it to `AZURE_AKS_CLUSTER_MINIMUM_VERSION`.
  Support for `Azure_AKSMinimumVersion` will be removed in v2.
  See [upgrade notes][1] for more information.
- The `SupportsTag` PowerShell function has been replaced with the `Azure.Resource.SupportsTags` selector.
  Update PowerShell rules to use the `Azure.Resource.SupportsTags` selector instead.
  Support for the `SupportsTag` function will be removed in v2.
  See [upgrade notes][1] for more information.

## Unreleased

- New rules:
<<<<<<< HEAD
  - Recovery Services vault:
    - Check Recovery Services vaults names meet naming requirements by @BenjaminEngeset.
      [#1953](https://github.com/Azure/PSRule.Rules.Azure/issues/1953)
=======
  - Bastion:
    - Check Bastion hosts names meet naming requirements by @BenjaminEngeset.
      [#1950](https://github.com/Azure/PSRule.Rules.Azure/issues/1950)
>>>>>>> 8457f5bf

## v1.23.0-B0025 (pre-release)

What's changed since pre-release v1.23.0-B0009:

- New rules:
  - Application Gateway:
    - Check Application Gateways names meet naming requirements by @BenjaminEngeset.
      [#1943](https://github.com/Azure/PSRule.Rules.Azure/issues/1943)
  - Azure Cache for Redis:
    - Check Azure Cache for Redis instances uses Redis 6 by @BenjaminEngeset.
      [#1077](https://github.com/Azure/PSRule.Rules.Azure/issues/1077)
  - Virtual Machine Scale Sets:
    - Check virtual machine scale sets has Azure Monitor Agent installed by @BenjaminEngeset.
      [#1867](https://github.com/Azure/PSRule.Rules.Azure/issues/1867)
- General improvements:
  - Added support to export exemptions related to policy assignments by @BernieWhite.
    [#1888](https://github.com/Azure/PSRule.Rules.Azure/issues/1888)
  - Added support for Bicep `flatten` function by @BernieWhite.
    [#1536](https://github.com/Azure/PSRule.Rules.Azure/issues/1536)
- Engineering:
  - Bump Az.Resources to v6.5.0.
    [#1945](https://github.com/Azure/PSRule.Rules.Azure/pull/1945)

## v1.23.0-B0009 (pre-release)

What's changed since v1.22.1:

- New rules:
  - API Management:
    - Check API management instances has multi-region deployment gateways enabled by @BenjaminEngeset.
      [#1910](https://github.com/Azure/PSRule.Rules.Azure/issues/1910)
  - Azure Database for MariaDB:
    - Check Azure Database for MariaDB servers limits the amount of firewall permitted IP addresses by @BenjaminEngeset.
      [#1856](https://github.com/Azure/PSRule.Rules.Azure/issues/1856)
    - Check Azure Database for MariaDB servers limits the amount of firewall rules allowed by @BenjaminEngeset.
      [#1855](https://github.com/Azure/PSRule.Rules.Azure/issues/1855)
    - Check Azure Database for MariaDB servers does not have Azure services bypassed on firewall by @BenjaminEngeset.
      [#1857](https://github.com/Azure/PSRule.Rules.Azure/issues/1857)
  - Virtual Machine:
    - Check virtual machines has Azure Monitor Agent installed by @BenjaminEngeset.
      [#1868](https://github.com/Azure/PSRule.Rules.Azure/issues/1868)
- Bug fixes:
  - Fixed Azure.AKS.Version ignore clusters with auto-upgrade enabled by @BenjaminEngeset.
    [#1926](https://github.com/Azure/PSRule.Rules.Azure/issues/1926)

## v1.22.1

What's changed since v1.22.0:

- Bug fixes:
  - Fixes template parameter does not use the required format by @BernieWhite.
    [#1930](https://github.com/Azure/PSRule.Rules.Azure/issues/1930)

## v1.22.0

What's changed since v1.21.2:

- New rules:
  - API Management:
    - Check API management instances uses multi-region deployment by @BenjaminEngeset.
      [#1030](https://github.com/Azure/PSRule.Rules.Azure/issues/1030)
    - Check api management instances limits control plane API calls to apim with version `'2021-08-01'` or newer by @BenjaminEngeset.
      [#1819](https://github.com/Azure/PSRule.Rules.Azure/issues/1819)
  - App Service Environment:
    - Check app service environments uses version 3 (ASEv3) instead of classic version 1 (ASEv1) and version 2 (ASEv2) by @BenjaminEngeset.
      [#1805](https://github.com/Azure/PSRule.Rules.Azure/issues/1805)
  - Azure Database for MariaDB:
    - Check Azure Database for MariaDB servers, databases, firewall rules and VNET rules names meet naming requirements by @BenjaminEngeset.
      [#1854](https://github.com/Azure/PSRule.Rules.Azure/issues/1854)
    - Check Azure Database for MariaDB servers only uses TLS 1.2 version by @BenjaminEngeset.
      [#1853](https://github.com/Azure/PSRule.Rules.Azure/issues/1853)
    - Check Azure Database for MariaDB servers only accept encrypted connections by @BenjaminEngeset.
      [#1852](https://github.com/Azure/PSRule.Rules.Azure/issues/1852)
    - Check Azure Database for MariaDB servers have Microsoft Defender configured by @BenjaminEngeset.
      [#1850](https://github.com/Azure/PSRule.Rules.Azure/issues/1850)
    - Check Azure Database for MariaDB servers have geo-redundant backup configured by @BenjaminEngeset.
      [#1848](https://github.com/Azure/PSRule.Rules.Azure/issues/1848)
  - Azure Database for PostgreSQL:
    - Check Azure Database for PostgreSQL servers have Microsoft Defender configured by @BenjaminEngeset.
      [#286](https://github.com/Azure/PSRule.Rules.Azure/issues/286)
    - Check Azure Database for PostgreSQL servers have geo-redundant backup configured by @BenjaminEngeset.
      [#285](https://github.com/Azure/PSRule.Rules.Azure/issues/285)
  - Azure Database for MySQL:
    - Check Azure Database for MySQL servers have Microsoft Defender configured by @BenjaminEngeset.
      [#287](https://github.com/Azure/PSRule.Rules.Azure/issues/287)
    - Check Azure Database for MySQL servers uses the flexible deployment model by @BenjaminEngeset.
      [#1841](https://github.com/Azure/PSRule.Rules.Azure/issues/1841)
    - Check Azure Database for MySQL Flexible Servers have geo-redundant backup configured by @BenjaminEngeset.
      [#1840](https://github.com/Azure/PSRule.Rules.Azure/issues/1840)
    - Check Azure Database for MySQL servers have geo-redundant backup configured by @BenjaminEngeset.
      [#284](https://github.com/Azure/PSRule.Rules.Azure/issues/284)
  - Azure Resource Deployments:
    - Check for nested deployment that are scoped to `outer` and passing secure values by @ms-sambell.
      [#1475](https://github.com/Azure/PSRule.Rules.Azure/issues/1475)
    - Check custom script extension uses protected settings for secure values by @ms-sambell.
      [#1478](https://github.com/Azure/PSRule.Rules.Azure/issues/1478)
  - Front Door:
    - Check front door uses caching by @BenjaminEngeset.
      [#548](https://github.com/Azure/PSRule.Rules.Azure/issues/548)
  - Virtual Machine:
    - Check virtual machines running SQL Server uses Premium disks or above by @BenjaminEngeset.
      [#9](https://github.com/Azure/PSRule.Rules.Azure/issues/9)
  - Virtual Network:
    - Check VNETs with a GatewaySubnet also has an AzureFirewallSubnet by @BernieWhite.
      [#875](https://github.com/Azure/PSRule.Rules.Azure/issues/875)
- General improvements:
  - Added debug logging improvements for Bicep expansion by @BernieWhite.
    [#1901](https://github.com/Azure/PSRule.Rules.Azure/issues/1901)
- Engineering:
  - Bump PSRule to v2.6.0.
    [#1883](https://github.com/Azure/PSRule.Rules.Azure/pull/1883)
  - Bump Az.Resources to v6.4.1.
    [#1883](https://github.com/Azure/PSRule.Rules.Azure/pull/1883)
  - Bump Microsoft.NET.Test.Sdk to v17.4.0
    [#1838](https://github.com/Azure/PSRule.Rules.Azure/pull/1838)
  - Bump coverlet.collector to v3.2.0.
    [#1814](https://github.com/Azure/PSRule.Rules.Azure/pull/1814)
- Bug fixes:
  - Fixed ref and name duplicated by @BernieWhite.
    [#1876](https://github.com/Azure/PSRule.Rules.Azure/issues/1876)
  - Fixed an item with the same key for parameters by @BernieWhite
    [#1871](https://github.com/Azure/PSRule.Rules.Azure/issues/1871)
  - Fixed policy parse of `requestContext` function by @BernieWhite.
    [#1654](https://github.com/Azure/PSRule.Rules.Azure/issues/1654)
  - Fixed handling of policy type field by @BernieWhite.
    [#1323](https://github.com/Azure/PSRule.Rules.Azure/issues/1323)
  - Fixed `Azure.AppService.WebProbe` with non-boolean value set by @BernieWhite.
    [#1906](https://github.com/Azure/PSRule.Rules.Azure/issues/1906)
  - Fixed managed identity flagged as secret by `Azure.Deployment.OutputSecretValue` by @BernieWhite.
    [#1826](https://github.com/Azure/PSRule.Rules.Azure/issues/1826)
    [#1886](https://github.com/Azure/PSRule.Rules.Azure/issues/1886)
  - Fixed missing support for diagnostic settings category groups by @BenjaminEngeset.
    [#1873](https://github.com/Azure/PSRule.Rules.Azure/issues/1873)

What's changed since pre-release v1.22.0-B0203:

- No additional changes.

## v1.22.0-B0203 (pre-release)

What's changed since pre-release v1.22.0-B0153:

- General improvements:
  - Added debug logging improvements for Bicep expansion by @BernieWhite.
    [#1901](https://github.com/Azure/PSRule.Rules.Azure/issues/1901)
- Bug fixes:
  - Fixed `Azure.AppService.WebProbe` with non-boolean value set by @BernieWhite.
    [#1906](https://github.com/Azure/PSRule.Rules.Azure/issues/1906)

## v1.22.0-B0153 (pre-release)

What's changed since pre-release v1.22.0-B0106:

- Bug fixes:
  - Fixed managed identity flagged as secret by `Azure.Deployment.OutputSecretValue` by @BernieWhite.
    [#1826](https://github.com/Azure/PSRule.Rules.Azure/issues/1826)
    [#1886](https://github.com/Azure/PSRule.Rules.Azure/issues/1886)

## v1.22.0-B0106 (pre-release)

What's changed since pre-release v1.22.0-B0062:

- New rules:
  - API Management:
    - Check API management instances uses multi-region deployment by @BenjaminEngeset.
      [#1030](https://github.com/Azure/PSRule.Rules.Azure/issues/1030)
  - Azure Database for MariaDB:
    - Check Azure Database for MariaDB servers, databases, firewall rules and VNET rules names meet naming requirements by @BenjaminEngeset.
      [#1854](https://github.com/Azure/PSRule.Rules.Azure/issues/1854)
- Engineering:
  - Bump PSRule to v2.6.0.
    [#1883](https://github.com/Azure/PSRule.Rules.Azure/pull/1883)
  - Bump Az.Resources to v6.4.1.
    [#1883](https://github.com/Azure/PSRule.Rules.Azure/pull/1883)
- Bug fixes:
  - Fixed ref and name duplicated by @BernieWhite.
    [#1876](https://github.com/Azure/PSRule.Rules.Azure/issues/1876)
  - Fixed an item with the same key for parameters by @BernieWhite
    [#1871](https://github.com/Azure/PSRule.Rules.Azure/issues/1871)
  - Fixed policy parse of `requestContext` function by @BernieWhite.
    [#1654](https://github.com/Azure/PSRule.Rules.Azure/issues/1654)
  - Fixed handling of policy type field by @BernieWhite.
    [#1323](https://github.com/Azure/PSRule.Rules.Azure/issues/1323)

## v1.22.0-B0062 (pre-release)

What's changed since pre-release v1.22.0-B0026:

- New rules:
  - Azure Database for MariaDB:
    - Check Azure Database for MariaDB servers only uses TLS 1.2 version by @BenjaminEngeset.
      [#1853](https://github.com/Azure/PSRule.Rules.Azure/issues/1853)
    - Check Azure Database for MariaDB servers only accept encrypted connections by @BenjaminEngeset.
      [#1852](https://github.com/Azure/PSRule.Rules.Azure/issues/1852)
    - Check Azure Database for MariaDB servers have Microsoft Defender configured by @BenjaminEngeset.
      [#1850](https://github.com/Azure/PSRule.Rules.Azure/issues/1850)
    - Check Azure Database for MariaDB servers have geo-redundant backup configured by @BenjaminEngeset.
      [#1848](https://github.com/Azure/PSRule.Rules.Azure/issues/1848)
  - Azure Database for PostgreSQL:
    - Check Azure Database for PostgreSQL servers have Microsoft Defender configured by @BenjaminEngeset.
      [#286](https://github.com/Azure/PSRule.Rules.Azure/issues/286)
    - Check Azure Database for PostgreSQL servers have geo-redundant backup configured by @BenjaminEngeset.
      [#285](https://github.com/Azure/PSRule.Rules.Azure/issues/285)
  - Azure Database for MySQL:
    - Check Azure Database for MySQL servers have Microsoft Defender configured by @BenjaminEngeset.
      [#287](https://github.com/Azure/PSRule.Rules.Azure/issues/287)
    - Check Azure Database for MySQL servers uses the flexible deployment model by @BenjaminEngeset.
      [#1841](https://github.com/Azure/PSRule.Rules.Azure/issues/1841)
    - Check Azure Database for MySQL Flexible Servers have geo-redundant backup configured by @BenjaminEngeset.
      [#1840](https://github.com/Azure/PSRule.Rules.Azure/issues/1840)
    - Check Azure Database for MySQL servers have geo-redundant backup configured by @BenjaminEngeset.
      [#284](https://github.com/Azure/PSRule.Rules.Azure/issues/284)
  - Azure Resource Deployments:
    - Check for nested deployment that are scoped to `outer` and passing secure values by @ms-sambell.
      [#1475](https://github.com/Azure/PSRule.Rules.Azure/issues/1475)
    - Check custom script extension uses protected settings for secure values by @ms-sambell.
      [#1478](https://github.com/Azure/PSRule.Rules.Azure/issues/1478)
  - Virtual Machine:
    - Check virtual machines running SQL Server uses Premium disks or above by @BenjaminEngeset.
      [#9](https://github.com/Azure/PSRule.Rules.Azure/issues/9)
- Engineering:
  - Bump Microsoft.NET.Test.Sdk to v17.4.0
    [#1838](https://github.com/Azure/PSRule.Rules.Azure/pull/1838)
  - Bump coverlet.collector to v3.2.0.
    [#1814](https://github.com/Azure/PSRule.Rules.Azure/pull/1814)
- Bug fixes:
  - Fixed missing support for diagnostic settings category groups by @BenjaminEngeset.
    [#1873](https://github.com/Azure/PSRule.Rules.Azure/issues/1873)

## v1.22.0-B0026 (pre-release)

What's changed since pre-release v1.22.0-B0011:

- New rules:
  - API Management:
    - Check api management instances limits control plane API calls to apim with version `'2021-08-01'` or newer by @BenjaminEngeset.
      [#1819](https://github.com/Azure/PSRule.Rules.Azure/issues/1819)
- Engineering:
  - Bump Az.Resources to v6.4.0.
    [#1829](https://github.com/Azure/PSRule.Rules.Azure/pull/1829)
- Bug fixes:
  - Fixed non-Linux VM images flagged as Linux by @BernieWhite.
    [#1825](https://github.com/Azure/PSRule.Rules.Azure/issues/1825)
  - Fixed failed to expand with last function on runtime property by @BernieWhite.
    [#1830](https://github.com/Azure/PSRule.Rules.Azure/issues/1830)

## v1.22.0-B0011 (pre-release)

What's changed since v1.21.0:

- New rules:
  - App Service Environment:
    - Check app service environments uses version 3 (ASEv3) instead of classic version 1 (ASEv1) and version 2 (ASEv2) by @BenjaminEngeset.
      [#1805](https://github.com/Azure/PSRule.Rules.Azure/issues/1805)
  - Front Door:
    - Check front door uses caching by @BenjaminEngeset.
      [#548](https://github.com/Azure/PSRule.Rules.Azure/issues/548)
  - Virtual Network:
    - Check VNETs with a GatewaySubnet also has an AzureFirewallSubnet by @BernieWhite.
      [#875](https://github.com/Azure/PSRule.Rules.Azure/issues/875)

## v1.21.2

What's changed since v1.21.1:

- Bug fixes:
  - Fixed non-Linux VM images flagged as Linux by @BernieWhite.
    [#1825](https://github.com/Azure/PSRule.Rules.Azure/issues/1825)
  - Fixed failed to expand with last function on runtime property by @BernieWhite.
    [#1830](https://github.com/Azure/PSRule.Rules.Azure/issues/1830)

## v1.21.1

What's changed since v1.21.0:

- Bug fixes:
  - Fixed multiple nested parameter loops returns stack empty exception by @BernieWhite.
    [#1811](https://github.com/Azure/PSRule.Rules.Azure/issues/1811)
  - Fixed `Azure.ACR.ContentTrust` when customer managed keys are enabled by @BernieWhite.
    [#1810](https://github.com/Azure/PSRule.Rules.Azure/issues/1810)

## v1.21.0

What's changed since v1.20.2:

- New features:
  - Mapping of Azure Security Benchmark v3 to security rules by @jagoodwin.
    [#1610](https://github.com/Azure/PSRule.Rules.Azure/issues/1610)
- New rules:
  - Deployment:
    - Check sensitive resource values use secure parameters by @VeraBE @BernieWhite.
      [#1773](https://github.com/Azure/PSRule.Rules.Azure/issues/1773)
  - Service Bus:
    - Check service bus namespaces uses TLS 1.2 version by @BenjaminEngeset.
      [#1777](https://github.com/Azure/PSRule.Rules.Azure/issues/1777)
  - Virtual Machine:
    - Check virtual machines uses Azure Monitor Agent instead of old legacy Log Analytics Agent by @BenjaminEngeset.
      [#1792](https://github.com/Azure/PSRule.Rules.Azure/issues/1792)
  - Virtual Machine Scale Sets:
    - Check virtual machine scale sets uses Azure Monitor Agent instead of old legacy Log Analytics Agent by @BenjaminEngeset.
      [#1792](https://github.com/Azure/PSRule.Rules.Azure/issues/1792)
  - Virtual Network:
    - Check VNETs with a GatewaySubnet also has a AzureBastionSubnet by @BenjaminEngeset.
      [#1761](https://github.com/Azure/PSRule.Rules.Azure/issues/1761)
- General improvements:
  - Added built-in list of ignored policy definitions by @BernieWhite.
    [#1730](https://github.com/Azure/PSRule.Rules.Azure/issues/1730)
    - To ignore additional policy definitions, use the `AZURE_POLICY_IGNORE_LIST` configuration option.
- Engineering:
  - Bump PSRule to v2.5.3.
    [#1800](https://github.com/Azure/PSRule.Rules.Azure/pull/1800)
  - Bump Az.Resources to v6.3.1.
    [#1800](https://github.com/Azure/PSRule.Rules.Azure/pull/1800)

What's changed since pre-release v1.21.0-B0050:

- No additional changes.

## v1.21.0-B0050 (pre-release)

What's changed since pre-release v1.21.0-B0027:

- New rules:
  - Virtual Machine:
    - Check virtual machines uses Azure Monitor Agent instead of old legacy Log Analytics Agent by @BenjaminEngeset.
      [#1792](https://github.com/Azure/PSRule.Rules.Azure/issues/1792)
  - Virtual Machine Scale Sets:
    - Check virtual machine scale sets uses Azure Monitor Agent instead of old legacy Log Analytics Agent by @BenjaminEngeset.
      [#1792](https://github.com/Azure/PSRule.Rules.Azure/issues/1792)
- Engineering:
  - Bump PSRule to v2.5.3.
    [#1800](https://github.com/Azure/PSRule.Rules.Azure/pull/1800)
  - Bump Az.Resources to v6.3.1.
    [#1800](https://github.com/Azure/PSRule.Rules.Azure/pull/1800)
- Bug fixes:
  - Fixed contains function unable to match array by @BernieWhite.
    [#1793](https://github.com/Azure/PSRule.Rules.Azure/issues/1793)

## v1.21.0-B0027 (pre-release)

What's changed since pre-release v1.21.0-B0011:

- New rules:
  - Deployment:
    - Check sensitive resource values use secure parameters by @VeraBE @BernieWhite.
      [#1773](https://github.com/Azure/PSRule.Rules.Azure/issues/1773)
  - Service Bus:
    - Check service bus namespaces uses TLS 1.2 version by @BenjaminEngeset.
      [#1777](https://github.com/Azure/PSRule.Rules.Azure/issues/1777)

## v1.21.0-B0011 (pre-release)

What's changed since v1.20.1:

- New features:
  - Mapping of Azure Security Benchmark v3 to security rules by @jagoodwin.
    [#1610](https://github.com/Azure/PSRule.Rules.Azure/issues/1610)
- New rules:
  - Virtual Network:
    - Check VNETs with a GatewaySubnet also has a AzureBastionSubnet by @BenjaminEngeset.
      [#1761](https://github.com/Azure/PSRule.Rules.Azure/issues/1761)
- General improvements:
  - Added built-in list of ignored policy definitions by @BernieWhite.
    [#1730](https://github.com/Azure/PSRule.Rules.Azure/issues/1730)
    - To ignore additional policy definitions, use the `AZURE_POLICY_IGNORE_LIST` configuration option.
- Engineering:
  - Bump PSRule to v2.5.1.
    [#1782](https://github.com/Azure/PSRule.Rules.Azure/pull/1782)
  - Bump Az.Resources to v6.3.0.
    [#1782](https://github.com/Azure/PSRule.Rules.Azure/pull/1782)

## v1.20.2

What's changed since v1.20.1:

- Bug fixes:
  - Fixed contains function unable to match array by @BernieWhite.
    [#1793](https://github.com/Azure/PSRule.Rules.Azure/issues/1793)

## v1.20.1

What's changed since v1.20.0:

- Bug fixes:
  - Fixed expand bicep source when reading JsonContent into a parameter by @BernieWhite.
    [#1780](https://github.com/Azure/PSRule.Rules.Azure/issues/1780)

## v1.20.0

What's changed since v1.19.2:

- New features:
  - Added September 2022 baselines `Azure.GA_2022_09` and `Azure.Preview_2022_09` by @BernieWhite.
    [#1738](https://github.com/Azure/PSRule.Rules.Azure/issues/1738)
    - Includes rules released before or during September 2022.
    - Marked `Azure.GA_2022_06` and `Azure.Preview_2022_06` baselines as obsolete.
- New rules:
  - AKS:
    - Check clusters use Ephemeral OS disk by @BenjaminEngeset.
      [#1618](https://github.com/Azure/PSRule.Rules.Azure/issues/1618)
  - App Configuration:
    - Check app configuration store has purge protection enabled by @BenjaminEngeset.
      [#1689](https://github.com/Azure/PSRule.Rules.Azure/issues/1689)
    - Check app configuration store has one or more replicas by @BenjaminEngeset.
      [#1688](https://github.com/Azure/PSRule.Rules.Azure/issues/1688)
    - Check app configuration store audit diagnostic logs are enabled by @BenjaminEngeset.
      [#1690](https://github.com/Azure/PSRule.Rules.Azure/issues/1690)
    - Check identity-based authentication is used for configuration stores by @pazdedav.
      [#1691](https://github.com/Azure/PSRule.Rules.Azure/issues/1691)
  - Application Gateway WAF:
    - Check policy is enabled by @fbinotto.
      [#1470](https://github.com/Azure/PSRule.Rules.Azure/issues/1470)
    - Check policy uses prevention mode by @fbinotto.
      [#1470](https://github.com/Azure/PSRule.Rules.Azure/issues/1470)
    - Check policy uses managed rule sets by @fbinotto.
      [#1470](https://github.com/Azure/PSRule.Rules.Azure/issues/1470)
    - Check policy does not have any exclusions defined by @fbinotto.
      [#1470](https://github.com/Azure/PSRule.Rules.Azure/issues/1470)
  - Azure Cache for Redis:
    - Check the number of firewall rules for caches by @jonathanruiz.
      [#544](https://github.com/Azure/PSRule.Rules.Azure/issues/544)
    - Check the number of IP addresses in firewall rules for caches by @jonathanruiz.
      [#544](https://github.com/Azure/PSRule.Rules.Azure/issues/544)
  - CDN:
    - Check CDN profile uses Front Door Standard or Premium tier by @BenjaminEngeset.
      [#1612](https://github.com/Azure/PSRule.Rules.Azure/issues/1612)
  - Container Registry:
    - Check soft delete policy is enabled by @BenjaminEngeset.
      [#1674](https://github.com/Azure/PSRule.Rules.Azure/issues/1674)
  - Defender for Cloud:
    - Check Microsoft Defender for Cloud is enabled for Containers by @jdewisscher.
      [#1632](hhttps://github.com/Azure/PSRule.Rules.Azure/issues/1632)
    - Check Microsoft Defender for Cloud is enabled for Virtual Machines by @jdewisscher.
      [#1632](hhttps://github.com/Azure/PSRule.Rules.Azure/issues/1632)
    - Check Microsoft Defender for Cloud is enabled for SQL Servers by @jdewisscher.
      [#1632](hhttps://github.com/Azure/PSRule.Rules.Azure/issues/1632)
    - Check Microsoft Defender for Cloud is enabled for App Services by @jdewisscher.
      [#1632](hhttps://github.com/Azure/PSRule.Rules.Azure/issues/1632)
    - Check Microsoft Defender for Cloud is enabled for Storage Accounts by @jdewisscher.
      [#1632](hhttps://github.com/Azure/PSRule.Rules.Azure/issues/1632)
    - Check Microsoft Defender for Cloud is enabled for SQL Servers on machines by @jdewisscher.
      [#1632](hhttps://github.com/Azure/PSRule.Rules.Azure/issues/1632)
  - Deployment:
    - Check that nested deployments securely pass through administrator usernames by @ms-sambell.
      [#1479](https://github.com/Azure/PSRule.Rules.Azure/issues/1479)
  - Front Door WAF:
    - Check policy is enabled by @fbinotto.
      [#1470](https://github.com/Azure/PSRule.Rules.Azure/issues/1470)
    - Check policy uses prevention mode by @fbinotto.
      [#1470](https://github.com/Azure/PSRule.Rules.Azure/issues/1470)
    - Check policy uses managed rule sets by @fbinotto.
      [#1470](https://github.com/Azure/PSRule.Rules.Azure/issues/1470)
    - Check policy does not have any exclusions defined by @fbinotto.
      [#1470](https://github.com/Azure/PSRule.Rules.Azure/issues/1470)
  - Network Security Group:
    - Check AKS managed NSGs don't contain custom rules by @ms-sambell.
      [#8](https://github.com/Azure/PSRule.Rules.Azure/issues/8)
  - Storage Account:
    - Check blob container soft delete is enabled by @pazdedav.
      [#1671](https://github.com/Azure/PSRule.Rules.Azure/issues/1671)
    - Check file share soft delete is enabled by @jonathanruiz.
      [#966](https://github.com/Azure/PSRule.Rules.Azure/issues/966)
  - VMSS:
    - Check Linux VMSS has disabled password authentication by @BenjaminEngeset.
      [#1635](https://github.com/Azure/PSRule.Rules.Azure/issues/1635)
- Updated rules:
  - **Important change**: Updated rules, tests and docs with Microsoft Defender for Cloud by @jonathanruiz.
    [#545](https://github.com/Azure/PSRule.Rules.Azure/issues/545)
    - The following rules have been renamed with aliases:
      - Renamed `Azure.SQL.ThreatDetection` to `Azure.SQL.DefenderCloud`.
      - Renamed `Azure.SecurityCenter.Contact` to `Azure.DefenderCloud.Contact`.
      - Renamed `Azure.SecurityCenter.Provisioning` to `Azure.DefenderCloud.Provisioning`.
    - If you are referencing the old names please consider updating to the new names.
  - Updated documentation examples for Front Door and Key Vault rules by @lluppesms.
    [#1667](https://github.com/Azure/PSRule.Rules.Azure/issues/1667)
  - Improved the way we check that VM or VMSS has Linux by @verabe.
    [#1704](https://github.com/Azure/PSRule.Rules.Azure/issues/1704)
  - Azure Kubernetes Service:
    - Updated `Azure.AKS.Version` to use latest stable version `1.23.8` by @BernieWhite.
      [#1627](https://github.com/Azure/PSRule.Rules.Azure/issues/1627)
      - Use `AZURE_AKS_CLUSTER_MINIMUM_VERSION` to configure the minimum version of the cluster.
  - Event Grid:
    - Promoted `Azure.EventGrid.DisableLocalAuth` to GA rule set by @BernieWhite.
      [#1628](https://github.com/Azure/PSRule.Rules.Azure/issues/1628)
  - Key Vault:
    - Promoted `Azure.KeyVault.AutoRotationPolicy` to GA rule set by @BernieWhite.
      [#1629](https://github.com/Azure/PSRule.Rules.Azure/issues/1629)
- General improvements:
  - Updated NSG documentation with code snippets and links by @simone-bennett.
    [#1607](https://github.com/Azure/PSRule.Rules.Azure/issues/1607)
  - Updated Application Gateway documentation with code snippets by @ms-sambell.
    [#1608](https://github.com/Azure/PSRule.Rules.Azure/issues/1608)
  - Updated SQL firewall rules documentation by @ms-sambell.
    [#1569](https://github.com/Azure/PSRule.Rules.Azure/issues/1569)
  - Updated Container Apps documentation and rule to new resource type by @marie-schmidt.
    [#1672](https://github.com/Azure/PSRule.Rules.Azure/issues/1672)
  - Updated KeyVault and FrontDoor documentation with code snippets by @lluppesms.
    [#1667](https://github.com/Azure/PSRule.Rules.Azure/issues/1667)
  - Added tag and annotation metadata from policy for rules generation by @BernieWhite.
    [#1652](https://github.com/Azure/PSRule.Rules.Azure/issues/1652)
  - Added hash to `name` and `ref` properties for policy rules by @ArmaanMcleod.
    [#1653](https://github.com/Azure/PSRule.Rules.Azure/issues/1653)
    - Use `AZURE_POLICY_RULE_PREFIX` or `Export-AzPolicyAssignmentRuleData -RulePrefix` to override rule prefix.
- Engineering:
  - Bump PSRule to v2.4.2.
    [#1753](https://github.com/Azure/PSRule.Rules.Azure/pull/1753)
    [#1748](https://github.com/Azure/PSRule.Rules.Azure/issues/1748)
  - Bump Microsoft.NET.Test.Sdk to v17.3.2.
    [#1719](https://github.com/Azure/PSRule.Rules.Azure/pull/1719)
  - Updated provider data for analysis.
    [#1605](https://github.com/Azure/PSRule.Rules.Azure/pull/1605)
  - Bump Az.Resources to v6.2.0.
    [#1636](https://github.com/Azure/PSRule.Rules.Azure/pull/1636)
  - Bump PSScriptAnalyzer to v1.21.0.
    [#1636](https://github.com/Azure/PSRule.Rules.Azure/pull/1636)
- Bug fixes:
  - Fixed continue processing policy assignments on error by @BernieWhite.
    [#1651](https://github.com/Azure/PSRule.Rules.Azure/issues/1651)
  - Fixed handling of runtime assessment data by @BernieWhite.
    [#1707](https://github.com/Azure/PSRule.Rules.Azure/issues/1707)
  - Fixed conversion of type conditions to pre-conditions by @BernieWhite.
    [#1708](https://github.com/Azure/PSRule.Rules.Azure/issues/1708)
  - Fixed inconclusive failure of `Azure.Deployment.AdminUsername` by @BernieWhite.
    [#1631](https://github.com/Azure/PSRule.Rules.Azure/issues/1631)
  - Fixed error expanding with `json()` and single quotes by @BernieWhite.
    [#1656](https://github.com/Azure/PSRule.Rules.Azure/issues/1656)
  - Fixed handling key collision with duplicate definitions using same parameters by @ArmaanMcleod.
    [#1653](https://github.com/Azure/PSRule.Rules.Azure/issues/1653)
  - Fixed bug requiring all diagnostic logs settings to have auditing enabled by @BenjaminEngeset.
    [#1726](https://github.com/Azure/PSRule.Rules.Azure/issues/1726)
  - Fixed `Azure.Deployment.AdminUsername` incorrectly fails with nested deployments by @BernieWhite.
    [#1762](https://github.com/Azure/PSRule.Rules.Azure/issues/1762)
  - Fixed `Azure.FrontDoorWAF.Exclusions` reports exclusions when none are specified by @BernieWhite.
    [#1751](https://github.com/Azure/PSRule.Rules.Azure/issues/1751)
  - Fixed `Azure.Deployment.AdminUsername` does not match the pattern by @BernieWhite.
    [#1758](https://github.com/Azure/PSRule.Rules.Azure/issues/1758)
  - Consider private offerings when checking that a VM or VMSS has Linux by @verabe.
    [#1725](https://github.com/Azure/PSRule.Rules.Azure/issues/1725)

What's changed since pre-release v1.20.0-B0477:

- No additional changes.

## v1.20.0-B0477 (pre-release)

What's changed since pre-release v1.20.0-B0389:

- General improvements:
  - Added hash to `name` and `ref` properties for policy rules by @ArmaanMcleod.
    [#1653](https://github.com/Azure/PSRule.Rules.Azure/issues/1653)
    - Use `AZURE_POLICY_RULE_PREFIX` or `Export-AzPolicyAssignmentRuleData -RulePrefix` to override rule prefix.

## v1.20.0-B0389 (pre-release)

What's changed since pre-release v1.20.0-B0304:

- New rules:
  - App Configuration:
    - Check app configuration store has purge protection enabled by @BenjaminEngeset.
      [#1689](https://github.com/Azure/PSRule.Rules.Azure/issues/1689)
- Bug fixes:
  - Fixed `Azure.Deployment.AdminUsername` incorrectly fails with nested deployments by @BernieWhite.
    [#1762](https://github.com/Azure/PSRule.Rules.Azure/issues/1762)

## v1.20.0-B0304 (pre-release)

What's changed since pre-release v1.20.0-B0223:

- Engineering:
  - Bump PSRule to v2.4.2.
    [#1753](https://github.com/Azure/PSRule.Rules.Azure/pull/1753)
    [#1748](https://github.com/Azure/PSRule.Rules.Azure/issues/1748)
- Bug fixes:
  - Fixed `Azure.FrontDoorWAF.Exclusions` reports exclusions when none are specified by @BernieWhite.
    [#1751](https://github.com/Azure/PSRule.Rules.Azure/issues/1751)
  - Fixed `Azure.Deployment.AdminUsername` does not match the pattern by @BernieWhite.
    [#1758](https://github.com/Azure/PSRule.Rules.Azure/issues/1758)
  - Consider private offerings when checking that a VM or VMSS has Linux by @verabe.
    [#1725](https://github.com/Azure/PSRule.Rules.Azure/issues/1725)

## v1.20.0-B0223 (pre-release)

What's changed since pre-release v1.20.0-B0148:

- New features:
  - Added September 2022 baselines `Azure.GA_2022_09` and `Azure.Preview_2022_09` by @BernieWhite.
    [#1738](https://github.com/Azure/PSRule.Rules.Azure/issues/1738)
    - Includes rules released before or during September 2022.
    - Marked `Azure.GA_2022_06` and `Azure.Preview_2022_06` baselines as obsolete.
- New rules:
  - App Configuration:
    - Check app configuration store has one or more replicas by @BenjaminEngeset.
      [#1688](https://github.com/Azure/PSRule.Rules.Azure/issues/1688)
- Engineering:
  - Bump PSRule to v2.4.1.
    [#1636](https://github.com/Azure/PSRule.Rules.Azure/pull/1636)
  - Bump Az.Resources to v6.2.0.
    [#1636](https://github.com/Azure/PSRule.Rules.Azure/pull/1636)
  - Bump PSScriptAnalyzer to v1.21.0.
    [#1636](https://github.com/Azure/PSRule.Rules.Azure/pull/1636)
- Bug fixes:
  - Fixed handling key collision with duplicate definitions using same parameters by @ArmaanMcleod.
    [#1653](https://github.com/Azure/PSRule.Rules.Azure/issues/1653)
  - Fixed bug requiring all diagnostic logs settings to have auditing enabled by @BenjaminEngeset.
    [#1726](https://github.com/Azure/PSRule.Rules.Azure/issues/1726)

## v1.20.0-B0148 (pre-release)

What's changed since pre-release v1.20.0-B0085:

- New rules:
  - App Configuration:
    - Check app configuration store audit diagnostic logs are enabled by @BenjaminEngeset.
      [#1690](https://github.com/Azure/PSRule.Rules.Azure/issues/1690)
- Engineering:
  - Bump Microsoft.NET.Test.Sdk to v17.3.2.
    [#1719](https://github.com/Azure/PSRule.Rules.Azure/pull/1719)
- Bug fixes:
  - Fixed error expanding with `json()` and single quotes by @BernieWhite.
    [#1656](https://github.com/Azure/PSRule.Rules.Azure/issues/1656)

## v1.20.0-B0085 (pre-release)

What's changed since pre-release v1.20.0-B0028:

- New rules:
  - Azure Cache for Redis:
    - Check the number of firewall rules for caches by @jonathanruiz.
      [#544](https://github.com/Azure/PSRule.Rules.Azure/issues/544)
    - Check the number of IP addresses in firewall rules for caches by @jonathanruiz.
      [#544](https://github.com/Azure/PSRule.Rules.Azure/issues/544)
  - App Configuration:
    - Check identity-based authentication is used for configuration stores by @pazdedav.
      [#1691](https://github.com/Azure/PSRule.Rules.Azure/issues/1691)
  - Container Registry:
    - Check soft delete policy is enabled by @BenjaminEngeset.
      [#1674](https://github.com/Azure/PSRule.Rules.Azure/issues/1674)
  - Defender for Cloud:
    - Check Microsoft Defender for Cloud is enabled for Containers by @jdewisscher.
      [#1632](hhttps://github.com/Azure/PSRule.Rules.Azure/issues/1632)
    - Check Microsoft Defender for Cloud is enabled for Virtual Machines by @jdewisscher.
      [#1632](hhttps://github.com/Azure/PSRule.Rules.Azure/issues/1632)
    - Check Microsoft Defender for Cloud is enabled for SQL Servers by @jdewisscher.
      [#1632](hhttps://github.com/Azure/PSRule.Rules.Azure/issues/1632)
    - Check Microsoft Defender for Cloud is enabled for App Services by @jdewisscher.
      [#1632](hhttps://github.com/Azure/PSRule.Rules.Azure/issues/1632)
    - Check Microsoft Defender for Cloud is enabled for Storage Accounts by @jdewisscher.
      [#1632](hhttps://github.com/Azure/PSRule.Rules.Azure/issues/1632)
    - Check Microsoft Defender for Cloud is enabled for SQL Servers on machines by @jdewisscher.
      [#1632](hhttps://github.com/Azure/PSRule.Rules.Azure/issues/1632)
  - Network Security Group:
    - Check AKS managed NSGs don't contain custom rules by @ms-sambell.
      [#8](https://github.com/Azure/PSRule.Rules.Azure/issues/8)
  - Storage Account:
    - Check blob container soft delete is enabled by @pazdedav.
      [#1671](https://github.com/Azure/PSRule.Rules.Azure/issues/1671)
    - Check file share soft delete is enabled by @jonathanruiz.
      [#966](https://github.com/Azure/PSRule.Rules.Azure/issues/966)
- Updated rules:
  - **Important change**: Updated rules, tests and docs with Microsoft Defender for Cloud by @jonathanruiz.
    [#545](https://github.com/Azure/PSRule.Rules.Azure/issues/545)
    - The following rules have been renamed with aliases:
      - Renamed `Azure.SQL.ThreatDetection` to `Azure.SQL.DefenderCloud`.
      - Renamed `Azure.SecurityCenter.Contact` to `Azure.DefenderCloud.Contact`.
      - Renamed `Azure.SecurityCenter.Provisioning` to `Azure.DefenderCloud.Provisioning`.
    - If you are referencing the old names please consider updating to the new names.
  - Updated documentation examples for Front Door and Key Vault rules by @lluppesms.
    [#1667](https://github.com/Azure/PSRule.Rules.Azure/issues/1667)
  - Improved the way we check that VM or VMSS has Linux by @verabe.
    [#1704](https://github.com/Azure/PSRule.Rules.Azure/issues/1704)
- General improvements:
  - Updated NSG documentation with code snippets and links by @simone-bennett.
    [#1607](https://github.com/Azure/PSRule.Rules.Azure/issues/1607)
  - Updated Application Gateway documentation with code snippets by @ms-sambell.
    [#1608](https://github.com/Azure/PSRule.Rules.Azure/issues/1608)
  - Updated SQL firewall rules documentation by @ms-sambell.
    [#1569](https://github.com/Azure/PSRule.Rules.Azure/issues/1569)
  - Updated Container Apps documentation and rule to new resource type by @marie-schmidt.
    [#1672](https://github.com/Azure/PSRule.Rules.Azure/issues/1672)
  - Updated KeyVault and FrontDoor documentation with code snippets by @lluppesms.
    [#1667](https://github.com/Azure/PSRule.Rules.Azure/issues/1667)
  - Added tag and annotation metadata from policy for rules generation by @BernieWhite.
    [#1652](https://github.com/Azure/PSRule.Rules.Azure/issues/1652)
- Bug fixes:
  - Fixed continue processing policy assignments on error by @BernieWhite.
    [#1651](https://github.com/Azure/PSRule.Rules.Azure/issues/1651)
  - Fixed handling of runtime assessment data by @BernieWhite.
    [#1707](https://github.com/Azure/PSRule.Rules.Azure/issues/1707)
  - Fixed conversion of type conditions to pre-conditions by @BernieWhite.
    [#1708](https://github.com/Azure/PSRule.Rules.Azure/issues/1708)

## v1.20.0-B0028 (pre-release)

What's changed since pre-release v1.20.0-B0004:

- New rules:
  - AKS:
    - Check clusters use Ephemeral OS disk by @BenjaminEngeset.
      [#1618](https://github.com/Azure/PSRule.Rules.Azure/issues/1618)
  - CDN:
    - Check CDN profile uses Front Door Standard or Premium tier by @BenjaminEngeset.
      [#1612](https://github.com/Azure/PSRule.Rules.Azure/issues/1612)
  - VMSS:
    - Check Linux VMSS has disabled password authentication by @BenjaminEngeset.
      [#1635](https://github.com/Azure/PSRule.Rules.Azure/issues/1635)
- Updated rules:
  - Azure Kubernetes Service:
    - Updated `Azure.AKS.Version` to use latest stable version `1.23.8` by @BernieWhite.
      [#1627](https://github.com/Azure/PSRule.Rules.Azure/issues/1627)
      - Use `AZURE_AKS_CLUSTER_MINIMUM_VERSION` to configure the minimum version of the cluster.
  - Event Grid:
    - Promoted `Azure.EventGrid.DisableLocalAuth` to GA rule set by @BernieWhite.
      [#1628](https://github.com/Azure/PSRule.Rules.Azure/issues/1628)
  - Key Vault:
    - Promoted `Azure.KeyVault.AutoRotationPolicy` to GA rule set by @BernieWhite.
      [#1629](https://github.com/Azure/PSRule.Rules.Azure/issues/1629)
- Engineering:
  - Bump PSRule to v2.4.0.
    [#1620](https://github.com/Azure/PSRule.Rules.Azure/pull/1620)
  - Updated provider data for analysis.
    [#1605](https://github.com/Azure/PSRule.Rules.Azure/pull/1605)
- Bug fixes:
  - Fixed function `dateTimeAdd` errors handling `utcNow` output by @BernieWhite.
    [#1637](https://github.com/Azure/PSRule.Rules.Azure/issues/1637)
  - Fixed inconclusive failure of `Azure.Deployment.AdminUsername` by @BernieWhite.
    [#1631](https://github.com/Azure/PSRule.Rules.Azure/issues/1631)

## v1.20.0-B0004 (pre-release)

What's changed since v1.19.1:

- New rules:
  - Azure Resources:
    - Check that nested deployments securely pass through administrator usernames by @ms-sambell.
      [#1479](https://github.com/Azure/PSRule.Rules.Azure/issues/1479)
- Engineering:
  - Bump Microsoft.NET.Test.Sdk to v17.3.1.
    [#1603](https://github.com/Azure/PSRule.Rules.Azure/pull/1603)

## v1.19.2

What's changed since v1.19.1:

- Bug fixes:
  - Fixed function `dateTimeAdd` errors handling `utcNow` output by @BernieWhite.
    [#1637](https://github.com/Azure/PSRule.Rules.Azure/issues/1637)

## v1.19.1

What's changed since v1.19.0:

- Bug fixes:
  - Fixed `Azure.VNET.UseNSGs` is missing exceptions by @BernieWhite.
    [#1609](https://github.com/Azure/PSRule.Rules.Azure/issues/1609)
    - Added exclusions for `RouteServerSubnet` and any subnet with a dedicated HSM delegation.

## v1.19.0

What's changed since v1.18.1:

- New rules:
  - Azure Kubernetes Service:
    - Check clusters use uptime SLA by @BenjaminEngeset.
      [#1601](https://github.com/Azure/PSRule.Rules.Azure/issues/1601)
- General improvements:
  - Updated rule level for the following rules by @BernieWhite.
    [#1551](https://github.com/Azure/PSRule.Rules.Azure/issues/1551)
    - Set `Azure.APIM.APIDescriptors` to warning from error.
    - Set `Azure.APIM.ProductDescriptors` to warning from error.
    - Set `Azure.Template.UseLocationParameter` to warning from error.
    - Set `Azure.Template.UseComments` to information from error.
    - Set `Azure.Template.UseDescriptions` to information from error.
  - Improve reporting of failing resource property for rules by @BernieWhite.
    [#1429](https://github.com/Azure/PSRule.Rules.Azure/issues/1429)
- Engineering:
  - Added publishing of symbols for NuGet packages by @BernieWhite.
    [#1549](https://github.com/Azure/PSRule.Rules.Azure/issues/1549)
  - Bump Az.Resources to v6.1.0.
    [#1557](https://github.com/Azure/PSRule.Rules.Azure/pull/1557)
  - Bump Microsoft.NET.Test.Sdk to v17.3.0.
    [#1563](https://github.com/Azure/PSRule.Rules.Azure/pull/1563)
  - Bump PSRule to v2.3.2.
    [#1574](https://github.com/Azure/PSRule.Rules.Azure/pull/1574)
  - Bump support projects to .NET 6 by @BernieWhite.
    [#1560](https://github.com/Azure/PSRule.Rules.Azure/issues/1560)
  - Bump BenchmarkDotNet to v0.13.2.
    [#1593](https://github.com/Azure/PSRule.Rules.Azure/pull/1593)
  - Bump BenchmarkDotNet.Diagnostics.Windows to v0.13.2.
    [#1594](https://github.com/Azure/PSRule.Rules.Azure/pull/1594)
  - Updated provider data for analysis.
    [#1598](https://github.com/Azure/PSRule.Rules.Azure/pull/1598)
- Bug fixes:
  - Fixed parameter files linked to bicep code via naming convention is not working by @BernieWhite.
    [#1582](https://github.com/Azure/PSRule.Rules.Azure/issues/1582)
  - Fixed handling of storage accounts sub-resources with CMK by @BernieWhite.
    [#1575](https://github.com/Azure/PSRule.Rules.Azure/issues/1575)

What's changed since pre-release v1.19.0-B0077:

- No additional changes.

## v1.19.0-B0077 (pre-release)

What's changed since pre-release v1.19.0-B0042:

- New rules:
  - Azure Kubernetes Service:
    - Check clusters use uptime SLA by @BenjaminEngeset.
      [#1601](https://github.com/Azure/PSRule.Rules.Azure/issues/1601)

## v1.19.0-B0042 (pre-release)

What's changed since pre-release v1.19.0-B0010:

- General improvements:
  - Improve reporting of failing resource property for rules by @BernieWhite.
    [#1429](https://github.com/Azure/PSRule.Rules.Azure/issues/1429)
- Engineering:
  - Bump PSRule to v2.3.2.
    [#1574](https://github.com/Azure/PSRule.Rules.Azure/pull/1574)
  - Bump support projects to .NET 6 by @BernieWhite.
    [#1560](https://github.com/Azure/PSRule.Rules.Azure/issues/1560)
  - Bump BenchmarkDotNet to v0.13.2.
    [#1593](https://github.com/Azure/PSRule.Rules.Azure/pull/1593)
  - Bump BenchmarkDotNet.Diagnostics.Windows to v0.13.2.
    [#1594](https://github.com/Azure/PSRule.Rules.Azure/pull/1594)
  - Updated provider data for analysis.
    [#1598](https://github.com/Azure/PSRule.Rules.Azure/pull/1598)
- Bug fixes:
  - Fixed parameter files linked to bicep code via naming convention is not working by @BernieWhite.
    [#1582](https://github.com/Azure/PSRule.Rules.Azure/issues/1582)
  - Fixed handling of storage accounts sub-resources with CMK by @BernieWhite.
    [#1575](https://github.com/Azure/PSRule.Rules.Azure/issues/1575)

## v1.19.0-B0010 (pre-release)

What's changed since v1.18.1:

- General improvements:
  - Updated rule level for the following rules by @BernieWhite.
    [#1551](https://github.com/Azure/PSRule.Rules.Azure/issues/1551)
    - Set `Azure.APIM.APIDescriptors` to warning from error.
    - Set `Azure.APIM.ProductDescriptors` to warning from error.
    - Set `Azure.Template.UseLocationParameter` to warning from error.
    - Set `Azure.Template.UseComments` to information from error.
    - Set `Azure.Template.UseDescriptions` to information from error.
- Engineering:
  - Added publishing of symbols for NuGet packages by @BernieWhite.
    [#1549](https://github.com/Azure/PSRule.Rules.Azure/issues/1549)
  - Bump PSRule to v2.3.1.
    [#1561](https://github.com/Azure/PSRule.Rules.Azure/pull/1561)
  - Bump Az.Resources to v6.1.0.
    [#1557](https://github.com/Azure/PSRule.Rules.Azure/pull/1557)
  - Bump Microsoft.NET.Test.Sdk to v17.3.0.
    [#1563](https://github.com/Azure/PSRule.Rules.Azure/pull/1563)

## v1.18.1

What's changed since v1.18.0:

- Bug fixes:
  - Fixed `Azure.APIM.HTTPBackend` reports failure when service URL is not defined by @BernieWhite.
    [#1555](https://github.com/Azure/PSRule.Rules.Azure/issues/1555)
  - Fixed `Azure.SQL.AAD` failure with newer API by @BernieWhite.
    [#1302](https://github.com/Azure/PSRule.Rules.Azure/issues/1302)

## v1.18.0

What's changed since v1.17.1:

- New rules:
  - Cognitive Services:
    - Check accounts use network access restrictions by @BernieWhite.
      [#1532](https://github.com/Azure/PSRule.Rules.Azure/issues/1532)
    - Check accounts use managed identities to access Azure resources by @BernieWhite.
      [#1532](https://github.com/Azure/PSRule.Rules.Azure/issues/1532)
    - Check accounts only accept requests using Azure AD identities by @BernieWhite.
      [#1532](https://github.com/Azure/PSRule.Rules.Azure/issues/1532)
    - Check accounts disable access using public endpoints by @BernieWhite.
      [#1532](https://github.com/Azure/PSRule.Rules.Azure/issues/1532)
- General improvements:
  - Added support for array `indexOf`, `lastIndexOf`, and `items` ARM functions by @BernieWhite.
    [#1440](https://github.com/Azure/PSRule.Rules.Azure/issues/1440)
  - Added support for `join` ARM function by @BernieWhite.
    [#1535](https://github.com/Azure/PSRule.Rules.Azure/issues/1535)
  - Improved output of full path to emitted resources by @BernieWhite.
    [#1523](https://github.com/Azure/PSRule.Rules.Azure/issues/1523)
- Engineering:
  - Bump Az.Resources to v6.0.1.
    [#1521](https://github.com/Azure/PSRule.Rules.Azure/pull/1521)
  - Updated provider data for analysis.
    [#1540](https://github.com/Azure/PSRule.Rules.Azure/pull/1540)
  - Bump xunit to v2.4.2.
    [#1542](https://github.com/Azure/PSRule.Rules.Azure/pull/1542)
  - Added readme and tags to NuGet by @BernieWhite.
    [#1513](https://github.com/Azure/PSRule.Rules.Azure/issues/1513)
- Bug fixes:
  - Fixed `Azure.SQL.TDE` is not required to enable Transparent Data Encryption for IaC by @BernieWhite.
    [#1530](https://github.com/Azure/PSRule.Rules.Azure/issues/1530)

What's changed since pre-release v1.18.0-B0027:

- No additional changes.

## v1.18.0-B0027 (pre-release)

What's changed since pre-release v1.18.0-B0010:

- New rules:
  - Cognitive Services:
    - Check accounts use network access restrictions by @BernieWhite.
      [#1532](https://github.com/Azure/PSRule.Rules.Azure/issues/1532)
    - Check accounts use managed identities to access Azure resources by @BernieWhite.
      [#1532](https://github.com/Azure/PSRule.Rules.Azure/issues/1532)
    - Check accounts only accept requests using Azure AD identities by @BernieWhite.
      [#1532](https://github.com/Azure/PSRule.Rules.Azure/issues/1532)
    - Check accounts disable access using public endpoints by @BernieWhite.
      [#1532](https://github.com/Azure/PSRule.Rules.Azure/issues/1532)
- General improvements:
  - Added support for array `indexOf`, `lastIndexOf`, and `items` ARM functions by @BernieWhite.
    [#1440](https://github.com/Azure/PSRule.Rules.Azure/issues/1440)
  - Added support for `join` ARM function by @BernieWhite.
    [#1535](https://github.com/Azure/PSRule.Rules.Azure/issues/1535)
- Engineering:
  - Updated provider data for analysis.
    [#1540](https://github.com/Azure/PSRule.Rules.Azure/pull/1540)
  - Bump xunit to v2.4.2.
    [#1542](https://github.com/Azure/PSRule.Rules.Azure/pull/1542)
- Bug fixes:
  - Fixed `Azure.SQL.TDE` is not required to enable Transparent Data Encryption for IaC by @BernieWhite.
    [#1530](https://github.com/Azure/PSRule.Rules.Azure/issues/1530)

## v1.18.0-B0010 (pre-release)

What's changed since pre-release v1.18.0-B0002:

- General improvements:
  - Improved output of full path to emitted resources by @BernieWhite.
    [#1523](https://github.com/Azure/PSRule.Rules.Azure/issues/1523)
- Engineering:
  - Bump Az.Resources to v6.0.1.
    [#1521](https://github.com/Azure/PSRule.Rules.Azure/pull/1521)

## v1.18.0-B0002 (pre-release)

What's changed since v1.17.1:

- Engineering:
  - Added readme and tags to NuGet by @BernieWhite.
    [#1513](https://github.com/Azure/PSRule.Rules.Azure/issues/1513)

## v1.17.1

What's changed since v1.17.0:

- Bug fixes:
  - Fixed union returns null when merged with built-in expansion objects by @BernieWhite.
    [#1515](https://github.com/Azure/PSRule.Rules.Azure/issues/1515)
  - Fixed missing zones in test for standalone VM by @BernieWhite.
    [#1506](https://github.com/Azure/PSRule.Rules.Azure/issues/1506)

## v1.17.0

What's changed since v1.16.1:

- New features:
  - Added more field count expression support for Azure Policy JSON rules by @ArmaanMcleod.
    [#181](https://github.com/Azure/PSRule.Rules.Azure/issues/181)
  - Added June 2022 baselines `Azure.GA_2022_06` and `Azure.Preview_2022_06` by @BernieWhite.
    [#1499](https://github.com/Azure/PSRule.Rules.Azure/issues/1499)
    - Includes rules released before or during June 2022.
    - Marked `Azure.GA_2022_03` and `Azure.Preview_2022_03` baselines as obsolete.
- New rules:
  - Deployment:
    - Check for secure values in outputs by @BernieWhite.
      [#297](https://github.com/Azure/PSRule.Rules.Azure/issues/297)
- Engineering:
  - Bump Newtonsoft.Json to v13.0.1.
    [#1494](https://github.com/Azure/PSRule.Rules.Azure/pull/1494)
  - Updated NuGet packaging metadata by @BernieWhite.
    [#1428](https://github.com/Azure/PSRule.Rules.Azure/pull/1428)
  - Updated provider data for analysis.
    [#1502](https://github.com/Azure/PSRule.Rules.Azure/pull/1502)
  - Bump PSRule to v2.2.0.
    [#1444](https://github.com/Azure/PSRule.Rules.Azure/pull/1444)
  - Updated NuGet packaging metadata by @BernieWhite.
    [#1428](https://github.com/Azure/PSRule.Rules.Azure/issues/1428)
- Bug fixes:
  - Fixed TDE property status to state by @Dylan-Prins.
    [#1505](https://github.com/Azure/PSRule.Rules.Azure/pull/1505)
  - Fixed the language expression value fails in outputs by @BernieWhite.
    [#1485](https://github.com/Azure/PSRule.Rules.Azure/issues/1485)

What's changed since pre-release v1.17.0-B0064:

- No additional changes.

## v1.17.0-B0064 (pre-release)

What's changed since pre-release v1.17.0-B0035:

- Engineering:
  - Updated provider data for analysis.
    [#1502](https://github.com/Azure/PSRule.Rules.Azure/pull/1502)
  - Bump PSRule to v2.2.0.
    [#1444](https://github.com/Azure/PSRule.Rules.Azure/pull/1444)
- Bug fixes:
  - Fixed TDE property status to state by @Dylan-Prins.
    [#1505](https://github.com/Azure/PSRule.Rules.Azure/pull/1505)

## v1.17.0-B0035 (pre-release)

What's changed since pre-release v1.17.0-B0014:

- New features:
  - Added June 2022 baselines `Azure.GA_2022_06` and `Azure.Preview_2022_06` by @BernieWhite.
    [#1499](https://github.com/Azure/PSRule.Rules.Azure/issues/1499)
    - Includes rules released before or during June 2022.
    - Marked `Azure.GA_2022_03` and `Azure.Preview_2022_03` baselines as obsolete.
- Engineering:
  - Bump Newtonsoft.Json to v13.0.1.
    [#1494](https://github.com/Azure/PSRule.Rules.Azure/pull/1494)
  - Updated NuGet packaging metadata by @BernieWhite.
    [#1428](https://github.com/Azure/PSRule.Rules.Azure/pull/1428)

## v1.17.0-B0014 (pre-release)

What's changed since v1.16.1:

- New features:
  - Added more field count expression support for Azure Policy JSON rules by @ArmaanMcleod.
    [#181](https://github.com/Azure/PSRule.Rules.Azure/issues/181)
- New rules:
  - Deployment:
    - Check for secure values in outputs by @BernieWhite.
      [#297](https://github.com/Azure/PSRule.Rules.Azure/issues/297)
- Engineering:
  - Updated NuGet packaging metadata by @BernieWhite.
    [#1428](https://github.com/Azure/PSRule.Rules.Azure/issues/1428)
- Bug fixes:
  - Fixed the language expression value fails in outputs by @BernieWhite.
    [#1485](https://github.com/Azure/PSRule.Rules.Azure/issues/1485)

## v1.16.1

What's changed since v1.16.0:

- Bug fixes:
  - Fixed TLS 1.3 support in `Azure.AppGw.SSLPolicy` by @BernieWhite.
    [#1469](https://github.com/Azure/PSRule.Rules.Azure/issues/1469)
  - Fixed Application Gateway referencing a WAF policy by @BernieWhite.
    [#1466](https://github.com/Azure/PSRule.Rules.Azure/issues/1466)

## v1.16.0

What's changed since v1.15.2:

- New rules:
  - App Service:
    - Check web apps have insecure FTP disabled by @BernieWhite.
      [#1436](https://github.com/Azure/PSRule.Rules.Azure/issues/1436)
    - Check web apps use a dedicated health probe by @BernieWhite.
      [#1437](https://github.com/Azure/PSRule.Rules.Azure/issues/1437)
- Updated rules:
  - Public IP:
    - Updated `Azure.PublicIP.AvailabilityZone` to exclude IP addresses for Azure Bastion by @BernieWhite.
      [#1442](https://github.com/Azure/PSRule.Rules.Azure/issues/1442)
      - Public IP addresses with the `resource-usage` tag set to `azure-bastion` are excluded.
- General improvements:
  - Added support for `dateTimeFromEpoch` and `dateTimeToEpoch` ARM functions by @BernieWhite.
    [#1451](https://github.com/Azure/PSRule.Rules.Azure/issues/1451)
- Engineering:
  - Updated built documentation to include rule ref and metadata by @BernieWhite.
    [#1432](https://github.com/Azure/PSRule.Rules.Azure/issues/1432)
  - Added ref properties for several rules by @BernieWhite.
    [#1430](https://github.com/Azure/PSRule.Rules.Azure/issues/1430)
  - Updated provider data for analysis.
    [#1453](https://github.com/Azure/PSRule.Rules.Azure/pull/1453)
  - Bump Microsoft.NET.Test.Sdk to v17.2.0.
    [#1410](https://github.com/Azure/PSRule.Rules.Azure/pull/1410)
  - Update CI checks to include required ref property by @BernieWhite.
    [#1431](https://github.com/Azure/PSRule.Rules.Azure/issues/1431)
  - Added ref properties for rules by @BernieWhite.
    [#1430](https://github.com/Azure/PSRule.Rules.Azure/issues/1430)
- Bug fixes:
  - Fixed `Azure.Template.UseVariables` does not accept function variables names by @BernieWhite.
    [#1427](https://github.com/Azure/PSRule.Rules.Azure/issues/1427)
  - Fixed dependency issue within Azure Pipelines `AzurePowerShell` task by @BernieWhite.
    [#1447](https://github.com/Azure/PSRule.Rules.Azure/issues/1447)
    - Removed dependency on `Az.Accounts` and `Az.Resources` from manifest.
      Pre-install these modules to use export cmdlets.

What's changed since pre-release v1.16.0-B0072:

- No additional changes.

## v1.16.0-B0072 (pre-release)

What's changed since pre-release v1.16.0-B0041:

- Engineering:
  - Update CI checks to include required ref property by @BernieWhite.
    [#1431](https://github.com/Azure/PSRule.Rules.Azure/issues/1431)
  - Added ref properties for rules by @BernieWhite.
    [#1430](https://github.com/Azure/PSRule.Rules.Azure/issues/1430)
- Bug fixes:
  - Fixed dependency issue within Azure Pipelines `AzurePowerShell` task by @BernieWhite.
    [#1447](https://github.com/Azure/PSRule.Rules.Azure/issues/1447)
    - Removed dependency on `Az.Accounts` and `Az.Resources` from manifest.
      Pre-install these modules to use export cmdlets.

## v1.16.0-B0041 (pre-release)

What's changed since pre-release v1.16.0-B0017:

- Updated rules:
  - Public IP:
    - Updated `Azure.PublicIP.AvailabilityZone` to exclude IP addresses for Azure Bastion by @BernieWhite.
      [#1442](https://github.com/Azure/PSRule.Rules.Azure/issues/1442)
      - Public IP addresses with the `resource-usage` tag set to `azure-bastion` are excluded.
- General improvements:
  - Added support for `dateTimeFromEpoch` and `dateTimeToEpoch` ARM functions by @BernieWhite.
    [#1451](https://github.com/Azure/PSRule.Rules.Azure/issues/1451)
- Engineering:
  - Updated built documentation to include rule ref and metadata by @BernieWhite.
    [#1432](https://github.com/Azure/PSRule.Rules.Azure/issues/1432)
  - Added ref properties for several rules by @BernieWhite.
    [#1430](https://github.com/Azure/PSRule.Rules.Azure/issues/1430)
  - Updated provider data for analysis.
    [#1453](https://github.com/Azure/PSRule.Rules.Azure/pull/1453)

## v1.16.0-B0017 (pre-release)

What's changed since v1.15.2:

- New rules:
  - App Service:
    - Check web apps have insecure FTP disabled by @BernieWhite.
      [#1436](https://github.com/Azure/PSRule.Rules.Azure/issues/1436)
    - Check web apps use a dedicated health probe by @BernieWhite.
      [#1437](https://github.com/Azure/PSRule.Rules.Azure/issues/1437)
- Engineering:
  - Bump Microsoft.NET.Test.Sdk to v17.2.0.
    [#1410](https://github.com/Azure/PSRule.Rules.Azure/pull/1410)
- Bug fixes:
  - Fixed `Azure.Template.UseVariables` does not accept function variables names by @BernieWhite.
    [#1427](https://github.com/Azure/PSRule.Rules.Azure/issues/1427)

## v1.15.2

What's changed since v1.15.1:

- Bug fixes:
  - Fixed `Azure.AppService.ManagedIdentity` does not accept both system and user assigned by @BernieWhite.
    [#1415](https://github.com/Azure/PSRule.Rules.Azure/issues/1415)
    - This also applies to:
      - `Azure.ADX.ManagedIdentity`
      - `Azure.APIM.ManagedIdentity`
      - `Azure.EventGrid.ManagedIdentity`
      - `Azure.Automation.ManagedIdentity`
  - Fixed Web apps with .NET 6 do not meet version constraint of `Azure.AppService.NETVersion` by @BernieWhite.
    [#1414](https://github.com/Azure/PSRule.Rules.Azure/issues/1414)
    - This also applies to `Azure.AppService.PHPVersion`.

## v1.15.1

What's changed since v1.15.0:

- Bug fixes:
  - Fixed exclusion of `dataCollectionRuleAssociations` from `Azure.Resource.UseTags` by @BernieWhite.
    [#1400](https://github.com/Azure/PSRule.Rules.Azure/issues/1400)
  - Fixed could not determine JSON object type for MockObject using CreateObject by @BernieWhite.
    [#1411](https://github.com/Azure/PSRule.Rules.Azure/issues/1411)
  - Fixed cannot bind argument to parameter 'Sku' because it is an empty string by @BernieWhite.
    [#1407](https://github.com/Azure/PSRule.Rules.Azure/issues/1407)

## v1.15.0

What's changed since v1.14.3:

- New features:
  - **Important change**: Added `Azure.Resource.SupportsTags` selector by @BernieWhite.
    [#1339](https://github.com/Azure/PSRule.Rules.Azure/issues/1339)
    - Use this selector in custom rules to filter rules to only run against resources that support tags.
    - This selector replaces the `SupportsTags` PowerShell function.
    - Using the `SupportsTag` function will now result in a warning.
    - The `SupportsTags` function will be removed in v2.
    - See [upgrade notes][1] for more information.
- Updated rules:
  - Azure Kubernetes Service:
    - Updated `Azure.AKS.Version` to use latest stable version `1.22.6` by @BernieWhite.
      [#1386](https://github.com/Azure/PSRule.Rules.Azure/issues/1386)
      - Use `AZURE_AKS_CLUSTER_MINIMUM_VERSION` to configure the minimum version of the cluster.
- Engineering:
  - Added code signing of module by @BernieWhite.
    [#1379](https://github.com/Azure/PSRule.Rules.Azure/issues/1379)
  - Added SBOM manifests to module by @BernieWhite.
    [#1380](https://github.com/Azure/PSRule.Rules.Azure/issues/1380)
  - Embedded provider and alias information as manifest resources by @BernieWhite.
    [#1383](https://github.com/Azure/PSRule.Rules.Azure/issues/1383)
    - Resources are minified and compressed to improve size and speed.
  - Added additional `nodeps` manifest that does not include dependencies for Az modules by @BernieWhite.
    [#1392](https://github.com/Azure/PSRule.Rules.Azure/issues/1392)
  - Bump Az.Accounts to 2.7.6. [#1338](https://github.com/Azure/PSRule.Rules.Azure/pull/1338)
  - Bump Az.Resources to 5.6.0. [#1338](https://github.com/Azure/PSRule.Rules.Azure/pull/1338)
  - Bump PSRule to 2.1.0. [#1338](https://github.com/Azure/PSRule.Rules.Azure/pull/1338)
  - Bump Pester to 5.3.3. [#1338](https://github.com/Azure/PSRule.Rules.Azure/pull/1338)
- Bug fixes:
  - Fixed dependency chain order when dependsOn copy by @BernieWhite.
    [#1381](https://github.com/Azure/PSRule.Rules.Azure/issues/1381)
  - Fixed error calling SupportsTags function by @BernieWhite.
    [#1401](https://github.com/Azure/PSRule.Rules.Azure/issues/1401)

What's changed since pre-release v1.15.0-B0053:

- Bug fixes:
  - Fixed error calling SupportsTags function by @BernieWhite.
    [#1401](https://github.com/Azure/PSRule.Rules.Azure/issues/1401)

## v1.15.0-B0053 (pre-release)

What's changed since pre-release v1.15.0-B0022:

- New features:
  - **Important change**: Added `Azure.Resource.SupportsTags` selector. [#1339](https://github.com/Azure/PSRule.Rules.Azure/issues/1339)
    - Use this selector in custom rules to filter rules to only run against resources that support tags.
    - This selector replaces the `SupportsTags` PowerShell function.
    - Using the `SupportsTag` function will now result in a warning.
    - The `SupportsTags` function will be removed in v2.
    - See [upgrade notes][1] for more information.
- Engineering:
  - Embedded provider and alias information as manifest resources. [#1383](https://github.com/Azure/PSRule.Rules.Azure/issues/1383)
    - Resources are minified and compressed to improve size and speed.
  - Added additional `nodeps` manifest that does not include dependencies for Az modules. [#1392](https://github.com/Azure/PSRule.Rules.Azure/issues/1392)
  - Bump Az.Accounts to 2.7.6. [#1338](https://github.com/Azure/PSRule.Rules.Azure/pull/1338)
  - Bump Az.Resources to 5.6.0. [#1338](https://github.com/Azure/PSRule.Rules.Azure/pull/1338)
  - Bump PSRule to 2.1.0. [#1338](https://github.com/Azure/PSRule.Rules.Azure/pull/1338)
  - Bump Pester to 5.3.3. [#1338](https://github.com/Azure/PSRule.Rules.Azure/pull/1338)

## v1.15.0-B0022 (pre-release)

What's changed since v1.14.3:

- Updated rules:
  - Azure Kubernetes Service:
    - Updated `Azure.AKS.Version` to use latest stable version `1.22.6`. [#1386](https://github.com/Azure/PSRule.Rules.Azure/issues/1386)
      - Use `AZURE_AKS_CLUSTER_MINIMUM_VERSION` to configure the minimum version of the cluster.
- Engineering:
  - Added code signing of module. [#1379](https://github.com/Azure/PSRule.Rules.Azure/issues/1379)
  - Added SBOM manifests to module. [#1380](https://github.com/Azure/PSRule.Rules.Azure/issues/1380)
- Bug fixes:
  - Fixed dependency chain order when dependsOn copy. [#1381](https://github.com/Azure/PSRule.Rules.Azure/issues/1381)

## v1.14.3

What's changed since v1.14.2:

- Bug fixes:
  - Fixed Azure Firewall threat intel mode reported for Secure VNET hubs. [#1365](https://github.com/Azure/PSRule.Rules.Azure/issues/1365)
  - Fixed array function handling with mock objects. [#1367](https://github.com/Azure/PSRule.Rules.Azure/issues/1367)

## v1.14.2

What's changed since v1.14.1:

- Bug fixes:
  - Fixed handling of parent resources when sub resource is in a separate deployment. [#1360](https://github.com/Azure/PSRule.Rules.Azure/issues/1360)

## v1.14.1

What's changed since v1.14.0:

- Bug fixes:
  - Fixed unable to set parameter defaults option with type object. [#1355](https://github.com/Azure/PSRule.Rules.Azure/issues/1355)

## v1.14.0

What's changed since v1.13.4:

- New features:
  - Added support for referencing resources in template. [#1315](https://github.com/Azure/PSRule.Rules.Azure/issues/1315)
    - The `reference()` function can be used to reference resources in template.
    - A placeholder value is still used for resources outside of the template.
  - Added March 2022 baselines `Azure.GA_2022_03` and `Azure.Preview_2022_03`. [#1334](https://github.com/Azure/PSRule.Rules.Azure/issues/1334)
    - Includes rules released before or during March 2022.
    - Marked `Azure.GA_2021_12` and `Azure.Preview_2021_12` baselines as obsolete.
  - **Experimental**: Cmdlets to validate objects with Azure policy conditions:
    - `Export-AzPolicyAssignmentData` - Exports policy assignment data. [#1266](https://github.com/Azure/PSRule.Rules.Azure/issues/1266)
    - `Export-AzPolicyAssignmentRuleData` - Exports JSON rules from policy assignment data. [#1278](https://github.com/Azure/PSRule.Rules.Azure/issues/1278)
    - `Get-AzPolicyAssignmentDataSource` - Discovers policy assignment data. [#1340](https://github.com/Azure/PSRule.Rules.Azure/issues/1340)
    - See cmdlet help for limitations and usage.
    - Additional information will be posted as this feature evolves [here](https://github.com/Azure/PSRule.Rules.Azure/discussions/1345).
- New rules:
  - SignalR Service:
    - Check services use Managed Identities. [#1306](https://github.com/Azure/PSRule.Rules.Azure/issues/1306)
    - Check services use a SKU with an SLA. [#1307](https://github.com/Azure/PSRule.Rules.Azure/issues/1307)
  - Web PubSub Service:
    - Check services use Managed Identities. [#1308](https://github.com/Azure/PSRule.Rules.Azure/issues/1308)
    - Check services use a SKU with an SLA. [#1309](https://github.com/Azure/PSRule.Rules.Azure/issues/1309)
- Updated rules:
  - Azure Kubernetes Service:
    - Updated `Azure.AKS.Version` to use latest stable version `1.21.9`. [#1318](https://github.com/Azure/PSRule.Rules.Azure/issues/1318)
      - Use `AZURE_AKS_CLUSTER_MINIMUM_VERSION` to configure the minimum version of the cluster.
- Engineering:
  - Cache Azure Policy Aliases. [#1277](https://github.com/Azure/PSRule.Rules.Azure/issues/1277)
  - Cleanup of additional alias metadata. [#1351](https://github.com/Azure/PSRule.Rules.Azure/pull/1351)
- Bug fixes:
  - Fixed index was out of range with split on mock properties. [#1327](https://github.com/Azure/PSRule.Rules.Azure/issues/1327)
  - Fixed mock objects with no properties. [#1347](https://github.com/Azure/PSRule.Rules.Azure/issues/1347)
  - Fixed sub-resources nesting by scope regression. [#1348](https://github.com/Azure/PSRule.Rules.Azure/issues/1348)
  - Fixed expand of runtime properties on reference objects. [#1324](https://github.com/Azure/PSRule.Rules.Azure/issues/1324)
  - Fixed processing of deployment outputs. [#1316](https://github.com/Azure/PSRule.Rules.Azure/issues/1316)

What's changed since pre-release v1.14.0-B2204013:

- No additional changes.

## v1.14.0-B2204013 (pre-release)

What's changed since pre-release v1.14.0-B2204007:

- Engineering:
  - Cleanup of additional alias metadata. [#1351](https://github.com/Azure/PSRule.Rules.Azure/pull/1351)

## v1.14.0-B2204007 (pre-release)

What's changed since pre-release v1.14.0-B2203117:

- Bug fixes:
  - Fixed mock objects with no properties. [#1347](https://github.com/Azure/PSRule.Rules.Azure/issues/1347)
  - Fixed sub-resources nesting by scope regression. [#1348](https://github.com/Azure/PSRule.Rules.Azure/issues/1348)

## v1.14.0-B2203117 (pre-release)

What's changed since pre-release v1.14.0-B2203088:

- New features:
  - **Experimental**: Cmdlets to validate objects with Azure policy conditions:
    - `Export-AzPolicyAssignmentData` - Exports policy assignment data. [#1266](https://github.com/Azure/PSRule.Rules.Azure/issues/1266)
    - `Export-AzPolicyAssignmentRuleData` - Exports JSON rules from policy assignment data. [#1278](https://github.com/Azure/PSRule.Rules.Azure/issues/1278)
    - `Get-AzPolicyAssignmentDataSource` - Discovers policy assignment data. [#1340](https://github.com/Azure/PSRule.Rules.Azure/issues/1340)
    - See cmdlet help for limitations and usage.
    - Additional information will be posted as this feature evolves [here](https://github.com/Azure/PSRule.Rules.Azure/discussions/1345).
- Engineering:
  - Cache Azure Policy Aliases. [#1277](https://github.com/Azure/PSRule.Rules.Azure/issues/1277)
- Bug fixes:
  - Fixed index was out of range with split on mock properties. [#1327](https://github.com/Azure/PSRule.Rules.Azure/issues/1327)

## v1.14.0-B2203088 (pre-release)

What's changed since pre-release v1.14.0-B2203066:

- New features:
  - Added March 2022 baselines `Azure.GA_2022_03` and `Azure.Preview_2022_03`. [#1334](https://github.com/Azure/PSRule.Rules.Azure/issues/1334)
    - Includes rules released before or during March 2022.
    - Marked `Azure.GA_2021_12` and `Azure.Preview_2021_12` baselines as obsolete.
- Bug fixes:
  - Fixed expand of runtime properties on reference objects. [#1324](https://github.com/Azure/PSRule.Rules.Azure/issues/1324)

## v1.14.0-B2203066 (pre-release)

What's changed since v1.13.4:

- New features:
  - Added support for referencing resources in template. [#1315](https://github.com/Azure/PSRule.Rules.Azure/issues/1315)
    - The `reference()` function can be used to reference resources in template.
    - A placeholder value is still used for resources outside of the template.
- New rules:
  - SignalR Service:
    - Check services use Managed Identities. [#1306](https://github.com/Azure/PSRule.Rules.Azure/issues/1306)
    - Check services use a SKU with an SLA. [#1307](https://github.com/Azure/PSRule.Rules.Azure/issues/1307)
  - Web PubSub Service:
    - Check services use Managed Identities. [#1308](https://github.com/Azure/PSRule.Rules.Azure/issues/1308)
    - Check services use a SKU with an SLA. [#1309](https://github.com/Azure/PSRule.Rules.Azure/issues/1309)
- Updated rules:
  - Azure Kubernetes Service:
    - Updated `Azure.AKS.Version` to use latest stable version `1.21.9`. [#1318](https://github.com/Azure/PSRule.Rules.Azure/issues/1318)
      - Use `AZURE_AKS_CLUSTER_MINIMUM_VERSION` to configure the minimum version of the cluster.
- Bug fixes:
  - Fixed processing of deployment outputs. [#1316](https://github.com/Azure/PSRule.Rules.Azure/issues/1316)

## v1.13.4

What's changed since v1.13.3:

- Bug fixes:
  - Fixed virtual network without any subnets is invalid. [#1303](https://github.com/Azure/PSRule.Rules.Azure/issues/1303)
  - Fixed container registry rules that require a premium tier. [#1304](https://github.com/Azure/PSRule.Rules.Azure/issues/1304)
    - Rules `Azure.ACR.Retention` and `Azure.ACR.ContentTrust` are now only run against premium instances.

## v1.13.3

What's changed since v1.13.2:

- Bug fixes:
  - Fixed bicep build timeout for complex deployments. [#1299](https://github.com/Azure/PSRule.Rules.Azure/issues/1299)

## v1.13.2

What's changed since v1.13.1:

- Engineering:
  - Bump PowerShellStandard.Library to 5.1.1. [#1295](https://github.com/Azure/PSRule.Rules.Azure/pull/1295)
- Bug fixes:
  - Fixed nested resource loops. [#1293](https://github.com/Azure/PSRule.Rules.Azure/issues/1293)

## v1.13.1

What's changed since v1.13.0:

- Bug fixes:
  - Fixed parsing of nested quote pairs within JSON function. [#1288](https://github.com/Azure/PSRule.Rules.Azure/issues/1288)

## v1.13.0

What's changed since v1.12.2:

- New features:
  - Added support for setting defaults for required parameters. [#1065](https://github.com/Azure/PSRule.Rules.Azure/issues/1065)
    - When specified, the value will be used when a parameter value is not provided.
  - Added support expanding Bicep from parameter files. [#1160](https://github.com/Azure/PSRule.Rules.Azure/issues/1160)
- New rules:
  - Azure Cache for Redis:
    - Limit public access for Azure Cache for Redis instances. [#935](https://github.com/Azure/PSRule.Rules.Azure/issues/935)
  - Container App:
    - Check insecure ingress is not enabled (preview). [#1252](https://github.com/Azure/PSRule.Rules.Azure/issues/1252)
  - Key Vault:
    - Check key auto-rotation is enabled (preview). [#1159](https://github.com/Azure/PSRule.Rules.Azure/issues/1159)
  - Recovery Services Vault:
    - Check vaults have replication alerts configured. [#7](https://github.com/Azure/PSRule.Rules.Azure/issues/7)
- Engineering:
  - Automatically build baseline docs. [#1242](https://github.com/Azure/PSRule.Rules.Azure/issues/1242)
  - Bump PSRule dependency to v1.11.1. [#1269](https://github.com/Azure/PSRule.Rules.Azure/pull/1269)
- Bug fixes:
  - Fixed empty value with strong type. [#1258](https://github.com/Azure/PSRule.Rules.Azure/issues/1258)
  - Fixed error with empty logic app trigger. [#1249](https://github.com/Azure/PSRule.Rules.Azure/issues/1249)
  - Fixed out of order parameters. [#1257](https://github.com/Azure/PSRule.Rules.Azure/issues/1257)
  - Fixed mapping default configuration causes cast exception. [#1274](https://github.com/Azure/PSRule.Rules.Azure/issues/1274)
  - Fixed resource id is incorrectly built for sub resource types. [#1279](https://github.com/Azure/PSRule.Rules.Azure/issues/1279)

What's changed since pre-release v1.13.0-B2202113:

- No additional changes.

## v1.13.0-B2202113 (pre-release)

What's changed since pre-release v1.13.0-B2202108:

- Bug fixes:
  - Fixed resource id is incorrectly built for sub resource types. [#1279](https://github.com/Azure/PSRule.Rules.Azure/issues/1279)

## v1.13.0-B2202108 (pre-release)

What's changed since pre-release v1.13.0-B2202103:

- Bug fixes:
  - Fixed mapping default configuration causes cast exception. [#1274](https://github.com/Azure/PSRule.Rules.Azure/issues/1274)

## v1.13.0-B2202103 (pre-release)

What's changed since pre-release v1.13.0-B2202090:

- Engineering:
  - Bump PSRule dependency to v1.11.1. [#1269](https://github.com/Azure/PSRule.Rules.Azure/pull/1269)
- Bug fixes:
  - Fixed out of order parameters. [#1257](https://github.com/Azure/PSRule.Rules.Azure/issues/1257)

## v1.13.0-B2202090 (pre-release)

What's changed since pre-release v1.13.0-B2202063:

- New rules:
  - Azure Cache for Redis:
    - Limit public access for Azure Cache for Redis instances. [#935](https://github.com/Azure/PSRule.Rules.Azure/issues/935)
- Engineering:
  - Automatically build baseline docs. [#1242](https://github.com/Azure/PSRule.Rules.Azure/issues/1242)
- Bug fixes:
  - Fixed empty value with strong type. [#1258](https://github.com/Azure/PSRule.Rules.Azure/issues/1258)

## v1.13.0-B2202063 (pre-release)

What's changed since v1.12.2:

- New features:
  - Added support for setting defaults for required parameters. [#1065](https://github.com/Azure/PSRule.Rules.Azure/issues/1065)
    - When specified, the value will be used when a parameter value is not provided.
  - Added support expanding Bicep from parameter files. [#1160](https://github.com/Azure/PSRule.Rules.Azure/issues/1160)
- New rules:
  - Container App:
    - Check insecure ingress is not enabled (preview). [#1252](https://github.com/Azure/PSRule.Rules.Azure/issues/1252)
  - Key Vault:
    - Check key auto-rotation is enabled (preview). [#1159](https://github.com/Azure/PSRule.Rules.Azure/issues/1159)
  - Recovery Services Vault:
    - Check vaults have replication alerts configured. [#7](https://github.com/Azure/PSRule.Rules.Azure/issues/7)
- Bug fixes:
  - Fixed error with empty logic app trigger. [#1249](https://github.com/Azure/PSRule.Rules.Azure/issues/1249)

## v1.12.2

What's changed since v1.12.1:

- Bug fixes:
  - Fixed detect strong type requirements for nested deployments. [#1235](https://github.com/Azure/PSRule.Rules.Azure/issues/1235)

## v1.12.1

What's changed since v1.12.0:

- Bug fixes:
  - Fixed Bicep already exists with PSRule v2. [#1232](https://github.com/Azure/PSRule.Rules.Azure/issues/1232)

## v1.12.0

What's changed since v1.11.1:

- New rules:
  - Data Explorer:
    - Check clusters use Managed Identities. [#1207](https://github.com/Azure/PSRule.Rules.Azure/issues/1207)
    - Check clusters use a SKU with a SLA. [#1208](https://github.com/Azure/PSRule.Rules.Azure/issues/1208)
    - Check clusters use disk encryption. [#1209](https://github.com/Azure/PSRule.Rules.Azure/issues/1209)
    - Check clusters are in use with databases. [#1215](https://github.com/Azure/PSRule.Rules.Azure/issues/1215)
  - Event Hub:
    - Check namespaces are in use with event hubs. [#1216](https://github.com/Azure/PSRule.Rules.Azure/issues/1216)
    - Check namespaces only accept identity-based authentication. [#1217](https://github.com/Azure/PSRule.Rules.Azure/issues/1217)
  - Azure Recovery Services Vault:
    - Check vaults use geo-redundant storage. [#5](https://github.com/Azure/PSRule.Rules.Azure/issues/5)
  - Service Bus:
    - Check namespaces are in use with queues and topics. [#1218](https://github.com/Azure/PSRule.Rules.Azure/issues/1218)
    - Check namespaces only accept identity-based authentication. [#1219](https://github.com/Azure/PSRule.Rules.Azure/issues/1219)
- Updated rules:
  - Azure Kubernetes Service:
    - Updated `Azure.AKS.Version` to use latest stable version `1.21.7`. [#1188](https://github.com/Azure/PSRule.Rules.Azure/issues/1188)
      - Pinned latest GA baseline `Azure.GA_2021_12` to previous version `1.20.5`.
      - Use `AZURE_AKS_CLUSTER_MINIMUM_VERSION` to configure the minimum version of the cluster.
  - Azure API Management:
    - Check service disabled insecure ciphers.
      [#1128](https://github.com/Azure/PSRule.Rules.Azure/issues/1128)
    - Refactored the cipher and protocol rule into individual rules.
      - `Azure.APIM.Protocols`
      - `Azure.APIM.Ciphers`
- General improvements:
  - **Important change:** Replaced `Azure_AKSMinimumVersion` option with `AZURE_AKS_CLUSTER_MINIMUM_VERSION`. [#941](https://github.com/Azure/PSRule.Rules.Azure/issues/941)
    - For compatibility, if `Azure_AKSMinimumVersion` is set it will be used instead of `AZURE_AKS_CLUSTER_MINIMUM_VERSION`.
    - If only `AZURE_AKS_CLUSTER_MINIMUM_VERSION` is set, this value will be used.
    - The default will be used neither options are configured.
    - If `Azure_AKSMinimumVersion` is set a warning will be generated until the configuration is removed.
    - Support for `Azure_AKSMinimumVersion` is deprecated and will be removed in v2.
    - See [upgrade notes][1] for details.
- Bug fixes:
  - Fixed false positive of blob container with access unspecified. [#1212](https://github.com/Azure/PSRule.Rules.Azure/issues/1212)

What's changed since pre-release v1.12.0-B2201086:

- No additional changes.

## v1.12.0-B2201086 (pre-release)

What's changed since pre-release v1.12.0-B2201067:

- New rules:
  - Data Explorer:
    - Check clusters are in use with databases. [#1215](https://github.com/Azure/PSRule.Rules.Azure/issues/1215)
  - Event Hub:
    - Check namespaces are in use with event hubs. [#1216](https://github.com/Azure/PSRule.Rules.Azure/issues/1216)
    - Check namespaces only accept identity-based authentication. [#1217](https://github.com/Azure/PSRule.Rules.Azure/issues/1217)
  - Azure Recovery Services Vault:
    - Check vaults use geo-redundant storage. [#5](https://github.com/Azure/PSRule.Rules.Azure/issues/5)
  - Service Bus:
    - Check namespaces are in use with queues and topics. [#1218](https://github.com/Azure/PSRule.Rules.Azure/issues/1218)
    - Check namespaces only accept identity-based authentication. [#1219](https://github.com/Azure/PSRule.Rules.Azure/issues/1219)

## v1.12.0-B2201067 (pre-release)

What's changed since pre-release v1.12.0-B2201054:

- New rules:
  - Data Explorer:
    - Check clusters use Managed Identities. [#1207](https://github.com/Azure/PSRule.Rules.Azure/issues/1207)
    - Check clusters use a SKU with a SLA. [#1208](https://github.com/Azure/PSRule.Rules.Azure/issues/1208)
    - Check clusters use disk encryption. [#1209](https://github.com/Azure/PSRule.Rules.Azure/issues/1209)
- Bug fixes:
  - Fixed false positive of blob container with access unspecified. [#1212](https://github.com/Azure/PSRule.Rules.Azure/issues/1212)

## v1.12.0-B2201054 (pre-release)

What's changed since v1.11.1:

- Updated rules:
  - Azure Kubernetes Service:
    - Updated `Azure.AKS.Version` to use latest stable version `1.21.7`. [#1188](https://github.com/Azure/PSRule.Rules.Azure/issues/1188)
      - Pinned latest GA baseline `Azure.GA_2021_12` to previous version `1.20.5`.
      - Use `AZURE_AKS_CLUSTER_MINIMUM_VERSION` to configure the minimum version of the cluster.
  - Azure API Management:
    - Check service disabled insecure ciphers.
      [#1128](https://github.com/Azure/PSRule.Rules.Azure/issues/1128)
    - Refactored the cipher and protocol rule into individual rules.
      - `Azure.APIM.Protocols`
      - `Azure.APIM.Ciphers`
- General improvements:
  - **Important change:** Replaced `Azure_AKSMinimumVersion` option with `AZURE_AKS_CLUSTER_MINIMUM_VERSION`. [#941](https://github.com/Azure/PSRule.Rules.Azure/issues/941)
    - For compatibility, if `Azure_AKSMinimumVersion` is set it will be used instead of `AZURE_AKS_CLUSTER_MINIMUM_VERSION`.
    - If only `AZURE_AKS_CLUSTER_MINIMUM_VERSION` is set, this value will be used.
    - The default will be used neither options are configured.
    - If `Azure_AKSMinimumVersion` is set a warning will be generated until the configuration is removed.
    - Support for `Azure_AKSMinimumVersion` is deprecated and will be removed in v2.
    - See [upgrade notes][1] for details.

## v1.11.1

What's changed since v1.11.0:

- Bug fixes:
  - Fixed `Azure.AKS.CNISubnetSize` rule to use CNI selector. [#1178](https://github.com/Azure/PSRule.Rules.Azure/issues/1178)

## v1.11.0

What's changed since v1.10.4:

- New features:
  - Added baselines containing only Azure preview features. [#1129](https://github.com/Azure/PSRule.Rules.Azure/issues/1129)
    - Added baseline `Azure.Preview_2021_09`.
    - Added baseline `Azure.Preview_2021_12`.
  - Added `Azure.GA_2021_12` baseline. [#1146](https://github.com/Azure/PSRule.Rules.Azure/issues/1146)
    - Includes rules released before or during December 2021 for Azure GA features.
    - Marked baseline `Azure.GA_2021_09` as obsolete.
  - Bicep support promoted from experimental to generally available (GA). [#1176](https://github.com/Azure/PSRule.Rules.Azure/issues/1176)
- New rules:
  - All resources:
    - Check comments for each template resource. [#969](https://github.com/Azure/PSRule.Rules.Azure/issues/969)
  - Automation Account:
    - Automation accounts should enable diagnostic logs. [#1075](https://github.com/Azure/PSRule.Rules.Azure/issues/1075)
  - Azure Kubernetes Service:
    - Check clusters have the HTTP application routing add-on disabled. [#1131](https://github.com/Azure/PSRule.Rules.Azure/issues/1131)
    - Check clusters use the Secrets Store CSI Driver add-on. [#992](https://github.com/Azure/PSRule.Rules.Azure/issues/992)
    - Check clusters autorotation with the Secrets Store CSI Driver add-on. [#993](https://github.com/Azure/PSRule.Rules.Azure/issues/993)
    - Check clusters use Azure AD Pod Managed Identities (preview). [#991](https://github.com/Azure/PSRule.Rules.Azure/issues/991)
  - Azure Redis Cache:
    - Use availability zones for Azure Cache for Redis for regions that support it. [#1078](https://github.com/Azure/PSRule.Rules.Azure/issues/1078)
      - `Azure.Redis.AvailabilityZone`
      - `Azure.RedisEnterprise.Zones`
  - Application Security Group:
    - Check Application Security Groups meet naming requirements. [#1110](https://github.com/Azure/PSRule.Rules.Azure/issues/1110)
  - Firewall:
    - Check Firewalls meet naming requirements. [#1110](https://github.com/Azure/PSRule.Rules.Azure/issues/1110)
    - Check Firewall policies meet naming requirements. [#1110](https://github.com/Azure/PSRule.Rules.Azure/issues/1110)
  - Private Endpoint:
    - Check Private Endpoints meet naming requirements. [#1110](https://github.com/Azure/PSRule.Rules.Azure/issues/1110)
  - Virtual WAN:
    - Check Virtual WANs meet naming requirements. [#1110](https://github.com/Azure/PSRule.Rules.Azure/issues/1110)
- Updated rules:
  - Azure Kubernetes Service:
    - Promoted `Azure.AKS.AutoUpgrade` to GA rule set. [#1130](https://github.com/Azure/PSRule.Rules.Azure/issues/1130)
- General improvements:
  - Added support for template function `tenant()`. [#1124](https://github.com/Azure/PSRule.Rules.Azure/issues/1124)
  - Added support for template function `managementGroup()`. [#1125](https://github.com/Azure/PSRule.Rules.Azure/issues/1125)
  - Added support for template function `pickZones()`. [#518](https://github.com/Azure/PSRule.Rules.Azure/issues/518)
- Engineering:
  - Rule refactoring of rules from PowerShell to YAML. [#1109](https://github.com/Azure/PSRule.Rules.Azure/issues/1109)
    - The following rules were refactored:
      - `Azure.LB.Name`
      - `Azure.NSG.Name`
      - `Azure.Firewall.Mode`
      - `Azure.Route.Name`
      - `Azure.VNET.Name`
      - `Azure.VNG.Name`
      - `Azure.VNG.ConnectionName`
      - `Azure.AppConfig.SKU`
      - `Azure.AppConfig.Name`
      - `Azure.AppInsights.Workspace`
      - `Azure.AppInsights.Name`
      - `Azure.Cosmos.AccountName`
      - `Azure.FrontDoor.State`
      - `Azure.FrontDoor.Name`
      - `Azure.FrontDoor.WAF.Mode`
      - `Azure.FrontDoor.WAF.Enabled`
      - `Azure.FrontDoor.WAF.Name`
      - `Azure.AKS.MinNodeCount`
      - `Azure.AKS.ManagedIdentity`
      - `Azure.AKS.StandardLB`
      - `Azure.AKS.AzurePolicyAddOn`
      - `Azure.AKS.ManagedAAD`
      - `Azure.AKS.AuthorizedIPs`
      - `Azure.AKS.LocalAccounts`
      - `Azure.AKS.AzureRBAC`
- Bug fixes:
  - Fixed output of Bicep informational and warning messages in error stream. [#1157](https://github.com/Azure/PSRule.Rules.Azure/issues/1157)

What's changed since pre-release v1.11.0-B2112112:

- New features:
  - Bicep support promoted from experimental to generally available (GA). [#1176](https://github.com/Azure/PSRule.Rules.Azure/issues/1176)

## v1.11.0-B2112112 (pre-release)

What's changed since pre-release v1.11.0-B2112104:

- New rules:
  - Azure Redis Cache:
    - Use availability zones for Azure Cache for Redis for regions that support it. [#1078](https://github.com/Azure/PSRule.Rules.Azure/issues/1078)
      - `Azure.Redis.AvailabilityZone`
      - `Azure.RedisEnterprise.Zones`

## v1.11.0-B2112104 (pre-release)

What's changed since pre-release v1.11.0-B2112073:

- New rules:
  - Azure Kubernetes Service:
    - Check clusters use Azure AD Pod Managed Identities (preview). [#991](https://github.com/Azure/PSRule.Rules.Azure/issues/991)
- Engineering:
  - Rule refactoring of rules from PowerShell to YAML. [#1109](https://github.com/Azure/PSRule.Rules.Azure/issues/1109)
    - The following rules were refactored:
      - `Azure.AppConfig.SKU`
      - `Azure.AppConfig.Name`
      - `Azure.AppInsights.Workspace`
      - `Azure.AppInsights.Name`
      - `Azure.Cosmos.AccountName`
      - `Azure.FrontDoor.State`
      - `Azure.FrontDoor.Name`
      - `Azure.FrontDoor.WAF.Mode`
      - `Azure.FrontDoor.WAF.Enabled`
      - `Azure.FrontDoor.WAF.Name`
      - `Azure.AKS.MinNodeCount`
      - `Azure.AKS.ManagedIdentity`
      - `Azure.AKS.StandardLB`
      - `Azure.AKS.AzurePolicyAddOn`
      - `Azure.AKS.ManagedAAD`
      - `Azure.AKS.AuthorizedIPs`
      - `Azure.AKS.LocalAccounts`
      - `Azure.AKS.AzureRBAC`
- Bug fixes:
  - Fixed output of Bicep informational and warning messages in error stream. [#1157](https://github.com/Azure/PSRule.Rules.Azure/issues/1157)
  - Fixed obsolete flag for baseline `Azure.Preview_2021_12`. [#1166](https://github.com/Azure/PSRule.Rules.Azure/issues/1166)

## v1.11.0-B2112073 (pre-release)

What's changed since pre-release v1.11.0-B2112024:

- New features:
  - Added baselines containing only Azure preview features. [#1129](https://github.com/Azure/PSRule.Rules.Azure/issues/1129)
    - Added baseline `Azure.Preview_2021_09`.
    - Added baseline `Azure.Preview_2021_12`.
  - Added `Azure.GA_2021_12` baseline. [#1146](https://github.com/Azure/PSRule.Rules.Azure/issues/1146)
    - Includes rules released before or during December 2021 for Azure GA features.
    - Marked baseline `Azure.GA_2021_09` as obsolete.
- New rules:
  - All resources:
    - Check comments for each template resource. [#969](https://github.com/Azure/PSRule.Rules.Azure/issues/969)
- Bug fixes:
  - Fixed template function `equals` parameter count mismatch. [#1137](https://github.com/Azure/PSRule.Rules.Azure/issues/1137)
  - Fixed copy loop on nested deployment parameters is not handled. [#1144](https://github.com/Azure/PSRule.Rules.Azure/issues/1144)
  - Fixed outer copy loop of nested deployment. [#1154](https://github.com/Azure/PSRule.Rules.Azure/issues/1154)

## v1.11.0-B2112024 (pre-release)

What's changed since pre-release v1.11.0-B2111014:

- New rules:
  - Azure Kubernetes Service:
    - Check clusters have the HTTP application routing add-on disabled. [#1131](https://github.com/Azure/PSRule.Rules.Azure/issues/1131)
    - Check clusters use the Secrets Store CSI Driver add-on. [#992](https://github.com/Azure/PSRule.Rules.Azure/issues/992)
    - Check clusters autorotation with the Secrets Store CSI Driver add-on. [#993](https://github.com/Azure/PSRule.Rules.Azure/issues/993)
  - Automation Account:
    - Automation accounts should enable diagnostic logs. [#1075](https://github.com/Azure/PSRule.Rules.Azure/issues/1075)
- Updated rules:
  - Azure Kubernetes Service:
    - Promoted `Azure.AKS.AutoUpgrade` to GA rule set. [#1130](https://github.com/Azure/PSRule.Rules.Azure/issues/1130)
- General improvements:
  - Added support for template function `tenant()`. [#1124](https://github.com/Azure/PSRule.Rules.Azure/issues/1124)
  - Added support for template function `managementGroup()`. [#1125](https://github.com/Azure/PSRule.Rules.Azure/issues/1125)
  - Added support for template function `pickZones()`. [#518](https://github.com/Azure/PSRule.Rules.Azure/issues/518)
- Bug fixes:
  - Fixed `Azure.Policy.WaiverExpiry` date conversion. [#1118](https://github.com/Azure/PSRule.Rules.Azure/issues/1118)

## v1.11.0-B2111014 (pre-release)

What's changed since v1.10.0:

- New rules:
  - Application Security Group:
    - Check Application Security Groups meet naming requirements. [#1110](https://github.com/Azure/PSRule.Rules.Azure/issues/1110)
  - Firewall:
    - Check Firewalls meet naming requirements. [#1110](https://github.com/Azure/PSRule.Rules.Azure/issues/1110)
    - Check Firewall policies meet naming requirements. [#1110](https://github.com/Azure/PSRule.Rules.Azure/issues/1110)
  - Private Endpoint:
    - Check Private Endpoints meet naming requirements. [#1110](https://github.com/Azure/PSRule.Rules.Azure/issues/1110)
  - Virtual WAN:
    - Check Virtual WANs meet naming requirements. [#1110](https://github.com/Azure/PSRule.Rules.Azure/issues/1110)
- Engineering:
  - Rule refactoring of rules from PowerShell to YAML. [#1109](https://github.com/Azure/PSRule.Rules.Azure/issues/1109)
    - The following rules were refactored:
      - `Azure.LB.Name`
      - `Azure.NSG.Name`
      - `Azure.Firewall.Mode`
      - `Azure.Route.Name`
      - `Azure.VNET.Name`
      - `Azure.VNG.Name`
      - `Azure.VNG.ConnectionName`

## v1.10.4

What's changed since v1.10.3:

- Bug fixes:
  - Fixed outer copy loop of nested deployment. [#1154](https://github.com/Azure/PSRule.Rules.Azure/issues/1154)

## v1.10.3

What's changed since v1.10.2:

- Bug fixes:
  - Fixed copy loop on nested deployment parameters is not handled. [#1144](https://github.com/Azure/PSRule.Rules.Azure/issues/1144)

## v1.10.2

What's changed since v1.10.1:

- Bug fixes:
  - Fixed template function `equals` parameter count mismatch. [#1137](https://github.com/Azure/PSRule.Rules.Azure/issues/1137)

## v1.10.1

What's changed since v1.10.0:

- Bug fixes:
  - Fixed `Azure.Policy.WaiverExpiry` date conversion. [#1118](https://github.com/Azure/PSRule.Rules.Azure/issues/1118)

## v1.10.0

What's changed since v1.9.1:

- New features:
  - Added support for parameter strong types. [#1083](https://github.com/Azure/PSRule.Rules.Azure/issues/1083)
    - The value of string parameters can be tested against the expected type.
    - When configuring a location strong type, the parameter value must be a valid Azure location.
    - When configuring a resource type strong type, the parameter value must be a matching resource Id.
- New rules:
  - All resources:
    - Check template expressions do not exceed a maximum length. [#1006](https://github.com/Azure/PSRule.Rules.Azure/issues/1006)
  - Automation Service:
    - Check automation accounts should use managed identities for authentication. [#1074](https://github.com/Azure/PSRule.Rules.Azure/issues/1074)
  - Event Grid:
    - Check topics and domains use managed identities. [#1091](https://github.com/Azure/PSRule.Rules.Azure/issues/1091)
    - Check topics and domains use private endpoints. [#1092](https://github.com/Azure/PSRule.Rules.Azure/issues/1092)
    - Check topics and domains use identity-based authentication. [#1093](https://github.com/Azure/PSRule.Rules.Azure/issues/1093)
- General improvements:
  - Updated default baseline to use module configuration. [#1089](https://github.com/Azure/PSRule.Rules.Azure/issues/1089)
- Engineering:
  - Bump PSRule dependency to v1.9.0. [#1081](https://github.com/Azure/PSRule.Rules.Azure/issues/1081)
  - Bump Microsoft.CodeAnalysis.NetAnalyzers to v6.0.0. [#1080](https://github.com/Azure/PSRule.Rules.Azure/pull/1080)
  - Bump Microsoft.SourceLink.GitHub to 1.1.1. [#1085](https://github.com/Azure/PSRule.Rules.Azure/pull/1085)
- Bug fixes:
  - Fixed expansion of secret references. [#1098](https://github.com/Azure/PSRule.Rules.Azure/issues/1098)
  - Fixed handling of tagging for deployments. [#1099](https://github.com/Azure/PSRule.Rules.Azure/issues/1099)
  - Fixed strong type issue flagged with empty defaultValue string. [#1100](https://github.com/Azure/PSRule.Rules.Azure/issues/1100)

What's changed since pre-release v1.10.0-B2111081:

- No additional changes.

## v1.10.0-B2111081 (pre-release)

What's changed since pre-release v1.10.0-B2111072:

- New rules:
  - Automation Service:
    - Automation accounts should use managed identities for authentication. [#1074](https://github.com/Azure/PSRule.Rules.Azure/issues/1074)

## v1.10.0-B2111072 (pre-release)

What's changed since pre-release v1.10.0-B2111058:

- New rules:
  - All resources:
    - Check template expressions do not exceed a maximum length. [#1006](https://github.com/Azure/PSRule.Rules.Azure/issues/1006)
- Bug fixes:
  - Fixed expansion of secret references. [#1098](https://github.com/Azure/PSRule.Rules.Azure/issues/1098)
  - Fixed handling of tagging for deployments. [#1099](https://github.com/Azure/PSRule.Rules.Azure/issues/1099)
  - Fixed strong type issue flagged with empty defaultValue string. [#1100](https://github.com/Azure/PSRule.Rules.Azure/issues/1100)

## v1.10.0-B2111058 (pre-release)

What's changed since pre-release v1.10.0-B2111040:

- New rules:
  - Event Grid:
    - Check topics and domains use managed identities. [#1091](https://github.com/Azure/PSRule.Rules.Azure/issues/1091)
    - Check topics and domains use private endpoints. [#1092](https://github.com/Azure/PSRule.Rules.Azure/issues/1092)
    - Check topics and domains use identity-based authentication. [#1093](https://github.com/Azure/PSRule.Rules.Azure/issues/1093)
- General improvements:
  - Updated default baseline to use module configuration. [#1089](https://github.com/Azure/PSRule.Rules.Azure/issues/1089)

## v1.10.0-B2111040 (pre-release)

What's changed since v1.9.1:

- New features:
  - Added support for parameter strong types. [#1083](https://github.com/Azure/PSRule.Rules.Azure/issues/1083)
    - The value of string parameters can be tested against the expected type.
    - When configuring a location strong type, the parameter value must be a valid Azure location.
    - When configuring a resource type strong type, the parameter value must be a matching resource Id.
- Engineering:
  - Bump PSRule dependency to v1.9.0. [#1081](https://github.com/Azure/PSRule.Rules.Azure/issues/1081)
  - Bump Microsoft.CodeAnalysis.NetAnalyzers to v6.0.0. [#1080](https://github.com/Azure/PSRule.Rules.Azure/pull/1080)
  - Bump Microsoft.SourceLink.GitHub to 1.1.1. [#1085](https://github.com/Azure/PSRule.Rules.Azure/pull/1085)

## v1.9.1

What's changed since v1.9.0:

- Bug fixes:
  - Fixed can not index into resource group tags. [#1066](https://github.com/Azure/PSRule.Rules.Azure/issues/1066)
  - Fixed `Azure.VM.ASMinMembers` for template deployments. [#1064](https://github.com/Azure/PSRule.Rules.Azure/issues/1064)
  - Fixed zones property not found on public IP resource. [#1070](https://github.com/Azure/PSRule.Rules.Azure/issues/1070)

## v1.9.0

What's changed since v1.8.1:

- New rules:
  - API Management Service:
    - Check API management services are using availability zones when available. [#1017](https://github.com/Azure/PSRule.Rules.Azure/issues/1017)
  - Public IP Address:
    - Check Public IP addresses are configured with zone-redundancy. [#958](https://github.com/Azure/PSRule.Rules.Azure/issues/958)
    - Check Public IP addresses are using Standard SKU. [#979](https://github.com/Azure/PSRule.Rules.Azure/issues/979)
  - User Assigned Managed Identity:
    - Check identities meet naming requirements. [#1021](https://github.com/Azure/PSRule.Rules.Azure/issues/1021)
  - Virtual Network Gateway:
    - Check VPN/ExpressRoute gateways are configured with availability zone SKU. [#926](https://github.com/Azure/PSRule.Rules.Azure/issues/926)
- General improvements:
  - Improved processing of AzOps generated templates. [#799](https://github.com/Azure/PSRule.Rules.Azure/issues/799)
    - `Azure.Template.DefineParameters` is ignored for AzOps generated templates.
    - `Azure.Template.UseLocationParameter` is ignored for AzOps generated templates.
  - Bicep is now installed when using PSRule GitHub Action. [#1050](https://github.com/Azure/PSRule.Rules.Azure/issues/1050)
- Engineering:
  - Bump PSRule dependency to v1.8.0. [#1018](https://github.com/Azure/PSRule.Rules.Azure/issues/1018)
  - Added automated PR workflow to bump `providers.json` monthly. [#1041](https://github.com/Azure/PSRule.Rules.Azure/issues/1041)
- Bug fixes:
  - Fixed AKS Network Policy should accept calico. [#1046](https://github.com/Azure/PSRule.Rules.Azure/issues/1046)
  - Fixed `Azure.ACR.AdminUser` fails when `adminUserEnabled` not set. [#1014](https://github.com/Azure/PSRule.Rules.Azure/issues/1014)
  - Fixed `Azure.KeyVault.Logs` reports cannot index into a null array. [#1024](https://github.com/Azure/PSRule.Rules.Azure/issues/1024)
  - Fixed template function empty returns object reference not set exception. [#1025](https://github.com/Azure/PSRule.Rules.Azure/issues/1025)
  - Fixed delayed binding of `and` template function. [#1026](https://github.com/Azure/PSRule.Rules.Azure/issues/1026)
  - Fixed template function array nests array with array parameters. [#1027](https://github.com/Azure/PSRule.Rules.Azure/issues/1027)
  - Fixed property used by `Azure.ACR.MinSKU` to work more reliably with templates. [#1034](https://github.com/Azure/PSRule.Rules.Azure/issues/1034)
  - Fixed could not determine JSON object type for MockMember using CreateObject. [#1035](https://github.com/Azure/PSRule.Rules.Azure/issues/1035)
  - Fixed Bicep convention ordering. [#1053](https://github.com/Azure/PSRule.Rules.Azure/issues/1053)

What's changed since pre-release v1.9.0-B2110087:

- No additional changes.

## v1.9.0-B2110087 (pre-release)

What's changed since pre-release v1.9.0-B2110082:

- Bug fixes:
  - Fixed Bicep convention ordering. [#1053](https://github.com/Azure/PSRule.Rules.Azure/issues/1053)

## v1.9.0-B2110082 (pre-release)

What's changed since pre-release v1.9.0-B2110059:

- General improvements:
  - Bicep is now installed when using PSRule GitHub Action. [#1050](https://github.com/Azure/PSRule.Rules.Azure/issues/1050)
- Engineering:
  - Added automated PR workflow to bump `providers.json` monthly. [#1041](https://github.com/Azure/PSRule.Rules.Azure/issues/1041)
- Bug fixes:
  - Fixed AKS Network Policy should accept calico. [#1046](https://github.com/Azure/PSRule.Rules.Azure/issues/1046)

## v1.9.0-B2110059 (pre-release)

What's changed since pre-release v1.9.0-B2110040:

- New rules:
  - API Management Service:
    - Check API management services are using availability zones when available. [#1017](https://github.com/Azure/PSRule.Rules.Azure/issues/1017)
- Bug fixes:
  - Fixed property used by `Azure.ACR.MinSKU` to work more reliably with templates. [#1034](https://github.com/Azure/PSRule.Rules.Azure/issues/1034)
  - Fixed could not determine JSON object type for MockMember using CreateObject. [#1035](https://github.com/Azure/PSRule.Rules.Azure/issues/1035)

## v1.9.0-B2110040 (pre-release)

What's changed since pre-release v1.9.0-B2110025:

- New rules:
  - User Assigned Managed Identity:
    - Check identities meet naming requirements. [#1021](https://github.com/Azure/PSRule.Rules.Azure/issues/1021)
- Bug fixes:
  - Fixed `Azure.KeyVault.Logs` reports cannot index into a null array. [#1024](https://github.com/Azure/PSRule.Rules.Azure/issues/1024)
  - Fixed template function empty returns object reference not set exception. [#1025](https://github.com/Azure/PSRule.Rules.Azure/issues/1025)
  - Fixed delayed binding of `and` template function. [#1026](https://github.com/Azure/PSRule.Rules.Azure/issues/1026)
  - Fixed template function array nests array with array parameters. [#1027](https://github.com/Azure/PSRule.Rules.Azure/issues/1027)

## v1.9.0-B2110025 (pre-release)

What's changed since pre-release v1.9.0-B2110014:

- Engineering:
  - Bump PSRule dependency to v1.8.0. [#1018](https://github.com/Azure/PSRule.Rules.Azure/issues/1018)
- Bug fixes:
  - Fixed `Azure.ACR.AdminUser` fails when `adminUserEnabled` not set. [#1014](https://github.com/Azure/PSRule.Rules.Azure/issues/1014)

## v1.9.0-B2110014 (pre-release)

What's changed since pre-release v1.9.0-B2110009:

- Bug fixes:
  - Fixed expression out of range of valid values. [#1005](https://github.com/Azure/PSRule.Rules.Azure/issues/1005)
  - Fixed template expand fails in nested reference expansion. [#1007](https://github.com/Azure/PSRule.Rules.Azure/issues/1007)

## v1.9.0-B2110009 (pre-release)

What's changed since pre-release v1.9.0-B2109027:

- Bug fixes:
  - Fixed handling of comments with template and parameter file rules. [#996](https://github.com/Azure/PSRule.Rules.Azure/issues/996)
  - Fixed `Azure.Template.UseLocationParameter` to only apply to templates deployed as RG scope [#995](https://github.com/Azure/PSRule.Rules.Azure/issues/995)
  - Fixed expand template fails with `createObject` when no parameters are specified. [#1000](https://github.com/Azure/PSRule.Rules.Azure/issues/1000)

## v1.9.0-B2109027 (pre-release)

What's changed since v1.8.0:

- New rules:
  - Public IP Address:
    - Check Public IP addresses are configured with zone-redundancy. [#958](https://github.com/Azure/PSRule.Rules.Azure/issues/958)
    - Check Public IP addresses are using Standard SKU. [#979](https://github.com/Azure/PSRule.Rules.Azure/issues/979)
  - Virtual Network Gateway:
    - Check VPN/ExpressRoute gateways are configured with availability zone SKU. [#926](https://github.com/Azure/PSRule.Rules.Azure/issues/926)
- General improvements:
  - Improved processing of AzOps generated templates. [#799](https://github.com/Azure/PSRule.Rules.Azure/issues/799)
    - `Azure.Template.DefineParameters` is ignored for AzOps generated templates.
    - `Azure.Template.UseLocationParameter` is ignored for AzOps generated templates.
- Bug fixes:
  - Fixed `ToUpper` fails to convert character. [#986](https://github.com/Azure/PSRule.Rules.Azure/issues/986)

## v1.8.1

What's changed since v1.8.0:

- Bug fixes:
  - Fixed handling of comments with template and parameter file rules. [#996](https://github.com/Azure/PSRule.Rules.Azure/issues/996)
  - Fixed `Azure.Template.UseLocationParameter` to only apply to templates deployed as RG scope [#995](https://github.com/Azure/PSRule.Rules.Azure/issues/995)
  - Fixed expand template fails with `createObject` when no parameters are specified. [#1000](https://github.com/Azure/PSRule.Rules.Azure/issues/1000)
  - Fixed `ToUpper` fails to convert character. [#986](https://github.com/Azure/PSRule.Rules.Azure/issues/986)
  - Fixed expression out of range of valid values. [#1005](https://github.com/Azure/PSRule.Rules.Azure/issues/1005)
  - Fixed template expand fails in nested reference expansion. [#1007](https://github.com/Azure/PSRule.Rules.Azure/issues/1007)

## v1.8.0

What's changed since v1.7.0:

- New features:
  - Added `Azure.GA_2021_09` baseline. [#961](https://github.com/Azure/PSRule.Rules.Azure/issues/961)
    - Includes rules released before or during September 2021 for Azure GA features.
    - Marked baseline `Azure.GA_2021_06` as obsolete.
- New rules:
  - Application Gateway:
    - Check App Gateways should use availability zones when available. Thanks [@ArmaanMcleod](https://github.com/ArmaanMcleod). [#928](https://github.com/Azure/PSRule.Rules.Azure/issues/928)
  - Azure Kubernetes Service:
    - Check clusters have control plane audit logs enabled. Thanks [@ArmaanMcleod](https://github.com/ArmaanMcleod). [#882](https://github.com/Azure/PSRule.Rules.Azure/issues/882)
    - Check clusters have control plane diagnostics enabled. Thanks [@ArmaanMcleod](https://github.com/ArmaanMcleod). [#922](https://github.com/Azure/PSRule.Rules.Azure/issues/922)
    - Check clusters use Container Insights for monitoring workloads. Thanks [@ArmaanMcleod](https://github.com/ArmaanMcleod). [#881](https://github.com/Azure/PSRule.Rules.Azure/issues/881)
    - Check clusters use availability zones when available. Thanks [@ArmaanMcleod](https://github.com/ArmaanMcleod). [#880](https://github.com/Azure/PSRule.Rules.Azure/issues/880)
  - Cosmos DB:
    - Check DB account names meet naming requirements. [#954](https://github.com/Azure/PSRule.Rules.Azure/issues/954)
    - Check DB accounts use Azure AD identities for resource management operations. [#953](https://github.com/Azure/PSRule.Rules.Azure/issues/953)
  - Load Balancer:
    - Check Load balancers are using Standard SKU. Thanks [@ArmaanMcleod](https://github.com/ArmaanMcleod). [#957](https://github.com/Azure/PSRule.Rules.Azure/issues/957)
    - Check Load Balancers are configured with zone-redundancy. Thanks [@ArmaanMcleod](https://github.com/ArmaanMcleod). [#927](https://github.com/Azure/PSRule.Rules.Azure/issues/927)
- Engineering:
  - Bump PSRule dependency to v1.7.2. [#951](https://github.com/Azure/PSRule.Rules.Azure/issues/951)
  - Automated update of availability zone information in providers.json. [#907](https://github.com/Azure/PSRule.Rules.Azure/issues/907)
  - Increased test coverage of rule reasons. Thanks [@ArmaanMcleod](https://github.com/ArmaanMcleod). [#960](https://github.com/Azure/PSRule.Rules.Azure/issues/960)
- Bug fixes:
  - Fixed export of in-flight AKS related subnets for kubenet clusters. Thanks [@ArmaanMcleod](https://github.com/ArmaanMcleod). [#920](https://github.com/Azure/PSRule.Rules.Azure/issues/920)
  - Fixed plan instance count is not applicable to Elastic Premium plans. [#946](https://github.com/Azure/PSRule.Rules.Azure/issues/946)
  - Fixed minimum App Service Plan fails Elastic Premium plans. [#945](https://github.com/Azure/PSRule.Rules.Azure/issues/945)
  - Fixed App Service Plan should include PremiumV3 plan. [#944](https://github.com/Azure/PSRule.Rules.Azure/issues/944)
  - Fixed Azure.VM.NICAttached with private endpoints. [#932](https://github.com/Azure/PSRule.Rules.Azure/issues/932)
  - Fixed Bicep CLI fails with unexpected end of content. [#889](https://github.com/Azure/PSRule.Rules.Azure/issues/889)
  - Fixed incomplete reason message for `Azure.Storage.MinTLS`. [#971](https://github.com/Azure/PSRule.Rules.Azure/issues/971)
  - Fixed false positive of `Azure.Storage.UseReplication` with large file storage. [#965](https://github.com/Azure/PSRule.Rules.Azure/issues/965)

What's changed since pre-release v1.8.0-B2109060:

- No additional changes.

## v1.8.0-B2109086 (pre-release)

What's changed since pre-release v1.8.0-B2109060:

- New rules:
  - Load Balancer:
    - Check Load balancers are using Standard SKU. Thanks [@ArmaanMcleod](https://github.com/ArmaanMcleod). [#957](https://github.com/Azure/PSRule.Rules.Azure/issues/957)
- Engineering:
  - Increased test coverage of rule reasons. Thanks [@ArmaanMcleod](https://github.com/ArmaanMcleod). [#960](https://github.com/Azure/PSRule.Rules.Azure/issues/960)
- Bug fixes:
  - Fixed Bicep CLI fails with unexpected end of content. [#889](https://github.com/Azure/PSRule.Rules.Azure/issues/889)
  - Fixed incomplete reason message for `Azure.Storage.MinTLS`. [#971](https://github.com/Azure/PSRule.Rules.Azure/issues/971)
  - Fixed false positive of `Azure.Storage.UseReplication` with large file storage. [#965](https://github.com/Azure/PSRule.Rules.Azure/issues/965)

## v1.8.0-B2109060 (pre-release)

What's changed since pre-release v1.8.0-B2109046:

- New features:
  - Added `Azure.GA_2021_09` baseline. [#961](https://github.com/Azure/PSRule.Rules.Azure/issues/961)
    - Includes rules released before or during September 2021 for Azure GA features.
    - Marked baseline `Azure.GA_2021_06` as obsolete.
- New rules:
  - Load Balancer:
    - Check Load Balancers are configured with zone-redundancy. Thanks [@ArmaanMcleod](https://github.com/ArmaanMcleod). [#927](https://github.com/Azure/PSRule.Rules.Azure/issues/927)

## v1.8.0-B2109046 (pre-release)

What's changed since pre-release v1.8.0-B2109020:

- New rules:
  - Application Gateway:
    - Check App Gateways should use availability zones when available. Thanks [@ArmaanMcleod](https://github.com/ArmaanMcleod). [#928](https://github.com/Azure/PSRule.Rules.Azure/issues/928)
  - Cosmos DB:
    - Check DB account names meet naming requirements. [#954](https://github.com/Azure/PSRule.Rules.Azure/issues/954)
    - Check DB accounts use Azure AD identities for resource management operations. [#953](https://github.com/Azure/PSRule.Rules.Azure/issues/953)
- Bug fixes:
  - Fixed plan instance count is not applicable to Elastic Premium plans. [#946](https://github.com/Azure/PSRule.Rules.Azure/issues/946)
  - Fixed minimum App Service Plan fails Elastic Premium plans. [#945](https://github.com/Azure/PSRule.Rules.Azure/issues/945)
  - Fixed App Service Plan should include PremiumV3 plan. [#944](https://github.com/Azure/PSRule.Rules.Azure/issues/944)
  - Fixed Azure.VM.NICAttached with private endpoints. [#932](https://github.com/Azure/PSRule.Rules.Azure/issues/932)
- Engineering:
  - Bump PSRule dependency to v1.7.2. [#951](https://github.com/Azure/PSRule.Rules.Azure/issues/951)

## v1.8.0-B2109020 (pre-release)

What's changed since pre-release v1.8.0-B2108026:

- New rules:
  - Azure Kubernetes Service:
    - Check clusters have control plane audit logs enabled. Thanks [@ArmaanMcleod](https://github.com/ArmaanMcleod). [#882](https://github.com/Azure/PSRule.Rules.Azure/issues/882)
    - Check clusters have control plane diagnostics enabled. Thanks [@ArmaanMcleod](https://github.com/ArmaanMcleod). [#922](https://github.com/Azure/PSRule.Rules.Azure/issues/922)
- Engineering:
  - Bump PSRule dependency to v1.7.0. [#938](https://github.com/Azure/PSRule.Rules.Azure/issues/938)

## v1.8.0-B2108026 (pre-release)

What's changed since pre-release v1.8.0-B2108013:

- New rules:
  - Azure Kubernetes Service:
    - Check clusters use Container Insights for monitoring workloads. Thanks [@ArmaanMcleod](https://github.com/ArmaanMcleod). [#881](https://github.com/Azure/PSRule.Rules.Azure/issues/881)
- Bug fixes:
  - Fixed export of in-flight AKS related subnets for kubenet clusters. Thanks [@ArmaanMcleod](https://github.com/ArmaanMcleod). [#920](https://github.com/Azure/PSRule.Rules.Azure/issues/920)

## v1.8.0-B2108013 (pre-release)

What's changed since v1.7.0:

- New rules:
  - Azure Kubernetes Service:
    - Check clusters use availability zones when available. Thanks [@ArmaanMcleod](https://github.com/ArmaanMcleod). [#880](https://github.com/Azure/PSRule.Rules.Azure/issues/880)
- Engineering:
  - Bump PSRule dependency to v1.6.1. [#913](https://github.com/Azure/PSRule.Rules.Azure/issues/913)
  - Automated update of availability zone information in providers.json. [#907](https://github.com/Azure/PSRule.Rules.Azure/issues/907)

## v1.7.0

What's changed since v1.6.0:

- New rules:
  - All resources:
    - Check template parameter files use metadata links. [#846](https://github.com/Azure/PSRule.Rules.Azure/issues/846)
      - Configure the `AZURE_PARAMETER_FILE_METADATA_LINK` option to enable this rule.
    - Check template files use a recent schema. [#845](https://github.com/Azure/PSRule.Rules.Azure/issues/845)
    - Check template files use a https schema scheme. [#894](https://github.com/Azure/PSRule.Rules.Azure/issues/894)
    - Check template parameter files use a https schema scheme. [#894](https://github.com/Azure/PSRule.Rules.Azure/issues/894)
    - Check template parameters set a value. [#896](https://github.com/Azure/PSRule.Rules.Azure/issues/896)
    - Check template parameters use a valid secret reference. [#897](https://github.com/Azure/PSRule.Rules.Azure/issues/897)
  - Azure Kubernetes Service:
    - Check clusters using Azure CNI should use large subnets. Thanks [@ArmaanMcleod](https://github.com/ArmaanMcleod). [#273](https://github.com/Azure/PSRule.Rules.Azure/issues/273)
    - Check clusters use auto-scale node pools. Thanks [@ArmaanMcleod](https://github.com/ArmaanMcleod). [#218](https://github.com/Azure/PSRule.Rules.Azure/issues/218)
      - By default, a minimum of a `/23` subnet is required.
      - Configure `AZURE_AKS_CNI_MINIMUM_CLUSTER_SUBNET_SIZE` to change the default minimum subnet size.
  - Storage Account:
    - Check Storage Accounts only accept explicitly allowed network traffic. [#884](https://github.com/Azure/PSRule.Rules.Azure/issues/884)
- Updated rules:
  - Virtual Network:
    - Excluded `AzureFirewallManagementSubnet` from `Azure.VNET.UseNSGs`. [#869](https://github.com/Azure/PSRule.Rules.Azure/issues/869)
- General improvements:
  - Added version information to bicep compilation exceptions. [#903](https://github.com/Azure/PSRule.Rules.Azure/issues/903)
- Engineering:
  - Bump PSRule dependency to v1.6.0. [#871](https://github.com/Azure/PSRule.Rules.Azure/issues/871)
- Bug fixes:
  - Fixed DateTimeAdd function and tests within timezones with DST. [#891](https://github.com/Azure/PSRule.Rules.Azure/issues/891)
  - Fixed `Azure.Template.ParameterValue` failing on empty value. [#901](https://github.com/Azure/PSRule.Rules.Azure/issues/901)

What's changed since pre-release v1.7.0-B2108059:

- No additional changes.

## v1.7.0-B2108059 (pre-release)

What's changed since pre-release v1.7.0-B2108049:

- General improvements:
  - Added version information to bicep compilation exceptions. [#903](https://github.com/Azure/PSRule.Rules.Azure/issues/903)
- Bug fixes:
  - Fixed `Azure.Template.ParameterValue` failing on empty value. [#901](https://github.com/Azure/PSRule.Rules.Azure/issues/901)

## v1.7.0-B2108049 (pre-release)

What's changed since pre-release v1.7.0-B2108040:

- New rules:
  - All resources:
    - Check template files use a recent schema. [#845](https://github.com/Azure/PSRule.Rules.Azure/issues/845)
    - Check template files use a https schema scheme. [#894](https://github.com/Azure/PSRule.Rules.Azure/issues/894)
    - Check template parameter files use a https schema scheme. [#894](https://github.com/Azure/PSRule.Rules.Azure/issues/894)
    - Check template parameters set a value. [#896](https://github.com/Azure/PSRule.Rules.Azure/issues/896)
    - Check template parameters use a valid secret reference. [#897](https://github.com/Azure/PSRule.Rules.Azure/issues/897)
- Bug fixes:
  - Fixed DateTimeAdd function and tests within timezones with DST. [#891](https://github.com/Azure/PSRule.Rules.Azure/issues/891)

## v1.7.0-B2108040 (pre-release)

What's changed since pre-release v1.7.0-B2108020:

- New rules:
  - All resources:
    - Check template parameter files use metadata links. [#846](https://github.com/Azure/PSRule.Rules.Azure/issues/846)
      - Configure the `AZURE_PARAMETER_FILE_METADATA_LINK` option to enable this rule.
  - Azure Kubernetes Service:
    - Check clusters using Azure CNI should use large subnets. Thanks [@ArmaanMcleod](https://github.com/ArmaanMcleod). [#273](https://github.com/Azure/PSRule.Rules.Azure/issues/273)
      - By default, a minimum of a `/23` subnet is required.
      - Configure `AZURE_AKS_CNI_MINIMUM_CLUSTER_SUBNET_SIZE` to change the default minimum subnet size.
  - Storage Account:
    - Check Storage Accounts only accept explicitly allowed network traffic. [#884](https://github.com/Azure/PSRule.Rules.Azure/issues/884)

## v1.7.0-B2108020 (pre-release)

What's changed since v1.6.0:

- New rules:
  - Azure Kubernetes Service:
    - Check clusters use auto-scale node pools. Thanks [@ArmaanMcleod](https://github.com/ArmaanMcleod). [#218](https://github.com/Azure/PSRule.Rules.Azure/issues/218)
- Updated rules:
  - Virtual Network:
    - Excluded `AzureFirewallManagementSubnet` from `Azure.VNET.UseNSGs`. [#869](https://github.com/Azure/PSRule.Rules.Azure/issues/869)
- Engineering:
  - Bump PSRule dependency to v1.6.0. [#871](https://github.com/Azure/PSRule.Rules.Azure/issues/871)

## v1.6.0

What's changed since v1.5.1:

- New features:
  - **Experimental**: Added support for expansion from Bicep source files. [#848](https://github.com/Azure/PSRule.Rules.Azure/issues/848) [#670](https://github.com/Azure/PSRule.Rules.Azure/issues/670) [#858](https://github.com/Azure/PSRule.Rules.Azure/issues/858)
    - Bicep support is currently experimental.
    - To opt-in set the `AZURE_BICEP_FILE_EXPANSION` configuration to `true`.
    - For more information see [Using Bicep](https://azure.github.io/PSRule.Rules.Azure/using-bicep/).
- New rules:
  - Application Gateways:
    - Check Application Gateways publish endpoints by HTTPS. [#841](https://github.com/Azure/PSRule.Rules.Azure/issues/841)
- Engineering:
  - Bump PSRule dependency to v1.5.0. [#832](https://github.com/Azure/PSRule.Rules.Azure/issues/832)
  - Migration of Pester v4 tests to Pester v5. Thanks [@ArmaanMcleod](https://github.com/ArmaanMcleod). [#395](https://github.com/Azure/PSRule.Rules.Azure/issues/395)

What's changed since pre-release v1.6.0-B2108038:

- Bug fixes:
  - Fixed Bicep expand creates deadlock and times out. [#863](https://github.com/Azure/PSRule.Rules.Azure/issues/863)

## v1.6.0-B2108038 (pre-release)

What's changed since pre-release v1.6.0-B2108023:

- Bug fixes:
  - Fixed Bicep expand hangs analysis. [#858](https://github.com/Azure/PSRule.Rules.Azure/issues/858)

## v1.6.0-B2108023 (pre-release)

What's changed since pre-release v1.6.0-B2107028:

- New features:
  - **Experimental**: Added support for expansion from Bicep source files. [#848](https://github.com/Azure/PSRule.Rules.Azure/issues/848) [#670](https://github.com/Azure/PSRule.Rules.Azure/issues/670)
    - Bicep support is currently experimental.
    - To opt-in set the `AZURE_BICEP_FILE_EXPANSION` configuration to `true`.
    - For more information see [Using Bicep](https://azure.github.io/PSRule.Rules.Azure/using-bicep/).

## v1.6.0-B2107028 (pre-release)

What's changed since v1.5.1:

- New rules:
  - Application Gateways:
    - Check Application Gateways publish endpoints by HTTPS. [#841](https://github.com/Azure/PSRule.Rules.Azure/issues/841)
- Engineering:
  - Bump PSRule dependency to v1.5.0. [#832](https://github.com/Azure/PSRule.Rules.Azure/issues/832)

## v1.5.1

What's changed since v1.5.0:

- Bug fixes:
  - Fixed rule does not detect more restrictive NSG rules. [#831](https://github.com/Azure/PSRule.Rules.Azure/issues/831)

## v1.5.0

What's changed since v1.4.1:

- New features:
  - Added `Azure.GA_2021_06` baseline. [#822](https://github.com/Azure/PSRule.Rules.Azure/issues/822)
    - Includes rules released before or during June 2021 for Azure GA features.
    - Marked baseline `Azure.GA_2021_03` as obsolete.
- New rules:
  - Application Insights:
    - Check App Insights resources use workspace-based configuration. [#813](https://github.com/Azure/PSRule.Rules.Azure/issues/813)
    - Check App Insights resources meet naming requirements. [#814](https://github.com/Azure/PSRule.Rules.Azure/issues/814)
- General improvements:
  - Exclude not applicable rules for templates generated with Bicep and PSArm. [#815](https://github.com/Azure/PSRule.Rules.Azure/issues/815)
  - Updated rule help to use docs pages for online version. [#824](https://github.com/Azure/PSRule.Rules.Azure/issues/824)
- Engineering:
  - Bump PSRule dependency to v1.4.0. [#823](https://github.com/Azure/PSRule.Rules.Azure/issues/823)
  - Bump YamlDotNet dependency to v11.2.1. [#821](https://github.com/Azure/PSRule.Rules.Azure/pull/821)
  - Migrate project to Azure GitHub organization and updated links. [#800](https://github.com/Azure/PSRule.Rules.Azure/pull/800)
- Bug fixes:
  - Fixed detection of parameters and variables with line breaks. [#811](https://github.com/Azure/PSRule.Rules.Azure/issues/811)

What's changed since pre-release v1.5.0-B2107002:

- No additional changes.

## v1.5.0-B2107002 (pre-release)

What's changed since pre-release v1.5.0-B2106018:

- New features:
  - Added `Azure.GA_2021_06` baseline. [#822](https://github.com/Azure/PSRule.Rules.Azure/issues/822)
    - Includes rules released before or during June 2021 for Azure GA features.
    - Marked baseline `Azure.GA_2021_03` as obsolete.
- General improvements:
  - Updated rule help to use docs pages for online version. [#824](https://github.com/Azure/PSRule.Rules.Azure/issues/824)
- Engineering:
  - Bump PSRule dependency to v1.4.0. [#823](https://github.com/Azure/PSRule.Rules.Azure/issues/823)
  - Bump YamlDotNet dependency to v11.2.1. [#821](https://github.com/Azure/PSRule.Rules.Azure/pull/821)

## v1.5.0-B2106018 (pre-release)

What's changed since v1.4.1:

- New rules:
  - Application Insights:
    - Check App Insights resources use workspace-based configuration. [#813](https://github.com/Azure/PSRule.Rules.Azure/issues/813)
    - Check App Insights resources meet naming requirements. [#814](https://github.com/Azure/PSRule.Rules.Azure/issues/814)
- General improvements:
  - Exclude not applicable rules for templates generated with Bicep and PSArm. [#815](https://github.com/Azure/PSRule.Rules.Azure/issues/815)
- Engineering:
  - Bump YamlDotNet dependency to v11.2.0. [#801](https://github.com/Azure/PSRule.Rules.Azure/pull/801)
  - Migrate project to Azure GitHub organization and updated links. [#800](https://github.com/Azure/PSRule.Rules.Azure/pull/800)
- Bug fixes:
  - Fixed detection of parameters and variables with line breaks. [#811](https://github.com/Azure/PSRule.Rules.Azure/issues/811)

## v1.4.1

What's changed since v1.4.0:

- Bug fixes:
  - Fixed boolean string conversion case. [#793](https://github.com/Azure/PSRule.Rules.Azure/issues/793)
  - Fixed case sensitive property matching. [#794](https://github.com/Azure/PSRule.Rules.Azure/issues/794)
  - Fixed automatic expansion of template parameter files. [#796](https://github.com/Azure/PSRule.Rules.Azure/issues/796)
    - Template parameter files are not automatically expanded by default.
    - To enable this, set the `AZURE_PARAMETER_FILE_EXPANSION` configuration option.

## v1.4.0

What's changed since v1.3.2:

- New features:
  - Automatically expand template from parameter files for analysis. [#772](https://github.com/Azure/PSRule.Rules.Azure/issues/772)
    - Previously templates needed to be exported with `Export-AzRuleTemplateData`.
    - To export template data automatically use PSRule cmdlets with `-Format File`.
- New rules:
  - Cognitive Search:
    - Check search services meet index SLA replica requirement. [#761](https://github.com/Azure/PSRule.Rules.Azure/issues/761)
    - Check search services meet query SLA replica requirement. [#762](https://github.com/Azure/PSRule.Rules.Azure/issues/762)
    - Check search services meet naming requirements. [#763](https://github.com/Azure/PSRule.Rules.Azure/issues/763)
    - Check search services use a minimum SKU. [#764](https://github.com/Azure/PSRule.Rules.Azure/issues/764)
    - Check search services use managed identities. [#765](https://github.com/Azure/PSRule.Rules.Azure/issues/765)
  - Azure Kubernetes Service:
    - Check clusters use AKS-managed Azure AD integration. [#436](https://github.com/Azure/PSRule.Rules.Azure/issues/436)
    - Check clusters have local account disabled (preview). [#786](https://github.com/Azure/PSRule.Rules.Azure/issues/786)
    - Check clusters have an auto-upgrade channel set (preview). [#787](https://github.com/Azure/PSRule.Rules.Azure/issues/787)
    - Check clusters limit access network access to the API server. [#788](https://github.com/Azure/PSRule.Rules.Azure/issues/788)
    - Check clusters used Azure RBAC for Kubernetes authorization. [#789](https://github.com/Azure/PSRule.Rules.Azure/issues/789)
- Updated rules:
  - Azure Kubernetes Service:
    - Updated `Azure.AKS.Version` to 1.20.5. [#767](https://github.com/Azure/PSRule.Rules.Azure/issues/767)
- General improvements:
  - Automatically nest template sub-resources for analysis. [#746](https://github.com/Azure/PSRule.Rules.Azure/issues/746)
    - Sub-resources such as diagnostic logs or configurations are automatically nested.
    - Automatic nesting a resource requires:
      - The parent resource is defined in the same template.
      - The sub-resource depends on the parent resource.
  - Added support for source location references to template files. [#781](https://github.com/Azure/PSRule.Rules.Azure/issues/781)
    - Output includes source location to resources exported from a templates.
- Bug fixes:
  - Fixed string index parsing in expressions with whitespace. [#775](https://github.com/Azure/PSRule.Rules.Azure/issues/775)
  - Fixed base for DateTimeAdd is not a valid string. [#777](https://github.com/Azure/PSRule.Rules.Azure/issues/777)
- Engineering:
  - Added source link to project. [#783](https://github.com/Azure/PSRule.Rules.Azure/issues/783)

What's changed since pre-release v1.4.0-B2105057:

- No additional changes.

## v1.4.0-B2105057 (pre-release)

What's changed since pre-release v1.4.0-B2105050:

- New rules:
  - Azure Kubernetes Service:
    - Check clusters use AKS-managed Azure AD integration. [#436](https://github.com/Azure/PSRule.Rules.Azure/issues/436)
    - Check clusters have local account disabled (preview). [#786](https://github.com/Azure/PSRule.Rules.Azure/issues/786)
    - Check clusters have an auto-upgrade channel set (preview). [#787](https://github.com/Azure/PSRule.Rules.Azure/issues/787)
    - Check clusters limit access network access to the API server. [#788](https://github.com/Azure/PSRule.Rules.Azure/issues/788)
    - Check clusters used Azure RBAC for Kubernetes authorization. [#789](https://github.com/Azure/PSRule.Rules.Azure/issues/789)
- Updated rules:
  - Azure Kubernetes Service:
    - Updated `Azure.AKS.Version` to 1.20.5. [#767](https://github.com/Azure/PSRule.Rules.Azure/issues/767)
- Engineering:
  - Added source link to project. [#783](https://github.com/Azure/PSRule.Rules.Azure/issues/783)

## v1.4.0-B2105050 (pre-release)

What's changed since pre-release v1.4.0-B2105044:

- General improvements:
  - Added support for source location references to template files. [#781](https://github.com/Azure/PSRule.Rules.Azure/issues/781)
    - Output includes source location to resources exported from a templates.

## v1.4.0-B2105044 (pre-release)

What's changed since pre-release v1.4.0-B2105027:

- New features:
  - Automatically expand template from parameter files for analysis. [#772](https://github.com/Azure/PSRule.Rules.Azure/issues/772)
    - Previously templates needed to be exported with `Export-AzRuleTemplateData`.
    - To export template data automatically use PSRule cmdlets with `-Format File`.
- Bug fixes:
  - Fixed string index parsing in expressions with whitespace. [#775](https://github.com/Azure/PSRule.Rules.Azure/issues/775)
  - Fixed base for DateTimeAdd is not a valid string. [#777](https://github.com/Azure/PSRule.Rules.Azure/issues/777)

## v1.4.0-B2105027 (pre-release)

What's changed since pre-release v1.4.0-B2105020:

- New rules:
  - Cognitive Search:
    - Check search services meet index SLA replica requirement. [#761](https://github.com/Azure/PSRule.Rules.Azure/issues/761)
    - Check search services meet query SLA replica requirement. [#762](https://github.com/Azure/PSRule.Rules.Azure/issues/762)
    - Check search services meet naming requirements. [#763](https://github.com/Azure/PSRule.Rules.Azure/issues/763)
    - Check search services use a minimum SKU. [#764](https://github.com/Azure/PSRule.Rules.Azure/issues/764)
    - Check search services use managed identities. [#765](https://github.com/Azure/PSRule.Rules.Azure/issues/765)

## v1.4.0-B2105020 (pre-release)

What's changed since v1.3.2:

- General improvements:
  - Automatically nest template sub-resources for analysis. [#746](https://github.com/Azure/PSRule.Rules.Azure/issues/746)
    - Sub-resources such as diagnostic logs or configurations are automatically nested.
    - Automatic nesting a resource requires:
      - The parent resource is defined in the same template.
      - The sub-resource depends on the parent resource.

## v1.3.2

What's changed since v1.3.1:

- Bug fixes:
  - Fixed rule reason reported the parameter inputObject is null. [#753](https://github.com/Azure/PSRule.Rules.Azure/issues/753)

## v1.3.1

What's changed since v1.3.0:

- Engineering:
  - Bump PSRule dependency to v1.3.0. [#749](https://github.com/Azure/PSRule.Rules.Azure/issues/749)
  - Bump YamlDotNet dependency to v11.1.1. [#742](https://github.com/Azure/PSRule.Rules.Azure/issues/742)

## v1.3.0

What's changed since v1.2.1:

- New rules:
  - Policy:
    - Check policy assignment display name and description are set. [#725](https://github.com/Azure/PSRule.Rules.Azure/issues/725)
    - Check policy assignment assigned by metadata is set. [#726](https://github.com/Azure/PSRule.Rules.Azure/issues/726)
    - Check policy exemption display name and description are set. [#723](https://github.com/Azure/PSRule.Rules.Azure/issues/723)
    - Check policy waiver exemptions have an expiry date set. [#724](https://github.com/Azure/PSRule.Rules.Azure/issues/724)
- Removed rules:
  - Storage:
    - Remove `Azure.Storage.UseEncryption` as Storage Service Encryption (SSE) is always on. [#630](https://github.com/Azure/PSRule.Rules.Azure/issues/630)
      - SSE is on by default and can not be disabled.
- General improvements:
  - Additional metadata added in parameter files is passed through with `Get-AzRuleTemplateLink`. [#706](https://github.com/Azure/PSRule.Rules.Azure/issues/706)
  - Improved binding support for File inputs. [#480](https://github.com/Azure/PSRule.Rules.Azure/issues/480)
    - Template and parameter file names now return a relative path instead of full path.
  - Added API version for each module resource. [#729](https://github.com/Azure/PSRule.Rules.Azure/issues/729)
- Engineering:
  - Clean up depreciated warning message for configuration option `azureAllowedRegions`. [#737](https://github.com/Azure/PSRule.Rules.Azure/issues/737)
  - Clean up depreciated warning message for configuration option `minAKSVersion`. [#738](https://github.com/Azure/PSRule.Rules.Azure/issues/738)
  - Bump PSRule dependency to v1.2.0. [#713](https://github.com/Azure/PSRule.Rules.Azure/issues/713)
- Bug fixes:
  - Fixed could not load file or assembly YamlDotNet. [#741](https://github.com/Azure/PSRule.Rules.Azure/issues/741)
    - This fix pins the PSRule version to v1.2.0 until the next stable release of PSRule for Azure.

What's changed since pre-release v1.3.0-B2104040:

- No additional changes.

## v1.3.0-B2104040 (pre-release)

What's changed since pre-release v1.3.0-B2104034:

- Bug fixes:
  - Fixed could not load file or assembly YamlDotNet. [#741](https://github.com/Azure/PSRule.Rules.Azure/issues/741)
    - This fix pins the PSRule version to v1.2.0 until the next stable release of PSRule for Azure.

## v1.3.0-B2104034 (pre-release)

What's changed since pre-release v1.3.0-B2104023:

- New rules:
  - Policy:
    - Check policy assignment display name and description are set. [#725](https://github.com/Azure/PSRule.Rules.Azure/issues/725)
    - Check policy assignment assigned by metadata is set. [#726](https://github.com/Azure/PSRule.Rules.Azure/issues/726)
    - Check policy exemption display name and description are set. [#723](https://github.com/Azure/PSRule.Rules.Azure/issues/723)
    - Check policy waiver exemptions have an expiry date set. [#724](https://github.com/Azure/PSRule.Rules.Azure/issues/724)
- Engineering:
  - Clean up depreciated warning message for configuration option `azureAllowedRegions`. [#737](https://github.com/Azure/PSRule.Rules.Azure/issues/737)
  - Clean up depreciated warning message for configuration option `minAKSVersion`. [#738](https://github.com/Azure/PSRule.Rules.Azure/issues/738)

## v1.3.0-B2104023 (pre-release)

What's changed since pre-release v1.3.0-B2104013:

- General improvements:
  - Improved binding support for File inputs. [#480](https://github.com/Azure/PSRule.Rules.Azure/issues/480)
    - Template and parameter file names now return a relative path instead of full path.
  - Added API version for each module resource. [#729](https://github.com/Azure/PSRule.Rules.Azure/issues/729)

## v1.3.0-B2104013 (pre-release)

What's changed since pre-release v1.3.0-B2103007:

- Engineering:
  - Bump PSRule dependency to v1.2.0. [#713](https://github.com/Azure/PSRule.Rules.Azure/issues/713)
- Bug fixes:
  - Fixed export not expanding nested deployments. [#715](https://github.com/Azure/PSRule.Rules.Azure/issues/715)

## v1.3.0-B2103007 (pre-release)

What's changed since v1.2.0:

- Removed rules:
  - Storage:
    - Remove `Azure.Storage.UseEncryption` as Storage Service Encryption (SSE) is always on. [#630](https://github.com/Azure/PSRule.Rules.Azure/issues/630)
      - SSE is on by default and can not be disabled.
- General improvements:
  - Additional metadata added in parameter files is passed through with `Get-AzRuleTemplateLink`. [#706](https://github.com/Azure/PSRule.Rules.Azure/issues/706)

## v1.2.1

What's changed since v1.2.0:

- Bug fixes:
  - Fixed export not expanding nested deployments. [#715](https://github.com/Azure/PSRule.Rules.Azure/issues/715)

## v1.2.0

What's changed since v1.1.4:

- New features:
  - Added `Azure.GA_2021_03` baseline. [#673](https://github.com/Azure/PSRule.Rules.Azure/issues/673)
    - Includes rules released before or during March 2021 for Azure GA features.
    - Marked baseline `Azure.GA_2020_12` as obsolete.
- New rules:
  - Key Vault:
    - Check vaults, keys, and secrets meet name requirements. [#646](https://github.com/Azure/PSRule.Rules.Azure/issues/646)
- Updated rules:
  - Azure Kubernetes Service:
    - Updated `Azure.AKS.Version` to 1.19.7. [#696](https://github.com/Azure/PSRule.Rules.Azure/issues/696)
- General improvements:
  - Added support for user defined functions in templates. [#682](https://github.com/Azure/PSRule.Rules.Azure/issues/682)
- Engineering:
  - Bump PSRule dependency to v1.1.0. [#692](https://github.com/Azure/PSRule.Rules.Azure/issues/692)

What's changed since pre-release v1.2.0-B2103044:

- No additional changes.

## v1.2.0-B2103044 (pre-release)

What's changed since pre-release v1.2.0-B2103032:

- New features:
  - Added `Azure.GA_2021_03` baseline. [#673](https://github.com/Azure/PSRule.Rules.Azure/issues/673)
    - Includes rules released before or during March 2021 for Azure GA features.
    - Marked baseline `Azure.GA_2020_12` as obsolete.
- Updated rules:
  - Azure Kubernetes Service:
    - Updated `Azure.AKS.Version` to 1.19.7. [#696](https://github.com/Azure/PSRule.Rules.Azure/issues/696)

## v1.2.0-B2103032 (pre-release)

What's changed since pre-release v1.2.0-B2103024:

- New rules:
  - Key Vault:
    - Check vaults, keys, and secrets meet name requirements. [#646](https://github.com/Azure/PSRule.Rules.Azure/issues/646)
- Engineering:
  - Bump PSRule dependency to v1.1.0. [#692](https://github.com/Azure/PSRule.Rules.Azure/issues/692)

## v1.2.0-B2103024 (pre-release)

What's changed since v1.1.4:

- General improvements:
  - Added support for user defined functions in templates. [#682](https://github.com/Azure/PSRule.Rules.Azure/issues/682)

## v1.1.4

What's changed since v1.1.3:

- Bug fixes:
  - Fixed handling of literal index with copyIndex function. [#686](https://github.com/Azure/PSRule.Rules.Azure/issues/686)
  - Fixed handling of inner scoped nested deployments. [#687](https://github.com/Azure/PSRule.Rules.Azure/issues/687)

## v1.1.3

What's changed since v1.1.2:

- Bug fixes:
  - Fixed parsing of property names for functions across multiple lines. [#683](https://github.com/Azure/PSRule.Rules.Azure/issues/683)

## v1.1.2

What's changed since v1.1.1:

- Bug fixes:
  - Fixed copy peer property resolve. [#677](https://github.com/Azure/PSRule.Rules.Azure/issues/677)
  - Fixed partial resource group or subscription object not populating. [#678](https://github.com/Azure/PSRule.Rules.Azure/issues/678)
  - Fixed lazy loading of environment and resource providers. [#679](https://github.com/Azure/PSRule.Rules.Azure/issues/679)

## v1.1.1

What's changed since v1.1.0:

- Bug fixes:
  - Fixed support for parameter file schemas. [#674](https://github.com/Azure/PSRule.Rules.Azure/issues/674)

## v1.1.0

What's changed since v1.0.0:

- New features:
  - Exporting template with `Export-AzRuleTemplateData` supports custom resource group and subscription. [#651](https://github.com/Azure/PSRule.Rules.Azure/issues/651)
    - Subscription and resource group used for deployment can be specified instead of using defaults.
    - `ResourceGroupName` parameter of `Export-AzRuleTemplateData` has been renamed to `ResourceGroup`.
    - Added a parameter alias for `ResourceGroupName` on `Export-AzRuleTemplateData`.
- New rules:
  - All resources:
    - Check template parameters are defined. [#631](https://github.com/Azure/PSRule.Rules.Azure/issues/631)
    - Check location parameter is type string. [#632](https://github.com/Azure/PSRule.Rules.Azure/issues/632)
    - Check template parameter `minValue` and `maxValue` constraints are valid. [#637](https://github.com/Azure/PSRule.Rules.Azure/issues/637)
    - Check template resources do not use hard coded locations. [#633](https://github.com/Azure/PSRule.Rules.Azure/issues/633)
    - Check resource group location not referenced instead of location parameter. [#634](https://github.com/Azure/PSRule.Rules.Azure/issues/634)
    - Check increased debug detail is disabled for nested deployments. [#638](https://github.com/Azure/PSRule.Rules.Azure/issues/638)
- General improvements:
  - Added support for matching template by name. [#661](https://github.com/Azure/PSRule.Rules.Azure/issues/661)
    - `Get-AzRuleTemplateLink` discovers `<templateName>.json` from `<templateName>.parameters.json`.
- Engineering:
  - Bump PSRule dependency to v1.0.3. [#648](https://github.com/Azure/PSRule.Rules.Azure/issues/648)
- Bug fixes:
  - Fixed `Azure.VM.ADE` to limit rule to exports only. [#644](https://github.com/Azure/PSRule.Rules.Azure/issues/644)
  - Fixed `if` condition values evaluation order. [#652](https://github.com/Azure/PSRule.Rules.Azure/issues/652)
  - Fixed handling of `int` parameters with large values. [#653](https://github.com/Azure/PSRule.Rules.Azure/issues/653)
  - Fixed handling of expressions split over multiple lines. [#654](https://github.com/Azure/PSRule.Rules.Azure/issues/654)
  - Fixed handling of bool parameter values within logical expressions. [#655](https://github.com/Azure/PSRule.Rules.Azure/issues/655)
  - Fixed copy loop value does not fall within the expected range. [#664](https://github.com/Azure/PSRule.Rules.Azure/issues/664)
  - Fixed template comparison functions handling of large integer values. [#666](https://github.com/Azure/PSRule.Rules.Azure/issues/666)
  - Fixed handling of `createArray` function with no arguments. [#667](https://github.com/Azure/PSRule.Rules.Azure/issues/667)

What's changed since pre-release v1.1.0-B2102034:

- No additional changes.

## v1.1.0-B2102034 (pre-release)

What's changed since pre-release v1.1.0-B2102023:

- General improvements:
  - Added support for matching template by name. [#661](https://github.com/Azure/PSRule.Rules.Azure/issues/661)
    - `Get-AzRuleTemplateLink` discovers `<templateName>.json` from `<templateName>.parameters.json`.
- Bug fixes:
  - Fixed copy loop value does not fall within the expected range. [#664](https://github.com/Azure/PSRule.Rules.Azure/issues/664)
  - Fixed template comparison functions handling of large integer values. [#666](https://github.com/Azure/PSRule.Rules.Azure/issues/666)
  - Fixed handling of `createArray` function with no arguments. [#667](https://github.com/Azure/PSRule.Rules.Azure/issues/667)

## v1.1.0-B2102023 (pre-release)

What's changed since pre-release v1.1.0-B2102015:

- New features:
  - Exporting template with `Export-AzRuleTemplateData` supports custom resource group and subscription. [#651](https://github.com/Azure/PSRule.Rules.Azure/issues/651)
    - Subscription and resource group used for deployment can be specified instead of using defaults.
    - `ResourceGroupName` parameter of `Export-AzRuleTemplateData` has been renamed to `ResourceGroup`.
    - Added a parameter alias for `ResourceGroupName` on `Export-AzRuleTemplateData`.

## v1.1.0-B2102015 (pre-release)

What's changed since pre-release v1.1.0-B2102010:

- Bug fixes:
  - Fixed `if` condition values evaluation order. [#652](https://github.com/Azure/PSRule.Rules.Azure/issues/652)
  - Fixed handling of `int` parameters with large values. [#653](https://github.com/Azure/PSRule.Rules.Azure/issues/653)
  - Fixed handling of expressions split over multiple lines. [#654](https://github.com/Azure/PSRule.Rules.Azure/issues/654)
  - Fixed handling of bool parameter values within logical expressions. [#655](https://github.com/Azure/PSRule.Rules.Azure/issues/655)

## v1.1.0-B2102010 (pre-release)

What's changed since pre-release v1.1.0-B2102001:

- Engineering:
  - Bump PSRule dependency to v1.0.3. [#648](https://github.com/Azure/PSRule.Rules.Azure/issues/648)
- Bug fixes:
  - Fixed `Azure.VM.ADE` to limit rule to exports only. [#644](https://github.com/Azure/PSRule.Rules.Azure/issues/644)

## v1.1.0-B2102001 (pre-release)

What's changed since v1.0.0:

- New rules:
  - All resources:
    - Check template parameters are defined. [#631](https://github.com/Azure/PSRule.Rules.Azure/issues/631)
    - Check location parameter is type string. [#632](https://github.com/Azure/PSRule.Rules.Azure/issues/632)
    - Check template parameter `minValue` and `maxValue` constraints are valid. [#637](https://github.com/Azure/PSRule.Rules.Azure/issues/637)
    - Check template resources do not use hard coded locations. [#633](https://github.com/Azure/PSRule.Rules.Azure/issues/633)
    - Check resource group location not referenced instead of location parameter. [#634](https://github.com/Azure/PSRule.Rules.Azure/issues/634)
    - Check increased debug detail is disabled for nested deployments. [#638](https://github.com/Azure/PSRule.Rules.Azure/issues/638)
- Engineering:
  - Bump PSRule dependency to v1.0.2. [#635](https://github.com/Azure/PSRule.Rules.Azure/issues/635)

## v1.0.0

What's changed since v0.19.0:

- New rules:
  - All resources:
    - Check parameter default value type matches type. [#311](https://github.com/Azure/PSRule.Rules.Azure/issues/311)
    - Check location parameter defaults to resource group. [#361](https://github.com/Azure/PSRule.Rules.Azure/issues/361)
  - Front Door:
    - Check Front Door uses a health probe for each backend pool. [#546](https://github.com/Azure/PSRule.Rules.Azure/issues/546)
    - Check Front Door uses a dedicated health probe path backend pools. [#547](https://github.com/Azure/PSRule.Rules.Azure/issues/547)
    - Check Front Door uses HEAD requests for backend health probes. [#613](https://github.com/Azure/PSRule.Rules.Azure/issues/613)
  - Service Fabric:
    - Check Service Fabric clusters use AAD client authentication. [#619](https://github.com/Azure/PSRule.Rules.Azure/issues/619)
- Updated rules:
  - Azure Kubernetes Service:
    - Updated `Azure.AKS.Version` to 1.19.6. [#603](https://github.com/Azure/PSRule.Rules.Azure/issues/603)
- General improvements:
  - Renamed `Export-AzTemplateRuleData` to `Export-AzRuleTemplateData`. [#596](https://github.com/Azure/PSRule.Rules.Azure/issues/596)
    - New name `Export-AzRuleTemplateData` aligns with prefix of other cmdlets.
    - Use of `Export-AzTemplateRuleData` is now deprecated and will be removed in the next major version.
    - Added alias to allow `Export-AzTemplateRuleData` to continue to be used.
    - Using `Export-AzTemplateRuleData` returns a deprecation warning.
  - Added support for `environment` template function. [#517](https://github.com/Azure/PSRule.Rules.Azure/issues/517)
- Engineering:
  - Bump PSRule dependency to v1.0.1. [#611](https://github.com/Azure/PSRule.Rules.Azure/issues/611)

What's changed since pre-release v1.0.0-B2101028:

- No additional changes.

## v1.0.0-B2101028 (pre-release)

What's changed since pre-release v1.0.0-B2101016:

- New rules:
  - All resources:
    - Check parameter default value type matches type. [#311](https://github.com/Azure/PSRule.Rules.Azure/issues/311)
- General improvements:
  - Renamed `Export-AzTemplateRuleData` to `Export-AzRuleTemplateData`. [#596](https://github.com/Azure/PSRule.Rules.Azure/issues/596)
    - New name `Export-AzRuleTemplateData` aligns with prefix of other cmdlets.
    - Use of `Export-AzTemplateRuleData` is now deprecated and will be removed in the next major version.
    - Added alias to allow `Export-AzTemplateRuleData` to continue to be used.
    - Using `Export-AzTemplateRuleData` returns a deprecation warning.

## v1.0.0-B2101016 (pre-release)

What's changed since pre-release v1.0.0-B2101006:

- New rules:
  - Service Fabric:
    - Check Service Fabric clusters use AAD client authentication. [#619](https://github.com/Azure/PSRule.Rules.Azure/issues/619)
- Bug fixes:
  - Fixed reason `Azure.FrontDoor.ProbePath` so the probe name is included. [#617](https://github.com/Azure/PSRule.Rules.Azure/issues/617)

## v1.0.0-B2101006 (pre-release)

What's changed since v0.19.0:

- New rules:
  - All resources:
    - Check location parameter defaults to resource group. [#361](https://github.com/Azure/PSRule.Rules.Azure/issues/361)
  - Front Door:
    - Check Front Door uses a health probe for each backend pool. [#546](https://github.com/Azure/PSRule.Rules.Azure/issues/546)
    - Check Front Door uses a dedicated health probe path backend pools. [#547](https://github.com/Azure/PSRule.Rules.Azure/issues/547)
    - Check Front Door uses HEAD requests for backend health probes. [#613](https://github.com/Azure/PSRule.Rules.Azure/issues/613)
- Updated rules:
  - Azure Kubernetes Service:
    - Updated `Azure.AKS.Version` to 1.19.6. [#603](https://github.com/Azure/PSRule.Rules.Azure/issues/603)
- General improvements:
  - Added support for `environment` template function. [#517](https://github.com/Azure/PSRule.Rules.Azure/issues/517)
- Engineering:
  - Bump PSRule dependency to v1.0.1. [#611](https://github.com/Azure/PSRule.Rules.Azure/issues/611)
- Redis Cache Enterprise
  - Check Redis Cache Enterprise uses minimum TLS 1.2 [1179](https://github.com/Azure/PSRule.Rules.Azure/issues/1179)

[troubleshooting guide]: troubleshooting.md<|MERGE_RESOLUTION|>--- conflicted
+++ resolved
@@ -25,15 +25,12 @@
 ## Unreleased
 
 - New rules:
-<<<<<<< HEAD
+  - Bastion:
+    - Check Bastion hosts names meet naming requirements by @BenjaminEngeset.
+      [#1950](https://github.com/Azure/PSRule.Rules.Azure/issues/1950)
   - Recovery Services vault:
     - Check Recovery Services vaults names meet naming requirements by @BenjaminEngeset.
       [#1953](https://github.com/Azure/PSRule.Rules.Azure/issues/1953)
-=======
-  - Bastion:
-    - Check Bastion hosts names meet naming requirements by @BenjaminEngeset.
-      [#1950](https://github.com/Azure/PSRule.Rules.Azure/issues/1950)
->>>>>>> 8457f5bf
 
 ## v1.23.0-B0025 (pre-release)
 
