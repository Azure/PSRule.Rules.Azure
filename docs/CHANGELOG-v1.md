--- conflicted
+++ resolved
@@ -24,7 +24,6 @@
 
 ## Unreleased
 
-<<<<<<< HEAD
 What's changed since pre-release v1.28.0-B0024:
 
 - Removed rules:
@@ -36,6 +35,9 @@
     [#2266](https://github.com/Azure/PSRule.Rules.Azure/pull/2266)
   - Bump Az.Resources to v6.7.0.
     [#2274](https://github.com/Azure/PSRule.Rules.Azure/pull/2274)
+- Bug fixes:
+  - Fixed false positive of `IsolatedV2` with `Azure.AppService.MinPlan` by @BernieWhite.
+    [#2277](https://github.com/Azure/PSRule.Rules.Azure/issues/2277)
 
 ## v1.28.0-B0024 (pre-release)
 
@@ -65,7 +67,7 @@
     [#2261](https://github.com/Azure/PSRule.Rules.Azure/pull/2261)
   - Bump Microsoft.NET.Test.Sdk to v17.6.1.
     [#2256](https://github.com/Azure/PSRule.Rules.Azure/pull/2256)
-=======
+
 ## v1.27.3
 
 What's changed since v1.27.2:
@@ -73,7 +75,6 @@
 - Bug fixes:
   - Fixed false positive of `IsolatedV2` with `Azure.AppService.MinPlan` by @BernieWhite.
     [#2277](https://github.com/Azure/PSRule.Rules.Azure/issues/2277)
->>>>>>> 90e8a44e
 
 ## v1.27.2
 
