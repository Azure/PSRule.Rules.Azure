--- conflicted
+++ resolved
@@ -24,7 +24,6 @@
 
 ## Unreleased
 
-<<<<<<< HEAD
 What's changed since pre-release v1.22.0-B0011:
 
 - New rules:
@@ -34,6 +33,11 @@
 - Engineering:
   - Bump Az.Resources to v6.4.0.
     [#1829](https://github.com/Azure/PSRule.Rules.Azure/pull/1829)
+- Bug fixes:
+  - Fixed non-Linux VM images flagged as Linux by @BernieWhite.
+    [#1825](https://github.com/Azure/PSRule.Rules.Azure/issues/1825)
+  - Fixed failed to expand with last function on runtime property by @BernieWhite.
+    [#1830](https://github.com/Azure/PSRule.Rules.Azure/issues/1830)
 
 ## v1.22.0-B0011 (pre-release)
 
@@ -49,7 +53,7 @@
   - Virtual Network:
     - Check VNETs with a GatewaySubnet also has an AzureFirewallSubnet by @BernieWhite.
       [#875](https://github.com/Azure/PSRule.Rules.Azure/issues/875)
-=======
+
 ## v1.21.2
 
 What's changed since v1.21.1:
@@ -59,7 +63,6 @@
     [#1825](https://github.com/Azure/PSRule.Rules.Azure/issues/1825)
   - Fixed failed to expand with last function on runtime property by @BernieWhite.
     [#1830](https://github.com/Azure/PSRule.Rules.Azure/issues/1830)
->>>>>>> 0bb47795
 
 ## v1.21.1
 
