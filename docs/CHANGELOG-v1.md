---
discussion: false
link_users: true
---

# Change log

See [upgrade notes][1] for helpful information when upgrading from previous versions.

[1]: upgrade-notes.md

**Important notes**:

- Issue #741: `Could not load file or assembly YamlDotNet`.
  See [troubleshooting guide] for a workaround to this issue.
- The configuration option `Azure_AKSMinimumVersion` is replaced with `AZURE_AKS_CLUSTER_MINIMUM_VERSION`.
  If you have this option configured, please update it to `AZURE_AKS_CLUSTER_MINIMUM_VERSION`.
  Support for `Azure_AKSMinimumVersion` will be removed in v2.
  See [upgrade notes][1] for more information.
- The `SupportsTag` PowerShell function has been replaced with the `Azure.Resource.SupportsTags` selector.
  Update PowerShell rules to use the `Azure.Resource.SupportsTags` selector instead.
  Support for the `SupportsTag` function will be removed in v2.
  See [upgrade notes][1] for more information.

## Unreleased

<<<<<<< HEAD
- New rules:
  - Azure Database for MySQL:
    -  Check Azure Database for MySQL servers have geo-redundant backup configured by @bengeset96.
      [#284](https://github.com/Azure/PSRule.Rules.Azure/issues/284)
=======
## v1.22.0-B0026 (pre-release)
>>>>>>> df8ed7a2

What's changed since pre-release v1.22.0-B0011:

- New rules:
  - API Management:
    - Check api management instances limits control plane API calls to apim with version `'2021-08-01'` or newer by @bengeset96.
      [#1819](https://github.com/Azure/PSRule.Rules.Azure/issues/1819)
- Engineering:
  - Bump Az.Resources to v6.4.0.
    [#1829](https://github.com/Azure/PSRule.Rules.Azure/pull/1829)
- Bug fixes:
  - Fixed non-Linux VM images flagged as Linux by @BernieWhite.
    [#1825](https://github.com/Azure/PSRule.Rules.Azure/issues/1825)
  - Fixed failed to expand with last function on runtime property by @BernieWhite.
    [#1830](https://github.com/Azure/PSRule.Rules.Azure/issues/1830)

## v1.22.0-B0011 (pre-release)

What's changed since v1.21.0:

- New rules:
  - App Service Environment:
    - Check app service environments uses version 3 (ASEv3) instead of classic version 1 (ASEv1) and version 2 (ASEv2) by @bengeset96.
      [#1805](https://github.com/Azure/PSRule.Rules.Azure/issues/1805)
  - Front Door:
    - Check front door uses caching by @bengeset96.
      [#548](https://github.com/Azure/PSRule.Rules.Azure/issues/548)
  - Virtual Network:
    - Check VNETs with a GatewaySubnet also has an AzureFirewallSubnet by @BernieWhite.
      [#875](https://github.com/Azure/PSRule.Rules.Azure/issues/875)

## v1.21.2

What's changed since v1.21.1:

- Bug fixes:
  - Fixed non-Linux VM images flagged as Linux by @BernieWhite.
    [#1825](https://github.com/Azure/PSRule.Rules.Azure/issues/1825)
  - Fixed failed to expand with last function on runtime property by @BernieWhite.
    [#1830](https://github.com/Azure/PSRule.Rules.Azure/issues/1830)

## v1.21.1

What's changed since v1.21.0:

- Bug fixes:
  - Fixed multiple nested parameter loops returns stack empty exception by @BernieWhite.
    [#1811](https://github.com/Azure/PSRule.Rules.Azure/issues/1811)
  - Fixed `Azure.ACR.ContentTrust` when customer managed keys are enabled by @BernieWhite.
    [#1810](https://github.com/Azure/PSRule.Rules.Azure/issues/1810)

## v1.21.0

What's changed since v1.20.2:

- New features:
  - Mapping of Azure Security Benchmark v3 to security rules by @jagoodwin.
    [#1610](https://github.com/Azure/PSRule.Rules.Azure/issues/1610)
- New rules:
  - Deployment:
    - Check sensitive resource values use secure parameters by @VeraBE @BernieWhite.
      [#1773](https://github.com/Azure/PSRule.Rules.Azure/issues/1773)
  - Service Bus:
    - Check service bus namespaces uses TLS 1.2 version by @bengeset96.
      [#1777](https://github.com/Azure/PSRule.Rules.Azure/issues/1777)
  - Virtual Machine:
    - Check virtual machines uses Azure Monitor Agent instead of old legacy Log Analytics Agent by @bengeset96.
      [#1792](https://github.com/Azure/PSRule.Rules.Azure/issues/1792)
  - Virtual Machine Scale Sets:
    - Check virtual machine scale sets uses Azure Monitor Agent instead of old legacy Log Analytics Agent by @bengeset96.
      [#1792](https://github.com/Azure/PSRule.Rules.Azure/issues/1792)
  - Virtual Network:
    - Check VNETs with a GatewaySubnet also has a AzureBastionSubnet by @bengeset96.
      [#1761](https://github.com/Azure/PSRule.Rules.Azure/issues/1761)
- General improvements:
  - Added built-in list of ignored policy definitions by @BernieWhite.
    [#1730](https://github.com/Azure/PSRule.Rules.Azure/issues/1730)
    - To ignore additional policy definitions, use the `AZURE_POLICY_IGNORE_LIST` configuration option.
- Engineering:
  - Bump PSRule to v2.5.3.
    [#1800](https://github.com/Azure/PSRule.Rules.Azure/pull/1800)
  - Bump Az.Resources to v6.3.1.
    [#1800](https://github.com/Azure/PSRule.Rules.Azure/pull/1800)

What's changed since pre-release v1.21.0-B0050:

- No additional changes.

## v1.21.0-B0050 (pre-release)

What's changed since pre-release v1.21.0-B0027:

- New rules:
  - Virtual Machine:
    - Check virtual machines uses Azure Monitor Agent instead of old legacy Log Analytics Agent by @bengeset96.
      [#1792](https://github.com/Azure/PSRule.Rules.Azure/issues/1792)
  - Virtual Machine Scale Sets:
    - Check virtual machine scale sets uses Azure Monitor Agent instead of old legacy Log Analytics Agent by @bengeset96.
      [#1792](https://github.com/Azure/PSRule.Rules.Azure/issues/1792)
- Engineering:
  - Bump PSRule to v2.5.3.
    [#1800](https://github.com/Azure/PSRule.Rules.Azure/pull/1800)
  - Bump Az.Resources to v6.3.1.
    [#1800](https://github.com/Azure/PSRule.Rules.Azure/pull/1800)
- Bug fixes:
  - Fixed contains function unable to match array by @BernieWhite.
    [#1793](https://github.com/Azure/PSRule.Rules.Azure/issues/1793)

## v1.21.0-B0027 (pre-release)

What's changed since pre-release v1.21.0-B0011:

- New rules:
  - Deployment:
    - Check sensitive resource values use secure parameters by @VeraBE @BernieWhite.
      [#1773](https://github.com/Azure/PSRule.Rules.Azure/issues/1773)
  - Service Bus:
    - Check service bus namespaces uses TLS 1.2 version by @bengeset96.
      [#1777](https://github.com/Azure/PSRule.Rules.Azure/issues/1777)

## v1.21.0-B0011 (pre-release)

What's changed since v1.20.1:

- New features:
  - Mapping of Azure Security Benchmark v3 to security rules by @jagoodwin.
    [#1610](https://github.com/Azure/PSRule.Rules.Azure/issues/1610)
- New rules:
  - Virtual Network:
    - Check VNETs with a GatewaySubnet also has a AzureBastionSubnet by @bengeset96.
      [#1761](https://github.com/Azure/PSRule.Rules.Azure/issues/1761)
- General improvements:
  - Added built-in list of ignored policy definitions by @BernieWhite.
    [#1730](https://github.com/Azure/PSRule.Rules.Azure/issues/1730)
    - To ignore additional policy definitions, use the `AZURE_POLICY_IGNORE_LIST` configuration option.
- Engineering:
  - Bump PSRule to v2.5.1.
    [#1782](https://github.com/Azure/PSRule.Rules.Azure/pull/1782)
  - Bump Az.Resources to v6.3.0.
    [#1782](https://github.com/Azure/PSRule.Rules.Azure/pull/1782)

## v1.20.2

What's changed since v1.20.1:

- Bug fixes:
  - Fixed contains function unable to match array by @BernieWhite.
    [#1793](https://github.com/Azure/PSRule.Rules.Azure/issues/1793)

## v1.20.1

What's changed since v1.20.0:

- Bug fixes:
  - Fixed expand bicep source when reading JsonContent into a parameter by @BernieWhite.
    [#1780](https://github.com/Azure/PSRule.Rules.Azure/issues/1780)

## v1.20.0

What's changed since v1.19.2:

- New features:
  - Added September 2022 baselines `Azure.GA_2022_09` and `Azure.Preview_2022_09` by @BernieWhite.
    [#1738](https://github.com/Azure/PSRule.Rules.Azure/issues/1738)
    - Includes rules released before or during September 2022.
    - Marked `Azure.GA_2022_06` and `Azure.Preview_2022_06` baselines as obsolete.
- New rules:
  - AKS:
    - Check clusters use Ephemeral OS disk by @bengeset96.
      [#1618](https://github.com/Azure/PSRule.Rules.Azure/issues/1618)
  - App Configuration:
    - Check app configuration store has purge protection enabled by @bengeset96.
      [#1689](https://github.com/Azure/PSRule.Rules.Azure/issues/1689)
    - Check app configuration store has one or more replicas by @bengeset96.
      [#1688](https://github.com/Azure/PSRule.Rules.Azure/issues/1688)
    - Check app configuration store audit diagnostic logs are enabled by @bengeset96.
      [#1690](https://github.com/Azure/PSRule.Rules.Azure/issues/1690)
    - Check identity-based authentication is used for configuration stores by @pazdedav.
      [#1691](https://github.com/Azure/PSRule.Rules.Azure/issues/1691)
  - Application Gateway WAF:
    - Check policy is enabled by @fbinotto.
      [#1470](https://github.com/Azure/PSRule.Rules.Azure/issues/1470)
    - Check policy uses prevention mode by @fbinotto.
      [#1470](https://github.com/Azure/PSRule.Rules.Azure/issues/1470)
    - Check policy uses managed rule sets by @fbinotto.
      [#1470](https://github.com/Azure/PSRule.Rules.Azure/issues/1470)
    - Check policy does not have any exclusions defined by @fbinotto.
      [#1470](https://github.com/Azure/PSRule.Rules.Azure/issues/1470)
  - Azure Cache for Redis:
    - Check the number of firewall rules for caches by @jonathanruiz.
      [#544](https://github.com/Azure/PSRule.Rules.Azure/issues/544)
    - Check the number of IP addresses in firewall rules for caches by @jonathanruiz.
      [#544](https://github.com/Azure/PSRule.Rules.Azure/issues/544)
  - CDN:
    - Check CDN profile uses Front Door Standard or Premium tier by @bengeset96.
      [#1612](https://github.com/Azure/PSRule.Rules.Azure/issues/1612)
  - Container Registry:
    - Check soft delete policy is enabled by @bengeset96.
      [#1674](https://github.com/Azure/PSRule.Rules.Azure/issues/1674)
  - Defender for Cloud:
    - Check Microsoft Defender for Cloud is enabled for Containers by @jdewisscher.
      [#1632](hhttps://github.com/Azure/PSRule.Rules.Azure/issues/1632)
    - Check Microsoft Defender for Cloud is enabled for Virtual Machines by @jdewisscher.
      [#1632](hhttps://github.com/Azure/PSRule.Rules.Azure/issues/1632)
    - Check Microsoft Defender for Cloud is enabled for SQL Servers by @jdewisscher.
      [#1632](hhttps://github.com/Azure/PSRule.Rules.Azure/issues/1632)
    - Check Microsoft Defender for Cloud is enabled for App Services by @jdewisscher.
      [#1632](hhttps://github.com/Azure/PSRule.Rules.Azure/issues/1632)
    - Check Microsoft Defender for Cloud is enabled for Storage Accounts by @jdewisscher.
      [#1632](hhttps://github.com/Azure/PSRule.Rules.Azure/issues/1632)
    - Check Microsoft Defender for Cloud is enabled for SQL Servers on machines by @jdewisscher.
      [#1632](hhttps://github.com/Azure/PSRule.Rules.Azure/issues/1632)
  - Deployment:
    - Check that nested deployments securely pass through administrator usernames by @ms-sambell.
      [#1479](https://github.com/Azure/PSRule.Rules.Azure/issues/1479)
  - Front Door WAF:
    - Check policy is enabled by @fbinotto.
      [#1470](https://github.com/Azure/PSRule.Rules.Azure/issues/1470)
    - Check policy uses prevention mode by @fbinotto.
      [#1470](https://github.com/Azure/PSRule.Rules.Azure/issues/1470)
    - Check policy uses managed rule sets by @fbinotto.
      [#1470](https://github.com/Azure/PSRule.Rules.Azure/issues/1470)
    - Check policy does not have any exclusions defined by @fbinotto.
      [#1470](https://github.com/Azure/PSRule.Rules.Azure/issues/1470)
  - Network Security Group:
    - Check AKS managed NSGs don't contain custom rules by @ms-sambell.
      [#8](https://github.com/Azure/PSRule.Rules.Azure/issues/8)
  - Storage Account:
    - Check blob container soft delete is enabled by @pazdedav.
      [#1671](https://github.com/Azure/PSRule.Rules.Azure/issues/1671)
    - Check file share soft delete is enabled by @jonathanruiz.
      [#966](https://github.com/Azure/PSRule.Rules.Azure/issues/966)
  - VMSS:
    - Check Linux VMSS has disabled password authentication by @bengeset96.
      [#1635](https://github.com/Azure/PSRule.Rules.Azure/issues/1635)
- Updated rules:
  - **Important change**: Updated rules, tests and docs with Microsoft Defender for Cloud by @jonathanruiz.
    [#545](https://github.com/Azure/PSRule.Rules.Azure/issues/545)
    - The following rules have been renamed with aliases:
      - Renamed `Azure.SQL.ThreatDetection` to `Azure.SQL.DefenderCloud`.
      - Renamed `Azure.SecurityCenter.Contact` to `Azure.DefenderCloud.Contact`.
      - Renamed `Azure.SecurityCenter.Provisioning` to `Azure.DefenderCloud.Provisioning`.
    - If you are referencing the old names please consider updating to the new names.
  - Updated documentation examples for Front Door and Key Vault rules by @lluppesms.
    [#1667](https://github.com/Azure/PSRule.Rules.Azure/issues/1667)
  - Improved the way we check that VM or VMSS has Linux by @verabe.
    [#1704](https://github.com/Azure/PSRule.Rules.Azure/issues/1704)
  - Azure Kubernetes Service:
    - Updated `Azure.AKS.Version` to use latest stable version `1.23.8` by @BernieWhite.
      [#1627](https://github.com/Azure/PSRule.Rules.Azure/issues/1627)
      - Use `AZURE_AKS_CLUSTER_MINIMUM_VERSION` to configure the minimum version of the cluster.
  - Event Grid:
    - Promoted `Azure.EventGrid.DisableLocalAuth` to GA rule set by @BernieWhite.
      [#1628](https://github.com/Azure/PSRule.Rules.Azure/issues/1628)
  - Key Vault:
    - Promoted `Azure.KeyVault.AutoRotationPolicy` to GA rule set by @BernieWhite.
      [#1629](https://github.com/Azure/PSRule.Rules.Azure/issues/1629)
- General improvements:
  - Updated NSG documentation with code snippets and links by @simone-bennett.
    [#1607](https://github.com/Azure/PSRule.Rules.Azure/issues/1607)
  - Updated Application Gateway documentation with code snippets by @ms-sambell.
    [#1608](https://github.com/Azure/PSRule.Rules.Azure/issues/1608)
  - Updated SQL firewall rules documentation by @ms-sambell.
    [#1569](https://github.com/Azure/PSRule.Rules.Azure/issues/1569)
  - Updated Container Apps documentation and rule to new resource type by @marie-schmidt.
    [#1672](https://github.com/Azure/PSRule.Rules.Azure/issues/1672)
  - Updated KeyVault and FrontDoor documentation with code snippets by @lluppesms.
    [#1667](https://github.com/Azure/PSRule.Rules.Azure/issues/1667)
  - Added tag and annotation metadata from policy for rules generation by @BernieWhite.
    [#1652](https://github.com/Azure/PSRule.Rules.Azure/issues/1652)
  - Added hash to `name` and `ref` properties for policy rules by @ArmaanMcleod.
    [#1653](https://github.com/Azure/PSRule.Rules.Azure/issues/1653)
    - Use `AZURE_POLICY_RULE_PREFIX` or `Export-AzPolicyAssignmentRuleData -RulePrefix` to override rule prefix.
- Engineering:
  - Bump PSRule to v2.4.2.
    [#1753](https://github.com/Azure/PSRule.Rules.Azure/pull/1753)
    [#1748](https://github.com/Azure/PSRule.Rules.Azure/issues/1748)
  - Bump Microsoft.NET.Test.Sdk to v17.3.2.
    [#1719](https://github.com/Azure/PSRule.Rules.Azure/pull/1719)
  - Updated provider data for analysis.
    [#1605](https://github.com/Azure/PSRule.Rules.Azure/pull/1605)
  - Bump Az.Resources to v6.2.0.
    [#1636](https://github.com/Azure/PSRule.Rules.Azure/pull/1636)
  - Bump PSScriptAnalyzer to v1.21.0.
    [#1636](https://github.com/Azure/PSRule.Rules.Azure/pull/1636)
- Bug fixes:
  - Fixed continue processing policy assignments on error by @BernieWhite.
    [#1651](https://github.com/Azure/PSRule.Rules.Azure/issues/1651)
  - Fixed handling of runtime assessment data by @BernieWhite.
    [#1707](https://github.com/Azure/PSRule.Rules.Azure/issues/1707)
  - Fixed conversion of type conditions to pre-conditions by @BernieWhite.
    [#1708](https://github.com/Azure/PSRule.Rules.Azure/issues/1708)
  - Fixed inconclusive failure of `Azure.Deployment.AdminUsername` by @BernieWhite.
    [#1631](https://github.com/Azure/PSRule.Rules.Azure/issues/1631)
  - Fixed error expanding with `json()` and single quotes by @BernieWhite.
    [#1656](https://github.com/Azure/PSRule.Rules.Azure/issues/1656)
  - Fixed handling key collision with duplicate definitions using same parameters by @ArmaanMcleod.
    [#1653](https://github.com/Azure/PSRule.Rules.Azure/issues/1653)
  - Fixed bug requiring all diagnostic logs settings to have auditing enabled by @bengeset96.
    [#1726](https://github.com/Azure/PSRule.Rules.Azure/issues/1726)
  - Fixed `Azure.Deployment.AdminUsername` incorrectly fails with nested deployments by @BernieWhite.
    [#1762](https://github.com/Azure/PSRule.Rules.Azure/issues/1762)
  - Fixed `Azure.FrontDoorWAF.Exclusions` reports exclusions when none are specified by @BernieWhite.
    [#1751](https://github.com/Azure/PSRule.Rules.Azure/issues/1751)
  - Fixed `Azure.Deployment.AdminUsername` does not match the pattern by @BernieWhite.
    [#1758](https://github.com/Azure/PSRule.Rules.Azure/issues/1758)
  - Consider private offerings when checking that a VM or VMSS has Linux by @verabe.
    [#1725](https://github.com/Azure/PSRule.Rules.Azure/issues/1725)

What's changed since pre-release v1.20.0-B0477:

- No additional changes.

## v1.20.0-B0477 (pre-release)

What's changed since pre-release v1.20.0-B0389:

- General improvements:
  - Added hash to `name` and `ref` properties for policy rules by @ArmaanMcleod.
    [#1653](https://github.com/Azure/PSRule.Rules.Azure/issues/1653)
    - Use `AZURE_POLICY_RULE_PREFIX` or `Export-AzPolicyAssignmentRuleData -RulePrefix` to override rule prefix.

## v1.20.0-B0389 (pre-release)

What's changed since pre-release v1.20.0-B0304:

- New rules:
  - App Configuration:
    - Check app configuration store has purge protection enabled by @bengeset96.
      [#1689](https://github.com/Azure/PSRule.Rules.Azure/issues/1689)
- Bug fixes:
  - Fixed `Azure.Deployment.AdminUsername` incorrectly fails with nested deployments by @BernieWhite.
    [#1762](https://github.com/Azure/PSRule.Rules.Azure/issues/1762)

## v1.20.0-B0304 (pre-release)

What's changed since pre-release v1.20.0-B0223:

- Engineering:
  - Bump PSRule to v2.4.2.
    [#1753](https://github.com/Azure/PSRule.Rules.Azure/pull/1753)
    [#1748](https://github.com/Azure/PSRule.Rules.Azure/issues/1748)
- Bug fixes:
  - Fixed `Azure.FrontDoorWAF.Exclusions` reports exclusions when none are specified by @BernieWhite.
    [#1751](https://github.com/Azure/PSRule.Rules.Azure/issues/1751)
  - Fixed `Azure.Deployment.AdminUsername` does not match the pattern by @BernieWhite.
    [#1758](https://github.com/Azure/PSRule.Rules.Azure/issues/1758)
  - Consider private offerings when checking that a VM or VMSS has Linux by @verabe.
    [#1725](https://github.com/Azure/PSRule.Rules.Azure/issues/1725)

## v1.20.0-B0223 (pre-release)

What's changed since pre-release v1.20.0-B0148:

- New features:
  - Added September 2022 baselines `Azure.GA_2022_09` and `Azure.Preview_2022_09` by @BernieWhite.
    [#1738](https://github.com/Azure/PSRule.Rules.Azure/issues/1738)
    - Includes rules released before or during September 2022.
    - Marked `Azure.GA_2022_06` and `Azure.Preview_2022_06` baselines as obsolete.
- New rules:
  - App Configuration:
    - Check app configuration store has one or more replicas by @bengeset96.
      [#1688](https://github.com/Azure/PSRule.Rules.Azure/issues/1688)
- Engineering:
  - Bump PSRule to v2.4.1.
    [#1636](https://github.com/Azure/PSRule.Rules.Azure/pull/1636)
  - Bump Az.Resources to v6.2.0.
    [#1636](https://github.com/Azure/PSRule.Rules.Azure/pull/1636)
  - Bump PSScriptAnalyzer to v1.21.0.
    [#1636](https://github.com/Azure/PSRule.Rules.Azure/pull/1636)
- Bug fixes:
  - Fixed handling key collision with duplicate definitions using same parameters by @ArmaanMcleod.
    [#1653](https://github.com/Azure/PSRule.Rules.Azure/issues/1653)
  - Fixed bug requiring all diagnostic logs settings to have auditing enabled by @bengeset96.
    [#1726](https://github.com/Azure/PSRule.Rules.Azure/issues/1726)

## v1.20.0-B0148 (pre-release)

What's changed since pre-release v1.20.0-B0085:

- New rules:
  - App Configuration:
    - Check app configuration store audit diagnostic logs are enabled by @bengeset96.
      [#1690](https://github.com/Azure/PSRule.Rules.Azure/issues/1690)
- Engineering:
  - Bump Microsoft.NET.Test.Sdk to v17.3.2.
    [#1719](https://github.com/Azure/PSRule.Rules.Azure/pull/1719)
- Bug fixes:
  - Fixed error expanding with `json()` and single quotes by @BernieWhite.
    [#1656](https://github.com/Azure/PSRule.Rules.Azure/issues/1656)

## v1.20.0-B0085 (pre-release)

What's changed since pre-release v1.20.0-B0028:

- New rules:
  - Azure Cache for Redis:
    - Check the number of firewall rules for caches by @jonathanruiz.
      [#544](https://github.com/Azure/PSRule.Rules.Azure/issues/544)
    - Check the number of IP addresses in firewall rules for caches by @jonathanruiz.
      [#544](https://github.com/Azure/PSRule.Rules.Azure/issues/544)
  - App Configuration:
    - Check identity-based authentication is used for configuration stores by @pazdedav.
      [#1691](https://github.com/Azure/PSRule.Rules.Azure/issues/1691)
  - Container Registry:
    - Check soft delete policy is enabled by @bengeset96.
      [#1674](https://github.com/Azure/PSRule.Rules.Azure/issues/1674)
  - Defender for Cloud:
    - Check Microsoft Defender for Cloud is enabled for Containers by @jdewisscher.
      [#1632](hhttps://github.com/Azure/PSRule.Rules.Azure/issues/1632)
    - Check Microsoft Defender for Cloud is enabled for Virtual Machines by @jdewisscher.
      [#1632](hhttps://github.com/Azure/PSRule.Rules.Azure/issues/1632)
    - Check Microsoft Defender for Cloud is enabled for SQL Servers by @jdewisscher.
      [#1632](hhttps://github.com/Azure/PSRule.Rules.Azure/issues/1632)
    - Check Microsoft Defender for Cloud is enabled for App Services by @jdewisscher.
      [#1632](hhttps://github.com/Azure/PSRule.Rules.Azure/issues/1632)
    - Check Microsoft Defender for Cloud is enabled for Storage Accounts by @jdewisscher.
      [#1632](hhttps://github.com/Azure/PSRule.Rules.Azure/issues/1632)
    - Check Microsoft Defender for Cloud is enabled for SQL Servers on machines by @jdewisscher.
      [#1632](hhttps://github.com/Azure/PSRule.Rules.Azure/issues/1632)
  - Network Security Group:
    - Check AKS managed NSGs don't contain custom rules by @ms-sambell.
      [#8](https://github.com/Azure/PSRule.Rules.Azure/issues/8)
  - Storage Account:
    - Check blob container soft delete is enabled by @pazdedav.
      [#1671](https://github.com/Azure/PSRule.Rules.Azure/issues/1671)
    - Check file share soft delete is enabled by @jonathanruiz.
      [#966](https://github.com/Azure/PSRule.Rules.Azure/issues/966)
- Updated rules:
  - **Important change**: Updated rules, tests and docs with Microsoft Defender for Cloud by @jonathanruiz.
    [#545](https://github.com/Azure/PSRule.Rules.Azure/issues/545)
    - The following rules have been renamed with aliases:
      - Renamed `Azure.SQL.ThreatDetection` to `Azure.SQL.DefenderCloud`.
      - Renamed `Azure.SecurityCenter.Contact` to `Azure.DefenderCloud.Contact`.
      - Renamed `Azure.SecurityCenter.Provisioning` to `Azure.DefenderCloud.Provisioning`.
    - If you are referencing the old names please consider updating to the new names.
  - Updated documentation examples for Front Door and Key Vault rules by @lluppesms.
    [#1667](https://github.com/Azure/PSRule.Rules.Azure/issues/1667)
  - Improved the way we check that VM or VMSS has Linux by @verabe.
    [#1704](https://github.com/Azure/PSRule.Rules.Azure/issues/1704)
- General improvements:
  - Updated NSG documentation with code snippets and links by @simone-bennett.
    [#1607](https://github.com/Azure/PSRule.Rules.Azure/issues/1607)
  - Updated Application Gateway documentation with code snippets by @ms-sambell.
    [#1608](https://github.com/Azure/PSRule.Rules.Azure/issues/1608)
  - Updated SQL firewall rules documentation by @ms-sambell.
    [#1569](https://github.com/Azure/PSRule.Rules.Azure/issues/1569)
  - Updated Container Apps documentation and rule to new resource type by @marie-schmidt.
    [#1672](https://github.com/Azure/PSRule.Rules.Azure/issues/1672)
  - Updated KeyVault and FrontDoor documentation with code snippets by @lluppesms.
    [#1667](https://github.com/Azure/PSRule.Rules.Azure/issues/1667)
  - Added tag and annotation metadata from policy for rules generation by @BernieWhite.
    [#1652](https://github.com/Azure/PSRule.Rules.Azure/issues/1652)
- Bug fixes:
  - Fixed continue processing policy assignments on error by @BernieWhite.
    [#1651](https://github.com/Azure/PSRule.Rules.Azure/issues/1651)
  - Fixed handling of runtime assessment data by @BernieWhite.
    [#1707](https://github.com/Azure/PSRule.Rules.Azure/issues/1707)
  - Fixed conversion of type conditions to pre-conditions by @BernieWhite.
    [#1708](https://github.com/Azure/PSRule.Rules.Azure/issues/1708)

## v1.20.0-B0028 (pre-release)

What's changed since pre-release v1.20.0-B0004:

- New rules:
  - AKS:
    - Check clusters use Ephemeral OS disk by @bengeset96.
      [#1618](https://github.com/Azure/PSRule.Rules.Azure/issues/1618)
  - CDN:
    - Check CDN profile uses Front Door Standard or Premium tier by @bengeset96.
      [#1612](https://github.com/Azure/PSRule.Rules.Azure/issues/1612)
  - VMSS:
    - Check Linux VMSS has disabled password authentication by @bengeset96.
      [#1635](https://github.com/Azure/PSRule.Rules.Azure/issues/1635)
- Updated rules:
  - Azure Kubernetes Service:
    - Updated `Azure.AKS.Version` to use latest stable version `1.23.8` by @BernieWhite.
      [#1627](https://github.com/Azure/PSRule.Rules.Azure/issues/1627)
      - Use `AZURE_AKS_CLUSTER_MINIMUM_VERSION` to configure the minimum version of the cluster.
  - Event Grid:
    - Promoted `Azure.EventGrid.DisableLocalAuth` to GA rule set by @BernieWhite.
      [#1628](https://github.com/Azure/PSRule.Rules.Azure/issues/1628)
  - Key Vault:
    - Promoted `Azure.KeyVault.AutoRotationPolicy` to GA rule set by @BernieWhite.
      [#1629](https://github.com/Azure/PSRule.Rules.Azure/issues/1629)
- Engineering:
  - Bump PSRule to v2.4.0.
    [#1620](https://github.com/Azure/PSRule.Rules.Azure/pull/1620)
  - Updated provider data for analysis.
    [#1605](https://github.com/Azure/PSRule.Rules.Azure/pull/1605)
- Bug fixes:
  - Fixed function `dateTimeAdd` errors handling `utcNow` output by @BernieWhite.
    [#1637](https://github.com/Azure/PSRule.Rules.Azure/issues/1637)
  - Fixed inconclusive failure of `Azure.Deployment.AdminUsername` by @BernieWhite.
    [#1631](https://github.com/Azure/PSRule.Rules.Azure/issues/1631)

## v1.20.0-B0004 (pre-release)

What's changed since v1.19.1:

- New rules:
  - Azure Resources:
    - Check that nested deployments securely pass through administrator usernames by @ms-sambell.
      [#1479](https://github.com/Azure/PSRule.Rules.Azure/issues/1479)
- Engineering:
  - Bump Microsoft.NET.Test.Sdk to v17.3.1.
    [#1603](https://github.com/Azure/PSRule.Rules.Azure/pull/1603)

## v1.19.2

What's changed since v1.19.1:

- Bug fixes:
  - Fixed function `dateTimeAdd` errors handling `utcNow` output by @BernieWhite.
    [#1637](https://github.com/Azure/PSRule.Rules.Azure/issues/1637)

## v1.19.1

What's changed since v1.19.0:

- Bug fixes:
  - Fixed `Azure.VNET.UseNSGs` is missing exceptions by @BernieWhite.
    [#1609](https://github.com/Azure/PSRule.Rules.Azure/issues/1609)
    - Added exclusions for `RouteServerSubnet` and any subnet with a dedicated HSM delegation.

## v1.19.0

What's changed since v1.18.1:

- New rules:
  - Azure Kubernetes Service:
    - Check clusters use uptime SLA by @bengeset96.
      [#1601](https://github.com/Azure/PSRule.Rules.Azure/issues/1601)
- General improvements:
  - Updated rule level for the following rules by @BernieWhite.
    [#1551](https://github.com/Azure/PSRule.Rules.Azure/issues/1551)
    - Set `Azure.APIM.APIDescriptors` to warning from error.
    - Set `Azure.APIM.ProductDescriptors` to warning from error.
    - Set `Azure.Template.UseLocationParameter` to warning from error.
    - Set `Azure.Template.UseComments` to information from error.
    - Set `Azure.Template.UseDescriptions` to information from error.
  - Improve reporting of failing resource property for rules by @BernieWhite.
    [#1429](https://github.com/Azure/PSRule.Rules.Azure/issues/1429)
- Engineering:
  - Added publishing of symbols for NuGet packages by @BernieWhite.
    [#1549](https://github.com/Azure/PSRule.Rules.Azure/issues/1549)
  - Bump Az.Resources to v6.1.0.
    [#1557](https://github.com/Azure/PSRule.Rules.Azure/pull/1557)
  - Bump Microsoft.NET.Test.Sdk to v17.3.0.
    [#1563](https://github.com/Azure/PSRule.Rules.Azure/pull/1563)
  - Bump PSRule to v2.3.2.
    [#1574](https://github.com/Azure/PSRule.Rules.Azure/pull/1574)
  - Bump support projects to .NET 6 by @BernieWhite.
    [#1560](https://github.com/Azure/PSRule.Rules.Azure/issues/1560)
  - Bump BenchmarkDotNet to v0.13.2.
    [#1593](https://github.com/Azure/PSRule.Rules.Azure/pull/1593)
  - Bump BenchmarkDotNet.Diagnostics.Windows to v0.13.2.
    [#1594](https://github.com/Azure/PSRule.Rules.Azure/pull/1594)
  - Updated provider data for analysis.
    [#1598](https://github.com/Azure/PSRule.Rules.Azure/pull/1598)
- Bug fixes:
  - Fixed parameter files linked to bicep code via naming convention is not working by @BernieWhite.
    [#1582](https://github.com/Azure/PSRule.Rules.Azure/issues/1582)
  - Fixed handling of storage accounts sub-resources with CMK by @BernieWhite.
    [#1575](https://github.com/Azure/PSRule.Rules.Azure/issues/1575)

What's changed since pre-release v1.19.0-B0077:

- No additional changes.

## v1.19.0-B0077 (pre-release)

What's changed since pre-release v1.19.0-B0042:

- New rules:
  - Azure Kubernetes Service:
    - Check clusters use uptime SLA by @bengeset96.
      [#1601](https://github.com/Azure/PSRule.Rules.Azure/issues/1601)

## v1.19.0-B0042 (pre-release)

What's changed since pre-release v1.19.0-B0010:

- General improvements:
  - Improve reporting of failing resource property for rules by @BernieWhite.
    [#1429](https://github.com/Azure/PSRule.Rules.Azure/issues/1429)
- Engineering:
  - Bump PSRule to v2.3.2.
    [#1574](https://github.com/Azure/PSRule.Rules.Azure/pull/1574)
  - Bump support projects to .NET 6 by @BernieWhite.
    [#1560](https://github.com/Azure/PSRule.Rules.Azure/issues/1560)
  - Bump BenchmarkDotNet to v0.13.2.
    [#1593](https://github.com/Azure/PSRule.Rules.Azure/pull/1593)
  - Bump BenchmarkDotNet.Diagnostics.Windows to v0.13.2.
    [#1594](https://github.com/Azure/PSRule.Rules.Azure/pull/1594)
  - Updated provider data for analysis.
    [#1598](https://github.com/Azure/PSRule.Rules.Azure/pull/1598)
- Bug fixes:
  - Fixed parameter files linked to bicep code via naming convention is not working by @BernieWhite.
    [#1582](https://github.com/Azure/PSRule.Rules.Azure/issues/1582)
  - Fixed handling of storage accounts sub-resources with CMK by @BernieWhite.
    [#1575](https://github.com/Azure/PSRule.Rules.Azure/issues/1575)

## v1.19.0-B0010 (pre-release)

What's changed since v1.18.1:

- General improvements:
  - Updated rule level for the following rules by @BernieWhite.
    [#1551](https://github.com/Azure/PSRule.Rules.Azure/issues/1551)
    - Set `Azure.APIM.APIDescriptors` to warning from error.
    - Set `Azure.APIM.ProductDescriptors` to warning from error.
    - Set `Azure.Template.UseLocationParameter` to warning from error.
    - Set `Azure.Template.UseComments` to information from error.
    - Set `Azure.Template.UseDescriptions` to information from error.
- Engineering:
  - Added publishing of symbols for NuGet packages by @BernieWhite.
    [#1549](https://github.com/Azure/PSRule.Rules.Azure/issues/1549)
  - Bump PSRule to v2.3.1.
    [#1561](https://github.com/Azure/PSRule.Rules.Azure/pull/1561)
  - Bump Az.Resources to v6.1.0.
    [#1557](https://github.com/Azure/PSRule.Rules.Azure/pull/1557)
  - Bump Microsoft.NET.Test.Sdk to v17.3.0.
    [#1563](https://github.com/Azure/PSRule.Rules.Azure/pull/1563)

## v1.18.1

What's changed since v1.18.0:

- Bug fixes:
  - Fixed `Azure.APIM.HTTPBackend` reports failure when service URL is not defined by @BernieWhite.
    [#1555](https://github.com/Azure/PSRule.Rules.Azure/issues/1555)
  - Fixed `Azure.SQL.AAD` failure with newer API by @BernieWhite.
    [#1302](https://github.com/Azure/PSRule.Rules.Azure/issues/1302)

## v1.18.0

What's changed since v1.17.1:

- New rules:
  - Cognitive Services:
    - Check accounts use network access restrictions by @BernieWhite.
      [#1532](https://github.com/Azure/PSRule.Rules.Azure/issues/1532)
    - Check accounts use managed identities to access Azure resources by @BernieWhite.
      [#1532](https://github.com/Azure/PSRule.Rules.Azure/issues/1532)
    - Check accounts only accept requests using Azure AD identities by @BernieWhite.
      [#1532](https://github.com/Azure/PSRule.Rules.Azure/issues/1532)
    - Check accounts disable access using public endpoints by @BernieWhite.
      [#1532](https://github.com/Azure/PSRule.Rules.Azure/issues/1532)
- General improvements:
  - Added support for array `indexOf`, `lastIndexOf`, and `items` ARM functions by @BernieWhite.
    [#1440](https://github.com/Azure/PSRule.Rules.Azure/issues/1440)
  - Added support for `join` ARM function by @BernieWhite.
    [#1535](https://github.com/Azure/PSRule.Rules.Azure/issues/1535)
  - Improved output of full path to emitted resources by @BernieWhite.
    [#1523](https://github.com/Azure/PSRule.Rules.Azure/issues/1523)
- Engineering:
  - Bump Az.Resources to v6.0.1.
    [#1521](https://github.com/Azure/PSRule.Rules.Azure/pull/1521)
  - Updated provider data for analysis.
    [#1540](https://github.com/Azure/PSRule.Rules.Azure/pull/1540)
  - Bump xunit to v2.4.2.
    [#1542](https://github.com/Azure/PSRule.Rules.Azure/pull/1542)
  - Added readme and tags to NuGet by @BernieWhite.
    [#1513](https://github.com/Azure/PSRule.Rules.Azure/issues/1513)
- Bug fixes:
  - Fixed `Azure.SQL.TDE` is not required to enable Transparent Data Encryption for IaC by @BernieWhite.
    [#1530](https://github.com/Azure/PSRule.Rules.Azure/issues/1530)

What's changed since pre-release v1.18.0-B0027:

- No additional changes.

## v1.18.0-B0027 (pre-release)

What's changed since pre-release v1.18.0-B0010:

- New rules:
  - Cognitive Services:
    - Check accounts use network access restrictions by @BernieWhite.
      [#1532](https://github.com/Azure/PSRule.Rules.Azure/issues/1532)
    - Check accounts use managed identities to access Azure resources by @BernieWhite.
      [#1532](https://github.com/Azure/PSRule.Rules.Azure/issues/1532)
    - Check accounts only accept requests using Azure AD identities by @BernieWhite.
      [#1532](https://github.com/Azure/PSRule.Rules.Azure/issues/1532)
    - Check accounts disable access using public endpoints by @BernieWhite.
      [#1532](https://github.com/Azure/PSRule.Rules.Azure/issues/1532)
- General improvements:
  - Added support for array `indexOf`, `lastIndexOf`, and `items` ARM functions by @BernieWhite.
    [#1440](https://github.com/Azure/PSRule.Rules.Azure/issues/1440)
  - Added support for `join` ARM function by @BernieWhite.
    [#1535](https://github.com/Azure/PSRule.Rules.Azure/issues/1535)
- Engineering:
  - Updated provider data for analysis.
    [#1540](https://github.com/Azure/PSRule.Rules.Azure/pull/1540)
  - Bump xunit to v2.4.2.
    [#1542](https://github.com/Azure/PSRule.Rules.Azure/pull/1542)
- Bug fixes:
  - Fixed `Azure.SQL.TDE` is not required to enable Transparent Data Encryption for IaC by @BernieWhite.
    [#1530](https://github.com/Azure/PSRule.Rules.Azure/issues/1530)

## v1.18.0-B0010 (pre-release)

What's changed since pre-release v1.18.0-B0002:

- General improvements:
  - Improved output of full path to emitted resources by @BernieWhite.
    [#1523](https://github.com/Azure/PSRule.Rules.Azure/issues/1523)
- Engineering:
  - Bump Az.Resources to v6.0.1.
    [#1521](https://github.com/Azure/PSRule.Rules.Azure/pull/1521)

## v1.18.0-B0002 (pre-release)

What's changed since v1.17.1:

- Engineering:
  - Added readme and tags to NuGet by @BernieWhite.
    [#1513](https://github.com/Azure/PSRule.Rules.Azure/issues/1513)

## v1.17.1

What's changed since v1.17.0:

- Bug fixes:
  - Fixed union returns null when merged with built-in expansion objects by @BernieWhite.
    [#1515](https://github.com/Azure/PSRule.Rules.Azure/issues/1515)
  - Fixed missing zones in test for standalone VM by @BernieWhite.
    [#1506](https://github.com/Azure/PSRule.Rules.Azure/issues/1506)

## v1.17.0

What's changed since v1.16.1:

- New features:
  - Added more field count expression support for Azure Policy JSON rules by @ArmaanMcleod.
    [#181](https://github.com/Azure/PSRule.Rules.Azure/issues/181)
  - Added June 2022 baselines `Azure.GA_2022_06` and `Azure.Preview_2022_06` by @BernieWhite.
    [#1499](https://github.com/Azure/PSRule.Rules.Azure/issues/1499)
    - Includes rules released before or during June 2022.
    - Marked `Azure.GA_2022_03` and `Azure.Preview_2022_03` baselines as obsolete.
- New rules:
  - Deployment:
    - Check for secure values in outputs by @BernieWhite.
      [#297](https://github.com/Azure/PSRule.Rules.Azure/issues/297)
- Engineering:
  - Bump Newtonsoft.Json to v13.0.1.
    [#1494](https://github.com/Azure/PSRule.Rules.Azure/pull/1494)
  - Updated NuGet packaging metadata by @BernieWhite.
    [#1428](https://github.com/Azure/PSRule.Rules.Azure/pull/1428)
  - Updated provider data for analysis.
    [#1502](https://github.com/Azure/PSRule.Rules.Azure/pull/1502)
  - Bump PSRule to v2.2.0.
    [#1444](https://github.com/Azure/PSRule.Rules.Azure/pull/1444)
  - Updated NuGet packaging metadata by @BernieWhite.
    [#1428](https://github.com/Azure/PSRule.Rules.Azure/issues/1428)
- Bug fixes:
  - Fixed TDE property status to state by @Dylan-Prins.
    [#1505](https://github.com/Azure/PSRule.Rules.Azure/pull/1505)
  - Fixed the language expression value fails in outputs by @BernieWhite.
    [#1485](https://github.com/Azure/PSRule.Rules.Azure/issues/1485)

What's changed since pre-release v1.17.0-B0064:

- No additional changes.

## v1.17.0-B0064 (pre-release)

What's changed since pre-release v1.17.0-B0035:

- Engineering:
  - Updated provider data for analysis.
    [#1502](https://github.com/Azure/PSRule.Rules.Azure/pull/1502)
  - Bump PSRule to v2.2.0.
    [#1444](https://github.com/Azure/PSRule.Rules.Azure/pull/1444)
- Bug fixes:
  - Fixed TDE property status to state by @Dylan-Prins.
    [#1505](https://github.com/Azure/PSRule.Rules.Azure/pull/1505)

## v1.17.0-B0035 (pre-release)

What's changed since pre-release v1.17.0-B0014:

- New features:
  - Added June 2022 baselines `Azure.GA_2022_06` and `Azure.Preview_2022_06` by @BernieWhite.
    [#1499](https://github.com/Azure/PSRule.Rules.Azure/issues/1499)
    - Includes rules released before or during June 2022.
    - Marked `Azure.GA_2022_03` and `Azure.Preview_2022_03` baselines as obsolete.
- Engineering:
  - Bump Newtonsoft.Json to v13.0.1.
    [#1494](https://github.com/Azure/PSRule.Rules.Azure/pull/1494)
  - Updated NuGet packaging metadata by @BernieWhite.
    [#1428](https://github.com/Azure/PSRule.Rules.Azure/pull/1428)

## v1.17.0-B0014 (pre-release)

What's changed since v1.16.1:

- New features:
  - Added more field count expression support for Azure Policy JSON rules by @ArmaanMcleod.
    [#181](https://github.com/Azure/PSRule.Rules.Azure/issues/181)
- New rules:
  - Deployment:
    - Check for secure values in outputs by @BernieWhite.
      [#297](https://github.com/Azure/PSRule.Rules.Azure/issues/297)
- Engineering:
  - Updated NuGet packaging metadata by @BernieWhite.
    [#1428](https://github.com/Azure/PSRule.Rules.Azure/issues/1428)
- Bug fixes:
  - Fixed the language expression value fails in outputs by @BernieWhite.
    [#1485](https://github.com/Azure/PSRule.Rules.Azure/issues/1485)

## v1.16.1

What's changed since v1.16.0:

- Bug fixes:
  - Fixed TLS 1.3 support in `Azure.AppGw.SSLPolicy` by @BernieWhite.
    [#1469](https://github.com/Azure/PSRule.Rules.Azure/issues/1469)
  - Fixed Application Gateway referencing a WAF policy by @BernieWhite.
    [#1466](https://github.com/Azure/PSRule.Rules.Azure/issues/1466)

## v1.16.0

What's changed since v1.15.2:

- New rules:
  - App Service:
    - Check web apps have insecure FTP disabled by @BernieWhite.
      [#1436](https://github.com/Azure/PSRule.Rules.Azure/issues/1436)
    - Check web apps use a dedicated health probe by @BernieWhite.
      [#1437](https://github.com/Azure/PSRule.Rules.Azure/issues/1437)
- Updated rules:
  - Public IP:
    - Updated `Azure.PublicIP.AvailabilityZone` to exclude IP addresses for Azure Bastion by @BernieWhite.
      [#1442](https://github.com/Azure/PSRule.Rules.Azure/issues/1442)
      - Public IP addresses with the `resource-usage` tag set to `azure-bastion` are excluded.
- General improvements:
  - Added support for `dateTimeFromEpoch` and `dateTimeToEpoch` ARM functions by @BernieWhite.
    [#1451](https://github.com/Azure/PSRule.Rules.Azure/issues/1451)
- Engineering:
  - Updated built documentation to include rule ref and metadata by @BernieWhite.
    [#1432](https://github.com/Azure/PSRule.Rules.Azure/issues/1432)
  - Added ref properties for several rules by @BernieWhite.
    [#1430](https://github.com/Azure/PSRule.Rules.Azure/issues/1430)
  - Updated provider data for analysis.
    [#1453](https://github.com/Azure/PSRule.Rules.Azure/pull/1453)
  - Bump Microsoft.NET.Test.Sdk to v17.2.0.
    [#1410](https://github.com/Azure/PSRule.Rules.Azure/pull/1410)
  - Update CI checks to include required ref property by @BernieWhite.
    [#1431](https://github.com/Azure/PSRule.Rules.Azure/issues/1431)
  - Added ref properties for rules by @BernieWhite.
    [#1430](https://github.com/Azure/PSRule.Rules.Azure/issues/1430)
- Bug fixes:
  - Fixed `Azure.Template.UseVariables` does not accept function variables names by @BernieWhite.
    [#1427](https://github.com/Azure/PSRule.Rules.Azure/issues/1427)
  - Fixed dependency issue within Azure Pipelines `AzurePowerShell` task by @BernieWhite.
    [#1447](https://github.com/Azure/PSRule.Rules.Azure/issues/1447)
    - Removed dependency on `Az.Accounts` and `Az.Resources` from manifest.
      Pre-install these modules to use export cmdlets.

What's changed since pre-release v1.16.0-B0072:

- No additional changes.

## v1.16.0-B0072 (pre-release)

What's changed since pre-release v1.16.0-B0041:

- Engineering:
  - Update CI checks to include required ref property by @BernieWhite.
    [#1431](https://github.com/Azure/PSRule.Rules.Azure/issues/1431)
  - Added ref properties for rules by @BernieWhite.
    [#1430](https://github.com/Azure/PSRule.Rules.Azure/issues/1430)
- Bug fixes:
  - Fixed dependency issue within Azure Pipelines `AzurePowerShell` task by @BernieWhite.
    [#1447](https://github.com/Azure/PSRule.Rules.Azure/issues/1447)
    - Removed dependency on `Az.Accounts` and `Az.Resources` from manifest.
      Pre-install these modules to use export cmdlets.

## v1.16.0-B0041 (pre-release)

What's changed since pre-release v1.16.0-B0017:

- Updated rules:
  - Public IP:
    - Updated `Azure.PublicIP.AvailabilityZone` to exclude IP addresses for Azure Bastion by @BernieWhite.
      [#1442](https://github.com/Azure/PSRule.Rules.Azure/issues/1442)
      - Public IP addresses with the `resource-usage` tag set to `azure-bastion` are excluded.
- General improvements:
  - Added support for `dateTimeFromEpoch` and `dateTimeToEpoch` ARM functions by @BernieWhite.
    [#1451](https://github.com/Azure/PSRule.Rules.Azure/issues/1451)
- Engineering:
  - Updated built documentation to include rule ref and metadata by @BernieWhite.
    [#1432](https://github.com/Azure/PSRule.Rules.Azure/issues/1432)
  - Added ref properties for several rules by @BernieWhite.
    [#1430](https://github.com/Azure/PSRule.Rules.Azure/issues/1430)
  - Updated provider data for analysis.
    [#1453](https://github.com/Azure/PSRule.Rules.Azure/pull/1453)

## v1.16.0-B0017 (pre-release)

What's changed since v1.15.2:

- New rules:
  - App Service:
    - Check web apps have insecure FTP disabled by @BernieWhite.
      [#1436](https://github.com/Azure/PSRule.Rules.Azure/issues/1436)
    - Check web apps use a dedicated health probe by @BernieWhite.
      [#1437](https://github.com/Azure/PSRule.Rules.Azure/issues/1437)
- Engineering:
  - Bump Microsoft.NET.Test.Sdk to v17.2.0.
    [#1410](https://github.com/Azure/PSRule.Rules.Azure/pull/1410)
- Bug fixes:
  - Fixed `Azure.Template.UseVariables` does not accept function variables names by @BernieWhite.
    [#1427](https://github.com/Azure/PSRule.Rules.Azure/issues/1427)

## v1.15.2

What's changed since v1.15.1:

- Bug fixes:
  - Fixed `Azure.AppService.ManagedIdentity` does not accept both system and user assigned by @BernieWhite.
    [#1415](https://github.com/Azure/PSRule.Rules.Azure/issues/1415)
    - This also applies to:
      - `Azure.ADX.ManagedIdentity`
      - `Azure.APIM.ManagedIdentity`
      - `Azure.EventGrid.ManagedIdentity`
      - `Azure.Automation.ManagedIdentity`
  - Fixed Web apps with .NET 6 do not meet version constraint of `Azure.AppService.NETVersion` by @BernieWhite.
    [#1414](https://github.com/Azure/PSRule.Rules.Azure/issues/1414)
    - This also applies to `Azure.AppService.PHPVersion`.

## v1.15.1

What's changed since v1.15.0:

- Bug fixes:
  - Fixed exclusion of `dataCollectionRuleAssociations` from `Azure.Resource.UseTags` by @BernieWhite.
    [#1400](https://github.com/Azure/PSRule.Rules.Azure/issues/1400)
  - Fixed could not determine JSON object type for MockObject using CreateObject by @BernieWhite.
    [#1411](https://github.com/Azure/PSRule.Rules.Azure/issues/1411)
  - Fixed cannot bind argument to parameter 'Sku' because it is an empty string by @BernieWhite.
    [#1407](https://github.com/Azure/PSRule.Rules.Azure/issues/1407)

## v1.15.0

What's changed since v1.14.3:

- New features:
  - **Important change**: Added `Azure.Resource.SupportsTags` selector by @BernieWhite.
    [#1339](https://github.com/Azure/PSRule.Rules.Azure/issues/1339)
    - Use this selector in custom rules to filter rules to only run against resources that support tags.
    - This selector replaces the `SupportsTags` PowerShell function.
    - Using the `SupportsTag` function will now result in a warning.
    - The `SupportsTags` function will be removed in v2.
    - See [upgrade notes][1] for more information.
- Updated rules:
  - Azure Kubernetes Service:
    - Updated `Azure.AKS.Version` to use latest stable version `1.22.6` by @BernieWhite.
      [#1386](https://github.com/Azure/PSRule.Rules.Azure/issues/1386)
      - Use `AZURE_AKS_CLUSTER_MINIMUM_VERSION` to configure the minimum version of the cluster.
- Engineering:
  - Added code signing of module by @BernieWhite.
    [#1379](https://github.com/Azure/PSRule.Rules.Azure/issues/1379)
  - Added SBOM manifests to module by @BernieWhite.
    [#1380](https://github.com/Azure/PSRule.Rules.Azure/issues/1380)
  - Embedded provider and alias information as manifest resources by @BernieWhite.
    [#1383](https://github.com/Azure/PSRule.Rules.Azure/issues/1383)
    - Resources are minified and compressed to improve size and speed.
  - Added additional `nodeps` manifest that does not include dependencies for Az modules by @BernieWhite.
    [#1392](https://github.com/Azure/PSRule.Rules.Azure/issues/1392)
  - Bump Az.Accounts to 2.7.6. [#1338](https://github.com/Azure/PSRule.Rules.Azure/pull/1338)
  - Bump Az.Resources to 5.6.0. [#1338](https://github.com/Azure/PSRule.Rules.Azure/pull/1338)
  - Bump PSRule to 2.1.0. [#1338](https://github.com/Azure/PSRule.Rules.Azure/pull/1338)
  - Bump Pester to 5.3.3. [#1338](https://github.com/Azure/PSRule.Rules.Azure/pull/1338)
- Bug fixes:
  - Fixed dependency chain order when dependsOn copy by @BernieWhite.
    [#1381](https://github.com/Azure/PSRule.Rules.Azure/issues/1381)
  - Fixed error calling SupportsTags function by @BernieWhite.
    [#1401](https://github.com/Azure/PSRule.Rules.Azure/issues/1401)

What's changed since pre-release v1.15.0-B0053:

- Bug fixes:
  - Fixed error calling SupportsTags function by @BernieWhite.
    [#1401](https://github.com/Azure/PSRule.Rules.Azure/issues/1401)

## v1.15.0-B0053 (pre-release)

What's changed since pre-release v1.15.0-B0022:

- New features:
  - **Important change**: Added `Azure.Resource.SupportsTags` selector. [#1339](https://github.com/Azure/PSRule.Rules.Azure/issues/1339)
    - Use this selector in custom rules to filter rules to only run against resources that support tags.
    - This selector replaces the `SupportsTags` PowerShell function.
    - Using the `SupportsTag` function will now result in a warning.
    - The `SupportsTags` function will be removed in v2.
    - See [upgrade notes][1] for more information.
- Engineering:
  - Embedded provider and alias information as manifest resources. [#1383](https://github.com/Azure/PSRule.Rules.Azure/issues/1383)
    - Resources are minified and compressed to improve size and speed.
  - Added additional `nodeps` manifest that does not include dependencies for Az modules. [#1392](https://github.com/Azure/PSRule.Rules.Azure/issues/1392)
  - Bump Az.Accounts to 2.7.6. [#1338](https://github.com/Azure/PSRule.Rules.Azure/pull/1338)
  - Bump Az.Resources to 5.6.0. [#1338](https://github.com/Azure/PSRule.Rules.Azure/pull/1338)
  - Bump PSRule to 2.1.0. [#1338](https://github.com/Azure/PSRule.Rules.Azure/pull/1338)
  - Bump Pester to 5.3.3. [#1338](https://github.com/Azure/PSRule.Rules.Azure/pull/1338)

## v1.15.0-B0022 (pre-release)

What's changed since v1.14.3:

- Updated rules:
  - Azure Kubernetes Service:
    - Updated `Azure.AKS.Version` to use latest stable version `1.22.6`. [#1386](https://github.com/Azure/PSRule.Rules.Azure/issues/1386)
      - Use `AZURE_AKS_CLUSTER_MINIMUM_VERSION` to configure the minimum version of the cluster.
- Engineering:
  - Added code signing of module. [#1379](https://github.com/Azure/PSRule.Rules.Azure/issues/1379)
  - Added SBOM manifests to module. [#1380](https://github.com/Azure/PSRule.Rules.Azure/issues/1380)
- Bug fixes:
  - Fixed dependency chain order when dependsOn copy. [#1381](https://github.com/Azure/PSRule.Rules.Azure/issues/1381)

## v1.14.3

What's changed since v1.14.2:

- Bug fixes:
  - Fixed Azure Firewall threat intel mode reported for Secure VNET hubs. [#1365](https://github.com/Azure/PSRule.Rules.Azure/issues/1365)
  - Fixed array function handling with mock objects. [#1367](https://github.com/Azure/PSRule.Rules.Azure/issues/1367)

## v1.14.2

What's changed since v1.14.1:

- Bug fixes:
  - Fixed handling of parent resources when sub resource is in a separate deployment. [#1360](https://github.com/Azure/PSRule.Rules.Azure/issues/1360)

## v1.14.1

What's changed since v1.14.0:

- Bug fixes:
  - Fixed unable to set parameter defaults option with type object. [#1355](https://github.com/Azure/PSRule.Rules.Azure/issues/1355)

## v1.14.0

What's changed since v1.13.4:

- New features:
  - Added support for referencing resources in template. [#1315](https://github.com/Azure/PSRule.Rules.Azure/issues/1315)
    - The `reference()` function can be used to reference resources in template.
    - A placeholder value is still used for resources outside of the template.
  - Added March 2022 baselines `Azure.GA_2022_03` and `Azure.Preview_2022_03`. [#1334](https://github.com/Azure/PSRule.Rules.Azure/issues/1334)
    - Includes rules released before or during March 2022.
    - Marked `Azure.GA_2021_12` and `Azure.Preview_2021_12` baselines as obsolete.
  - **Experimental**: Cmdlets to validate objects with Azure policy conditions:
    - `Export-AzPolicyAssignmentData` - Exports policy assignment data. [#1266](https://github.com/Azure/PSRule.Rules.Azure/issues/1266)
    - `Export-AzPolicyAssignmentRuleData` - Exports JSON rules from policy assignment data. [#1278](https://github.com/Azure/PSRule.Rules.Azure/issues/1278)
    - `Get-AzPolicyAssignmentDataSource` - Discovers policy assignment data. [#1340](https://github.com/Azure/PSRule.Rules.Azure/issues/1340)
    - See cmdlet help for limitations and usage.
    - Additional information will be posted as this feature evolves [here](https://github.com/Azure/PSRule.Rules.Azure/discussions/1345).
- New rules:
  - SignalR Service:
    - Check services use Managed Identities. [#1306](https://github.com/Azure/PSRule.Rules.Azure/issues/1306)
    - Check services use a SKU with an SLA. [#1307](https://github.com/Azure/PSRule.Rules.Azure/issues/1307)
  - Web PubSub Service:
    - Check services use Managed Identities. [#1308](https://github.com/Azure/PSRule.Rules.Azure/issues/1308)
    - Check services use a SKU with an SLA. [#1309](https://github.com/Azure/PSRule.Rules.Azure/issues/1309)
- Updated rules:
  - Azure Kubernetes Service:
    - Updated `Azure.AKS.Version` to use latest stable version `1.21.9`. [#1318](https://github.com/Azure/PSRule.Rules.Azure/issues/1318)
      - Use `AZURE_AKS_CLUSTER_MINIMUM_VERSION` to configure the minimum version of the cluster.
- Engineering:
  - Cache Azure Policy Aliases. [#1277](https://github.com/Azure/PSRule.Rules.Azure/issues/1277)
  - Cleanup of additional alias metadata. [#1351](https://github.com/Azure/PSRule.Rules.Azure/pull/1351)
- Bug fixes:
  - Fixed index was out of range with split on mock properties. [#1327](https://github.com/Azure/PSRule.Rules.Azure/issues/1327)
  - Fixed mock objects with no properties. [#1347](https://github.com/Azure/PSRule.Rules.Azure/issues/1347)
  - Fixed sub-resources nesting by scope regression. [#1348](https://github.com/Azure/PSRule.Rules.Azure/issues/1348)
  - Fixed expand of runtime properties on reference objects. [#1324](https://github.com/Azure/PSRule.Rules.Azure/issues/1324)
  - Fixed processing of deployment outputs. [#1316](https://github.com/Azure/PSRule.Rules.Azure/issues/1316)

What's changed since pre-release v1.14.0-B2204013:

- No additional changes.

## v1.14.0-B2204013 (pre-release)

What's changed since pre-release v1.14.0-B2204007:

- Engineering:
  - Cleanup of additional alias metadata. [#1351](https://github.com/Azure/PSRule.Rules.Azure/pull/1351)

## v1.14.0-B2204007 (pre-release)

What's changed since pre-release v1.14.0-B2203117:

- Bug fixes:
  - Fixed mock objects with no properties. [#1347](https://github.com/Azure/PSRule.Rules.Azure/issues/1347)
  - Fixed sub-resources nesting by scope regression. [#1348](https://github.com/Azure/PSRule.Rules.Azure/issues/1348)

## v1.14.0-B2203117 (pre-release)

What's changed since pre-release v1.14.0-B2203088:

- New features:
  - **Experimental**: Cmdlets to validate objects with Azure policy conditions:
    - `Export-AzPolicyAssignmentData` - Exports policy assignment data. [#1266](https://github.com/Azure/PSRule.Rules.Azure/issues/1266)
    - `Export-AzPolicyAssignmentRuleData` - Exports JSON rules from policy assignment data. [#1278](https://github.com/Azure/PSRule.Rules.Azure/issues/1278)
    - `Get-AzPolicyAssignmentDataSource` - Discovers policy assignment data. [#1340](https://github.com/Azure/PSRule.Rules.Azure/issues/1340)
    - See cmdlet help for limitations and usage.
    - Additional information will be posted as this feature evolves [here](https://github.com/Azure/PSRule.Rules.Azure/discussions/1345).
- Engineering:
  - Cache Azure Policy Aliases. [#1277](https://github.com/Azure/PSRule.Rules.Azure/issues/1277)
- Bug fixes:
  - Fixed index was out of range with split on mock properties. [#1327](https://github.com/Azure/PSRule.Rules.Azure/issues/1327)

## v1.14.0-B2203088 (pre-release)

What's changed since pre-release v1.14.0-B2203066:

- New features:
  - Added March 2022 baselines `Azure.GA_2022_03` and `Azure.Preview_2022_03`. [#1334](https://github.com/Azure/PSRule.Rules.Azure/issues/1334)
    - Includes rules released before or during March 2022.
    - Marked `Azure.GA_2021_12` and `Azure.Preview_2021_12` baselines as obsolete.
- Bug fixes:
  - Fixed expand of runtime properties on reference objects. [#1324](https://github.com/Azure/PSRule.Rules.Azure/issues/1324)

## v1.14.0-B2203066 (pre-release)

What's changed since v1.13.4:

- New features:
  - Added support for referencing resources in template. [#1315](https://github.com/Azure/PSRule.Rules.Azure/issues/1315)
    - The `reference()` function can be used to reference resources in template.
    - A placeholder value is still used for resources outside of the template.
- New rules:
  - SignalR Service:
    - Check services use Managed Identities. [#1306](https://github.com/Azure/PSRule.Rules.Azure/issues/1306)
    - Check services use a SKU with an SLA. [#1307](https://github.com/Azure/PSRule.Rules.Azure/issues/1307)
  - Web PubSub Service:
    - Check services use Managed Identities. [#1308](https://github.com/Azure/PSRule.Rules.Azure/issues/1308)
    - Check services use a SKU with an SLA. [#1309](https://github.com/Azure/PSRule.Rules.Azure/issues/1309)
- Updated rules:
  - Azure Kubernetes Service:
    - Updated `Azure.AKS.Version` to use latest stable version `1.21.9`. [#1318](https://github.com/Azure/PSRule.Rules.Azure/issues/1318)
      - Use `AZURE_AKS_CLUSTER_MINIMUM_VERSION` to configure the minimum version of the cluster.
- Bug fixes:
  - Fixed processing of deployment outputs. [#1316](https://github.com/Azure/PSRule.Rules.Azure/issues/1316)

## v1.13.4

What's changed since v1.13.3:

- Bug fixes:
  - Fixed virtual network without any subnets is invalid. [#1303](https://github.com/Azure/PSRule.Rules.Azure/issues/1303)
  - Fixed container registry rules that require a premium tier. [#1304](https://github.com/Azure/PSRule.Rules.Azure/issues/1304)
    - Rules `Azure.ACR.Retention` and `Azure.ACR.ContentTrust` are now only run against premium instances.

## v1.13.3

What's changed since v1.13.2:

- Bug fixes:
  - Fixed bicep build timeout for complex deployments. [#1299](https://github.com/Azure/PSRule.Rules.Azure/issues/1299)

## v1.13.2

What's changed since v1.13.1:

- Engineering:
  - Bump PowerShellStandard.Library to 5.1.1. [#1295](https://github.com/Azure/PSRule.Rules.Azure/pull/1295)
- Bug fixes:
  - Fixed nested resource loops. [#1293](https://github.com/Azure/PSRule.Rules.Azure/issues/1293)

## v1.13.1

What's changed since v1.13.0:

- Bug fixes:
  - Fixed parsing of nested quote pairs within JSON function. [#1288](https://github.com/Azure/PSRule.Rules.Azure/issues/1288)

## v1.13.0

What's changed since v1.12.2:

- New features:
  - Added support for setting defaults for required parameters. [#1065](https://github.com/Azure/PSRule.Rules.Azure/issues/1065)
    - When specified, the value will be used when a parameter value is not provided.
  - Added support expanding Bicep from parameter files. [#1160](https://github.com/Azure/PSRule.Rules.Azure/issues/1160)
- New rules:
  - Azure Cache for Redis:
    - Limit public access for Azure Cache for Redis instances. [#935](https://github.com/Azure/PSRule.Rules.Azure/issues/935)
  - Container App:
    - Check insecure ingress is not enabled (preview). [#1252](https://github.com/Azure/PSRule.Rules.Azure/issues/1252)
  - Key Vault:
    - Check key auto-rotation is enabled (preview). [#1159](https://github.com/Azure/PSRule.Rules.Azure/issues/1159)
  - Recovery Services Vault:
    - Check vaults have replication alerts configured. [#7](https://github.com/Azure/PSRule.Rules.Azure/issues/7)
- Engineering:
  - Automatically build baseline docs. [#1242](https://github.com/Azure/PSRule.Rules.Azure/issues/1242)
  - Bump PSRule dependency to v1.11.1. [#1269](https://github.com/Azure/PSRule.Rules.Azure/pull/1269)
- Bug fixes:
  - Fixed empty value with strong type. [#1258](https://github.com/Azure/PSRule.Rules.Azure/issues/1258)
  - Fixed error with empty logic app trigger. [#1249](https://github.com/Azure/PSRule.Rules.Azure/issues/1249)
  - Fixed out of order parameters. [#1257](https://github.com/Azure/PSRule.Rules.Azure/issues/1257)
  - Fixed mapping default configuration causes cast exception. [#1274](https://github.com/Azure/PSRule.Rules.Azure/issues/1274)
  - Fixed resource id is incorrectly built for sub resource types. [#1279](https://github.com/Azure/PSRule.Rules.Azure/issues/1279)

What's changed since pre-release v1.13.0-B2202113:

- No additional changes.

## v1.13.0-B2202113 (pre-release)

What's changed since pre-release v1.13.0-B2202108:

- Bug fixes:
  - Fixed resource id is incorrectly built for sub resource types. [#1279](https://github.com/Azure/PSRule.Rules.Azure/issues/1279)

## v1.13.0-B2202108 (pre-release)

What's changed since pre-release v1.13.0-B2202103:

- Bug fixes:
  - Fixed mapping default configuration causes cast exception. [#1274](https://github.com/Azure/PSRule.Rules.Azure/issues/1274)

## v1.13.0-B2202103 (pre-release)

What's changed since pre-release v1.13.0-B2202090:

- Engineering:
  - Bump PSRule dependency to v1.11.1. [#1269](https://github.com/Azure/PSRule.Rules.Azure/pull/1269)
- Bug fixes:
  - Fixed out of order parameters. [#1257](https://github.com/Azure/PSRule.Rules.Azure/issues/1257)

## v1.13.0-B2202090 (pre-release)

What's changed since pre-release v1.13.0-B2202063:

- New rules:
  - Azure Cache for Redis:
    - Limit public access for Azure Cache for Redis instances. [#935](https://github.com/Azure/PSRule.Rules.Azure/issues/935)
- Engineering:
  - Automatically build baseline docs. [#1242](https://github.com/Azure/PSRule.Rules.Azure/issues/1242)
- Bug fixes:
  - Fixed empty value with strong type. [#1258](https://github.com/Azure/PSRule.Rules.Azure/issues/1258)

## v1.13.0-B2202063 (pre-release)

What's changed since v1.12.2:

- New features:
  - Added support for setting defaults for required parameters. [#1065](https://github.com/Azure/PSRule.Rules.Azure/issues/1065)
    - When specified, the value will be used when a parameter value is not provided.
  - Added support expanding Bicep from parameter files. [#1160](https://github.com/Azure/PSRule.Rules.Azure/issues/1160)
- New rules:
  - Container App:
    - Check insecure ingress is not enabled (preview). [#1252](https://github.com/Azure/PSRule.Rules.Azure/issues/1252)
  - Key Vault:
    - Check key auto-rotation is enabled (preview). [#1159](https://github.com/Azure/PSRule.Rules.Azure/issues/1159)
  - Recovery Services Vault:
    - Check vaults have replication alerts configured. [#7](https://github.com/Azure/PSRule.Rules.Azure/issues/7)
- Bug fixes:
  - Fixed error with empty logic app trigger. [#1249](https://github.com/Azure/PSRule.Rules.Azure/issues/1249)

## v1.12.2

What's changed since v1.12.1:

- Bug fixes:
  - Fixed detect strong type requirements for nested deployments. [#1235](https://github.com/Azure/PSRule.Rules.Azure/issues/1235)

## v1.12.1

What's changed since v1.12.0:

- Bug fixes:
  - Fixed Bicep already exists with PSRule v2. [#1232](https://github.com/Azure/PSRule.Rules.Azure/issues/1232)

## v1.12.0

What's changed since v1.11.1:

- New rules:
  - Data Explorer:
    - Check clusters use Managed Identities. [#1207](https://github.com/Azure/PSRule.Rules.Azure/issues/1207)
    - Check clusters use a SKU with a SLA. [#1208](https://github.com/Azure/PSRule.Rules.Azure/issues/1208)
    - Check clusters use disk encryption. [#1209](https://github.com/Azure/PSRule.Rules.Azure/issues/1209)
    - Check clusters are in use with databases. [#1215](https://github.com/Azure/PSRule.Rules.Azure/issues/1215)
  - Event Hub:
    - Check namespaces are in use with event hubs. [#1216](https://github.com/Azure/PSRule.Rules.Azure/issues/1216)
    - Check namespaces only accept identity-based authentication. [#1217](https://github.com/Azure/PSRule.Rules.Azure/issues/1217)
  - Azure Recovery Services Vault:
    - Check vaults use geo-redundant storage. [#5](https://github.com/Azure/PSRule.Rules.Azure/issues/5)
  - Service Bus:
    - Check namespaces are in use with queues and topics. [#1218](https://github.com/Azure/PSRule.Rules.Azure/issues/1218)
    - Check namespaces only accept identity-based authentication. [#1219](https://github.com/Azure/PSRule.Rules.Azure/issues/1219)
- Updated rules:
  - Azure Kubernetes Service:
    - Updated `Azure.AKS.Version` to use latest stable version `1.21.7`. [#1188](https://github.com/Azure/PSRule.Rules.Azure/issues/1188)
      - Pinned latest GA baseline `Azure.GA_2021_12` to previous version `1.20.5`.
      - Use `AZURE_AKS_CLUSTER_MINIMUM_VERSION` to configure the minimum version of the cluster.
  - Azure API Management:
    - Check service disabled insecure ciphers.
      [#1128](https://github.com/Azure/PSRule.Rules.Azure/issues/1128)
    - Refactored the cipher and protocol rule into individual rules.
      - `Azure.APIM.Protocols`
      - `Azure.APIM.Ciphers`
- General improvements:
  - **Important change:** Replaced `Azure_AKSMinimumVersion` option with `AZURE_AKS_CLUSTER_MINIMUM_VERSION`. [#941](https://github.com/Azure/PSRule.Rules.Azure/issues/941)
    - For compatibility, if `Azure_AKSMinimumVersion` is set it will be used instead of `AZURE_AKS_CLUSTER_MINIMUM_VERSION`.
    - If only `AZURE_AKS_CLUSTER_MINIMUM_VERSION` is set, this value will be used.
    - The default will be used neither options are configured.
    - If `Azure_AKSMinimumVersion` is set a warning will be generated until the configuration is removed.
    - Support for `Azure_AKSMinimumVersion` is deprecated and will be removed in v2.
    - See [upgrade notes][1] for details.
- Bug fixes:
  - Fixed false positive of blob container with access unspecified. [#1212](https://github.com/Azure/PSRule.Rules.Azure/issues/1212)

What's changed since pre-release v1.12.0-B2201086:

- No additional changes.

## v1.12.0-B2201086 (pre-release)

What's changed since pre-release v1.12.0-B2201067:

- New rules:
  - Data Explorer:
    - Check clusters are in use with databases. [#1215](https://github.com/Azure/PSRule.Rules.Azure/issues/1215)
  - Event Hub:
    - Check namespaces are in use with event hubs. [#1216](https://github.com/Azure/PSRule.Rules.Azure/issues/1216)
    - Check namespaces only accept identity-based authentication. [#1217](https://github.com/Azure/PSRule.Rules.Azure/issues/1217)
  - Azure Recovery Services Vault:
    - Check vaults use geo-redundant storage. [#5](https://github.com/Azure/PSRule.Rules.Azure/issues/5)
  - Service Bus:
    - Check namespaces are in use with queues and topics. [#1218](https://github.com/Azure/PSRule.Rules.Azure/issues/1218)
    - Check namespaces only accept identity-based authentication. [#1219](https://github.com/Azure/PSRule.Rules.Azure/issues/1219)

## v1.12.0-B2201067 (pre-release)

What's changed since pre-release v1.12.0-B2201054:

- New rules:
  - Data Explorer:
    - Check clusters use Managed Identities. [#1207](https://github.com/Azure/PSRule.Rules.Azure/issues/1207)
    - Check clusters use a SKU with a SLA. [#1208](https://github.com/Azure/PSRule.Rules.Azure/issues/1208)
    - Check clusters use disk encryption. [#1209](https://github.com/Azure/PSRule.Rules.Azure/issues/1209)
- Bug fixes:
  - Fixed false positive of blob container with access unspecified. [#1212](https://github.com/Azure/PSRule.Rules.Azure/issues/1212)

## v1.12.0-B2201054 (pre-release)

What's changed since v1.11.1:

- Updated rules:
  - Azure Kubernetes Service:
    - Updated `Azure.AKS.Version` to use latest stable version `1.21.7`. [#1188](https://github.com/Azure/PSRule.Rules.Azure/issues/1188)
      - Pinned latest GA baseline `Azure.GA_2021_12` to previous version `1.20.5`.
      - Use `AZURE_AKS_CLUSTER_MINIMUM_VERSION` to configure the minimum version of the cluster.
  - Azure API Management:
    - Check service disabled insecure ciphers.
      [#1128](https://github.com/Azure/PSRule.Rules.Azure/issues/1128)
    - Refactored the cipher and protocol rule into individual rules.
      - `Azure.APIM.Protocols`
      - `Azure.APIM.Ciphers`
- General improvements:
  - **Important change:** Replaced `Azure_AKSMinimumVersion` option with `AZURE_AKS_CLUSTER_MINIMUM_VERSION`. [#941](https://github.com/Azure/PSRule.Rules.Azure/issues/941)
    - For compatibility, if `Azure_AKSMinimumVersion` is set it will be used instead of `AZURE_AKS_CLUSTER_MINIMUM_VERSION`.
    - If only `AZURE_AKS_CLUSTER_MINIMUM_VERSION` is set, this value will be used.
    - The default will be used neither options are configured.
    - If `Azure_AKSMinimumVersion` is set a warning will be generated until the configuration is removed.
    - Support for `Azure_AKSMinimumVersion` is deprecated and will be removed in v2.
    - See [upgrade notes][1] for details.

## v1.11.1

What's changed since v1.11.0:

- Bug fixes:
  - Fixed `Azure.AKS.CNISubnetSize` rule to use CNI selector. [#1178](https://github.com/Azure/PSRule.Rules.Azure/issues/1178)

## v1.11.0

What's changed since v1.10.4:

- New features:
  - Added baselines containing only Azure preview features. [#1129](https://github.com/Azure/PSRule.Rules.Azure/issues/1129)
    - Added baseline `Azure.Preview_2021_09`.
    - Added baseline `Azure.Preview_2021_12`.
  - Added `Azure.GA_2021_12` baseline. [#1146](https://github.com/Azure/PSRule.Rules.Azure/issues/1146)
    - Includes rules released before or during December 2021 for Azure GA features.
    - Marked baseline `Azure.GA_2021_09` as obsolete.
  - Bicep support promoted from experimental to generally available (GA). [#1176](https://github.com/Azure/PSRule.Rules.Azure/issues/1176)
- New rules:
  - All resources:
    - Check comments for each template resource. [#969](https://github.com/Azure/PSRule.Rules.Azure/issues/969)
  - Automation Account:
    - Automation accounts should enable diagnostic logs. [#1075](https://github.com/Azure/PSRule.Rules.Azure/issues/1075)
  - Azure Kubernetes Service:
    - Check clusters have the HTTP application routing add-on disabled. [#1131](https://github.com/Azure/PSRule.Rules.Azure/issues/1131)
    - Check clusters use the Secrets Store CSI Driver add-on. [#992](https://github.com/Azure/PSRule.Rules.Azure/issues/992)
    - Check clusters autorotation with the Secrets Store CSI Driver add-on. [#993](https://github.com/Azure/PSRule.Rules.Azure/issues/993)
    - Check clusters use Azure AD Pod Managed Identities (preview). [#991](https://github.com/Azure/PSRule.Rules.Azure/issues/991)
  - Azure Redis Cache:
    - Use availability zones for Azure Cache for Redis for regions that support it. [#1078](https://github.com/Azure/PSRule.Rules.Azure/issues/1078)
      - `Azure.Redis.AvailabilityZone`
      - `Azure.RedisEnterprise.Zones`
  - Application Security Group:
    - Check Application Security Groups meet naming requirements. [#1110](https://github.com/Azure/PSRule.Rules.Azure/issues/1110)
  - Firewall:
    - Check Firewalls meet naming requirements. [#1110](https://github.com/Azure/PSRule.Rules.Azure/issues/1110)
    - Check Firewall policies meet naming requirements. [#1110](https://github.com/Azure/PSRule.Rules.Azure/issues/1110)
  - Private Endpoint:
    - Check Private Endpoints meet naming requirements. [#1110](https://github.com/Azure/PSRule.Rules.Azure/issues/1110)
  - Virtual WAN:
    - Check Virtual WANs meet naming requirements. [#1110](https://github.com/Azure/PSRule.Rules.Azure/issues/1110)
- Updated rules:
  - Azure Kubernetes Service:
    - Promoted `Azure.AKS.AutoUpgrade` to GA rule set. [#1130](https://github.com/Azure/PSRule.Rules.Azure/issues/1130)
- General improvements:
  - Added support for template function `tenant()`. [#1124](https://github.com/Azure/PSRule.Rules.Azure/issues/1124)
  - Added support for template function `managementGroup()`. [#1125](https://github.com/Azure/PSRule.Rules.Azure/issues/1125)
  - Added support for template function `pickZones()`. [#518](https://github.com/Azure/PSRule.Rules.Azure/issues/518)
- Engineering:
  - Rule refactoring of rules from PowerShell to YAML. [#1109](https://github.com/Azure/PSRule.Rules.Azure/issues/1109)
    - The following rules were refactored:
      - `Azure.LB.Name`
      - `Azure.NSG.Name`
      - `Azure.Firewall.Mode`
      - `Azure.Route.Name`
      - `Azure.VNET.Name`
      - `Azure.VNG.Name`
      - `Azure.VNG.ConnectionName`
      - `Azure.AppConfig.SKU`
      - `Azure.AppConfig.Name`
      - `Azure.AppInsights.Workspace`
      - `Azure.AppInsights.Name`
      - `Azure.Cosmos.AccountName`
      - `Azure.FrontDoor.State`
      - `Azure.FrontDoor.Name`
      - `Azure.FrontDoor.WAF.Mode`
      - `Azure.FrontDoor.WAF.Enabled`
      - `Azure.FrontDoor.WAF.Name`
      - `Azure.AKS.MinNodeCount`
      - `Azure.AKS.ManagedIdentity`
      - `Azure.AKS.StandardLB`
      - `Azure.AKS.AzurePolicyAddOn`
      - `Azure.AKS.ManagedAAD`
      - `Azure.AKS.AuthorizedIPs`
      - `Azure.AKS.LocalAccounts`
      - `Azure.AKS.AzureRBAC`
- Bug fixes:
  - Fixed output of Bicep informational and warning messages in error stream. [#1157](https://github.com/Azure/PSRule.Rules.Azure/issues/1157)

What's changed since pre-release v1.11.0-B2112112:

- New features:
  - Bicep support promoted from experimental to generally available (GA). [#1176](https://github.com/Azure/PSRule.Rules.Azure/issues/1176)

## v1.11.0-B2112112 (pre-release)

What's changed since pre-release v1.11.0-B2112104:

- New rules:
  - Azure Redis Cache:
    - Use availability zones for Azure Cache for Redis for regions that support it. [#1078](https://github.com/Azure/PSRule.Rules.Azure/issues/1078)
      - `Azure.Redis.AvailabilityZone`
      - `Azure.RedisEnterprise.Zones`

## v1.11.0-B2112104 (pre-release)

What's changed since pre-release v1.11.0-B2112073:

- New rules:
  - Azure Kubernetes Service:
    - Check clusters use Azure AD Pod Managed Identities (preview). [#991](https://github.com/Azure/PSRule.Rules.Azure/issues/991)
- Engineering:
  - Rule refactoring of rules from PowerShell to YAML. [#1109](https://github.com/Azure/PSRule.Rules.Azure/issues/1109)
    - The following rules were refactored:
      - `Azure.AppConfig.SKU`
      - `Azure.AppConfig.Name`
      - `Azure.AppInsights.Workspace`
      - `Azure.AppInsights.Name`
      - `Azure.Cosmos.AccountName`
      - `Azure.FrontDoor.State`
      - `Azure.FrontDoor.Name`
      - `Azure.FrontDoor.WAF.Mode`
      - `Azure.FrontDoor.WAF.Enabled`
      - `Azure.FrontDoor.WAF.Name`
      - `Azure.AKS.MinNodeCount`
      - `Azure.AKS.ManagedIdentity`
      - `Azure.AKS.StandardLB`
      - `Azure.AKS.AzurePolicyAddOn`
      - `Azure.AKS.ManagedAAD`
      - `Azure.AKS.AuthorizedIPs`
      - `Azure.AKS.LocalAccounts`
      - `Azure.AKS.AzureRBAC`
- Bug fixes:
  - Fixed output of Bicep informational and warning messages in error stream. [#1157](https://github.com/Azure/PSRule.Rules.Azure/issues/1157)
  - Fixed obsolete flag for baseline `Azure.Preview_2021_12`. [#1166](https://github.com/Azure/PSRule.Rules.Azure/issues/1166)

## v1.11.0-B2112073 (pre-release)

What's changed since pre-release v1.11.0-B2112024:

- New features:
  - Added baselines containing only Azure preview features. [#1129](https://github.com/Azure/PSRule.Rules.Azure/issues/1129)
    - Added baseline `Azure.Preview_2021_09`.
    - Added baseline `Azure.Preview_2021_12`.
  - Added `Azure.GA_2021_12` baseline. [#1146](https://github.com/Azure/PSRule.Rules.Azure/issues/1146)
    - Includes rules released before or during December 2021 for Azure GA features.
    - Marked baseline `Azure.GA_2021_09` as obsolete.
- New rules:
  - All resources:
    - Check comments for each template resource. [#969](https://github.com/Azure/PSRule.Rules.Azure/issues/969)
- Bug fixes:
  - Fixed template function `equals` parameter count mismatch. [#1137](https://github.com/Azure/PSRule.Rules.Azure/issues/1137)
  - Fixed copy loop on nested deployment parameters is not handled. [#1144](https://github.com/Azure/PSRule.Rules.Azure/issues/1144)
  - Fixed outer copy loop of nested deployment. [#1154](https://github.com/Azure/PSRule.Rules.Azure/issues/1154)

## v1.11.0-B2112024 (pre-release)

What's changed since pre-release v1.11.0-B2111014:

- New rules:
  - Azure Kubernetes Service:
    - Check clusters have the HTTP application routing add-on disabled. [#1131](https://github.com/Azure/PSRule.Rules.Azure/issues/1131)
    - Check clusters use the Secrets Store CSI Driver add-on. [#992](https://github.com/Azure/PSRule.Rules.Azure/issues/992)
    - Check clusters autorotation with the Secrets Store CSI Driver add-on. [#993](https://github.com/Azure/PSRule.Rules.Azure/issues/993)
  - Automation Account:
    - Automation accounts should enable diagnostic logs. [#1075](https://github.com/Azure/PSRule.Rules.Azure/issues/1075)
- Updated rules:
  - Azure Kubernetes Service:
    - Promoted `Azure.AKS.AutoUpgrade` to GA rule set. [#1130](https://github.com/Azure/PSRule.Rules.Azure/issues/1130)
- General improvements:
  - Added support for template function `tenant()`. [#1124](https://github.com/Azure/PSRule.Rules.Azure/issues/1124)
  - Added support for template function `managementGroup()`. [#1125](https://github.com/Azure/PSRule.Rules.Azure/issues/1125)
  - Added support for template function `pickZones()`. [#518](https://github.com/Azure/PSRule.Rules.Azure/issues/518)
- Bug fixes:
  - Fixed `Azure.Policy.WaiverExpiry` date conversion. [#1118](https://github.com/Azure/PSRule.Rules.Azure/issues/1118)

## v1.11.0-B2111014 (pre-release)

What's changed since v1.10.0:

- New rules:
  - Application Security Group:
    - Check Application Security Groups meet naming requirements. [#1110](https://github.com/Azure/PSRule.Rules.Azure/issues/1110)
  - Firewall:
    - Check Firewalls meet naming requirements. [#1110](https://github.com/Azure/PSRule.Rules.Azure/issues/1110)
    - Check Firewall policies meet naming requirements. [#1110](https://github.com/Azure/PSRule.Rules.Azure/issues/1110)
  - Private Endpoint:
    - Check Private Endpoints meet naming requirements. [#1110](https://github.com/Azure/PSRule.Rules.Azure/issues/1110)
  - Virtual WAN:
    - Check Virtual WANs meet naming requirements. [#1110](https://github.com/Azure/PSRule.Rules.Azure/issues/1110)
- Engineering:
  - Rule refactoring of rules from PowerShell to YAML. [#1109](https://github.com/Azure/PSRule.Rules.Azure/issues/1109)
    - The following rules were refactored:
      - `Azure.LB.Name`
      - `Azure.NSG.Name`
      - `Azure.Firewall.Mode`
      - `Azure.Route.Name`
      - `Azure.VNET.Name`
      - `Azure.VNG.Name`
      - `Azure.VNG.ConnectionName`

## v1.10.4

What's changed since v1.10.3:

- Bug fixes:
  - Fixed outer copy loop of nested deployment. [#1154](https://github.com/Azure/PSRule.Rules.Azure/issues/1154)

## v1.10.3

What's changed since v1.10.2:

- Bug fixes:
  - Fixed copy loop on nested deployment parameters is not handled. [#1144](https://github.com/Azure/PSRule.Rules.Azure/issues/1144)

## v1.10.2

What's changed since v1.10.1:

- Bug fixes:
  - Fixed template function `equals` parameter count mismatch. [#1137](https://github.com/Azure/PSRule.Rules.Azure/issues/1137)

## v1.10.1

What's changed since v1.10.0:

- Bug fixes:
  - Fixed `Azure.Policy.WaiverExpiry` date conversion. [#1118](https://github.com/Azure/PSRule.Rules.Azure/issues/1118)

## v1.10.0

What's changed since v1.9.1:

- New features:
  - Added support for parameter strong types. [#1083](https://github.com/Azure/PSRule.Rules.Azure/issues/1083)
    - The value of string parameters can be tested against the expected type.
    - When configuring a location strong type, the parameter value must be a valid Azure location.
    - When configuring a resource type strong type, the parameter value must be a matching resource Id.
- New rules:
  - All resources:
    - Check template expressions do not exceed a maximum length. [#1006](https://github.com/Azure/PSRule.Rules.Azure/issues/1006)
  - Automation Service:
    - Check automation accounts should use managed identities for authentication. [#1074](https://github.com/Azure/PSRule.Rules.Azure/issues/1074)
  - Event Grid:
    - Check topics and domains use managed identities. [#1091](https://github.com/Azure/PSRule.Rules.Azure/issues/1091)
    - Check topics and domains use private endpoints. [#1092](https://github.com/Azure/PSRule.Rules.Azure/issues/1092)
    - Check topics and domains use identity-based authentication. [#1093](https://github.com/Azure/PSRule.Rules.Azure/issues/1093)
- General improvements:
  - Updated default baseline to use module configuration. [#1089](https://github.com/Azure/PSRule.Rules.Azure/issues/1089)
- Engineering:
  - Bump PSRule dependency to v1.9.0. [#1081](https://github.com/Azure/PSRule.Rules.Azure/issues/1081)
  - Bump Microsoft.CodeAnalysis.NetAnalyzers to v6.0.0. [#1080](https://github.com/Azure/PSRule.Rules.Azure/pull/1080)
  - Bump Microsoft.SourceLink.GitHub to 1.1.1. [#1085](https://github.com/Azure/PSRule.Rules.Azure/pull/1085)
- Bug fixes:
  - Fixed expansion of secret references. [#1098](https://github.com/Azure/PSRule.Rules.Azure/issues/1098)
  - Fixed handling of tagging for deployments. [#1099](https://github.com/Azure/PSRule.Rules.Azure/issues/1099)
  - Fixed strong type issue flagged with empty defaultValue string. [#1100](https://github.com/Azure/PSRule.Rules.Azure/issues/1100)

What's changed since pre-release v1.10.0-B2111081:

- No additional changes.

## v1.10.0-B2111081 (pre-release)

What's changed since pre-release v1.10.0-B2111072:

- New rules:
  - Automation Service:
    - Automation accounts should use managed identities for authentication. [#1074](https://github.com/Azure/PSRule.Rules.Azure/issues/1074)

## v1.10.0-B2111072 (pre-release)

What's changed since pre-release v1.10.0-B2111058:

- New rules:
  - All resources:
    - Check template expressions do not exceed a maximum length. [#1006](https://github.com/Azure/PSRule.Rules.Azure/issues/1006)
- Bug fixes:
  - Fixed expansion of secret references. [#1098](https://github.com/Azure/PSRule.Rules.Azure/issues/1098)
  - Fixed handling of tagging for deployments. [#1099](https://github.com/Azure/PSRule.Rules.Azure/issues/1099)
  - Fixed strong type issue flagged with empty defaultValue string. [#1100](https://github.com/Azure/PSRule.Rules.Azure/issues/1100)

## v1.10.0-B2111058 (pre-release)

What's changed since pre-release v1.10.0-B2111040:

- New rules:
  - Event Grid:
    - Check topics and domains use managed identities. [#1091](https://github.com/Azure/PSRule.Rules.Azure/issues/1091)
    - Check topics and domains use private endpoints. [#1092](https://github.com/Azure/PSRule.Rules.Azure/issues/1092)
    - Check topics and domains use identity-based authentication. [#1093](https://github.com/Azure/PSRule.Rules.Azure/issues/1093)
- General improvements:
  - Updated default baseline to use module configuration. [#1089](https://github.com/Azure/PSRule.Rules.Azure/issues/1089)

## v1.10.0-B2111040 (pre-release)

What's changed since v1.9.1:

- New features:
  - Added support for parameter strong types. [#1083](https://github.com/Azure/PSRule.Rules.Azure/issues/1083)
    - The value of string parameters can be tested against the expected type.
    - When configuring a location strong type, the parameter value must be a valid Azure location.
    - When configuring a resource type strong type, the parameter value must be a matching resource Id.
- Engineering:
  - Bump PSRule dependency to v1.9.0. [#1081](https://github.com/Azure/PSRule.Rules.Azure/issues/1081)
  - Bump Microsoft.CodeAnalysis.NetAnalyzers to v6.0.0. [#1080](https://github.com/Azure/PSRule.Rules.Azure/pull/1080)
  - Bump Microsoft.SourceLink.GitHub to 1.1.1. [#1085](https://github.com/Azure/PSRule.Rules.Azure/pull/1085)

## v1.9.1

What's changed since v1.9.0:

- Bug fixes:
  - Fixed can not index into resource group tags. [#1066](https://github.com/Azure/PSRule.Rules.Azure/issues/1066)
  - Fixed `Azure.VM.ASMinMembers` for template deployments. [#1064](https://github.com/Azure/PSRule.Rules.Azure/issues/1064)
  - Fixed zones property not found on public IP resource. [#1070](https://github.com/Azure/PSRule.Rules.Azure/issues/1070)

## v1.9.0

What's changed since v1.8.1:

- New rules:
  - API Management Service:
    - Check API management services are using availability zones when available. [#1017](https://github.com/Azure/PSRule.Rules.Azure/issues/1017)
  - Public IP Address:
    - Check Public IP addresses are configured with zone-redundancy. [#958](https://github.com/Azure/PSRule.Rules.Azure/issues/958)
    - Check Public IP addresses are using Standard SKU. [#979](https://github.com/Azure/PSRule.Rules.Azure/issues/979)
  - User Assigned Managed Identity:
    - Check identities meet naming requirements. [#1021](https://github.com/Azure/PSRule.Rules.Azure/issues/1021)
  - Virtual Network Gateway:
    - Check VPN/ExpressRoute gateways are configured with availability zone SKU. [#926](https://github.com/Azure/PSRule.Rules.Azure/issues/926)
- General improvements:
  - Improved processing of AzOps generated templates. [#799](https://github.com/Azure/PSRule.Rules.Azure/issues/799)
    - `Azure.Template.DefineParameters` is ignored for AzOps generated templates.
    - `Azure.Template.UseLocationParameter` is ignored for AzOps generated templates.
  - Bicep is now installed when using PSRule GitHub Action. [#1050](https://github.com/Azure/PSRule.Rules.Azure/issues/1050)
- Engineering:
  - Bump PSRule dependency to v1.8.0. [#1018](https://github.com/Azure/PSRule.Rules.Azure/issues/1018)
  - Added automated PR workflow to bump `providers.json` monthly. [#1041](https://github.com/Azure/PSRule.Rules.Azure/issues/1041)
- Bug fixes:
  - Fixed AKS Network Policy should accept calico. [#1046](https://github.com/Azure/PSRule.Rules.Azure/issues/1046)
  - Fixed `Azure.ACR.AdminUser` fails when `adminUserEnabled` not set. [#1014](https://github.com/Azure/PSRule.Rules.Azure/issues/1014)
  - Fixed `Azure.KeyVault.Logs` reports cannot index into a null array. [#1024](https://github.com/Azure/PSRule.Rules.Azure/issues/1024)
  - Fixed template function empty returns object reference not set exception. [#1025](https://github.com/Azure/PSRule.Rules.Azure/issues/1025)
  - Fixed delayed binding of `and` template function. [#1026](https://github.com/Azure/PSRule.Rules.Azure/issues/1026)
  - Fixed template function array nests array with array parameters. [#1027](https://github.com/Azure/PSRule.Rules.Azure/issues/1027)
  - Fixed property used by `Azure.ACR.MinSKU` to work more reliably with templates. [#1034](https://github.com/Azure/PSRule.Rules.Azure/issues/1034)
  - Fixed could not determine JSON object type for MockMember using CreateObject. [#1035](https://github.com/Azure/PSRule.Rules.Azure/issues/1035)
  - Fixed Bicep convention ordering. [#1053](https://github.com/Azure/PSRule.Rules.Azure/issues/1053)

What's changed since pre-release v1.9.0-B2110087:

- No additional changes.

## v1.9.0-B2110087 (pre-release)

What's changed since pre-release v1.9.0-B2110082:

- Bug fixes:
  - Fixed Bicep convention ordering. [#1053](https://github.com/Azure/PSRule.Rules.Azure/issues/1053)

## v1.9.0-B2110082 (pre-release)

What's changed since pre-release v1.9.0-B2110059:

- General improvements:
  - Bicep is now installed when using PSRule GitHub Action. [#1050](https://github.com/Azure/PSRule.Rules.Azure/issues/1050)
- Engineering:
  - Added automated PR workflow to bump `providers.json` monthly. [#1041](https://github.com/Azure/PSRule.Rules.Azure/issues/1041)
- Bug fixes:
  - Fixed AKS Network Policy should accept calico. [#1046](https://github.com/Azure/PSRule.Rules.Azure/issues/1046)

## v1.9.0-B2110059 (pre-release)

What's changed since pre-release v1.9.0-B2110040:

- New rules:
  - API Management Service:
    - Check API management services are using availability zones when available. [#1017](https://github.com/Azure/PSRule.Rules.Azure/issues/1017)
- Bug fixes:
  - Fixed property used by `Azure.ACR.MinSKU` to work more reliably with templates. [#1034](https://github.com/Azure/PSRule.Rules.Azure/issues/1034)
  - Fixed could not determine JSON object type for MockMember using CreateObject. [#1035](https://github.com/Azure/PSRule.Rules.Azure/issues/1035)

## v1.9.0-B2110040 (pre-release)

What's changed since pre-release v1.9.0-B2110025:

- New rules:
  - User Assigned Managed Identity:
    - Check identities meet naming requirements. [#1021](https://github.com/Azure/PSRule.Rules.Azure/issues/1021)
- Bug fixes:
  - Fixed `Azure.KeyVault.Logs` reports cannot index into a null array. [#1024](https://github.com/Azure/PSRule.Rules.Azure/issues/1024)
  - Fixed template function empty returns object reference not set exception. [#1025](https://github.com/Azure/PSRule.Rules.Azure/issues/1025)
  - Fixed delayed binding of `and` template function. [#1026](https://github.com/Azure/PSRule.Rules.Azure/issues/1026)
  - Fixed template function array nests array with array parameters. [#1027](https://github.com/Azure/PSRule.Rules.Azure/issues/1027)

## v1.9.0-B2110025 (pre-release)

What's changed since pre-release v1.9.0-B2110014:

- Engineering:
  - Bump PSRule dependency to v1.8.0. [#1018](https://github.com/Azure/PSRule.Rules.Azure/issues/1018)
- Bug fixes:
  - Fixed `Azure.ACR.AdminUser` fails when `adminUserEnabled` not set. [#1014](https://github.com/Azure/PSRule.Rules.Azure/issues/1014)

## v1.9.0-B2110014 (pre-release)

What's changed since pre-release v1.9.0-B2110009:

- Bug fixes:
  - Fixed expression out of range of valid values. [#1005](https://github.com/Azure/PSRule.Rules.Azure/issues/1005)
  - Fixed template expand fails in nested reference expansion. [#1007](https://github.com/Azure/PSRule.Rules.Azure/issues/1007)

## v1.9.0-B2110009 (pre-release)

What's changed since pre-release v1.9.0-B2109027:

- Bug fixes:
  - Fixed handling of comments with template and parameter file rules. [#996](https://github.com/Azure/PSRule.Rules.Azure/issues/996)
  - Fixed `Azure.Template.UseLocationParameter` to only apply to templates deployed as RG scope [#995](https://github.com/Azure/PSRule.Rules.Azure/issues/995)
  - Fixed expand template fails with `createObject` when no parameters are specified. [#1000](https://github.com/Azure/PSRule.Rules.Azure/issues/1000)

## v1.9.0-B2109027 (pre-release)

What's changed since v1.8.0:

- New rules:
  - Public IP Address:
    - Check Public IP addresses are configured with zone-redundancy. [#958](https://github.com/Azure/PSRule.Rules.Azure/issues/958)
    - Check Public IP addresses are using Standard SKU. [#979](https://github.com/Azure/PSRule.Rules.Azure/issues/979)
  - Virtual Network Gateway:
    - Check VPN/ExpressRoute gateways are configured with availability zone SKU. [#926](https://github.com/Azure/PSRule.Rules.Azure/issues/926)
- General improvements:
  - Improved processing of AzOps generated templates. [#799](https://github.com/Azure/PSRule.Rules.Azure/issues/799)
    - `Azure.Template.DefineParameters` is ignored for AzOps generated templates.
    - `Azure.Template.UseLocationParameter` is ignored for AzOps generated templates.
- Bug fixes:
  - Fixed `ToUpper` fails to convert character. [#986](https://github.com/Azure/PSRule.Rules.Azure/issues/986)

## v1.8.1

What's changed since v1.8.0:

- Bug fixes:
  - Fixed handling of comments with template and parameter file rules. [#996](https://github.com/Azure/PSRule.Rules.Azure/issues/996)
  - Fixed `Azure.Template.UseLocationParameter` to only apply to templates deployed as RG scope [#995](https://github.com/Azure/PSRule.Rules.Azure/issues/995)
  - Fixed expand template fails with `createObject` when no parameters are specified. [#1000](https://github.com/Azure/PSRule.Rules.Azure/issues/1000)
  - Fixed `ToUpper` fails to convert character. [#986](https://github.com/Azure/PSRule.Rules.Azure/issues/986)
  - Fixed expression out of range of valid values. [#1005](https://github.com/Azure/PSRule.Rules.Azure/issues/1005)
  - Fixed template expand fails in nested reference expansion. [#1007](https://github.com/Azure/PSRule.Rules.Azure/issues/1007)

## v1.8.0

What's changed since v1.7.0:

- New features:
  - Added `Azure.GA_2021_09` baseline. [#961](https://github.com/Azure/PSRule.Rules.Azure/issues/961)
    - Includes rules released before or during September 2021 for Azure GA features.
    - Marked baseline `Azure.GA_2021_06` as obsolete.
- New rules:
  - Application Gateway:
    - Check App Gateways should use availability zones when available. Thanks [@ArmaanMcleod](https://github.com/ArmaanMcleod). [#928](https://github.com/Azure/PSRule.Rules.Azure/issues/928)
  - Azure Kubernetes Service:
    - Check clusters have control plane audit logs enabled. Thanks [@ArmaanMcleod](https://github.com/ArmaanMcleod). [#882](https://github.com/Azure/PSRule.Rules.Azure/issues/882)
    - Check clusters have control plane diagnostics enabled. Thanks [@ArmaanMcleod](https://github.com/ArmaanMcleod). [#922](https://github.com/Azure/PSRule.Rules.Azure/issues/922)
    - Check clusters use Container Insights for monitoring workloads. Thanks [@ArmaanMcleod](https://github.com/ArmaanMcleod). [#881](https://github.com/Azure/PSRule.Rules.Azure/issues/881)
    - Check clusters use availability zones when available. Thanks [@ArmaanMcleod](https://github.com/ArmaanMcleod). [#880](https://github.com/Azure/PSRule.Rules.Azure/issues/880)
  - Cosmos DB:
    - Check DB account names meet naming requirements. [#954](https://github.com/Azure/PSRule.Rules.Azure/issues/954)
    - Check DB accounts use Azure AD identities for resource management operations. [#953](https://github.com/Azure/PSRule.Rules.Azure/issues/953)
  - Load Balancer:
    - Check Load balancers are using Standard SKU. Thanks [@ArmaanMcleod](https://github.com/ArmaanMcleod). [#957](https://github.com/Azure/PSRule.Rules.Azure/issues/957)
    - Check Load Balancers are configured with zone-redundancy. Thanks [@ArmaanMcleod](https://github.com/ArmaanMcleod). [#927](https://github.com/Azure/PSRule.Rules.Azure/issues/927)
- Engineering:
  - Bump PSRule dependency to v1.7.2. [#951](https://github.com/Azure/PSRule.Rules.Azure/issues/951)
  - Automated update of availability zone information in providers.json. [#907](https://github.com/Azure/PSRule.Rules.Azure/issues/907)
  - Increased test coverage of rule reasons. Thanks [@ArmaanMcleod](https://github.com/ArmaanMcleod). [#960](https://github.com/Azure/PSRule.Rules.Azure/issues/960)
- Bug fixes:
  - Fixed export of in-flight AKS related subnets for kubenet clusters. Thanks [@ArmaanMcleod](https://github.com/ArmaanMcleod). [#920](https://github.com/Azure/PSRule.Rules.Azure/issues/920)
  - Fixed plan instance count is not applicable to Elastic Premium plans. [#946](https://github.com/Azure/PSRule.Rules.Azure/issues/946)
  - Fixed minimum App Service Plan fails Elastic Premium plans. [#945](https://github.com/Azure/PSRule.Rules.Azure/issues/945)
  - Fixed App Service Plan should include PremiumV3 plan. [#944](https://github.com/Azure/PSRule.Rules.Azure/issues/944)
  - Fixed Azure.VM.NICAttached with private endpoints. [#932](https://github.com/Azure/PSRule.Rules.Azure/issues/932)
  - Fixed Bicep CLI fails with unexpected end of content. [#889](https://github.com/Azure/PSRule.Rules.Azure/issues/889)
  - Fixed incomplete reason message for `Azure.Storage.MinTLS`. [#971](https://github.com/Azure/PSRule.Rules.Azure/issues/971)
  - Fixed false positive of `Azure.Storage.UseReplication` with large file storage. [#965](https://github.com/Azure/PSRule.Rules.Azure/issues/965)

What's changed since pre-release v1.8.0-B2109060:

- No additional changes.

## v1.8.0-B2109086 (pre-release)

What's changed since pre-release v1.8.0-B2109060:

- New rules:
  - Load Balancer:
    - Check Load balancers are using Standard SKU. Thanks [@ArmaanMcleod](https://github.com/ArmaanMcleod). [#957](https://github.com/Azure/PSRule.Rules.Azure/issues/957)
- Engineering:
  - Increased test coverage of rule reasons. Thanks [@ArmaanMcleod](https://github.com/ArmaanMcleod). [#960](https://github.com/Azure/PSRule.Rules.Azure/issues/960)
- Bug fixes:
  - Fixed Bicep CLI fails with unexpected end of content. [#889](https://github.com/Azure/PSRule.Rules.Azure/issues/889)
  - Fixed incomplete reason message for `Azure.Storage.MinTLS`. [#971](https://github.com/Azure/PSRule.Rules.Azure/issues/971)
  - Fixed false positive of `Azure.Storage.UseReplication` with large file storage. [#965](https://github.com/Azure/PSRule.Rules.Azure/issues/965)

## v1.8.0-B2109060 (pre-release)

What's changed since pre-release v1.8.0-B2109046:

- New features:
  - Added `Azure.GA_2021_09` baseline. [#961](https://github.com/Azure/PSRule.Rules.Azure/issues/961)
    - Includes rules released before or during September 2021 for Azure GA features.
    - Marked baseline `Azure.GA_2021_06` as obsolete.
- New rules:
  - Load Balancer:
    - Check Load Balancers are configured with zone-redundancy. Thanks [@ArmaanMcleod](https://github.com/ArmaanMcleod). [#927](https://github.com/Azure/PSRule.Rules.Azure/issues/927)

## v1.8.0-B2109046 (pre-release)

What's changed since pre-release v1.8.0-B2109020:

- New rules:
  - Application Gateway:
    - Check App Gateways should use availability zones when available. Thanks [@ArmaanMcleod](https://github.com/ArmaanMcleod). [#928](https://github.com/Azure/PSRule.Rules.Azure/issues/928)
  - Cosmos DB:
    - Check DB account names meet naming requirements. [#954](https://github.com/Azure/PSRule.Rules.Azure/issues/954)
    - Check DB accounts use Azure AD identities for resource management operations. [#953](https://github.com/Azure/PSRule.Rules.Azure/issues/953)
- Bug fixes:
  - Fixed plan instance count is not applicable to Elastic Premium plans. [#946](https://github.com/Azure/PSRule.Rules.Azure/issues/946)
  - Fixed minimum App Service Plan fails Elastic Premium plans. [#945](https://github.com/Azure/PSRule.Rules.Azure/issues/945)
  - Fixed App Service Plan should include PremiumV3 plan. [#944](https://github.com/Azure/PSRule.Rules.Azure/issues/944)
  - Fixed Azure.VM.NICAttached with private endpoints. [#932](https://github.com/Azure/PSRule.Rules.Azure/issues/932)
- Engineering:
  - Bump PSRule dependency to v1.7.2. [#951](https://github.com/Azure/PSRule.Rules.Azure/issues/951)

## v1.8.0-B2109020 (pre-release)

What's changed since pre-release v1.8.0-B2108026:

- New rules:
  - Azure Kubernetes Service:
    - Check clusters have control plane audit logs enabled. Thanks [@ArmaanMcleod](https://github.com/ArmaanMcleod). [#882](https://github.com/Azure/PSRule.Rules.Azure/issues/882)
    - Check clusters have control plane diagnostics enabled. Thanks [@ArmaanMcleod](https://github.com/ArmaanMcleod). [#922](https://github.com/Azure/PSRule.Rules.Azure/issues/922)
- Engineering:
  - Bump PSRule dependency to v1.7.0. [#938](https://github.com/Azure/PSRule.Rules.Azure/issues/938)

## v1.8.0-B2108026 (pre-release)

What's changed since pre-release v1.8.0-B2108013:

- New rules:
  - Azure Kubernetes Service:
    - Check clusters use Container Insights for monitoring workloads. Thanks [@ArmaanMcleod](https://github.com/ArmaanMcleod). [#881](https://github.com/Azure/PSRule.Rules.Azure/issues/881)
- Bug fixes:
  - Fixed export of in-flight AKS related subnets for kubenet clusters. Thanks [@ArmaanMcleod](https://github.com/ArmaanMcleod). [#920](https://github.com/Azure/PSRule.Rules.Azure/issues/920)

## v1.8.0-B2108013 (pre-release)

What's changed since v1.7.0:

- New rules:
  - Azure Kubernetes Service:
    - Check clusters use availability zones when available. Thanks [@ArmaanMcleod](https://github.com/ArmaanMcleod). [#880](https://github.com/Azure/PSRule.Rules.Azure/issues/880)
- Engineering:
  - Bump PSRule dependency to v1.6.1. [#913](https://github.com/Azure/PSRule.Rules.Azure/issues/913)
  - Automated update of availability zone information in providers.json. [#907](https://github.com/Azure/PSRule.Rules.Azure/issues/907)

## v1.7.0

What's changed since v1.6.0:

- New rules:
  - All resources:
    - Check template parameter files use metadata links. [#846](https://github.com/Azure/PSRule.Rules.Azure/issues/846)
      - Configure the `AZURE_PARAMETER_FILE_METADATA_LINK` option to enable this rule.
    - Check template files use a recent schema. [#845](https://github.com/Azure/PSRule.Rules.Azure/issues/845)
    - Check template files use a https schema scheme. [#894](https://github.com/Azure/PSRule.Rules.Azure/issues/894)
    - Check template parameter files use a https schema scheme. [#894](https://github.com/Azure/PSRule.Rules.Azure/issues/894)
    - Check template parameters set a value. [#896](https://github.com/Azure/PSRule.Rules.Azure/issues/896)
    - Check template parameters use a valid secret reference. [#897](https://github.com/Azure/PSRule.Rules.Azure/issues/897)
  - Azure Kubernetes Service:
    - Check clusters using Azure CNI should use large subnets. Thanks [@ArmaanMcleod](https://github.com/ArmaanMcleod). [#273](https://github.com/Azure/PSRule.Rules.Azure/issues/273)
    - Check clusters use auto-scale node pools. Thanks [@ArmaanMcleod](https://github.com/ArmaanMcleod). [#218](https://github.com/Azure/PSRule.Rules.Azure/issues/218)
      - By default, a minimum of a `/23` subnet is required.
      - Configure `AZURE_AKS_CNI_MINIMUM_CLUSTER_SUBNET_SIZE` to change the default minimum subnet size.
  - Storage Account:
    - Check Storage Accounts only accept explicitly allowed network traffic. [#884](https://github.com/Azure/PSRule.Rules.Azure/issues/884)
- Updated rules:
  - Virtual Network:
    - Excluded `AzureFirewallManagementSubnet` from `Azure.VNET.UseNSGs`. [#869](https://github.com/Azure/PSRule.Rules.Azure/issues/869)
- General improvements:
  - Added version information to bicep compilation exceptions. [#903](https://github.com/Azure/PSRule.Rules.Azure/issues/903)
- Engineering:
  - Bump PSRule dependency to v1.6.0. [#871](https://github.com/Azure/PSRule.Rules.Azure/issues/871)
- Bug fixes:
  - Fixed DateTimeAdd function and tests within timezones with DST. [#891](https://github.com/Azure/PSRule.Rules.Azure/issues/891)
  - Fixed `Azure.Template.ParameterValue` failing on empty value. [#901](https://github.com/Azure/PSRule.Rules.Azure/issues/901)

What's changed since pre-release v1.7.0-B2108059:

- No additional changes.

## v1.7.0-B2108059 (pre-release)

What's changed since pre-release v1.7.0-B2108049:

- General improvements:
  - Added version information to bicep compilation exceptions. [#903](https://github.com/Azure/PSRule.Rules.Azure/issues/903)
- Bug fixes:
  - Fixed `Azure.Template.ParameterValue` failing on empty value. [#901](https://github.com/Azure/PSRule.Rules.Azure/issues/901)

## v1.7.0-B2108049 (pre-release)

What's changed since pre-release v1.7.0-B2108040:

- New rules:
  - All resources:
    - Check template files use a recent schema. [#845](https://github.com/Azure/PSRule.Rules.Azure/issues/845)
    - Check template files use a https schema scheme. [#894](https://github.com/Azure/PSRule.Rules.Azure/issues/894)
    - Check template parameter files use a https schema scheme. [#894](https://github.com/Azure/PSRule.Rules.Azure/issues/894)
    - Check template parameters set a value. [#896](https://github.com/Azure/PSRule.Rules.Azure/issues/896)
    - Check template parameters use a valid secret reference. [#897](https://github.com/Azure/PSRule.Rules.Azure/issues/897)
- Bug fixes:
  - Fixed DateTimeAdd function and tests within timezones with DST. [#891](https://github.com/Azure/PSRule.Rules.Azure/issues/891)

## v1.7.0-B2108040 (pre-release)

What's changed since pre-release v1.7.0-B2108020:

- New rules:
  - All resources:
    - Check template parameter files use metadata links. [#846](https://github.com/Azure/PSRule.Rules.Azure/issues/846)
      - Configure the `AZURE_PARAMETER_FILE_METADATA_LINK` option to enable this rule.
  - Azure Kubernetes Service:
    - Check clusters using Azure CNI should use large subnets. Thanks [@ArmaanMcleod](https://github.com/ArmaanMcleod). [#273](https://github.com/Azure/PSRule.Rules.Azure/issues/273)
      - By default, a minimum of a `/23` subnet is required.
      - Configure `AZURE_AKS_CNI_MINIMUM_CLUSTER_SUBNET_SIZE` to change the default minimum subnet size.
  - Storage Account:
    - Check Storage Accounts only accept explicitly allowed network traffic. [#884](https://github.com/Azure/PSRule.Rules.Azure/issues/884)

## v1.7.0-B2108020 (pre-release)

What's changed since v1.6.0:

- New rules:
  - Azure Kubernetes Service:
    - Check clusters use auto-scale node pools. Thanks [@ArmaanMcleod](https://github.com/ArmaanMcleod). [#218](https://github.com/Azure/PSRule.Rules.Azure/issues/218)
- Updated rules:
  - Virtual Network:
    - Excluded `AzureFirewallManagementSubnet` from `Azure.VNET.UseNSGs`. [#869](https://github.com/Azure/PSRule.Rules.Azure/issues/869)
- Engineering:
  - Bump PSRule dependency to v1.6.0. [#871](https://github.com/Azure/PSRule.Rules.Azure/issues/871)

## v1.6.0

What's changed since v1.5.1:

- New features:
  - **Experimental**: Added support for expansion from Bicep source files. [#848](https://github.com/Azure/PSRule.Rules.Azure/issues/848) [#670](https://github.com/Azure/PSRule.Rules.Azure/issues/670) [#858](https://github.com/Azure/PSRule.Rules.Azure/issues/858)
    - Bicep support is currently experimental.
    - To opt-in set the `AZURE_BICEP_FILE_EXPANSION` configuration to `true`.
    - For more information see [Using Bicep](https://azure.github.io/PSRule.Rules.Azure/using-bicep/).
- New rules:
  - Application Gateways:
    - Check Application Gateways publish endpoints by HTTPS. [#841](https://github.com/Azure/PSRule.Rules.Azure/issues/841)
- Engineering:
  - Bump PSRule dependency to v1.5.0. [#832](https://github.com/Azure/PSRule.Rules.Azure/issues/832)
  - Migration of Pester v4 tests to Pester v5. Thanks [@ArmaanMcleod](https://github.com/ArmaanMcleod). [#395](https://github.com/Azure/PSRule.Rules.Azure/issues/395)

What's changed since pre-release v1.6.0-B2108038:

- Bug fixes:
  - Fixed Bicep expand creates deadlock and times out. [#863](https://github.com/Azure/PSRule.Rules.Azure/issues/863)

## v1.6.0-B2108038 (pre-release)

What's changed since pre-release v1.6.0-B2108023:

- Bug fixes:
  - Fixed Bicep expand hangs analysis. [#858](https://github.com/Azure/PSRule.Rules.Azure/issues/858)

## v1.6.0-B2108023 (pre-release)

What's changed since pre-release v1.6.0-B2107028:

- New features:
  - **Experimental**: Added support for expansion from Bicep source files. [#848](https://github.com/Azure/PSRule.Rules.Azure/issues/848) [#670](https://github.com/Azure/PSRule.Rules.Azure/issues/670)
    - Bicep support is currently experimental.
    - To opt-in set the `AZURE_BICEP_FILE_EXPANSION` configuration to `true`.
    - For more information see [Using Bicep](https://azure.github.io/PSRule.Rules.Azure/using-bicep/).

## v1.6.0-B2107028 (pre-release)

What's changed since v1.5.1:

- New rules:
  - Application Gateways:
    - Check Application Gateways publish endpoints by HTTPS. [#841](https://github.com/Azure/PSRule.Rules.Azure/issues/841)
- Engineering:
  - Bump PSRule dependency to v1.5.0. [#832](https://github.com/Azure/PSRule.Rules.Azure/issues/832)

## v1.5.1

What's changed since v1.5.0:

- Bug fixes:
  - Fixed rule does not detect more restrictive NSG rules. [#831](https://github.com/Azure/PSRule.Rules.Azure/issues/831)

## v1.5.0

What's changed since v1.4.1:

- New features:
  - Added `Azure.GA_2021_06` baseline. [#822](https://github.com/Azure/PSRule.Rules.Azure/issues/822)
    - Includes rules released before or during June 2021 for Azure GA features.
    - Marked baseline `Azure.GA_2021_03` as obsolete.
- New rules:
  - Application Insights:
    - Check App Insights resources use workspace-based configuration. [#813](https://github.com/Azure/PSRule.Rules.Azure/issues/813)
    - Check App Insights resources meet naming requirements. [#814](https://github.com/Azure/PSRule.Rules.Azure/issues/814)
- General improvements:
  - Exclude not applicable rules for templates generated with Bicep and PSArm. [#815](https://github.com/Azure/PSRule.Rules.Azure/issues/815)
  - Updated rule help to use docs pages for online version. [#824](https://github.com/Azure/PSRule.Rules.Azure/issues/824)
- Engineering:
  - Bump PSRule dependency to v1.4.0. [#823](https://github.com/Azure/PSRule.Rules.Azure/issues/823)
  - Bump YamlDotNet dependency to v11.2.1. [#821](https://github.com/Azure/PSRule.Rules.Azure/pull/821)
  - Migrate project to Azure GitHub organization and updated links. [#800](https://github.com/Azure/PSRule.Rules.Azure/pull/800)
- Bug fixes:
  - Fixed detection of parameters and variables with line breaks. [#811](https://github.com/Azure/PSRule.Rules.Azure/issues/811)

What's changed since pre-release v1.5.0-B2107002:

- No additional changes.

## v1.5.0-B2107002 (pre-release)

What's changed since pre-release v1.5.0-B2106018:

- New features:
  - Added `Azure.GA_2021_06` baseline. [#822](https://github.com/Azure/PSRule.Rules.Azure/issues/822)
    - Includes rules released before or during June 2021 for Azure GA features.
    - Marked baseline `Azure.GA_2021_03` as obsolete.
- General improvements:
  - Updated rule help to use docs pages for online version. [#824](https://github.com/Azure/PSRule.Rules.Azure/issues/824)
- Engineering:
  - Bump PSRule dependency to v1.4.0. [#823](https://github.com/Azure/PSRule.Rules.Azure/issues/823)
  - Bump YamlDotNet dependency to v11.2.1. [#821](https://github.com/Azure/PSRule.Rules.Azure/pull/821)

## v1.5.0-B2106018 (pre-release)

What's changed since v1.4.1:

- New rules:
  - Application Insights:
    - Check App Insights resources use workspace-based configuration. [#813](https://github.com/Azure/PSRule.Rules.Azure/issues/813)
    - Check App Insights resources meet naming requirements. [#814](https://github.com/Azure/PSRule.Rules.Azure/issues/814)
- General improvements:
  - Exclude not applicable rules for templates generated with Bicep and PSArm. [#815](https://github.com/Azure/PSRule.Rules.Azure/issues/815)
- Engineering:
  - Bump YamlDotNet dependency to v11.2.0. [#801](https://github.com/Azure/PSRule.Rules.Azure/pull/801)
  - Migrate project to Azure GitHub organization and updated links. [#800](https://github.com/Azure/PSRule.Rules.Azure/pull/800)
- Bug fixes:
  - Fixed detection of parameters and variables with line breaks. [#811](https://github.com/Azure/PSRule.Rules.Azure/issues/811)

## v1.4.1

What's changed since v1.4.0:

- Bug fixes:
  - Fixed boolean string conversion case. [#793](https://github.com/Azure/PSRule.Rules.Azure/issues/793)
  - Fixed case sensitive property matching. [#794](https://github.com/Azure/PSRule.Rules.Azure/issues/794)
  - Fixed automatic expansion of template parameter files. [#796](https://github.com/Azure/PSRule.Rules.Azure/issues/796)
    - Template parameter files are not automatically expanded by default.
    - To enable this, set the `AZURE_PARAMETER_FILE_EXPANSION` configuration option.

## v1.4.0

What's changed since v1.3.2:

- New features:
  - Automatically expand template from parameter files for analysis. [#772](https://github.com/Azure/PSRule.Rules.Azure/issues/772)
    - Previously templates needed to be exported with `Export-AzRuleTemplateData`.
    - To export template data automatically use PSRule cmdlets with `-Format File`.
- New rules:
  - Cognitive Search:
    - Check search services meet index SLA replica requirement. [#761](https://github.com/Azure/PSRule.Rules.Azure/issues/761)
    - Check search services meet query SLA replica requirement. [#762](https://github.com/Azure/PSRule.Rules.Azure/issues/762)
    - Check search services meet naming requirements. [#763](https://github.com/Azure/PSRule.Rules.Azure/issues/763)
    - Check search services use a minimum SKU. [#764](https://github.com/Azure/PSRule.Rules.Azure/issues/764)
    - Check search services use managed identities. [#765](https://github.com/Azure/PSRule.Rules.Azure/issues/765)
  - Azure Kubernetes Service:
    - Check clusters use AKS-managed Azure AD integration. [#436](https://github.com/Azure/PSRule.Rules.Azure/issues/436)
    - Check clusters have local account disabled (preview). [#786](https://github.com/Azure/PSRule.Rules.Azure/issues/786)
    - Check clusters have an auto-upgrade channel set (preview). [#787](https://github.com/Azure/PSRule.Rules.Azure/issues/787)
    - Check clusters limit access network access to the API server. [#788](https://github.com/Azure/PSRule.Rules.Azure/issues/788)
    - Check clusters used Azure RBAC for Kubernetes authorization. [#789](https://github.com/Azure/PSRule.Rules.Azure/issues/789)
- Updated rules:
  - Azure Kubernetes Service:
    - Updated `Azure.AKS.Version` to 1.20.5. [#767](https://github.com/Azure/PSRule.Rules.Azure/issues/767)
- General improvements:
  - Automatically nest template sub-resources for analysis. [#746](https://github.com/Azure/PSRule.Rules.Azure/issues/746)
    - Sub-resources such as diagnostic logs or configurations are automatically nested.
    - Automatic nesting a resource requires:
      - The parent resource is defined in the same template.
      - The sub-resource depends on the parent resource.
  - Added support for source location references to template files. [#781](https://github.com/Azure/PSRule.Rules.Azure/issues/781)
    - Output includes source location to resources exported from a templates.
- Bug fixes:
  - Fixed string index parsing in expressions with whitespace. [#775](https://github.com/Azure/PSRule.Rules.Azure/issues/775)
  - Fixed base for DateTimeAdd is not a valid string. [#777](https://github.com/Azure/PSRule.Rules.Azure/issues/777)
- Engineering:
  - Added source link to project. [#783](https://github.com/Azure/PSRule.Rules.Azure/issues/783)

What's changed since pre-release v1.4.0-B2105057:

- No additional changes.

## v1.4.0-B2105057 (pre-release)

What's changed since pre-release v1.4.0-B2105050:

- New rules:
  - Azure Kubernetes Service:
    - Check clusters use AKS-managed Azure AD integration. [#436](https://github.com/Azure/PSRule.Rules.Azure/issues/436)
    - Check clusters have local account disabled (preview). [#786](https://github.com/Azure/PSRule.Rules.Azure/issues/786)
    - Check clusters have an auto-upgrade channel set (preview). [#787](https://github.com/Azure/PSRule.Rules.Azure/issues/787)
    - Check clusters limit access network access to the API server. [#788](https://github.com/Azure/PSRule.Rules.Azure/issues/788)
    - Check clusters used Azure RBAC for Kubernetes authorization. [#789](https://github.com/Azure/PSRule.Rules.Azure/issues/789)
- Updated rules:
  - Azure Kubernetes Service:
    - Updated `Azure.AKS.Version` to 1.20.5. [#767](https://github.com/Azure/PSRule.Rules.Azure/issues/767)
- Engineering:
  - Added source link to project. [#783](https://github.com/Azure/PSRule.Rules.Azure/issues/783)

## v1.4.0-B2105050 (pre-release)

What's changed since pre-release v1.4.0-B2105044:

- General improvements:
  - Added support for source location references to template files. [#781](https://github.com/Azure/PSRule.Rules.Azure/issues/781)
    - Output includes source location to resources exported from a templates.

## v1.4.0-B2105044 (pre-release)

What's changed since pre-release v1.4.0-B2105027:

- New features:
  - Automatically expand template from parameter files for analysis. [#772](https://github.com/Azure/PSRule.Rules.Azure/issues/772)
    - Previously templates needed to be exported with `Export-AzRuleTemplateData`.
    - To export template data automatically use PSRule cmdlets with `-Format File`.
- Bug fixes:
  - Fixed string index parsing in expressions with whitespace. [#775](https://github.com/Azure/PSRule.Rules.Azure/issues/775)
  - Fixed base for DateTimeAdd is not a valid string. [#777](https://github.com/Azure/PSRule.Rules.Azure/issues/777)

## v1.4.0-B2105027 (pre-release)

What's changed since pre-release v1.4.0-B2105020:

- New rules:
  - Cognitive Search:
    - Check search services meet index SLA replica requirement. [#761](https://github.com/Azure/PSRule.Rules.Azure/issues/761)
    - Check search services meet query SLA replica requirement. [#762](https://github.com/Azure/PSRule.Rules.Azure/issues/762)
    - Check search services meet naming requirements. [#763](https://github.com/Azure/PSRule.Rules.Azure/issues/763)
    - Check search services use a minimum SKU. [#764](https://github.com/Azure/PSRule.Rules.Azure/issues/764)
    - Check search services use managed identities. [#765](https://github.com/Azure/PSRule.Rules.Azure/issues/765)

## v1.4.0-B2105020 (pre-release)

What's changed since v1.3.2:

- General improvements:
  - Automatically nest template sub-resources for analysis. [#746](https://github.com/Azure/PSRule.Rules.Azure/issues/746)
    - Sub-resources such as diagnostic logs or configurations are automatically nested.
    - Automatic nesting a resource requires:
      - The parent resource is defined in the same template.
      - The sub-resource depends on the parent resource.

## v1.3.2

What's changed since v1.3.1:

- Bug fixes:
  - Fixed rule reason reported the parameter inputObject is null. [#753](https://github.com/Azure/PSRule.Rules.Azure/issues/753)

## v1.3.1

What's changed since v1.3.0:

- Engineering:
  - Bump PSRule dependency to v1.3.0. [#749](https://github.com/Azure/PSRule.Rules.Azure/issues/749)
  - Bump YamlDotNet dependency to v11.1.1. [#742](https://github.com/Azure/PSRule.Rules.Azure/issues/742)

## v1.3.0

What's changed since v1.2.1:

- New rules:
  - Policy:
    - Check policy assignment display name and description are set. [#725](https://github.com/Azure/PSRule.Rules.Azure/issues/725)
    - Check policy assignment assigned by metadata is set. [#726](https://github.com/Azure/PSRule.Rules.Azure/issues/726)
    - Check policy exemption display name and description are set. [#723](https://github.com/Azure/PSRule.Rules.Azure/issues/723)
    - Check policy waiver exemptions have an expiry date set. [#724](https://github.com/Azure/PSRule.Rules.Azure/issues/724)
- Removed rules:
  - Storage:
    - Remove `Azure.Storage.UseEncryption` as Storage Service Encryption (SSE) is always on. [#630](https://github.com/Azure/PSRule.Rules.Azure/issues/630)
      - SSE is on by default and can not be disabled.
- General improvements:
  - Additional metadata added in parameter files is passed through with `Get-AzRuleTemplateLink`. [#706](https://github.com/Azure/PSRule.Rules.Azure/issues/706)
  - Improved binding support for File inputs. [#480](https://github.com/Azure/PSRule.Rules.Azure/issues/480)
    - Template and parameter file names now return a relative path instead of full path.
  - Added API version for each module resource. [#729](https://github.com/Azure/PSRule.Rules.Azure/issues/729)
- Engineering:
  - Clean up depreciated warning message for configuration option `azureAllowedRegions`. [#737](https://github.com/Azure/PSRule.Rules.Azure/issues/737)
  - Clean up depreciated warning message for configuration option `minAKSVersion`. [#738](https://github.com/Azure/PSRule.Rules.Azure/issues/738)
  - Bump PSRule dependency to v1.2.0. [#713](https://github.com/Azure/PSRule.Rules.Azure/issues/713)
- Bug fixes:
  - Fixed could not load file or assembly YamlDotNet. [#741](https://github.com/Azure/PSRule.Rules.Azure/issues/741)
    - This fix pins the PSRule version to v1.2.0 until the next stable release of PSRule for Azure.

What's changed since pre-release v1.3.0-B2104040:

- No additional changes.

## v1.3.0-B2104040 (pre-release)

What's changed since pre-release v1.3.0-B2104034:

- Bug fixes:
  - Fixed could not load file or assembly YamlDotNet. [#741](https://github.com/Azure/PSRule.Rules.Azure/issues/741)
    - This fix pins the PSRule version to v1.2.0 until the next stable release of PSRule for Azure.

## v1.3.0-B2104034 (pre-release)

What's changed since pre-release v1.3.0-B2104023:

- New rules:
  - Policy:
    - Check policy assignment display name and description are set. [#725](https://github.com/Azure/PSRule.Rules.Azure/issues/725)
    - Check policy assignment assigned by metadata is set. [#726](https://github.com/Azure/PSRule.Rules.Azure/issues/726)
    - Check policy exemption display name and description are set. [#723](https://github.com/Azure/PSRule.Rules.Azure/issues/723)
    - Check policy waiver exemptions have an expiry date set. [#724](https://github.com/Azure/PSRule.Rules.Azure/issues/724)
- Engineering:
  - Clean up depreciated warning message for configuration option `azureAllowedRegions`. [#737](https://github.com/Azure/PSRule.Rules.Azure/issues/737)
  - Clean up depreciated warning message for configuration option `minAKSVersion`. [#738](https://github.com/Azure/PSRule.Rules.Azure/issues/738)

## v1.3.0-B2104023 (pre-release)

What's changed since pre-release v1.3.0-B2104013:

- General improvements:
  - Improved binding support for File inputs. [#480](https://github.com/Azure/PSRule.Rules.Azure/issues/480)
    - Template and parameter file names now return a relative path instead of full path.
  - Added API version for each module resource. [#729](https://github.com/Azure/PSRule.Rules.Azure/issues/729)

## v1.3.0-B2104013 (pre-release)

What's changed since pre-release v1.3.0-B2103007:

- Engineering:
  - Bump PSRule dependency to v1.2.0. [#713](https://github.com/Azure/PSRule.Rules.Azure/issues/713)
- Bug fixes:
  - Fixed export not expanding nested deployments. [#715](https://github.com/Azure/PSRule.Rules.Azure/issues/715)

## v1.3.0-B2103007 (pre-release)

What's changed since v1.2.0:

- Removed rules:
  - Storage:
    - Remove `Azure.Storage.UseEncryption` as Storage Service Encryption (SSE) is always on. [#630](https://github.com/Azure/PSRule.Rules.Azure/issues/630)
      - SSE is on by default and can not be disabled.
- General improvements:
  - Additional metadata added in parameter files is passed through with `Get-AzRuleTemplateLink`. [#706](https://github.com/Azure/PSRule.Rules.Azure/issues/706)

## v1.2.1

What's changed since v1.2.0:

- Bug fixes:
  - Fixed export not expanding nested deployments. [#715](https://github.com/Azure/PSRule.Rules.Azure/issues/715)

## v1.2.0

What's changed since v1.1.4:

- New features:
  - Added `Azure.GA_2021_03` baseline. [#673](https://github.com/Azure/PSRule.Rules.Azure/issues/673)
    - Includes rules released before or during March 2021 for Azure GA features.
    - Marked baseline `Azure.GA_2020_12` as obsolete.
- New rules:
  - Key Vault:
    - Check vaults, keys, and secrets meet name requirements. [#646](https://github.com/Azure/PSRule.Rules.Azure/issues/646)
- Updated rules:
  - Azure Kubernetes Service:
    - Updated `Azure.AKS.Version` to 1.19.7. [#696](https://github.com/Azure/PSRule.Rules.Azure/issues/696)
- General improvements:
  - Added support for user defined functions in templates. [#682](https://github.com/Azure/PSRule.Rules.Azure/issues/682)
- Engineering:
  - Bump PSRule dependency to v1.1.0. [#692](https://github.com/Azure/PSRule.Rules.Azure/issues/692)

What's changed since pre-release v1.2.0-B2103044:

- No additional changes.

## v1.2.0-B2103044 (pre-release)

What's changed since pre-release v1.2.0-B2103032:

- New features:
  - Added `Azure.GA_2021_03` baseline. [#673](https://github.com/Azure/PSRule.Rules.Azure/issues/673)
    - Includes rules released before or during March 2021 for Azure GA features.
    - Marked baseline `Azure.GA_2020_12` as obsolete.
- Updated rules:
  - Azure Kubernetes Service:
    - Updated `Azure.AKS.Version` to 1.19.7. [#696](https://github.com/Azure/PSRule.Rules.Azure/issues/696)

## v1.2.0-B2103032 (pre-release)

What's changed since pre-release v1.2.0-B2103024:

- New rules:
  - Key Vault:
    - Check vaults, keys, and secrets meet name requirements. [#646](https://github.com/Azure/PSRule.Rules.Azure/issues/646)
- Engineering:
  - Bump PSRule dependency to v1.1.0. [#692](https://github.com/Azure/PSRule.Rules.Azure/issues/692)

## v1.2.0-B2103024 (pre-release)

What's changed since v1.1.4:

- General improvements:
  - Added support for user defined functions in templates. [#682](https://github.com/Azure/PSRule.Rules.Azure/issues/682)

## v1.1.4

What's changed since v1.1.3:

- Bug fixes:
  - Fixed handling of literal index with copyIndex function. [#686](https://github.com/Azure/PSRule.Rules.Azure/issues/686)
  - Fixed handling of inner scoped nested deployments. [#687](https://github.com/Azure/PSRule.Rules.Azure/issues/687)

## v1.1.3

What's changed since v1.1.2:

- Bug fixes:
  - Fixed parsing of property names for functions across multiple lines. [#683](https://github.com/Azure/PSRule.Rules.Azure/issues/683)

## v1.1.2

What's changed since v1.1.1:

- Bug fixes:
  - Fixed copy peer property resolve. [#677](https://github.com/Azure/PSRule.Rules.Azure/issues/677)
  - Fixed partial resource group or subscription object not populating. [#678](https://github.com/Azure/PSRule.Rules.Azure/issues/678)
  - Fixed lazy loading of environment and resource providers. [#679](https://github.com/Azure/PSRule.Rules.Azure/issues/679)

## v1.1.1

What's changed since v1.1.0:

- Bug fixes:
  - Fixed support for parameter file schemas. [#674](https://github.com/Azure/PSRule.Rules.Azure/issues/674)

## v1.1.0

What's changed since v1.0.0:

- New features:
  - Exporting template with `Export-AzRuleTemplateData` supports custom resource group and subscription. [#651](https://github.com/Azure/PSRule.Rules.Azure/issues/651)
    - Subscription and resource group used for deployment can be specified instead of using defaults.
    - `ResourceGroupName` parameter of `Export-AzRuleTemplateData` has been renamed to `ResourceGroup`.
    - Added a parameter alias for `ResourceGroupName` on `Export-AzRuleTemplateData`.
- New rules:
  - All resources:
    - Check template parameters are defined. [#631](https://github.com/Azure/PSRule.Rules.Azure/issues/631)
    - Check location parameter is type string. [#632](https://github.com/Azure/PSRule.Rules.Azure/issues/632)
    - Check template parameter `minValue` and `maxValue` constraints are valid. [#637](https://github.com/Azure/PSRule.Rules.Azure/issues/637)
    - Check template resources do not use hard coded locations. [#633](https://github.com/Azure/PSRule.Rules.Azure/issues/633)
    - Check resource group location not referenced instead of location parameter. [#634](https://github.com/Azure/PSRule.Rules.Azure/issues/634)
    - Check increased debug detail is disabled for nested deployments. [#638](https://github.com/Azure/PSRule.Rules.Azure/issues/638)
- General improvements:
  - Added support for matching template by name. [#661](https://github.com/Azure/PSRule.Rules.Azure/issues/661)
    - `Get-AzRuleTemplateLink` discovers `<templateName>.json` from `<templateName>.parameters.json`.
- Engineering:
  - Bump PSRule dependency to v1.0.3. [#648](https://github.com/Azure/PSRule.Rules.Azure/issues/648)
- Bug fixes:
  - Fixed `Azure.VM.ADE` to limit rule to exports only. [#644](https://github.com/Azure/PSRule.Rules.Azure/issues/644)
  - Fixed `if` condition values evaluation order. [#652](https://github.com/Azure/PSRule.Rules.Azure/issues/652)
  - Fixed handling of `int` parameters with large values. [#653](https://github.com/Azure/PSRule.Rules.Azure/issues/653)
  - Fixed handling of expressions split over multiple lines. [#654](https://github.com/Azure/PSRule.Rules.Azure/issues/654)
  - Fixed handling of bool parameter values within logical expressions. [#655](https://github.com/Azure/PSRule.Rules.Azure/issues/655)
  - Fixed copy loop value does not fall within the expected range. [#664](https://github.com/Azure/PSRule.Rules.Azure/issues/664)
  - Fixed template comparison functions handling of large integer values. [#666](https://github.com/Azure/PSRule.Rules.Azure/issues/666)
  - Fixed handling of `createArray` function with no arguments. [#667](https://github.com/Azure/PSRule.Rules.Azure/issues/667)

What's changed since pre-release v1.1.0-B2102034:

- No additional changes.

## v1.1.0-B2102034 (pre-release)

What's changed since pre-release v1.1.0-B2102023:

- General improvements:
  - Added support for matching template by name. [#661](https://github.com/Azure/PSRule.Rules.Azure/issues/661)
    - `Get-AzRuleTemplateLink` discovers `<templateName>.json` from `<templateName>.parameters.json`.
- Bug fixes:
  - Fixed copy loop value does not fall within the expected range. [#664](https://github.com/Azure/PSRule.Rules.Azure/issues/664)
  - Fixed template comparison functions handling of large integer values. [#666](https://github.com/Azure/PSRule.Rules.Azure/issues/666)
  - Fixed handling of `createArray` function with no arguments. [#667](https://github.com/Azure/PSRule.Rules.Azure/issues/667)

## v1.1.0-B2102023 (pre-release)

What's changed since pre-release v1.1.0-B2102015:

- New features:
  - Exporting template with `Export-AzRuleTemplateData` supports custom resource group and subscription. [#651](https://github.com/Azure/PSRule.Rules.Azure/issues/651)
    - Subscription and resource group used for deployment can be specified instead of using defaults.
    - `ResourceGroupName` parameter of `Export-AzRuleTemplateData` has been renamed to `ResourceGroup`.
    - Added a parameter alias for `ResourceGroupName` on `Export-AzRuleTemplateData`.

## v1.1.0-B2102015 (pre-release)

What's changed since pre-release v1.1.0-B2102010:

- Bug fixes:
  - Fixed `if` condition values evaluation order. [#652](https://github.com/Azure/PSRule.Rules.Azure/issues/652)
  - Fixed handling of `int` parameters with large values. [#653](https://github.com/Azure/PSRule.Rules.Azure/issues/653)
  - Fixed handling of expressions split over multiple lines. [#654](https://github.com/Azure/PSRule.Rules.Azure/issues/654)
  - Fixed handling of bool parameter values within logical expressions. [#655](https://github.com/Azure/PSRule.Rules.Azure/issues/655)

## v1.1.0-B2102010 (pre-release)

What's changed since pre-release v1.1.0-B2102001:

- Engineering:
  - Bump PSRule dependency to v1.0.3. [#648](https://github.com/Azure/PSRule.Rules.Azure/issues/648)
- Bug fixes:
  - Fixed `Azure.VM.ADE` to limit rule to exports only. [#644](https://github.com/Azure/PSRule.Rules.Azure/issues/644)

## v1.1.0-B2102001 (pre-release)

What's changed since v1.0.0:

- New rules:
  - All resources:
    - Check template parameters are defined. [#631](https://github.com/Azure/PSRule.Rules.Azure/issues/631)
    - Check location parameter is type string. [#632](https://github.com/Azure/PSRule.Rules.Azure/issues/632)
    - Check template parameter `minValue` and `maxValue` constraints are valid. [#637](https://github.com/Azure/PSRule.Rules.Azure/issues/637)
    - Check template resources do not use hard coded locations. [#633](https://github.com/Azure/PSRule.Rules.Azure/issues/633)
    - Check resource group location not referenced instead of location parameter. [#634](https://github.com/Azure/PSRule.Rules.Azure/issues/634)
    - Check increased debug detail is disabled for nested deployments. [#638](https://github.com/Azure/PSRule.Rules.Azure/issues/638)
- Engineering:
  - Bump PSRule dependency to v1.0.2. [#635](https://github.com/Azure/PSRule.Rules.Azure/issues/635)

## v1.0.0

What's changed since v0.19.0:

- New rules:
  - All resources:
    - Check parameter default value type matches type. [#311](https://github.com/Azure/PSRule.Rules.Azure/issues/311)
    - Check location parameter defaults to resource group. [#361](https://github.com/Azure/PSRule.Rules.Azure/issues/361)
  - Front Door:
    - Check Front Door uses a health probe for each backend pool. [#546](https://github.com/Azure/PSRule.Rules.Azure/issues/546)
    - Check Front Door uses a dedicated health probe path backend pools. [#547](https://github.com/Azure/PSRule.Rules.Azure/issues/547)
    - Check Front Door uses HEAD requests for backend health probes. [#613](https://github.com/Azure/PSRule.Rules.Azure/issues/613)
  - Service Fabric:
    - Check Service Fabric clusters use AAD client authentication. [#619](https://github.com/Azure/PSRule.Rules.Azure/issues/619)
- Updated rules:
  - Azure Kubernetes Service:
    - Updated `Azure.AKS.Version` to 1.19.6. [#603](https://github.com/Azure/PSRule.Rules.Azure/issues/603)
- General improvements:
  - Renamed `Export-AzTemplateRuleData` to `Export-AzRuleTemplateData`. [#596](https://github.com/Azure/PSRule.Rules.Azure/issues/596)
    - New name `Export-AzRuleTemplateData` aligns with prefix of other cmdlets.
    - Use of `Export-AzTemplateRuleData` is now deprecated and will be removed in the next major version.
    - Added alias to allow `Export-AzTemplateRuleData` to continue to be used.
    - Using `Export-AzTemplateRuleData` returns a deprecation warning.
  - Added support for `environment` template function. [#517](https://github.com/Azure/PSRule.Rules.Azure/issues/517)
- Engineering:
  - Bump PSRule dependency to v1.0.1. [#611](https://github.com/Azure/PSRule.Rules.Azure/issues/611)

What's changed since pre-release v1.0.0-B2101028:

- No additional changes.

## v1.0.0-B2101028 (pre-release)

What's changed since pre-release v1.0.0-B2101016:

- New rules:
  - All resources:
    - Check parameter default value type matches type. [#311](https://github.com/Azure/PSRule.Rules.Azure/issues/311)
- General improvements:
  - Renamed `Export-AzTemplateRuleData` to `Export-AzRuleTemplateData`. [#596](https://github.com/Azure/PSRule.Rules.Azure/issues/596)
    - New name `Export-AzRuleTemplateData` aligns with prefix of other cmdlets.
    - Use of `Export-AzTemplateRuleData` is now deprecated and will be removed in the next major version.
    - Added alias to allow `Export-AzTemplateRuleData` to continue to be used.
    - Using `Export-AzTemplateRuleData` returns a deprecation warning.

## v1.0.0-B2101016 (pre-release)

What's changed since pre-release v1.0.0-B2101006:

- New rules:
  - Service Fabric:
    - Check Service Fabric clusters use AAD client authentication. [#619](https://github.com/Azure/PSRule.Rules.Azure/issues/619)
- Bug fixes:
  - Fixed reason `Azure.FrontDoor.ProbePath` so the probe name is included. [#617](https://github.com/Azure/PSRule.Rules.Azure/issues/617)

## v1.0.0-B2101006 (pre-release)

What's changed since v0.19.0:

- New rules:
  - All resources:
    - Check location parameter defaults to resource group. [#361](https://github.com/Azure/PSRule.Rules.Azure/issues/361)
  - Front Door:
    - Check Front Door uses a health probe for each backend pool. [#546](https://github.com/Azure/PSRule.Rules.Azure/issues/546)
    - Check Front Door uses a dedicated health probe path backend pools. [#547](https://github.com/Azure/PSRule.Rules.Azure/issues/547)
    - Check Front Door uses HEAD requests for backend health probes. [#613](https://github.com/Azure/PSRule.Rules.Azure/issues/613)
- Updated rules:
  - Azure Kubernetes Service:
    - Updated `Azure.AKS.Version` to 1.19.6. [#603](https://github.com/Azure/PSRule.Rules.Azure/issues/603)
- General improvements:
  - Added support for `environment` template function. [#517](https://github.com/Azure/PSRule.Rules.Azure/issues/517)
- Engineering:
  - Bump PSRule dependency to v1.0.1. [#611](https://github.com/Azure/PSRule.Rules.Azure/issues/611)
- Redis Cache Enterprise
  - Check Redis Cache Enterprise uses minimum TLS 1.2 [1179](https://github.com/Azure/PSRule.Rules.Azure/issues/1179)

[troubleshooting guide]: troubleshooting.md<|MERGE_RESOLUTION|>--- conflicted
+++ resolved
@@ -24,14 +24,12 @@
 
 ## Unreleased
 
-<<<<<<< HEAD
 - New rules:
   - Azure Database for MySQL:
     -  Check Azure Database for MySQL servers have geo-redundant backup configured by @bengeset96.
       [#284](https://github.com/Azure/PSRule.Rules.Azure/issues/284)
-=======
+
 ## v1.22.0-B0026 (pre-release)
->>>>>>> df8ed7a2
 
 What's changed since pre-release v1.22.0-B0011:
 
