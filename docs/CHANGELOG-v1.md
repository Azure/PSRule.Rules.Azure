---
discussion: false
link_users: true
---

# Change log

See [upgrade notes][1] for helpful information when upgrading from previous versions.

[1]: upgrade-notes.md

**Important notes**:

- Issue #741: `Could not load file or assembly YamlDotNet`.
  See [troubleshooting guide] for a workaround to this issue.
- The configuration option `Azure_AKSMinimumVersion` is replaced with `AZURE_AKS_CLUSTER_MINIMUM_VERSION`.
  If you have this option configured, please update it to `AZURE_AKS_CLUSTER_MINIMUM_VERSION`.
  Support for `Azure_AKSMinimumVersion` will be removed in v2.
  See [upgrade notes][1] for more information.
- The `SupportsTag` PowerShell function has been replaced with the `Azure.Resource.SupportsTags` selector.
  Update PowerShell rules to use the `Azure.Resource.SupportsTags` selector instead.
  Support for the `SupportsTag` function will be removed in v2.
  See [upgrade notes][1] for more information.

## Unreleased

- New rules:
  - Container App:
<<<<<<< HEAD
    - Check that the names of container apps meets the naming requirements by @BenjaminEngeset.
      [#2094](https://github.com/Azure/PSRule.Rules.Azure/issues/2094)
=======
    - Check that managed identity for container apps are configured by @BenjaminEngeset.
      [#2096](https://github.com/Azure/PSRule.Rules.Azure/issues/2096)
>>>>>>> 5fdaaaad

What's changed since v1.25.0:

- New rules:
  - Deployment:
    - Check that the names of nested deployments meets the naming requirements of deployments by @BenjaminEngeset.
      [#1915](https://github.com/Azure/PSRule.Rules.Azure/issues/1915)
  - IoT Hub:
    - Check IoT Hubs in supported regions only uses TLS 1.2 version by @BenjaminEngeset.
      [#1996](https://github.com/Azure/PSRule.Rules.Azure/issues/1996)
  - Service Bus:
    - Check namespaces audit diagnostic logs are enabled by @BenjaminEngeset.
      [#1862](https://github.com/Azure/PSRule.Rules.Azure/issues/1862)
- General improvements:
  - Added a selector for premium Service Bus namespaces by @BernieWhite.
    [#2091](https://github.com/Azure/PSRule.Rules.Azure/issues/2091)
- Engineering:
  - Bump Microsoft.CodeAnalysis.NetAnalyzers to v7.0.1.
    [#2082](https://github.com/Azure/PSRule.Rules.Azure/pull/2082)
  - Bump Newtonsoft.Json to v13.0.3.
    [#2080](https://github.com/Azure/PSRule.Rules.Azure/pull/2080)

## v1.25.0

What's changed since v1.24.2:

- New features:
  - **Experimental**: Added `Azure.MCSB.v1` which include rules aligned to the Microsoft Cloud Security Benchmark by @BernieWhite.
    [#1634](https://github.com/Azure/PSRule.Rules.Azure/issues/1634)
- New rules:
  - Defender for Cloud:
    - Check Microsoft Defender for Key Vault is enabled by @BernieWhite.
      [#1632](https://github.com/Azure/PSRule.Rules.Azure/issues/1632)
    - Check Microsoft Defender for DNS is enabled by @BernieWhite.
      [#1632](https://github.com/Azure/PSRule.Rules.Azure/issues/1632)
    - Check Microsoft Defender for ARM is enabled by @BernieWhite.
      [#1632](https://github.com/Azure/PSRule.Rules.Azure/issues/1632)
  - Event Hub:
    - Check Event Hub namespaces only uses TLS 1.2 version by @BenjaminEngeset.
      [#1995](https://github.com/Azure/PSRule.Rules.Azure/issues/1995)
  - Key Vault:
    - Check if firewall is set to deny by @zilberd.
      [#2067](https://github.com/Azure/PSRule.Rules.Azure/issues/2067)
  - Virtual Machine:
    - Virtual machines should be fully deallocated and not stopped by @dcrreynolds.
      [#88](https://github.com/Azure/PSRule.Rules.Azure/issues/88)
- General improvements:
  - Added support for Bicep `toObject` function by @BernieWhite.
    [#2014](https://github.com/Azure/PSRule.Rules.Azure/issues/2014)
  - Added support for configuring a minimum version of Bicep by @BernieWhite.
    [#1935](https://github.com/Azure/PSRule.Rules.Azure/issues/1935)
    - Configure this option to increase the visibility of the version of the Bicep CLI used by PSRule for Azure.
    - Set `AZURE_BICEP_CHECK_TOOL` to `true` to check the Bicep CLI.
    - Set `AZURE_BICEP_MINIMUM_VERSION` to configure the minimum version.
    - If the Bicep CLI is not installed or the version is less than the minimum version an error will be reported.
    - By default, the minimum Bicep version defaults to `0.4.451`.
  - Added support for Bicep custom types by @BernieWhite.
    [#2026](https://github.com/Azure/PSRule.Rules.Azure/issues/2026)
- Engineering:
  - Bump BenchmarkDotNet to v0.13.5.
    [#2052](https://github.com/Azure/PSRule.Rules.Azure/pull/2052)
  - Bump BenchmarkDotNet.Diagnostics.Windows to v0.13.5.
    [#2052](https://github.com/Azure/PSRule.Rules.Azure/pull/2052)
  - Bump Microsoft.NET.Test.Sdk to v17.5.0.
    [#2055](https://github.com/Azure/PSRule.Rules.Azure/pull/2055)
  - Bump Az.Resources to v6.5.2.
    [#2037](https://github.com/Azure/PSRule.Rules.Azure/pull/2037)
  - Updated build to use GitHub Actions by @BernieWhite.
    [#1696](https://github.com/Azure/PSRule.Rules.Azure/issues/1696)
- Bug fixes:
  - Fixed SQL transparent data Encryption (TDE) works properly on all resources including exported resources by @zilberd.
    [#2059](https://github.com/Azure/PSRule.Rules.Azure/issues/2059)
  - Fixed cases of exit code 5 with path probing by @BernieWhite.
    [#1901](https://github.com/Azure/PSRule.Rules.Azure/issues/1901)

What's changed since pre-release v1.25.0-B0100:

- No additional changes.

## v1.25.0-B0138 (pre-release)

What's changed since pre-release v1.25.0-B0100:

- New rules:
  - Event Hub:
    - Check Event Hub namespaces only uses TLS 1.2 version by @BenjaminEngeset.
      [#1995](https://github.com/Azure/PSRule.Rules.Azure/issues/1995)

## v1.25.0-B0100 (pre-release)

What's changed since pre-release v1.25.0-B0065:

- New rules:
  - Key Vault:
    - Check if firewall is set to deny by @zilberd.
      [#2067](https://github.com/Azure/PSRule.Rules.Azure/issues/2067)

## v1.25.0-B0065 (pre-release)

What's changed since pre-release v1.25.0-B0035:

- General improvements:
  - Added support for Bicep `toObject` function by @BernieWhite.
    [#2014](https://github.com/Azure/PSRule.Rules.Azure/issues/2014)
- Engineering:
  - Bump BenchmarkDotNet to v0.13.5.
    [#2052](https://github.com/Azure/PSRule.Rules.Azure/pull/2052)
  - Bump BenchmarkDotNet.Diagnostics.Windows to v0.13.5.
    [#2052](https://github.com/Azure/PSRule.Rules.Azure/pull/2052)
  - Bump Microsoft.NET.Test.Sdk to v17.5.0.
    [#2055](https://github.com/Azure/PSRule.Rules.Azure/pull/2055)
- Bug fixes:
  - Fixed SQL transparent data Encryption (TDE) works properly on all resources including exported resources by @zilberd.
    [#2059](https://github.com/Azure/PSRule.Rules.Azure/issues/2059)

## v1.25.0-B0035 (pre-release)

What's changed since pre-release v1.25.0-B0013:

- New rules:
  - Defender for Cloud:
    - Check Microsoft Defender for Key Vault is enabled by @BernieWhite.
      [#1632](https://github.com/Azure/PSRule.Rules.Azure/issues/1632)
    - Check Microsoft Defender for DNS is enabled by @BernieWhite.
      [#1632](https://github.com/Azure/PSRule.Rules.Azure/issues/1632)
    - Check Microsoft Defender for ARM is enabled by @BernieWhite.
      [#1632](https://github.com/Azure/PSRule.Rules.Azure/issues/1632)
- General improvements:
  - Added support for configuring a minimum version of Bicep by @BernieWhite.
    [#1935](https://github.com/Azure/PSRule.Rules.Azure/issues/1935)
    - Configure this option to increase the visibility of the version of the Bicep CLI used by PSRule for Azure.
    - Set `AZURE_BICEP_CHECK_TOOL` to `true` to check the Bicep CLI.
    - Set `AZURE_BICEP_MINIMUM_VERSION` to configure the minimum version.
    - If the Bicep CLI is not installed or the version is less than the minimum version an error will be reported.
    - By default, the minimum Bicep version defaults to `0.4.451`.
- Engineering:
  - Bump Az.Resources to v6.5.2.
    [#2037](https://github.com/Azure/PSRule.Rules.Azure/pull/2037)
- Bug fixes:
  - Fixed cases of exit code 5 with path probing by @BernieWhite.
    [#1901](https://github.com/Azure/PSRule.Rules.Azure/issues/1901)

## v1.25.0-B0013 (pre-release)

What's changed since v1.24.2:

- New features:
  - **Experimental**: Added `Azure.MCSB.v1` which include rules aligned to the Microsoft Cloud Security Benchmark by @BernieWhite.
    [#1634](https://github.com/Azure/PSRule.Rules.Azure/issues/1634)
- New rules:
  - Virtual Machine:
    - Virtual machines should be fully deallocated and not stopped by @dcrreynolds.
      [#88](https://github.com/Azure/PSRule.Rules.Azure/issues/88)
- General improvements:
  - Added support for Bicep custom types by @BernieWhite.
    [#2026](https://github.com/Azure/PSRule.Rules.Azure/issues/2026)
- Engineering:
  - Updated build to use GitHub Actions by @BernieWhite.
    [#1696](https://github.com/Azure/PSRule.Rules.Azure/issues/1696)
  - Bump BenchmarkDotNet to v0.13.4.
    [#1992](https://github.com/Azure/PSRule.Rules.Azure/pull/1992)
  - Bump BenchmarkDotNet.Diagnostics.Windows to v0.13.4.
    [#1992](https://github.com/Azure/PSRule.Rules.Azure/pull/1992)

## v1.24.2

This is a republish of v1.24.1 to fix a release issue.
What's changed since v1.24.0:

- Bug fixes:
  - Fixed Bicep expand object or null by @BernieWhite.
    [#2021](https://github.com/Azure/PSRule.Rules.Azure/issues/2021)

## v1.24.1

What's changed since v1.24.0:

- Bug fixes:
  - Fixed Bicep expand object or null by @BernieWhite.
    [#2021](https://github.com/Azure/PSRule.Rules.Azure/issues/2021)

## v1.24.0

What's changed since v1.23.0:

- General improvements:
  - Updated `Export-AzRuleData` to improve export performance by @BernieWhite.
    [#1341](https://github.com/Azure/PSRule.Rules.Azure/issues/1341)
    - Removed `Az.Resources` dependency.
    - Added async threading for export concurrency.
    - Improved performance by using automatic look up of API versions by using provider cache.
  - Added support for Bicep lambda functions by @BernieWhite.
    [#1536](https://github.com/Azure/PSRule.Rules.Azure/issues/1536)
    - Bicep `filter`, `map`, `reduce`, and `sort` are supported.
    - Support for `flatten` was previously added in v1.23.0.
  - Added optimization for policy type conditions by @BernieWhite.
    [#1966](https://github.com/Azure/PSRule.Rules.Azure/issues/1966)
- Engineering:
  - Bump PSRule to v2.7.0.
    [#1973](https://github.com/Azure/PSRule.Rules.Azure/pull/1973)
  - Updated resource providers and policy aliases.
    [#1736](https://github.com/Azure/PSRule.Rules.Azure/pull/1736)
  - Bump Az.Resources to v6.5.1.
    [#1973](https://github.com/Azure/PSRule.Rules.Azure/pull/1973)
  - Bump Newtonsoft.Json to v13.0.2.
    [#1903](https://github.com/Azure/PSRule.Rules.Azure/pull/1903)
  - Bump Pester to v5.4.0.
    [#1994](https://github.com/Azure/PSRule.Rules.Azure/pull/1994)
- Bug fixes:
  - Fixed `Export-AzRuleData` may not export all data if throttled by @BernieWhite.
    [#1341](https://github.com/Azure/PSRule.Rules.Azure/issues/1341)
  - Fixed failed to expand nested deployment with runtime shallow parameter by @BernieWhite.
    [#2004](https://github.com/Azure/PSRule.Rules.Azure/issues/2004)
  - Fixed `apiVersion` comparison of `requestContext` by @BernieWhite.
    [#1654](https://github.com/Azure/PSRule.Rules.Azure/issues/1654)
  - Fixed simple cases for field type expressions by @BernieWhite.
    [#1323](https://github.com/Azure/PSRule.Rules.Azure/issues/1323)

What's changed since pre-release v1.24.0-B0035:

- No additional changes.

## v1.24.0-B0035 (pre-release)

What's changed since pre-release v1.24.0-B0013:

- General improvements:
  - Added support for Bicep lambda functions by @BernieWhite.
    [#1536](https://github.com/Azure/PSRule.Rules.Azure/issues/1536)
    - Bicep `filter`, `map`, `reduce`, and `sort` are supported.
    - Support for `flatten` was previously added in v1.23.0.
  - Added optimization for policy type conditions by @BernieWhite.
    [#1966](https://github.com/Azure/PSRule.Rules.Azure/issues/1966)
- Engineering:
  - Updated resource providers and policy aliases.
    [#1736](https://github.com/Azure/PSRule.Rules.Azure/pull/1736)
- Bug fixes:
  - Fixed failed to expand nested deployment with runtime shallow parameter by @BernieWhite.
    [#2004](https://github.com/Azure/PSRule.Rules.Azure/issues/2004)
  - Fixed `apiVersion` comparison of `requestContext` by @BernieWhite.
    [#1654](https://github.com/Azure/PSRule.Rules.Azure/issues/1654)
  - Fixed simple cases for field type expressions by @BernieWhite.
    [#1323](https://github.com/Azure/PSRule.Rules.Azure/issues/1323)

## v1.24.0-B0013 (pre-release)

What's changed since v1.23.0:

- General improvements:
  - Updated `Export-AzRuleData` to improve export performance by @BernieWhite.
    [#1341](https://github.com/Azure/PSRule.Rules.Azure/issues/1341)
    - Removed `Az.Resources` dependency.
    - Added async threading for export concurrency.
    - Improved performance by using automatic look up of API versions by using provider cache.
- Engineering:
  - Bump PSRule to v2.7.0.
    [#1973](https://github.com/Azure/PSRule.Rules.Azure/pull/1973)
  - Bump Az.Resources to v6.5.1.
    [#1973](https://github.com/Azure/PSRule.Rules.Azure/pull/1973)
  - Bump Newtonsoft.Json to v13.0.2.
    [#1903](https://github.com/Azure/PSRule.Rules.Azure/pull/1903)
  - Bump Pester to v5.4.0.
    [#1994](https://github.com/Azure/PSRule.Rules.Azure/pull/1994)
- Bug fixes:
  - Fixed `Export-AzRuleData` may not export all data if throttled by @BernieWhite.
    [#1341](https://github.com/Azure/PSRule.Rules.Azure/issues/1341)

## v1.23.0

What's changed since v1.22.2:

- New features:
  - Added December 2022 baselines `Azure.GA_2022_12` and `Azure.Preview_2022_12` by @BernieWhite.
    [#1961](https://github.com/Azure/PSRule.Rules.Azure/issues/1961)
    - Includes rules released before or during December 2022.
    - Marked `Azure.GA_2022_09` and `Azure.Preview_2022_09` baselines as obsolete.
- New rules:
  - API Management:
    - Check API management instances has multi-region deployment gateways enabled by @BenjaminEngeset.
      [#1910](https://github.com/Azure/PSRule.Rules.Azure/issues/1910)
  - Application Gateway:
    - Check Application Gateways names meet naming requirements by @BenjaminEngeset.
      [#1943](https://github.com/Azure/PSRule.Rules.Azure/issues/1943)
  - Azure Cache for Redis:
    - Check Azure Cache for Redis instances uses Redis 6 by @BenjaminEngeset.
      [#1077](https://github.com/Azure/PSRule.Rules.Azure/issues/1077)
  - Azure Database for MariaDB:
    - Check Azure Database for MariaDB servers limits the amount of firewall permitted IP addresses by @BenjaminEngeset.
      [#1856](https://github.com/Azure/PSRule.Rules.Azure/issues/1856)
    - Check Azure Database for MariaDB servers limits the amount of firewall rules allowed by @BenjaminEngeset.
      [#1855](https://github.com/Azure/PSRule.Rules.Azure/issues/1855)
    - Check Azure Database for MariaDB servers does not have Azure services bypassed on firewall by @BenjaminEngeset.
      [#1857](https://github.com/Azure/PSRule.Rules.Azure/issues/1857)
  - Bastion:
    - Check Bastion hosts names meet naming requirements by @BenjaminEngeset.
      [#1950](https://github.com/Azure/PSRule.Rules.Azure/issues/1950)
  - Recovery Services Vault:
    - Check Recovery Services vaults names meet naming requirements by @BenjaminEngeset.
      [#1953](https://github.com/Azure/PSRule.Rules.Azure/issues/1953)
  - Virtual Machine:
    - Check virtual machines has Azure Monitor Agent installed by @BenjaminEngeset.
      [#1868](https://github.com/Azure/PSRule.Rules.Azure/issues/1868)
  - Virtual Machine Scale Sets:
    - Check virtual machine scale sets has Azure Monitor Agent installed by @BenjaminEngeset.
      [#1867](https://github.com/Azure/PSRule.Rules.Azure/issues/1867)
- Updated rules:
  - Azure Kubernetes Service:
    - Updated `Azure.AKS.Version` to use latest stable version `1.25.4` by @BernieWhite.
      [#1960](https://github.com/Azure/PSRule.Rules.Azure/issues/1960)
      - Use `AZURE_AKS_CLUSTER_MINIMUM_VERSION` to configure the minimum version of the cluster.
- General improvements:
  - Improves handling for policy definition modes by using support tags selector by @BernieWhite.
    [#1946](https://github.com/Azure/PSRule.Rules.Azure/issues/1946)
  - Added support to export exemptions related to policy assignments by @BernieWhite.
    [#1888](https://github.com/Azure/PSRule.Rules.Azure/issues/1888)
  - Added support for Bicep `flatten` function by @BernieWhite.
    [#1536](https://github.com/Azure/PSRule.Rules.Azure/issues/1536)
- Engineering:
  - Bump Az.Resources to v6.5.0.
    [#1945](https://github.com/Azure/PSRule.Rules.Azure/pull/1945)
  - Bump Microsoft.NET.Test.Sdk v17.4.1.
    [#1964](https://github.com/Azure/PSRule.Rules.Azure/pull/1964)
- Bug fixes:
  - Fixed Azure.AKS.Version ignore clusters with auto-upgrade enabled by @BenjaminEngeset.
    [#1926](https://github.com/Azure/PSRule.Rules.Azure/issues/1926)

What's changed since pre-release v1.23.0-B0072:

- No additional changes.

## v1.23.0-B0072 (pre-release)

What's changed since pre-release v1.23.0-B0046:

- New features:
  - Added December 2022 baselines `Azure.GA_2022_12` and `Azure.Preview_2022_12` by @BernieWhite.
    [#1961](https://github.com/Azure/PSRule.Rules.Azure/issues/1961)
    - Includes rules released before or during December 2022.
    - Marked `Azure.GA_2022_09` and `Azure.Preview_2022_09` baselines as obsolete.
- Updated rules:
  - Azure Kubernetes Service:
    - Updated `Azure.AKS.Version` to use latest stable version `1.25.4` by @BernieWhite.
      [#1960](https://github.com/Azure/PSRule.Rules.Azure/issues/1960)
      - Use `AZURE_AKS_CLUSTER_MINIMUM_VERSION` to configure the minimum version of the cluster.
- General improvements:
  - Improves handling for policy definition modes by using support tags selector by @BernieWhite.
    [#1946](https://github.com/Azure/PSRule.Rules.Azure/issues/1946)
- Engineering:
  - Bump Microsoft.NET.Test.Sdk v17.4.1.
    [#1964](https://github.com/Azure/PSRule.Rules.Azure/pull/1964)

## v1.23.0-B0046 (pre-release)

What's changed since pre-release v1.23.0-B0025:

- New rules:
  - Bastion:
    - Check Bastion hosts names meet naming requirements by @BenjaminEngeset.
      [#1950](https://github.com/Azure/PSRule.Rules.Azure/issues/1950)
  - Recovery Services Vault:
    - Check Recovery Services vaults names meet naming requirements by @BenjaminEngeset.
      [#1953](https://github.com/Azure/PSRule.Rules.Azure/issues/1953)
- Bug fixes:
  - Fixed `Azure.Deployment.SecureValue` with `reference` function expression by @BernieWhite.
    [#1882](https://github.com/Azure/PSRule.Rules.Azure/issues/1882)

## v1.23.0-B0025 (pre-release)

What's changed since pre-release v1.23.0-B0009:

- New rules:
  - Application Gateway:
    - Check Application Gateways names meet naming requirements by @BenjaminEngeset.
      [#1943](https://github.com/Azure/PSRule.Rules.Azure/issues/1943)
  - Azure Cache for Redis:
    - Check Azure Cache for Redis instances uses Redis 6 by @BenjaminEngeset.
      [#1077](https://github.com/Azure/PSRule.Rules.Azure/issues/1077)
  - Virtual Machine Scale Sets:
    - Check virtual machine scale sets has Azure Monitor Agent installed by @BenjaminEngeset.
      [#1867](https://github.com/Azure/PSRule.Rules.Azure/issues/1867)
- General improvements:
  - Added support to export exemptions related to policy assignments by @BernieWhite.
    [#1888](https://github.com/Azure/PSRule.Rules.Azure/issues/1888)
  - Added support for Bicep `flatten` function by @BernieWhite.
    [#1536](https://github.com/Azure/PSRule.Rules.Azure/issues/1536)
- Engineering:
  - Bump Az.Resources to v6.5.0.
    [#1945](https://github.com/Azure/PSRule.Rules.Azure/pull/1945)

## v1.23.0-B0009 (pre-release)

What's changed since v1.22.1:

- New rules:
  - API Management:
    - Check API management instances has multi-region deployment gateways enabled by @BenjaminEngeset.
      [#1910](https://github.com/Azure/PSRule.Rules.Azure/issues/1910)
  - Azure Database for MariaDB:
    - Check Azure Database for MariaDB servers limits the amount of firewall permitted IP addresses by @BenjaminEngeset.
      [#1856](https://github.com/Azure/PSRule.Rules.Azure/issues/1856)
    - Check Azure Database for MariaDB servers limits the amount of firewall rules allowed by @BenjaminEngeset.
      [#1855](https://github.com/Azure/PSRule.Rules.Azure/issues/1855)
    - Check Azure Database for MariaDB servers does not have Azure services bypassed on firewall by @BenjaminEngeset.
      [#1857](https://github.com/Azure/PSRule.Rules.Azure/issues/1857)
  - Virtual Machine:
    - Check virtual machines has Azure Monitor Agent installed by @BenjaminEngeset.
      [#1868](https://github.com/Azure/PSRule.Rules.Azure/issues/1868)
- Bug fixes:
  - Fixed Azure.AKS.Version ignore clusters with auto-upgrade enabled by @BenjaminEngeset.
    [#1926](https://github.com/Azure/PSRule.Rules.Azure/issues/1926)

## v1.22.2

What's changed since v1.22.1:

- Bug fixes:
  - Fixed `Azure.Deployment.SecureValue` with `reference` function expression by @BernieWhite.
    [#1882](https://github.com/Azure/PSRule.Rules.Azure/issues/1882)

## v1.22.1

What's changed since v1.22.0:

- Bug fixes:
  - Fixed template parameter does not use the required format by @BernieWhite.
    [#1930](https://github.com/Azure/PSRule.Rules.Azure/issues/1930)

## v1.22.0

What's changed since v1.21.2:

- New rules:
  - API Management:
    - Check API management instances uses multi-region deployment by @BenjaminEngeset.
      [#1030](https://github.com/Azure/PSRule.Rules.Azure/issues/1030)
    - Check api management instances limits control plane API calls to apim with version `'2021-08-01'` or newer by @BenjaminEngeset.
      [#1819](https://github.com/Azure/PSRule.Rules.Azure/issues/1819)
  - App Service Environment:
    - Check app service environments uses version 3 (ASEv3) instead of classic version 1 (ASEv1) and version 2 (ASEv2) by @BenjaminEngeset.
      [#1805](https://github.com/Azure/PSRule.Rules.Azure/issues/1805)
  - Azure Database for MariaDB:
    - Check Azure Database for MariaDB servers, databases, firewall rules and VNET rules names meet naming requirements by @BenjaminEngeset.
      [#1854](https://github.com/Azure/PSRule.Rules.Azure/issues/1854)
    - Check Azure Database for MariaDB servers only uses TLS 1.2 version by @BenjaminEngeset.
      [#1853](https://github.com/Azure/PSRule.Rules.Azure/issues/1853)
    - Check Azure Database for MariaDB servers only accept encrypted connections by @BenjaminEngeset.
      [#1852](https://github.com/Azure/PSRule.Rules.Azure/issues/1852)
    - Check Azure Database for MariaDB servers have Microsoft Defender configured by @BenjaminEngeset.
      [#1850](https://github.com/Azure/PSRule.Rules.Azure/issues/1850)
    - Check Azure Database for MariaDB servers have geo-redundant backup configured by @BenjaminEngeset.
      [#1848](https://github.com/Azure/PSRule.Rules.Azure/issues/1848)
  - Azure Database for PostgreSQL:
    - Check Azure Database for PostgreSQL servers have Microsoft Defender configured by @BenjaminEngeset.
      [#286](https://github.com/Azure/PSRule.Rules.Azure/issues/286)
    - Check Azure Database for PostgreSQL servers have geo-redundant backup configured by @BenjaminEngeset.
      [#285](https://github.com/Azure/PSRule.Rules.Azure/issues/285)
  - Azure Database for MySQL:
    - Check Azure Database for MySQL servers have Microsoft Defender configured by @BenjaminEngeset.
      [#287](https://github.com/Azure/PSRule.Rules.Azure/issues/287)
    - Check Azure Database for MySQL servers uses the flexible deployment model by @BenjaminEngeset.
      [#1841](https://github.com/Azure/PSRule.Rules.Azure/issues/1841)
    - Check Azure Database for MySQL Flexible Servers have geo-redundant backup configured by @BenjaminEngeset.
      [#1840](https://github.com/Azure/PSRule.Rules.Azure/issues/1840)
    - Check Azure Database for MySQL servers have geo-redundant backup configured by @BenjaminEngeset.
      [#284](https://github.com/Azure/PSRule.Rules.Azure/issues/284)
  - Azure Resource Deployments:
    - Check for nested deployment that are scoped to `outer` and passing secure values by @ms-sambell.
      [#1475](https://github.com/Azure/PSRule.Rules.Azure/issues/1475)
    - Check custom script extension uses protected settings for secure values by @ms-sambell.
      [#1478](https://github.com/Azure/PSRule.Rules.Azure/issues/1478)
  - Front Door:
    - Check front door uses caching by @BenjaminEngeset.
      [#548](https://github.com/Azure/PSRule.Rules.Azure/issues/548)
  - Virtual Machine:
    - Check virtual machines running SQL Server uses Premium disks or above by @BenjaminEngeset.
      [#9](https://github.com/Azure/PSRule.Rules.Azure/issues/9)
  - Virtual Network:
    - Check VNETs with a GatewaySubnet also has an AzureFirewallSubnet by @BernieWhite.
      [#875](https://github.com/Azure/PSRule.Rules.Azure/issues/875)
- General improvements:
  - Added debug logging improvements for Bicep expansion by @BernieWhite.
    [#1901](https://github.com/Azure/PSRule.Rules.Azure/issues/1901)
- Engineering:
  - Bump PSRule to v2.6.0.
    [#1883](https://github.com/Azure/PSRule.Rules.Azure/pull/1883)
  - Bump Az.Resources to v6.4.1.
    [#1883](https://github.com/Azure/PSRule.Rules.Azure/pull/1883)
  - Bump Microsoft.NET.Test.Sdk to v17.4.0
    [#1838](https://github.com/Azure/PSRule.Rules.Azure/pull/1838)
  - Bump coverlet.collector to v3.2.0.
    [#1814](https://github.com/Azure/PSRule.Rules.Azure/pull/1814)
- Bug fixes:
  - Fixed ref and name duplicated by @BernieWhite.
    [#1876](https://github.com/Azure/PSRule.Rules.Azure/issues/1876)
  - Fixed an item with the same key for parameters by @BernieWhite
    [#1871](https://github.com/Azure/PSRule.Rules.Azure/issues/1871)
  - Fixed policy parse of `requestContext` function by @BernieWhite.
    [#1654](https://github.com/Azure/PSRule.Rules.Azure/issues/1654)
  - Fixed handling of policy type field by @BernieWhite.
    [#1323](https://github.com/Azure/PSRule.Rules.Azure/issues/1323)
  - Fixed `Azure.AppService.WebProbe` with non-boolean value set by @BernieWhite.
    [#1906](https://github.com/Azure/PSRule.Rules.Azure/issues/1906)
  - Fixed managed identity flagged as secret by `Azure.Deployment.OutputSecretValue` by @BernieWhite.
    [#1826](https://github.com/Azure/PSRule.Rules.Azure/issues/1826)
    [#1886](https://github.com/Azure/PSRule.Rules.Azure/issues/1886)
  - Fixed missing support for diagnostic settings category groups by @BenjaminEngeset.
    [#1873](https://github.com/Azure/PSRule.Rules.Azure/issues/1873)

What's changed since pre-release v1.22.0-B0203:

- No additional changes.

## v1.22.0-B0203 (pre-release)

What's changed since pre-release v1.22.0-B0153:

- General improvements:
  - Added debug logging improvements for Bicep expansion by @BernieWhite.
    [#1901](https://github.com/Azure/PSRule.Rules.Azure/issues/1901)
- Bug fixes:
  - Fixed `Azure.AppService.WebProbe` with non-boolean value set by @BernieWhite.
    [#1906](https://github.com/Azure/PSRule.Rules.Azure/issues/1906)

## v1.22.0-B0153 (pre-release)

What's changed since pre-release v1.22.0-B0106:

- Bug fixes:
  - Fixed managed identity flagged as secret by `Azure.Deployment.OutputSecretValue` by @BernieWhite.
    [#1826](https://github.com/Azure/PSRule.Rules.Azure/issues/1826)
    [#1886](https://github.com/Azure/PSRule.Rules.Azure/issues/1886)

## v1.22.0-B0106 (pre-release)

What's changed since pre-release v1.22.0-B0062:

- New rules:
  - API Management:
    - Check API management instances uses multi-region deployment by @BenjaminEngeset.
      [#1030](https://github.com/Azure/PSRule.Rules.Azure/issues/1030)
  - Azure Database for MariaDB:
    - Check Azure Database for MariaDB servers, databases, firewall rules and VNET rules names meet naming requirements by @BenjaminEngeset.
      [#1854](https://github.com/Azure/PSRule.Rules.Azure/issues/1854)
- Engineering:
  - Bump PSRule to v2.6.0.
    [#1883](https://github.com/Azure/PSRule.Rules.Azure/pull/1883)
  - Bump Az.Resources to v6.4.1.
    [#1883](https://github.com/Azure/PSRule.Rules.Azure/pull/1883)
- Bug fixes:
  - Fixed ref and name duplicated by @BernieWhite.
    [#1876](https://github.com/Azure/PSRule.Rules.Azure/issues/1876)
  - Fixed an item with the same key for parameters by @BernieWhite
    [#1871](https://github.com/Azure/PSRule.Rules.Azure/issues/1871)
  - Fixed policy parse of `requestContext` function by @BernieWhite.
    [#1654](https://github.com/Azure/PSRule.Rules.Azure/issues/1654)
  - Fixed handling of policy type field by @BernieWhite.
    [#1323](https://github.com/Azure/PSRule.Rules.Azure/issues/1323)

## v1.22.0-B0062 (pre-release)

What's changed since pre-release v1.22.0-B0026:

- New rules:
  - Azure Database for MariaDB:
    - Check Azure Database for MariaDB servers only uses TLS 1.2 version by @BenjaminEngeset.
      [#1853](https://github.com/Azure/PSRule.Rules.Azure/issues/1853)
    - Check Azure Database for MariaDB servers only accept encrypted connections by @BenjaminEngeset.
      [#1852](https://github.com/Azure/PSRule.Rules.Azure/issues/1852)
    - Check Azure Database for MariaDB servers have Microsoft Defender configured by @BenjaminEngeset.
      [#1850](https://github.com/Azure/PSRule.Rules.Azure/issues/1850)
    - Check Azure Database for MariaDB servers have geo-redundant backup configured by @BenjaminEngeset.
      [#1848](https://github.com/Azure/PSRule.Rules.Azure/issues/1848)
  - Azure Database for PostgreSQL:
    - Check Azure Database for PostgreSQL servers have Microsoft Defender configured by @BenjaminEngeset.
      [#286](https://github.com/Azure/PSRule.Rules.Azure/issues/286)
    - Check Azure Database for PostgreSQL servers have geo-redundant backup configured by @BenjaminEngeset.
      [#285](https://github.com/Azure/PSRule.Rules.Azure/issues/285)
  - Azure Database for MySQL:
    - Check Azure Database for MySQL servers have Microsoft Defender configured by @BenjaminEngeset.
      [#287](https://github.com/Azure/PSRule.Rules.Azure/issues/287)
    - Check Azure Database for MySQL servers uses the flexible deployment model by @BenjaminEngeset.
      [#1841](https://github.com/Azure/PSRule.Rules.Azure/issues/1841)
    - Check Azure Database for MySQL Flexible Servers have geo-redundant backup configured by @BenjaminEngeset.
      [#1840](https://github.com/Azure/PSRule.Rules.Azure/issues/1840)
    - Check Azure Database for MySQL servers have geo-redundant backup configured by @BenjaminEngeset.
      [#284](https://github.com/Azure/PSRule.Rules.Azure/issues/284)
  - Azure Resource Deployments:
    - Check for nested deployment that are scoped to `outer` and passing secure values by @ms-sambell.
      [#1475](https://github.com/Azure/PSRule.Rules.Azure/issues/1475)
    - Check custom script extension uses protected settings for secure values by @ms-sambell.
      [#1478](https://github.com/Azure/PSRule.Rules.Azure/issues/1478)
  - Virtual Machine:
    - Check virtual machines running SQL Server uses Premium disks or above by @BenjaminEngeset.
      [#9](https://github.com/Azure/PSRule.Rules.Azure/issues/9)
- Engineering:
  - Bump Microsoft.NET.Test.Sdk to v17.4.0
    [#1838](https://github.com/Azure/PSRule.Rules.Azure/pull/1838)
  - Bump coverlet.collector to v3.2.0.
    [#1814](https://github.com/Azure/PSRule.Rules.Azure/pull/1814)
- Bug fixes:
  - Fixed missing support for diagnostic settings category groups by @BenjaminEngeset.
    [#1873](https://github.com/Azure/PSRule.Rules.Azure/issues/1873)

## v1.22.0-B0026 (pre-release)

What's changed since pre-release v1.22.0-B0011:

- New rules:
  - API Management:
    - Check api management instances limits control plane API calls to apim with version `'2021-08-01'` or newer by @BenjaminEngeset.
      [#1819](https://github.com/Azure/PSRule.Rules.Azure/issues/1819)
- Engineering:
  - Bump Az.Resources to v6.4.0.
    [#1829](https://github.com/Azure/PSRule.Rules.Azure/pull/1829)
- Bug fixes:
  - Fixed non-Linux VM images flagged as Linux by @BernieWhite.
    [#1825](https://github.com/Azure/PSRule.Rules.Azure/issues/1825)
  - Fixed failed to expand with last function on runtime property by @BernieWhite.
    [#1830](https://github.com/Azure/PSRule.Rules.Azure/issues/1830)

## v1.22.0-B0011 (pre-release)

What's changed since v1.21.0:

- New rules:
  - App Service Environment:
    - Check app service environments uses version 3 (ASEv3) instead of classic version 1 (ASEv1) and version 2 (ASEv2) by @BenjaminEngeset.
      [#1805](https://github.com/Azure/PSRule.Rules.Azure/issues/1805)
  - Front Door:
    - Check front door uses caching by @BenjaminEngeset.
      [#548](https://github.com/Azure/PSRule.Rules.Azure/issues/548)
  - Virtual Network:
    - Check VNETs with a GatewaySubnet also has an AzureFirewallSubnet by @BernieWhite.
      [#875](https://github.com/Azure/PSRule.Rules.Azure/issues/875)

## v1.21.2

What's changed since v1.21.1:

- Bug fixes:
  - Fixed non-Linux VM images flagged as Linux by @BernieWhite.
    [#1825](https://github.com/Azure/PSRule.Rules.Azure/issues/1825)
  - Fixed failed to expand with last function on runtime property by @BernieWhite.
    [#1830](https://github.com/Azure/PSRule.Rules.Azure/issues/1830)

## v1.21.1

What's changed since v1.21.0:

- Bug fixes:
  - Fixed multiple nested parameter loops returns stack empty exception by @BernieWhite.
    [#1811](https://github.com/Azure/PSRule.Rules.Azure/issues/1811)
  - Fixed `Azure.ACR.ContentTrust` when customer managed keys are enabled by @BernieWhite.
    [#1810](https://github.com/Azure/PSRule.Rules.Azure/issues/1810)

## v1.21.0

What's changed since v1.20.2:

- New features:
  - Mapping of Azure Security Benchmark v3 to security rules by @jagoodwin.
    [#1610](https://github.com/Azure/PSRule.Rules.Azure/issues/1610)
- New rules:
  - Deployment:
    - Check sensitive resource values use secure parameters by @VeraBE @BernieWhite.
      [#1773](https://github.com/Azure/PSRule.Rules.Azure/issues/1773)
  - Service Bus:
    - Check service bus namespaces uses TLS 1.2 version by @BenjaminEngeset.
      [#1777](https://github.com/Azure/PSRule.Rules.Azure/issues/1777)
  - Virtual Machine:
    - Check virtual machines uses Azure Monitor Agent instead of old legacy Log Analytics Agent by @BenjaminEngeset.
      [#1792](https://github.com/Azure/PSRule.Rules.Azure/issues/1792)
  - Virtual Machine Scale Sets:
    - Check virtual machine scale sets uses Azure Monitor Agent instead of old legacy Log Analytics Agent by @BenjaminEngeset.
      [#1792](https://github.com/Azure/PSRule.Rules.Azure/issues/1792)
  - Virtual Network:
    - Check VNETs with a GatewaySubnet also has a AzureBastionSubnet by @BenjaminEngeset.
      [#1761](https://github.com/Azure/PSRule.Rules.Azure/issues/1761)
- General improvements:
  - Added built-in list of ignored policy definitions by @BernieWhite.
    [#1730](https://github.com/Azure/PSRule.Rules.Azure/issues/1730)
    - To ignore additional policy definitions, use the `AZURE_POLICY_IGNORE_LIST` configuration option.
- Engineering:
  - Bump PSRule to v2.5.3.
    [#1800](https://github.com/Azure/PSRule.Rules.Azure/pull/1800)
  - Bump Az.Resources to v6.3.1.
    [#1800](https://github.com/Azure/PSRule.Rules.Azure/pull/1800)

What's changed since pre-release v1.21.0-B0050:

- No additional changes.

## v1.21.0-B0050 (pre-release)

What's changed since pre-release v1.21.0-B0027:

- New rules:
  - Virtual Machine:
    - Check virtual machines uses Azure Monitor Agent instead of old legacy Log Analytics Agent by @BenjaminEngeset.
      [#1792](https://github.com/Azure/PSRule.Rules.Azure/issues/1792)
  - Virtual Machine Scale Sets:
    - Check virtual machine scale sets uses Azure Monitor Agent instead of old legacy Log Analytics Agent by @BenjaminEngeset.
      [#1792](https://github.com/Azure/PSRule.Rules.Azure/issues/1792)
- Engineering:
  - Bump PSRule to v2.5.3.
    [#1800](https://github.com/Azure/PSRule.Rules.Azure/pull/1800)
  - Bump Az.Resources to v6.3.1.
    [#1800](https://github.com/Azure/PSRule.Rules.Azure/pull/1800)
- Bug fixes:
  - Fixed contains function unable to match array by @BernieWhite.
    [#1793](https://github.com/Azure/PSRule.Rules.Azure/issues/1793)

## v1.21.0-B0027 (pre-release)

What's changed since pre-release v1.21.0-B0011:

- New rules:
  - Deployment:
    - Check sensitive resource values use secure parameters by @VeraBE @BernieWhite.
      [#1773](https://github.com/Azure/PSRule.Rules.Azure/issues/1773)
  - Service Bus:
    - Check service bus namespaces uses TLS 1.2 version by @BenjaminEngeset.
      [#1777](https://github.com/Azure/PSRule.Rules.Azure/issues/1777)

## v1.21.0-B0011 (pre-release)

What's changed since v1.20.1:

- New features:
  - Mapping of Azure Security Benchmark v3 to security rules by @jagoodwin.
    [#1610](https://github.com/Azure/PSRule.Rules.Azure/issues/1610)
- New rules:
  - Virtual Network:
    - Check VNETs with a GatewaySubnet also has a AzureBastionSubnet by @BenjaminEngeset.
      [#1761](https://github.com/Azure/PSRule.Rules.Azure/issues/1761)
- General improvements:
  - Added built-in list of ignored policy definitions by @BernieWhite.
    [#1730](https://github.com/Azure/PSRule.Rules.Azure/issues/1730)
    - To ignore additional policy definitions, use the `AZURE_POLICY_IGNORE_LIST` configuration option.
- Engineering:
  - Bump PSRule to v2.5.1.
    [#1782](https://github.com/Azure/PSRule.Rules.Azure/pull/1782)
  - Bump Az.Resources to v6.3.0.
    [#1782](https://github.com/Azure/PSRule.Rules.Azure/pull/1782)

## v1.20.2

What's changed since v1.20.1:

- Bug fixes:
  - Fixed contains function unable to match array by @BernieWhite.
    [#1793](https://github.com/Azure/PSRule.Rules.Azure/issues/1793)

## v1.20.1

What's changed since v1.20.0:

- Bug fixes:
  - Fixed expand bicep source when reading JsonContent into a parameter by @BernieWhite.
    [#1780](https://github.com/Azure/PSRule.Rules.Azure/issues/1780)

## v1.20.0

What's changed since v1.19.2:

- New features:
  - Added September 2022 baselines `Azure.GA_2022_09` and `Azure.Preview_2022_09` by @BernieWhite.
    [#1738](https://github.com/Azure/PSRule.Rules.Azure/issues/1738)
    - Includes rules released before or during September 2022.
    - Marked `Azure.GA_2022_06` and `Azure.Preview_2022_06` baselines as obsolete.
- New rules:
  - AKS:
    - Check clusters use Ephemeral OS disk by @BenjaminEngeset.
      [#1618](https://github.com/Azure/PSRule.Rules.Azure/issues/1618)
  - App Configuration:
    - Check app configuration store has purge protection enabled by @BenjaminEngeset.
      [#1689](https://github.com/Azure/PSRule.Rules.Azure/issues/1689)
    - Check app configuration store has one or more replicas by @BenjaminEngeset.
      [#1688](https://github.com/Azure/PSRule.Rules.Azure/issues/1688)
    - Check app configuration store audit diagnostic logs are enabled by @BenjaminEngeset.
      [#1690](https://github.com/Azure/PSRule.Rules.Azure/issues/1690)
    - Check identity-based authentication is used for configuration stores by @pazdedav.
      [#1691](https://github.com/Azure/PSRule.Rules.Azure/issues/1691)
  - Application Gateway WAF:
    - Check policy is enabled by @fbinotto.
      [#1470](https://github.com/Azure/PSRule.Rules.Azure/issues/1470)
    - Check policy uses prevention mode by @fbinotto.
      [#1470](https://github.com/Azure/PSRule.Rules.Azure/issues/1470)
    - Check policy uses managed rule sets by @fbinotto.
      [#1470](https://github.com/Azure/PSRule.Rules.Azure/issues/1470)
    - Check policy does not have any exclusions defined by @fbinotto.
      [#1470](https://github.com/Azure/PSRule.Rules.Azure/issues/1470)
  - Azure Cache for Redis:
    - Check the number of firewall rules for caches by @jonathanruiz.
      [#544](https://github.com/Azure/PSRule.Rules.Azure/issues/544)
    - Check the number of IP addresses in firewall rules for caches by @jonathanruiz.
      [#544](https://github.com/Azure/PSRule.Rules.Azure/issues/544)
  - CDN:
    - Check CDN profile uses Front Door Standard or Premium tier by @BenjaminEngeset.
      [#1612](https://github.com/Azure/PSRule.Rules.Azure/issues/1612)
  - Container Registry:
    - Check soft delete policy is enabled by @BenjaminEngeset.
      [#1674](https://github.com/Azure/PSRule.Rules.Azure/issues/1674)
  - Defender for Cloud:
    - Check Microsoft Defender for Containers is enable by @jdewisscher.
      [#1632](https://github.com/Azure/PSRule.Rules.Azure/issues/1632)
    - Check Microsoft Defender for Servers is enabled by @jdewisscher.
      [#1632](https://github.com/Azure/PSRule.Rules.Azure/issues/1632)
    - Check Microsoft Defender for SQL is enabled by @jdewisscher.
      [#1632](https://github.com/Azure/PSRule.Rules.Azure/issues/1632)
    - Check Microsoft Defender for App Services is enabled by @jdewisscher.
      [#1632](https://github.com/Azure/PSRule.Rules.Azure/issues/1632)
    - Check Microsoft Defender for Storage is enabled by @jdewisscher.
      [#1632](https://github.com/Azure/PSRule.Rules.Azure/issues/1632)
    - Check Microsoft Defender for SQL Servers on VMs is enabled by @jdewisscher.
      [#1632](https://github.com/Azure/PSRule.Rules.Azure/issues/1632)
  - Deployment:
    - Check that nested deployments securely pass through administrator usernames by @ms-sambell.
      [#1479](https://github.com/Azure/PSRule.Rules.Azure/issues/1479)
  - Front Door WAF:
    - Check policy is enabled by @fbinotto.
      [#1470](https://github.com/Azure/PSRule.Rules.Azure/issues/1470)
    - Check policy uses prevention mode by @fbinotto.
      [#1470](https://github.com/Azure/PSRule.Rules.Azure/issues/1470)
    - Check policy uses managed rule sets by @fbinotto.
      [#1470](https://github.com/Azure/PSRule.Rules.Azure/issues/1470)
    - Check policy does not have any exclusions defined by @fbinotto.
      [#1470](https://github.com/Azure/PSRule.Rules.Azure/issues/1470)
  - Network Security Group:
    - Check AKS managed NSGs don't contain custom rules by @ms-sambell.
      [#8](https://github.com/Azure/PSRule.Rules.Azure/issues/8)
  - Storage Account:
    - Check blob container soft delete is enabled by @pazdedav.
      [#1671](https://github.com/Azure/PSRule.Rules.Azure/issues/1671)
    - Check file share soft delete is enabled by @jonathanruiz.
      [#966](https://github.com/Azure/PSRule.Rules.Azure/issues/966)
  - VMSS:
    - Check Linux VMSS has disabled password authentication by @BenjaminEngeset.
      [#1635](https://github.com/Azure/PSRule.Rules.Azure/issues/1635)
- Updated rules:
  - **Important change**: Updated rules, tests and docs with Microsoft Defender for Cloud by @jonathanruiz.
    [#545](https://github.com/Azure/PSRule.Rules.Azure/issues/545)
    - The following rules have been renamed with aliases:
      - Renamed `Azure.SQL.ThreatDetection` to `Azure.SQL.DefenderCloud`.
      - Renamed `Azure.SecurityCenter.Contact` to `Azure.DefenderCloud.Contact`.
      - Renamed `Azure.SecurityCenter.Provisioning` to `Azure.DefenderCloud.Provisioning`.
    - If you are referencing the old names please consider updating to the new names.
  - Updated documentation examples for Front Door and Key Vault rules by @lluppesms.
    [#1667](https://github.com/Azure/PSRule.Rules.Azure/issues/1667)
  - Improved the way we check that VM or VMSS has Linux by @verabe.
    [#1704](https://github.com/Azure/PSRule.Rules.Azure/issues/1704)
  - Azure Kubernetes Service:
    - Updated `Azure.AKS.Version` to use latest stable version `1.23.8` by @BernieWhite.
      [#1627](https://github.com/Azure/PSRule.Rules.Azure/issues/1627)
      - Use `AZURE_AKS_CLUSTER_MINIMUM_VERSION` to configure the minimum version of the cluster.
  - Event Grid:
    - Promoted `Azure.EventGrid.DisableLocalAuth` to GA rule set by @BernieWhite.
      [#1628](https://github.com/Azure/PSRule.Rules.Azure/issues/1628)
  - Key Vault:
    - Promoted `Azure.KeyVault.AutoRotationPolicy` to GA rule set by @BernieWhite.
      [#1629](https://github.com/Azure/PSRule.Rules.Azure/issues/1629)
- General improvements:
  - Updated NSG documentation with code snippets and links by @simone-bennett.
    [#1607](https://github.com/Azure/PSRule.Rules.Azure/issues/1607)
  - Updated Application Gateway documentation with code snippets by @ms-sambell.
    [#1608](https://github.com/Azure/PSRule.Rules.Azure/issues/1608)
  - Updated SQL firewall rules documentation by @ms-sambell.
    [#1569](https://github.com/Azure/PSRule.Rules.Azure/issues/1569)
  - Updated Container Apps documentation and rule to new resource type by @marie-schmidt.
    [#1672](https://github.com/Azure/PSRule.Rules.Azure/issues/1672)
  - Updated KeyVault and FrontDoor documentation with code snippets by @lluppesms.
    [#1667](https://github.com/Azure/PSRule.Rules.Azure/issues/1667)
  - Added tag and annotation metadata from policy for rules generation by @BernieWhite.
    [#1652](https://github.com/Azure/PSRule.Rules.Azure/issues/1652)
  - Added hash to `name` and `ref` properties for policy rules by @ArmaanMcleod.
    [#1653](https://github.com/Azure/PSRule.Rules.Azure/issues/1653)
    - Use `AZURE_POLICY_RULE_PREFIX` or `Export-AzPolicyAssignmentRuleData -RulePrefix` to override rule prefix.
- Engineering:
  - Bump PSRule to v2.4.2.
    [#1753](https://github.com/Azure/PSRule.Rules.Azure/pull/1753)
    [#1748](https://github.com/Azure/PSRule.Rules.Azure/issues/1748)
  - Bump Microsoft.NET.Test.Sdk to v17.3.2.
    [#1719](https://github.com/Azure/PSRule.Rules.Azure/pull/1719)
  - Updated provider data for analysis.
    [#1605](https://github.com/Azure/PSRule.Rules.Azure/pull/1605)
  - Bump Az.Resources to v6.2.0.
    [#1636](https://github.com/Azure/PSRule.Rules.Azure/pull/1636)
  - Bump PSScriptAnalyzer to v1.21.0.
    [#1636](https://github.com/Azure/PSRule.Rules.Azure/pull/1636)
- Bug fixes:
  - Fixed continue processing policy assignments on error by @BernieWhite.
    [#1651](https://github.com/Azure/PSRule.Rules.Azure/issues/1651)
  - Fixed handling of runtime assessment data by @BernieWhite.
    [#1707](https://github.com/Azure/PSRule.Rules.Azure/issues/1707)
  - Fixed conversion of type conditions to pre-conditions by @BernieWhite.
    [#1708](https://github.com/Azure/PSRule.Rules.Azure/issues/1708)
  - Fixed inconclusive failure of `Azure.Deployment.AdminUsername` by @BernieWhite.
    [#1631](https://github.com/Azure/PSRule.Rules.Azure/issues/1631)
  - Fixed error expanding with `json()` and single quotes by @BernieWhite.
    [#1656](https://github.com/Azure/PSRule.Rules.Azure/issues/1656)
  - Fixed handling key collision with duplicate definitions using same parameters by @ArmaanMcleod.
    [#1653](https://github.com/Azure/PSRule.Rules.Azure/issues/1653)
  - Fixed bug requiring all diagnostic logs settings to have auditing enabled by @BenjaminEngeset.
    [#1726](https://github.com/Azure/PSRule.Rules.Azure/issues/1726)
  - Fixed `Azure.Deployment.AdminUsername` incorrectly fails with nested deployments by @BernieWhite.
    [#1762](https://github.com/Azure/PSRule.Rules.Azure/issues/1762)
  - Fixed `Azure.FrontDoorWAF.Exclusions` reports exclusions when none are specified by @BernieWhite.
    [#1751](https://github.com/Azure/PSRule.Rules.Azure/issues/1751)
  - Fixed `Azure.Deployment.AdminUsername` does not match the pattern by @BernieWhite.
    [#1758](https://github.com/Azure/PSRule.Rules.Azure/issues/1758)
  - Consider private offerings when checking that a VM or VMSS has Linux by @verabe.
    [#1725](https://github.com/Azure/PSRule.Rules.Azure/issues/1725)

What's changed since pre-release v1.20.0-B0477:

- No additional changes.

## v1.20.0-B0477 (pre-release)

What's changed since pre-release v1.20.0-B0389:

- General improvements:
  - Added hash to `name` and `ref` properties for policy rules by @ArmaanMcleod.
    [#1653](https://github.com/Azure/PSRule.Rules.Azure/issues/1653)
    - Use `AZURE_POLICY_RULE_PREFIX` or `Export-AzPolicyAssignmentRuleData -RulePrefix` to override rule prefix.

## v1.20.0-B0389 (pre-release)

What's changed since pre-release v1.20.0-B0304:

- New rules:
  - App Configuration:
    - Check app configuration store has purge protection enabled by @BenjaminEngeset.
      [#1689](https://github.com/Azure/PSRule.Rules.Azure/issues/1689)
- Bug fixes:
  - Fixed `Azure.Deployment.AdminUsername` incorrectly fails with nested deployments by @BernieWhite.
    [#1762](https://github.com/Azure/PSRule.Rules.Azure/issues/1762)

## v1.20.0-B0304 (pre-release)

What's changed since pre-release v1.20.0-B0223:

- Engineering:
  - Bump PSRule to v2.4.2.
    [#1753](https://github.com/Azure/PSRule.Rules.Azure/pull/1753)
    [#1748](https://github.com/Azure/PSRule.Rules.Azure/issues/1748)
- Bug fixes:
  - Fixed `Azure.FrontDoorWAF.Exclusions` reports exclusions when none are specified by @BernieWhite.
    [#1751](https://github.com/Azure/PSRule.Rules.Azure/issues/1751)
  - Fixed `Azure.Deployment.AdminUsername` does not match the pattern by @BernieWhite.
    [#1758](https://github.com/Azure/PSRule.Rules.Azure/issues/1758)
  - Consider private offerings when checking that a VM or VMSS has Linux by @verabe.
    [#1725](https://github.com/Azure/PSRule.Rules.Azure/issues/1725)

## v1.20.0-B0223 (pre-release)

What's changed since pre-release v1.20.0-B0148:

- New features:
  - Added September 2022 baselines `Azure.GA_2022_09` and `Azure.Preview_2022_09` by @BernieWhite.
    [#1738](https://github.com/Azure/PSRule.Rules.Azure/issues/1738)
    - Includes rules released before or during September 2022.
    - Marked `Azure.GA_2022_06` and `Azure.Preview_2022_06` baselines as obsolete.
- New rules:
  - App Configuration:
    - Check app configuration store has one or more replicas by @BenjaminEngeset.
      [#1688](https://github.com/Azure/PSRule.Rules.Azure/issues/1688)
- Engineering:
  - Bump PSRule to v2.4.1.
    [#1636](https://github.com/Azure/PSRule.Rules.Azure/pull/1636)
  - Bump Az.Resources to v6.2.0.
    [#1636](https://github.com/Azure/PSRule.Rules.Azure/pull/1636)
  - Bump PSScriptAnalyzer to v1.21.0.
    [#1636](https://github.com/Azure/PSRule.Rules.Azure/pull/1636)
- Bug fixes:
  - Fixed handling key collision with duplicate definitions using same parameters by @ArmaanMcleod.
    [#1653](https://github.com/Azure/PSRule.Rules.Azure/issues/1653)
  - Fixed bug requiring all diagnostic logs settings to have auditing enabled by @BenjaminEngeset.
    [#1726](https://github.com/Azure/PSRule.Rules.Azure/issues/1726)

## v1.20.0-B0148 (pre-release)

What's changed since pre-release v1.20.0-B0085:

- New rules:
  - App Configuration:
    - Check app configuration store audit diagnostic logs are enabled by @BenjaminEngeset.
      [#1690](https://github.com/Azure/PSRule.Rules.Azure/issues/1690)
- Engineering:
  - Bump Microsoft.NET.Test.Sdk to v17.3.2.
    [#1719](https://github.com/Azure/PSRule.Rules.Azure/pull/1719)
- Bug fixes:
  - Fixed error expanding with `json()` and single quotes by @BernieWhite.
    [#1656](https://github.com/Azure/PSRule.Rules.Azure/issues/1656)

## v1.20.0-B0085 (pre-release)

What's changed since pre-release v1.20.0-B0028:

- New rules:
  - Azure Cache for Redis:
    - Check the number of firewall rules for caches by @jonathanruiz.
      [#544](https://github.com/Azure/PSRule.Rules.Azure/issues/544)
    - Check the number of IP addresses in firewall rules for caches by @jonathanruiz.
      [#544](https://github.com/Azure/PSRule.Rules.Azure/issues/544)
  - App Configuration:
    - Check identity-based authentication is used for configuration stores by @pazdedav.
      [#1691](https://github.com/Azure/PSRule.Rules.Azure/issues/1691)
  - Container Registry:
    - Check soft delete policy is enabled by @BenjaminEngeset.
      [#1674](https://github.com/Azure/PSRule.Rules.Azure/issues/1674)
  - Defender for Cloud:
    - Check Microsoft Defender for Cloud is enabled for Containers by @jdewisscher.
      [#1632](https://github.com/Azure/PSRule.Rules.Azure/issues/1632)
    - Check Microsoft Defender for Cloud is enabled for Virtual Machines by @jdewisscher.
      [#1632](https://github.com/Azure/PSRule.Rules.Azure/issues/1632)
    - Check Microsoft Defender for Cloud is enabled for SQL Servers by @jdewisscher.
      [#1632](https://github.com/Azure/PSRule.Rules.Azure/issues/1632)
    - Check Microsoft Defender for Cloud is enabled for App Services by @jdewisscher.
      [#1632](https://github.com/Azure/PSRule.Rules.Azure/issues/1632)
    - Check Microsoft Defender for Cloud is enabled for Storage Accounts by @jdewisscher.
      [#1632](https://github.com/Azure/PSRule.Rules.Azure/issues/1632)
    - Check Microsoft Defender for Cloud is enabled for SQL Servers on machines by @jdewisscher.
      [#1632](https://github.com/Azure/PSRule.Rules.Azure/issues/1632)
  - Network Security Group:
    - Check AKS managed NSGs don't contain custom rules by @ms-sambell.
      [#8](https://github.com/Azure/PSRule.Rules.Azure/issues/8)
  - Storage Account:
    - Check blob container soft delete is enabled by @pazdedav.
      [#1671](https://github.com/Azure/PSRule.Rules.Azure/issues/1671)
    - Check file share soft delete is enabled by @jonathanruiz.
      [#966](https://github.com/Azure/PSRule.Rules.Azure/issues/966)
- Updated rules:
  - **Important change**: Updated rules, tests and docs with Microsoft Defender for Cloud by @jonathanruiz.
    [#545](https://github.com/Azure/PSRule.Rules.Azure/issues/545)
    - The following rules have been renamed with aliases:
      - Renamed `Azure.SQL.ThreatDetection` to `Azure.SQL.DefenderCloud`.
      - Renamed `Azure.SecurityCenter.Contact` to `Azure.DefenderCloud.Contact`.
      - Renamed `Azure.SecurityCenter.Provisioning` to `Azure.DefenderCloud.Provisioning`.
    - If you are referencing the old names please consider updating to the new names.
  - Updated documentation examples for Front Door and Key Vault rules by @lluppesms.
    [#1667](https://github.com/Azure/PSRule.Rules.Azure/issues/1667)
  - Improved the way we check that VM or VMSS has Linux by @verabe.
    [#1704](https://github.com/Azure/PSRule.Rules.Azure/issues/1704)
- General improvements:
  - Updated NSG documentation with code snippets and links by @simone-bennett.
    [#1607](https://github.com/Azure/PSRule.Rules.Azure/issues/1607)
  - Updated Application Gateway documentation with code snippets by @ms-sambell.
    [#1608](https://github.com/Azure/PSRule.Rules.Azure/issues/1608)
  - Updated SQL firewall rules documentation by @ms-sambell.
    [#1569](https://github.com/Azure/PSRule.Rules.Azure/issues/1569)
  - Updated Container Apps documentation and rule to new resource type by @marie-schmidt.
    [#1672](https://github.com/Azure/PSRule.Rules.Azure/issues/1672)
  - Updated KeyVault and FrontDoor documentation with code snippets by @lluppesms.
    [#1667](https://github.com/Azure/PSRule.Rules.Azure/issues/1667)
  - Added tag and annotation metadata from policy for rules generation by @BernieWhite.
    [#1652](https://github.com/Azure/PSRule.Rules.Azure/issues/1652)
- Bug fixes:
  - Fixed continue processing policy assignments on error by @BernieWhite.
    [#1651](https://github.com/Azure/PSRule.Rules.Azure/issues/1651)
  - Fixed handling of runtime assessment data by @BernieWhite.
    [#1707](https://github.com/Azure/PSRule.Rules.Azure/issues/1707)
  - Fixed conversion of type conditions to pre-conditions by @BernieWhite.
    [#1708](https://github.com/Azure/PSRule.Rules.Azure/issues/1708)

## v1.20.0-B0028 (pre-release)

What's changed since pre-release v1.20.0-B0004:

- New rules:
  - AKS:
    - Check clusters use Ephemeral OS disk by @BenjaminEngeset.
      [#1618](https://github.com/Azure/PSRule.Rules.Azure/issues/1618)
  - CDN:
    - Check CDN profile uses Front Door Standard or Premium tier by @BenjaminEngeset.
      [#1612](https://github.com/Azure/PSRule.Rules.Azure/issues/1612)
  - VMSS:
    - Check Linux VMSS has disabled password authentication by @BenjaminEngeset.
      [#1635](https://github.com/Azure/PSRule.Rules.Azure/issues/1635)
- Updated rules:
  - Azure Kubernetes Service:
    - Updated `Azure.AKS.Version` to use latest stable version `1.23.8` by @BernieWhite.
      [#1627](https://github.com/Azure/PSRule.Rules.Azure/issues/1627)
      - Use `AZURE_AKS_CLUSTER_MINIMUM_VERSION` to configure the minimum version of the cluster.
  - Event Grid:
    - Promoted `Azure.EventGrid.DisableLocalAuth` to GA rule set by @BernieWhite.
      [#1628](https://github.com/Azure/PSRule.Rules.Azure/issues/1628)
  - Key Vault:
    - Promoted `Azure.KeyVault.AutoRotationPolicy` to GA rule set by @BernieWhite.
      [#1629](https://github.com/Azure/PSRule.Rules.Azure/issues/1629)
- Engineering:
  - Bump PSRule to v2.4.0.
    [#1620](https://github.com/Azure/PSRule.Rules.Azure/pull/1620)
  - Updated provider data for analysis.
    [#1605](https://github.com/Azure/PSRule.Rules.Azure/pull/1605)
- Bug fixes:
  - Fixed function `dateTimeAdd` errors handling `utcNow` output by @BernieWhite.
    [#1637](https://github.com/Azure/PSRule.Rules.Azure/issues/1637)
  - Fixed inconclusive failure of `Azure.Deployment.AdminUsername` by @BernieWhite.
    [#1631](https://github.com/Azure/PSRule.Rules.Azure/issues/1631)

## v1.20.0-B0004 (pre-release)

What's changed since v1.19.1:

- New rules:
  - Azure Resources:
    - Check that nested deployments securely pass through administrator usernames by @ms-sambell.
      [#1479](https://github.com/Azure/PSRule.Rules.Azure/issues/1479)
- Engineering:
  - Bump Microsoft.NET.Test.Sdk to v17.3.1.
    [#1603](https://github.com/Azure/PSRule.Rules.Azure/pull/1603)

## v1.19.2

What's changed since v1.19.1:

- Bug fixes:
  - Fixed function `dateTimeAdd` errors handling `utcNow` output by @BernieWhite.
    [#1637](https://github.com/Azure/PSRule.Rules.Azure/issues/1637)

## v1.19.1

What's changed since v1.19.0:

- Bug fixes:
  - Fixed `Azure.VNET.UseNSGs` is missing exceptions by @BernieWhite.
    [#1609](https://github.com/Azure/PSRule.Rules.Azure/issues/1609)
    - Added exclusions for `RouteServerSubnet` and any subnet with a dedicated HSM delegation.

## v1.19.0

What's changed since v1.18.1:

- New rules:
  - Azure Kubernetes Service:
    - Check clusters use uptime SLA by @BenjaminEngeset.
      [#1601](https://github.com/Azure/PSRule.Rules.Azure/issues/1601)
- General improvements:
  - Updated rule level for the following rules by @BernieWhite.
    [#1551](https://github.com/Azure/PSRule.Rules.Azure/issues/1551)
    - Set `Azure.APIM.APIDescriptors` to warning from error.
    - Set `Azure.APIM.ProductDescriptors` to warning from error.
    - Set `Azure.Template.UseLocationParameter` to warning from error.
    - Set `Azure.Template.UseComments` to information from error.
    - Set `Azure.Template.UseDescriptions` to information from error.
  - Improve reporting of failing resource property for rules by @BernieWhite.
    [#1429](https://github.com/Azure/PSRule.Rules.Azure/issues/1429)
- Engineering:
  - Added publishing of symbols for NuGet packages by @BernieWhite.
    [#1549](https://github.com/Azure/PSRule.Rules.Azure/issues/1549)
  - Bump Az.Resources to v6.1.0.
    [#1557](https://github.com/Azure/PSRule.Rules.Azure/pull/1557)
  - Bump Microsoft.NET.Test.Sdk to v17.3.0.
    [#1563](https://github.com/Azure/PSRule.Rules.Azure/pull/1563)
  - Bump PSRule to v2.3.2.
    [#1574](https://github.com/Azure/PSRule.Rules.Azure/pull/1574)
  - Bump support projects to .NET 6 by @BernieWhite.
    [#1560](https://github.com/Azure/PSRule.Rules.Azure/issues/1560)
  - Bump BenchmarkDotNet to v0.13.2.
    [#1593](https://github.com/Azure/PSRule.Rules.Azure/pull/1593)
  - Bump BenchmarkDotNet.Diagnostics.Windows to v0.13.2.
    [#1594](https://github.com/Azure/PSRule.Rules.Azure/pull/1594)
  - Updated provider data for analysis.
    [#1598](https://github.com/Azure/PSRule.Rules.Azure/pull/1598)
- Bug fixes:
  - Fixed parameter files linked to bicep code via naming convention is not working by @BernieWhite.
    [#1582](https://github.com/Azure/PSRule.Rules.Azure/issues/1582)
  - Fixed handling of storage accounts sub-resources with CMK by @BernieWhite.
    [#1575](https://github.com/Azure/PSRule.Rules.Azure/issues/1575)

What's changed since pre-release v1.19.0-B0077:

- No additional changes.

## v1.19.0-B0077 (pre-release)

What's changed since pre-release v1.19.0-B0042:

- New rules:
  - Azure Kubernetes Service:
    - Check clusters use uptime SLA by @BenjaminEngeset.
      [#1601](https://github.com/Azure/PSRule.Rules.Azure/issues/1601)

## v1.19.0-B0042 (pre-release)

What's changed since pre-release v1.19.0-B0010:

- General improvements:
  - Improve reporting of failing resource property for rules by @BernieWhite.
    [#1429](https://github.com/Azure/PSRule.Rules.Azure/issues/1429)
- Engineering:
  - Bump PSRule to v2.3.2.
    [#1574](https://github.com/Azure/PSRule.Rules.Azure/pull/1574)
  - Bump support projects to .NET 6 by @BernieWhite.
    [#1560](https://github.com/Azure/PSRule.Rules.Azure/issues/1560)
  - Bump BenchmarkDotNet to v0.13.2.
    [#1593](https://github.com/Azure/PSRule.Rules.Azure/pull/1593)
  - Bump BenchmarkDotNet.Diagnostics.Windows to v0.13.2.
    [#1594](https://github.com/Azure/PSRule.Rules.Azure/pull/1594)
  - Updated provider data for analysis.
    [#1598](https://github.com/Azure/PSRule.Rules.Azure/pull/1598)
- Bug fixes:
  - Fixed parameter files linked to bicep code via naming convention is not working by @BernieWhite.
    [#1582](https://github.com/Azure/PSRule.Rules.Azure/issues/1582)
  - Fixed handling of storage accounts sub-resources with CMK by @BernieWhite.
    [#1575](https://github.com/Azure/PSRule.Rules.Azure/issues/1575)

## v1.19.0-B0010 (pre-release)

What's changed since v1.18.1:

- General improvements:
  - Updated rule level for the following rules by @BernieWhite.
    [#1551](https://github.com/Azure/PSRule.Rules.Azure/issues/1551)
    - Set `Azure.APIM.APIDescriptors` to warning from error.
    - Set `Azure.APIM.ProductDescriptors` to warning from error.
    - Set `Azure.Template.UseLocationParameter` to warning from error.
    - Set `Azure.Template.UseComments` to information from error.
    - Set `Azure.Template.UseDescriptions` to information from error.
- Engineering:
  - Added publishing of symbols for NuGet packages by @BernieWhite.
    [#1549](https://github.com/Azure/PSRule.Rules.Azure/issues/1549)
  - Bump PSRule to v2.3.1.
    [#1561](https://github.com/Azure/PSRule.Rules.Azure/pull/1561)
  - Bump Az.Resources to v6.1.0.
    [#1557](https://github.com/Azure/PSRule.Rules.Azure/pull/1557)
  - Bump Microsoft.NET.Test.Sdk to v17.3.0.
    [#1563](https://github.com/Azure/PSRule.Rules.Azure/pull/1563)

## v1.18.1

What's changed since v1.18.0:

- Bug fixes:
  - Fixed `Azure.APIM.HTTPBackend` reports failure when service URL is not defined by @BernieWhite.
    [#1555](https://github.com/Azure/PSRule.Rules.Azure/issues/1555)
  - Fixed `Azure.SQL.AAD` failure with newer API by @BernieWhite.
    [#1302](https://github.com/Azure/PSRule.Rules.Azure/issues/1302)

## v1.18.0

What's changed since v1.17.1:

- New rules:
  - Cognitive Services:
    - Check accounts use network access restrictions by @BernieWhite.
      [#1532](https://github.com/Azure/PSRule.Rules.Azure/issues/1532)
    - Check accounts use managed identities to access Azure resources by @BernieWhite.
      [#1532](https://github.com/Azure/PSRule.Rules.Azure/issues/1532)
    - Check accounts only accept requests using Azure AD identities by @BernieWhite.
      [#1532](https://github.com/Azure/PSRule.Rules.Azure/issues/1532)
    - Check accounts disable access using public endpoints by @BernieWhite.
      [#1532](https://github.com/Azure/PSRule.Rules.Azure/issues/1532)
- General improvements:
  - Added support for array `indexOf`, `lastIndexOf`, and `items` ARM functions by @BernieWhite.
    [#1440](https://github.com/Azure/PSRule.Rules.Azure/issues/1440)
  - Added support for `join` ARM function by @BernieWhite.
    [#1535](https://github.com/Azure/PSRule.Rules.Azure/issues/1535)
  - Improved output of full path to emitted resources by @BernieWhite.
    [#1523](https://github.com/Azure/PSRule.Rules.Azure/issues/1523)
- Engineering:
  - Bump Az.Resources to v6.0.1.
    [#1521](https://github.com/Azure/PSRule.Rules.Azure/pull/1521)
  - Updated provider data for analysis.
    [#1540](https://github.com/Azure/PSRule.Rules.Azure/pull/1540)
  - Bump xunit to v2.4.2.
    [#1542](https://github.com/Azure/PSRule.Rules.Azure/pull/1542)
  - Added readme and tags to NuGet by @BernieWhite.
    [#1513](https://github.com/Azure/PSRule.Rules.Azure/issues/1513)
- Bug fixes:
  - Fixed `Azure.SQL.TDE` is not required to enable Transparent Data Encryption for IaC by @BernieWhite.
    [#1530](https://github.com/Azure/PSRule.Rules.Azure/issues/1530)

What's changed since pre-release v1.18.0-B0027:

- No additional changes.

## v1.18.0-B0027 (pre-release)

What's changed since pre-release v1.18.0-B0010:

- New rules:
  - Cognitive Services:
    - Check accounts use network access restrictions by @BernieWhite.
      [#1532](https://github.com/Azure/PSRule.Rules.Azure/issues/1532)
    - Check accounts use managed identities to access Azure resources by @BernieWhite.
      [#1532](https://github.com/Azure/PSRule.Rules.Azure/issues/1532)
    - Check accounts only accept requests using Azure AD identities by @BernieWhite.
      [#1532](https://github.com/Azure/PSRule.Rules.Azure/issues/1532)
    - Check accounts disable access using public endpoints by @BernieWhite.
      [#1532](https://github.com/Azure/PSRule.Rules.Azure/issues/1532)
- General improvements:
  - Added support for array `indexOf`, `lastIndexOf`, and `items` ARM functions by @BernieWhite.
    [#1440](https://github.com/Azure/PSRule.Rules.Azure/issues/1440)
  - Added support for `join` ARM function by @BernieWhite.
    [#1535](https://github.com/Azure/PSRule.Rules.Azure/issues/1535)
- Engineering:
  - Updated provider data for analysis.
    [#1540](https://github.com/Azure/PSRule.Rules.Azure/pull/1540)
  - Bump xunit to v2.4.2.
    [#1542](https://github.com/Azure/PSRule.Rules.Azure/pull/1542)
- Bug fixes:
  - Fixed `Azure.SQL.TDE` is not required to enable Transparent Data Encryption for IaC by @BernieWhite.
    [#1530](https://github.com/Azure/PSRule.Rules.Azure/issues/1530)

## v1.18.0-B0010 (pre-release)

What's changed since pre-release v1.18.0-B0002:

- General improvements:
  - Improved output of full path to emitted resources by @BernieWhite.
    [#1523](https://github.com/Azure/PSRule.Rules.Azure/issues/1523)
- Engineering:
  - Bump Az.Resources to v6.0.1.
    [#1521](https://github.com/Azure/PSRule.Rules.Azure/pull/1521)

## v1.18.0-B0002 (pre-release)

What's changed since v1.17.1:

- Engineering:
  - Added readme and tags to NuGet by @BernieWhite.
    [#1513](https://github.com/Azure/PSRule.Rules.Azure/issues/1513)

## v1.17.1

What's changed since v1.17.0:

- Bug fixes:
  - Fixed union returns null when merged with built-in expansion objects by @BernieWhite.
    [#1515](https://github.com/Azure/PSRule.Rules.Azure/issues/1515)
  - Fixed missing zones in test for standalone VM by @BernieWhite.
    [#1506](https://github.com/Azure/PSRule.Rules.Azure/issues/1506)

## v1.17.0

What's changed since v1.16.1:

- New features:
  - Added more field count expression support for Azure Policy JSON rules by @ArmaanMcleod.
    [#181](https://github.com/Azure/PSRule.Rules.Azure/issues/181)
  - Added June 2022 baselines `Azure.GA_2022_06` and `Azure.Preview_2022_06` by @BernieWhite.
    [#1499](https://github.com/Azure/PSRule.Rules.Azure/issues/1499)
    - Includes rules released before or during June 2022.
    - Marked `Azure.GA_2022_03` and `Azure.Preview_2022_03` baselines as obsolete.
- New rules:
  - Deployment:
    - Check for secure values in outputs by @BernieWhite.
      [#297](https://github.com/Azure/PSRule.Rules.Azure/issues/297)
- Engineering:
  - Bump Newtonsoft.Json to v13.0.1.
    [#1494](https://github.com/Azure/PSRule.Rules.Azure/pull/1494)
  - Updated NuGet packaging metadata by @BernieWhite.
    [#1428](https://github.com/Azure/PSRule.Rules.Azure/pull/1428)
  - Updated provider data for analysis.
    [#1502](https://github.com/Azure/PSRule.Rules.Azure/pull/1502)
  - Bump PSRule to v2.2.0.
    [#1444](https://github.com/Azure/PSRule.Rules.Azure/pull/1444)
  - Updated NuGet packaging metadata by @BernieWhite.
    [#1428](https://github.com/Azure/PSRule.Rules.Azure/issues/1428)
- Bug fixes:
  - Fixed TDE property status to state by @Dylan-Prins.
    [#1505](https://github.com/Azure/PSRule.Rules.Azure/pull/1505)
  - Fixed the language expression value fails in outputs by @BernieWhite.
    [#1485](https://github.com/Azure/PSRule.Rules.Azure/issues/1485)

What's changed since pre-release v1.17.0-B0064:

- No additional changes.

## v1.17.0-B0064 (pre-release)

What's changed since pre-release v1.17.0-B0035:

- Engineering:
  - Updated provider data for analysis.
    [#1502](https://github.com/Azure/PSRule.Rules.Azure/pull/1502)
  - Bump PSRule to v2.2.0.
    [#1444](https://github.com/Azure/PSRule.Rules.Azure/pull/1444)
- Bug fixes:
  - Fixed TDE property status to state by @Dylan-Prins.
    [#1505](https://github.com/Azure/PSRule.Rules.Azure/pull/1505)

## v1.17.0-B0035 (pre-release)

What's changed since pre-release v1.17.0-B0014:

- New features:
  - Added June 2022 baselines `Azure.GA_2022_06` and `Azure.Preview_2022_06` by @BernieWhite.
    [#1499](https://github.com/Azure/PSRule.Rules.Azure/issues/1499)
    - Includes rules released before or during June 2022.
    - Marked `Azure.GA_2022_03` and `Azure.Preview_2022_03` baselines as obsolete.
- Engineering:
  - Bump Newtonsoft.Json to v13.0.1.
    [#1494](https://github.com/Azure/PSRule.Rules.Azure/pull/1494)
  - Updated NuGet packaging metadata by @BernieWhite.
    [#1428](https://github.com/Azure/PSRule.Rules.Azure/pull/1428)

## v1.17.0-B0014 (pre-release)

What's changed since v1.16.1:

- New features:
  - Added more field count expression support for Azure Policy JSON rules by @ArmaanMcleod.
    [#181](https://github.com/Azure/PSRule.Rules.Azure/issues/181)
- New rules:
  - Deployment:
    - Check for secure values in outputs by @BernieWhite.
      [#297](https://github.com/Azure/PSRule.Rules.Azure/issues/297)
- Engineering:
  - Updated NuGet packaging metadata by @BernieWhite.
    [#1428](https://github.com/Azure/PSRule.Rules.Azure/issues/1428)
- Bug fixes:
  - Fixed the language expression value fails in outputs by @BernieWhite.
    [#1485](https://github.com/Azure/PSRule.Rules.Azure/issues/1485)

## v1.16.1

What's changed since v1.16.0:

- Bug fixes:
  - Fixed TLS 1.3 support in `Azure.AppGw.SSLPolicy` by @BernieWhite.
    [#1469](https://github.com/Azure/PSRule.Rules.Azure/issues/1469)
  - Fixed Application Gateway referencing a WAF policy by @BernieWhite.
    [#1466](https://github.com/Azure/PSRule.Rules.Azure/issues/1466)

## v1.16.0

What's changed since v1.15.2:

- New rules:
  - App Service:
    - Check web apps have insecure FTP disabled by @BernieWhite.
      [#1436](https://github.com/Azure/PSRule.Rules.Azure/issues/1436)
    - Check web apps use a dedicated health probe by @BernieWhite.
      [#1437](https://github.com/Azure/PSRule.Rules.Azure/issues/1437)
- Updated rules:
  - Public IP:
    - Updated `Azure.PublicIP.AvailabilityZone` to exclude IP addresses for Azure Bastion by @BernieWhite.
      [#1442](https://github.com/Azure/PSRule.Rules.Azure/issues/1442)
      - Public IP addresses with the `resource-usage` tag set to `azure-bastion` are excluded.
- General improvements:
  - Added support for `dateTimeFromEpoch` and `dateTimeToEpoch` ARM functions by @BernieWhite.
    [#1451](https://github.com/Azure/PSRule.Rules.Azure/issues/1451)
- Engineering:
  - Updated built documentation to include rule ref and metadata by @BernieWhite.
    [#1432](https://github.com/Azure/PSRule.Rules.Azure/issues/1432)
  - Added ref properties for several rules by @BernieWhite.
    [#1430](https://github.com/Azure/PSRule.Rules.Azure/issues/1430)
  - Updated provider data for analysis.
    [#1453](https://github.com/Azure/PSRule.Rules.Azure/pull/1453)
  - Bump Microsoft.NET.Test.Sdk to v17.2.0.
    [#1410](https://github.com/Azure/PSRule.Rules.Azure/pull/1410)
  - Update CI checks to include required ref property by @BernieWhite.
    [#1431](https://github.com/Azure/PSRule.Rules.Azure/issues/1431)
  - Added ref properties for rules by @BernieWhite.
    [#1430](https://github.com/Azure/PSRule.Rules.Azure/issues/1430)
- Bug fixes:
  - Fixed `Azure.Template.UseVariables` does not accept function variables names by @BernieWhite.
    [#1427](https://github.com/Azure/PSRule.Rules.Azure/issues/1427)
  - Fixed dependency issue within Azure Pipelines `AzurePowerShell` task by @BernieWhite.
    [#1447](https://github.com/Azure/PSRule.Rules.Azure/issues/1447)
    - Removed dependency on `Az.Accounts` and `Az.Resources` from manifest.
      Pre-install these modules to use export cmdlets.

What's changed since pre-release v1.16.0-B0072:

- No additional changes.

## v1.16.0-B0072 (pre-release)

What's changed since pre-release v1.16.0-B0041:

- Engineering:
  - Update CI checks to include required ref property by @BernieWhite.
    [#1431](https://github.com/Azure/PSRule.Rules.Azure/issues/1431)
  - Added ref properties for rules by @BernieWhite.
    [#1430](https://github.com/Azure/PSRule.Rules.Azure/issues/1430)
- Bug fixes:
  - Fixed dependency issue within Azure Pipelines `AzurePowerShell` task by @BernieWhite.
    [#1447](https://github.com/Azure/PSRule.Rules.Azure/issues/1447)
    - Removed dependency on `Az.Accounts` and `Az.Resources` from manifest.
      Pre-install these modules to use export cmdlets.

## v1.16.0-B0041 (pre-release)

What's changed since pre-release v1.16.0-B0017:

- Updated rules:
  - Public IP:
    - Updated `Azure.PublicIP.AvailabilityZone` to exclude IP addresses for Azure Bastion by @BernieWhite.
      [#1442](https://github.com/Azure/PSRule.Rules.Azure/issues/1442)
      - Public IP addresses with the `resource-usage` tag set to `azure-bastion` are excluded.
- General improvements:
  - Added support for `dateTimeFromEpoch` and `dateTimeToEpoch` ARM functions by @BernieWhite.
    [#1451](https://github.com/Azure/PSRule.Rules.Azure/issues/1451)
- Engineering:
  - Updated built documentation to include rule ref and metadata by @BernieWhite.
    [#1432](https://github.com/Azure/PSRule.Rules.Azure/issues/1432)
  - Added ref properties for several rules by @BernieWhite.
    [#1430](https://github.com/Azure/PSRule.Rules.Azure/issues/1430)
  - Updated provider data for analysis.
    [#1453](https://github.com/Azure/PSRule.Rules.Azure/pull/1453)

## v1.16.0-B0017 (pre-release)

What's changed since v1.15.2:

- New rules:
  - App Service:
    - Check web apps have insecure FTP disabled by @BernieWhite.
      [#1436](https://github.com/Azure/PSRule.Rules.Azure/issues/1436)
    - Check web apps use a dedicated health probe by @BernieWhite.
      [#1437](https://github.com/Azure/PSRule.Rules.Azure/issues/1437)
- Engineering:
  - Bump Microsoft.NET.Test.Sdk to v17.2.0.
    [#1410](https://github.com/Azure/PSRule.Rules.Azure/pull/1410)
- Bug fixes:
  - Fixed `Azure.Template.UseVariables` does not accept function variables names by @BernieWhite.
    [#1427](https://github.com/Azure/PSRule.Rules.Azure/issues/1427)

## v1.15.2

What's changed since v1.15.1:

- Bug fixes:
  - Fixed `Azure.AppService.ManagedIdentity` does not accept both system and user assigned by @BernieWhite.
    [#1415](https://github.com/Azure/PSRule.Rules.Azure/issues/1415)
    - This also applies to:
      - `Azure.ADX.ManagedIdentity`
      - `Azure.APIM.ManagedIdentity`
      - `Azure.EventGrid.ManagedIdentity`
      - `Azure.Automation.ManagedIdentity`
  - Fixed Web apps with .NET 6 do not meet version constraint of `Azure.AppService.NETVersion` by @BernieWhite.
    [#1414](https://github.com/Azure/PSRule.Rules.Azure/issues/1414)
    - This also applies to `Azure.AppService.PHPVersion`.

## v1.15.1

What's changed since v1.15.0:

- Bug fixes:
  - Fixed exclusion of `dataCollectionRuleAssociations` from `Azure.Resource.UseTags` by @BernieWhite.
    [#1400](https://github.com/Azure/PSRule.Rules.Azure/issues/1400)
  - Fixed could not determine JSON object type for MockObject using CreateObject by @BernieWhite.
    [#1411](https://github.com/Azure/PSRule.Rules.Azure/issues/1411)
  - Fixed cannot bind argument to parameter 'Sku' because it is an empty string by @BernieWhite.
    [#1407](https://github.com/Azure/PSRule.Rules.Azure/issues/1407)

## v1.15.0

What's changed since v1.14.3:

- New features:
  - **Important change**: Added `Azure.Resource.SupportsTags` selector by @BernieWhite.
    [#1339](https://github.com/Azure/PSRule.Rules.Azure/issues/1339)
    - Use this selector in custom rules to filter rules to only run against resources that support tags.
    - This selector replaces the `SupportsTags` PowerShell function.
    - Using the `SupportsTag` function will now result in a warning.
    - The `SupportsTags` function will be removed in v2.
    - See [upgrade notes][1] for more information.
- Updated rules:
  - Azure Kubernetes Service:
    - Updated `Azure.AKS.Version` to use latest stable version `1.22.6` by @BernieWhite.
      [#1386](https://github.com/Azure/PSRule.Rules.Azure/issues/1386)
      - Use `AZURE_AKS_CLUSTER_MINIMUM_VERSION` to configure the minimum version of the cluster.
- Engineering:
  - Added code signing of module by @BernieWhite.
    [#1379](https://github.com/Azure/PSRule.Rules.Azure/issues/1379)
  - Added SBOM manifests to module by @BernieWhite.
    [#1380](https://github.com/Azure/PSRule.Rules.Azure/issues/1380)
  - Embedded provider and alias information as manifest resources by @BernieWhite.
    [#1383](https://github.com/Azure/PSRule.Rules.Azure/issues/1383)
    - Resources are minified and compressed to improve size and speed.
  - Added additional `nodeps` manifest that does not include dependencies for Az modules by @BernieWhite.
    [#1392](https://github.com/Azure/PSRule.Rules.Azure/issues/1392)
  - Bump Az.Accounts to 2.7.6. [#1338](https://github.com/Azure/PSRule.Rules.Azure/pull/1338)
  - Bump Az.Resources to 5.6.0. [#1338](https://github.com/Azure/PSRule.Rules.Azure/pull/1338)
  - Bump PSRule to 2.1.0. [#1338](https://github.com/Azure/PSRule.Rules.Azure/pull/1338)
  - Bump Pester to 5.3.3. [#1338](https://github.com/Azure/PSRule.Rules.Azure/pull/1338)
- Bug fixes:
  - Fixed dependency chain order when dependsOn copy by @BernieWhite.
    [#1381](https://github.com/Azure/PSRule.Rules.Azure/issues/1381)
  - Fixed error calling SupportsTags function by @BernieWhite.
    [#1401](https://github.com/Azure/PSRule.Rules.Azure/issues/1401)

What's changed since pre-release v1.15.0-B0053:

- Bug fixes:
  - Fixed error calling SupportsTags function by @BernieWhite.
    [#1401](https://github.com/Azure/PSRule.Rules.Azure/issues/1401)

## v1.15.0-B0053 (pre-release)

What's changed since pre-release v1.15.0-B0022:

- New features:
  - **Important change**: Added `Azure.Resource.SupportsTags` selector. [#1339](https://github.com/Azure/PSRule.Rules.Azure/issues/1339)
    - Use this selector in custom rules to filter rules to only run against resources that support tags.
    - This selector replaces the `SupportsTags` PowerShell function.
    - Using the `SupportsTag` function will now result in a warning.
    - The `SupportsTags` function will be removed in v2.
    - See [upgrade notes][1] for more information.
- Engineering:
  - Embedded provider and alias information as manifest resources. [#1383](https://github.com/Azure/PSRule.Rules.Azure/issues/1383)
    - Resources are minified and compressed to improve size and speed.
  - Added additional `nodeps` manifest that does not include dependencies for Az modules. [#1392](https://github.com/Azure/PSRule.Rules.Azure/issues/1392)
  - Bump Az.Accounts to 2.7.6. [#1338](https://github.com/Azure/PSRule.Rules.Azure/pull/1338)
  - Bump Az.Resources to 5.6.0. [#1338](https://github.com/Azure/PSRule.Rules.Azure/pull/1338)
  - Bump PSRule to 2.1.0. [#1338](https://github.com/Azure/PSRule.Rules.Azure/pull/1338)
  - Bump Pester to 5.3.3. [#1338](https://github.com/Azure/PSRule.Rules.Azure/pull/1338)

## v1.15.0-B0022 (pre-release)

What's changed since v1.14.3:

- Updated rules:
  - Azure Kubernetes Service:
    - Updated `Azure.AKS.Version` to use latest stable version `1.22.6`. [#1386](https://github.com/Azure/PSRule.Rules.Azure/issues/1386)
      - Use `AZURE_AKS_CLUSTER_MINIMUM_VERSION` to configure the minimum version of the cluster.
- Engineering:
  - Added code signing of module. [#1379](https://github.com/Azure/PSRule.Rules.Azure/issues/1379)
  - Added SBOM manifests to module. [#1380](https://github.com/Azure/PSRule.Rules.Azure/issues/1380)
- Bug fixes:
  - Fixed dependency chain order when dependsOn copy. [#1381](https://github.com/Azure/PSRule.Rules.Azure/issues/1381)

## v1.14.3

What's changed since v1.14.2:

- Bug fixes:
  - Fixed Azure Firewall threat intel mode reported for Secure VNET hubs. [#1365](https://github.com/Azure/PSRule.Rules.Azure/issues/1365)
  - Fixed array function handling with mock objects. [#1367](https://github.com/Azure/PSRule.Rules.Azure/issues/1367)

## v1.14.2

What's changed since v1.14.1:

- Bug fixes:
  - Fixed handling of parent resources when sub resource is in a separate deployment. [#1360](https://github.com/Azure/PSRule.Rules.Azure/issues/1360)

## v1.14.1

What's changed since v1.14.0:

- Bug fixes:
  - Fixed unable to set parameter defaults option with type object. [#1355](https://github.com/Azure/PSRule.Rules.Azure/issues/1355)

## v1.14.0

What's changed since v1.13.4:

- New features:
  - Added support for referencing resources in template. [#1315](https://github.com/Azure/PSRule.Rules.Azure/issues/1315)
    - The `reference()` function can be used to reference resources in template.
    - A placeholder value is still used for resources outside of the template.
  - Added March 2022 baselines `Azure.GA_2022_03` and `Azure.Preview_2022_03`. [#1334](https://github.com/Azure/PSRule.Rules.Azure/issues/1334)
    - Includes rules released before or during March 2022.
    - Marked `Azure.GA_2021_12` and `Azure.Preview_2021_12` baselines as obsolete.
  - **Experimental**: Cmdlets to validate objects with Azure policy conditions:
    - `Export-AzPolicyAssignmentData` - Exports policy assignment data. [#1266](https://github.com/Azure/PSRule.Rules.Azure/issues/1266)
    - `Export-AzPolicyAssignmentRuleData` - Exports JSON rules from policy assignment data. [#1278](https://github.com/Azure/PSRule.Rules.Azure/issues/1278)
    - `Get-AzPolicyAssignmentDataSource` - Discovers policy assignment data. [#1340](https://github.com/Azure/PSRule.Rules.Azure/issues/1340)
    - See cmdlet help for limitations and usage.
    - Additional information will be posted as this feature evolves [here](https://github.com/Azure/PSRule.Rules.Azure/discussions/1345).
- New rules:
  - SignalR Service:
    - Check services use Managed Identities. [#1306](https://github.com/Azure/PSRule.Rules.Azure/issues/1306)
    - Check services use a SKU with an SLA. [#1307](https://github.com/Azure/PSRule.Rules.Azure/issues/1307)
  - Web PubSub Service:
    - Check services use Managed Identities. [#1308](https://github.com/Azure/PSRule.Rules.Azure/issues/1308)
    - Check services use a SKU with an SLA. [#1309](https://github.com/Azure/PSRule.Rules.Azure/issues/1309)
- Updated rules:
  - Azure Kubernetes Service:
    - Updated `Azure.AKS.Version` to use latest stable version `1.21.9`. [#1318](https://github.com/Azure/PSRule.Rules.Azure/issues/1318)
      - Use `AZURE_AKS_CLUSTER_MINIMUM_VERSION` to configure the minimum version of the cluster.
- Engineering:
  - Cache Azure Policy Aliases. [#1277](https://github.com/Azure/PSRule.Rules.Azure/issues/1277)
  - Cleanup of additional alias metadata. [#1351](https://github.com/Azure/PSRule.Rules.Azure/pull/1351)
- Bug fixes:
  - Fixed index was out of range with split on mock properties. [#1327](https://github.com/Azure/PSRule.Rules.Azure/issues/1327)
  - Fixed mock objects with no properties. [#1347](https://github.com/Azure/PSRule.Rules.Azure/issues/1347)
  - Fixed sub-resources nesting by scope regression. [#1348](https://github.com/Azure/PSRule.Rules.Azure/issues/1348)
  - Fixed expand of runtime properties on reference objects. [#1324](https://github.com/Azure/PSRule.Rules.Azure/issues/1324)
  - Fixed processing of deployment outputs. [#1316](https://github.com/Azure/PSRule.Rules.Azure/issues/1316)

What's changed since pre-release v1.14.0-B2204013:

- No additional changes.

## v1.14.0-B2204013 (pre-release)

What's changed since pre-release v1.14.0-B2204007:

- Engineering:
  - Cleanup of additional alias metadata. [#1351](https://github.com/Azure/PSRule.Rules.Azure/pull/1351)

## v1.14.0-B2204007 (pre-release)

What's changed since pre-release v1.14.0-B2203117:

- Bug fixes:
  - Fixed mock objects with no properties. [#1347](https://github.com/Azure/PSRule.Rules.Azure/issues/1347)
  - Fixed sub-resources nesting by scope regression. [#1348](https://github.com/Azure/PSRule.Rules.Azure/issues/1348)

## v1.14.0-B2203117 (pre-release)

What's changed since pre-release v1.14.0-B2203088:

- New features:
  - **Experimental**: Cmdlets to validate objects with Azure policy conditions:
    - `Export-AzPolicyAssignmentData` - Exports policy assignment data. [#1266](https://github.com/Azure/PSRule.Rules.Azure/issues/1266)
    - `Export-AzPolicyAssignmentRuleData` - Exports JSON rules from policy assignment data. [#1278](https://github.com/Azure/PSRule.Rules.Azure/issues/1278)
    - `Get-AzPolicyAssignmentDataSource` - Discovers policy assignment data. [#1340](https://github.com/Azure/PSRule.Rules.Azure/issues/1340)
    - See cmdlet help for limitations and usage.
    - Additional information will be posted as this feature evolves [here](https://github.com/Azure/PSRule.Rules.Azure/discussions/1345).
- Engineering:
  - Cache Azure Policy Aliases. [#1277](https://github.com/Azure/PSRule.Rules.Azure/issues/1277)
- Bug fixes:
  - Fixed index was out of range with split on mock properties. [#1327](https://github.com/Azure/PSRule.Rules.Azure/issues/1327)

## v1.14.0-B2203088 (pre-release)

What's changed since pre-release v1.14.0-B2203066:

- New features:
  - Added March 2022 baselines `Azure.GA_2022_03` and `Azure.Preview_2022_03`. [#1334](https://github.com/Azure/PSRule.Rules.Azure/issues/1334)
    - Includes rules released before or during March 2022.
    - Marked `Azure.GA_2021_12` and `Azure.Preview_2021_12` baselines as obsolete.
- Bug fixes:
  - Fixed expand of runtime properties on reference objects. [#1324](https://github.com/Azure/PSRule.Rules.Azure/issues/1324)

## v1.14.0-B2203066 (pre-release)

What's changed since v1.13.4:

- New features:
  - Added support for referencing resources in template. [#1315](https://github.com/Azure/PSRule.Rules.Azure/issues/1315)
    - The `reference()` function can be used to reference resources in template.
    - A placeholder value is still used for resources outside of the template.
- New rules:
  - SignalR Service:
    - Check services use Managed Identities. [#1306](https://github.com/Azure/PSRule.Rules.Azure/issues/1306)
    - Check services use a SKU with an SLA. [#1307](https://github.com/Azure/PSRule.Rules.Azure/issues/1307)
  - Web PubSub Service:
    - Check services use Managed Identities. [#1308](https://github.com/Azure/PSRule.Rules.Azure/issues/1308)
    - Check services use a SKU with an SLA. [#1309](https://github.com/Azure/PSRule.Rules.Azure/issues/1309)
- Updated rules:
  - Azure Kubernetes Service:
    - Updated `Azure.AKS.Version` to use latest stable version `1.21.9`. [#1318](https://github.com/Azure/PSRule.Rules.Azure/issues/1318)
      - Use `AZURE_AKS_CLUSTER_MINIMUM_VERSION` to configure the minimum version of the cluster.
- Bug fixes:
  - Fixed processing of deployment outputs. [#1316](https://github.com/Azure/PSRule.Rules.Azure/issues/1316)

## v1.13.4

What's changed since v1.13.3:

- Bug fixes:
  - Fixed virtual network without any subnets is invalid. [#1303](https://github.com/Azure/PSRule.Rules.Azure/issues/1303)
  - Fixed container registry rules that require a premium tier. [#1304](https://github.com/Azure/PSRule.Rules.Azure/issues/1304)
    - Rules `Azure.ACR.Retention` and `Azure.ACR.ContentTrust` are now only run against premium instances.

## v1.13.3

What's changed since v1.13.2:

- Bug fixes:
  - Fixed bicep build timeout for complex deployments. [#1299](https://github.com/Azure/PSRule.Rules.Azure/issues/1299)

## v1.13.2

What's changed since v1.13.1:

- Engineering:
  - Bump PowerShellStandard.Library to 5.1.1. [#1295](https://github.com/Azure/PSRule.Rules.Azure/pull/1295)
- Bug fixes:
  - Fixed nested resource loops. [#1293](https://github.com/Azure/PSRule.Rules.Azure/issues/1293)

## v1.13.1

What's changed since v1.13.0:

- Bug fixes:
  - Fixed parsing of nested quote pairs within JSON function. [#1288](https://github.com/Azure/PSRule.Rules.Azure/issues/1288)

## v1.13.0

What's changed since v1.12.2:

- New features:
  - Added support for setting defaults for required parameters. [#1065](https://github.com/Azure/PSRule.Rules.Azure/issues/1065)
    - When specified, the value will be used when a parameter value is not provided.
  - Added support expanding Bicep from parameter files. [#1160](https://github.com/Azure/PSRule.Rules.Azure/issues/1160)
- New rules:
  - Azure Cache for Redis:
    - Limit public access for Azure Cache for Redis instances. [#935](https://github.com/Azure/PSRule.Rules.Azure/issues/935)
  - Container App:
    - Check insecure ingress is not enabled (preview). [#1252](https://github.com/Azure/PSRule.Rules.Azure/issues/1252)
  - Key Vault:
    - Check key auto-rotation is enabled (preview). [#1159](https://github.com/Azure/PSRule.Rules.Azure/issues/1159)
  - Recovery Services Vault:
    - Check vaults have replication alerts configured. [#7](https://github.com/Azure/PSRule.Rules.Azure/issues/7)
- Engineering:
  - Automatically build baseline docs. [#1242](https://github.com/Azure/PSRule.Rules.Azure/issues/1242)
  - Bump PSRule dependency to v1.11.1. [#1269](https://github.com/Azure/PSRule.Rules.Azure/pull/1269)
- Bug fixes:
  - Fixed empty value with strong type. [#1258](https://github.com/Azure/PSRule.Rules.Azure/issues/1258)
  - Fixed error with empty logic app trigger. [#1249](https://github.com/Azure/PSRule.Rules.Azure/issues/1249)
  - Fixed out of order parameters. [#1257](https://github.com/Azure/PSRule.Rules.Azure/issues/1257)
  - Fixed mapping default configuration causes cast exception. [#1274](https://github.com/Azure/PSRule.Rules.Azure/issues/1274)
  - Fixed resource id is incorrectly built for sub resource types. [#1279](https://github.com/Azure/PSRule.Rules.Azure/issues/1279)

What's changed since pre-release v1.13.0-B2202113:

- No additional changes.

## v1.13.0-B2202113 (pre-release)

What's changed since pre-release v1.13.0-B2202108:

- Bug fixes:
  - Fixed resource id is incorrectly built for sub resource types. [#1279](https://github.com/Azure/PSRule.Rules.Azure/issues/1279)

## v1.13.0-B2202108 (pre-release)

What's changed since pre-release v1.13.0-B2202103:

- Bug fixes:
  - Fixed mapping default configuration causes cast exception. [#1274](https://github.com/Azure/PSRule.Rules.Azure/issues/1274)

## v1.13.0-B2202103 (pre-release)

What's changed since pre-release v1.13.0-B2202090:

- Engineering:
  - Bump PSRule dependency to v1.11.1. [#1269](https://github.com/Azure/PSRule.Rules.Azure/pull/1269)
- Bug fixes:
  - Fixed out of order parameters. [#1257](https://github.com/Azure/PSRule.Rules.Azure/issues/1257)

## v1.13.0-B2202090 (pre-release)

What's changed since pre-release v1.13.0-B2202063:

- New rules:
  - Azure Cache for Redis:
    - Limit public access for Azure Cache for Redis instances. [#935](https://github.com/Azure/PSRule.Rules.Azure/issues/935)
- Engineering:
  - Automatically build baseline docs. [#1242](https://github.com/Azure/PSRule.Rules.Azure/issues/1242)
- Bug fixes:
  - Fixed empty value with strong type. [#1258](https://github.com/Azure/PSRule.Rules.Azure/issues/1258)

## v1.13.0-B2202063 (pre-release)

What's changed since v1.12.2:

- New features:
  - Added support for setting defaults for required parameters. [#1065](https://github.com/Azure/PSRule.Rules.Azure/issues/1065)
    - When specified, the value will be used when a parameter value is not provided.
  - Added support expanding Bicep from parameter files. [#1160](https://github.com/Azure/PSRule.Rules.Azure/issues/1160)
- New rules:
  - Container App:
    - Check insecure ingress is not enabled (preview). [#1252](https://github.com/Azure/PSRule.Rules.Azure/issues/1252)
  - Key Vault:
    - Check key auto-rotation is enabled (preview). [#1159](https://github.com/Azure/PSRule.Rules.Azure/issues/1159)
  - Recovery Services Vault:
    - Check vaults have replication alerts configured. [#7](https://github.com/Azure/PSRule.Rules.Azure/issues/7)
- Bug fixes:
  - Fixed error with empty logic app trigger. [#1249](https://github.com/Azure/PSRule.Rules.Azure/issues/1249)

## v1.12.2

What's changed since v1.12.1:

- Bug fixes:
  - Fixed detect strong type requirements for nested deployments. [#1235](https://github.com/Azure/PSRule.Rules.Azure/issues/1235)

## v1.12.1

What's changed since v1.12.0:

- Bug fixes:
  - Fixed Bicep already exists with PSRule v2. [#1232](https://github.com/Azure/PSRule.Rules.Azure/issues/1232)

## v1.12.0

What's changed since v1.11.1:

- New rules:
  - Data Explorer:
    - Check clusters use Managed Identities. [#1207](https://github.com/Azure/PSRule.Rules.Azure/issues/1207)
    - Check clusters use a SKU with a SLA. [#1208](https://github.com/Azure/PSRule.Rules.Azure/issues/1208)
    - Check clusters use disk encryption. [#1209](https://github.com/Azure/PSRule.Rules.Azure/issues/1209)
    - Check clusters are in use with databases. [#1215](https://github.com/Azure/PSRule.Rules.Azure/issues/1215)
  - Event Hub:
    - Check namespaces are in use with event hubs. [#1216](https://github.com/Azure/PSRule.Rules.Azure/issues/1216)
    - Check namespaces only accept identity-based authentication. [#1217](https://github.com/Azure/PSRule.Rules.Azure/issues/1217)
  - Azure Recovery Services Vault:
    - Check vaults use geo-redundant storage. [#5](https://github.com/Azure/PSRule.Rules.Azure/issues/5)
  - Service Bus:
    - Check namespaces are in use with queues and topics. [#1218](https://github.com/Azure/PSRule.Rules.Azure/issues/1218)
    - Check namespaces only accept identity-based authentication. [#1219](https://github.com/Azure/PSRule.Rules.Azure/issues/1219)
- Updated rules:
  - Azure Kubernetes Service:
    - Updated `Azure.AKS.Version` to use latest stable version `1.21.7`. [#1188](https://github.com/Azure/PSRule.Rules.Azure/issues/1188)
      - Pinned latest GA baseline `Azure.GA_2021_12` to previous version `1.20.5`.
      - Use `AZURE_AKS_CLUSTER_MINIMUM_VERSION` to configure the minimum version of the cluster.
  - Azure API Management:
    - Check service disabled insecure ciphers.
      [#1128](https://github.com/Azure/PSRule.Rules.Azure/issues/1128)
    - Refactored the cipher and protocol rule into individual rules.
      - `Azure.APIM.Protocols`
      - `Azure.APIM.Ciphers`
- General improvements:
  - **Important change:** Replaced `Azure_AKSMinimumVersion` option with `AZURE_AKS_CLUSTER_MINIMUM_VERSION`. [#941](https://github.com/Azure/PSRule.Rules.Azure/issues/941)
    - For compatibility, if `Azure_AKSMinimumVersion` is set it will be used instead of `AZURE_AKS_CLUSTER_MINIMUM_VERSION`.
    - If only `AZURE_AKS_CLUSTER_MINIMUM_VERSION` is set, this value will be used.
    - The default will be used neither options are configured.
    - If `Azure_AKSMinimumVersion` is set a warning will be generated until the configuration is removed.
    - Support for `Azure_AKSMinimumVersion` is deprecated and will be removed in v2.
    - See [upgrade notes][1] for details.
- Bug fixes:
  - Fixed false positive of blob container with access unspecified. [#1212](https://github.com/Azure/PSRule.Rules.Azure/issues/1212)

What's changed since pre-release v1.12.0-B2201086:

- No additional changes.

## v1.12.0-B2201086 (pre-release)

What's changed since pre-release v1.12.0-B2201067:

- New rules:
  - Data Explorer:
    - Check clusters are in use with databases. [#1215](https://github.com/Azure/PSRule.Rules.Azure/issues/1215)
  - Event Hub:
    - Check namespaces are in use with event hubs. [#1216](https://github.com/Azure/PSRule.Rules.Azure/issues/1216)
    - Check namespaces only accept identity-based authentication. [#1217](https://github.com/Azure/PSRule.Rules.Azure/issues/1217)
  - Azure Recovery Services Vault:
    - Check vaults use geo-redundant storage. [#5](https://github.com/Azure/PSRule.Rules.Azure/issues/5)
  - Service Bus:
    - Check namespaces are in use with queues and topics. [#1218](https://github.com/Azure/PSRule.Rules.Azure/issues/1218)
    - Check namespaces only accept identity-based authentication. [#1219](https://github.com/Azure/PSRule.Rules.Azure/issues/1219)

## v1.12.0-B2201067 (pre-release)

What's changed since pre-release v1.12.0-B2201054:

- New rules:
  - Data Explorer:
    - Check clusters use Managed Identities. [#1207](https://github.com/Azure/PSRule.Rules.Azure/issues/1207)
    - Check clusters use a SKU with a SLA. [#1208](https://github.com/Azure/PSRule.Rules.Azure/issues/1208)
    - Check clusters use disk encryption. [#1209](https://github.com/Azure/PSRule.Rules.Azure/issues/1209)
- Bug fixes:
  - Fixed false positive of blob container with access unspecified. [#1212](https://github.com/Azure/PSRule.Rules.Azure/issues/1212)

## v1.12.0-B2201054 (pre-release)

What's changed since v1.11.1:

- Updated rules:
  - Azure Kubernetes Service:
    - Updated `Azure.AKS.Version` to use latest stable version `1.21.7`. [#1188](https://github.com/Azure/PSRule.Rules.Azure/issues/1188)
      - Pinned latest GA baseline `Azure.GA_2021_12` to previous version `1.20.5`.
      - Use `AZURE_AKS_CLUSTER_MINIMUM_VERSION` to configure the minimum version of the cluster.
  - Azure API Management:
    - Check service disabled insecure ciphers.
      [#1128](https://github.com/Azure/PSRule.Rules.Azure/issues/1128)
    - Refactored the cipher and protocol rule into individual rules.
      - `Azure.APIM.Protocols`
      - `Azure.APIM.Ciphers`
- General improvements:
  - **Important change:** Replaced `Azure_AKSMinimumVersion` option with `AZURE_AKS_CLUSTER_MINIMUM_VERSION`. [#941](https://github.com/Azure/PSRule.Rules.Azure/issues/941)
    - For compatibility, if `Azure_AKSMinimumVersion` is set it will be used instead of `AZURE_AKS_CLUSTER_MINIMUM_VERSION`.
    - If only `AZURE_AKS_CLUSTER_MINIMUM_VERSION` is set, this value will be used.
    - The default will be used neither options are configured.
    - If `Azure_AKSMinimumVersion` is set a warning will be generated until the configuration is removed.
    - Support for `Azure_AKSMinimumVersion` is deprecated and will be removed in v2.
    - See [upgrade notes][1] for details.

## v1.11.1

What's changed since v1.11.0:

- Bug fixes:
  - Fixed `Azure.AKS.CNISubnetSize` rule to use CNI selector. [#1178](https://github.com/Azure/PSRule.Rules.Azure/issues/1178)

## v1.11.0

What's changed since v1.10.4:

- New features:
  - Added baselines containing only Azure preview features. [#1129](https://github.com/Azure/PSRule.Rules.Azure/issues/1129)
    - Added baseline `Azure.Preview_2021_09`.
    - Added baseline `Azure.Preview_2021_12`.
  - Added `Azure.GA_2021_12` baseline. [#1146](https://github.com/Azure/PSRule.Rules.Azure/issues/1146)
    - Includes rules released before or during December 2021 for Azure GA features.
    - Marked baseline `Azure.GA_2021_09` as obsolete.
  - Bicep support promoted from experimental to generally available (GA). [#1176](https://github.com/Azure/PSRule.Rules.Azure/issues/1176)
- New rules:
  - All resources:
    - Check comments for each template resource. [#969](https://github.com/Azure/PSRule.Rules.Azure/issues/969)
  - Automation Account:
    - Automation accounts should enable diagnostic logs. [#1075](https://github.com/Azure/PSRule.Rules.Azure/issues/1075)
  - Azure Kubernetes Service:
    - Check clusters have the HTTP application routing add-on disabled. [#1131](https://github.com/Azure/PSRule.Rules.Azure/issues/1131)
    - Check clusters use the Secrets Store CSI Driver add-on. [#992](https://github.com/Azure/PSRule.Rules.Azure/issues/992)
    - Check clusters autorotation with the Secrets Store CSI Driver add-on. [#993](https://github.com/Azure/PSRule.Rules.Azure/issues/993)
    - Check clusters use Azure AD Pod Managed Identities (preview). [#991](https://github.com/Azure/PSRule.Rules.Azure/issues/991)
  - Azure Redis Cache:
    - Use availability zones for Azure Cache for Redis for regions that support it. [#1078](https://github.com/Azure/PSRule.Rules.Azure/issues/1078)
      - `Azure.Redis.AvailabilityZone`
      - `Azure.RedisEnterprise.Zones`
  - Application Security Group:
    - Check Application Security Groups meet naming requirements. [#1110](https://github.com/Azure/PSRule.Rules.Azure/issues/1110)
  - Firewall:
    - Check Firewalls meet naming requirements. [#1110](https://github.com/Azure/PSRule.Rules.Azure/issues/1110)
    - Check Firewall policies meet naming requirements. [#1110](https://github.com/Azure/PSRule.Rules.Azure/issues/1110)
  - Private Endpoint:
    - Check Private Endpoints meet naming requirements. [#1110](https://github.com/Azure/PSRule.Rules.Azure/issues/1110)
  - Virtual WAN:
    - Check Virtual WANs meet naming requirements. [#1110](https://github.com/Azure/PSRule.Rules.Azure/issues/1110)
- Updated rules:
  - Azure Kubernetes Service:
    - Promoted `Azure.AKS.AutoUpgrade` to GA rule set. [#1130](https://github.com/Azure/PSRule.Rules.Azure/issues/1130)
- General improvements:
  - Added support for template function `tenant()`. [#1124](https://github.com/Azure/PSRule.Rules.Azure/issues/1124)
  - Added support for template function `managementGroup()`. [#1125](https://github.com/Azure/PSRule.Rules.Azure/issues/1125)
  - Added support for template function `pickZones()`. [#518](https://github.com/Azure/PSRule.Rules.Azure/issues/518)
- Engineering:
  - Rule refactoring of rules from PowerShell to YAML. [#1109](https://github.com/Azure/PSRule.Rules.Azure/issues/1109)
    - The following rules were refactored:
      - `Azure.LB.Name`
      - `Azure.NSG.Name`
      - `Azure.Firewall.Mode`
      - `Azure.Route.Name`
      - `Azure.VNET.Name`
      - `Azure.VNG.Name`
      - `Azure.VNG.ConnectionName`
      - `Azure.AppConfig.SKU`
      - `Azure.AppConfig.Name`
      - `Azure.AppInsights.Workspace`
      - `Azure.AppInsights.Name`
      - `Azure.Cosmos.AccountName`
      - `Azure.FrontDoor.State`
      - `Azure.FrontDoor.Name`
      - `Azure.FrontDoor.WAF.Mode`
      - `Azure.FrontDoor.WAF.Enabled`
      - `Azure.FrontDoor.WAF.Name`
      - `Azure.AKS.MinNodeCount`
      - `Azure.AKS.ManagedIdentity`
      - `Azure.AKS.StandardLB`
      - `Azure.AKS.AzurePolicyAddOn`
      - `Azure.AKS.ManagedAAD`
      - `Azure.AKS.AuthorizedIPs`
      - `Azure.AKS.LocalAccounts`
      - `Azure.AKS.AzureRBAC`
- Bug fixes:
  - Fixed output of Bicep informational and warning messages in error stream. [#1157](https://github.com/Azure/PSRule.Rules.Azure/issues/1157)

What's changed since pre-release v1.11.0-B2112112:

- New features:
  - Bicep support promoted from experimental to generally available (GA). [#1176](https://github.com/Azure/PSRule.Rules.Azure/issues/1176)

## v1.11.0-B2112112 (pre-release)

What's changed since pre-release v1.11.0-B2112104:

- New rules:
  - Azure Redis Cache:
    - Use availability zones for Azure Cache for Redis for regions that support it. [#1078](https://github.com/Azure/PSRule.Rules.Azure/issues/1078)
      - `Azure.Redis.AvailabilityZone`
      - `Azure.RedisEnterprise.Zones`

## v1.11.0-B2112104 (pre-release)

What's changed since pre-release v1.11.0-B2112073:

- New rules:
  - Azure Kubernetes Service:
    - Check clusters use Azure AD Pod Managed Identities (preview). [#991](https://github.com/Azure/PSRule.Rules.Azure/issues/991)
- Engineering:
  - Rule refactoring of rules from PowerShell to YAML. [#1109](https://github.com/Azure/PSRule.Rules.Azure/issues/1109)
    - The following rules were refactored:
      - `Azure.AppConfig.SKU`
      - `Azure.AppConfig.Name`
      - `Azure.AppInsights.Workspace`
      - `Azure.AppInsights.Name`
      - `Azure.Cosmos.AccountName`
      - `Azure.FrontDoor.State`
      - `Azure.FrontDoor.Name`
      - `Azure.FrontDoor.WAF.Mode`
      - `Azure.FrontDoor.WAF.Enabled`
      - `Azure.FrontDoor.WAF.Name`
      - `Azure.AKS.MinNodeCount`
      - `Azure.AKS.ManagedIdentity`
      - `Azure.AKS.StandardLB`
      - `Azure.AKS.AzurePolicyAddOn`
      - `Azure.AKS.ManagedAAD`
      - `Azure.AKS.AuthorizedIPs`
      - `Azure.AKS.LocalAccounts`
      - `Azure.AKS.AzureRBAC`
- Bug fixes:
  - Fixed output of Bicep informational and warning messages in error stream. [#1157](https://github.com/Azure/PSRule.Rules.Azure/issues/1157)
  - Fixed obsolete flag for baseline `Azure.Preview_2021_12`. [#1166](https://github.com/Azure/PSRule.Rules.Azure/issues/1166)

## v1.11.0-B2112073 (pre-release)

What's changed since pre-release v1.11.0-B2112024:

- New features:
  - Added baselines containing only Azure preview features. [#1129](https://github.com/Azure/PSRule.Rules.Azure/issues/1129)
    - Added baseline `Azure.Preview_2021_09`.
    - Added baseline `Azure.Preview_2021_12`.
  - Added `Azure.GA_2021_12` baseline. [#1146](https://github.com/Azure/PSRule.Rules.Azure/issues/1146)
    - Includes rules released before or during December 2021 for Azure GA features.
    - Marked baseline `Azure.GA_2021_09` as obsolete.
- New rules:
  - All resources:
    - Check comments for each template resource. [#969](https://github.com/Azure/PSRule.Rules.Azure/issues/969)
- Bug fixes:
  - Fixed template function `equals` parameter count mismatch. [#1137](https://github.com/Azure/PSRule.Rules.Azure/issues/1137)
  - Fixed copy loop on nested deployment parameters is not handled. [#1144](https://github.com/Azure/PSRule.Rules.Azure/issues/1144)
  - Fixed outer copy loop of nested deployment. [#1154](https://github.com/Azure/PSRule.Rules.Azure/issues/1154)

## v1.11.0-B2112024 (pre-release)

What's changed since pre-release v1.11.0-B2111014:

- New rules:
  - Azure Kubernetes Service:
    - Check clusters have the HTTP application routing add-on disabled. [#1131](https://github.com/Azure/PSRule.Rules.Azure/issues/1131)
    - Check clusters use the Secrets Store CSI Driver add-on. [#992](https://github.com/Azure/PSRule.Rules.Azure/issues/992)
    - Check clusters autorotation with the Secrets Store CSI Driver add-on. [#993](https://github.com/Azure/PSRule.Rules.Azure/issues/993)
  - Automation Account:
    - Automation accounts should enable diagnostic logs. [#1075](https://github.com/Azure/PSRule.Rules.Azure/issues/1075)
- Updated rules:
  - Azure Kubernetes Service:
    - Promoted `Azure.AKS.AutoUpgrade` to GA rule set. [#1130](https://github.com/Azure/PSRule.Rules.Azure/issues/1130)
- General improvements:
  - Added support for template function `tenant()`. [#1124](https://github.com/Azure/PSRule.Rules.Azure/issues/1124)
  - Added support for template function `managementGroup()`. [#1125](https://github.com/Azure/PSRule.Rules.Azure/issues/1125)
  - Added support for template function `pickZones()`. [#518](https://github.com/Azure/PSRule.Rules.Azure/issues/518)
- Bug fixes:
  - Fixed `Azure.Policy.WaiverExpiry` date conversion. [#1118](https://github.com/Azure/PSRule.Rules.Azure/issues/1118)

## v1.11.0-B2111014 (pre-release)

What's changed since v1.10.0:

- New rules:
  - Application Security Group:
    - Check Application Security Groups meet naming requirements. [#1110](https://github.com/Azure/PSRule.Rules.Azure/issues/1110)
  - Firewall:
    - Check Firewalls meet naming requirements. [#1110](https://github.com/Azure/PSRule.Rules.Azure/issues/1110)
    - Check Firewall policies meet naming requirements. [#1110](https://github.com/Azure/PSRule.Rules.Azure/issues/1110)
  - Private Endpoint:
    - Check Private Endpoints meet naming requirements. [#1110](https://github.com/Azure/PSRule.Rules.Azure/issues/1110)
  - Virtual WAN:
    - Check Virtual WANs meet naming requirements. [#1110](https://github.com/Azure/PSRule.Rules.Azure/issues/1110)
- Engineering:
  - Rule refactoring of rules from PowerShell to YAML. [#1109](https://github.com/Azure/PSRule.Rules.Azure/issues/1109)
    - The following rules were refactored:
      - `Azure.LB.Name`
      - `Azure.NSG.Name`
      - `Azure.Firewall.Mode`
      - `Azure.Route.Name`
      - `Azure.VNET.Name`
      - `Azure.VNG.Name`
      - `Azure.VNG.ConnectionName`

## v1.10.4

What's changed since v1.10.3:

- Bug fixes:
  - Fixed outer copy loop of nested deployment. [#1154](https://github.com/Azure/PSRule.Rules.Azure/issues/1154)

## v1.10.3

What's changed since v1.10.2:

- Bug fixes:
  - Fixed copy loop on nested deployment parameters is not handled. [#1144](https://github.com/Azure/PSRule.Rules.Azure/issues/1144)

## v1.10.2

What's changed since v1.10.1:

- Bug fixes:
  - Fixed template function `equals` parameter count mismatch. [#1137](https://github.com/Azure/PSRule.Rules.Azure/issues/1137)

## v1.10.1

What's changed since v1.10.0:

- Bug fixes:
  - Fixed `Azure.Policy.WaiverExpiry` date conversion. [#1118](https://github.com/Azure/PSRule.Rules.Azure/issues/1118)

## v1.10.0

What's changed since v1.9.1:

- New features:
  - Added support for parameter strong types. [#1083](https://github.com/Azure/PSRule.Rules.Azure/issues/1083)
    - The value of string parameters can be tested against the expected type.
    - When configuring a location strong type, the parameter value must be a valid Azure location.
    - When configuring a resource type strong type, the parameter value must be a matching resource Id.
- New rules:
  - All resources:
    - Check template expressions do not exceed a maximum length. [#1006](https://github.com/Azure/PSRule.Rules.Azure/issues/1006)
  - Automation Service:
    - Check automation accounts should use managed identities for authentication. [#1074](https://github.com/Azure/PSRule.Rules.Azure/issues/1074)
  - Event Grid:
    - Check topics and domains use managed identities. [#1091](https://github.com/Azure/PSRule.Rules.Azure/issues/1091)
    - Check topics and domains use private endpoints. [#1092](https://github.com/Azure/PSRule.Rules.Azure/issues/1092)
    - Check topics and domains use identity-based authentication. [#1093](https://github.com/Azure/PSRule.Rules.Azure/issues/1093)
- General improvements:
  - Updated default baseline to use module configuration. [#1089](https://github.com/Azure/PSRule.Rules.Azure/issues/1089)
- Engineering:
  - Bump PSRule dependency to v1.9.0. [#1081](https://github.com/Azure/PSRule.Rules.Azure/issues/1081)
  - Bump Microsoft.CodeAnalysis.NetAnalyzers to v6.0.0. [#1080](https://github.com/Azure/PSRule.Rules.Azure/pull/1080)
  - Bump Microsoft.SourceLink.GitHub to 1.1.1. [#1085](https://github.com/Azure/PSRule.Rules.Azure/pull/1085)
- Bug fixes:
  - Fixed expansion of secret references. [#1098](https://github.com/Azure/PSRule.Rules.Azure/issues/1098)
  - Fixed handling of tagging for deployments. [#1099](https://github.com/Azure/PSRule.Rules.Azure/issues/1099)
  - Fixed strong type issue flagged with empty defaultValue string. [#1100](https://github.com/Azure/PSRule.Rules.Azure/issues/1100)

What's changed since pre-release v1.10.0-B2111081:

- No additional changes.

## v1.10.0-B2111081 (pre-release)

What's changed since pre-release v1.10.0-B2111072:

- New rules:
  - Automation Service:
    - Automation accounts should use managed identities for authentication. [#1074](https://github.com/Azure/PSRule.Rules.Azure/issues/1074)

## v1.10.0-B2111072 (pre-release)

What's changed since pre-release v1.10.0-B2111058:

- New rules:
  - All resources:
    - Check template expressions do not exceed a maximum length. [#1006](https://github.com/Azure/PSRule.Rules.Azure/issues/1006)
- Bug fixes:
  - Fixed expansion of secret references. [#1098](https://github.com/Azure/PSRule.Rules.Azure/issues/1098)
  - Fixed handling of tagging for deployments. [#1099](https://github.com/Azure/PSRule.Rules.Azure/issues/1099)
  - Fixed strong type issue flagged with empty defaultValue string. [#1100](https://github.com/Azure/PSRule.Rules.Azure/issues/1100)

## v1.10.0-B2111058 (pre-release)

What's changed since pre-release v1.10.0-B2111040:

- New rules:
  - Event Grid:
    - Check topics and domains use managed identities. [#1091](https://github.com/Azure/PSRule.Rules.Azure/issues/1091)
    - Check topics and domains use private endpoints. [#1092](https://github.com/Azure/PSRule.Rules.Azure/issues/1092)
    - Check topics and domains use identity-based authentication. [#1093](https://github.com/Azure/PSRule.Rules.Azure/issues/1093)
- General improvements:
  - Updated default baseline to use module configuration. [#1089](https://github.com/Azure/PSRule.Rules.Azure/issues/1089)

## v1.10.0-B2111040 (pre-release)

What's changed since v1.9.1:

- New features:
  - Added support for parameter strong types. [#1083](https://github.com/Azure/PSRule.Rules.Azure/issues/1083)
    - The value of string parameters can be tested against the expected type.
    - When configuring a location strong type, the parameter value must be a valid Azure location.
    - When configuring a resource type strong type, the parameter value must be a matching resource Id.
- Engineering:
  - Bump PSRule dependency to v1.9.0. [#1081](https://github.com/Azure/PSRule.Rules.Azure/issues/1081)
  - Bump Microsoft.CodeAnalysis.NetAnalyzers to v6.0.0. [#1080](https://github.com/Azure/PSRule.Rules.Azure/pull/1080)
  - Bump Microsoft.SourceLink.GitHub to 1.1.1. [#1085](https://github.com/Azure/PSRule.Rules.Azure/pull/1085)

## v1.9.1

What's changed since v1.9.0:

- Bug fixes:
  - Fixed can not index into resource group tags. [#1066](https://github.com/Azure/PSRule.Rules.Azure/issues/1066)
  - Fixed `Azure.VM.ASMinMembers` for template deployments. [#1064](https://github.com/Azure/PSRule.Rules.Azure/issues/1064)
  - Fixed zones property not found on public IP resource. [#1070](https://github.com/Azure/PSRule.Rules.Azure/issues/1070)

## v1.9.0

What's changed since v1.8.1:

- New rules:
  - API Management Service:
    - Check API management services are using availability zones when available. [#1017](https://github.com/Azure/PSRule.Rules.Azure/issues/1017)
  - Public IP Address:
    - Check Public IP addresses are configured with zone-redundancy. [#958](https://github.com/Azure/PSRule.Rules.Azure/issues/958)
    - Check Public IP addresses are using Standard SKU. [#979](https://github.com/Azure/PSRule.Rules.Azure/issues/979)
  - User Assigned Managed Identity:
    - Check identities meet naming requirements. [#1021](https://github.com/Azure/PSRule.Rules.Azure/issues/1021)
  - Virtual Network Gateway:
    - Check VPN/ExpressRoute gateways are configured with availability zone SKU. [#926](https://github.com/Azure/PSRule.Rules.Azure/issues/926)
- General improvements:
  - Improved processing of AzOps generated templates. [#799](https://github.com/Azure/PSRule.Rules.Azure/issues/799)
    - `Azure.Template.DefineParameters` is ignored for AzOps generated templates.
    - `Azure.Template.UseLocationParameter` is ignored for AzOps generated templates.
  - Bicep is now installed when using PSRule GitHub Action. [#1050](https://github.com/Azure/PSRule.Rules.Azure/issues/1050)
- Engineering:
  - Bump PSRule dependency to v1.8.0. [#1018](https://github.com/Azure/PSRule.Rules.Azure/issues/1018)
  - Added automated PR workflow to bump `providers.json` monthly. [#1041](https://github.com/Azure/PSRule.Rules.Azure/issues/1041)
- Bug fixes:
  - Fixed AKS Network Policy should accept calico. [#1046](https://github.com/Azure/PSRule.Rules.Azure/issues/1046)
  - Fixed `Azure.ACR.AdminUser` fails when `adminUserEnabled` not set. [#1014](https://github.com/Azure/PSRule.Rules.Azure/issues/1014)
  - Fixed `Azure.KeyVault.Logs` reports cannot index into a null array. [#1024](https://github.com/Azure/PSRule.Rules.Azure/issues/1024)
  - Fixed template function empty returns object reference not set exception. [#1025](https://github.com/Azure/PSRule.Rules.Azure/issues/1025)
  - Fixed delayed binding of `and` template function. [#1026](https://github.com/Azure/PSRule.Rules.Azure/issues/1026)
  - Fixed template function array nests array with array parameters. [#1027](https://github.com/Azure/PSRule.Rules.Azure/issues/1027)
  - Fixed property used by `Azure.ACR.MinSKU` to work more reliably with templates. [#1034](https://github.com/Azure/PSRule.Rules.Azure/issues/1034)
  - Fixed could not determine JSON object type for MockMember using CreateObject. [#1035](https://github.com/Azure/PSRule.Rules.Azure/issues/1035)
  - Fixed Bicep convention ordering. [#1053](https://github.com/Azure/PSRule.Rules.Azure/issues/1053)

What's changed since pre-release v1.9.0-B2110087:

- No additional changes.

## v1.9.0-B2110087 (pre-release)

What's changed since pre-release v1.9.0-B2110082:

- Bug fixes:
  - Fixed Bicep convention ordering. [#1053](https://github.com/Azure/PSRule.Rules.Azure/issues/1053)

## v1.9.0-B2110082 (pre-release)

What's changed since pre-release v1.9.0-B2110059:

- General improvements:
  - Bicep is now installed when using PSRule GitHub Action. [#1050](https://github.com/Azure/PSRule.Rules.Azure/issues/1050)
- Engineering:
  - Added automated PR workflow to bump `providers.json` monthly. [#1041](https://github.com/Azure/PSRule.Rules.Azure/issues/1041)
- Bug fixes:
  - Fixed AKS Network Policy should accept calico. [#1046](https://github.com/Azure/PSRule.Rules.Azure/issues/1046)

## v1.9.0-B2110059 (pre-release)

What's changed since pre-release v1.9.0-B2110040:

- New rules:
  - API Management Service:
    - Check API management services are using availability zones when available. [#1017](https://github.com/Azure/PSRule.Rules.Azure/issues/1017)
- Bug fixes:
  - Fixed property used by `Azure.ACR.MinSKU` to work more reliably with templates. [#1034](https://github.com/Azure/PSRule.Rules.Azure/issues/1034)
  - Fixed could not determine JSON object type for MockMember using CreateObject. [#1035](https://github.com/Azure/PSRule.Rules.Azure/issues/1035)

## v1.9.0-B2110040 (pre-release)

What's changed since pre-release v1.9.0-B2110025:

- New rules:
  - User Assigned Managed Identity:
    - Check identities meet naming requirements. [#1021](https://github.com/Azure/PSRule.Rules.Azure/issues/1021)
- Bug fixes:
  - Fixed `Azure.KeyVault.Logs` reports cannot index into a null array. [#1024](https://github.com/Azure/PSRule.Rules.Azure/issues/1024)
  - Fixed template function empty returns object reference not set exception. [#1025](https://github.com/Azure/PSRule.Rules.Azure/issues/1025)
  - Fixed delayed binding of `and` template function. [#1026](https://github.com/Azure/PSRule.Rules.Azure/issues/1026)
  - Fixed template function array nests array with array parameters. [#1027](https://github.com/Azure/PSRule.Rules.Azure/issues/1027)

## v1.9.0-B2110025 (pre-release)

What's changed since pre-release v1.9.0-B2110014:

- Engineering:
  - Bump PSRule dependency to v1.8.0. [#1018](https://github.com/Azure/PSRule.Rules.Azure/issues/1018)
- Bug fixes:
  - Fixed `Azure.ACR.AdminUser` fails when `adminUserEnabled` not set. [#1014](https://github.com/Azure/PSRule.Rules.Azure/issues/1014)

## v1.9.0-B2110014 (pre-release)

What's changed since pre-release v1.9.0-B2110009:

- Bug fixes:
  - Fixed expression out of range of valid values. [#1005](https://github.com/Azure/PSRule.Rules.Azure/issues/1005)
  - Fixed template expand fails in nested reference expansion. [#1007](https://github.com/Azure/PSRule.Rules.Azure/issues/1007)

## v1.9.0-B2110009 (pre-release)

What's changed since pre-release v1.9.0-B2109027:

- Bug fixes:
  - Fixed handling of comments with template and parameter file rules. [#996](https://github.com/Azure/PSRule.Rules.Azure/issues/996)
  - Fixed `Azure.Template.UseLocationParameter` to only apply to templates deployed as RG scope [#995](https://github.com/Azure/PSRule.Rules.Azure/issues/995)
  - Fixed expand template fails with `createObject` when no parameters are specified. [#1000](https://github.com/Azure/PSRule.Rules.Azure/issues/1000)

## v1.9.0-B2109027 (pre-release)

What's changed since v1.8.0:

- New rules:
  - Public IP Address:
    - Check Public IP addresses are configured with zone-redundancy. [#958](https://github.com/Azure/PSRule.Rules.Azure/issues/958)
    - Check Public IP addresses are using Standard SKU. [#979](https://github.com/Azure/PSRule.Rules.Azure/issues/979)
  - Virtual Network Gateway:
    - Check VPN/ExpressRoute gateways are configured with availability zone SKU. [#926](https://github.com/Azure/PSRule.Rules.Azure/issues/926)
- General improvements:
  - Improved processing of AzOps generated templates. [#799](https://github.com/Azure/PSRule.Rules.Azure/issues/799)
    - `Azure.Template.DefineParameters` is ignored for AzOps generated templates.
    - `Azure.Template.UseLocationParameter` is ignored for AzOps generated templates.
- Bug fixes:
  - Fixed `ToUpper` fails to convert character. [#986](https://github.com/Azure/PSRule.Rules.Azure/issues/986)

## v1.8.1

What's changed since v1.8.0:

- Bug fixes:
  - Fixed handling of comments with template and parameter file rules. [#996](https://github.com/Azure/PSRule.Rules.Azure/issues/996)
  - Fixed `Azure.Template.UseLocationParameter` to only apply to templates deployed as RG scope [#995](https://github.com/Azure/PSRule.Rules.Azure/issues/995)
  - Fixed expand template fails with `createObject` when no parameters are specified. [#1000](https://github.com/Azure/PSRule.Rules.Azure/issues/1000)
  - Fixed `ToUpper` fails to convert character. [#986](https://github.com/Azure/PSRule.Rules.Azure/issues/986)
  - Fixed expression out of range of valid values. [#1005](https://github.com/Azure/PSRule.Rules.Azure/issues/1005)
  - Fixed template expand fails in nested reference expansion. [#1007](https://github.com/Azure/PSRule.Rules.Azure/issues/1007)

## v1.8.0

What's changed since v1.7.0:

- New features:
  - Added `Azure.GA_2021_09` baseline. [#961](https://github.com/Azure/PSRule.Rules.Azure/issues/961)
    - Includes rules released before or during September 2021 for Azure GA features.
    - Marked baseline `Azure.GA_2021_06` as obsolete.
- New rules:
  - Application Gateway:
    - Check App Gateways should use availability zones when available. Thanks [@ArmaanMcleod](https://github.com/ArmaanMcleod). [#928](https://github.com/Azure/PSRule.Rules.Azure/issues/928)
  - Azure Kubernetes Service:
    - Check clusters have control plane audit logs enabled. Thanks [@ArmaanMcleod](https://github.com/ArmaanMcleod). [#882](https://github.com/Azure/PSRule.Rules.Azure/issues/882)
    - Check clusters have control plane diagnostics enabled. Thanks [@ArmaanMcleod](https://github.com/ArmaanMcleod). [#922](https://github.com/Azure/PSRule.Rules.Azure/issues/922)
    - Check clusters use Container Insights for monitoring workloads. Thanks [@ArmaanMcleod](https://github.com/ArmaanMcleod). [#881](https://github.com/Azure/PSRule.Rules.Azure/issues/881)
    - Check clusters use availability zones when available. Thanks [@ArmaanMcleod](https://github.com/ArmaanMcleod). [#880](https://github.com/Azure/PSRule.Rules.Azure/issues/880)
  - Cosmos DB:
    - Check DB account names meet naming requirements. [#954](https://github.com/Azure/PSRule.Rules.Azure/issues/954)
    - Check DB accounts use Azure AD identities for resource management operations. [#953](https://github.com/Azure/PSRule.Rules.Azure/issues/953)
  - Load Balancer:
    - Check Load balancers are using Standard SKU. Thanks [@ArmaanMcleod](https://github.com/ArmaanMcleod). [#957](https://github.com/Azure/PSRule.Rules.Azure/issues/957)
    - Check Load Balancers are configured with zone-redundancy. Thanks [@ArmaanMcleod](https://github.com/ArmaanMcleod). [#927](https://github.com/Azure/PSRule.Rules.Azure/issues/927)
- Engineering:
  - Bump PSRule dependency to v1.7.2. [#951](https://github.com/Azure/PSRule.Rules.Azure/issues/951)
  - Automated update of availability zone information in providers.json. [#907](https://github.com/Azure/PSRule.Rules.Azure/issues/907)
  - Increased test coverage of rule reasons. Thanks [@ArmaanMcleod](https://github.com/ArmaanMcleod). [#960](https://github.com/Azure/PSRule.Rules.Azure/issues/960)
- Bug fixes:
  - Fixed export of in-flight AKS related subnets for kubenet clusters. Thanks [@ArmaanMcleod](https://github.com/ArmaanMcleod). [#920](https://github.com/Azure/PSRule.Rules.Azure/issues/920)
  - Fixed plan instance count is not applicable to Elastic Premium plans. [#946](https://github.com/Azure/PSRule.Rules.Azure/issues/946)
  - Fixed minimum App Service Plan fails Elastic Premium plans. [#945](https://github.com/Azure/PSRule.Rules.Azure/issues/945)
  - Fixed App Service Plan should include PremiumV3 plan. [#944](https://github.com/Azure/PSRule.Rules.Azure/issues/944)
  - Fixed Azure.VM.NICAttached with private endpoints. [#932](https://github.com/Azure/PSRule.Rules.Azure/issues/932)
  - Fixed Bicep CLI fails with unexpected end of content. [#889](https://github.com/Azure/PSRule.Rules.Azure/issues/889)
  - Fixed incomplete reason message for `Azure.Storage.MinTLS`. [#971](https://github.com/Azure/PSRule.Rules.Azure/issues/971)
  - Fixed false positive of `Azure.Storage.UseReplication` with large file storage. [#965](https://github.com/Azure/PSRule.Rules.Azure/issues/965)

What's changed since pre-release v1.8.0-B2109060:

- No additional changes.

## v1.8.0-B2109086 (pre-release)

What's changed since pre-release v1.8.0-B2109060:

- New rules:
  - Load Balancer:
    - Check Load balancers are using Standard SKU. Thanks [@ArmaanMcleod](https://github.com/ArmaanMcleod). [#957](https://github.com/Azure/PSRule.Rules.Azure/issues/957)
- Engineering:
  - Increased test coverage of rule reasons. Thanks [@ArmaanMcleod](https://github.com/ArmaanMcleod). [#960](https://github.com/Azure/PSRule.Rules.Azure/issues/960)
- Bug fixes:
  - Fixed Bicep CLI fails with unexpected end of content. [#889](https://github.com/Azure/PSRule.Rules.Azure/issues/889)
  - Fixed incomplete reason message for `Azure.Storage.MinTLS`. [#971](https://github.com/Azure/PSRule.Rules.Azure/issues/971)
  - Fixed false positive of `Azure.Storage.UseReplication` with large file storage. [#965](https://github.com/Azure/PSRule.Rules.Azure/issues/965)

## v1.8.0-B2109060 (pre-release)

What's changed since pre-release v1.8.0-B2109046:

- New features:
  - Added `Azure.GA_2021_09` baseline. [#961](https://github.com/Azure/PSRule.Rules.Azure/issues/961)
    - Includes rules released before or during September 2021 for Azure GA features.
    - Marked baseline `Azure.GA_2021_06` as obsolete.
- New rules:
  - Load Balancer:
    - Check Load Balancers are configured with zone-redundancy. Thanks [@ArmaanMcleod](https://github.com/ArmaanMcleod). [#927](https://github.com/Azure/PSRule.Rules.Azure/issues/927)

## v1.8.0-B2109046 (pre-release)

What's changed since pre-release v1.8.0-B2109020:

- New rules:
  - Application Gateway:
    - Check App Gateways should use availability zones when available. Thanks [@ArmaanMcleod](https://github.com/ArmaanMcleod). [#928](https://github.com/Azure/PSRule.Rules.Azure/issues/928)
  - Cosmos DB:
    - Check DB account names meet naming requirements. [#954](https://github.com/Azure/PSRule.Rules.Azure/issues/954)
    - Check DB accounts use Azure AD identities for resource management operations. [#953](https://github.com/Azure/PSRule.Rules.Azure/issues/953)
- Bug fixes:
  - Fixed plan instance count is not applicable to Elastic Premium plans. [#946](https://github.com/Azure/PSRule.Rules.Azure/issues/946)
  - Fixed minimum App Service Plan fails Elastic Premium plans. [#945](https://github.com/Azure/PSRule.Rules.Azure/issues/945)
  - Fixed App Service Plan should include PremiumV3 plan. [#944](https://github.com/Azure/PSRule.Rules.Azure/issues/944)
  - Fixed Azure.VM.NICAttached with private endpoints. [#932](https://github.com/Azure/PSRule.Rules.Azure/issues/932)
- Engineering:
  - Bump PSRule dependency to v1.7.2. [#951](https://github.com/Azure/PSRule.Rules.Azure/issues/951)

## v1.8.0-B2109020 (pre-release)

What's changed since pre-release v1.8.0-B2108026:

- New rules:
  - Azure Kubernetes Service:
    - Check clusters have control plane audit logs enabled. Thanks [@ArmaanMcleod](https://github.com/ArmaanMcleod). [#882](https://github.com/Azure/PSRule.Rules.Azure/issues/882)
    - Check clusters have control plane diagnostics enabled. Thanks [@ArmaanMcleod](https://github.com/ArmaanMcleod). [#922](https://github.com/Azure/PSRule.Rules.Azure/issues/922)
- Engineering:
  - Bump PSRule dependency to v1.7.0. [#938](https://github.com/Azure/PSRule.Rules.Azure/issues/938)

## v1.8.0-B2108026 (pre-release)

What's changed since pre-release v1.8.0-B2108013:

- New rules:
  - Azure Kubernetes Service:
    - Check clusters use Container Insights for monitoring workloads. Thanks [@ArmaanMcleod](https://github.com/ArmaanMcleod). [#881](https://github.com/Azure/PSRule.Rules.Azure/issues/881)
- Bug fixes:
  - Fixed export of in-flight AKS related subnets for kubenet clusters. Thanks [@ArmaanMcleod](https://github.com/ArmaanMcleod). [#920](https://github.com/Azure/PSRule.Rules.Azure/issues/920)

## v1.8.0-B2108013 (pre-release)

What's changed since v1.7.0:

- New rules:
  - Azure Kubernetes Service:
    - Check clusters use availability zones when available. Thanks [@ArmaanMcleod](https://github.com/ArmaanMcleod). [#880](https://github.com/Azure/PSRule.Rules.Azure/issues/880)
- Engineering:
  - Bump PSRule dependency to v1.6.1. [#913](https://github.com/Azure/PSRule.Rules.Azure/issues/913)
  - Automated update of availability zone information in providers.json. [#907](https://github.com/Azure/PSRule.Rules.Azure/issues/907)

## v1.7.0

What's changed since v1.6.0:

- New rules:
  - All resources:
    - Check template parameter files use metadata links. [#846](https://github.com/Azure/PSRule.Rules.Azure/issues/846)
      - Configure the `AZURE_PARAMETER_FILE_METADATA_LINK` option to enable this rule.
    - Check template files use a recent schema. [#845](https://github.com/Azure/PSRule.Rules.Azure/issues/845)
    - Check template files use a https schema scheme. [#894](https://github.com/Azure/PSRule.Rules.Azure/issues/894)
    - Check template parameter files use a https schema scheme. [#894](https://github.com/Azure/PSRule.Rules.Azure/issues/894)
    - Check template parameters set a value. [#896](https://github.com/Azure/PSRule.Rules.Azure/issues/896)
    - Check template parameters use a valid secret reference. [#897](https://github.com/Azure/PSRule.Rules.Azure/issues/897)
  - Azure Kubernetes Service:
    - Check clusters using Azure CNI should use large subnets. Thanks [@ArmaanMcleod](https://github.com/ArmaanMcleod). [#273](https://github.com/Azure/PSRule.Rules.Azure/issues/273)
    - Check clusters use auto-scale node pools. Thanks [@ArmaanMcleod](https://github.com/ArmaanMcleod). [#218](https://github.com/Azure/PSRule.Rules.Azure/issues/218)
      - By default, a minimum of a `/23` subnet is required.
      - Configure `AZURE_AKS_CNI_MINIMUM_CLUSTER_SUBNET_SIZE` to change the default minimum subnet size.
  - Storage Account:
    - Check Storage Accounts only accept explicitly allowed network traffic. [#884](https://github.com/Azure/PSRule.Rules.Azure/issues/884)
- Updated rules:
  - Virtual Network:
    - Excluded `AzureFirewallManagementSubnet` from `Azure.VNET.UseNSGs`. [#869](https://github.com/Azure/PSRule.Rules.Azure/issues/869)
- General improvements:
  - Added version information to bicep compilation exceptions. [#903](https://github.com/Azure/PSRule.Rules.Azure/issues/903)
- Engineering:
  - Bump PSRule dependency to v1.6.0. [#871](https://github.com/Azure/PSRule.Rules.Azure/issues/871)
- Bug fixes:
  - Fixed DateTimeAdd function and tests within timezones with DST. [#891](https://github.com/Azure/PSRule.Rules.Azure/issues/891)
  - Fixed `Azure.Template.ParameterValue` failing on empty value. [#901](https://github.com/Azure/PSRule.Rules.Azure/issues/901)

What's changed since pre-release v1.7.0-B2108059:

- No additional changes.

## v1.7.0-B2108059 (pre-release)

What's changed since pre-release v1.7.0-B2108049:

- General improvements:
  - Added version information to bicep compilation exceptions. [#903](https://github.com/Azure/PSRule.Rules.Azure/issues/903)
- Bug fixes:
  - Fixed `Azure.Template.ParameterValue` failing on empty value. [#901](https://github.com/Azure/PSRule.Rules.Azure/issues/901)

## v1.7.0-B2108049 (pre-release)

What's changed since pre-release v1.7.0-B2108040:

- New rules:
  - All resources:
    - Check template files use a recent schema. [#845](https://github.com/Azure/PSRule.Rules.Azure/issues/845)
    - Check template files use a https schema scheme. [#894](https://github.com/Azure/PSRule.Rules.Azure/issues/894)
    - Check template parameter files use a https schema scheme. [#894](https://github.com/Azure/PSRule.Rules.Azure/issues/894)
    - Check template parameters set a value. [#896](https://github.com/Azure/PSRule.Rules.Azure/issues/896)
    - Check template parameters use a valid secret reference. [#897](https://github.com/Azure/PSRule.Rules.Azure/issues/897)
- Bug fixes:
  - Fixed DateTimeAdd function and tests within timezones with DST. [#891](https://github.com/Azure/PSRule.Rules.Azure/issues/891)

## v1.7.0-B2108040 (pre-release)

What's changed since pre-release v1.7.0-B2108020:

- New rules:
  - All resources:
    - Check template parameter files use metadata links. [#846](https://github.com/Azure/PSRule.Rules.Azure/issues/846)
      - Configure the `AZURE_PARAMETER_FILE_METADATA_LINK` option to enable this rule.
  - Azure Kubernetes Service:
    - Check clusters using Azure CNI should use large subnets. Thanks [@ArmaanMcleod](https://github.com/ArmaanMcleod). [#273](https://github.com/Azure/PSRule.Rules.Azure/issues/273)
      - By default, a minimum of a `/23` subnet is required.
      - Configure `AZURE_AKS_CNI_MINIMUM_CLUSTER_SUBNET_SIZE` to change the default minimum subnet size.
  - Storage Account:
    - Check Storage Accounts only accept explicitly allowed network traffic. [#884](https://github.com/Azure/PSRule.Rules.Azure/issues/884)

## v1.7.0-B2108020 (pre-release)

What's changed since v1.6.0:

- New rules:
  - Azure Kubernetes Service:
    - Check clusters use auto-scale node pools. Thanks [@ArmaanMcleod](https://github.com/ArmaanMcleod). [#218](https://github.com/Azure/PSRule.Rules.Azure/issues/218)
- Updated rules:
  - Virtual Network:
    - Excluded `AzureFirewallManagementSubnet` from `Azure.VNET.UseNSGs`. [#869](https://github.com/Azure/PSRule.Rules.Azure/issues/869)
- Engineering:
  - Bump PSRule dependency to v1.6.0. [#871](https://github.com/Azure/PSRule.Rules.Azure/issues/871)

## v1.6.0

What's changed since v1.5.1:

- New features:
  - **Experimental**: Added support for expansion from Bicep source files. [#848](https://github.com/Azure/PSRule.Rules.Azure/issues/848) [#670](https://github.com/Azure/PSRule.Rules.Azure/issues/670) [#858](https://github.com/Azure/PSRule.Rules.Azure/issues/858)
    - Bicep support is currently experimental.
    - To opt-in set the `AZURE_BICEP_FILE_EXPANSION` configuration to `true`.
    - For more information see [Using Bicep](https://azure.github.io/PSRule.Rules.Azure/using-bicep/).
- New rules:
  - Application Gateways:
    - Check Application Gateways publish endpoints by HTTPS. [#841](https://github.com/Azure/PSRule.Rules.Azure/issues/841)
- Engineering:
  - Bump PSRule dependency to v1.5.0. [#832](https://github.com/Azure/PSRule.Rules.Azure/issues/832)
  - Migration of Pester v4 tests to Pester v5. Thanks [@ArmaanMcleod](https://github.com/ArmaanMcleod). [#395](https://github.com/Azure/PSRule.Rules.Azure/issues/395)

What's changed since pre-release v1.6.0-B2108038:

- Bug fixes:
  - Fixed Bicep expand creates deadlock and times out. [#863](https://github.com/Azure/PSRule.Rules.Azure/issues/863)

## v1.6.0-B2108038 (pre-release)

What's changed since pre-release v1.6.0-B2108023:

- Bug fixes:
  - Fixed Bicep expand hangs analysis. [#858](https://github.com/Azure/PSRule.Rules.Azure/issues/858)

## v1.6.0-B2108023 (pre-release)

What's changed since pre-release v1.6.0-B2107028:

- New features:
  - **Experimental**: Added support for expansion from Bicep source files. [#848](https://github.com/Azure/PSRule.Rules.Azure/issues/848) [#670](https://github.com/Azure/PSRule.Rules.Azure/issues/670)
    - Bicep support is currently experimental.
    - To opt-in set the `AZURE_BICEP_FILE_EXPANSION` configuration to `true`.
    - For more information see [Using Bicep](https://azure.github.io/PSRule.Rules.Azure/using-bicep/).

## v1.6.0-B2107028 (pre-release)

What's changed since v1.5.1:

- New rules:
  - Application Gateways:
    - Check Application Gateways publish endpoints by HTTPS. [#841](https://github.com/Azure/PSRule.Rules.Azure/issues/841)
- Engineering:
  - Bump PSRule dependency to v1.5.0. [#832](https://github.com/Azure/PSRule.Rules.Azure/issues/832)

## v1.5.1

What's changed since v1.5.0:

- Bug fixes:
  - Fixed rule does not detect more restrictive NSG rules. [#831](https://github.com/Azure/PSRule.Rules.Azure/issues/831)

## v1.5.0

What's changed since v1.4.1:

- New features:
  - Added `Azure.GA_2021_06` baseline. [#822](https://github.com/Azure/PSRule.Rules.Azure/issues/822)
    - Includes rules released before or during June 2021 for Azure GA features.
    - Marked baseline `Azure.GA_2021_03` as obsolete.
- New rules:
  - Application Insights:
    - Check App Insights resources use workspace-based configuration. [#813](https://github.com/Azure/PSRule.Rules.Azure/issues/813)
    - Check App Insights resources meet naming requirements. [#814](https://github.com/Azure/PSRule.Rules.Azure/issues/814)
- General improvements:
  - Exclude not applicable rules for templates generated with Bicep and PSArm. [#815](https://github.com/Azure/PSRule.Rules.Azure/issues/815)
  - Updated rule help to use docs pages for online version. [#824](https://github.com/Azure/PSRule.Rules.Azure/issues/824)
- Engineering:
  - Bump PSRule dependency to v1.4.0. [#823](https://github.com/Azure/PSRule.Rules.Azure/issues/823)
  - Bump YamlDotNet dependency to v11.2.1. [#821](https://github.com/Azure/PSRule.Rules.Azure/pull/821)
  - Migrate project to Azure GitHub organization and updated links. [#800](https://github.com/Azure/PSRule.Rules.Azure/pull/800)
- Bug fixes:
  - Fixed detection of parameters and variables with line breaks. [#811](https://github.com/Azure/PSRule.Rules.Azure/issues/811)

What's changed since pre-release v1.5.0-B2107002:

- No additional changes.

## v1.5.0-B2107002 (pre-release)

What's changed since pre-release v1.5.0-B2106018:

- New features:
  - Added `Azure.GA_2021_06` baseline. [#822](https://github.com/Azure/PSRule.Rules.Azure/issues/822)
    - Includes rules released before or during June 2021 for Azure GA features.
    - Marked baseline `Azure.GA_2021_03` as obsolete.
- General improvements:
  - Updated rule help to use docs pages for online version. [#824](https://github.com/Azure/PSRule.Rules.Azure/issues/824)
- Engineering:
  - Bump PSRule dependency to v1.4.0. [#823](https://github.com/Azure/PSRule.Rules.Azure/issues/823)
  - Bump YamlDotNet dependency to v11.2.1. [#821](https://github.com/Azure/PSRule.Rules.Azure/pull/821)

## v1.5.0-B2106018 (pre-release)

What's changed since v1.4.1:

- New rules:
  - Application Insights:
    - Check App Insights resources use workspace-based configuration. [#813](https://github.com/Azure/PSRule.Rules.Azure/issues/813)
    - Check App Insights resources meet naming requirements. [#814](https://github.com/Azure/PSRule.Rules.Azure/issues/814)
- General improvements:
  - Exclude not applicable rules for templates generated with Bicep and PSArm. [#815](https://github.com/Azure/PSRule.Rules.Azure/issues/815)
- Engineering:
  - Bump YamlDotNet dependency to v11.2.0. [#801](https://github.com/Azure/PSRule.Rules.Azure/pull/801)
  - Migrate project to Azure GitHub organization and updated links. [#800](https://github.com/Azure/PSRule.Rules.Azure/pull/800)
- Bug fixes:
  - Fixed detection of parameters and variables with line breaks. [#811](https://github.com/Azure/PSRule.Rules.Azure/issues/811)

## v1.4.1

What's changed since v1.4.0:

- Bug fixes:
  - Fixed boolean string conversion case. [#793](https://github.com/Azure/PSRule.Rules.Azure/issues/793)
  - Fixed case sensitive property matching. [#794](https://github.com/Azure/PSRule.Rules.Azure/issues/794)
  - Fixed automatic expansion of template parameter files. [#796](https://github.com/Azure/PSRule.Rules.Azure/issues/796)
    - Template parameter files are not automatically expanded by default.
    - To enable this, set the `AZURE_PARAMETER_FILE_EXPANSION` configuration option.

## v1.4.0

What's changed since v1.3.2:

- New features:
  - Automatically expand template from parameter files for analysis. [#772](https://github.com/Azure/PSRule.Rules.Azure/issues/772)
    - Previously templates needed to be exported with `Export-AzRuleTemplateData`.
    - To export template data automatically use PSRule cmdlets with `-Format File`.
- New rules:
  - Cognitive Search:
    - Check search services meet index SLA replica requirement. [#761](https://github.com/Azure/PSRule.Rules.Azure/issues/761)
    - Check search services meet query SLA replica requirement. [#762](https://github.com/Azure/PSRule.Rules.Azure/issues/762)
    - Check search services meet naming requirements. [#763](https://github.com/Azure/PSRule.Rules.Azure/issues/763)
    - Check search services use a minimum SKU. [#764](https://github.com/Azure/PSRule.Rules.Azure/issues/764)
    - Check search services use managed identities. [#765](https://github.com/Azure/PSRule.Rules.Azure/issues/765)
  - Azure Kubernetes Service:
    - Check clusters use AKS-managed Azure AD integration. [#436](https://github.com/Azure/PSRule.Rules.Azure/issues/436)
    - Check clusters have local account disabled (preview). [#786](https://github.com/Azure/PSRule.Rules.Azure/issues/786)
    - Check clusters have an auto-upgrade channel set (preview). [#787](https://github.com/Azure/PSRule.Rules.Azure/issues/787)
    - Check clusters limit access network access to the API server. [#788](https://github.com/Azure/PSRule.Rules.Azure/issues/788)
    - Check clusters used Azure RBAC for Kubernetes authorization. [#789](https://github.com/Azure/PSRule.Rules.Azure/issues/789)
- Updated rules:
  - Azure Kubernetes Service:
    - Updated `Azure.AKS.Version` to 1.20.5. [#767](https://github.com/Azure/PSRule.Rules.Azure/issues/767)
- General improvements:
  - Automatically nest template sub-resources for analysis. [#746](https://github.com/Azure/PSRule.Rules.Azure/issues/746)
    - Sub-resources such as diagnostic logs or configurations are automatically nested.
    - Automatic nesting a resource requires:
      - The parent resource is defined in the same template.
      - The sub-resource depends on the parent resource.
  - Added support for source location references to template files. [#781](https://github.com/Azure/PSRule.Rules.Azure/issues/781)
    - Output includes source location to resources exported from a templates.
- Bug fixes:
  - Fixed string index parsing in expressions with whitespace. [#775](https://github.com/Azure/PSRule.Rules.Azure/issues/775)
  - Fixed base for DateTimeAdd is not a valid string. [#777](https://github.com/Azure/PSRule.Rules.Azure/issues/777)
- Engineering:
  - Added source link to project. [#783](https://github.com/Azure/PSRule.Rules.Azure/issues/783)

What's changed since pre-release v1.4.0-B2105057:

- No additional changes.

## v1.4.0-B2105057 (pre-release)

What's changed since pre-release v1.4.0-B2105050:

- New rules:
  - Azure Kubernetes Service:
    - Check clusters use AKS-managed Azure AD integration. [#436](https://github.com/Azure/PSRule.Rules.Azure/issues/436)
    - Check clusters have local account disabled (preview). [#786](https://github.com/Azure/PSRule.Rules.Azure/issues/786)
    - Check clusters have an auto-upgrade channel set (preview). [#787](https://github.com/Azure/PSRule.Rules.Azure/issues/787)
    - Check clusters limit access network access to the API server. [#788](https://github.com/Azure/PSRule.Rules.Azure/issues/788)
    - Check clusters used Azure RBAC for Kubernetes authorization. [#789](https://github.com/Azure/PSRule.Rules.Azure/issues/789)
- Updated rules:
  - Azure Kubernetes Service:
    - Updated `Azure.AKS.Version` to 1.20.5. [#767](https://github.com/Azure/PSRule.Rules.Azure/issues/767)
- Engineering:
  - Added source link to project. [#783](https://github.com/Azure/PSRule.Rules.Azure/issues/783)

## v1.4.0-B2105050 (pre-release)

What's changed since pre-release v1.4.0-B2105044:

- General improvements:
  - Added support for source location references to template files. [#781](https://github.com/Azure/PSRule.Rules.Azure/issues/781)
    - Output includes source location to resources exported from a templates.

## v1.4.0-B2105044 (pre-release)

What's changed since pre-release v1.4.0-B2105027:

- New features:
  - Automatically expand template from parameter files for analysis. [#772](https://github.com/Azure/PSRule.Rules.Azure/issues/772)
    - Previously templates needed to be exported with `Export-AzRuleTemplateData`.
    - To export template data automatically use PSRule cmdlets with `-Format File`.
- Bug fixes:
  - Fixed string index parsing in expressions with whitespace. [#775](https://github.com/Azure/PSRule.Rules.Azure/issues/775)
  - Fixed base for DateTimeAdd is not a valid string. [#777](https://github.com/Azure/PSRule.Rules.Azure/issues/777)

## v1.4.0-B2105027 (pre-release)

What's changed since pre-release v1.4.0-B2105020:

- New rules:
  - Cognitive Search:
    - Check search services meet index SLA replica requirement. [#761](https://github.com/Azure/PSRule.Rules.Azure/issues/761)
    - Check search services meet query SLA replica requirement. [#762](https://github.com/Azure/PSRule.Rules.Azure/issues/762)
    - Check search services meet naming requirements. [#763](https://github.com/Azure/PSRule.Rules.Azure/issues/763)
    - Check search services use a minimum SKU. [#764](https://github.com/Azure/PSRule.Rules.Azure/issues/764)
    - Check search services use managed identities. [#765](https://github.com/Azure/PSRule.Rules.Azure/issues/765)

## v1.4.0-B2105020 (pre-release)

What's changed since v1.3.2:

- General improvements:
  - Automatically nest template sub-resources for analysis. [#746](https://github.com/Azure/PSRule.Rules.Azure/issues/746)
    - Sub-resources such as diagnostic logs or configurations are automatically nested.
    - Automatic nesting a resource requires:
      - The parent resource is defined in the same template.
      - The sub-resource depends on the parent resource.

## v1.3.2

What's changed since v1.3.1:

- Bug fixes:
  - Fixed rule reason reported the parameter inputObject is null. [#753](https://github.com/Azure/PSRule.Rules.Azure/issues/753)

## v1.3.1

What's changed since v1.3.0:

- Engineering:
  - Bump PSRule dependency to v1.3.0. [#749](https://github.com/Azure/PSRule.Rules.Azure/issues/749)
  - Bump YamlDotNet dependency to v11.1.1. [#742](https://github.com/Azure/PSRule.Rules.Azure/issues/742)

## v1.3.0

What's changed since v1.2.1:

- New rules:
  - Policy:
    - Check policy assignment display name and description are set. [#725](https://github.com/Azure/PSRule.Rules.Azure/issues/725)
    - Check policy assignment assigned by metadata is set. [#726](https://github.com/Azure/PSRule.Rules.Azure/issues/726)
    - Check policy exemption display name and description are set. [#723](https://github.com/Azure/PSRule.Rules.Azure/issues/723)
    - Check policy waiver exemptions have an expiry date set. [#724](https://github.com/Azure/PSRule.Rules.Azure/issues/724)
- Removed rules:
  - Storage:
    - Remove `Azure.Storage.UseEncryption` as Storage Service Encryption (SSE) is always on. [#630](https://github.com/Azure/PSRule.Rules.Azure/issues/630)
      - SSE is on by default and can not be disabled.
- General improvements:
  - Additional metadata added in parameter files is passed through with `Get-AzRuleTemplateLink`. [#706](https://github.com/Azure/PSRule.Rules.Azure/issues/706)
  - Improved binding support for File inputs. [#480](https://github.com/Azure/PSRule.Rules.Azure/issues/480)
    - Template and parameter file names now return a relative path instead of full path.
  - Added API version for each module resource. [#729](https://github.com/Azure/PSRule.Rules.Azure/issues/729)
- Engineering:
  - Clean up depreciated warning message for configuration option `azureAllowedRegions`. [#737](https://github.com/Azure/PSRule.Rules.Azure/issues/737)
  - Clean up depreciated warning message for configuration option `minAKSVersion`. [#738](https://github.com/Azure/PSRule.Rules.Azure/issues/738)
  - Bump PSRule dependency to v1.2.0. [#713](https://github.com/Azure/PSRule.Rules.Azure/issues/713)
- Bug fixes:
  - Fixed could not load file or assembly YamlDotNet. [#741](https://github.com/Azure/PSRule.Rules.Azure/issues/741)
    - This fix pins the PSRule version to v1.2.0 until the next stable release of PSRule for Azure.

What's changed since pre-release v1.3.0-B2104040:

- No additional changes.

## v1.3.0-B2104040 (pre-release)

What's changed since pre-release v1.3.0-B2104034:

- Bug fixes:
  - Fixed could not load file or assembly YamlDotNet. [#741](https://github.com/Azure/PSRule.Rules.Azure/issues/741)
    - This fix pins the PSRule version to v1.2.0 until the next stable release of PSRule for Azure.

## v1.3.0-B2104034 (pre-release)

What's changed since pre-release v1.3.0-B2104023:

- New rules:
  - Policy:
    - Check policy assignment display name and description are set. [#725](https://github.com/Azure/PSRule.Rules.Azure/issues/725)
    - Check policy assignment assigned by metadata is set. [#726](https://github.com/Azure/PSRule.Rules.Azure/issues/726)
    - Check policy exemption display name and description are set. [#723](https://github.com/Azure/PSRule.Rules.Azure/issues/723)
    - Check policy waiver exemptions have an expiry date set. [#724](https://github.com/Azure/PSRule.Rules.Azure/issues/724)
- Engineering:
  - Clean up depreciated warning message for configuration option `azureAllowedRegions`. [#737](https://github.com/Azure/PSRule.Rules.Azure/issues/737)
  - Clean up depreciated warning message for configuration option `minAKSVersion`. [#738](https://github.com/Azure/PSRule.Rules.Azure/issues/738)

## v1.3.0-B2104023 (pre-release)

What's changed since pre-release v1.3.0-B2104013:

- General improvements:
  - Improved binding support for File inputs. [#480](https://github.com/Azure/PSRule.Rules.Azure/issues/480)
    - Template and parameter file names now return a relative path instead of full path.
  - Added API version for each module resource. [#729](https://github.com/Azure/PSRule.Rules.Azure/issues/729)

## v1.3.0-B2104013 (pre-release)

What's changed since pre-release v1.3.0-B2103007:

- Engineering:
  - Bump PSRule dependency to v1.2.0. [#713](https://github.com/Azure/PSRule.Rules.Azure/issues/713)
- Bug fixes:
  - Fixed export not expanding nested deployments. [#715](https://github.com/Azure/PSRule.Rules.Azure/issues/715)

## v1.3.0-B2103007 (pre-release)

What's changed since v1.2.0:

- Removed rules:
  - Storage:
    - Remove `Azure.Storage.UseEncryption` as Storage Service Encryption (SSE) is always on. [#630](https://github.com/Azure/PSRule.Rules.Azure/issues/630)
      - SSE is on by default and can not be disabled.
- General improvements:
  - Additional metadata added in parameter files is passed through with `Get-AzRuleTemplateLink`. [#706](https://github.com/Azure/PSRule.Rules.Azure/issues/706)

## v1.2.1

What's changed since v1.2.0:

- Bug fixes:
  - Fixed export not expanding nested deployments. [#715](https://github.com/Azure/PSRule.Rules.Azure/issues/715)

## v1.2.0

What's changed since v1.1.4:

- New features:
  - Added `Azure.GA_2021_03` baseline. [#673](https://github.com/Azure/PSRule.Rules.Azure/issues/673)
    - Includes rules released before or during March 2021 for Azure GA features.
    - Marked baseline `Azure.GA_2020_12` as obsolete.
- New rules:
  - Key Vault:
    - Check vaults, keys, and secrets meet name requirements. [#646](https://github.com/Azure/PSRule.Rules.Azure/issues/646)
- Updated rules:
  - Azure Kubernetes Service:
    - Updated `Azure.AKS.Version` to 1.19.7. [#696](https://github.com/Azure/PSRule.Rules.Azure/issues/696)
- General improvements:
  - Added support for user defined functions in templates. [#682](https://github.com/Azure/PSRule.Rules.Azure/issues/682)
- Engineering:
  - Bump PSRule dependency to v1.1.0. [#692](https://github.com/Azure/PSRule.Rules.Azure/issues/692)

What's changed since pre-release v1.2.0-B2103044:

- No additional changes.

## v1.2.0-B2103044 (pre-release)

What's changed since pre-release v1.2.0-B2103032:

- New features:
  - Added `Azure.GA_2021_03` baseline. [#673](https://github.com/Azure/PSRule.Rules.Azure/issues/673)
    - Includes rules released before or during March 2021 for Azure GA features.
    - Marked baseline `Azure.GA_2020_12` as obsolete.
- Updated rules:
  - Azure Kubernetes Service:
    - Updated `Azure.AKS.Version` to 1.19.7. [#696](https://github.com/Azure/PSRule.Rules.Azure/issues/696)

## v1.2.0-B2103032 (pre-release)

What's changed since pre-release v1.2.0-B2103024:

- New rules:
  - Key Vault:
    - Check vaults, keys, and secrets meet name requirements. [#646](https://github.com/Azure/PSRule.Rules.Azure/issues/646)
- Engineering:
  - Bump PSRule dependency to v1.1.0. [#692](https://github.com/Azure/PSRule.Rules.Azure/issues/692)

## v1.2.0-B2103024 (pre-release)

What's changed since v1.1.4:

- General improvements:
  - Added support for user defined functions in templates. [#682](https://github.com/Azure/PSRule.Rules.Azure/issues/682)

## v1.1.4

What's changed since v1.1.3:

- Bug fixes:
  - Fixed handling of literal index with copyIndex function. [#686](https://github.com/Azure/PSRule.Rules.Azure/issues/686)
  - Fixed handling of inner scoped nested deployments. [#687](https://github.com/Azure/PSRule.Rules.Azure/issues/687)

## v1.1.3

What's changed since v1.1.2:

- Bug fixes:
  - Fixed parsing of property names for functions across multiple lines. [#683](https://github.com/Azure/PSRule.Rules.Azure/issues/683)

## v1.1.2

What's changed since v1.1.1:

- Bug fixes:
  - Fixed copy peer property resolve. [#677](https://github.com/Azure/PSRule.Rules.Azure/issues/677)
  - Fixed partial resource group or subscription object not populating. [#678](https://github.com/Azure/PSRule.Rules.Azure/issues/678)
  - Fixed lazy loading of environment and resource providers. [#679](https://github.com/Azure/PSRule.Rules.Azure/issues/679)

## v1.1.1

What's changed since v1.1.0:

- Bug fixes:
  - Fixed support for parameter file schemas. [#674](https://github.com/Azure/PSRule.Rules.Azure/issues/674)

## v1.1.0

What's changed since v1.0.0:

- New features:
  - Exporting template with `Export-AzRuleTemplateData` supports custom resource group and subscription. [#651](https://github.com/Azure/PSRule.Rules.Azure/issues/651)
    - Subscription and resource group used for deployment can be specified instead of using defaults.
    - `ResourceGroupName` parameter of `Export-AzRuleTemplateData` has been renamed to `ResourceGroup`.
    - Added a parameter alias for `ResourceGroupName` on `Export-AzRuleTemplateData`.
- New rules:
  - All resources:
    - Check template parameters are defined. [#631](https://github.com/Azure/PSRule.Rules.Azure/issues/631)
    - Check location parameter is type string. [#632](https://github.com/Azure/PSRule.Rules.Azure/issues/632)
    - Check template parameter `minValue` and `maxValue` constraints are valid. [#637](https://github.com/Azure/PSRule.Rules.Azure/issues/637)
    - Check template resources do not use hard coded locations. [#633](https://github.com/Azure/PSRule.Rules.Azure/issues/633)
    - Check resource group location not referenced instead of location parameter. [#634](https://github.com/Azure/PSRule.Rules.Azure/issues/634)
    - Check increased debug detail is disabled for nested deployments. [#638](https://github.com/Azure/PSRule.Rules.Azure/issues/638)
- General improvements:
  - Added support for matching template by name. [#661](https://github.com/Azure/PSRule.Rules.Azure/issues/661)
    - `Get-AzRuleTemplateLink` discovers `<templateName>.json` from `<templateName>.parameters.json`.
- Engineering:
  - Bump PSRule dependency to v1.0.3. [#648](https://github.com/Azure/PSRule.Rules.Azure/issues/648)
- Bug fixes:
  - Fixed `Azure.VM.ADE` to limit rule to exports only. [#644](https://github.com/Azure/PSRule.Rules.Azure/issues/644)
  - Fixed `if` condition values evaluation order. [#652](https://github.com/Azure/PSRule.Rules.Azure/issues/652)
  - Fixed handling of `int` parameters with large values. [#653](https://github.com/Azure/PSRule.Rules.Azure/issues/653)
  - Fixed handling of expressions split over multiple lines. [#654](https://github.com/Azure/PSRule.Rules.Azure/issues/654)
  - Fixed handling of bool parameter values within logical expressions. [#655](https://github.com/Azure/PSRule.Rules.Azure/issues/655)
  - Fixed copy loop value does not fall within the expected range. [#664](https://github.com/Azure/PSRule.Rules.Azure/issues/664)
  - Fixed template comparison functions handling of large integer values. [#666](https://github.com/Azure/PSRule.Rules.Azure/issues/666)
  - Fixed handling of `createArray` function with no arguments. [#667](https://github.com/Azure/PSRule.Rules.Azure/issues/667)

What's changed since pre-release v1.1.0-B2102034:

- No additional changes.

## v1.1.0-B2102034 (pre-release)

What's changed since pre-release v1.1.0-B2102023:

- General improvements:
  - Added support for matching template by name. [#661](https://github.com/Azure/PSRule.Rules.Azure/issues/661)
    - `Get-AzRuleTemplateLink` discovers `<templateName>.json` from `<templateName>.parameters.json`.
- Bug fixes:
  - Fixed copy loop value does not fall within the expected range. [#664](https://github.com/Azure/PSRule.Rules.Azure/issues/664)
  - Fixed template comparison functions handling of large integer values. [#666](https://github.com/Azure/PSRule.Rules.Azure/issues/666)
  - Fixed handling of `createArray` function with no arguments. [#667](https://github.com/Azure/PSRule.Rules.Azure/issues/667)

## v1.1.0-B2102023 (pre-release)

What's changed since pre-release v1.1.0-B2102015:

- New features:
  - Exporting template with `Export-AzRuleTemplateData` supports custom resource group and subscription. [#651](https://github.com/Azure/PSRule.Rules.Azure/issues/651)
    - Subscription and resource group used for deployment can be specified instead of using defaults.
    - `ResourceGroupName` parameter of `Export-AzRuleTemplateData` has been renamed to `ResourceGroup`.
    - Added a parameter alias for `ResourceGroupName` on `Export-AzRuleTemplateData`.

## v1.1.0-B2102015 (pre-release)

What's changed since pre-release v1.1.0-B2102010:

- Bug fixes:
  - Fixed `if` condition values evaluation order. [#652](https://github.com/Azure/PSRule.Rules.Azure/issues/652)
  - Fixed handling of `int` parameters with large values. [#653](https://github.com/Azure/PSRule.Rules.Azure/issues/653)
  - Fixed handling of expressions split over multiple lines. [#654](https://github.com/Azure/PSRule.Rules.Azure/issues/654)
  - Fixed handling of bool parameter values within logical expressions. [#655](https://github.com/Azure/PSRule.Rules.Azure/issues/655)

## v1.1.0-B2102010 (pre-release)

What's changed since pre-release v1.1.0-B2102001:

- Engineering:
  - Bump PSRule dependency to v1.0.3. [#648](https://github.com/Azure/PSRule.Rules.Azure/issues/648)
- Bug fixes:
  - Fixed `Azure.VM.ADE` to limit rule to exports only. [#644](https://github.com/Azure/PSRule.Rules.Azure/issues/644)

## v1.1.0-B2102001 (pre-release)

What's changed since v1.0.0:

- New rules:
  - All resources:
    - Check template parameters are defined. [#631](https://github.com/Azure/PSRule.Rules.Azure/issues/631)
    - Check location parameter is type string. [#632](https://github.com/Azure/PSRule.Rules.Azure/issues/632)
    - Check template parameter `minValue` and `maxValue` constraints are valid. [#637](https://github.com/Azure/PSRule.Rules.Azure/issues/637)
    - Check template resources do not use hard coded locations. [#633](https://github.com/Azure/PSRule.Rules.Azure/issues/633)
    - Check resource group location not referenced instead of location parameter. [#634](https://github.com/Azure/PSRule.Rules.Azure/issues/634)
    - Check increased debug detail is disabled for nested deployments. [#638](https://github.com/Azure/PSRule.Rules.Azure/issues/638)
- Engineering:
  - Bump PSRule dependency to v1.0.2. [#635](https://github.com/Azure/PSRule.Rules.Azure/issues/635)

## v1.0.0

What's changed since v0.19.0:

- New rules:
  - All resources:
    - Check parameter default value type matches type. [#311](https://github.com/Azure/PSRule.Rules.Azure/issues/311)
    - Check location parameter defaults to resource group. [#361](https://github.com/Azure/PSRule.Rules.Azure/issues/361)
  - Front Door:
    - Check Front Door uses a health probe for each backend pool. [#546](https://github.com/Azure/PSRule.Rules.Azure/issues/546)
    - Check Front Door uses a dedicated health probe path backend pools. [#547](https://github.com/Azure/PSRule.Rules.Azure/issues/547)
    - Check Front Door uses HEAD requests for backend health probes. [#613](https://github.com/Azure/PSRule.Rules.Azure/issues/613)
  - Service Fabric:
    - Check Service Fabric clusters use AAD client authentication. [#619](https://github.com/Azure/PSRule.Rules.Azure/issues/619)
- Updated rules:
  - Azure Kubernetes Service:
    - Updated `Azure.AKS.Version` to 1.19.6. [#603](https://github.com/Azure/PSRule.Rules.Azure/issues/603)
- General improvements:
  - Renamed `Export-AzTemplateRuleData` to `Export-AzRuleTemplateData`. [#596](https://github.com/Azure/PSRule.Rules.Azure/issues/596)
    - New name `Export-AzRuleTemplateData` aligns with prefix of other cmdlets.
    - Use of `Export-AzTemplateRuleData` is now deprecated and will be removed in the next major version.
    - Added alias to allow `Export-AzTemplateRuleData` to continue to be used.
    - Using `Export-AzTemplateRuleData` returns a deprecation warning.
  - Added support for `environment` template function. [#517](https://github.com/Azure/PSRule.Rules.Azure/issues/517)
- Engineering:
  - Bump PSRule dependency to v1.0.1. [#611](https://github.com/Azure/PSRule.Rules.Azure/issues/611)

What's changed since pre-release v1.0.0-B2101028:

- No additional changes.

## v1.0.0-B2101028 (pre-release)

What's changed since pre-release v1.0.0-B2101016:

- New rules:
  - All resources:
    - Check parameter default value type matches type. [#311](https://github.com/Azure/PSRule.Rules.Azure/issues/311)
- General improvements:
  - Renamed `Export-AzTemplateRuleData` to `Export-AzRuleTemplateData`. [#596](https://github.com/Azure/PSRule.Rules.Azure/issues/596)
    - New name `Export-AzRuleTemplateData` aligns with prefix of other cmdlets.
    - Use of `Export-AzTemplateRuleData` is now deprecated and will be removed in the next major version.
    - Added alias to allow `Export-AzTemplateRuleData` to continue to be used.
    - Using `Export-AzTemplateRuleData` returns a deprecation warning.

## v1.0.0-B2101016 (pre-release)

What's changed since pre-release v1.0.0-B2101006:

- New rules:
  - Service Fabric:
    - Check Service Fabric clusters use AAD client authentication. [#619](https://github.com/Azure/PSRule.Rules.Azure/issues/619)
- Bug fixes:
  - Fixed reason `Azure.FrontDoor.ProbePath` so the probe name is included. [#617](https://github.com/Azure/PSRule.Rules.Azure/issues/617)

## v1.0.0-B2101006 (pre-release)

What's changed since v0.19.0:

- New rules:
  - All resources:
    - Check location parameter defaults to resource group. [#361](https://github.com/Azure/PSRule.Rules.Azure/issues/361)
  - Front Door:
    - Check Front Door uses a health probe for each backend pool. [#546](https://github.com/Azure/PSRule.Rules.Azure/issues/546)
    - Check Front Door uses a dedicated health probe path backend pools. [#547](https://github.com/Azure/PSRule.Rules.Azure/issues/547)
    - Check Front Door uses HEAD requests for backend health probes. [#613](https://github.com/Azure/PSRule.Rules.Azure/issues/613)
- Updated rules:
  - Azure Kubernetes Service:
    - Updated `Azure.AKS.Version` to 1.19.6. [#603](https://github.com/Azure/PSRule.Rules.Azure/issues/603)
- General improvements:
  - Added support for `environment` template function. [#517](https://github.com/Azure/PSRule.Rules.Azure/issues/517)
- Engineering:
  - Bump PSRule dependency to v1.0.1. [#611](https://github.com/Azure/PSRule.Rules.Azure/issues/611)
- Redis Cache Enterprise
  - Check Redis Cache Enterprise uses minimum TLS 1.2 [1179](https://github.com/Azure/PSRule.Rules.Azure/issues/1179)

[troubleshooting guide]: troubleshooting.md<|MERGE_RESOLUTION|>--- conflicted
+++ resolved
@@ -26,13 +26,10 @@
 
 - New rules:
   - Container App:
-<<<<<<< HEAD
     - Check that the names of container apps meets the naming requirements by @BenjaminEngeset.
       [#2094](https://github.com/Azure/PSRule.Rules.Azure/issues/2094)
-=======
     - Check that managed identity for container apps are configured by @BenjaminEngeset.
       [#2096](https://github.com/Azure/PSRule.Rules.Azure/issues/2096)
->>>>>>> 5fdaaaad
 
 What's changed since v1.25.0:
 
