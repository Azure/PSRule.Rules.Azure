--- conflicted
+++ resolved
@@ -37,15 +37,12 @@
   - Virtual Machine:
     - Check that a maintenance configuration for virtual machines is associated by @BenjaminEngeset.
       [#2121](https://github.com/Azure/PSRule.Rules.Azure/issues/2121)
-<<<<<<< HEAD
+  - Application Gateway:
+    - Check that Application Gateways uses a v2 SKU by @BenjaminEngeset.
+      [#2185](https://github.com/Azure/PSRule.Rules.Azure/issues/2185)
   - Container App:
     - Check that container apps has disabled session affinity to prevent unbalanced distribution by @BenjaminEngeset.
       [#2188](https://github.com/Azure/PSRule.Rules.Azure/issues/2188)
-=======
-  - Application Gateway:
-    - Check that Application Gateways uses a v2 SKU by @BenjaminEngeset.
-      [#2185](https://github.com/Azure/PSRule.Rules.Azure/issues/2185)
->>>>>>> 2f966c61
 
 ## v1.27.0-B0015 (pre-release)
 
