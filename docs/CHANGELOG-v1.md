# Change log

See [upgrade notes][1] for helpful information when upgrading from previous versions.

  [1]: upgrade-notes.md

**Important notes**:

- Issue #741: `Could not load file or assembly YamlDotNet`.
See [troubleshooting guide] for a workaround to this issue.
- The configuration option `Azure_AKSMinimumVersion` is replaced with `AZURE_AKS_CLUSTER_MINIMUM_VERSION`.
  If you have this option configured, please update it to `AZURE_AKS_CLUSTER_MINIMUM_VERSION`.
  Support for `Azure_AKSMinimumVersion` will be removed in v2.

## Unreleased

<<<<<<< HEAD
## v1.11.0-B2201130 (pre-release)
What's changed since pre-release v1.11.0-B2112112:

- New rules:
  - Azure API Management:
    - Disable use of insecure ciphers.
    [#1128](https://github.com/Azure/PSRule.Rules.Azure/issues/1128)
    - Refactored the cipher and protocol rule into individual rules.
      - `Azure.APIM.Protocols`
      - `Azure.APIM.Ciphers`
=======
What's changed since v1.11.1:

- Updated rules:
  - Azure Kubernetes Service:
    - Updated `Azure.AKS.Version` to use latest stable version `1.21.7`. [#1188](https://github.com/Azure/PSRule.Rules.Azure/issues/1188)
      - Pinned latest GA baseline `Azure.GA_2021_12` to previous version `1.20.5`.
      - Use `AZURE_AKS_CLUSTER_MINIMUM_VERSION` to configure the minimum version of the cluster.
- General improvements:
  - **Important change:** Replaced `Azure_AKSMinimumVersion` option with `AZURE_AKS_CLUSTER_MINIMUM_VERSION`. [#941](https://github.com/Azure/PSRule.Rules.Azure/issues/941)
    - For compatibility, if `Azure_AKSMinimumVersion` is set it will be used instead of `AZURE_AKS_CLUSTER_MINIMUM_VERSION`.
    - If only `AZURE_AKS_CLUSTER_MINIMUM_VERSION` is set, this value will be used.
    - The default will be used neither options are configured.
    - If `Azure_AKSMinimumVersion` is set a warning will be generated until the configuration is removed.
    - Support for `Azure_AKSMinimumVersion` is deprecated and will be removed in v2.
    - See [upgrade notes][1] for details.

## v1.11.1

What's changed since v1.11.0:

- Bug fixes:
  - Fixed `Azure.AKS.CNISubnetSize` rule to use CNI selector. [#1178](https://github.com/Azure/PSRule.Rules.Azure/issues/1178)

## v1.11.0

What's changed since v1.10.4:

- New features:
  - Added baselines containing only Azure preview features. [#1129](https://github.com/Azure/PSRule.Rules.Azure/issues/1129)
    - Added baseline `Azure.Preview_2021_09`.
    - Added baseline `Azure.Preview_2021_12`.
  - Added `Azure.GA_2021_12` baseline. [#1146](https://github.com/Azure/PSRule.Rules.Azure/issues/1146)
    - Includes rules released before or during December 2021 for Azure GA features.
    - Marked baseline `Azure.GA_2021_09` as obsolete.
  - Bicep support promoted from experimental to generally available (GA). [#1176](https://github.com/Azure/PSRule.Rules.Azure/issues/1176)
- New rules:
  - All resources:
    - Check comments for each template resource. [#969](https://github.com/Azure/PSRule.Rules.Azure/issues/969)
  - Automation Account:
    - Automation accounts should enable diagnostic logs. [#1075](https://github.com/Azure/PSRule.Rules.Azure/issues/1075)
  - Azure Kubernetes Service:
    - Check clusters have the HTTP application routing add-on disabled. [#1131](https://github.com/Azure/PSRule.Rules.Azure/issues/1131)
    - Check clusters use the Secrets Store CSI Driver add-on. [#992](https://github.com/Azure/PSRule.Rules.Azure/issues/992)
    - Check clusters autorotation with the Secrets Store CSI Driver add-on. [#993](https://github.com/Azure/PSRule.Rules.Azure/issues/993)
    - Check clusters use Azure AD Pod Managed Identities (preview). [#991](https://github.com/Azure/PSRule.Rules.Azure/issues/991)
  - Azure Redis Cache:
    - Use availability zones for Azure Cache for Redis for regions that support it. [#1078](https://github.com/Azure/PSRule.Rules.Azure/issues/1078)
      - `Azure.Redis.AvailabilityZone`
      - `Azure.RedisEnterprise.Zones`
  - Application Security Group:
    - Check Application Security Groups meet naming requirements. [#1110](https://github.com/Azure/PSRule.Rules.Azure/issues/1110)
  - Firewall:
    - Check Firewalls meet naming requirements. [#1110](https://github.com/Azure/PSRule.Rules.Azure/issues/1110)
    - Check Firewall policies meet naming requirements. [#1110](https://github.com/Azure/PSRule.Rules.Azure/issues/1110)
  - Private Endpoint:
    - Check Private Endpoints meet naming requirements. [#1110](https://github.com/Azure/PSRule.Rules.Azure/issues/1110)
  - Virtual WAN:
    - Check Virtual WANs meet naming requirements. [#1110](https://github.com/Azure/PSRule.Rules.Azure/issues/1110)
- Updated rules:
  - Azure Kubernetes Service:
    - Promoted `Azure.AKS.AutoUpgrade` to GA rule set. [#1130](https://github.com/Azure/PSRule.Rules.Azure/issues/1130)
- General improvements:
  - Added support for template function `tenant()`. [#1124](https://github.com/Azure/PSRule.Rules.Azure/issues/1124)
  - Added support for template function `managementGroup()`. [#1125](https://github.com/Azure/PSRule.Rules.Azure/issues/1125)
  - Added support for template function `pickZones()`. [#518](https://github.com/Azure/PSRule.Rules.Azure/issues/518)
- Engineering:
  - Rule refactoring of rules from PowerShell to YAML. [#1109](https://github.com/Azure/PSRule.Rules.Azure/issues/1109)
    - The following rules were refactored:
      - `Azure.LB.Name`
      - `Azure.NSG.Name`
      - `Azure.Firewall.Mode`
      - `Azure.Route.Name`
      - `Azure.VNET.Name`
      - `Azure.VNG.Name`
      - `Azure.VNG.ConnectionName`
      - `Azure.AppConfig.SKU`
      - `Azure.AppConfig.Name`
      - `Azure.AppInsights.Workspace`
      - `Azure.AppInsights.Name`
      - `Azure.Cosmos.AccountName`
      - `Azure.FrontDoor.State`
      - `Azure.FrontDoor.Name`
      - `Azure.FrontDoor.WAF.Mode`
      - `Azure.FrontDoor.WAF.Enabled`
      - `Azure.FrontDoor.WAF.Name`
      - `Azure.AKS.MinNodeCount`
      - `Azure.AKS.ManagedIdentity`
      - `Azure.AKS.StandardLB`
      - `Azure.AKS.AzurePolicyAddOn`
      - `Azure.AKS.ManagedAAD`
      - `Azure.AKS.AuthorizedIPs`
      - `Azure.AKS.LocalAccounts`
      - `Azure.AKS.AzureRBAC`
- Bug fixes:
  - Fixed output of Bicep informational and warning messages in error stream. [#1157](https://github.com/Azure/PSRule.Rules.Azure/issues/1157)

What's changed since pre-release v1.11.0-B2112112:

- New features:
  - Bicep support promoted from experimental to generally available (GA). [#1176](https://github.com/Azure/PSRule.Rules.Azure/issues/1176)
>>>>>>> 44603590

## v1.11.0-B2112112 (pre-release)

What's changed since pre-release v1.11.0-B2112104:

- New rules:
  - Azure Redis Cache:
    - Use availability zones for Azure Cache for Redis for regions that support it. [#1078](https://github.com/Azure/PSRule.Rules.Azure/issues/1078)
      - `Azure.Redis.AvailabilityZone`
      - `Azure.RedisEnterprise.Zones`

## v1.11.0-B2112104 (pre-release)

What's changed since pre-release v1.11.0-B2112073:

- New rules:
  - Azure Kubernetes Service:
    - Check clusters use Azure AD Pod Managed Identities (preview). [#991](https://github.com/Azure/PSRule.Rules.Azure/issues/991)
- Engineering:
  - Rule refactoring of rules from PowerShell to YAML. [#1109](https://github.com/Azure/PSRule.Rules.Azure/issues/1109)
    - The following rules were refactored:
      - `Azure.AppConfig.SKU`
      - `Azure.AppConfig.Name`
      - `Azure.AppInsights.Workspace`
      - `Azure.AppInsights.Name`
      - `Azure.Cosmos.AccountName`
      - `Azure.FrontDoor.State`
      - `Azure.FrontDoor.Name`
      - `Azure.FrontDoor.WAF.Mode`
      - `Azure.FrontDoor.WAF.Enabled`
      - `Azure.FrontDoor.WAF.Name`
      - `Azure.AKS.MinNodeCount`
      - `Azure.AKS.ManagedIdentity`
      - `Azure.AKS.StandardLB`
      - `Azure.AKS.AzurePolicyAddOn`
      - `Azure.AKS.ManagedAAD`
      - `Azure.AKS.AuthorizedIPs`
      - `Azure.AKS.LocalAccounts`
      - `Azure.AKS.AzureRBAC`
- Bug fixes:
  - Fixed output of Bicep informational and warning messages in error stream. [#1157](https://github.com/Azure/PSRule.Rules.Azure/issues/1157)
  - Fixed obsolete flag for baseline `Azure.Preview_2021_12`. [#1166](https://github.com/Azure/PSRule.Rules.Azure/issues/1166)

## v1.11.0-B2112073 (pre-release)

What's changed since pre-release v1.11.0-B2112024:

- New features:
  - Added baselines containing only Azure preview features. [#1129](https://github.com/Azure/PSRule.Rules.Azure/issues/1129)
    - Added baseline `Azure.Preview_2021_09`.
    - Added baseline `Azure.Preview_2021_12`.
  - Added `Azure.GA_2021_12` baseline. [#1146](https://github.com/Azure/PSRule.Rules.Azure/issues/1146)
    - Includes rules released before or during December 2021 for Azure GA features.
    - Marked baseline `Azure.GA_2021_09` as obsolete.
- New rules:
  - All resources:
    - Check comments for each template resource. [#969](https://github.com/Azure/PSRule.Rules.Azure/issues/969)
- Bug fixes:
  - Fixed template function `equals` parameter count mismatch. [#1137](https://github.com/Azure/PSRule.Rules.Azure/issues/1137)
  - Fixed copy loop on nested deployment parameters is not handled. [#1144](https://github.com/Azure/PSRule.Rules.Azure/issues/1144)
  - Fixed outer copy loop of nested deployment. [#1154](https://github.com/Azure/PSRule.Rules.Azure/issues/1154)

## v1.11.0-B2112024 (pre-release)

What's changed since pre-release v1.11.0-B2111014:

- New rules:
  - Azure Kubernetes Service:
    - Check clusters have the HTTP application routing add-on disabled. [#1131](https://github.com/Azure/PSRule.Rules.Azure/issues/1131)
    - Check clusters use the Secrets Store CSI Driver add-on. [#992](https://github.com/Azure/PSRule.Rules.Azure/issues/992)
    - Check clusters autorotation with the Secrets Store CSI Driver add-on. [#993](https://github.com/Azure/PSRule.Rules.Azure/issues/993)
  - Automation Account:
    - Automation accounts should enable diagnostic logs. [#1075](https://github.com/Azure/PSRule.Rules.Azure/issues/1075)
- Updated rules:
  - Azure Kubernetes Service:
    - Promoted `Azure.AKS.AutoUpgrade` to GA rule set. [#1130](https://github.com/Azure/PSRule.Rules.Azure/issues/1130)
- General improvements:
  - Added support for template function `tenant()`. [#1124](https://github.com/Azure/PSRule.Rules.Azure/issues/1124)
  - Added support for template function `managementGroup()`. [#1125](https://github.com/Azure/PSRule.Rules.Azure/issues/1125)
  - Added support for template function `pickZones()`. [#518](https://github.com/Azure/PSRule.Rules.Azure/issues/518)
- Bug fixes:
  - Fixed `Azure.Policy.WaiverExpiry` date conversion. [#1118](https://github.com/Azure/PSRule.Rules.Azure/issues/1118)

## v1.11.0-B2111014 (pre-release)

What's changed since v1.10.0:

- New rules:
  - Application Security Group:
    - Check Application Security Groups meet naming requirements. [#1110](https://github.com/Azure/PSRule.Rules.Azure/issues/1110)
  - Firewall:
    - Check Firewalls meet naming requirements. [#1110](https://github.com/Azure/PSRule.Rules.Azure/issues/1110)
    - Check Firewall policies meet naming requirements. [#1110](https://github.com/Azure/PSRule.Rules.Azure/issues/1110)
  - Private Endpoint:
    - Check Private Endpoints meet naming requirements. [#1110](https://github.com/Azure/PSRule.Rules.Azure/issues/1110)
  - Virtual WAN:
    - Check Virtual WANs meet naming requirements. [#1110](https://github.com/Azure/PSRule.Rules.Azure/issues/1110)
- Engineering:
  - Rule refactoring of rules from PowerShell to YAML. [#1109](https://github.com/Azure/PSRule.Rules.Azure/issues/1109)
    - The following rules were refactored:
      - `Azure.LB.Name`
      - `Azure.NSG.Name`
      - `Azure.Firewall.Mode`
      - `Azure.Route.Name`
      - `Azure.VNET.Name`
      - `Azure.VNG.Name`
      - `Azure.VNG.ConnectionName`

## v1.10.4

What's changed since v1.10.3:

- Bug fixes:
  - Fixed outer copy loop of nested deployment. [#1154](https://github.com/Azure/PSRule.Rules.Azure/issues/1154)

## v1.10.3

What's changed since v1.10.2:

- Bug fixes:
  - Fixed copy loop on nested deployment parameters is not handled. [#1144](https://github.com/Azure/PSRule.Rules.Azure/issues/1144)

## v1.10.2

What's changed since v1.10.1:

- Bug fixes:
  - Fixed template function `equals` parameter count mismatch. [#1137](https://github.com/Azure/PSRule.Rules.Azure/issues/1137)

## v1.10.1

What's changed since v1.10.0:

- Bug fixes:
  - Fixed `Azure.Policy.WaiverExpiry` date conversion. [#1118](https://github.com/Azure/PSRule.Rules.Azure/issues/1118)

## v1.10.0

What's changed since v1.9.1:

- New features:
  - Added support for parameter strong types. [#1083](https://github.com/Azure/PSRule.Rules.Azure/issues/1083)
    - The value of string parameters can be tested against the expected type.
    - When configuring a location strong type, the parameter value must be a valid Azure location.
    - When configuring a resource type strong type, the parameter value must be a matching resource Id.
- New rules:
  - All resources:
    - Check template expressions do not exceed a maximum length. [#1006](https://github.com/Azure/PSRule.Rules.Azure/issues/1006)
  - Automation Service:
    - Check automation accounts should use managed identities for authentication. [#1074](https://github.com/Azure/PSRule.Rules.Azure/issues/1074)
  - Event Grid:
    - Check topics and domains use managed identities. [#1091](https://github.com/Azure/PSRule.Rules.Azure/issues/1091)
    - Check topics and domains use private endpoints. [#1092](https://github.com/Azure/PSRule.Rules.Azure/issues/1092)
    - Check topics and domains use identity-based authentication. [#1093](https://github.com/Azure/PSRule.Rules.Azure/issues/1093)
- General improvements:
  - Updated default baseline to use module configuration. [#1089](https://github.com/Azure/PSRule.Rules.Azure/issues/1089)
- Engineering:
  - Bump PSRule dependency to v1.9.0. [#1081](https://github.com/Azure/PSRule.Rules.Azure/issues/1081)
  - Bump Microsoft.CodeAnalysis.NetAnalyzers to v6.0.0. [#1080](https://github.com/Azure/PSRule.Rules.Azure/pull/1080)
  - Bump Microsoft.SourceLink.GitHub to 1.1.1. [#1085](https://github.com/Azure/PSRule.Rules.Azure/pull/1085)
- Bug fixes:
  - Fixed expansion of secret references. [#1098](https://github.com/Azure/PSRule.Rules.Azure/issues/1098)
  - Fixed handling of tagging for deployments. [#1099](https://github.com/Azure/PSRule.Rules.Azure/issues/1099)
  - Fixed strong type issue flagged with empty defaultValue string. [#1100](https://github.com/Azure/PSRule.Rules.Azure/issues/1100)

What's changed since pre-release v1.10.0-B2111081:

- No additional changes.

## v1.10.0-B2111081 (pre-release)

What's changed since pre-release v1.10.0-B2111072:

- New rules:
  - Automation Service:
    - Automation accounts should use managed identities for authentication. [#1074](https://github.com/Azure/PSRule.Rules.Azure/issues/1074)

## v1.10.0-B2111072 (pre-release)

What's changed since pre-release v1.10.0-B2111058:

- New rules:
  - All resources:
    - Check template expressions do not exceed a maximum length. [#1006](https://github.com/Azure/PSRule.Rules.Azure/issues/1006)
- Bug fixes:
  - Fixed expansion of secret references. [#1098](https://github.com/Azure/PSRule.Rules.Azure/issues/1098)
  - Fixed handling of tagging for deployments. [#1099](https://github.com/Azure/PSRule.Rules.Azure/issues/1099)
  - Fixed strong type issue flagged with empty defaultValue string. [#1100](https://github.com/Azure/PSRule.Rules.Azure/issues/1100)

## v1.10.0-B2111058 (pre-release)

What's changed since pre-release v1.10.0-B2111040:

- New rules:
  - Event Grid:
    - Check topics and domains use managed identities. [#1091](https://github.com/Azure/PSRule.Rules.Azure/issues/1091)
    - Check topics and domains use private endpoints. [#1092](https://github.com/Azure/PSRule.Rules.Azure/issues/1092)
    - Check topics and domains use identity-based authentication. [#1093](https://github.com/Azure/PSRule.Rules.Azure/issues/1093)
- General improvements:
  - Updated default baseline to use module configuration. [#1089](https://github.com/Azure/PSRule.Rules.Azure/issues/1089)

## v1.10.0-B2111040 (pre-release)

What's changed since v1.9.1:

- New features:
  - Added support for parameter strong types. [#1083](https://github.com/Azure/PSRule.Rules.Azure/issues/1083)
    - The value of string parameters can be tested against the expected type.
    - When configuring a location strong type, the parameter value must be a valid Azure location.
    - When configuring a resource type strong type, the parameter value must be a matching resource Id.
- Engineering:
  - Bump PSRule dependency to v1.9.0. [#1081](https://github.com/Azure/PSRule.Rules.Azure/issues/1081)
  - Bump Microsoft.CodeAnalysis.NetAnalyzers to v6.0.0. [#1080](https://github.com/Azure/PSRule.Rules.Azure/pull/1080)
  - Bump Microsoft.SourceLink.GitHub to 1.1.1. [#1085](https://github.com/Azure/PSRule.Rules.Azure/pull/1085)

## v1.9.1

What's changed since v1.9.0:

- Bug fixes:
  - Fixed can not index into resource group tags. [#1066](https://github.com/Azure/PSRule.Rules.Azure/issues/1066)
  - Fixed `Azure.VM.ASMinMembers` for template deployments. [#1064](https://github.com/Azure/PSRule.Rules.Azure/issues/1064)
  - Fixed zones property not found on public IP resource. [#1070](https://github.com/Azure/PSRule.Rules.Azure/issues/1070)

## v1.9.0

What's changed since v1.8.1:

- New rules:
  - API Management Service:
    - Check API management services are using availability zones when available. [#1017](https://github.com/Azure/PSRule.Rules.Azure/issues/1017)
  - Public IP Address:
    - Check Public IP addresses are configured with zone-redundancy. [#958](https://github.com/Azure/PSRule.Rules.Azure/issues/958)
    - Check Public IP addresses are using Standard SKU. [#979](https://github.com/Azure/PSRule.Rules.Azure/issues/979)
  - User Assigned Managed Identity:
    - Check identities meet naming requirements. [#1021](https://github.com/Azure/PSRule.Rules.Azure/issues/1021)
  - Virtual Network Gateway:
    - Check VPN/ExpressRoute gateways are configured with availability zone SKU. [#926](https://github.com/Azure/PSRule.Rules.Azure/issues/926)
- General improvements:
  - Improved processing of AzOps generated templates. [#799](https://github.com/Azure/PSRule.Rules.Azure/issues/799)
    - `Azure.Template.DefineParameters` is ignored for AzOps generated templates.
    - `Azure.Template.UseLocationParameter` is ignored for AzOps generated templates.
  - Bicep is now installed when using PSRule GitHub Action. [#1050](https://github.com/Azure/PSRule.Rules.Azure/issues/1050)
- Engineering:
  - Bump PSRule dependency to v1.8.0. [#1018](https://github.com/Azure/PSRule.Rules.Azure/issues/1018)
  - Added automated PR workflow to bump `providers.json` monthly. [#1041](https://github.com/Azure/PSRule.Rules.Azure/issues/1041)
- Bug fixes:
  - Fixed AKS Network Policy should accept calico. [#1046](https://github.com/Azure/PSRule.Rules.Azure/issues/1046)
  - Fixed `Azure.ACR.AdminUser` fails when `adminUserEnabled` not set. [#1014](https://github.com/Azure/PSRule.Rules.Azure/issues/1014)
  - Fixed `Azure.KeyVault.Logs` reports cannot index into a null array. [#1024](https://github.com/Azure/PSRule.Rules.Azure/issues/1024)
  - Fixed template function empty returns object reference not set exception. [#1025](https://github.com/Azure/PSRule.Rules.Azure/issues/1025)
  - Fixed delayed binding of `and` template function. [#1026](https://github.com/Azure/PSRule.Rules.Azure/issues/1026)
  - Fixed template function array nests array with array parameters. [#1027](https://github.com/Azure/PSRule.Rules.Azure/issues/1027)
  - Fixed property used by `Azure.ACR.MinSKU` to work more reliably with templates. [#1034](https://github.com/Azure/PSRule.Rules.Azure/issues/1034)
  - Fixed could not determine JSON object type for MockMember using CreateObject. [#1035](https://github.com/Azure/PSRule.Rules.Azure/issues/1035)
  - Fixed Bicep convention ordering. [#1053](https://github.com/Azure/PSRule.Rules.Azure/issues/1053)

What's changed since pre-release v1.9.0-B2110087:

- No additional changes.

## v1.9.0-B2110087 (pre-release)

What's changed since pre-release v1.9.0-B2110082:

- Bug fixes:
  - Fixed Bicep convention ordering. [#1053](https://github.com/Azure/PSRule.Rules.Azure/issues/1053)

## v1.9.0-B2110082 (pre-release)

What's changed since pre-release v1.9.0-B2110059:

- General improvements:
  - Bicep is now installed when using PSRule GitHub Action. [#1050](https://github.com/Azure/PSRule.Rules.Azure/issues/1050)
- Engineering:
  - Added automated PR workflow to bump `providers.json` monthly. [#1041](https://github.com/Azure/PSRule.Rules.Azure/issues/1041)
- Bug fixes:
  - Fixed AKS Network Policy should accept calico. [#1046](https://github.com/Azure/PSRule.Rules.Azure/issues/1046)

## v1.9.0-B2110059 (pre-release)

What's changed since pre-release v1.9.0-B2110040:

- New rules:
  - API Management Service:
    - Check API management services are using availability zones when available. [#1017](https://github.com/Azure/PSRule.Rules.Azure/issues/1017)
- Bug fixes:
  - Fixed property used by `Azure.ACR.MinSKU` to work more reliably with templates. [#1034](https://github.com/Azure/PSRule.Rules.Azure/issues/1034)
  - Fixed could not determine JSON object type for MockMember using CreateObject. [#1035](https://github.com/Azure/PSRule.Rules.Azure/issues/1035)

## v1.9.0-B2110040 (pre-release)

What's changed since pre-release v1.9.0-B2110025:

- New rules:
  - User Assigned Managed Identity:
    - Check identities meet naming requirements. [#1021](https://github.com/Azure/PSRule.Rules.Azure/issues/1021)
- Bug fixes:
  - Fixed `Azure.KeyVault.Logs` reports cannot index into a null array. [#1024](https://github.com/Azure/PSRule.Rules.Azure/issues/1024)
  - Fixed template function empty returns object reference not set exception. [#1025](https://github.com/Azure/PSRule.Rules.Azure/issues/1025)
  - Fixed delayed binding of `and` template function. [#1026](https://github.com/Azure/PSRule.Rules.Azure/issues/1026)
  - Fixed template function array nests array with array parameters. [#1027](https://github.com/Azure/PSRule.Rules.Azure/issues/1027)

## v1.9.0-B2110025 (pre-release)

What's changed since pre-release v1.9.0-B2110014:

- Engineering:
  - Bump PSRule dependency to v1.8.0. [#1018](https://github.com/Azure/PSRule.Rules.Azure/issues/1018)
- Bug fixes:
  - Fixed `Azure.ACR.AdminUser` fails when `adminUserEnabled` not set. [#1014](https://github.com/Azure/PSRule.Rules.Azure/issues/1014)

## v1.9.0-B2110014 (pre-release)

What's changed since pre-release v1.9.0-B2110009:

- Bug fixes:
  - Fixed expression out of range of valid values. [#1005](https://github.com/Azure/PSRule.Rules.Azure/issues/1005)
  - Fixed template expand fails in nested reference expansion. [#1007](https://github.com/Azure/PSRule.Rules.Azure/issues/1007)

## v1.9.0-B2110009 (pre-release)

What's changed since pre-release v1.9.0-B2109027:

- Bug fixes:
  - Fixed handling of comments with template and parameter file rules. [#996](https://github.com/Azure/PSRule.Rules.Azure/issues/996)
  - Fixed `Azure.Template.UseLocationParameter` to only apply to templates deployed as RG scope [#995](https://github.com/Azure/PSRule.Rules.Azure/issues/995)
  - Fixed expand template fails with `createObject` when no parameters are specified. [#1000](https://github.com/Azure/PSRule.Rules.Azure/issues/1000)

## v1.9.0-B2109027 (pre-release)

What's changed since v1.8.0:

- New rules:
  - Public IP Address:
    - Check Public IP addresses are configured with zone-redundancy. [#958](https://github.com/Azure/PSRule.Rules.Azure/issues/958)
    - Check Public IP addresses are using Standard SKU. [#979](https://github.com/Azure/PSRule.Rules.Azure/issues/979)
  - Virtual Network Gateway:
    - Check VPN/ExpressRoute gateways are configured with availability zone SKU. [#926](https://github.com/Azure/PSRule.Rules.Azure/issues/926)
- General improvements:
  - Improved processing of AzOps generated templates. [#799](https://github.com/Azure/PSRule.Rules.Azure/issues/799)
    - `Azure.Template.DefineParameters` is ignored for AzOps generated templates.
    - `Azure.Template.UseLocationParameter` is ignored for AzOps generated templates.
- Bug fixes:
  - Fixed `ToUpper` fails to convert character. [#986](https://github.com/Azure/PSRule.Rules.Azure/issues/986)

## v1.8.1

What's changed since v1.8.0:

- Bug fixes:
  - Fixed handling of comments with template and parameter file rules. [#996](https://github.com/Azure/PSRule.Rules.Azure/issues/996)
  - Fixed `Azure.Template.UseLocationParameter` to only apply to templates deployed as RG scope [#995](https://github.com/Azure/PSRule.Rules.Azure/issues/995)
  - Fixed expand template fails with `createObject` when no parameters are specified. [#1000](https://github.com/Azure/PSRule.Rules.Azure/issues/1000)
  - Fixed `ToUpper` fails to convert character. [#986](https://github.com/Azure/PSRule.Rules.Azure/issues/986)
  - Fixed expression out of range of valid values. [#1005](https://github.com/Azure/PSRule.Rules.Azure/issues/1005)
  - Fixed template expand fails in nested reference expansion. [#1007](https://github.com/Azure/PSRule.Rules.Azure/issues/1007)

## v1.8.0

What's changed since v1.7.0:

- New features:
  - Added `Azure.GA_2021_09` baseline. [#961](https://github.com/Azure/PSRule.Rules.Azure/issues/961)
    - Includes rules released before or during September 2021 for Azure GA features.
    - Marked baseline `Azure.GA_2021_06` as obsolete.
- New rules:
  - Application Gateway:
    - Check App Gateways should use availability zones when available. Thanks [@ArmaanMcleod](https://github.com/ArmaanMcleod). [#928](https://github.com/Azure/PSRule.Rules.Azure/issues/928)
  - Azure Kubernetes Service:
    - Check clusters have control plane audit logs enabled. Thanks [@ArmaanMcleod](https://github.com/ArmaanMcleod). [#882](https://github.com/Azure/PSRule.Rules.Azure/issues/882)
    - Check clusters have control plane diagnostics enabled. Thanks [@ArmaanMcleod](https://github.com/ArmaanMcleod). [#922](https://github.com/Azure/PSRule.Rules.Azure/issues/922)
    - Check clusters use Container Insights for monitoring workloads. Thanks [@ArmaanMcleod](https://github.com/ArmaanMcleod). [#881](https://github.com/Azure/PSRule.Rules.Azure/issues/881)
    - Check clusters use availability zones when available. Thanks [@ArmaanMcleod](https://github.com/ArmaanMcleod). [#880](https://github.com/Azure/PSRule.Rules.Azure/issues/880)
  - Cosmos DB:
    - Check DB account names meet naming requirements. [#954](https://github.com/Azure/PSRule.Rules.Azure/issues/954)
    - Check DB accounts use Azure AD identities for resource management operations. [#953](https://github.com/Azure/PSRule.Rules.Azure/issues/953)
  - Load Balancer:
    - Check Load balancers are using Standard SKU. Thanks [@ArmaanMcleod](https://github.com/ArmaanMcleod). [#957](https://github.com/Azure/PSRule.Rules.Azure/issues/957)
    - Check Load Balancers are configured with zone-redundancy. Thanks [@ArmaanMcleod](https://github.com/ArmaanMcleod). [#927](https://github.com/Azure/PSRule.Rules.Azure/issues/927)
- Engineering:
  - Bump PSRule dependency to v1.7.2. [#951](https://github.com/Azure/PSRule.Rules.Azure/issues/951)
  - Automated update of availability zone information in providers.json. [#907](https://github.com/Azure/PSRule.Rules.Azure/issues/907)
  - Increased test coverage of rule reasons. Thanks [@ArmaanMcleod](https://github.com/ArmaanMcleod). [#960](https://github.com/Azure/PSRule.Rules.Azure/issues/960)
- Bug fixes:
  - Fixed export of in-flight AKS related subnets for kubenet clusters. Thanks [@ArmaanMcleod](https://github.com/ArmaanMcleod). [#920](https://github.com/Azure/PSRule.Rules.Azure/issues/920)
  - Fixed plan instance count is not applicable to Elastic Premium plans. [#946](https://github.com/Azure/PSRule.Rules.Azure/issues/946)
  - Fixed minimum App Service Plan fails Elastic Premium plans. [#945](https://github.com/Azure/PSRule.Rules.Azure/issues/945)
  - Fixed App Service Plan should include PremiumV3 plan. [#944](https://github.com/Azure/PSRule.Rules.Azure/issues/944)
  - Fixed Azure.VM.NICAttached with private endpoints. [#932](https://github.com/Azure/PSRule.Rules.Azure/issues/932)
  - Fixed Bicep CLI fails with unexpected end of content. [#889](https://github.com/Azure/PSRule.Rules.Azure/issues/889)
  - Fixed incomplete reason message for `Azure.Storage.MinTLS`. [#971](https://github.com/Azure/PSRule.Rules.Azure/issues/971)
  - Fixed false positive of `Azure.Storage.UseReplication` with large file storage. [#965](https://github.com/Azure/PSRule.Rules.Azure/issues/965)

What's changed since pre-release v1.8.0-B2109060:

- No additional changes.

## v1.8.0-B2109086 (pre-release)

What's changed since pre-release v1.8.0-B2109060:

- New rules:
  - Load Balancer:
    - Check Load balancers are using Standard SKU. Thanks [@ArmaanMcleod](https://github.com/ArmaanMcleod). [#957](https://github.com/Azure/PSRule.Rules.Azure/issues/957)
- Engineering:
  - Increased test coverage of rule reasons. Thanks [@ArmaanMcleod](https://github.com/ArmaanMcleod). [#960](https://github.com/Azure/PSRule.Rules.Azure/issues/960)
- Bug fixes:
  - Fixed Bicep CLI fails with unexpected end of content. [#889](https://github.com/Azure/PSRule.Rules.Azure/issues/889)
  - Fixed incomplete reason message for `Azure.Storage.MinTLS`. [#971](https://github.com/Azure/PSRule.Rules.Azure/issues/971)
  - Fixed false positive of `Azure.Storage.UseReplication` with large file storage. [#965](https://github.com/Azure/PSRule.Rules.Azure/issues/965)

## v1.8.0-B2109060 (pre-release)

What's changed since pre-release v1.8.0-B2109046:

- New features:
  - Added `Azure.GA_2021_09` baseline. [#961](https://github.com/Azure/PSRule.Rules.Azure/issues/961)
    - Includes rules released before or during September 2021 for Azure GA features.
    - Marked baseline `Azure.GA_2021_06` as obsolete.
- New rules:
  - Load Balancer:
    - Check Load Balancers are configured with zone-redundancy. Thanks [@ArmaanMcleod](https://github.com/ArmaanMcleod). [#927](https://github.com/Azure/PSRule.Rules.Azure/issues/927)

## v1.8.0-B2109046 (pre-release)

What's changed since pre-release v1.8.0-B2109020:

- New rules:
  - Application Gateway:
    - Check App Gateways should use availability zones when available. Thanks [@ArmaanMcleod](https://github.com/ArmaanMcleod). [#928](https://github.com/Azure/PSRule.Rules.Azure/issues/928)
  - Cosmos DB:
    - Check DB account names meet naming requirements. [#954](https://github.com/Azure/PSRule.Rules.Azure/issues/954)
    - Check DB accounts use Azure AD identities for resource management operations. [#953](https://github.com/Azure/PSRule.Rules.Azure/issues/953)
- Bug fixes:
  - Fixed plan instance count is not applicable to Elastic Premium plans. [#946](https://github.com/Azure/PSRule.Rules.Azure/issues/946)
  - Fixed minimum App Service Plan fails Elastic Premium plans. [#945](https://github.com/Azure/PSRule.Rules.Azure/issues/945)
  - Fixed App Service Plan should include PremiumV3 plan. [#944](https://github.com/Azure/PSRule.Rules.Azure/issues/944)
  - Fixed Azure.VM.NICAttached with private endpoints. [#932](https://github.com/Azure/PSRule.Rules.Azure/issues/932)
- Engineering:
  - Bump PSRule dependency to v1.7.2. [#951](https://github.com/Azure/PSRule.Rules.Azure/issues/951)

## v1.8.0-B2109020 (pre-release)

What's changed since pre-release v1.8.0-B2108026:

- New rules:
  - Azure Kubernetes Service:
    - Check clusters have control plane audit logs enabled. Thanks [@ArmaanMcleod](https://github.com/ArmaanMcleod). [#882](https://github.com/Azure/PSRule.Rules.Azure/issues/882)
    - Check clusters have control plane diagnostics enabled. Thanks [@ArmaanMcleod](https://github.com/ArmaanMcleod). [#922](https://github.com/Azure/PSRule.Rules.Azure/issues/922)
- Engineering:
  - Bump PSRule dependency to v1.7.0. [#938](https://github.com/Azure/PSRule.Rules.Azure/issues/938)

## v1.8.0-B2108026 (pre-release)

What's changed since pre-release v1.8.0-B2108013:

- New rules:
  - Azure Kubernetes Service:
    - Check clusters use Container Insights for monitoring workloads. Thanks [@ArmaanMcleod](https://github.com/ArmaanMcleod). [#881](https://github.com/Azure/PSRule.Rules.Azure/issues/881)
- Bug fixes:
  - Fixed export of in-flight AKS related subnets for kubenet clusters. Thanks [@ArmaanMcleod](https://github.com/ArmaanMcleod). [#920](https://github.com/Azure/PSRule.Rules.Azure/issues/920)

## v1.8.0-B2108013 (pre-release)

What's changed since v1.7.0:

- New rules:
  - Azure Kubernetes Service:
    - Check clusters use availability zones when available. Thanks [@ArmaanMcleod](https://github.com/ArmaanMcleod). [#880](https://github.com/Azure/PSRule.Rules.Azure/issues/880)
- Engineering:
  - Bump PSRule dependency to v1.6.1. [#913](https://github.com/Azure/PSRule.Rules.Azure/issues/913)
  - Automated update of availability zone information in providers.json. [#907](https://github.com/Azure/PSRule.Rules.Azure/issues/907)

## v1.7.0

What's changed since v1.6.0:

- New rules:
  - All resources:
    - Check template parameter files use metadata links. [#846](https://github.com/Azure/PSRule.Rules.Azure/issues/846)
      - Configure the `AZURE_PARAMETER_FILE_METADATA_LINK` option to enable this rule.
    - Check template files use a recent schema. [#845](https://github.com/Azure/PSRule.Rules.Azure/issues/845)
    - Check template files use a https schema scheme. [#894](https://github.com/Azure/PSRule.Rules.Azure/issues/894)
    - Check template parameter files use a https schema scheme. [#894](https://github.com/Azure/PSRule.Rules.Azure/issues/894)
    - Check template parameters set a value. [#896](https://github.com/Azure/PSRule.Rules.Azure/issues/896)
    - Check template parameters use a valid secret reference. [#897](https://github.com/Azure/PSRule.Rules.Azure/issues/897)
  - Azure Kubernetes Service:
    - Check clusters using Azure CNI should use large subnets. Thanks [@ArmaanMcleod](https://github.com/ArmaanMcleod). [#273](https://github.com/Azure/PSRule.Rules.Azure/issues/273)
    - Check clusters use auto-scale node pools. Thanks [@ArmaanMcleod](https://github.com/ArmaanMcleod). [#218](https://github.com/Azure/PSRule.Rules.Azure/issues/218)
      - By default, a minimum of a `/23` subnet is required.
      - Configure `AZURE_AKS_CNI_MINIMUM_CLUSTER_SUBNET_SIZE` to change the default minimum subnet size.
  - Storage Account:
    - Check Storage Accounts only accept explicitly allowed network traffic. [#884](https://github.com/Azure/PSRule.Rules.Azure/issues/884)
- Updated rules:
  - Virtual Network:
    - Excluded `AzureFirewallManagementSubnet` from `Azure.VNET.UseNSGs`. [#869](https://github.com/Azure/PSRule.Rules.Azure/issues/869)
- General improvements:
  - Added version information to bicep compilation exceptions. [#903](https://github.com/Azure/PSRule.Rules.Azure/issues/903)
- Engineering:
  - Bump PSRule dependency to v1.6.0. [#871](https://github.com/Azure/PSRule.Rules.Azure/issues/871)
- Bug fixes:
  - Fixed DateTimeAdd function and tests within timezones with DST. [#891](https://github.com/Azure/PSRule.Rules.Azure/issues/891)
  - Fixed `Azure.Template.ParameterValue` failing on empty value. [#901](https://github.com/Azure/PSRule.Rules.Azure/issues/901)

What's changed since pre-release v1.7.0-B2108059:

- No additional changes.

## v1.7.0-B2108059 (pre-release)

What's changed since pre-release v1.7.0-B2108049:

- General improvements:
  - Added version information to bicep compilation exceptions. [#903](https://github.com/Azure/PSRule.Rules.Azure/issues/903)
- Bug fixes:
  - Fixed `Azure.Template.ParameterValue` failing on empty value. [#901](https://github.com/Azure/PSRule.Rules.Azure/issues/901)

## v1.7.0-B2108049 (pre-release)

What's changed since pre-release v1.7.0-B2108040:

- New rules:
  - All resources:
    - Check template files use a recent schema. [#845](https://github.com/Azure/PSRule.Rules.Azure/issues/845)
    - Check template files use a https schema scheme. [#894](https://github.com/Azure/PSRule.Rules.Azure/issues/894)
    - Check template parameter files use a https schema scheme. [#894](https://github.com/Azure/PSRule.Rules.Azure/issues/894)
    - Check template parameters set a value. [#896](https://github.com/Azure/PSRule.Rules.Azure/issues/896)
    - Check template parameters use a valid secret reference. [#897](https://github.com/Azure/PSRule.Rules.Azure/issues/897)
- Bug fixes:
  - Fixed DateTimeAdd function and tests within timezones with DST. [#891](https://github.com/Azure/PSRule.Rules.Azure/issues/891)

## v1.7.0-B2108040 (pre-release)

What's changed since pre-release v1.7.0-B2108020:

- New rules:
  - All resources:
    - Check template parameter files use metadata links. [#846](https://github.com/Azure/PSRule.Rules.Azure/issues/846)
      - Configure the `AZURE_PARAMETER_FILE_METADATA_LINK` option to enable this rule.
  - Azure Kubernetes Service:
    - Check clusters using Azure CNI should use large subnets. Thanks [@ArmaanMcleod](https://github.com/ArmaanMcleod). [#273](https://github.com/Azure/PSRule.Rules.Azure/issues/273)
      - By default, a minimum of a `/23` subnet is required.
      - Configure `AZURE_AKS_CNI_MINIMUM_CLUSTER_SUBNET_SIZE` to change the default minimum subnet size.
  - Storage Account:
    - Check Storage Accounts only accept explicitly allowed network traffic. [#884](https://github.com/Azure/PSRule.Rules.Azure/issues/884)

## v1.7.0-B2108020 (pre-release)

What's changed since v1.6.0:

- New rules:
  - Azure Kubernetes Service:
    - Check clusters use auto-scale node pools. Thanks [@ArmaanMcleod](https://github.com/ArmaanMcleod). [#218](https://github.com/Azure/PSRule.Rules.Azure/issues/218)
- Updated rules:
  - Virtual Network:
    - Excluded `AzureFirewallManagementSubnet` from `Azure.VNET.UseNSGs`. [#869](https://github.com/Azure/PSRule.Rules.Azure/issues/869)
- Engineering:
  - Bump PSRule dependency to v1.6.0. [#871](https://github.com/Azure/PSRule.Rules.Azure/issues/871)

## v1.6.0

What's changed since v1.5.1:

- New features:
  - **Experimental**: Added support for expansion from Bicep source files. [#848](https://github.com/Azure/PSRule.Rules.Azure/issues/848) [#670](https://github.com/Azure/PSRule.Rules.Azure/issues/670) [#858](https://github.com/Azure/PSRule.Rules.Azure/issues/858)
    - Bicep support is currently experimental.
    - To opt-in set the `AZURE_BICEP_FILE_EXPANSION` configuration to `true`.
    - For more information see [Using Bicep](https://azure.github.io/PSRule.Rules.Azure/using-bicep/).
- New rules:
  - Application Gateways:
    - Check Application Gateways publish endpoints by HTTPS. [#841](https://github.com/Azure/PSRule.Rules.Azure/issues/841)
- Engineering:
  - Bump PSRule dependency to v1.5.0. [#832](https://github.com/Azure/PSRule.Rules.Azure/issues/832)
  - Migration of Pester v4 tests to Pester v5. Thanks [@ArmaanMcleod](https://github.com/ArmaanMcleod). [#395](https://github.com/Azure/PSRule.Rules.Azure/issues/395)

What's changed since pre-release v1.6.0-B2108038:

- Bug fixes:
  - Fixed Bicep expand creates deadlock and times out. [#863](https://github.com/Azure/PSRule.Rules.Azure/issues/863)

## v1.6.0-B2108038 (pre-release)

What's changed since pre-release v1.6.0-B2108023:

- Bug fixes:
  - Fixed Bicep expand hangs analysis. [#858](https://github.com/Azure/PSRule.Rules.Azure/issues/858)

## v1.6.0-B2108023 (pre-release)

What's changed since pre-release v1.6.0-B2107028:

- New features:
  - **Experimental**: Added support for expansion from Bicep source files. [#848](https://github.com/Azure/PSRule.Rules.Azure/issues/848) [#670](https://github.com/Azure/PSRule.Rules.Azure/issues/670)
    - Bicep support is currently experimental.
    - To opt-in set the `AZURE_BICEP_FILE_EXPANSION` configuration to `true`.
    - For more information see [Using Bicep](https://azure.github.io/PSRule.Rules.Azure/using-bicep/).

## v1.6.0-B2107028 (pre-release)

What's changed since v1.5.1:

- New rules:
  - Application Gateways:
    - Check Application Gateways publish endpoints by HTTPS. [#841](https://github.com/Azure/PSRule.Rules.Azure/issues/841)
- Engineering:
  - Bump PSRule dependency to v1.5.0. [#832](https://github.com/Azure/PSRule.Rules.Azure/issues/832)

## v1.5.1

What's changed since v1.5.0:

- Bug fixes:
  - Fixed rule does not detect more restrictive NSG rules. [#831](https://github.com/Azure/PSRule.Rules.Azure/issues/831)

## v1.5.0

What's changed since v1.4.1:

- New features:
  - Added `Azure.GA_2021_06` baseline. [#822](https://github.com/Azure/PSRule.Rules.Azure/issues/822)
    - Includes rules released before or during June 2021 for Azure GA features.
    - Marked baseline `Azure.GA_2021_03` as obsolete.
- New rules:
  - Application Insights:
    - Check App Insights resources use workspace-based configuration. [#813](https://github.com/Azure/PSRule.Rules.Azure/issues/813)
    - Check App Insights resources meet naming requirements. [#814](https://github.com/Azure/PSRule.Rules.Azure/issues/814)
- General improvements:
  - Exclude not applicable rules for templates generated with Bicep and PSArm. [#815](https://github.com/Azure/PSRule.Rules.Azure/issues/815)
  - Updated rule help to use docs pages for online version. [#824](https://github.com/Azure/PSRule.Rules.Azure/issues/824)
- Engineering:
  - Bump PSRule dependency to v1.4.0. [#823](https://github.com/Azure/PSRule.Rules.Azure/issues/823)
  - Bump YamlDotNet dependency to v11.2.1. [#821](https://github.com/Azure/PSRule.Rules.Azure/pull/821)
  - Migrate project to Azure GitHub organization and updated links. [#800](https://github.com/Azure/PSRule.Rules.Azure/pull/800)
- Bug fixes:
  - Fixed detection of parameters and variables with line breaks. [#811](https://github.com/Azure/PSRule.Rules.Azure/issues/811)

What's changed since pre-release v1.5.0-B2107002:

- No additional changes.

## v1.5.0-B2107002 (pre-release)

What's changed since pre-release v1.5.0-B2106018:

- New features:
  - Added `Azure.GA_2021_06` baseline. [#822](https://github.com/Azure/PSRule.Rules.Azure/issues/822)
    - Includes rules released before or during June 2021 for Azure GA features.
    - Marked baseline `Azure.GA_2021_03` as obsolete.
- General improvements:
  - Updated rule help to use docs pages for online version. [#824](https://github.com/Azure/PSRule.Rules.Azure/issues/824)
- Engineering:
  - Bump PSRule dependency to v1.4.0. [#823](https://github.com/Azure/PSRule.Rules.Azure/issues/823)
  - Bump YamlDotNet dependency to v11.2.1. [#821](https://github.com/Azure/PSRule.Rules.Azure/pull/821)

## v1.5.0-B2106018 (pre-release)

What's changed since v1.4.1:

- New rules:
  - Application Insights:
    - Check App Insights resources use workspace-based configuration. [#813](https://github.com/Azure/PSRule.Rules.Azure/issues/813)
    - Check App Insights resources meet naming requirements. [#814](https://github.com/Azure/PSRule.Rules.Azure/issues/814)
- General improvements:
  - Exclude not applicable rules for templates generated with Bicep and PSArm. [#815](https://github.com/Azure/PSRule.Rules.Azure/issues/815)
- Engineering:
  - Bump YamlDotNet dependency to v11.2.0. [#801](https://github.com/Azure/PSRule.Rules.Azure/pull/801)
  - Migrate project to Azure GitHub organization and updated links. [#800](https://github.com/Azure/PSRule.Rules.Azure/pull/800)
- Bug fixes:
  - Fixed detection of parameters and variables with line breaks. [#811](https://github.com/Azure/PSRule.Rules.Azure/issues/811)

## v1.4.1

What's changed since v1.4.0:

- Bug fixes:
  - Fixed boolean string conversion case. [#793](https://github.com/Azure/PSRule.Rules.Azure/issues/793)
  - Fixed case sensitive property matching. [#794](https://github.com/Azure/PSRule.Rules.Azure/issues/794)
  - Fixed automatic expansion of template parameter files. [#796](https://github.com/Azure/PSRule.Rules.Azure/issues/796)
    - Template parameter files are not automatically expanded by default.
    - To enable this, set the `AZURE_PARAMETER_FILE_EXPANSION` configuration option.

## v1.4.0

What's changed since v1.3.2:

- New features:
  - Automatically expand template from parameter files for analysis. [#772](https://github.com/Azure/PSRule.Rules.Azure/issues/772)
    - Previously templates needed to be exported with `Export-AzRuleTemplateData`.
    - To export template data automatically use PSRule cmdlets with `-Format File`.
- New rules:
  - Cognitive Search:
    - Check search services meet index SLA replica requirement. [#761](https://github.com/Azure/PSRule.Rules.Azure/issues/761)
    - Check search services meet query SLA replica requirement. [#762](https://github.com/Azure/PSRule.Rules.Azure/issues/762)
    - Check search services meet naming requirements. [#763](https://github.com/Azure/PSRule.Rules.Azure/issues/763)
    - Check search services use a minimum SKU. [#764](https://github.com/Azure/PSRule.Rules.Azure/issues/764)
    - Check search services use managed identities. [#765](https://github.com/Azure/PSRule.Rules.Azure/issues/765)
  - Azure Kubernetes Service:
    - Check clusters use AKS-managed Azure AD integration. [#436](https://github.com/Azure/PSRule.Rules.Azure/issues/436)
    - Check clusters have local account disabled (preview). [#786](https://github.com/Azure/PSRule.Rules.Azure/issues/786)
    - Check clusters have an auto-upgrade channel set (preview). [#787](https://github.com/Azure/PSRule.Rules.Azure/issues/787)
    - Check clusters limit access network access to the API server. [#788](https://github.com/Azure/PSRule.Rules.Azure/issues/788)
    - Check clusters used Azure RBAC for Kubernetes authorization. [#789](https://github.com/Azure/PSRule.Rules.Azure/issues/789)
- Updated rules:
  - Azure Kubernetes Service:
    - Updated `Azure.AKS.Version` to 1.20.5. [#767](https://github.com/Azure/PSRule.Rules.Azure/issues/767)
- General improvements:
  - Automatically nest template sub-resources for analysis. [#746](https://github.com/Azure/PSRule.Rules.Azure/issues/746)
    - Sub-resources such as diagnostic logs or configurations are automatically nested.
    - Automatic nesting a resource requires:
      - The parent resource is defined in the same template.
      - The sub-resource depends on the parent resource.
  - Added support for source location references to template files. [#781](https://github.com/Azure/PSRule.Rules.Azure/issues/781)
    - Output includes source location to resources exported from a templates.
- Bug fixes:
  - Fixed string index parsing in expressions with whitespace. [#775](https://github.com/Azure/PSRule.Rules.Azure/issues/775)
  - Fixed base for DateTimeAdd is not a valid string. [#777](https://github.com/Azure/PSRule.Rules.Azure/issues/777)
- Engineering:
  - Added source link to project. [#783](https://github.com/Azure/PSRule.Rules.Azure/issues/783)

What's changed since pre-release v1.4.0-B2105057:

- No additional changes.

## v1.4.0-B2105057 (pre-release)

What's changed since pre-release v1.4.0-B2105050:

- New rules:
  - Azure Kubernetes Service:
    - Check clusters use AKS-managed Azure AD integration. [#436](https://github.com/Azure/PSRule.Rules.Azure/issues/436)
    - Check clusters have local account disabled (preview). [#786](https://github.com/Azure/PSRule.Rules.Azure/issues/786)
    - Check clusters have an auto-upgrade channel set (preview). [#787](https://github.com/Azure/PSRule.Rules.Azure/issues/787)
    - Check clusters limit access network access to the API server. [#788](https://github.com/Azure/PSRule.Rules.Azure/issues/788)
    - Check clusters used Azure RBAC for Kubernetes authorization. [#789](https://github.com/Azure/PSRule.Rules.Azure/issues/789)
- Updated rules:
  - Azure Kubernetes Service:
    - Updated `Azure.AKS.Version` to 1.20.5. [#767](https://github.com/Azure/PSRule.Rules.Azure/issues/767)
- Engineering:
  - Added source link to project. [#783](https://github.com/Azure/PSRule.Rules.Azure/issues/783)

## v1.4.0-B2105050 (pre-release)

What's changed since pre-release v1.4.0-B2105044:

- General improvements:
  - Added support for source location references to template files. [#781](https://github.com/Azure/PSRule.Rules.Azure/issues/781)
    - Output includes source location to resources exported from a templates.

## v1.4.0-B2105044 (pre-release)

What's changed since pre-release v1.4.0-B2105027:

- New features:
  - Automatically expand template from parameter files for analysis. [#772](https://github.com/Azure/PSRule.Rules.Azure/issues/772)
    - Previously templates needed to be exported with `Export-AzRuleTemplateData`.
    - To export template data automatically use PSRule cmdlets with `-Format File`.
- Bug fixes:
  - Fixed string index parsing in expressions with whitespace. [#775](https://github.com/Azure/PSRule.Rules.Azure/issues/775)
  - Fixed base for DateTimeAdd is not a valid string. [#777](https://github.com/Azure/PSRule.Rules.Azure/issues/777)

## v1.4.0-B2105027 (pre-release)

What's changed since pre-release v1.4.0-B2105020:

- New rules:
  - Cognitive Search:
    - Check search services meet index SLA replica requirement. [#761](https://github.com/Azure/PSRule.Rules.Azure/issues/761)
    - Check search services meet query SLA replica requirement. [#762](https://github.com/Azure/PSRule.Rules.Azure/issues/762)
    - Check search services meet naming requirements. [#763](https://github.com/Azure/PSRule.Rules.Azure/issues/763)
    - Check search services use a minimum SKU. [#764](https://github.com/Azure/PSRule.Rules.Azure/issues/764)
    - Check search services use managed identities. [#765](https://github.com/Azure/PSRule.Rules.Azure/issues/765)

## v1.4.0-B2105020 (pre-release)

What's changed since v1.3.2:

- General improvements:
  - Automatically nest template sub-resources for analysis. [#746](https://github.com/Azure/PSRule.Rules.Azure/issues/746)
    - Sub-resources such as diagnostic logs or configurations are automatically nested.
    - Automatic nesting a resource requires:
      - The parent resource is defined in the same template.
      - The sub-resource depends on the parent resource.

## v1.3.2

What's changed since v1.3.1:

- Bug fixes:
  - Fixed rule reason reported the parameter inputObject is null. [#753](https://github.com/Azure/PSRule.Rules.Azure/issues/753)

## v1.3.1

What's changed since v1.3.0:

- Engineering:
  - Bump PSRule dependency to v1.3.0. [#749](https://github.com/Azure/PSRule.Rules.Azure/issues/749)
  - Bump YamlDotNet dependency to v11.1.1. [#742](https://github.com/Azure/PSRule.Rules.Azure/issues/742)

## v1.3.0

What's changed since v1.2.1:

- New rules:
  - Policy:
    - Check policy assignment display name and description are set. [#725](https://github.com/Azure/PSRule.Rules.Azure/issues/725)
    - Check policy assignment assigned by metadata is set. [#726](https://github.com/Azure/PSRule.Rules.Azure/issues/726)
    - Check policy exemption display name and description are set. [#723](https://github.com/Azure/PSRule.Rules.Azure/issues/723)
    - Check policy waiver exemptions have an expiry date set. [#724](https://github.com/Azure/PSRule.Rules.Azure/issues/724)
- Removed rules:
  - Storage:
    - Remove `Azure.Storage.UseEncryption` as Storage Service Encryption (SSE) is always on. [#630](https://github.com/Azure/PSRule.Rules.Azure/issues/630)
      - SSE is on by default and can not be disabled.
- General improvements:
  - Additional metadata added in parameter files is passed through with `Get-AzRuleTemplateLink`. [#706](https://github.com/Azure/PSRule.Rules.Azure/issues/706)
  - Improved binding support for File inputs. [#480](https://github.com/Azure/PSRule.Rules.Azure/issues/480)
    - Template and parameter file names now return a relative path instead of full path.
  - Added API version for each module resource. [#729](https://github.com/Azure/PSRule.Rules.Azure/issues/729)
- Engineering:
  - Clean up depreciated warning message for configuration option `azureAllowedRegions`. [#737](https://github.com/Azure/PSRule.Rules.Azure/issues/737)
  - Clean up depreciated warning message for configuration option `minAKSVersion`. [#738](https://github.com/Azure/PSRule.Rules.Azure/issues/738)
  - Bump PSRule dependency to v1.2.0. [#713](https://github.com/Azure/PSRule.Rules.Azure/issues/713)
- Bug fixes:
  - Fixed could not load file or assembly YamlDotNet. [#741](https://github.com/Azure/PSRule.Rules.Azure/issues/741)
    - This fix pins the PSRule version to v1.2.0 until the next stable release of PSRule for Azure.

What's changed since pre-release v1.3.0-B2104040:

- No additional changes.

## v1.3.0-B2104040 (pre-release)

What's changed since pre-release v1.3.0-B2104034:

- Bug fixes:
  - Fixed could not load file or assembly YamlDotNet. [#741](https://github.com/Azure/PSRule.Rules.Azure/issues/741)
    - This fix pins the PSRule version to v1.2.0 until the next stable release of PSRule for Azure.

## v1.3.0-B2104034 (pre-release)

What's changed since pre-release v1.3.0-B2104023:

- New rules:
  - Policy:
    - Check policy assignment display name and description are set. [#725](https://github.com/Azure/PSRule.Rules.Azure/issues/725)
    - Check policy assignment assigned by metadata is set. [#726](https://github.com/Azure/PSRule.Rules.Azure/issues/726)
    - Check policy exemption display name and description are set. [#723](https://github.com/Azure/PSRule.Rules.Azure/issues/723)
    - Check policy waiver exemptions have an expiry date set. [#724](https://github.com/Azure/PSRule.Rules.Azure/issues/724)
- Engineering:
  - Clean up depreciated warning message for configuration option `azureAllowedRegions`. [#737](https://github.com/Azure/PSRule.Rules.Azure/issues/737)
  - Clean up depreciated warning message for configuration option `minAKSVersion`. [#738](https://github.com/Azure/PSRule.Rules.Azure/issues/738)

## v1.3.0-B2104023 (pre-release)

What's changed since pre-release v1.3.0-B2104013:

- General improvements:
  - Improved binding support for File inputs. [#480](https://github.com/Azure/PSRule.Rules.Azure/issues/480)
    - Template and parameter file names now return a relative path instead of full path.
  - Added API version for each module resource. [#729](https://github.com/Azure/PSRule.Rules.Azure/issues/729)

## v1.3.0-B2104013 (pre-release)

What's changed since pre-release v1.3.0-B2103007:

- Engineering:
  - Bump PSRule dependency to v1.2.0. [#713](https://github.com/Azure/PSRule.Rules.Azure/issues/713)
- Bug fixes:
  - Fixed export not expanding nested deployments. [#715](https://github.com/Azure/PSRule.Rules.Azure/issues/715)

## v1.3.0-B2103007 (pre-release)

What's changed since v1.2.0:

- Removed rules:
  - Storage:
    - Remove `Azure.Storage.UseEncryption` as Storage Service Encryption (SSE) is always on. [#630](https://github.com/Azure/PSRule.Rules.Azure/issues/630)
      - SSE is on by default and can not be disabled.
- General improvements:
  - Additional metadata added in parameter files is passed through with `Get-AzRuleTemplateLink`. [#706](https://github.com/Azure/PSRule.Rules.Azure/issues/706)

## v1.2.1

What's changed since v1.2.0:

- Bug fixes:
  - Fixed export not expanding nested deployments. [#715](https://github.com/Azure/PSRule.Rules.Azure/issues/715)

## v1.2.0

What's changed since v1.1.4:

- New features:
  - Added `Azure.GA_2021_03` baseline. [#673](https://github.com/Azure/PSRule.Rules.Azure/issues/673)
    - Includes rules released before or during March 2021 for Azure GA features.
    - Marked baseline `Azure.GA_2020_12` as obsolete.
- New rules:
  - Key Vault:
    - Check vaults, keys, and secrets meet name requirements. [#646](https://github.com/Azure/PSRule.Rules.Azure/issues/646)
- Updated rules:
  - Azure Kubernetes Service:
    - Updated `Azure.AKS.Version` to 1.19.7. [#696](https://github.com/Azure/PSRule.Rules.Azure/issues/696)
- General improvements:
  - Added support for user defined functions in templates. [#682](https://github.com/Azure/PSRule.Rules.Azure/issues/682)
- Engineering:
  - Bump PSRule dependency to v1.1.0. [#692](https://github.com/Azure/PSRule.Rules.Azure/issues/692)

What's changed since pre-release v1.2.0-B2103044:

- No additional changes.

## v1.2.0-B2103044 (pre-release)

What's changed since pre-release v1.2.0-B2103032:

- New features:
  - Added `Azure.GA_2021_03` baseline. [#673](https://github.com/Azure/PSRule.Rules.Azure/issues/673)
    - Includes rules released before or during March 2021 for Azure GA features.
    - Marked baseline `Azure.GA_2020_12` as obsolete.
- Updated rules:
  - Azure Kubernetes Service:
    - Updated `Azure.AKS.Version` to 1.19.7. [#696](https://github.com/Azure/PSRule.Rules.Azure/issues/696)

## v1.2.0-B2103032 (pre-release)

What's changed since pre-release v1.2.0-B2103024:

- New rules:
  - Key Vault:
    - Check vaults, keys, and secrets meet name requirements. [#646](https://github.com/Azure/PSRule.Rules.Azure/issues/646)
- Engineering:
  - Bump PSRule dependency to v1.1.0. [#692](https://github.com/Azure/PSRule.Rules.Azure/issues/692)

## v1.2.0-B2103024 (pre-release)

What's changed since v1.1.4:

- General improvements:
  - Added support for user defined functions in templates. [#682](https://github.com/Azure/PSRule.Rules.Azure/issues/682)

## v1.1.4

What's changed since v1.1.3:

- Bug fixes:
  - Fixed handling of literal index with copyIndex function. [#686](https://github.com/Azure/PSRule.Rules.Azure/issues/686)
  - Fixed handling of inner scoped nested deployments. [#687](https://github.com/Azure/PSRule.Rules.Azure/issues/687)

## v1.1.3

What's changed since v1.1.2:

- Bug fixes:
  - Fixed parsing of property names for functions across multiple lines. [#683](https://github.com/Azure/PSRule.Rules.Azure/issues/683)

## v1.1.2

What's changed since v1.1.1:

- Bug fixes:
  - Fixed copy peer property resolve. [#677](https://github.com/Azure/PSRule.Rules.Azure/issues/677)
  - Fixed partial resource group or subscription object not populating. [#678](https://github.com/Azure/PSRule.Rules.Azure/issues/678)
  - Fixed lazy loading of environment and resource providers. [#679](https://github.com/Azure/PSRule.Rules.Azure/issues/679)

## v1.1.1

What's changed since v1.1.0:

- Bug fixes:
  - Fixed support for parameter file schemas. [#674](https://github.com/Azure/PSRule.Rules.Azure/issues/674)

## v1.1.0

What's changed since v1.0.0:

- New features:
  - Exporting template with `Export-AzRuleTemplateData` supports custom resource group and subscription. [#651](https://github.com/Azure/PSRule.Rules.Azure/issues/651)
    - Subscription and resource group used for deployment can be specified instead of using defaults.
    - `ResourceGroupName` parameter of `Export-AzRuleTemplateData` has been renamed to `ResourceGroup`.
    - Added a parameter alias for `ResourceGroupName` on `Export-AzRuleTemplateData`.
- New rules:
  - All resources:
    - Check template parameters are defined. [#631](https://github.com/Azure/PSRule.Rules.Azure/issues/631)
    - Check location parameter is type string. [#632](https://github.com/Azure/PSRule.Rules.Azure/issues/632)
    - Check template parameter `minValue` and `maxValue` constraints are valid. [#637](https://github.com/Azure/PSRule.Rules.Azure/issues/637)
    - Check template resources do not use hard coded locations. [#633](https://github.com/Azure/PSRule.Rules.Azure/issues/633)
    - Check resource group location not referenced instead of location parameter. [#634](https://github.com/Azure/PSRule.Rules.Azure/issues/634)
    - Check increased debug detail is disabled for nested deployments. [#638](https://github.com/Azure/PSRule.Rules.Azure/issues/638)
- General improvements:
  - Added support for matching template by name. [#661](https://github.com/Azure/PSRule.Rules.Azure/issues/661)
    - `Get-AzRuleTemplateLink` discovers `<templateName>.json` from `<templateName>.parameters.json`.
- Engineering:
  - Bump PSRule dependency to v1.0.3. [#648](https://github.com/Azure/PSRule.Rules.Azure/issues/648)
- Bug fixes:
  - Fixed `Azure.VM.ADE` to limit rule to exports only. [#644](https://github.com/Azure/PSRule.Rules.Azure/issues/644)
  - Fixed `if` condition values evaluation order. [#652](https://github.com/Azure/PSRule.Rules.Azure/issues/652)
  - Fixed handling of `int` parameters with large values. [#653](https://github.com/Azure/PSRule.Rules.Azure/issues/653)
  - Fixed handling of expressions split over multiple lines. [#654](https://github.com/Azure/PSRule.Rules.Azure/issues/654)
  - Fixed handling of bool parameter values within logical expressions. [#655](https://github.com/Azure/PSRule.Rules.Azure/issues/655)
  - Fixed copy loop value does not fall within the expected range. [#664](https://github.com/Azure/PSRule.Rules.Azure/issues/664)
  - Fixed template comparison functions handling of large integer values. [#666](https://github.com/Azure/PSRule.Rules.Azure/issues/666)
  - Fixed handling of `createArray` function with no arguments. [#667](https://github.com/Azure/PSRule.Rules.Azure/issues/667)

What's changed since pre-release v1.1.0-B2102034:

- No additional changes.

## v1.1.0-B2102034 (pre-release)

What's changed since pre-release v1.1.0-B2102023:

- General improvements:
  - Added support for matching template by name. [#661](https://github.com/Azure/PSRule.Rules.Azure/issues/661)
    - `Get-AzRuleTemplateLink` discovers `<templateName>.json` from `<templateName>.parameters.json`.
- Bug fixes:
  - Fixed copy loop value does not fall within the expected range. [#664](https://github.com/Azure/PSRule.Rules.Azure/issues/664)
  - Fixed template comparison functions handling of large integer values. [#666](https://github.com/Azure/PSRule.Rules.Azure/issues/666)
  - Fixed handling of `createArray` function with no arguments. [#667](https://github.com/Azure/PSRule.Rules.Azure/issues/667)

## v1.1.0-B2102023 (pre-release)

What's changed since pre-release v1.1.0-B2102015:

- New features:
  - Exporting template with `Export-AzRuleTemplateData` supports custom resource group and subscription. [#651](https://github.com/Azure/PSRule.Rules.Azure/issues/651)
    - Subscription and resource group used for deployment can be specified instead of using defaults.
    - `ResourceGroupName` parameter of `Export-AzRuleTemplateData` has been renamed to `ResourceGroup`.
    - Added a parameter alias for `ResourceGroupName` on `Export-AzRuleTemplateData`.

## v1.1.0-B2102015 (pre-release)

What's changed since pre-release v1.1.0-B2102010:

- Bug fixes:
  - Fixed `if` condition values evaluation order. [#652](https://github.com/Azure/PSRule.Rules.Azure/issues/652)
  - Fixed handling of `int` parameters with large values. [#653](https://github.com/Azure/PSRule.Rules.Azure/issues/653)
  - Fixed handling of expressions split over multiple lines. [#654](https://github.com/Azure/PSRule.Rules.Azure/issues/654)
  - Fixed handling of bool parameter values within logical expressions. [#655](https://github.com/Azure/PSRule.Rules.Azure/issues/655)

## v1.1.0-B2102010 (pre-release)

What's changed since pre-release v1.1.0-B2102001:

- Engineering:
  - Bump PSRule dependency to v1.0.3. [#648](https://github.com/Azure/PSRule.Rules.Azure/issues/648)
- Bug fixes:
  - Fixed `Azure.VM.ADE` to limit rule to exports only. [#644](https://github.com/Azure/PSRule.Rules.Azure/issues/644)

## v1.1.0-B2102001 (pre-release)

What's changed since v1.0.0:

- New rules:
  - All resources:
    - Check template parameters are defined. [#631](https://github.com/Azure/PSRule.Rules.Azure/issues/631)
    - Check location parameter is type string. [#632](https://github.com/Azure/PSRule.Rules.Azure/issues/632)
    - Check template parameter `minValue` and `maxValue` constraints are valid. [#637](https://github.com/Azure/PSRule.Rules.Azure/issues/637)
    - Check template resources do not use hard coded locations. [#633](https://github.com/Azure/PSRule.Rules.Azure/issues/633)
    - Check resource group location not referenced instead of location parameter. [#634](https://github.com/Azure/PSRule.Rules.Azure/issues/634)
    - Check increased debug detail is disabled for nested deployments. [#638](https://github.com/Azure/PSRule.Rules.Azure/issues/638)
- Engineering:
  - Bump PSRule dependency to v1.0.2. [#635](https://github.com/Azure/PSRule.Rules.Azure/issues/635)

## v1.0.0

What's changed since v0.19.0:

- New rules:
  - All resources:
    - Check parameter default value type matches type. [#311](https://github.com/Azure/PSRule.Rules.Azure/issues/311)
    - Check location parameter defaults to resource group. [#361](https://github.com/Azure/PSRule.Rules.Azure/issues/361)
  - Front Door:
    - Check Front Door uses a health probe for each backend pool. [#546](https://github.com/Azure/PSRule.Rules.Azure/issues/546)
    - Check Front Door uses a dedicated health probe path backend pools. [#547](https://github.com/Azure/PSRule.Rules.Azure/issues/547)
    - Check Front Door uses HEAD requests for backend health probes. [#613](https://github.com/Azure/PSRule.Rules.Azure/issues/613)
  - Service Fabric:
    - Check Service Fabric clusters use AAD client authentication. [#619](https://github.com/Azure/PSRule.Rules.Azure/issues/619)
- Updated rules:
  - Azure Kubernetes Service:
    - Updated `Azure.AKS.Version` to 1.19.6. [#603](https://github.com/Azure/PSRule.Rules.Azure/issues/603)
- General improvements:
  - Renamed `Export-AzTemplateRuleData` to `Export-AzRuleTemplateData`. [#596](https://github.com/Azure/PSRule.Rules.Azure/issues/596)
    - New name `Export-AzRuleTemplateData` aligns with prefix of other cmdlets.
    - Use of `Export-AzTemplateRuleData` is now deprecated and will be removed in the next major version.
    - Added alias to allow `Export-AzTemplateRuleData` to continue to be used.
    - Using `Export-AzTemplateRuleData` returns a deprecation warning.
  - Added support for `environment` template function. [#517](https://github.com/Azure/PSRule.Rules.Azure/issues/517)
- Engineering:
  - Bump PSRule dependency to v1.0.1. [#611](https://github.com/Azure/PSRule.Rules.Azure/issues/611)

What's changed since pre-release v1.0.0-B2101028:

- No additional changes.

## v1.0.0-B2101028 (pre-release)

What's changed since pre-release v1.0.0-B2101016:

- New rules:
  - All resources:
    - Check parameter default value type matches type. [#311](https://github.com/Azure/PSRule.Rules.Azure/issues/311)
- General improvements:
  - Renamed `Export-AzTemplateRuleData` to `Export-AzRuleTemplateData`. [#596](https://github.com/Azure/PSRule.Rules.Azure/issues/596)
    - New name `Export-AzRuleTemplateData` aligns with prefix of other cmdlets.
    - Use of `Export-AzTemplateRuleData` is now deprecated and will be removed in the next major version.
    - Added alias to allow `Export-AzTemplateRuleData` to continue to be used.
    - Using `Export-AzTemplateRuleData` returns a deprecation warning.

## v1.0.0-B2101016 (pre-release)

What's changed since pre-release v1.0.0-B2101006:

- New rules:
  - Service Fabric:
    - Check Service Fabric clusters use AAD client authentication. [#619](https://github.com/Azure/PSRule.Rules.Azure/issues/619)
- Bug fixes:
  - Fixed reason `Azure.FrontDoor.ProbePath` so the probe name is included. [#617](https://github.com/Azure/PSRule.Rules.Azure/issues/617)

## v1.0.0-B2101006 (pre-release)

What's changed since v0.19.0:

- New rules:
  - All resources:
    - Check location parameter defaults to resource group. [#361](https://github.com/Azure/PSRule.Rules.Azure/issues/361)
  - Front Door:
    - Check Front Door uses a health probe for each backend pool. [#546](https://github.com/Azure/PSRule.Rules.Azure/issues/546)
    - Check Front Door uses a dedicated health probe path backend pools. [#547](https://github.com/Azure/PSRule.Rules.Azure/issues/547)
    - Check Front Door uses HEAD requests for backend health probes. [#613](https://github.com/Azure/PSRule.Rules.Azure/issues/613)
- Updated rules:
  - Azure Kubernetes Service:
    - Updated `Azure.AKS.Version` to 1.19.6. [#603](https://github.com/Azure/PSRule.Rules.Azure/issues/603)
- General improvements:
  - Added support for `environment` template function. [#517](https://github.com/Azure/PSRule.Rules.Azure/issues/517)
- Engineering:
  - Bump PSRule dependency to v1.0.1. [#611](https://github.com/Azure/PSRule.Rules.Azure/issues/611)

[troubleshooting guide]: troubleshooting.md<|MERGE_RESOLUTION|>--- conflicted
+++ resolved
@@ -13,26 +13,21 @@
   Support for `Azure_AKSMinimumVersion` will be removed in v2.
 
 ## Unreleased
-
-<<<<<<< HEAD
-## v1.11.0-B2201130 (pre-release)
-What's changed since pre-release v1.11.0-B2112112:
-
-- New rules:
+  
+
+What's changed since v1.11.1:
+
+- Updated rules:
+  - Azure Kubernetes Service:
+    - Updated `Azure.AKS.Version` to use latest stable version `1.21.7`. [#1188](https://github.com/Azure/PSRule.Rules.Azure/issues/1188)
+      - Pinned latest GA baseline `Azure.GA_2021_12` to previous version `1.20.5`.
+      - Use `AZURE_AKS_CLUSTER_MINIMUM_VERSION` to configure the minimum version of the cluster.
   - Azure API Management:
     - Disable use of insecure ciphers.
     [#1128](https://github.com/Azure/PSRule.Rules.Azure/issues/1128)
     - Refactored the cipher and protocol rule into individual rules.
       - `Azure.APIM.Protocols`
       - `Azure.APIM.Ciphers`
-=======
-What's changed since v1.11.1:
-
-- Updated rules:
-  - Azure Kubernetes Service:
-    - Updated `Azure.AKS.Version` to use latest stable version `1.21.7`. [#1188](https://github.com/Azure/PSRule.Rules.Azure/issues/1188)
-      - Pinned latest GA baseline `Azure.GA_2021_12` to previous version `1.20.5`.
-      - Use `AZURE_AKS_CLUSTER_MINIMUM_VERSION` to configure the minimum version of the cluster.
 - General improvements:
   - **Important change:** Replaced `Azure_AKSMinimumVersion` option with `AZURE_AKS_CLUSTER_MINIMUM_VERSION`. [#941](https://github.com/Azure/PSRule.Rules.Azure/issues/941)
     - For compatibility, if `Azure_AKSMinimumVersion` is set it will be used instead of `AZURE_AKS_CLUSTER_MINIMUM_VERSION`.
@@ -126,7 +121,7 @@
 
 - New features:
   - Bicep support promoted from experimental to generally available (GA). [#1176](https://github.com/Azure/PSRule.Rules.Azure/issues/1176)
->>>>>>> 44603590
+
 
 ## v1.11.0-B2112112 (pre-release)
 
