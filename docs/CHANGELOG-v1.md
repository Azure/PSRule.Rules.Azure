--- conflicted
+++ resolved
@@ -29,13 +29,12 @@
 
 ## Unreleased
 
-<<<<<<< HEAD
-What's changed since v1.41.0:
+What's changed since v1.41.1:
 
 - General improvements:
   - Added a new quickstart guide for using Azure Pipelines with PSRule by @that-ar-guy.  
     [#3220](https://github.com/Azure/PSRule.Rules.Azure/pull/3220)
-=======
+
 ## v1.41.1
 
 What's changed since v1.41.0:
@@ -45,7 +44,6 @@
     [#3237](https://github.com/Azure/PSRule.Rules.Azure/issues/3237)
   - Fixed in-flight export of subscription resource type `Microsoft.Subscription` by @BernieWhite.
     [#3231](https://github.com/Azure/PSRule.Rules.Azure/issues/3231)
->>>>>>> 0d09e464
 
 ## v1.41.0
 
