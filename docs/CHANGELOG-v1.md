---
discussion: false
link_users: true
---

# Change log

See [upgrade notes][1] for helpful information when upgrading from previous versions.

[1]: upgrade-notes.md

**Important notes**:

- Issue #741: `Could not load file or assembly YamlDotNet`.
  See [troubleshooting guide] for a workaround to this issue.
- The configuration option `Azure_AKSMinimumVersion` is replaced with `AZURE_AKS_CLUSTER_MINIMUM_VERSION`.
  If you have this option configured, please update it to `AZURE_AKS_CLUSTER_MINIMUM_VERSION`.
  Support for `Azure_AKSMinimumVersion` will be removed in v2.
  See [upgrade notes][1] for more information.
- The `SupportsTag` PowerShell function has been replaced with the `Azure.Resource.SupportsTags` selector.
  Update PowerShell rules to use the `Azure.Resource.SupportsTags` selector instead.
  Support for the `SupportsTag` function will be removed in v2.
  See [upgrade notes][1] for more information.

## Unreleased

<<<<<<< HEAD
What's changed since pre-release v1.20.0-B0223:

- New features:
  - Added hash to `name` and `ref` properties for policy rules. [#1653]
    - Use `AZURE_POLICY_RULE_PREFIX` or `Export-AzPolicyAssignmentRuleData -RulePrefix` to override rule prefix.
=======
## v1.20.0-B0389 (pre-release)

What's changed since pre-release v1.20.0-B0304:

- New rules:
  - App Configuration:
    - Check app configuration store has purge protection enabled by @bengeset96.
      [#1689](https://github.com/Azure/PSRule.Rules.Azure/issues/1689)
- Bug fixes:
  - Fixed `Azure.Deployment.AdminUsername` incorrectly fails with nested deployments by @BernieWhite.
    [#1762](https://github.com/Azure/PSRule.Rules.Azure/issues/1762)

## v1.20.0-B0304 (pre-release)

What's changed since pre-release v1.20.0-B0223:

- Engineering:
  - Bump PSRule to v2.4.2.
    [#1753](https://github.com/Azure/PSRule.Rules.Azure/pull/1753)
    [#1748](https://github.com/Azure/PSRule.Rules.Azure/issues/1748)
- Bug fixes:
  - Fixed `Azure.FrontDoorWAF.Exclusions` reports exclusions when none are specified by @BernieWhite.
    [#1751](https://github.com/Azure/PSRule.Rules.Azure/issues/1751)
  - Fixed `Azure.Deployment.AdminUsername` does not match the pattern by @BernieWhite.
    [#1758](https://github.com/Azure/PSRule.Rules.Azure/issues/1758)
  - Consider private offerings when checking that a VM or VMSS has Linux by @verabe.
    [#1725](https://github.com/Azure/PSRule.Rules.Azure/issues/1725)
>>>>>>> 381fc5d2

## v1.20.0-B0223 (pre-release)

What's changed since pre-release v1.20.0-B0148:

- New features:
  - Added September 2022 baselines `Azure.GA_2022_09` and `Azure.Preview_2022_09` by @BernieWhite.
    [#1738](https://github.com/Azure/PSRule.Rules.Azure/issues/1738)
    - Includes rules released before or during September 2022.
    - Marked `Azure.GA_2022_06` and `Azure.Preview_2022_06` baselines as obsolete.
- New rules:
  - App Configuration:
    - Check app configuration store has one or more replicas by @bengeset96.
      [#1688](https://github.com/Azure/PSRule.Rules.Azure/issues/1688)
- Engineering:
  - Bump PSRule to v2.4.1.
    [#1636](https://github.com/Azure/PSRule.Rules.Azure/pull/1636)
  - Bump Az.Resources to v6.2.0.
    [#1636](https://github.com/Azure/PSRule.Rules.Azure/pull/1636)
  - Bump PSScriptAnalyzer to v1.21.0.
    [#1636](https://github.com/Azure/PSRule.Rules.Azure/pull/1636)
- Bug fixes:
  - Fixed handling key collision with duplicate definitions using same parameters by @ArmaanMcleod.
    [#1653](https://github.com/Azure/PSRule.Rules.Azure/issues/1653)
  - Fixed bug requiring all diagnostic logs settings to have auditing enabled by @bengeset96.
    [#1726](https://github.com/Azure/PSRule.Rules.Azure/issues/1726)

## v1.20.0-B0148 (pre-release)

What's changed since pre-release v1.20.0-B0085:

- New rules:
  - App Configuration:
    - Check app configuration store audit diagnostic logs are enabled by @bengeset96.
      [#1690](https://github.com/Azure/PSRule.Rules.Azure/issues/1690)
- Engineering:
  - Bump Microsoft.NET.Test.Sdk to v17.3.2.
    [#1719](https://github.com/Azure/PSRule.Rules.Azure/pull/1719)
- Bug fixes:
  - Fixed error expanding with `json()` and single quotes by @BernieWhite.
    [#1656](https://github.com/Azure/PSRule.Rules.Azure/issues/1656)

## v1.20.0-B0085 (pre-release)

What's changed since pre-release v1.20.0-B0028:

- New rules:
  - Azure Cache for Redis:
    - Check the number of firewall rules for caches by @jonathanruiz.
      [#544](https://github.com/Azure/PSRule.Rules.Azure/issues/544)
    - Check the number of IP addresses in firewall rules for caches by @jonathanruiz.
      [#544](https://github.com/Azure/PSRule.Rules.Azure/issues/544)
  - App Configuration:
    - Check identity-based authentication is used for configuration stores by @pazdedav.
      [#1691](https://github.com/Azure/PSRule.Rules.Azure/issues/1691)
  - Container Registry:
    - Check soft delete policy is enabled by @bengeset96.
      [#1674](https://github.com/Azure/PSRule.Rules.Azure/issues/1674)
  - Defender for Cloud:
    - Check Microsoft Defender for Cloud is enabled for Containers by @jdewisscher.
      [#1632](hhttps://github.com/Azure/PSRule.Rules.Azure/issues/1632)
    - Check Microsoft Defender for Cloud is enabled for Virtual Machines by @jdewisscher.
      [#1632](hhttps://github.com/Azure/PSRule.Rules.Azure/issues/1632)
    - Check Microsoft Defender for Cloud is enabled for SQL Servers by @jdewisscher.
      [#1632](hhttps://github.com/Azure/PSRule.Rules.Azure/issues/1632)
    - Check Microsoft Defender for Cloud is enabled for App Services by @jdewisscher.
      [#1632](hhttps://github.com/Azure/PSRule.Rules.Azure/issues/1632)
    - Check Microsoft Defender for Cloud is enabled for Storage Accounts by @jdewisscher.
      [#1632](hhttps://github.com/Azure/PSRule.Rules.Azure/issues/1632)
    - Check Microsoft Defender for Cloud is enabled for SQL Servers on machines by @jdewisscher.
      [#1632](hhttps://github.com/Azure/PSRule.Rules.Azure/issues/1632)
  - Network Security Group:
    - Check AKS managed NSGs don't contain custom rules by @ms-sambell.
      [#8](https://github.com/Azure/PSRule.Rules.Azure/issues/8)
  - Storage Account:
    - Check blob container soft delete is enabled by @pazdedav.
      [#1671](https://github.com/Azure/PSRule.Rules.Azure/issues/1671)
    - Check file share soft delete is enabled by @jonathanruiz.
      [#966](https://github.com/Azure/PSRule.Rules.Azure/issues/966)
- Updated rules:
  - **Important change**: Updated rules, tests and docs with Microsoft Defender for Cloud by @jonathanruiz.
    [#545](https://github.com/Azure/PSRule.Rules.Azure/issues/545)
    - The following rules have been renamed with aliases:
      - Renamed `Azure.SQL.ThreatDetection` to `Azure.SQL.DefenderCloud`.
      - Renamed `Azure.SecurityCenter.Contact` to `Azure.DefenderCloud.Contact`.
      - Renamed `Azure.SecurityCenter.Provisioning` to `Azure.DefenderCloud.Provisioning`.
    - If you are referencing the old names please consider updating to the new names.
  - Updated documentation examples for Front Door and Key Vault rules by @lluppesms.
    [#1667](https://github.com/Azure/PSRule.Rules.Azure/issues/1667)
  - Improved the way we check that VM or VMSS has Linux by @verabe.
    [#1704](https://github.com/Azure/PSRule.Rules.Azure/issues/1704)
- General improvements:
  - Updated NSG documentation with code snippets and links by @simone-bennett.
    [#1607](https://github.com/Azure/PSRule.Rules.Azure/issues/1607)
  - Updated Application Gateway documentation with code snippets by @ms-sambell.
    [#1608](https://github.com/Azure/PSRule.Rules.Azure/issues/1608)
  - Updated SQL firewall rules documentation by @ms-sambell.
    [#1569](https://github.com/Azure/PSRule.Rules.Azure/issues/1569)
  - Updated Container Apps documentation and rule to new resource type by @marie-schmidt.
    [#1672](https://github.com/Azure/PSRule.Rules.Azure/issues/1672)
  - Updated KeyVault and FrontDoor documentation with code snippets by @lluppesms.
    [#1667](https://github.com/Azure/PSRule.Rules.Azure/issues/1667)
  - Added tag and annotation metadata from policy for rules generation by @BernieWhite.
    [#1652](https://github.com/Azure/PSRule.Rules.Azure/issues/1652)
- Bug fixes:
  - Fixed continue processing policy assignments on error by @BernieWhite.
    [#1651](https://github.com/Azure/PSRule.Rules.Azure/issues/1651)
  - Fixed handling of runtime assessment data by @BernieWhite.
    [#1707](https://github.com/Azure/PSRule.Rules.Azure/issues/1707)
  - Fixed conversion of type conditions to pre-conditions by @BernieWhite.
    [#1708](https://github.com/Azure/PSRule.Rules.Azure/issues/1708)

## v1.20.0-B0028 (pre-release)

What's changed since pre-release v1.20.0-B0004:

- New rules:
  - AKS:
    - Check clusters use Ephemeral OS disk by @bengeset96.
      [#1618](https://github.com/Azure/PSRule.Rules.Azure/issues/1618)
  - CDN:
    - Check CDN profile uses Front Door Standard or Premium tier by @bengeset96.
      [#1612](https://github.com/Azure/PSRule.Rules.Azure/issues/1612)
  - VMSS:
    - Check Linux VMSS has disabled password authentication by @bengeset96.
      [#1635](https://github.com/Azure/PSRule.Rules.Azure/issues/1635)
- Updated rules:
  - Azure Kubernetes Service:
    - Updated `Azure.AKS.Version` to use latest stable version `1.23.8` by @BernieWhite.
      [#1627](https://github.com/Azure/PSRule.Rules.Azure/issues/1627)
      - Use `AZURE_AKS_CLUSTER_MINIMUM_VERSION` to configure the minimum version of the cluster.
  - Event Grid:
    - Promoted `Azure.EventGrid.DisableLocalAuth` to GA rule set by @BernieWhite.
      [#1628](https://github.com/Azure/PSRule.Rules.Azure/issues/1628)
  - Key Vault:
    - Promoted `Azure.KeyVault.AutoRotationPolicy` to GA rule set by @BernieWhite.
      [#1629](https://github.com/Azure/PSRule.Rules.Azure/issues/1629)
- Engineering:
  - Bump PSRule to v2.4.0.
    [#1620](https://github.com/Azure/PSRule.Rules.Azure/pull/1620)
  - Updated provider data for analysis.
    [#1605](https://github.com/Azure/PSRule.Rules.Azure/pull/1605)
- Bug fixes:
  - Fixed function `dateTimeAdd` errors handling `utcNow` output by @BernieWhite.
    [#1637](https://github.com/Azure/PSRule.Rules.Azure/issues/1637)
  - Fixed inconclusive failure of `Azure.Deployment.AdminUsername` by @BernieWhite.
    [#1631](https://github.com/Azure/PSRule.Rules.Azure/issues/1631)

## v1.20.0-B0004 (pre-release)

What's changed since v1.19.1:

- New rules:
  - Azure Resources:
    - Check that nested deployments securely pass through administrator usernames by @ms-sambell.
      [#1479](https://github.com/Azure/PSRule.Rules.Azure/issues/1479)
- Engineering:
  - Bump Microsoft.NET.Test.Sdk to v17.3.1.
    [#1603](https://github.com/Azure/PSRule.Rules.Azure/pull/1603)

## v1.19.2

What's changed since v1.19.1:

- Bug fixes:
  - Fixed function `dateTimeAdd` errors handling `utcNow` output by @BernieWhite.
    [#1637](https://github.com/Azure/PSRule.Rules.Azure/issues/1637)

## v1.19.1

What's changed since v1.19.0:

- Bug fixes:
  - Fixed `Azure.VNET.UseNSGs` is missing exceptions by @BernieWhite.
    [#1609](https://github.com/Azure/PSRule.Rules.Azure/issues/1609)
    - Added exclusions for `RouteServerSubnet` and any subnet with a dedicated HSM delegation.

## v1.19.0

What's changed since v1.18.1:

- New rules:
  - Azure Kubernetes Service:
    - Check clusters use uptime SLA by @bengeset96.
      [#1601](https://github.com/Azure/PSRule.Rules.Azure/issues/1601)
- General improvements:
  - Updated rule level for the following rules by @BernieWhite.
    [#1551](https://github.com/Azure/PSRule.Rules.Azure/issues/1551)
    - Set `Azure.APIM.APIDescriptors` to warning from error.
    - Set `Azure.APIM.ProductDescriptors` to warning from error.
    - Set `Azure.Template.UseLocationParameter` to warning from error.
    - Set `Azure.Template.UseComments` to information from error.
    - Set `Azure.Template.UseDescriptions` to information from error.
  - Improve reporting of failing resource property for rules by @BernieWhite.
    [#1429](https://github.com/Azure/PSRule.Rules.Azure/issues/1429)
- Engineering:
  - Added publishing of symbols for NuGet packages by @BernieWhite.
    [#1549](https://github.com/Azure/PSRule.Rules.Azure/issues/1549)
  - Bump Az.Resources to v6.1.0.
    [#1557](https://github.com/Azure/PSRule.Rules.Azure/pull/1557)
  - Bump Microsoft.NET.Test.Sdk to v17.3.0.
    [#1563](https://github.com/Azure/PSRule.Rules.Azure/pull/1563)
  - Bump PSRule to v2.3.2.
    [#1574](https://github.com/Azure/PSRule.Rules.Azure/pull/1574)
  - Bump support projects to .NET 6 by @BernieWhite.
    [#1560](https://github.com/Azure/PSRule.Rules.Azure/issues/1560)
  - Bump BenchmarkDotNet to v0.13.2.
    [#1593](https://github.com/Azure/PSRule.Rules.Azure/pull/1593)
  - Bump BenchmarkDotNet.Diagnostics.Windows to v0.13.2.
    [#1594](https://github.com/Azure/PSRule.Rules.Azure/pull/1594)
  - Updated provider data for analysis.
    [#1598](https://github.com/Azure/PSRule.Rules.Azure/pull/1598)
- Bug fixes:
  - Fixed parameter files linked to bicep code via naming convention is not working by @BernieWhite.
    [#1582](https://github.com/Azure/PSRule.Rules.Azure/issues/1582)
  - Fixed handling of storage accounts sub-resources with CMK by @BernieWhite.
    [#1575](https://github.com/Azure/PSRule.Rules.Azure/issues/1575)

What's changed since pre-release v1.19.0-B0077:

- No additional changes.

## v1.19.0-B0077 (pre-release)

What's changed since pre-release v1.19.0-B0042:

- New rules:
  - Azure Kubernetes Service:
    - Check clusters use uptime SLA by @bengeset96.
      [#1601](https://github.com/Azure/PSRule.Rules.Azure/issues/1601)

## v1.19.0-B0042 (pre-release)

What's changed since pre-release v1.19.0-B0010:

- General improvements:
  - Improve reporting of failing resource property for rules by @BernieWhite.
    [#1429](https://github.com/Azure/PSRule.Rules.Azure/issues/1429)
- Engineering:
  - Bump PSRule to v2.3.2.
    [#1574](https://github.com/Azure/PSRule.Rules.Azure/pull/1574)
  - Bump support projects to .NET 6 by @BernieWhite.
    [#1560](https://github.com/Azure/PSRule.Rules.Azure/issues/1560)
  - Bump BenchmarkDotNet to v0.13.2.
    [#1593](https://github.com/Azure/PSRule.Rules.Azure/pull/1593)
  - Bump BenchmarkDotNet.Diagnostics.Windows to v0.13.2.
    [#1594](https://github.com/Azure/PSRule.Rules.Azure/pull/1594)
  - Updated provider data for analysis.
    [#1598](https://github.com/Azure/PSRule.Rules.Azure/pull/1598)
- Bug fixes:
  - Fixed parameter files linked to bicep code via naming convention is not working by @BernieWhite.
    [#1582](https://github.com/Azure/PSRule.Rules.Azure/issues/1582)
  - Fixed handling of storage accounts sub-resources with CMK by @BernieWhite.
    [#1575](https://github.com/Azure/PSRule.Rules.Azure/issues/1575)

## v1.19.0-B0010 (pre-release)

What's changed since v1.18.1:

- General improvements:
  - Updated rule level for the following rules by @BernieWhite.
    [#1551](https://github.com/Azure/PSRule.Rules.Azure/issues/1551)
    - Set `Azure.APIM.APIDescriptors` to warning from error.
    - Set `Azure.APIM.ProductDescriptors` to warning from error.
    - Set `Azure.Template.UseLocationParameter` to warning from error.
    - Set `Azure.Template.UseComments` to information from error.
    - Set `Azure.Template.UseDescriptions` to information from error.
- Engineering:
  - Added publishing of symbols for NuGet packages by @BernieWhite.
    [#1549](https://github.com/Azure/PSRule.Rules.Azure/issues/1549)
  - Bump PSRule to v2.3.1.
    [#1561](https://github.com/Azure/PSRule.Rules.Azure/pull/1561)
  - Bump Az.Resources to v6.1.0.
    [#1557](https://github.com/Azure/PSRule.Rules.Azure/pull/1557)
  - Bump Microsoft.NET.Test.Sdk to v17.3.0.
    [#1563](https://github.com/Azure/PSRule.Rules.Azure/pull/1563)

## v1.18.1

What's changed since v1.18.0:

- Bug fixes:
  - Fixed `Azure.APIM.HTTPBackend` reports failure when service URL is not defined by @BernieWhite.
    [#1555](https://github.com/Azure/PSRule.Rules.Azure/issues/1555)
  - Fixed `Azure.SQL.AAD` failure with newer API by @BernieWhite.
    [#1302](https://github.com/Azure/PSRule.Rules.Azure/issues/1302)

## v1.18.0

What's changed since v1.17.1:

- New rules:
  - Cognitive Services:
    - Check accounts use network access restrictions by @BernieWhite.
      [#1532](https://github.com/Azure/PSRule.Rules.Azure/issues/1532)
    - Check accounts use managed identities to access Azure resources by @BernieWhite.
      [#1532](https://github.com/Azure/PSRule.Rules.Azure/issues/1532)
    - Check accounts only accept requests using Azure AD identities by @BernieWhite.
      [#1532](https://github.com/Azure/PSRule.Rules.Azure/issues/1532)
    - Check accounts disable access using public endpoints by @BernieWhite.
      [#1532](https://github.com/Azure/PSRule.Rules.Azure/issues/1532)
- General improvements:
  - Added support for array `indexOf`, `lastIndexOf`, and `items` ARM functions by @BernieWhite.
    [#1440](https://github.com/Azure/PSRule.Rules.Azure/issues/1440)
  - Added support for `join` ARM function by @BernieWhite.
    [#1535](https://github.com/Azure/PSRule.Rules.Azure/issues/1535)
  - Improved output of full path to emitted resources by @BernieWhite.
    [#1523](https://github.com/Azure/PSRule.Rules.Azure/issues/1523)
- Engineering:
  - Bump Az.Resources to v6.0.1.
    [#1521](https://github.com/Azure/PSRule.Rules.Azure/pull/1521)
  - Updated provider data for analysis.
    [#1540](https://github.com/Azure/PSRule.Rules.Azure/pull/1540)
  - Bump xunit to v2.4.2.
    [#1542](https://github.com/Azure/PSRule.Rules.Azure/pull/1542)
  - Added readme and tags to NuGet by @BernieWhite.
    [#1513](https://github.com/Azure/PSRule.Rules.Azure/issues/1513)
- Bug fixes:
  - Fixed `Azure.SQL.TDE` is not required to enable Transparent Data Encryption for IaC by @BernieWhite.
    [#1530](https://github.com/Azure/PSRule.Rules.Azure/issues/1530)

What's changed since pre-release v1.18.0-B0027:

- No additional changes.

## v1.18.0-B0027 (pre-release)

What's changed since pre-release v1.18.0-B0010:

- New rules:
  - Cognitive Services:
    - Check accounts use network access restrictions by @BernieWhite.
      [#1532](https://github.com/Azure/PSRule.Rules.Azure/issues/1532)
    - Check accounts use managed identities to access Azure resources by @BernieWhite.
      [#1532](https://github.com/Azure/PSRule.Rules.Azure/issues/1532)
    - Check accounts only accept requests using Azure AD identities by @BernieWhite.
      [#1532](https://github.com/Azure/PSRule.Rules.Azure/issues/1532)
    - Check accounts disable access using public endpoints by @BernieWhite.
      [#1532](https://github.com/Azure/PSRule.Rules.Azure/issues/1532)
- General improvements:
  - Added support for array `indexOf`, `lastIndexOf`, and `items` ARM functions by @BernieWhite.
    [#1440](https://github.com/Azure/PSRule.Rules.Azure/issues/1440)
  - Added support for `join` ARM function by @BernieWhite.
    [#1535](https://github.com/Azure/PSRule.Rules.Azure/issues/1535)
- Engineering:
  - Updated provider data for analysis.
    [#1540](https://github.com/Azure/PSRule.Rules.Azure/pull/1540)
  - Bump xunit to v2.4.2.
    [#1542](https://github.com/Azure/PSRule.Rules.Azure/pull/1542)
- Bug fixes:
  - Fixed `Azure.SQL.TDE` is not required to enable Transparent Data Encryption for IaC by @BernieWhite.
    [#1530](https://github.com/Azure/PSRule.Rules.Azure/issues/1530)

## v1.18.0-B0010 (pre-release)

What's changed since pre-release v1.18.0-B0002:

- General improvements:
  - Improved output of full path to emitted resources by @BernieWhite.
    [#1523](https://github.com/Azure/PSRule.Rules.Azure/issues/1523)
- Engineering:
  - Bump Az.Resources to v6.0.1.
    [#1521](https://github.com/Azure/PSRule.Rules.Azure/pull/1521)

## v1.18.0-B0002 (pre-release)

What's changed since v1.17.1:

- Engineering:
  - Added readme and tags to NuGet by @BernieWhite.
    [#1513](https://github.com/Azure/PSRule.Rules.Azure/issues/1513)

## v1.17.1

What's changed since v1.17.0:

- Bug fixes:
  - Fixed union returns null when merged with built-in expansion objects by @BernieWhite.
    [#1515](https://github.com/Azure/PSRule.Rules.Azure/issues/1515)
  - Fixed missing zones in test for standalone VM by @BernieWhite.
    [#1506](https://github.com/Azure/PSRule.Rules.Azure/issues/1506)

## v1.17.0

What's changed since v1.16.1:

- New features:
  - Added more field count expression support for Azure Policy JSON rules by @ArmaanMcleod.
    [#181](https://github.com/Azure/PSRule.Rules.Azure/issues/181)
  - Added June 2022 baselines `Azure.GA_2022_06` and `Azure.Preview_2022_06` by @BernieWhite.
    [#1499](https://github.com/Azure/PSRule.Rules.Azure/issues/1499)
    - Includes rules released before or during June 2022.
    - Marked `Azure.GA_2022_03` and `Azure.Preview_2022_03` baselines as obsolete.
- New rules:
  - Deployment:
    - Check for secure values in outputs by @BernieWhite.
      [#297](https://github.com/Azure/PSRule.Rules.Azure/issues/297)
- Engineering:
  - Bump Newtonsoft.Json to v13.0.1.
    [#1494](https://github.com/Azure/PSRule.Rules.Azure/pull/1494)
  - Updated NuGet packaging metadata by @BernieWhite.
    [#1428](https://github.com/Azure/PSRule.Rules.Azure/pull/1428)
  - Updated provider data for analysis.
    [#1502](https://github.com/Azure/PSRule.Rules.Azure/pull/1502)
  - Bump PSRule to v2.2.0.
    [#1444](https://github.com/Azure/PSRule.Rules.Azure/pull/1444)
  - Updated NuGet packaging metadata by @BernieWhite.
    [#1428](https://github.com/Azure/PSRule.Rules.Azure/issues/1428)
- Bug fixes:
  - Fixed TDE property status to state by @Dylan-Prins.
    [#1505](https://github.com/Azure/PSRule.Rules.Azure/pull/1505)
  - Fixed the language expression value fails in outputs by @BernieWhite.
    [#1485](https://github.com/Azure/PSRule.Rules.Azure/issues/1485)

What's changed since pre-release v1.17.0-B0064:

- No additional changes.

## v1.17.0-B0064 (pre-release)

What's changed since pre-release v1.17.0-B0035:

- Engineering:
  - Updated provider data for analysis.
    [#1502](https://github.com/Azure/PSRule.Rules.Azure/pull/1502)
  - Bump PSRule to v2.2.0.
    [#1444](https://github.com/Azure/PSRule.Rules.Azure/pull/1444)
- Bug fixes:
  - Fixed TDE property status to state by @Dylan-Prins.
    [#1505](https://github.com/Azure/PSRule.Rules.Azure/pull/1505)

## v1.17.0-B0035 (pre-release)

What's changed since pre-release v1.17.0-B0014:

- New features:
  - Added June 2022 baselines `Azure.GA_2022_06` and `Azure.Preview_2022_06` by @BernieWhite.
    [#1499](https://github.com/Azure/PSRule.Rules.Azure/issues/1499)
    - Includes rules released before or during June 2022.
    - Marked `Azure.GA_2022_03` and `Azure.Preview_2022_03` baselines as obsolete.
- Engineering:
  - Bump Newtonsoft.Json to v13.0.1.
    [#1494](https://github.com/Azure/PSRule.Rules.Azure/pull/1494)
  - Updated NuGet packaging metadata by @BernieWhite.
    [#1428](https://github.com/Azure/PSRule.Rules.Azure/pull/1428)

## v1.17.0-B0014 (pre-release)

What's changed since v1.16.1:

- New features:
  - Added more field count expression support for Azure Policy JSON rules by @ArmaanMcleod.
    [#181](https://github.com/Azure/PSRule.Rules.Azure/issues/181)
- New rules:
  - Deployment:
    - Check for secure values in outputs by @BernieWhite.
      [#297](https://github.com/Azure/PSRule.Rules.Azure/issues/297)
- Engineering:
  - Updated NuGet packaging metadata by @BernieWhite.
    [#1428](https://github.com/Azure/PSRule.Rules.Azure/issues/1428)
- Bug fixes:
  - Fixed the language expression value fails in outputs by @BernieWhite.
    [#1485](https://github.com/Azure/PSRule.Rules.Azure/issues/1485)

## v1.16.1

What's changed since v1.16.0:

- Bug fixes:
  - Fixed TLS 1.3 support in `Azure.AppGw.SSLPolicy` by @BernieWhite.
    [#1469](https://github.com/Azure/PSRule.Rules.Azure/issues/1469)
  - Fixed Application Gateway referencing a WAF policy by @BernieWhite.
    [#1466](https://github.com/Azure/PSRule.Rules.Azure/issues/1466)

## v1.16.0

What's changed since v1.15.2:

- New rules:
  - App Service:
    - Check web apps have insecure FTP disabled by @BernieWhite.
      [#1436](https://github.com/Azure/PSRule.Rules.Azure/issues/1436)
    - Check web apps use a dedicated health probe by @BernieWhite.
      [#1437](https://github.com/Azure/PSRule.Rules.Azure/issues/1437)
- Updated rules:
  - Public IP:
    - Updated `Azure.PublicIP.AvailabilityZone` to exclude IP addresses for Azure Bastion by @BernieWhite.
      [#1442](https://github.com/Azure/PSRule.Rules.Azure/issues/1442)
      - Public IP addresses with the `resource-usage` tag set to `azure-bastion` are excluded.
- General improvements:
  - Added support for `dateTimeFromEpoch` and `dateTimeToEpoch` ARM functions by @BernieWhite.
    [#1451](https://github.com/Azure/PSRule.Rules.Azure/issues/1451)
- Engineering:
  - Updated built documentation to include rule ref and metadata by @BernieWhite.
    [#1432](https://github.com/Azure/PSRule.Rules.Azure/issues/1432)
  - Added ref properties for several rules by @BernieWhite.
    [#1430](https://github.com/Azure/PSRule.Rules.Azure/issues/1430)
  - Updated provider data for analysis.
    [#1453](https://github.com/Azure/PSRule.Rules.Azure/pull/1453)
  - Bump Microsoft.NET.Test.Sdk to v17.2.0.
    [#1410](https://github.com/Azure/PSRule.Rules.Azure/pull/1410)
  - Update CI checks to include required ref property by @BernieWhite.
    [#1431](https://github.com/Azure/PSRule.Rules.Azure/issues/1431)
  - Added ref properties for rules by @BernieWhite.
    [#1430](https://github.com/Azure/PSRule.Rules.Azure/issues/1430)
- Bug fixes:
  - Fixed `Azure.Template.UseVariables` does not accept function variables names by @BernieWhite.
    [#1427](https://github.com/Azure/PSRule.Rules.Azure/issues/1427)
  - Fixed dependency issue within Azure Pipelines `AzurePowerShell` task by @BernieWhite.
    [#1447](https://github.com/Azure/PSRule.Rules.Azure/issues/1447)
    - Removed dependency on `Az.Accounts` and `Az.Resources` from manifest.
      Pre-install these modules to use export cmdlets.

What's changed since pre-release v1.16.0-B0072:

- No additional changes.

## v1.16.0-B0072 (pre-release)

What's changed since pre-release v1.16.0-B0041:

- Engineering:
  - Update CI checks to include required ref property by @BernieWhite.
    [#1431](https://github.com/Azure/PSRule.Rules.Azure/issues/1431)
  - Added ref properties for rules by @BernieWhite.
    [#1430](https://github.com/Azure/PSRule.Rules.Azure/issues/1430)
- Bug fixes:
  - Fixed dependency issue within Azure Pipelines `AzurePowerShell` task by @BernieWhite.
    [#1447](https://github.com/Azure/PSRule.Rules.Azure/issues/1447)
    - Removed dependency on `Az.Accounts` and `Az.Resources` from manifest.
      Pre-install these modules to use export cmdlets.

## v1.16.0-B0041 (pre-release)

What's changed since pre-release v1.16.0-B0017:

- Updated rules:
  - Public IP:
    - Updated `Azure.PublicIP.AvailabilityZone` to exclude IP addresses for Azure Bastion by @BernieWhite.
      [#1442](https://github.com/Azure/PSRule.Rules.Azure/issues/1442)
      - Public IP addresses with the `resource-usage` tag set to `azure-bastion` are excluded.
- General improvements:
  - Added support for `dateTimeFromEpoch` and `dateTimeToEpoch` ARM functions by @BernieWhite.
    [#1451](https://github.com/Azure/PSRule.Rules.Azure/issues/1451)
- Engineering:
  - Updated built documentation to include rule ref and metadata by @BernieWhite.
    [#1432](https://github.com/Azure/PSRule.Rules.Azure/issues/1432)
  - Added ref properties for several rules by @BernieWhite.
    [#1430](https://github.com/Azure/PSRule.Rules.Azure/issues/1430)
  - Updated provider data for analysis.
    [#1453](https://github.com/Azure/PSRule.Rules.Azure/pull/1453)

## v1.16.0-B0017 (pre-release)

What's changed since v1.15.2:

- New rules:
  - App Service:
    - Check web apps have insecure FTP disabled by @BernieWhite.
      [#1436](https://github.com/Azure/PSRule.Rules.Azure/issues/1436)
    - Check web apps use a dedicated health probe by @BernieWhite.
      [#1437](https://github.com/Azure/PSRule.Rules.Azure/issues/1437)
- Engineering:
  - Bump Microsoft.NET.Test.Sdk to v17.2.0.
    [#1410](https://github.com/Azure/PSRule.Rules.Azure/pull/1410)
- Bug fixes:
  - Fixed `Azure.Template.UseVariables` does not accept function variables names by @BernieWhite.
    [#1427](https://github.com/Azure/PSRule.Rules.Azure/issues/1427)

## v1.15.2

What's changed since v1.15.1:

- Bug fixes:
  - Fixed `Azure.AppService.ManagedIdentity` does not accept both system and user assigned by @BernieWhite.
    [#1415](https://github.com/Azure/PSRule.Rules.Azure/issues/1415)
    - This also applies to:
      - `Azure.ADX.ManagedIdentity`
      - `Azure.APIM.ManagedIdentity`
      - `Azure.EventGrid.ManagedIdentity`
      - `Azure.Automation.ManagedIdentity`
  - Fixed Web apps with .NET 6 do not meet version constraint of `Azure.AppService.NETVersion` by @BernieWhite.
    [#1414](https://github.com/Azure/PSRule.Rules.Azure/issues/1414)
    - This also applies to `Azure.AppService.PHPVersion`.

## v1.15.1

What's changed since v1.15.0:

- Bug fixes:
  - Fixed exclusion of `dataCollectionRuleAssociations` from `Azure.Resource.UseTags` by @BernieWhite.
    [#1400](https://github.com/Azure/PSRule.Rules.Azure/issues/1400)
  - Fixed could not determine JSON object type for MockObject using CreateObject by @BernieWhite.
    [#1411](https://github.com/Azure/PSRule.Rules.Azure/issues/1411)
  - Fixed cannot bind argument to parameter 'Sku' because it is an empty string by @BernieWhite.
    [#1407](https://github.com/Azure/PSRule.Rules.Azure/issues/1407)

## v1.15.0

What's changed since v1.14.3:

- New features:
  - **Important change**: Added `Azure.Resource.SupportsTags` selector by @BernieWhite.
    [#1339](https://github.com/Azure/PSRule.Rules.Azure/issues/1339)
    - Use this selector in custom rules to filter rules to only run against resources that support tags.
    - This selector replaces the `SupportsTags` PowerShell function.
    - Using the `SupportsTag` function will now result in a warning.
    - The `SupportsTags` function will be removed in v2.
    - See [upgrade notes][1] for more information.
- Updated rules:
  - Azure Kubernetes Service:
    - Updated `Azure.AKS.Version` to use latest stable version `1.22.6` by @BernieWhite.
      [#1386](https://github.com/Azure/PSRule.Rules.Azure/issues/1386)
      - Use `AZURE_AKS_CLUSTER_MINIMUM_VERSION` to configure the minimum version of the cluster.
- Engineering:
  - Added code signing of module by @BernieWhite.
    [#1379](https://github.com/Azure/PSRule.Rules.Azure/issues/1379)
  - Added SBOM manifests to module by @BernieWhite.
    [#1380](https://github.com/Azure/PSRule.Rules.Azure/issues/1380)
  - Embedded provider and alias information as manifest resources by @BernieWhite.
    [#1383](https://github.com/Azure/PSRule.Rules.Azure/issues/1383)
    - Resources are minified and compressed to improve size and speed.
  - Added additional `nodeps` manifest that does not include dependencies for Az modules by @BernieWhite.
    [#1392](https://github.com/Azure/PSRule.Rules.Azure/issues/1392)
  - Bump Az.Accounts to 2.7.6. [#1338](https://github.com/Azure/PSRule.Rules.Azure/pull/1338)
  - Bump Az.Resources to 5.6.0. [#1338](https://github.com/Azure/PSRule.Rules.Azure/pull/1338)
  - Bump PSRule to 2.1.0. [#1338](https://github.com/Azure/PSRule.Rules.Azure/pull/1338)
  - Bump Pester to 5.3.3. [#1338](https://github.com/Azure/PSRule.Rules.Azure/pull/1338)
- Bug fixes:
  - Fixed dependency chain order when dependsOn copy by @BernieWhite.
    [#1381](https://github.com/Azure/PSRule.Rules.Azure/issues/1381)
  - Fixed error calling SupportsTags function by @BernieWhite.
    [#1401](https://github.com/Azure/PSRule.Rules.Azure/issues/1401)

What's changed since pre-release v1.15.0-B0053:

- Bug fixes:
  - Fixed error calling SupportsTags function by @BernieWhite.
    [#1401](https://github.com/Azure/PSRule.Rules.Azure/issues/1401)

## v1.15.0-B0053 (pre-release)

What's changed since pre-release v1.15.0-B0022:

- New features:
  - **Important change**: Added `Azure.Resource.SupportsTags` selector. [#1339](https://github.com/Azure/PSRule.Rules.Azure/issues/1339)
    - Use this selector in custom rules to filter rules to only run against resources that support tags.
    - This selector replaces the `SupportsTags` PowerShell function.
    - Using the `SupportsTag` function will now result in a warning.
    - The `SupportsTags` function will be removed in v2.
    - See [upgrade notes][1] for more information.
- Engineering:
  - Embedded provider and alias information as manifest resources. [#1383](https://github.com/Azure/PSRule.Rules.Azure/issues/1383)
    - Resources are minified and compressed to improve size and speed.
  - Added additional `nodeps` manifest that does not include dependencies for Az modules. [#1392](https://github.com/Azure/PSRule.Rules.Azure/issues/1392)
  - Bump Az.Accounts to 2.7.6. [#1338](https://github.com/Azure/PSRule.Rules.Azure/pull/1338)
  - Bump Az.Resources to 5.6.0. [#1338](https://github.com/Azure/PSRule.Rules.Azure/pull/1338)
  - Bump PSRule to 2.1.0. [#1338](https://github.com/Azure/PSRule.Rules.Azure/pull/1338)
  - Bump Pester to 5.3.3. [#1338](https://github.com/Azure/PSRule.Rules.Azure/pull/1338)

## v1.15.0-B0022 (pre-release)

What's changed since v1.14.3:

- Updated rules:
  - Azure Kubernetes Service:
    - Updated `Azure.AKS.Version` to use latest stable version `1.22.6`. [#1386](https://github.com/Azure/PSRule.Rules.Azure/issues/1386)
      - Use `AZURE_AKS_CLUSTER_MINIMUM_VERSION` to configure the minimum version of the cluster.
- Engineering:
  - Added code signing of module. [#1379](https://github.com/Azure/PSRule.Rules.Azure/issues/1379)
  - Added SBOM manifests to module. [#1380](https://github.com/Azure/PSRule.Rules.Azure/issues/1380)
- Bug fixes:
  - Fixed dependency chain order when dependsOn copy. [#1381](https://github.com/Azure/PSRule.Rules.Azure/issues/1381)

## v1.14.3

What's changed since v1.14.2:

- Bug fixes:
  - Fixed Azure Firewall threat intel mode reported for Secure VNET hubs. [#1365](https://github.com/Azure/PSRule.Rules.Azure/issues/1365)
  - Fixed array function handling with mock objects. [#1367](https://github.com/Azure/PSRule.Rules.Azure/issues/1367)

## v1.14.2

What's changed since v1.14.1:

- Bug fixes:
  - Fixed handling of parent resources when sub resource is in a separate deployment. [#1360](https://github.com/Azure/PSRule.Rules.Azure/issues/1360)

## v1.14.1

What's changed since v1.14.0:

- Bug fixes:
  - Fixed unable to set parameter defaults option with type object. [#1355](https://github.com/Azure/PSRule.Rules.Azure/issues/1355)

## v1.14.0

What's changed since v1.13.4:

- New features:
  - Added support for referencing resources in template. [#1315](https://github.com/Azure/PSRule.Rules.Azure/issues/1315)
    - The `reference()` function can be used to reference resources in template.
    - A placeholder value is still used for resources outside of the template.
  - Added March 2022 baselines `Azure.GA_2022_03` and `Azure.Preview_2022_03`. [#1334](https://github.com/Azure/PSRule.Rules.Azure/issues/1334)
    - Includes rules released before or during March 2022.
    - Marked `Azure.GA_2021_12` and `Azure.Preview_2021_12` baselines as obsolete.
  - **Experimental**: Cmdlets to validate objects with Azure policy conditions:
    - `Export-AzPolicyAssignmentData` - Exports policy assignment data. [#1266](https://github.com/Azure/PSRule.Rules.Azure/issues/1266)
    - `Export-AzPolicyAssignmentRuleData` - Exports JSON rules from policy assignment data. [#1278](https://github.com/Azure/PSRule.Rules.Azure/issues/1278)
    - `Get-AzPolicyAssignmentDataSource` - Discovers policy assignment data. [#1340](https://github.com/Azure/PSRule.Rules.Azure/issues/1340)
    - See cmdlet help for limitations and usage.
    - Additional information will be posted as this feature evolves [here](https://github.com/Azure/PSRule.Rules.Azure/discussions/1345).
- New rules:
  - SignalR Service:
    - Check services use Managed Identities. [#1306](https://github.com/Azure/PSRule.Rules.Azure/issues/1306)
    - Check services use a SKU with an SLA. [#1307](https://github.com/Azure/PSRule.Rules.Azure/issues/1307)
  - Web PubSub Service:
    - Check services use Managed Identities. [#1308](https://github.com/Azure/PSRule.Rules.Azure/issues/1308)
    - Check services use a SKU with an SLA. [#1309](https://github.com/Azure/PSRule.Rules.Azure/issues/1309)
- Updated rules:
  - Azure Kubernetes Service:
    - Updated `Azure.AKS.Version` to use latest stable version `1.21.9`. [#1318](https://github.com/Azure/PSRule.Rules.Azure/issues/1318)
      - Use `AZURE_AKS_CLUSTER_MINIMUM_VERSION` to configure the minimum version of the cluster.
- Engineering:
  - Cache Azure Policy Aliases. [#1277](https://github.com/Azure/PSRule.Rules.Azure/issues/1277)
  - Cleanup of additional alias metadata. [#1351](https://github.com/Azure/PSRule.Rules.Azure/pull/1351)
- Bug fixes:
  - Fixed index was out of range with split on mock properties. [#1327](https://github.com/Azure/PSRule.Rules.Azure/issues/1327)
  - Fixed mock objects with no properties. [#1347](https://github.com/Azure/PSRule.Rules.Azure/issues/1347)
  - Fixed sub-resources nesting by scope regression. [#1348](https://github.com/Azure/PSRule.Rules.Azure/issues/1348)
  - Fixed expand of runtime properties on reference objects. [#1324](https://github.com/Azure/PSRule.Rules.Azure/issues/1324)
  - Fixed processing of deployment outputs. [#1316](https://github.com/Azure/PSRule.Rules.Azure/issues/1316)

What's changed since pre-release v1.14.0-B2204013:

- No additional changes.

## v1.14.0-B2204013 (pre-release)

What's changed since pre-release v1.14.0-B2204007:

- Engineering:
  - Cleanup of additional alias metadata. [#1351](https://github.com/Azure/PSRule.Rules.Azure/pull/1351)

## v1.14.0-B2204007 (pre-release)

What's changed since pre-release v1.14.0-B2203117:

- Bug fixes:
  - Fixed mock objects with no properties. [#1347](https://github.com/Azure/PSRule.Rules.Azure/issues/1347)
  - Fixed sub-resources nesting by scope regression. [#1348](https://github.com/Azure/PSRule.Rules.Azure/issues/1348)

## v1.14.0-B2203117 (pre-release)

What's changed since pre-release v1.14.0-B2203088:

- New features:
  - **Experimental**: Cmdlets to validate objects with Azure policy conditions:
    - `Export-AzPolicyAssignmentData` - Exports policy assignment data. [#1266](https://github.com/Azure/PSRule.Rules.Azure/issues/1266)
    - `Export-AzPolicyAssignmentRuleData` - Exports JSON rules from policy assignment data. [#1278](https://github.com/Azure/PSRule.Rules.Azure/issues/1278)
    - `Get-AzPolicyAssignmentDataSource` - Discovers policy assignment data. [#1340](https://github.com/Azure/PSRule.Rules.Azure/issues/1340)
    - See cmdlet help for limitations and usage.
    - Additional information will be posted as this feature evolves [here](https://github.com/Azure/PSRule.Rules.Azure/discussions/1345).
- Engineering:
  - Cache Azure Policy Aliases. [#1277](https://github.com/Azure/PSRule.Rules.Azure/issues/1277)
- Bug fixes:
  - Fixed index was out of range with split on mock properties. [#1327](https://github.com/Azure/PSRule.Rules.Azure/issues/1327)

## v1.14.0-B2203088 (pre-release)

What's changed since pre-release v1.14.0-B2203066:

- New features:
  - Added March 2022 baselines `Azure.GA_2022_03` and `Azure.Preview_2022_03`. [#1334](https://github.com/Azure/PSRule.Rules.Azure/issues/1334)
    - Includes rules released before or during March 2022.
    - Marked `Azure.GA_2021_12` and `Azure.Preview_2021_12` baselines as obsolete.
- Bug fixes:
  - Fixed expand of runtime properties on reference objects. [#1324](https://github.com/Azure/PSRule.Rules.Azure/issues/1324)

## v1.14.0-B2203066 (pre-release)

What's changed since v1.13.4:

- New features:
  - Added support for referencing resources in template. [#1315](https://github.com/Azure/PSRule.Rules.Azure/issues/1315)
    - The `reference()` function can be used to reference resources in template.
    - A placeholder value is still used for resources outside of the template.
- New rules:
  - SignalR Service:
    - Check services use Managed Identities. [#1306](https://github.com/Azure/PSRule.Rules.Azure/issues/1306)
    - Check services use a SKU with an SLA. [#1307](https://github.com/Azure/PSRule.Rules.Azure/issues/1307)
  - Web PubSub Service:
    - Check services use Managed Identities. [#1308](https://github.com/Azure/PSRule.Rules.Azure/issues/1308)
    - Check services use a SKU with an SLA. [#1309](https://github.com/Azure/PSRule.Rules.Azure/issues/1309)
- Updated rules:
  - Azure Kubernetes Service:
    - Updated `Azure.AKS.Version` to use latest stable version `1.21.9`. [#1318](https://github.com/Azure/PSRule.Rules.Azure/issues/1318)
      - Use `AZURE_AKS_CLUSTER_MINIMUM_VERSION` to configure the minimum version of the cluster.
- Bug fixes:
  - Fixed processing of deployment outputs. [#1316](https://github.com/Azure/PSRule.Rules.Azure/issues/1316)

## v1.13.4

What's changed since v1.13.3:

- Bug fixes:
  - Fixed virtual network without any subnets is invalid. [#1303](https://github.com/Azure/PSRule.Rules.Azure/issues/1303)
  - Fixed container registry rules that require a premium tier. [#1304](https://github.com/Azure/PSRule.Rules.Azure/issues/1304)
    - Rules `Azure.ACR.Retention` and `Azure.ACR.ContentTrust` are now only run against premium instances.

## v1.13.3

What's changed since v1.13.2:

- Bug fixes:
  - Fixed bicep build timeout for complex deployments. [#1299](https://github.com/Azure/PSRule.Rules.Azure/issues/1299)

## v1.13.2

What's changed since v1.13.1:

- Engineering:
  - Bump PowerShellStandard.Library to 5.1.1. [#1295](https://github.com/Azure/PSRule.Rules.Azure/pull/1295)
- Bug fixes:
  - Fixed nested resource loops. [#1293](https://github.com/Azure/PSRule.Rules.Azure/issues/1293)

## v1.13.1

What's changed since v1.13.0:

- Bug fixes:
  - Fixed parsing of nested quote pairs within JSON function. [#1288](https://github.com/Azure/PSRule.Rules.Azure/issues/1288)

## v1.13.0

What's changed since v1.12.2:

- New features:
  - Added support for setting defaults for required parameters. [#1065](https://github.com/Azure/PSRule.Rules.Azure/issues/1065)
    - When specified, the value will be used when a parameter value is not provided.
  - Added support expanding Bicep from parameter files. [#1160](https://github.com/Azure/PSRule.Rules.Azure/issues/1160)
- New rules:
  - Azure Cache for Redis:
    - Limit public access for Azure Cache for Redis instances. [#935](https://github.com/Azure/PSRule.Rules.Azure/issues/935)
  - Container App:
    - Check insecure ingress is not enabled (preview). [#1252](https://github.com/Azure/PSRule.Rules.Azure/issues/1252)
  - Key Vault:
    - Check key auto-rotation is enabled (preview). [#1159](https://github.com/Azure/PSRule.Rules.Azure/issues/1159)
  - Recovery Services Vault:
    - Check vaults have replication alerts configured. [#7](https://github.com/Azure/PSRule.Rules.Azure/issues/7)
- Engineering:
  - Automatically build baseline docs. [#1242](https://github.com/Azure/PSRule.Rules.Azure/issues/1242)
  - Bump PSRule dependency to v1.11.1. [#1269](https://github.com/Azure/PSRule.Rules.Azure/pull/1269)
- Bug fixes:
  - Fixed empty value with strong type. [#1258](https://github.com/Azure/PSRule.Rules.Azure/issues/1258)
  - Fixed error with empty logic app trigger. [#1249](https://github.com/Azure/PSRule.Rules.Azure/issues/1249)
  - Fixed out of order parameters. [#1257](https://github.com/Azure/PSRule.Rules.Azure/issues/1257)
  - Fixed mapping default configuration causes cast exception. [#1274](https://github.com/Azure/PSRule.Rules.Azure/issues/1274)
  - Fixed resource id is incorrectly built for sub resource types. [#1279](https://github.com/Azure/PSRule.Rules.Azure/issues/1279)

What's changed since pre-release v1.13.0-B2202113:

- No additional changes.

## v1.13.0-B2202113 (pre-release)

What's changed since pre-release v1.13.0-B2202108:

- Bug fixes:
  - Fixed resource id is incorrectly built for sub resource types. [#1279](https://github.com/Azure/PSRule.Rules.Azure/issues/1279)

## v1.13.0-B2202108 (pre-release)

What's changed since pre-release v1.13.0-B2202103:

- Bug fixes:
  - Fixed mapping default configuration causes cast exception. [#1274](https://github.com/Azure/PSRule.Rules.Azure/issues/1274)

## v1.13.0-B2202103 (pre-release)

What's changed since pre-release v1.13.0-B2202090:

- Engineering:
  - Bump PSRule dependency to v1.11.1. [#1269](https://github.com/Azure/PSRule.Rules.Azure/pull/1269)
- Bug fixes:
  - Fixed out of order parameters. [#1257](https://github.com/Azure/PSRule.Rules.Azure/issues/1257)

## v1.13.0-B2202090 (pre-release)

What's changed since pre-release v1.13.0-B2202063:

- New rules:
  - Azure Cache for Redis:
    - Limit public access for Azure Cache for Redis instances. [#935](https://github.com/Azure/PSRule.Rules.Azure/issues/935)
- Engineering:
  - Automatically build baseline docs. [#1242](https://github.com/Azure/PSRule.Rules.Azure/issues/1242)
- Bug fixes:
  - Fixed empty value with strong type. [#1258](https://github.com/Azure/PSRule.Rules.Azure/issues/1258)

## v1.13.0-B2202063 (pre-release)

What's changed since v1.12.2:

- New features:
  - Added support for setting defaults for required parameters. [#1065](https://github.com/Azure/PSRule.Rules.Azure/issues/1065)
    - When specified, the value will be used when a parameter value is not provided.
  - Added support expanding Bicep from parameter files. [#1160](https://github.com/Azure/PSRule.Rules.Azure/issues/1160)
- New rules:
  - Container App:
    - Check insecure ingress is not enabled (preview). [#1252](https://github.com/Azure/PSRule.Rules.Azure/issues/1252)
  - Key Vault:
    - Check key auto-rotation is enabled (preview). [#1159](https://github.com/Azure/PSRule.Rules.Azure/issues/1159)
  - Recovery Services Vault:
    - Check vaults have replication alerts configured. [#7](https://github.com/Azure/PSRule.Rules.Azure/issues/7)
- Bug fixes:
  - Fixed error with empty logic app trigger. [#1249](https://github.com/Azure/PSRule.Rules.Azure/issues/1249)

## v1.12.2

What's changed since v1.12.1:

- Bug fixes:
  - Fixed detect strong type requirements for nested deployments. [#1235](https://github.com/Azure/PSRule.Rules.Azure/issues/1235)

## v1.12.1

What's changed since v1.12.0:

- Bug fixes:
  - Fixed Bicep already exists with PSRule v2. [#1232](https://github.com/Azure/PSRule.Rules.Azure/issues/1232)

## v1.12.0

What's changed since v1.11.1:

- New rules:
  - Data Explorer:
    - Check clusters use Managed Identities. [#1207](https://github.com/Azure/PSRule.Rules.Azure/issues/1207)
    - Check clusters use a SKU with a SLA. [#1208](https://github.com/Azure/PSRule.Rules.Azure/issues/1208)
    - Check clusters use disk encryption. [#1209](https://github.com/Azure/PSRule.Rules.Azure/issues/1209)
    - Check clusters are in use with databases. [#1215](https://github.com/Azure/PSRule.Rules.Azure/issues/1215)
  - Event Hub:
    - Check namespaces are in use with event hubs. [#1216](https://github.com/Azure/PSRule.Rules.Azure/issues/1216)
    - Check namespaces only accept identity-based authentication. [#1217](https://github.com/Azure/PSRule.Rules.Azure/issues/1217)
  - Azure Recovery Services Vault:
    - Check vaults use geo-redundant storage. [#5](https://github.com/Azure/PSRule.Rules.Azure/issues/5)
  - Service Bus:
    - Check namespaces are in use with queues and topics. [#1218](https://github.com/Azure/PSRule.Rules.Azure/issues/1218)
    - Check namespaces only accept identity-based authentication. [#1219](https://github.com/Azure/PSRule.Rules.Azure/issues/1219)
- Updated rules:
  - Azure Kubernetes Service:
    - Updated `Azure.AKS.Version` to use latest stable version `1.21.7`. [#1188](https://github.com/Azure/PSRule.Rules.Azure/issues/1188)
      - Pinned latest GA baseline `Azure.GA_2021_12` to previous version `1.20.5`.
      - Use `AZURE_AKS_CLUSTER_MINIMUM_VERSION` to configure the minimum version of the cluster.
  - Azure API Management:
    - Check service disabled insecure ciphers.
      [#1128](https://github.com/Azure/PSRule.Rules.Azure/issues/1128)
    - Refactored the cipher and protocol rule into individual rules.
      - `Azure.APIM.Protocols`
      - `Azure.APIM.Ciphers`
- General improvements:
  - **Important change:** Replaced `Azure_AKSMinimumVersion` option with `AZURE_AKS_CLUSTER_MINIMUM_VERSION`. [#941](https://github.com/Azure/PSRule.Rules.Azure/issues/941)
    - For compatibility, if `Azure_AKSMinimumVersion` is set it will be used instead of `AZURE_AKS_CLUSTER_MINIMUM_VERSION`.
    - If only `AZURE_AKS_CLUSTER_MINIMUM_VERSION` is set, this value will be used.
    - The default will be used neither options are configured.
    - If `Azure_AKSMinimumVersion` is set a warning will be generated until the configuration is removed.
    - Support for `Azure_AKSMinimumVersion` is deprecated and will be removed in v2.
    - See [upgrade notes][1] for details.
- Bug fixes:
  - Fixed false positive of blob container with access unspecified. [#1212](https://github.com/Azure/PSRule.Rules.Azure/issues/1212)

What's changed since pre-release v1.12.0-B2201086:

- No additional changes.

## v1.12.0-B2201086 (pre-release)

What's changed since pre-release v1.12.0-B2201067:

- New rules:
  - Data Explorer:
    - Check clusters are in use with databases. [#1215](https://github.com/Azure/PSRule.Rules.Azure/issues/1215)
  - Event Hub:
    - Check namespaces are in use with event hubs. [#1216](https://github.com/Azure/PSRule.Rules.Azure/issues/1216)
    - Check namespaces only accept identity-based authentication. [#1217](https://github.com/Azure/PSRule.Rules.Azure/issues/1217)
  - Azure Recovery Services Vault:
    - Check vaults use geo-redundant storage. [#5](https://github.com/Azure/PSRule.Rules.Azure/issues/5)
  - Service Bus:
    - Check namespaces are in use with queues and topics. [#1218](https://github.com/Azure/PSRule.Rules.Azure/issues/1218)
    - Check namespaces only accept identity-based authentication. [#1219](https://github.com/Azure/PSRule.Rules.Azure/issues/1219)

## v1.12.0-B2201067 (pre-release)

What's changed since pre-release v1.12.0-B2201054:

- New rules:
  - Data Explorer:
    - Check clusters use Managed Identities. [#1207](https://github.com/Azure/PSRule.Rules.Azure/issues/1207)
    - Check clusters use a SKU with a SLA. [#1208](https://github.com/Azure/PSRule.Rules.Azure/issues/1208)
    - Check clusters use disk encryption. [#1209](https://github.com/Azure/PSRule.Rules.Azure/issues/1209)
- Bug fixes:
  - Fixed false positive of blob container with access unspecified. [#1212](https://github.com/Azure/PSRule.Rules.Azure/issues/1212)

## v1.12.0-B2201054 (pre-release)

What's changed since v1.11.1:

- Updated rules:
  - Azure Kubernetes Service:
    - Updated `Azure.AKS.Version` to use latest stable version `1.21.7`. [#1188](https://github.com/Azure/PSRule.Rules.Azure/issues/1188)
      - Pinned latest GA baseline `Azure.GA_2021_12` to previous version `1.20.5`.
      - Use `AZURE_AKS_CLUSTER_MINIMUM_VERSION` to configure the minimum version of the cluster.
  - Azure API Management:
    - Check service disabled insecure ciphers.
      [#1128](https://github.com/Azure/PSRule.Rules.Azure/issues/1128)
    - Refactored the cipher and protocol rule into individual rules.
      - `Azure.APIM.Protocols`
      - `Azure.APIM.Ciphers`
- General improvements:
  - **Important change:** Replaced `Azure_AKSMinimumVersion` option with `AZURE_AKS_CLUSTER_MINIMUM_VERSION`. [#941](https://github.com/Azure/PSRule.Rules.Azure/issues/941)
    - For compatibility, if `Azure_AKSMinimumVersion` is set it will be used instead of `AZURE_AKS_CLUSTER_MINIMUM_VERSION`.
    - If only `AZURE_AKS_CLUSTER_MINIMUM_VERSION` is set, this value will be used.
    - The default will be used neither options are configured.
    - If `Azure_AKSMinimumVersion` is set a warning will be generated until the configuration is removed.
    - Support for `Azure_AKSMinimumVersion` is deprecated and will be removed in v2.
    - See [upgrade notes][1] for details.

## v1.11.1

What's changed since v1.11.0:

- Bug fixes:
  - Fixed `Azure.AKS.CNISubnetSize` rule to use CNI selector. [#1178](https://github.com/Azure/PSRule.Rules.Azure/issues/1178)

## v1.11.0

What's changed since v1.10.4:

- New features:
  - Added baselines containing only Azure preview features. [#1129](https://github.com/Azure/PSRule.Rules.Azure/issues/1129)
    - Added baseline `Azure.Preview_2021_09`.
    - Added baseline `Azure.Preview_2021_12`.
  - Added `Azure.GA_2021_12` baseline. [#1146](https://github.com/Azure/PSRule.Rules.Azure/issues/1146)
    - Includes rules released before or during December 2021 for Azure GA features.
    - Marked baseline `Azure.GA_2021_09` as obsolete.
  - Bicep support promoted from experimental to generally available (GA). [#1176](https://github.com/Azure/PSRule.Rules.Azure/issues/1176)
- New rules:
  - All resources:
    - Check comments for each template resource. [#969](https://github.com/Azure/PSRule.Rules.Azure/issues/969)
  - Automation Account:
    - Automation accounts should enable diagnostic logs. [#1075](https://github.com/Azure/PSRule.Rules.Azure/issues/1075)
  - Azure Kubernetes Service:
    - Check clusters have the HTTP application routing add-on disabled. [#1131](https://github.com/Azure/PSRule.Rules.Azure/issues/1131)
    - Check clusters use the Secrets Store CSI Driver add-on. [#992](https://github.com/Azure/PSRule.Rules.Azure/issues/992)
    - Check clusters autorotation with the Secrets Store CSI Driver add-on. [#993](https://github.com/Azure/PSRule.Rules.Azure/issues/993)
    - Check clusters use Azure AD Pod Managed Identities (preview). [#991](https://github.com/Azure/PSRule.Rules.Azure/issues/991)
  - Azure Redis Cache:
    - Use availability zones for Azure Cache for Redis for regions that support it. [#1078](https://github.com/Azure/PSRule.Rules.Azure/issues/1078)
      - `Azure.Redis.AvailabilityZone`
      - `Azure.RedisEnterprise.Zones`
  - Application Security Group:
    - Check Application Security Groups meet naming requirements. [#1110](https://github.com/Azure/PSRule.Rules.Azure/issues/1110)
  - Firewall:
    - Check Firewalls meet naming requirements. [#1110](https://github.com/Azure/PSRule.Rules.Azure/issues/1110)
    - Check Firewall policies meet naming requirements. [#1110](https://github.com/Azure/PSRule.Rules.Azure/issues/1110)
  - Private Endpoint:
    - Check Private Endpoints meet naming requirements. [#1110](https://github.com/Azure/PSRule.Rules.Azure/issues/1110)
  - Virtual WAN:
    - Check Virtual WANs meet naming requirements. [#1110](https://github.com/Azure/PSRule.Rules.Azure/issues/1110)
- Updated rules:
  - Azure Kubernetes Service:
    - Promoted `Azure.AKS.AutoUpgrade` to GA rule set. [#1130](https://github.com/Azure/PSRule.Rules.Azure/issues/1130)
- General improvements:
  - Added support for template function `tenant()`. [#1124](https://github.com/Azure/PSRule.Rules.Azure/issues/1124)
  - Added support for template function `managementGroup()`. [#1125](https://github.com/Azure/PSRule.Rules.Azure/issues/1125)
  - Added support for template function `pickZones()`. [#518](https://github.com/Azure/PSRule.Rules.Azure/issues/518)
- Engineering:
  - Rule refactoring of rules from PowerShell to YAML. [#1109](https://github.com/Azure/PSRule.Rules.Azure/issues/1109)
    - The following rules were refactored:
      - `Azure.LB.Name`
      - `Azure.NSG.Name`
      - `Azure.Firewall.Mode`
      - `Azure.Route.Name`
      - `Azure.VNET.Name`
      - `Azure.VNG.Name`
      - `Azure.VNG.ConnectionName`
      - `Azure.AppConfig.SKU`
      - `Azure.AppConfig.Name`
      - `Azure.AppInsights.Workspace`
      - `Azure.AppInsights.Name`
      - `Azure.Cosmos.AccountName`
      - `Azure.FrontDoor.State`
      - `Azure.FrontDoor.Name`
      - `Azure.FrontDoor.WAF.Mode`
      - `Azure.FrontDoor.WAF.Enabled`
      - `Azure.FrontDoor.WAF.Name`
      - `Azure.AKS.MinNodeCount`
      - `Azure.AKS.ManagedIdentity`
      - `Azure.AKS.StandardLB`
      - `Azure.AKS.AzurePolicyAddOn`
      - `Azure.AKS.ManagedAAD`
      - `Azure.AKS.AuthorizedIPs`
      - `Azure.AKS.LocalAccounts`
      - `Azure.AKS.AzureRBAC`
- Bug fixes:
  - Fixed output of Bicep informational and warning messages in error stream. [#1157](https://github.com/Azure/PSRule.Rules.Azure/issues/1157)

What's changed since pre-release v1.11.0-B2112112:

- New features:
  - Bicep support promoted from experimental to generally available (GA). [#1176](https://github.com/Azure/PSRule.Rules.Azure/issues/1176)

## v1.11.0-B2112112 (pre-release)

What's changed since pre-release v1.11.0-B2112104:

- New rules:
  - Azure Redis Cache:
    - Use availability zones for Azure Cache for Redis for regions that support it. [#1078](https://github.com/Azure/PSRule.Rules.Azure/issues/1078)
      - `Azure.Redis.AvailabilityZone`
      - `Azure.RedisEnterprise.Zones`

## v1.11.0-B2112104 (pre-release)

What's changed since pre-release v1.11.0-B2112073:

- New rules:
  - Azure Kubernetes Service:
    - Check clusters use Azure AD Pod Managed Identities (preview). [#991](https://github.com/Azure/PSRule.Rules.Azure/issues/991)
- Engineering:
  - Rule refactoring of rules from PowerShell to YAML. [#1109](https://github.com/Azure/PSRule.Rules.Azure/issues/1109)
    - The following rules were refactored:
      - `Azure.AppConfig.SKU`
      - `Azure.AppConfig.Name`
      - `Azure.AppInsights.Workspace`
      - `Azure.AppInsights.Name`
      - `Azure.Cosmos.AccountName`
      - `Azure.FrontDoor.State`
      - `Azure.FrontDoor.Name`
      - `Azure.FrontDoor.WAF.Mode`
      - `Azure.FrontDoor.WAF.Enabled`
      - `Azure.FrontDoor.WAF.Name`
      - `Azure.AKS.MinNodeCount`
      - `Azure.AKS.ManagedIdentity`
      - `Azure.AKS.StandardLB`
      - `Azure.AKS.AzurePolicyAddOn`
      - `Azure.AKS.ManagedAAD`
      - `Azure.AKS.AuthorizedIPs`
      - `Azure.AKS.LocalAccounts`
      - `Azure.AKS.AzureRBAC`
- Bug fixes:
  - Fixed output of Bicep informational and warning messages in error stream. [#1157](https://github.com/Azure/PSRule.Rules.Azure/issues/1157)
  - Fixed obsolete flag for baseline `Azure.Preview_2021_12`. [#1166](https://github.com/Azure/PSRule.Rules.Azure/issues/1166)

## v1.11.0-B2112073 (pre-release)

What's changed since pre-release v1.11.0-B2112024:

- New features:
  - Added baselines containing only Azure preview features. [#1129](https://github.com/Azure/PSRule.Rules.Azure/issues/1129)
    - Added baseline `Azure.Preview_2021_09`.
    - Added baseline `Azure.Preview_2021_12`.
  - Added `Azure.GA_2021_12` baseline. [#1146](https://github.com/Azure/PSRule.Rules.Azure/issues/1146)
    - Includes rules released before or during December 2021 for Azure GA features.
    - Marked baseline `Azure.GA_2021_09` as obsolete.
- New rules:
  - All resources:
    - Check comments for each template resource. [#969](https://github.com/Azure/PSRule.Rules.Azure/issues/969)
- Bug fixes:
  - Fixed template function `equals` parameter count mismatch. [#1137](https://github.com/Azure/PSRule.Rules.Azure/issues/1137)
  - Fixed copy loop on nested deployment parameters is not handled. [#1144](https://github.com/Azure/PSRule.Rules.Azure/issues/1144)
  - Fixed outer copy loop of nested deployment. [#1154](https://github.com/Azure/PSRule.Rules.Azure/issues/1154)

## v1.11.0-B2112024 (pre-release)

What's changed since pre-release v1.11.0-B2111014:

- New rules:
  - Azure Kubernetes Service:
    - Check clusters have the HTTP application routing add-on disabled. [#1131](https://github.com/Azure/PSRule.Rules.Azure/issues/1131)
    - Check clusters use the Secrets Store CSI Driver add-on. [#992](https://github.com/Azure/PSRule.Rules.Azure/issues/992)
    - Check clusters autorotation with the Secrets Store CSI Driver add-on. [#993](https://github.com/Azure/PSRule.Rules.Azure/issues/993)
  - Automation Account:
    - Automation accounts should enable diagnostic logs. [#1075](https://github.com/Azure/PSRule.Rules.Azure/issues/1075)
- Updated rules:
  - Azure Kubernetes Service:
    - Promoted `Azure.AKS.AutoUpgrade` to GA rule set. [#1130](https://github.com/Azure/PSRule.Rules.Azure/issues/1130)
- General improvements:
  - Added support for template function `tenant()`. [#1124](https://github.com/Azure/PSRule.Rules.Azure/issues/1124)
  - Added support for template function `managementGroup()`. [#1125](https://github.com/Azure/PSRule.Rules.Azure/issues/1125)
  - Added support for template function `pickZones()`. [#518](https://github.com/Azure/PSRule.Rules.Azure/issues/518)
- Bug fixes:
  - Fixed `Azure.Policy.WaiverExpiry` date conversion. [#1118](https://github.com/Azure/PSRule.Rules.Azure/issues/1118)

## v1.11.0-B2111014 (pre-release)

What's changed since v1.10.0:

- New rules:
  - Application Security Group:
    - Check Application Security Groups meet naming requirements. [#1110](https://github.com/Azure/PSRule.Rules.Azure/issues/1110)
  - Firewall:
    - Check Firewalls meet naming requirements. [#1110](https://github.com/Azure/PSRule.Rules.Azure/issues/1110)
    - Check Firewall policies meet naming requirements. [#1110](https://github.com/Azure/PSRule.Rules.Azure/issues/1110)
  - Private Endpoint:
    - Check Private Endpoints meet naming requirements. [#1110](https://github.com/Azure/PSRule.Rules.Azure/issues/1110)
  - Virtual WAN:
    - Check Virtual WANs meet naming requirements. [#1110](https://github.com/Azure/PSRule.Rules.Azure/issues/1110)
- Engineering:
  - Rule refactoring of rules from PowerShell to YAML. [#1109](https://github.com/Azure/PSRule.Rules.Azure/issues/1109)
    - The following rules were refactored:
      - `Azure.LB.Name`
      - `Azure.NSG.Name`
      - `Azure.Firewall.Mode`
      - `Azure.Route.Name`
      - `Azure.VNET.Name`
      - `Azure.VNG.Name`
      - `Azure.VNG.ConnectionName`

## v1.10.4

What's changed since v1.10.3:

- Bug fixes:
  - Fixed outer copy loop of nested deployment. [#1154](https://github.com/Azure/PSRule.Rules.Azure/issues/1154)

## v1.10.3

What's changed since v1.10.2:

- Bug fixes:
  - Fixed copy loop on nested deployment parameters is not handled. [#1144](https://github.com/Azure/PSRule.Rules.Azure/issues/1144)

## v1.10.2

What's changed since v1.10.1:

- Bug fixes:
  - Fixed template function `equals` parameter count mismatch. [#1137](https://github.com/Azure/PSRule.Rules.Azure/issues/1137)

## v1.10.1

What's changed since v1.10.0:

- Bug fixes:
  - Fixed `Azure.Policy.WaiverExpiry` date conversion. [#1118](https://github.com/Azure/PSRule.Rules.Azure/issues/1118)

## v1.10.0

What's changed since v1.9.1:

- New features:
  - Added support for parameter strong types. [#1083](https://github.com/Azure/PSRule.Rules.Azure/issues/1083)
    - The value of string parameters can be tested against the expected type.
    - When configuring a location strong type, the parameter value must be a valid Azure location.
    - When configuring a resource type strong type, the parameter value must be a matching resource Id.
- New rules:
  - All resources:
    - Check template expressions do not exceed a maximum length. [#1006](https://github.com/Azure/PSRule.Rules.Azure/issues/1006)
  - Automation Service:
    - Check automation accounts should use managed identities for authentication. [#1074](https://github.com/Azure/PSRule.Rules.Azure/issues/1074)
  - Event Grid:
    - Check topics and domains use managed identities. [#1091](https://github.com/Azure/PSRule.Rules.Azure/issues/1091)
    - Check topics and domains use private endpoints. [#1092](https://github.com/Azure/PSRule.Rules.Azure/issues/1092)
    - Check topics and domains use identity-based authentication. [#1093](https://github.com/Azure/PSRule.Rules.Azure/issues/1093)
- General improvements:
  - Updated default baseline to use module configuration. [#1089](https://github.com/Azure/PSRule.Rules.Azure/issues/1089)
- Engineering:
  - Bump PSRule dependency to v1.9.0. [#1081](https://github.com/Azure/PSRule.Rules.Azure/issues/1081)
  - Bump Microsoft.CodeAnalysis.NetAnalyzers to v6.0.0. [#1080](https://github.com/Azure/PSRule.Rules.Azure/pull/1080)
  - Bump Microsoft.SourceLink.GitHub to 1.1.1. [#1085](https://github.com/Azure/PSRule.Rules.Azure/pull/1085)
- Bug fixes:
  - Fixed expansion of secret references. [#1098](https://github.com/Azure/PSRule.Rules.Azure/issues/1098)
  - Fixed handling of tagging for deployments. [#1099](https://github.com/Azure/PSRule.Rules.Azure/issues/1099)
  - Fixed strong type issue flagged with empty defaultValue string. [#1100](https://github.com/Azure/PSRule.Rules.Azure/issues/1100)

What's changed since pre-release v1.10.0-B2111081:

- No additional changes.

## v1.10.0-B2111081 (pre-release)

What's changed since pre-release v1.10.0-B2111072:

- New rules:
  - Automation Service:
    - Automation accounts should use managed identities for authentication. [#1074](https://github.com/Azure/PSRule.Rules.Azure/issues/1074)

## v1.10.0-B2111072 (pre-release)

What's changed since pre-release v1.10.0-B2111058:

- New rules:
  - All resources:
    - Check template expressions do not exceed a maximum length. [#1006](https://github.com/Azure/PSRule.Rules.Azure/issues/1006)
- Bug fixes:
  - Fixed expansion of secret references. [#1098](https://github.com/Azure/PSRule.Rules.Azure/issues/1098)
  - Fixed handling of tagging for deployments. [#1099](https://github.com/Azure/PSRule.Rules.Azure/issues/1099)
  - Fixed strong type issue flagged with empty defaultValue string. [#1100](https://github.com/Azure/PSRule.Rules.Azure/issues/1100)

## v1.10.0-B2111058 (pre-release)

What's changed since pre-release v1.10.0-B2111040:

- New rules:
  - Event Grid:
    - Check topics and domains use managed identities. [#1091](https://github.com/Azure/PSRule.Rules.Azure/issues/1091)
    - Check topics and domains use private endpoints. [#1092](https://github.com/Azure/PSRule.Rules.Azure/issues/1092)
    - Check topics and domains use identity-based authentication. [#1093](https://github.com/Azure/PSRule.Rules.Azure/issues/1093)
- General improvements:
  - Updated default baseline to use module configuration. [#1089](https://github.com/Azure/PSRule.Rules.Azure/issues/1089)

## v1.10.0-B2111040 (pre-release)

What's changed since v1.9.1:

- New features:
  - Added support for parameter strong types. [#1083](https://github.com/Azure/PSRule.Rules.Azure/issues/1083)
    - The value of string parameters can be tested against the expected type.
    - When configuring a location strong type, the parameter value must be a valid Azure location.
    - When configuring a resource type strong type, the parameter value must be a matching resource Id.
- Engineering:
  - Bump PSRule dependency to v1.9.0. [#1081](https://github.com/Azure/PSRule.Rules.Azure/issues/1081)
  - Bump Microsoft.CodeAnalysis.NetAnalyzers to v6.0.0. [#1080](https://github.com/Azure/PSRule.Rules.Azure/pull/1080)
  - Bump Microsoft.SourceLink.GitHub to 1.1.1. [#1085](https://github.com/Azure/PSRule.Rules.Azure/pull/1085)

## v1.9.1

What's changed since v1.9.0:

- Bug fixes:
  - Fixed can not index into resource group tags. [#1066](https://github.com/Azure/PSRule.Rules.Azure/issues/1066)
  - Fixed `Azure.VM.ASMinMembers` for template deployments. [#1064](https://github.com/Azure/PSRule.Rules.Azure/issues/1064)
  - Fixed zones property not found on public IP resource. [#1070](https://github.com/Azure/PSRule.Rules.Azure/issues/1070)

## v1.9.0

What's changed since v1.8.1:

- New rules:
  - API Management Service:
    - Check API management services are using availability zones when available. [#1017](https://github.com/Azure/PSRule.Rules.Azure/issues/1017)
  - Public IP Address:
    - Check Public IP addresses are configured with zone-redundancy. [#958](https://github.com/Azure/PSRule.Rules.Azure/issues/958)
    - Check Public IP addresses are using Standard SKU. [#979](https://github.com/Azure/PSRule.Rules.Azure/issues/979)
  - User Assigned Managed Identity:
    - Check identities meet naming requirements. [#1021](https://github.com/Azure/PSRule.Rules.Azure/issues/1021)
  - Virtual Network Gateway:
    - Check VPN/ExpressRoute gateways are configured with availability zone SKU. [#926](https://github.com/Azure/PSRule.Rules.Azure/issues/926)
- General improvements:
  - Improved processing of AzOps generated templates. [#799](https://github.com/Azure/PSRule.Rules.Azure/issues/799)
    - `Azure.Template.DefineParameters` is ignored for AzOps generated templates.
    - `Azure.Template.UseLocationParameter` is ignored for AzOps generated templates.
  - Bicep is now installed when using PSRule GitHub Action. [#1050](https://github.com/Azure/PSRule.Rules.Azure/issues/1050)
- Engineering:
  - Bump PSRule dependency to v1.8.0. [#1018](https://github.com/Azure/PSRule.Rules.Azure/issues/1018)
  - Added automated PR workflow to bump `providers.json` monthly. [#1041](https://github.com/Azure/PSRule.Rules.Azure/issues/1041)
- Bug fixes:
  - Fixed AKS Network Policy should accept calico. [#1046](https://github.com/Azure/PSRule.Rules.Azure/issues/1046)
  - Fixed `Azure.ACR.AdminUser` fails when `adminUserEnabled` not set. [#1014](https://github.com/Azure/PSRule.Rules.Azure/issues/1014)
  - Fixed `Azure.KeyVault.Logs` reports cannot index into a null array. [#1024](https://github.com/Azure/PSRule.Rules.Azure/issues/1024)
  - Fixed template function empty returns object reference not set exception. [#1025](https://github.com/Azure/PSRule.Rules.Azure/issues/1025)
  - Fixed delayed binding of `and` template function. [#1026](https://github.com/Azure/PSRule.Rules.Azure/issues/1026)
  - Fixed template function array nests array with array parameters. [#1027](https://github.com/Azure/PSRule.Rules.Azure/issues/1027)
  - Fixed property used by `Azure.ACR.MinSKU` to work more reliably with templates. [#1034](https://github.com/Azure/PSRule.Rules.Azure/issues/1034)
  - Fixed could not determine JSON object type for MockMember using CreateObject. [#1035](https://github.com/Azure/PSRule.Rules.Azure/issues/1035)
  - Fixed Bicep convention ordering. [#1053](https://github.com/Azure/PSRule.Rules.Azure/issues/1053)

What's changed since pre-release v1.9.0-B2110087:

- No additional changes.

## v1.9.0-B2110087 (pre-release)

What's changed since pre-release v1.9.0-B2110082:

- Bug fixes:
  - Fixed Bicep convention ordering. [#1053](https://github.com/Azure/PSRule.Rules.Azure/issues/1053)

## v1.9.0-B2110082 (pre-release)

What's changed since pre-release v1.9.0-B2110059:

- General improvements:
  - Bicep is now installed when using PSRule GitHub Action. [#1050](https://github.com/Azure/PSRule.Rules.Azure/issues/1050)
- Engineering:
  - Added automated PR workflow to bump `providers.json` monthly. [#1041](https://github.com/Azure/PSRule.Rules.Azure/issues/1041)
- Bug fixes:
  - Fixed AKS Network Policy should accept calico. [#1046](https://github.com/Azure/PSRule.Rules.Azure/issues/1046)

## v1.9.0-B2110059 (pre-release)

What's changed since pre-release v1.9.0-B2110040:

- New rules:
  - API Management Service:
    - Check API management services are using availability zones when available. [#1017](https://github.com/Azure/PSRule.Rules.Azure/issues/1017)
- Bug fixes:
  - Fixed property used by `Azure.ACR.MinSKU` to work more reliably with templates. [#1034](https://github.com/Azure/PSRule.Rules.Azure/issues/1034)
  - Fixed could not determine JSON object type for MockMember using CreateObject. [#1035](https://github.com/Azure/PSRule.Rules.Azure/issues/1035)

## v1.9.0-B2110040 (pre-release)

What's changed since pre-release v1.9.0-B2110025:

- New rules:
  - User Assigned Managed Identity:
    - Check identities meet naming requirements. [#1021](https://github.com/Azure/PSRule.Rules.Azure/issues/1021)
- Bug fixes:
  - Fixed `Azure.KeyVault.Logs` reports cannot index into a null array. [#1024](https://github.com/Azure/PSRule.Rules.Azure/issues/1024)
  - Fixed template function empty returns object reference not set exception. [#1025](https://github.com/Azure/PSRule.Rules.Azure/issues/1025)
  - Fixed delayed binding of `and` template function. [#1026](https://github.com/Azure/PSRule.Rules.Azure/issues/1026)
  - Fixed template function array nests array with array parameters. [#1027](https://github.com/Azure/PSRule.Rules.Azure/issues/1027)

## v1.9.0-B2110025 (pre-release)

What's changed since pre-release v1.9.0-B2110014:

- Engineering:
  - Bump PSRule dependency to v1.8.0. [#1018](https://github.com/Azure/PSRule.Rules.Azure/issues/1018)
- Bug fixes:
  - Fixed `Azure.ACR.AdminUser` fails when `adminUserEnabled` not set. [#1014](https://github.com/Azure/PSRule.Rules.Azure/issues/1014)

## v1.9.0-B2110014 (pre-release)

What's changed since pre-release v1.9.0-B2110009:

- Bug fixes:
  - Fixed expression out of range of valid values. [#1005](https://github.com/Azure/PSRule.Rules.Azure/issues/1005)
  - Fixed template expand fails in nested reference expansion. [#1007](https://github.com/Azure/PSRule.Rules.Azure/issues/1007)

## v1.9.0-B2110009 (pre-release)

What's changed since pre-release v1.9.0-B2109027:

- Bug fixes:
  - Fixed handling of comments with template and parameter file rules. [#996](https://github.com/Azure/PSRule.Rules.Azure/issues/996)
  - Fixed `Azure.Template.UseLocationParameter` to only apply to templates deployed as RG scope [#995](https://github.com/Azure/PSRule.Rules.Azure/issues/995)
  - Fixed expand template fails with `createObject` when no parameters are specified. [#1000](https://github.com/Azure/PSRule.Rules.Azure/issues/1000)

## v1.9.0-B2109027 (pre-release)

What's changed since v1.8.0:

- New rules:
  - Public IP Address:
    - Check Public IP addresses are configured with zone-redundancy. [#958](https://github.com/Azure/PSRule.Rules.Azure/issues/958)
    - Check Public IP addresses are using Standard SKU. [#979](https://github.com/Azure/PSRule.Rules.Azure/issues/979)
  - Virtual Network Gateway:
    - Check VPN/ExpressRoute gateways are configured with availability zone SKU. [#926](https://github.com/Azure/PSRule.Rules.Azure/issues/926)
- General improvements:
  - Improved processing of AzOps generated templates. [#799](https://github.com/Azure/PSRule.Rules.Azure/issues/799)
    - `Azure.Template.DefineParameters` is ignored for AzOps generated templates.
    - `Azure.Template.UseLocationParameter` is ignored for AzOps generated templates.
- Bug fixes:
  - Fixed `ToUpper` fails to convert character. [#986](https://github.com/Azure/PSRule.Rules.Azure/issues/986)

## v1.8.1

What's changed since v1.8.0:

- Bug fixes:
  - Fixed handling of comments with template and parameter file rules. [#996](https://github.com/Azure/PSRule.Rules.Azure/issues/996)
  - Fixed `Azure.Template.UseLocationParameter` to only apply to templates deployed as RG scope [#995](https://github.com/Azure/PSRule.Rules.Azure/issues/995)
  - Fixed expand template fails with `createObject` when no parameters are specified. [#1000](https://github.com/Azure/PSRule.Rules.Azure/issues/1000)
  - Fixed `ToUpper` fails to convert character. [#986](https://github.com/Azure/PSRule.Rules.Azure/issues/986)
  - Fixed expression out of range of valid values. [#1005](https://github.com/Azure/PSRule.Rules.Azure/issues/1005)
  - Fixed template expand fails in nested reference expansion. [#1007](https://github.com/Azure/PSRule.Rules.Azure/issues/1007)

## v1.8.0

What's changed since v1.7.0:

- New features:
  - Added `Azure.GA_2021_09` baseline. [#961](https://github.com/Azure/PSRule.Rules.Azure/issues/961)
    - Includes rules released before or during September 2021 for Azure GA features.
    - Marked baseline `Azure.GA_2021_06` as obsolete.
- New rules:
  - Application Gateway:
    - Check App Gateways should use availability zones when available. Thanks [@ArmaanMcleod](https://github.com/ArmaanMcleod). [#928](https://github.com/Azure/PSRule.Rules.Azure/issues/928)
  - Azure Kubernetes Service:
    - Check clusters have control plane audit logs enabled. Thanks [@ArmaanMcleod](https://github.com/ArmaanMcleod). [#882](https://github.com/Azure/PSRule.Rules.Azure/issues/882)
    - Check clusters have control plane diagnostics enabled. Thanks [@ArmaanMcleod](https://github.com/ArmaanMcleod). [#922](https://github.com/Azure/PSRule.Rules.Azure/issues/922)
    - Check clusters use Container Insights for monitoring workloads. Thanks [@ArmaanMcleod](https://github.com/ArmaanMcleod). [#881](https://github.com/Azure/PSRule.Rules.Azure/issues/881)
    - Check clusters use availability zones when available. Thanks [@ArmaanMcleod](https://github.com/ArmaanMcleod). [#880](https://github.com/Azure/PSRule.Rules.Azure/issues/880)
  - Cosmos DB:
    - Check DB account names meet naming requirements. [#954](https://github.com/Azure/PSRule.Rules.Azure/issues/954)
    - Check DB accounts use Azure AD identities for resource management operations. [#953](https://github.com/Azure/PSRule.Rules.Azure/issues/953)
  - Load Balancer:
    - Check Load balancers are using Standard SKU. Thanks [@ArmaanMcleod](https://github.com/ArmaanMcleod). [#957](https://github.com/Azure/PSRule.Rules.Azure/issues/957)
    - Check Load Balancers are configured with zone-redundancy. Thanks [@ArmaanMcleod](https://github.com/ArmaanMcleod). [#927](https://github.com/Azure/PSRule.Rules.Azure/issues/927)
- Engineering:
  - Bump PSRule dependency to v1.7.2. [#951](https://github.com/Azure/PSRule.Rules.Azure/issues/951)
  - Automated update of availability zone information in providers.json. [#907](https://github.com/Azure/PSRule.Rules.Azure/issues/907)
  - Increased test coverage of rule reasons. Thanks [@ArmaanMcleod](https://github.com/ArmaanMcleod). [#960](https://github.com/Azure/PSRule.Rules.Azure/issues/960)
- Bug fixes:
  - Fixed export of in-flight AKS related subnets for kubenet clusters. Thanks [@ArmaanMcleod](https://github.com/ArmaanMcleod). [#920](https://github.com/Azure/PSRule.Rules.Azure/issues/920)
  - Fixed plan instance count is not applicable to Elastic Premium plans. [#946](https://github.com/Azure/PSRule.Rules.Azure/issues/946)
  - Fixed minimum App Service Plan fails Elastic Premium plans. [#945](https://github.com/Azure/PSRule.Rules.Azure/issues/945)
  - Fixed App Service Plan should include PremiumV3 plan. [#944](https://github.com/Azure/PSRule.Rules.Azure/issues/944)
  - Fixed Azure.VM.NICAttached with private endpoints. [#932](https://github.com/Azure/PSRule.Rules.Azure/issues/932)
  - Fixed Bicep CLI fails with unexpected end of content. [#889](https://github.com/Azure/PSRule.Rules.Azure/issues/889)
  - Fixed incomplete reason message for `Azure.Storage.MinTLS`. [#971](https://github.com/Azure/PSRule.Rules.Azure/issues/971)
  - Fixed false positive of `Azure.Storage.UseReplication` with large file storage. [#965](https://github.com/Azure/PSRule.Rules.Azure/issues/965)

What's changed since pre-release v1.8.0-B2109060:

- No additional changes.

## v1.8.0-B2109086 (pre-release)

What's changed since pre-release v1.8.0-B2109060:

- New rules:
  - Load Balancer:
    - Check Load balancers are using Standard SKU. Thanks [@ArmaanMcleod](https://github.com/ArmaanMcleod). [#957](https://github.com/Azure/PSRule.Rules.Azure/issues/957)
- Engineering:
  - Increased test coverage of rule reasons. Thanks [@ArmaanMcleod](https://github.com/ArmaanMcleod). [#960](https://github.com/Azure/PSRule.Rules.Azure/issues/960)
- Bug fixes:
  - Fixed Bicep CLI fails with unexpected end of content. [#889](https://github.com/Azure/PSRule.Rules.Azure/issues/889)
  - Fixed incomplete reason message for `Azure.Storage.MinTLS`. [#971](https://github.com/Azure/PSRule.Rules.Azure/issues/971)
  - Fixed false positive of `Azure.Storage.UseReplication` with large file storage. [#965](https://github.com/Azure/PSRule.Rules.Azure/issues/965)

## v1.8.0-B2109060 (pre-release)

What's changed since pre-release v1.8.0-B2109046:

- New features:
  - Added `Azure.GA_2021_09` baseline. [#961](https://github.com/Azure/PSRule.Rules.Azure/issues/961)
    - Includes rules released before or during September 2021 for Azure GA features.
    - Marked baseline `Azure.GA_2021_06` as obsolete.
- New rules:
  - Load Balancer:
    - Check Load Balancers are configured with zone-redundancy. Thanks [@ArmaanMcleod](https://github.com/ArmaanMcleod). [#927](https://github.com/Azure/PSRule.Rules.Azure/issues/927)

## v1.8.0-B2109046 (pre-release)

What's changed since pre-release v1.8.0-B2109020:

- New rules:
  - Application Gateway:
    - Check App Gateways should use availability zones when available. Thanks [@ArmaanMcleod](https://github.com/ArmaanMcleod). [#928](https://github.com/Azure/PSRule.Rules.Azure/issues/928)
  - Cosmos DB:
    - Check DB account names meet naming requirements. [#954](https://github.com/Azure/PSRule.Rules.Azure/issues/954)
    - Check DB accounts use Azure AD identities for resource management operations. [#953](https://github.com/Azure/PSRule.Rules.Azure/issues/953)
- Bug fixes:
  - Fixed plan instance count is not applicable to Elastic Premium plans. [#946](https://github.com/Azure/PSRule.Rules.Azure/issues/946)
  - Fixed minimum App Service Plan fails Elastic Premium plans. [#945](https://github.com/Azure/PSRule.Rules.Azure/issues/945)
  - Fixed App Service Plan should include PremiumV3 plan. [#944](https://github.com/Azure/PSRule.Rules.Azure/issues/944)
  - Fixed Azure.VM.NICAttached with private endpoints. [#932](https://github.com/Azure/PSRule.Rules.Azure/issues/932)
- Engineering:
  - Bump PSRule dependency to v1.7.2. [#951](https://github.com/Azure/PSRule.Rules.Azure/issues/951)

## v1.8.0-B2109020 (pre-release)

What's changed since pre-release v1.8.0-B2108026:

- New rules:
  - Azure Kubernetes Service:
    - Check clusters have control plane audit logs enabled. Thanks [@ArmaanMcleod](https://github.com/ArmaanMcleod). [#882](https://github.com/Azure/PSRule.Rules.Azure/issues/882)
    - Check clusters have control plane diagnostics enabled. Thanks [@ArmaanMcleod](https://github.com/ArmaanMcleod). [#922](https://github.com/Azure/PSRule.Rules.Azure/issues/922)
- Engineering:
  - Bump PSRule dependency to v1.7.0. [#938](https://github.com/Azure/PSRule.Rules.Azure/issues/938)

## v1.8.0-B2108026 (pre-release)

What's changed since pre-release v1.8.0-B2108013:

- New rules:
  - Azure Kubernetes Service:
    - Check clusters use Container Insights for monitoring workloads. Thanks [@ArmaanMcleod](https://github.com/ArmaanMcleod). [#881](https://github.com/Azure/PSRule.Rules.Azure/issues/881)
- Bug fixes:
  - Fixed export of in-flight AKS related subnets for kubenet clusters. Thanks [@ArmaanMcleod](https://github.com/ArmaanMcleod). [#920](https://github.com/Azure/PSRule.Rules.Azure/issues/920)

## v1.8.0-B2108013 (pre-release)

What's changed since v1.7.0:

- New rules:
  - Azure Kubernetes Service:
    - Check clusters use availability zones when available. Thanks [@ArmaanMcleod](https://github.com/ArmaanMcleod). [#880](https://github.com/Azure/PSRule.Rules.Azure/issues/880)
- Engineering:
  - Bump PSRule dependency to v1.6.1. [#913](https://github.com/Azure/PSRule.Rules.Azure/issues/913)
  - Automated update of availability zone information in providers.json. [#907](https://github.com/Azure/PSRule.Rules.Azure/issues/907)

## v1.7.0

What's changed since v1.6.0:

- New rules:
  - All resources:
    - Check template parameter files use metadata links. [#846](https://github.com/Azure/PSRule.Rules.Azure/issues/846)
      - Configure the `AZURE_PARAMETER_FILE_METADATA_LINK` option to enable this rule.
    - Check template files use a recent schema. [#845](https://github.com/Azure/PSRule.Rules.Azure/issues/845)
    - Check template files use a https schema scheme. [#894](https://github.com/Azure/PSRule.Rules.Azure/issues/894)
    - Check template parameter files use a https schema scheme. [#894](https://github.com/Azure/PSRule.Rules.Azure/issues/894)
    - Check template parameters set a value. [#896](https://github.com/Azure/PSRule.Rules.Azure/issues/896)
    - Check template parameters use a valid secret reference. [#897](https://github.com/Azure/PSRule.Rules.Azure/issues/897)
  - Azure Kubernetes Service:
    - Check clusters using Azure CNI should use large subnets. Thanks [@ArmaanMcleod](https://github.com/ArmaanMcleod). [#273](https://github.com/Azure/PSRule.Rules.Azure/issues/273)
    - Check clusters use auto-scale node pools. Thanks [@ArmaanMcleod](https://github.com/ArmaanMcleod). [#218](https://github.com/Azure/PSRule.Rules.Azure/issues/218)
      - By default, a minimum of a `/23` subnet is required.
      - Configure `AZURE_AKS_CNI_MINIMUM_CLUSTER_SUBNET_SIZE` to change the default minimum subnet size.
  - Storage Account:
    - Check Storage Accounts only accept explicitly allowed network traffic. [#884](https://github.com/Azure/PSRule.Rules.Azure/issues/884)
- Updated rules:
  - Virtual Network:
    - Excluded `AzureFirewallManagementSubnet` from `Azure.VNET.UseNSGs`. [#869](https://github.com/Azure/PSRule.Rules.Azure/issues/869)
- General improvements:
  - Added version information to bicep compilation exceptions. [#903](https://github.com/Azure/PSRule.Rules.Azure/issues/903)
- Engineering:
  - Bump PSRule dependency to v1.6.0. [#871](https://github.com/Azure/PSRule.Rules.Azure/issues/871)
- Bug fixes:
  - Fixed DateTimeAdd function and tests within timezones with DST. [#891](https://github.com/Azure/PSRule.Rules.Azure/issues/891)
  - Fixed `Azure.Template.ParameterValue` failing on empty value. [#901](https://github.com/Azure/PSRule.Rules.Azure/issues/901)

What's changed since pre-release v1.7.0-B2108059:

- No additional changes.

## v1.7.0-B2108059 (pre-release)

What's changed since pre-release v1.7.0-B2108049:

- General improvements:
  - Added version information to bicep compilation exceptions. [#903](https://github.com/Azure/PSRule.Rules.Azure/issues/903)
- Bug fixes:
  - Fixed `Azure.Template.ParameterValue` failing on empty value. [#901](https://github.com/Azure/PSRule.Rules.Azure/issues/901)

## v1.7.0-B2108049 (pre-release)

What's changed since pre-release v1.7.0-B2108040:

- New rules:
  - All resources:
    - Check template files use a recent schema. [#845](https://github.com/Azure/PSRule.Rules.Azure/issues/845)
    - Check template files use a https schema scheme. [#894](https://github.com/Azure/PSRule.Rules.Azure/issues/894)
    - Check template parameter files use a https schema scheme. [#894](https://github.com/Azure/PSRule.Rules.Azure/issues/894)
    - Check template parameters set a value. [#896](https://github.com/Azure/PSRule.Rules.Azure/issues/896)
    - Check template parameters use a valid secret reference. [#897](https://github.com/Azure/PSRule.Rules.Azure/issues/897)
- Bug fixes:
  - Fixed DateTimeAdd function and tests within timezones with DST. [#891](https://github.com/Azure/PSRule.Rules.Azure/issues/891)

## v1.7.0-B2108040 (pre-release)

What's changed since pre-release v1.7.0-B2108020:

- New rules:
  - All resources:
    - Check template parameter files use metadata links. [#846](https://github.com/Azure/PSRule.Rules.Azure/issues/846)
      - Configure the `AZURE_PARAMETER_FILE_METADATA_LINK` option to enable this rule.
  - Azure Kubernetes Service:
    - Check clusters using Azure CNI should use large subnets. Thanks [@ArmaanMcleod](https://github.com/ArmaanMcleod). [#273](https://github.com/Azure/PSRule.Rules.Azure/issues/273)
      - By default, a minimum of a `/23` subnet is required.
      - Configure `AZURE_AKS_CNI_MINIMUM_CLUSTER_SUBNET_SIZE` to change the default minimum subnet size.
  - Storage Account:
    - Check Storage Accounts only accept explicitly allowed network traffic. [#884](https://github.com/Azure/PSRule.Rules.Azure/issues/884)

## v1.7.0-B2108020 (pre-release)

What's changed since v1.6.0:

- New rules:
  - Azure Kubernetes Service:
    - Check clusters use auto-scale node pools. Thanks [@ArmaanMcleod](https://github.com/ArmaanMcleod). [#218](https://github.com/Azure/PSRule.Rules.Azure/issues/218)
- Updated rules:
  - Virtual Network:
    - Excluded `AzureFirewallManagementSubnet` from `Azure.VNET.UseNSGs`. [#869](https://github.com/Azure/PSRule.Rules.Azure/issues/869)
- Engineering:
  - Bump PSRule dependency to v1.6.0. [#871](https://github.com/Azure/PSRule.Rules.Azure/issues/871)

## v1.6.0

What's changed since v1.5.1:

- New features:
  - **Experimental**: Added support for expansion from Bicep source files. [#848](https://github.com/Azure/PSRule.Rules.Azure/issues/848) [#670](https://github.com/Azure/PSRule.Rules.Azure/issues/670) [#858](https://github.com/Azure/PSRule.Rules.Azure/issues/858)
    - Bicep support is currently experimental.
    - To opt-in set the `AZURE_BICEP_FILE_EXPANSION` configuration to `true`.
    - For more information see [Using Bicep](https://azure.github.io/PSRule.Rules.Azure/using-bicep/).
- New rules:
  - Application Gateways:
    - Check Application Gateways publish endpoints by HTTPS. [#841](https://github.com/Azure/PSRule.Rules.Azure/issues/841)
- Engineering:
  - Bump PSRule dependency to v1.5.0. [#832](https://github.com/Azure/PSRule.Rules.Azure/issues/832)
  - Migration of Pester v4 tests to Pester v5. Thanks [@ArmaanMcleod](https://github.com/ArmaanMcleod). [#395](https://github.com/Azure/PSRule.Rules.Azure/issues/395)

What's changed since pre-release v1.6.0-B2108038:

- Bug fixes:
  - Fixed Bicep expand creates deadlock and times out. [#863](https://github.com/Azure/PSRule.Rules.Azure/issues/863)

## v1.6.0-B2108038 (pre-release)

What's changed since pre-release v1.6.0-B2108023:

- Bug fixes:
  - Fixed Bicep expand hangs analysis. [#858](https://github.com/Azure/PSRule.Rules.Azure/issues/858)

## v1.6.0-B2108023 (pre-release)

What's changed since pre-release v1.6.0-B2107028:

- New features:
  - **Experimental**: Added support for expansion from Bicep source files. [#848](https://github.com/Azure/PSRule.Rules.Azure/issues/848) [#670](https://github.com/Azure/PSRule.Rules.Azure/issues/670)
    - Bicep support is currently experimental.
    - To opt-in set the `AZURE_BICEP_FILE_EXPANSION` configuration to `true`.
    - For more information see [Using Bicep](https://azure.github.io/PSRule.Rules.Azure/using-bicep/).

## v1.6.0-B2107028 (pre-release)

What's changed since v1.5.1:

- New rules:
  - Application Gateways:
    - Check Application Gateways publish endpoints by HTTPS. [#841](https://github.com/Azure/PSRule.Rules.Azure/issues/841)
- Engineering:
  - Bump PSRule dependency to v1.5.0. [#832](https://github.com/Azure/PSRule.Rules.Azure/issues/832)

## v1.5.1

What's changed since v1.5.0:

- Bug fixes:
  - Fixed rule does not detect more restrictive NSG rules. [#831](https://github.com/Azure/PSRule.Rules.Azure/issues/831)

## v1.5.0

What's changed since v1.4.1:

- New features:
  - Added `Azure.GA_2021_06` baseline. [#822](https://github.com/Azure/PSRule.Rules.Azure/issues/822)
    - Includes rules released before or during June 2021 for Azure GA features.
    - Marked baseline `Azure.GA_2021_03` as obsolete.
- New rules:
  - Application Insights:
    - Check App Insights resources use workspace-based configuration. [#813](https://github.com/Azure/PSRule.Rules.Azure/issues/813)
    - Check App Insights resources meet naming requirements. [#814](https://github.com/Azure/PSRule.Rules.Azure/issues/814)
- General improvements:
  - Exclude not applicable rules for templates generated with Bicep and PSArm. [#815](https://github.com/Azure/PSRule.Rules.Azure/issues/815)
  - Updated rule help to use docs pages for online version. [#824](https://github.com/Azure/PSRule.Rules.Azure/issues/824)
- Engineering:
  - Bump PSRule dependency to v1.4.0. [#823](https://github.com/Azure/PSRule.Rules.Azure/issues/823)
  - Bump YamlDotNet dependency to v11.2.1. [#821](https://github.com/Azure/PSRule.Rules.Azure/pull/821)
  - Migrate project to Azure GitHub organization and updated links. [#800](https://github.com/Azure/PSRule.Rules.Azure/pull/800)
- Bug fixes:
  - Fixed detection of parameters and variables with line breaks. [#811](https://github.com/Azure/PSRule.Rules.Azure/issues/811)

What's changed since pre-release v1.5.0-B2107002:

- No additional changes.

## v1.5.0-B2107002 (pre-release)

What's changed since pre-release v1.5.0-B2106018:

- New features:
  - Added `Azure.GA_2021_06` baseline. [#822](https://github.com/Azure/PSRule.Rules.Azure/issues/822)
    - Includes rules released before or during June 2021 for Azure GA features.
    - Marked baseline `Azure.GA_2021_03` as obsolete.
- General improvements:
  - Updated rule help to use docs pages for online version. [#824](https://github.com/Azure/PSRule.Rules.Azure/issues/824)
- Engineering:
  - Bump PSRule dependency to v1.4.0. [#823](https://github.com/Azure/PSRule.Rules.Azure/issues/823)
  - Bump YamlDotNet dependency to v11.2.1. [#821](https://github.com/Azure/PSRule.Rules.Azure/pull/821)

## v1.5.0-B2106018 (pre-release)

What's changed since v1.4.1:

- New rules:
  - Application Insights:
    - Check App Insights resources use workspace-based configuration. [#813](https://github.com/Azure/PSRule.Rules.Azure/issues/813)
    - Check App Insights resources meet naming requirements. [#814](https://github.com/Azure/PSRule.Rules.Azure/issues/814)
- General improvements:
  - Exclude not applicable rules for templates generated with Bicep and PSArm. [#815](https://github.com/Azure/PSRule.Rules.Azure/issues/815)
- Engineering:
  - Bump YamlDotNet dependency to v11.2.0. [#801](https://github.com/Azure/PSRule.Rules.Azure/pull/801)
  - Migrate project to Azure GitHub organization and updated links. [#800](https://github.com/Azure/PSRule.Rules.Azure/pull/800)
- Bug fixes:
  - Fixed detection of parameters and variables with line breaks. [#811](https://github.com/Azure/PSRule.Rules.Azure/issues/811)

## v1.4.1

What's changed since v1.4.0:

- Bug fixes:
  - Fixed boolean string conversion case. [#793](https://github.com/Azure/PSRule.Rules.Azure/issues/793)
  - Fixed case sensitive property matching. [#794](https://github.com/Azure/PSRule.Rules.Azure/issues/794)
  - Fixed automatic expansion of template parameter files. [#796](https://github.com/Azure/PSRule.Rules.Azure/issues/796)
    - Template parameter files are not automatically expanded by default.
    - To enable this, set the `AZURE_PARAMETER_FILE_EXPANSION` configuration option.

## v1.4.0

What's changed since v1.3.2:

- New features:
  - Automatically expand template from parameter files for analysis. [#772](https://github.com/Azure/PSRule.Rules.Azure/issues/772)
    - Previously templates needed to be exported with `Export-AzRuleTemplateData`.
    - To export template data automatically use PSRule cmdlets with `-Format File`.
- New rules:
  - Cognitive Search:
    - Check search services meet index SLA replica requirement. [#761](https://github.com/Azure/PSRule.Rules.Azure/issues/761)
    - Check search services meet query SLA replica requirement. [#762](https://github.com/Azure/PSRule.Rules.Azure/issues/762)
    - Check search services meet naming requirements. [#763](https://github.com/Azure/PSRule.Rules.Azure/issues/763)
    - Check search services use a minimum SKU. [#764](https://github.com/Azure/PSRule.Rules.Azure/issues/764)
    - Check search services use managed identities. [#765](https://github.com/Azure/PSRule.Rules.Azure/issues/765)
  - Azure Kubernetes Service:
    - Check clusters use AKS-managed Azure AD integration. [#436](https://github.com/Azure/PSRule.Rules.Azure/issues/436)
    - Check clusters have local account disabled (preview). [#786](https://github.com/Azure/PSRule.Rules.Azure/issues/786)
    - Check clusters have an auto-upgrade channel set (preview). [#787](https://github.com/Azure/PSRule.Rules.Azure/issues/787)
    - Check clusters limit access network access to the API server. [#788](https://github.com/Azure/PSRule.Rules.Azure/issues/788)
    - Check clusters used Azure RBAC for Kubernetes authorization. [#789](https://github.com/Azure/PSRule.Rules.Azure/issues/789)
- Updated rules:
  - Azure Kubernetes Service:
    - Updated `Azure.AKS.Version` to 1.20.5. [#767](https://github.com/Azure/PSRule.Rules.Azure/issues/767)
- General improvements:
  - Automatically nest template sub-resources for analysis. [#746](https://github.com/Azure/PSRule.Rules.Azure/issues/746)
    - Sub-resources such as diagnostic logs or configurations are automatically nested.
    - Automatic nesting a resource requires:
      - The parent resource is defined in the same template.
      - The sub-resource depends on the parent resource.
  - Added support for source location references to template files. [#781](https://github.com/Azure/PSRule.Rules.Azure/issues/781)
    - Output includes source location to resources exported from a templates.
- Bug fixes:
  - Fixed string index parsing in expressions with whitespace. [#775](https://github.com/Azure/PSRule.Rules.Azure/issues/775)
  - Fixed base for DateTimeAdd is not a valid string. [#777](https://github.com/Azure/PSRule.Rules.Azure/issues/777)
- Engineering:
  - Added source link to project. [#783](https://github.com/Azure/PSRule.Rules.Azure/issues/783)

What's changed since pre-release v1.4.0-B2105057:

- No additional changes.

## v1.4.0-B2105057 (pre-release)

What's changed since pre-release v1.4.0-B2105050:

- New rules:
  - Azure Kubernetes Service:
    - Check clusters use AKS-managed Azure AD integration. [#436](https://github.com/Azure/PSRule.Rules.Azure/issues/436)
    - Check clusters have local account disabled (preview). [#786](https://github.com/Azure/PSRule.Rules.Azure/issues/786)
    - Check clusters have an auto-upgrade channel set (preview). [#787](https://github.com/Azure/PSRule.Rules.Azure/issues/787)
    - Check clusters limit access network access to the API server. [#788](https://github.com/Azure/PSRule.Rules.Azure/issues/788)
    - Check clusters used Azure RBAC for Kubernetes authorization. [#789](https://github.com/Azure/PSRule.Rules.Azure/issues/789)
- Updated rules:
  - Azure Kubernetes Service:
    - Updated `Azure.AKS.Version` to 1.20.5. [#767](https://github.com/Azure/PSRule.Rules.Azure/issues/767)
- Engineering:
  - Added source link to project. [#783](https://github.com/Azure/PSRule.Rules.Azure/issues/783)

## v1.4.0-B2105050 (pre-release)

What's changed since pre-release v1.4.0-B2105044:

- General improvements:
  - Added support for source location references to template files. [#781](https://github.com/Azure/PSRule.Rules.Azure/issues/781)
    - Output includes source location to resources exported from a templates.

## v1.4.0-B2105044 (pre-release)

What's changed since pre-release v1.4.0-B2105027:

- New features:
  - Automatically expand template from parameter files for analysis. [#772](https://github.com/Azure/PSRule.Rules.Azure/issues/772)
    - Previously templates needed to be exported with `Export-AzRuleTemplateData`.
    - To export template data automatically use PSRule cmdlets with `-Format File`.
- Bug fixes:
  - Fixed string index parsing in expressions with whitespace. [#775](https://github.com/Azure/PSRule.Rules.Azure/issues/775)
  - Fixed base for DateTimeAdd is not a valid string. [#777](https://github.com/Azure/PSRule.Rules.Azure/issues/777)

## v1.4.0-B2105027 (pre-release)

What's changed since pre-release v1.4.0-B2105020:

- New rules:
  - Cognitive Search:
    - Check search services meet index SLA replica requirement. [#761](https://github.com/Azure/PSRule.Rules.Azure/issues/761)
    - Check search services meet query SLA replica requirement. [#762](https://github.com/Azure/PSRule.Rules.Azure/issues/762)
    - Check search services meet naming requirements. [#763](https://github.com/Azure/PSRule.Rules.Azure/issues/763)
    - Check search services use a minimum SKU. [#764](https://github.com/Azure/PSRule.Rules.Azure/issues/764)
    - Check search services use managed identities. [#765](https://github.com/Azure/PSRule.Rules.Azure/issues/765)

## v1.4.0-B2105020 (pre-release)

What's changed since v1.3.2:

- General improvements:
  - Automatically nest template sub-resources for analysis. [#746](https://github.com/Azure/PSRule.Rules.Azure/issues/746)
    - Sub-resources such as diagnostic logs or configurations are automatically nested.
    - Automatic nesting a resource requires:
      - The parent resource is defined in the same template.
      - The sub-resource depends on the parent resource.

## v1.3.2

What's changed since v1.3.1:

- Bug fixes:
  - Fixed rule reason reported the parameter inputObject is null. [#753](https://github.com/Azure/PSRule.Rules.Azure/issues/753)

## v1.3.1

What's changed since v1.3.0:

- Engineering:
  - Bump PSRule dependency to v1.3.0. [#749](https://github.com/Azure/PSRule.Rules.Azure/issues/749)
  - Bump YamlDotNet dependency to v11.1.1. [#742](https://github.com/Azure/PSRule.Rules.Azure/issues/742)

## v1.3.0

What's changed since v1.2.1:

- New rules:
  - Policy:
    - Check policy assignment display name and description are set. [#725](https://github.com/Azure/PSRule.Rules.Azure/issues/725)
    - Check policy assignment assigned by metadata is set. [#726](https://github.com/Azure/PSRule.Rules.Azure/issues/726)
    - Check policy exemption display name and description are set. [#723](https://github.com/Azure/PSRule.Rules.Azure/issues/723)
    - Check policy waiver exemptions have an expiry date set. [#724](https://github.com/Azure/PSRule.Rules.Azure/issues/724)
- Removed rules:
  - Storage:
    - Remove `Azure.Storage.UseEncryption` as Storage Service Encryption (SSE) is always on. [#630](https://github.com/Azure/PSRule.Rules.Azure/issues/630)
      - SSE is on by default and can not be disabled.
- General improvements:
  - Additional metadata added in parameter files is passed through with `Get-AzRuleTemplateLink`. [#706](https://github.com/Azure/PSRule.Rules.Azure/issues/706)
  - Improved binding support for File inputs. [#480](https://github.com/Azure/PSRule.Rules.Azure/issues/480)
    - Template and parameter file names now return a relative path instead of full path.
  - Added API version for each module resource. [#729](https://github.com/Azure/PSRule.Rules.Azure/issues/729)
- Engineering:
  - Clean up depreciated warning message for configuration option `azureAllowedRegions`. [#737](https://github.com/Azure/PSRule.Rules.Azure/issues/737)
  - Clean up depreciated warning message for configuration option `minAKSVersion`. [#738](https://github.com/Azure/PSRule.Rules.Azure/issues/738)
  - Bump PSRule dependency to v1.2.0. [#713](https://github.com/Azure/PSRule.Rules.Azure/issues/713)
- Bug fixes:
  - Fixed could not load file or assembly YamlDotNet. [#741](https://github.com/Azure/PSRule.Rules.Azure/issues/741)
    - This fix pins the PSRule version to v1.2.0 until the next stable release of PSRule for Azure.

What's changed since pre-release v1.3.0-B2104040:

- No additional changes.

## v1.3.0-B2104040 (pre-release)

What's changed since pre-release v1.3.0-B2104034:

- Bug fixes:
  - Fixed could not load file or assembly YamlDotNet. [#741](https://github.com/Azure/PSRule.Rules.Azure/issues/741)
    - This fix pins the PSRule version to v1.2.0 until the next stable release of PSRule for Azure.

## v1.3.0-B2104034 (pre-release)

What's changed since pre-release v1.3.0-B2104023:

- New rules:
  - Policy:
    - Check policy assignment display name and description are set. [#725](https://github.com/Azure/PSRule.Rules.Azure/issues/725)
    - Check policy assignment assigned by metadata is set. [#726](https://github.com/Azure/PSRule.Rules.Azure/issues/726)
    - Check policy exemption display name and description are set. [#723](https://github.com/Azure/PSRule.Rules.Azure/issues/723)
    - Check policy waiver exemptions have an expiry date set. [#724](https://github.com/Azure/PSRule.Rules.Azure/issues/724)
- Engineering:
  - Clean up depreciated warning message for configuration option `azureAllowedRegions`. [#737](https://github.com/Azure/PSRule.Rules.Azure/issues/737)
  - Clean up depreciated warning message for configuration option `minAKSVersion`. [#738](https://github.com/Azure/PSRule.Rules.Azure/issues/738)

## v1.3.0-B2104023 (pre-release)

What's changed since pre-release v1.3.0-B2104013:

- General improvements:
  - Improved binding support for File inputs. [#480](https://github.com/Azure/PSRule.Rules.Azure/issues/480)
    - Template and parameter file names now return a relative path instead of full path.
  - Added API version for each module resource. [#729](https://github.com/Azure/PSRule.Rules.Azure/issues/729)

## v1.3.0-B2104013 (pre-release)

What's changed since pre-release v1.3.0-B2103007:

- Engineering:
  - Bump PSRule dependency to v1.2.0. [#713](https://github.com/Azure/PSRule.Rules.Azure/issues/713)
- Bug fixes:
  - Fixed export not expanding nested deployments. [#715](https://github.com/Azure/PSRule.Rules.Azure/issues/715)

## v1.3.0-B2103007 (pre-release)

What's changed since v1.2.0:

- Removed rules:
  - Storage:
    - Remove `Azure.Storage.UseEncryption` as Storage Service Encryption (SSE) is always on. [#630](https://github.com/Azure/PSRule.Rules.Azure/issues/630)
      - SSE is on by default and can not be disabled.
- General improvements:
  - Additional metadata added in parameter files is passed through with `Get-AzRuleTemplateLink`. [#706](https://github.com/Azure/PSRule.Rules.Azure/issues/706)

## v1.2.1

What's changed since v1.2.0:

- Bug fixes:
  - Fixed export not expanding nested deployments. [#715](https://github.com/Azure/PSRule.Rules.Azure/issues/715)

## v1.2.0

What's changed since v1.1.4:

- New features:
  - Added `Azure.GA_2021_03` baseline. [#673](https://github.com/Azure/PSRule.Rules.Azure/issues/673)
    - Includes rules released before or during March 2021 for Azure GA features.
    - Marked baseline `Azure.GA_2020_12` as obsolete.
- New rules:
  - Key Vault:
    - Check vaults, keys, and secrets meet name requirements. [#646](https://github.com/Azure/PSRule.Rules.Azure/issues/646)
- Updated rules:
  - Azure Kubernetes Service:
    - Updated `Azure.AKS.Version` to 1.19.7. [#696](https://github.com/Azure/PSRule.Rules.Azure/issues/696)
- General improvements:
  - Added support for user defined functions in templates. [#682](https://github.com/Azure/PSRule.Rules.Azure/issues/682)
- Engineering:
  - Bump PSRule dependency to v1.1.0. [#692](https://github.com/Azure/PSRule.Rules.Azure/issues/692)

What's changed since pre-release v1.2.0-B2103044:

- No additional changes.

## v1.2.0-B2103044 (pre-release)

What's changed since pre-release v1.2.0-B2103032:

- New features:
  - Added `Azure.GA_2021_03` baseline. [#673](https://github.com/Azure/PSRule.Rules.Azure/issues/673)
    - Includes rules released before or during March 2021 for Azure GA features.
    - Marked baseline `Azure.GA_2020_12` as obsolete.
- Updated rules:
  - Azure Kubernetes Service:
    - Updated `Azure.AKS.Version` to 1.19.7. [#696](https://github.com/Azure/PSRule.Rules.Azure/issues/696)

## v1.2.0-B2103032 (pre-release)

What's changed since pre-release v1.2.0-B2103024:

- New rules:
  - Key Vault:
    - Check vaults, keys, and secrets meet name requirements. [#646](https://github.com/Azure/PSRule.Rules.Azure/issues/646)
- Engineering:
  - Bump PSRule dependency to v1.1.0. [#692](https://github.com/Azure/PSRule.Rules.Azure/issues/692)

## v1.2.0-B2103024 (pre-release)

What's changed since v1.1.4:

- General improvements:
  - Added support for user defined functions in templates. [#682](https://github.com/Azure/PSRule.Rules.Azure/issues/682)

## v1.1.4

What's changed since v1.1.3:

- Bug fixes:
  - Fixed handling of literal index with copyIndex function. [#686](https://github.com/Azure/PSRule.Rules.Azure/issues/686)
  - Fixed handling of inner scoped nested deployments. [#687](https://github.com/Azure/PSRule.Rules.Azure/issues/687)

## v1.1.3

What's changed since v1.1.2:

- Bug fixes:
  - Fixed parsing of property names for functions across multiple lines. [#683](https://github.com/Azure/PSRule.Rules.Azure/issues/683)

## v1.1.2

What's changed since v1.1.1:

- Bug fixes:
  - Fixed copy peer property resolve. [#677](https://github.com/Azure/PSRule.Rules.Azure/issues/677)
  - Fixed partial resource group or subscription object not populating. [#678](https://github.com/Azure/PSRule.Rules.Azure/issues/678)
  - Fixed lazy loading of environment and resource providers. [#679](https://github.com/Azure/PSRule.Rules.Azure/issues/679)

## v1.1.1

What's changed since v1.1.0:

- Bug fixes:
  - Fixed support for parameter file schemas. [#674](https://github.com/Azure/PSRule.Rules.Azure/issues/674)

## v1.1.0

What's changed since v1.0.0:

- New features:
  - Exporting template with `Export-AzRuleTemplateData` supports custom resource group and subscription. [#651](https://github.com/Azure/PSRule.Rules.Azure/issues/651)
    - Subscription and resource group used for deployment can be specified instead of using defaults.
    - `ResourceGroupName` parameter of `Export-AzRuleTemplateData` has been renamed to `ResourceGroup`.
    - Added a parameter alias for `ResourceGroupName` on `Export-AzRuleTemplateData`.
- New rules:
  - All resources:
    - Check template parameters are defined. [#631](https://github.com/Azure/PSRule.Rules.Azure/issues/631)
    - Check location parameter is type string. [#632](https://github.com/Azure/PSRule.Rules.Azure/issues/632)
    - Check template parameter `minValue` and `maxValue` constraints are valid. [#637](https://github.com/Azure/PSRule.Rules.Azure/issues/637)
    - Check template resources do not use hard coded locations. [#633](https://github.com/Azure/PSRule.Rules.Azure/issues/633)
    - Check resource group location not referenced instead of location parameter. [#634](https://github.com/Azure/PSRule.Rules.Azure/issues/634)
    - Check increased debug detail is disabled for nested deployments. [#638](https://github.com/Azure/PSRule.Rules.Azure/issues/638)
- General improvements:
  - Added support for matching template by name. [#661](https://github.com/Azure/PSRule.Rules.Azure/issues/661)
    - `Get-AzRuleTemplateLink` discovers `<templateName>.json` from `<templateName>.parameters.json`.
- Engineering:
  - Bump PSRule dependency to v1.0.3. [#648](https://github.com/Azure/PSRule.Rules.Azure/issues/648)
- Bug fixes:
  - Fixed `Azure.VM.ADE` to limit rule to exports only. [#644](https://github.com/Azure/PSRule.Rules.Azure/issues/644)
  - Fixed `if` condition values evaluation order. [#652](https://github.com/Azure/PSRule.Rules.Azure/issues/652)
  - Fixed handling of `int` parameters with large values. [#653](https://github.com/Azure/PSRule.Rules.Azure/issues/653)
  - Fixed handling of expressions split over multiple lines. [#654](https://github.com/Azure/PSRule.Rules.Azure/issues/654)
  - Fixed handling of bool parameter values within logical expressions. [#655](https://github.com/Azure/PSRule.Rules.Azure/issues/655)
  - Fixed copy loop value does not fall within the expected range. [#664](https://github.com/Azure/PSRule.Rules.Azure/issues/664)
  - Fixed template comparison functions handling of large integer values. [#666](https://github.com/Azure/PSRule.Rules.Azure/issues/666)
  - Fixed handling of `createArray` function with no arguments. [#667](https://github.com/Azure/PSRule.Rules.Azure/issues/667)

What's changed since pre-release v1.1.0-B2102034:

- No additional changes.

## v1.1.0-B2102034 (pre-release)

What's changed since pre-release v1.1.0-B2102023:

- General improvements:
  - Added support for matching template by name. [#661](https://github.com/Azure/PSRule.Rules.Azure/issues/661)
    - `Get-AzRuleTemplateLink` discovers `<templateName>.json` from `<templateName>.parameters.json`.
- Bug fixes:
  - Fixed copy loop value does not fall within the expected range. [#664](https://github.com/Azure/PSRule.Rules.Azure/issues/664)
  - Fixed template comparison functions handling of large integer values. [#666](https://github.com/Azure/PSRule.Rules.Azure/issues/666)
  - Fixed handling of `createArray` function with no arguments. [#667](https://github.com/Azure/PSRule.Rules.Azure/issues/667)

## v1.1.0-B2102023 (pre-release)

What's changed since pre-release v1.1.0-B2102015:

- New features:
  - Exporting template with `Export-AzRuleTemplateData` supports custom resource group and subscription. [#651](https://github.com/Azure/PSRule.Rules.Azure/issues/651)
    - Subscription and resource group used for deployment can be specified instead of using defaults.
    - `ResourceGroupName` parameter of `Export-AzRuleTemplateData` has been renamed to `ResourceGroup`.
    - Added a parameter alias for `ResourceGroupName` on `Export-AzRuleTemplateData`.

## v1.1.0-B2102015 (pre-release)

What's changed since pre-release v1.1.0-B2102010:

- Bug fixes:
  - Fixed `if` condition values evaluation order. [#652](https://github.com/Azure/PSRule.Rules.Azure/issues/652)
  - Fixed handling of `int` parameters with large values. [#653](https://github.com/Azure/PSRule.Rules.Azure/issues/653)
  - Fixed handling of expressions split over multiple lines. [#654](https://github.com/Azure/PSRule.Rules.Azure/issues/654)
  - Fixed handling of bool parameter values within logical expressions. [#655](https://github.com/Azure/PSRule.Rules.Azure/issues/655)

## v1.1.0-B2102010 (pre-release)

What's changed since pre-release v1.1.0-B2102001:

- Engineering:
  - Bump PSRule dependency to v1.0.3. [#648](https://github.com/Azure/PSRule.Rules.Azure/issues/648)
- Bug fixes:
  - Fixed `Azure.VM.ADE` to limit rule to exports only. [#644](https://github.com/Azure/PSRule.Rules.Azure/issues/644)

## v1.1.0-B2102001 (pre-release)

What's changed since v1.0.0:

- New rules:
  - All resources:
    - Check template parameters are defined. [#631](https://github.com/Azure/PSRule.Rules.Azure/issues/631)
    - Check location parameter is type string. [#632](https://github.com/Azure/PSRule.Rules.Azure/issues/632)
    - Check template parameter `minValue` and `maxValue` constraints are valid. [#637](https://github.com/Azure/PSRule.Rules.Azure/issues/637)
    - Check template resources do not use hard coded locations. [#633](https://github.com/Azure/PSRule.Rules.Azure/issues/633)
    - Check resource group location not referenced instead of location parameter. [#634](https://github.com/Azure/PSRule.Rules.Azure/issues/634)
    - Check increased debug detail is disabled for nested deployments. [#638](https://github.com/Azure/PSRule.Rules.Azure/issues/638)
- Engineering:
  - Bump PSRule dependency to v1.0.2. [#635](https://github.com/Azure/PSRule.Rules.Azure/issues/635)

## v1.0.0

What's changed since v0.19.0:

- New rules:
  - All resources:
    - Check parameter default value type matches type. [#311](https://github.com/Azure/PSRule.Rules.Azure/issues/311)
    - Check location parameter defaults to resource group. [#361](https://github.com/Azure/PSRule.Rules.Azure/issues/361)
  - Front Door:
    - Check Front Door uses a health probe for each backend pool. [#546](https://github.com/Azure/PSRule.Rules.Azure/issues/546)
    - Check Front Door uses a dedicated health probe path backend pools. [#547](https://github.com/Azure/PSRule.Rules.Azure/issues/547)
    - Check Front Door uses HEAD requests for backend health probes. [#613](https://github.com/Azure/PSRule.Rules.Azure/issues/613)
  - Service Fabric:
    - Check Service Fabric clusters use AAD client authentication. [#619](https://github.com/Azure/PSRule.Rules.Azure/issues/619)
- Updated rules:
  - Azure Kubernetes Service:
    - Updated `Azure.AKS.Version` to 1.19.6. [#603](https://github.com/Azure/PSRule.Rules.Azure/issues/603)
- General improvements:
  - Renamed `Export-AzTemplateRuleData` to `Export-AzRuleTemplateData`. [#596](https://github.com/Azure/PSRule.Rules.Azure/issues/596)
    - New name `Export-AzRuleTemplateData` aligns with prefix of other cmdlets.
    - Use of `Export-AzTemplateRuleData` is now deprecated and will be removed in the next major version.
    - Added alias to allow `Export-AzTemplateRuleData` to continue to be used.
    - Using `Export-AzTemplateRuleData` returns a deprecation warning.
  - Added support for `environment` template function. [#517](https://github.com/Azure/PSRule.Rules.Azure/issues/517)
- Engineering:
  - Bump PSRule dependency to v1.0.1. [#611](https://github.com/Azure/PSRule.Rules.Azure/issues/611)

What's changed since pre-release v1.0.0-B2101028:

- No additional changes.

## v1.0.0-B2101028 (pre-release)

What's changed since pre-release v1.0.0-B2101016:

- New rules:
  - All resources:
    - Check parameter default value type matches type. [#311](https://github.com/Azure/PSRule.Rules.Azure/issues/311)
- General improvements:
  - Renamed `Export-AzTemplateRuleData` to `Export-AzRuleTemplateData`. [#596](https://github.com/Azure/PSRule.Rules.Azure/issues/596)
    - New name `Export-AzRuleTemplateData` aligns with prefix of other cmdlets.
    - Use of `Export-AzTemplateRuleData` is now deprecated and will be removed in the next major version.
    - Added alias to allow `Export-AzTemplateRuleData` to continue to be used.
    - Using `Export-AzTemplateRuleData` returns a deprecation warning.

## v1.0.0-B2101016 (pre-release)

What's changed since pre-release v1.0.0-B2101006:

- New rules:
  - Service Fabric:
    - Check Service Fabric clusters use AAD client authentication. [#619](https://github.com/Azure/PSRule.Rules.Azure/issues/619)
- Bug fixes:
  - Fixed reason `Azure.FrontDoor.ProbePath` so the probe name is included. [#617](https://github.com/Azure/PSRule.Rules.Azure/issues/617)

## v1.0.0-B2101006 (pre-release)

What's changed since v0.19.0:

- New rules:
  - All resources:
    - Check location parameter defaults to resource group. [#361](https://github.com/Azure/PSRule.Rules.Azure/issues/361)
  - Front Door:
    - Check Front Door uses a health probe for each backend pool. [#546](https://github.com/Azure/PSRule.Rules.Azure/issues/546)
    - Check Front Door uses a dedicated health probe path backend pools. [#547](https://github.com/Azure/PSRule.Rules.Azure/issues/547)
    - Check Front Door uses HEAD requests for backend health probes. [#613](https://github.com/Azure/PSRule.Rules.Azure/issues/613)
- Updated rules:
  - Azure Kubernetes Service:
    - Updated `Azure.AKS.Version` to 1.19.6. [#603](https://github.com/Azure/PSRule.Rules.Azure/issues/603)
- General improvements:
  - Added support for `environment` template function. [#517](https://github.com/Azure/PSRule.Rules.Azure/issues/517)
- Engineering:
  - Bump PSRule dependency to v1.0.1. [#611](https://github.com/Azure/PSRule.Rules.Azure/issues/611)
- Redis Cache Enterprise
  - Check Redis Cache Enterprise uses minimum TLS 1.2 [1179](https://github.com/Azure/PSRule.Rules.Azure/issues/1179)

[troubleshooting guide]: troubleshooting.md<|MERGE_RESOLUTION|>--- conflicted
+++ resolved
@@ -24,13 +24,12 @@
 
 ## Unreleased
 
-<<<<<<< HEAD
 What's changed since pre-release v1.20.0-B0223:
 
 - New features:
   - Added hash to `name` and `ref` properties for policy rules. [#1653]
     - Use `AZURE_POLICY_RULE_PREFIX` or `Export-AzPolicyAssignmentRuleData -RulePrefix` to override rule prefix.
-=======
+
 ## v1.20.0-B0389 (pre-release)
 
 What's changed since pre-release v1.20.0-B0304:
@@ -58,7 +57,6 @@
     [#1758](https://github.com/Azure/PSRule.Rules.Azure/issues/1758)
   - Consider private offerings when checking that a VM or VMSS has Linux by @verabe.
     [#1725](https://github.com/Azure/PSRule.Rules.Azure/issues/1725)
->>>>>>> 381fc5d2
 
 ## v1.20.0-B0223 (pre-release)
 
