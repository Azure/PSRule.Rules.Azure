--- conflicted
+++ resolved
@@ -10,12 +10,9 @@
 What's changed since v1.9.0:
 
 - Bug fixes:
-<<<<<<< HEAD
   - Fixed can not index into resource group tags. [#1066](https://github.com/Azure/PSRule.Rules.Azure/issues/1066)
-=======
   - Fixed Azure.VM.ASMinMembers for template deployments. [#1064](https://github.com/Azure/PSRule.Rules.Azure/issues/1064)
   - Fixed zones property not found on public IP resource. [#1070](https://github.com/Azure/PSRule.Rules.Azure/issues/1070)
->>>>>>> f8fbe5e2
 
 ## v1.9.0
 
