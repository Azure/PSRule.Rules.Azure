--- conflicted
+++ resolved
@@ -29,19 +29,15 @@
 
 ## Unreleased
 
-<<<<<<< HEAD
-- New rules:
+What's changed since pre-release v1.37.0:
+
+- New rules:
+  - Azure Firewall:
+    - Verify that firewalls have availability zones configured by @BenjaminEngeset.
+      [#2909](https://github.com/Azure/PSRule.Rules.Azure/issues/2909)
   - Virtual Network Gateway:
     - Verify that VPN/ExpressRoute gateways have a customer-controlled maintenance configuration configured by @BenjaminEngeset.
       [#2910](https://github.com/Azure/PSRule.Rules.Azure/issues/2910)
-=======
-What's changed since pre-release v1.37.0:
-
-- New rules:
-  - Azure Firewall:
-    - Verify that firewalls have availability zones configured by @BenjaminEngeset.
-      [#2909](https://github.com/Azure/PSRule.Rules.Azure/issues/2909)
->>>>>>> 8d4957c2
 
 ## v1.37.0
 
