--- conflicted
+++ resolved
@@ -24,17 +24,15 @@
 
 ## Unreleased
 
-<<<<<<< HEAD
+- New rules:
+  - App Configuration:
+    - Check app configuration store has one or more replicas by @bengeset96.
+      [#1688](https://github.com/Azure/PSRule.Rules.Azure/issues/1688)
+
 - Updated rules:
   - Automation Account:
     - Fixed bug requiring all diagnostic logs settings to have auditing enabled by @bengeset96.
       [#1726](https://github.com/Azure/PSRule.Rules.Azure/issues/1726)
-=======
-- New rules:
-  - App Configuration:
-    - Check app configuration store has one or more replicas by @bengeset96.
-      [#1688](https://github.com/Azure/PSRule.Rules.Azure/issues/1688)
->>>>>>> cc54e5f8
 
 What's changed since pre-release v1.20.0-B0148:
 
