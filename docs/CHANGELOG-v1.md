# Change log

See [upgrade notes][1] for helpful information when upgrading from previous versions.

  [1]: upgrade-notes.md

**Important notes**:

- Issue #741: `Could not load file or assembly YamlDotNet`.
  See [troubleshooting guide] for a workaround to this issue.
- The configuration option `Azure_AKSMinimumVersion` is replaced with `AZURE_AKS_CLUSTER_MINIMUM_VERSION`.
  If you have this option configured, please update it to `AZURE_AKS_CLUSTER_MINIMUM_VERSION`.
  Support for `Azure_AKSMinimumVersion` will be removed in v2.
  See [upgrade notes][1] for more information.
- The `SupportsTag` PowerShell function has been replaced with the `Azure.Resource.SupportsTags` selector.
  Update PowerShell rules to use the `Azure.Resource.SupportsTags` selector instead.
  Support for the `SupportsTag` function will be removed in v2.
  See [upgrade notes][1] for more information.

## Unreleased

<<<<<<< HEAD
What's changed since v1.18.0:

- Engineering:
  - Added publishing of symbols for NuGet packages by @BernieWhite.
    [#1549](https://github.com/Azure/PSRule.Rules.Azure/issues/1549)
=======
## v1.18.0

What's changed since v1.17.1:

- New rules:
  - Cognitive Services:
    - Check accounts use network access restrictions by @BernieWhite.
      [#1532](https://github.com/Azure/PSRule.Rules.Azure/issues/1532)
    - Check accounts use managed identities to access Azure resources by @BernieWhite.
      [#1532](https://github.com/Azure/PSRule.Rules.Azure/issues/1532)
    - Check accounts only accept requests using Azure AD identities by @BernieWhite.
      [#1532](https://github.com/Azure/PSRule.Rules.Azure/issues/1532)
    - Check accounts disable access using public endpoints by @BernieWhite.
      [#1532](https://github.com/Azure/PSRule.Rules.Azure/issues/1532)
- General improvements:
  - Added support for array `indexOf`, `lastIndexOf`, and `items` ARM functions by @BernieWhite.
    [#1440](https://github.com/Azure/PSRule.Rules.Azure/issues/1440)
  - Added support for `join` ARM function by @BernieWhite.
    [#1535](https://github.com/Azure/PSRule.Rules.Azure/issues/1535)
- General improvements:
  - Improved output of full path to emitted resources by @BernieWhite.
    [#1523](https://github.com/Azure/PSRule.Rules.Azure/issues/1523)
- Engineering:
  - Bump Az.Resources to v6.0.1.
    [#1521](https://github.com/Azure/PSRule.Rules.Azure/pull/1521)
  - Updated provider data for analysis.
    [#1540](https://github.com/Azure/PSRule.Rules.Azure/pull/1540)
  - Bump xunit to v2.4.2.
    [#1542](https://github.com/Azure/PSRule.Rules.Azure/pull/1542)
  - Added readme and tags to NuGet by @BernieWhite.
    [#1513](https://github.com/Azure/PSRule.Rules.Azure/issues/1513)
- Bug fixes:
  - Fixed `Azure.SQL.TDE` is not required to enable Transparent Data Encryption for IaC by @BernieWhite.
    [#1530](https://github.com/Azure/PSRule.Rules.Azure/issues/1530)

What's changed since pre-release v1.18.0-B0027:

- No additional changes.
>>>>>>> d9b7a107

## v1.18.0-B0027 (pre-release)

What's changed since pre-release v1.18.0-B0010:

- New rules:
  - Cognitive Services:
    - Check accounts use network access restrictions by @BernieWhite.
      [#1532](https://github.com/Azure/PSRule.Rules.Azure/issues/1532)
    - Check accounts use managed identities to access Azure resources by @BernieWhite.
      [#1532](https://github.com/Azure/PSRule.Rules.Azure/issues/1532)
    - Check accounts only accept requests using Azure AD identities by @BernieWhite.
      [#1532](https://github.com/Azure/PSRule.Rules.Azure/issues/1532)
    - Check accounts disable access using public endpoints by @BernieWhite.
      [#1532](https://github.com/Azure/PSRule.Rules.Azure/issues/1532)
- General improvements:
  - Added support for array `indexOf`, `lastIndexOf`, and `items` ARM functions by @BernieWhite.
    [#1440](https://github.com/Azure/PSRule.Rules.Azure/issues/1440)
  - Added support for `join` ARM function by @BernieWhite.
    [#1535](https://github.com/Azure/PSRule.Rules.Azure/issues/1535)
- Engineering:
  - Updated provider data for analysis.
    [#1540](https://github.com/Azure/PSRule.Rules.Azure/pull/1540)
  - Bump xunit to v2.4.2.
    [#1542](https://github.com/Azure/PSRule.Rules.Azure/pull/1542)
- Bug fixes:
  - Fixed `Azure.SQL.TDE` is not required to enable Transparent Data Encryption for IaC by @BernieWhite.
    [#1530](https://github.com/Azure/PSRule.Rules.Azure/issues/1530)

## v1.18.0-B0010 (pre-release)

What's changed since pre-release v1.18.0-B0002:

- General improvements:
  - Improved output of full path to emitted resources by @BernieWhite.
    [#1523](https://github.com/Azure/PSRule.Rules.Azure/issues/1523)
- Engineering:
  - Bump Az.Resources to v6.0.1.
    [#1521](https://github.com/Azure/PSRule.Rules.Azure/pull/1521)

## v1.18.0-B0002 (pre-release)

What's changed since v1.17.1:

- Engineering:
  - Added readme and tags to NuGet by @BernieWhite.
    [#1513](https://github.com/Azure/PSRule.Rules.Azure/issues/1513)

## v1.17.1

What's changed since v1.17.0:

- Bug fixes:
  - Fixed union returns null when merged with built-in expansion objects by @BernieWhite.
    [#1515](https://github.com/Azure/PSRule.Rules.Azure/issues/1515)
  - Fixed missing zones in test for standalone VM by @BernieWhite.
    [#1506](https://github.com/Azure/PSRule.Rules.Azure/issues/1506)

## v1.17.0

What's changed since v1.16.1:

- New features:
  - Added more field count expression support for Azure Policy JSON rules by @ArmaanMcleod.
    [#181](https://github.com/Azure/PSRule.Rules.Azure/issues/181)
  - Added June 2022 baselines `Azure.GA_2022_06` and `Azure.Preview_2022_06` by @BernieWhite.
    [#1499](https://github.com/Azure/PSRule.Rules.Azure/issues/1499)
    - Includes rules released before or during June 2022.
    - Marked `Azure.GA_2022_03` and `Azure.Preview_2022_03` baselines as obsolete.
- New rules:
  - Deployment:
    - Check for secure values in outputs by @BernieWhite.
      [#297](https://github.com/Azure/PSRule.Rules.Azure/issues/297)
- Engineering:
  - Bump Newtonsoft.Json to v13.0.1.
    [#1494](https://github.com/Azure/PSRule.Rules.Azure/pull/1494)
  - Updated NuGet packaging metadata by @BernieWhite.
    [#1428](https://github.com/Azure/PSRule.Rules.Azure/pull/1428)
  - Updated provider data for analysis.
    [#1502](https://github.com/Azure/PSRule.Rules.Azure/pull/1502)
  - Bump PSRule to v2.2.0.
    [#1444](https://github.com/Azure/PSRule.Rules.Azure/pull/1444)
  - Updated NuGet packaging metadata by @BernieWhite.
    [#1428](https://github.com/Azure/PSRule.Rules.Azure/issues/1428)
- Bug fixes:
  - Fixed TDE property status to state by @Dylan-Prins.
    [#1505](https://github.com/Azure/PSRule.Rules.Azure/pull/1505)
  - Fixed the language expression value fails in outputs by @BernieWhite.
    [#1485](https://github.com/Azure/PSRule.Rules.Azure/issues/1485)

What's changed since pre-release v1.17.0-B0064:

- No additional changes.

## v1.17.0-B0064 (pre-release)

What's changed since pre-release v1.17.0-B0035:

- Engineering:
  - Updated provider data for analysis.
    [#1502](https://github.com/Azure/PSRule.Rules.Azure/pull/1502)
  - Bump PSRule to v2.2.0.
    [#1444](https://github.com/Azure/PSRule.Rules.Azure/pull/1444)
- Bug fixes:
  - Fixed TDE property status to state by @Dylan-Prins.
    [#1505](https://github.com/Azure/PSRule.Rules.Azure/pull/1505)

## v1.17.0-B0035 (pre-release)

What's changed since pre-release v1.17.0-B0014:

- New features:
  - Added June 2022 baselines `Azure.GA_2022_06` and `Azure.Preview_2022_06` by @BernieWhite.
    [#1499](https://github.com/Azure/PSRule.Rules.Azure/issues/1499)
    - Includes rules released before or during June 2022.
    - Marked `Azure.GA_2022_03` and `Azure.Preview_2022_03` baselines as obsolete.
- Engineering:
  - Bump Newtonsoft.Json to v13.0.1.
    [#1494](https://github.com/Azure/PSRule.Rules.Azure/pull/1494)
  - Updated NuGet packaging metadata by @BernieWhite.
    [#1428](https://github.com/Azure/PSRule.Rules.Azure/pull/1428)

## v1.17.0-B0014 (pre-release)

What's changed since v1.16.1:

- New features:
  - Added more field count expression support for Azure Policy JSON rules by @ArmaanMcleod.
    [#181](https://github.com/Azure/PSRule.Rules.Azure/issues/181)
- New rules:
  - Deployment:
    - Check for secure values in outputs by @BernieWhite.
      [#297](https://github.com/Azure/PSRule.Rules.Azure/issues/297)
- Engineering:
  - Updated NuGet packaging metadata by @BernieWhite.
    [#1428](https://github.com/Azure/PSRule.Rules.Azure/issues/1428)
- Bug fixes:
  - Fixed the language expression value fails in outputs by @BernieWhite.
    [#1485](https://github.com/Azure/PSRule.Rules.Azure/issues/1485)

## v1.16.1

What's changed since v1.16.0:

- Bug fixes:
  - Fixed TLS 1.3 support in `Azure.AppGw.SSLPolicy` by @BernieWhite.
    [#1469](https://github.com/Azure/PSRule.Rules.Azure/issues/1469)
  - Fixed Application Gateway referencing a WAF policy by @BernieWhite.
    [#1466](https://github.com/Azure/PSRule.Rules.Azure/issues/1466)

## v1.16.0

What's changed since v1.15.2:

- New rules:
  - App Service:
    - Check web apps have insecure FTP disabled by @BernieWhite.
      [#1436](https://github.com/Azure/PSRule.Rules.Azure/issues/1436)
    - Check web apps use a dedicated health probe by @BernieWhite.
      [#1437](https://github.com/Azure/PSRule.Rules.Azure/issues/1437)
- Updated rules:
  - Public IP:
    - Updated `Azure.PublicIP.AvailabilityZone` to exclude IP addresses for Azure Bastion by @BernieWhite.
      [#1442](https://github.com/Azure/PSRule.Rules.Azure/issues/1442)
      - Public IP addresses with the `resource-usage` tag set to `azure-bastion` are excluded.
- General improvements:
  - Added support for `dateTimeFromEpoch` and `dateTimeToEpoch` ARM functions by @BernieWhite.
    [#1451](https://github.com/Azure/PSRule.Rules.Azure/issues/1451)
- Engineering:
  - Updated built documentation to include rule ref and metadata by @BernieWhite.
    [#1432](https://github.com/Azure/PSRule.Rules.Azure/issues/1432)
  - Added ref properties for several rules by @BernieWhite.
    [#1430](https://github.com/Azure/PSRule.Rules.Azure/issues/1430)
  - Updated provider data for analysis.
    [#1453](https://github.com/Azure/PSRule.Rules.Azure/pull/1453)
  - Bump Microsoft.NET.Test.Sdk to v17.2.0.
    [#1410](https://github.com/Azure/PSRule.Rules.Azure/pull/1410)
  - Update CI checks to include required ref property by @BernieWhite.
    [#1431](https://github.com/Azure/PSRule.Rules.Azure/issues/1431)
  - Added ref properties for rules by @BernieWhite.
    [#1430](https://github.com/Azure/PSRule.Rules.Azure/issues/1430)
- Bug fixes:
  - Fixed `Azure.Template.UseVariables` does not accept function variables names by @BernieWhite.
    [#1427](https://github.com/Azure/PSRule.Rules.Azure/issues/1427)
  - Fixed dependency issue within Azure Pipelines `AzurePowerShell` task by @BernieWhite.
    [#1447](https://github.com/Azure/PSRule.Rules.Azure/issues/1447)
    - Removed dependency on `Az.Accounts` and `Az.Resources` from manifest.
      Pre-install these modules to use export cmdlets.

What's changed since pre-release v1.16.0-B0072:

- No additional changes.

## v1.16.0-B0072 (pre-release)

What's changed since pre-release v1.16.0-B0041:

- Engineering:
  - Update CI checks to include required ref property by @BernieWhite.
    [#1431](https://github.com/Azure/PSRule.Rules.Azure/issues/1431)
  - Added ref properties for rules by @BernieWhite.
    [#1430](https://github.com/Azure/PSRule.Rules.Azure/issues/1430)
- Bug fixes:
  - Fixed dependency issue within Azure Pipelines `AzurePowerShell` task by @BernieWhite.
    [#1447](https://github.com/Azure/PSRule.Rules.Azure/issues/1447)
    - Removed dependency on `Az.Accounts` and `Az.Resources` from manifest.
      Pre-install these modules to use export cmdlets.

## v1.16.0-B0041 (pre-release)

What's changed since pre-release v1.16.0-B0017:

- Updated rules:
  - Public IP:
    - Updated `Azure.PublicIP.AvailabilityZone` to exclude IP addresses for Azure Bastion by @BernieWhite.
      [#1442](https://github.com/Azure/PSRule.Rules.Azure/issues/1442)
      - Public IP addresses with the `resource-usage` tag set to `azure-bastion` are excluded.
- General improvements:
  - Added support for `dateTimeFromEpoch` and `dateTimeToEpoch` ARM functions by @BernieWhite.
    [#1451](https://github.com/Azure/PSRule.Rules.Azure/issues/1451)
- Engineering:
  - Updated built documentation to include rule ref and metadata by @BernieWhite.
    [#1432](https://github.com/Azure/PSRule.Rules.Azure/issues/1432)
  - Added ref properties for several rules by @BernieWhite.
    [#1430](https://github.com/Azure/PSRule.Rules.Azure/issues/1430)
  - Updated provider data for analysis.
    [#1453](https://github.com/Azure/PSRule.Rules.Azure/pull/1453)

## v1.16.0-B0017 (pre-release)

What's changed since v1.15.2:

- New rules:
  - App Service:
    - Check web apps have insecure FTP disabled by @BernieWhite.
      [#1436](https://github.com/Azure/PSRule.Rules.Azure/issues/1436)
    - Check web apps use a dedicated health probe by @BernieWhite.
      [#1437](https://github.com/Azure/PSRule.Rules.Azure/issues/1437)
- Engineering:
  - Bump Microsoft.NET.Test.Sdk to v17.2.0.
    [#1410](https://github.com/Azure/PSRule.Rules.Azure/pull/1410)
- Bug fixes:
  - Fixed `Azure.Template.UseVariables` does not accept function variables names by @BernieWhite.
    [#1427](https://github.com/Azure/PSRule.Rules.Azure/issues/1427)

## v1.15.2

What's changed since v1.15.1:

- Bug fixes:
  - Fixed `Azure.AppService.ManagedIdentity` does not accept both system and user assigned by @BernieWhite.
    [#1415](https://github.com/Azure/PSRule.Rules.Azure/issues/1415)
    - This also applies to:
      - `Azure.ADX.ManagedIdentity`
      - `Azure.APIM.ManagedIdentity`
      - `Azure.EventGrid.ManagedIdentity`
      - `Azure.Automation.ManagedIdentity`
  - Fixed Web apps with .NET 6 do not meet version constraint of `Azure.AppService.NETVersion` by @BernieWhite.
    [#1414](https://github.com/Azure/PSRule.Rules.Azure/issues/1414)
    - This also applies to `Azure.AppService.PHPVersion`.

## v1.15.1

What's changed since v1.15.0:

- Bug fixes:
  - Fixed exclusion of `dataCollectionRuleAssociations` from `Azure.Resource.UseTags` by @BernieWhite.
    [#1400](https://github.com/Azure/PSRule.Rules.Azure/issues/1400)
  - Fixed could not determine JSON object type for MockObject using CreateObject by @BernieWhite.
    [#1411](https://github.com/Azure/PSRule.Rules.Azure/issues/1411)
  - Fixed cannot bind argument to parameter 'Sku' because it is an empty string by @BernieWhite.
    [#1407](https://github.com/Azure/PSRule.Rules.Azure/issues/1407)

## v1.15.0

What's changed since v1.14.3:

- New features:
  - **Important change**: Added `Azure.Resource.SupportsTags` selector by @BernieWhite.
    [#1339](https://github.com/Azure/PSRule.Rules.Azure/issues/1339)
    - Use this selector in custom rules to filter rules to only run against resources that support tags.
    - This selector replaces the `SupportsTags` PowerShell function.
    - Using the `SupportsTag` function will now result in a warning.
    - The `SupportsTags` function will be removed in v2.
    - See [upgrade notes][1] for more information.
- Updated rules:
  - Azure Kubernetes Service:
    - Updated `Azure.AKS.Version` to use latest stable version `1.22.6` by @BernieWhite.
      [#1386](https://github.com/Azure/PSRule.Rules.Azure/issues/1386)
      - Use `AZURE_AKS_CLUSTER_MINIMUM_VERSION` to configure the minimum version of the cluster.
- Engineering:
  - Added code signing of module by @BernieWhite.
    [#1379](https://github.com/Azure/PSRule.Rules.Azure/issues/1379)
  - Added SBOM manifests to module by @BernieWhite.
    [#1380](https://github.com/Azure/PSRule.Rules.Azure/issues/1380)
  - Embedded provider and alias information as manifest resources by @BernieWhite.
    [#1383](https://github.com/Azure/PSRule.Rules.Azure/issues/1383)
    - Resources are minified and compressed to improve size and speed.
  - Added additional `nodeps` manifest that does not include dependencies for Az modules by @BernieWhite.
    [#1392](https://github.com/Azure/PSRule.Rules.Azure/issues/1392)
  - Bump Az.Accounts to 2.7.6. [#1338](https://github.com/Azure/PSRule.Rules.Azure/pull/1338)
  - Bump Az.Resources to 5.6.0. [#1338](https://github.com/Azure/PSRule.Rules.Azure/pull/1338)
  - Bump PSRule to 2.1.0. [#1338](https://github.com/Azure/PSRule.Rules.Azure/pull/1338)
  - Bump Pester to 5.3.3. [#1338](https://github.com/Azure/PSRule.Rules.Azure/pull/1338)
- Bug fixes:
  - Fixed dependency chain order when dependsOn copy by @BernieWhite.
    [#1381](https://github.com/Azure/PSRule.Rules.Azure/issues/1381)
  - Fixed error calling SupportsTags function by @BernieWhite.
    [#1401](https://github.com/Azure/PSRule.Rules.Azure/issues/1401)

What's changed since pre-release v1.15.0-B0053:

- Bug fixes:
  - Fixed error calling SupportsTags function by @BernieWhite.
    [#1401](https://github.com/Azure/PSRule.Rules.Azure/issues/1401)

## v1.15.0-B0053 (pre-release)

What's changed since pre-release v1.15.0-B0022:

- New features:
  - **Important change**: Added `Azure.Resource.SupportsTags` selector. [#1339](https://github.com/Azure/PSRule.Rules.Azure/issues/1339)
    - Use this selector in custom rules to filter rules to only run against resources that support tags.
    - This selector replaces the `SupportsTags` PowerShell function.
    - Using the `SupportsTag` function will now result in a warning.
    - The `SupportsTags` function will be removed in v2.
    - See [upgrade notes][1] for more information.
- Engineering:
  - Embedded provider and alias information as manifest resources. [#1383](https://github.com/Azure/PSRule.Rules.Azure/issues/1383)
    - Resources are minified and compressed to improve size and speed.
  - Added additional `nodeps` manifest that does not include dependencies for Az modules. [#1392](https://github.com/Azure/PSRule.Rules.Azure/issues/1392)
  - Bump Az.Accounts to 2.7.6. [#1338](https://github.com/Azure/PSRule.Rules.Azure/pull/1338)
  - Bump Az.Resources to 5.6.0. [#1338](https://github.com/Azure/PSRule.Rules.Azure/pull/1338)
  - Bump PSRule to 2.1.0. [#1338](https://github.com/Azure/PSRule.Rules.Azure/pull/1338)
  - Bump Pester to 5.3.3. [#1338](https://github.com/Azure/PSRule.Rules.Azure/pull/1338)

## v1.15.0-B0022 (pre-release)

What's changed since v1.14.3:

- Updated rules:
  - Azure Kubernetes Service:
    - Updated `Azure.AKS.Version` to use latest stable version `1.22.6`. [#1386](https://github.com/Azure/PSRule.Rules.Azure/issues/1386)
      - Use `AZURE_AKS_CLUSTER_MINIMUM_VERSION` to configure the minimum version of the cluster.
- Engineering:
  - Added code signing of module. [#1379](https://github.com/Azure/PSRule.Rules.Azure/issues/1379)
  - Added SBOM manifests to module. [#1380](https://github.com/Azure/PSRule.Rules.Azure/issues/1380)
- Bug fixes:
  - Fixed dependency chain order when dependsOn copy. [#1381](https://github.com/Azure/PSRule.Rules.Azure/issues/1381)

## v1.14.3

What's changed since v1.14.2:

- Bug fixes:
  - Fixed Azure Firewall threat intel mode reported for Secure VNET hubs. [#1365](https://github.com/Azure/PSRule.Rules.Azure/issues/1365)
  - Fixed array function handling with mock objects. [#1367](https://github.com/Azure/PSRule.Rules.Azure/issues/1367)

## v1.14.2

What's changed since v1.14.1:

- Bug fixes:
  - Fixed handling of parent resources when sub resource is in a separate deployment. [#1360](https://github.com/Azure/PSRule.Rules.Azure/issues/1360)

## v1.14.1

What's changed since v1.14.0:

- Bug fixes:
  - Fixed unable to set parameter defaults option with type object. [#1355](https://github.com/Azure/PSRule.Rules.Azure/issues/1355)

## v1.14.0

What's changed since v1.13.4:

- New features:
  - Added support for referencing resources in template. [#1315](https://github.com/Azure/PSRule.Rules.Azure/issues/1315)
    - The `reference()` function can be used to reference resources in template.
    - A placeholder value is still used for resources outside of the template.
  - Added March 2022 baselines `Azure.GA_2022_03` and `Azure.Preview_2022_03`. [#1334](https://github.com/Azure/PSRule.Rules.Azure/issues/1334)
    - Includes rules released before or during March 2022.
    - Marked `Azure.GA_2021_12` and `Azure.Preview_2021_12` baselines as obsolete.
  - **Experimental**: Cmdlets to validate objects with Azure policy conditions:
    - `Export-AzPolicyAssignmentData` - Exports policy assignment data. [#1266](https://github.com/Azure/PSRule.Rules.Azure/issues/1266)
    - `Export-AzPolicyAssignmentRuleData` - Exports JSON rules from policy assignment data. [#1278](https://github.com/Azure/PSRule.Rules.Azure/issues/1278)
    - `Get-AzPolicyAssignmentDataSource` - Discovers policy assignment data. [#1340](https://github.com/Azure/PSRule.Rules.Azure/issues/1340)
    - See cmdlet help for limitations and usage.
    - Additional information will be posted as this feature evolves [here](https://github.com/Azure/PSRule.Rules.Azure/discussions/1345).
- New rules:
  - SignalR Service:
    - Check services use Managed Identities. [#1306](https://github.com/Azure/PSRule.Rules.Azure/issues/1306)
    - Check services use a SKU with an SLA. [#1307](https://github.com/Azure/PSRule.Rules.Azure/issues/1307)
  - Web PubSub Service:
    - Check services use Managed Identities. [#1308](https://github.com/Azure/PSRule.Rules.Azure/issues/1308)
    - Check services use a SKU with an SLA. [#1309](https://github.com/Azure/PSRule.Rules.Azure/issues/1309)
- Updated rules:
  - Azure Kubernetes Service:
    - Updated `Azure.AKS.Version` to use latest stable version `1.21.9`. [#1318](https://github.com/Azure/PSRule.Rules.Azure/issues/1318)
      - Use `AZURE_AKS_CLUSTER_MINIMUM_VERSION` to configure the minimum version of the cluster.
- Engineering:
  - Cache Azure Policy Aliases. [#1277](https://github.com/Azure/PSRule.Rules.Azure/issues/1277)
  - Cleanup of additional alias metadata. [#1351](https://github.com/Azure/PSRule.Rules.Azure/pull/1351)
- Bug fixes:
  - Fixed index was out of range with split on mock properties. [#1327](https://github.com/Azure/PSRule.Rules.Azure/issues/1327)
  - Fixed mock objects with no properties. [#1347](https://github.com/Azure/PSRule.Rules.Azure/issues/1347)
  - Fixed sub-resources nesting by scope regression. [#1348](https://github.com/Azure/PSRule.Rules.Azure/issues/1348)
  - Fixed expand of runtime properties on reference objects. [#1324](https://github.com/Azure/PSRule.Rules.Azure/issues/1324)
  - Fixed processing of deployment outputs. [#1316](https://github.com/Azure/PSRule.Rules.Azure/issues/1316)

What's changed since pre-release v1.14.0-B2204013:

- No additional changes.

## v1.14.0-B2204013 (pre-release)

What's changed since pre-release v1.14.0-B2204007:

- Engineering:
  - Cleanup of additional alias metadata. [#1351](https://github.com/Azure/PSRule.Rules.Azure/pull/1351)

## v1.14.0-B2204007 (pre-release)

What's changed since pre-release v1.14.0-B2203117:

- Bug fixes:
  - Fixed mock objects with no properties. [#1347](https://github.com/Azure/PSRule.Rules.Azure/issues/1347)
  - Fixed sub-resources nesting by scope regression. [#1348](https://github.com/Azure/PSRule.Rules.Azure/issues/1348)

## v1.14.0-B2203117 (pre-release)

What's changed since pre-release v1.14.0-B2203088:

- New features:
  - **Experimental**: Cmdlets to validate objects with Azure policy conditions:
    - `Export-AzPolicyAssignmentData` - Exports policy assignment data. [#1266](https://github.com/Azure/PSRule.Rules.Azure/issues/1266)
    - `Export-AzPolicyAssignmentRuleData` - Exports JSON rules from policy assignment data. [#1278](https://github.com/Azure/PSRule.Rules.Azure/issues/1278)
    - `Get-AzPolicyAssignmentDataSource` - Discovers policy assignment data. [#1340](https://github.com/Azure/PSRule.Rules.Azure/issues/1340)
    - See cmdlet help for limitations and usage.
    - Additional information will be posted as this feature evolves [here](https://github.com/Azure/PSRule.Rules.Azure/discussions/1345).
- Engineering:
  - Cache Azure Policy Aliases. [#1277](https://github.com/Azure/PSRule.Rules.Azure/issues/1277)
- Bug fixes:
  - Fixed index was out of range with split on mock properties. [#1327](https://github.com/Azure/PSRule.Rules.Azure/issues/1327)

## v1.14.0-B2203088 (pre-release)

What's changed since pre-release v1.14.0-B2203066:

- New features:
  - Added March 2022 baselines `Azure.GA_2022_03` and `Azure.Preview_2022_03`. [#1334](https://github.com/Azure/PSRule.Rules.Azure/issues/1334)
    - Includes rules released before or during March 2022.
    - Marked `Azure.GA_2021_12` and `Azure.Preview_2021_12` baselines as obsolete.
- Bug fixes:
  - Fixed expand of runtime properties on reference objects. [#1324](https://github.com/Azure/PSRule.Rules.Azure/issues/1324)

## v1.14.0-B2203066 (pre-release)

What's changed since v1.13.4:

- New features:
  - Added support for referencing resources in template. [#1315](https://github.com/Azure/PSRule.Rules.Azure/issues/1315)
    - The `reference()` function can be used to reference resources in template.
    - A placeholder value is still used for resources outside of the template.
- New rules:
  - SignalR Service:
    - Check services use Managed Identities. [#1306](https://github.com/Azure/PSRule.Rules.Azure/issues/1306)
    - Check services use a SKU with an SLA. [#1307](https://github.com/Azure/PSRule.Rules.Azure/issues/1307)
  - Web PubSub Service:
    - Check services use Managed Identities. [#1308](https://github.com/Azure/PSRule.Rules.Azure/issues/1308)
    - Check services use a SKU with an SLA. [#1309](https://github.com/Azure/PSRule.Rules.Azure/issues/1309)
- Updated rules:
  - Azure Kubernetes Service:
    - Updated `Azure.AKS.Version` to use latest stable version `1.21.9`. [#1318](https://github.com/Azure/PSRule.Rules.Azure/issues/1318)
      - Use `AZURE_AKS_CLUSTER_MINIMUM_VERSION` to configure the minimum version of the cluster.
- Bug fixes:
  - Fixed processing of deployment outputs. [#1316](https://github.com/Azure/PSRule.Rules.Azure/issues/1316)

## v1.13.4

What's changed since v1.13.3:

- Bug fixes:
  - Fixed virtual network without any subnets is invalid. [#1303](https://github.com/Azure/PSRule.Rules.Azure/issues/1303)
  - Fixed container registry rules that require a premium tier. [#1304](https://github.com/Azure/PSRule.Rules.Azure/issues/1304)
    - Rules `Azure.ACR.Retention` and `Azure.ACR.ContentTrust` are now only run against premium instances.

## v1.13.3

What's changed since v1.13.2:

- Bug fixes:
  - Fixed bicep build timeout for complex deployments. [#1299](https://github.com/Azure/PSRule.Rules.Azure/issues/1299)

## v1.13.2

What's changed since v1.13.1:

- Engineering:
  - Bump PowerShellStandard.Library to 5.1.1. [#1295](https://github.com/Azure/PSRule.Rules.Azure/pull/1295)
- Bug fixes:
  - Fixed nested resource loops. [#1293](https://github.com/Azure/PSRule.Rules.Azure/issues/1293)

## v1.13.1

What's changed since v1.13.0:

- Bug fixes:
  - Fixed parsing of nested quote pairs within JSON function. [#1288](https://github.com/Azure/PSRule.Rules.Azure/issues/1288)

## v1.13.0

What's changed since v1.12.2:

- New features:
  - Added support for setting defaults for required parameters. [#1065](https://github.com/Azure/PSRule.Rules.Azure/issues/1065)
    - When specified, the value will be used when a parameter value is not provided.
  - Added support expanding Bicep from parameter files. [#1160](https://github.com/Azure/PSRule.Rules.Azure/issues/1160)
- New rules:
  - Azure Cache for Redis:
    - Limit public access for Azure Cache for Redis instances. [#935](https://github.com/Azure/PSRule.Rules.Azure/issues/935)
  - Container App:
    - Check insecure ingress is not enabled (preview). [#1252](https://github.com/Azure/PSRule.Rules.Azure/issues/1252)
  - Key Vault:
    - Check key auto-rotation is enabled (preview). [#1159](https://github.com/Azure/PSRule.Rules.Azure/issues/1159)
  - Recovery Services Vault:
    - Check vaults have replication alerts configured. [#7](https://github.com/Azure/PSRule.Rules.Azure/issues/7)
- Engineering:
  - Automatically build baseline docs. [#1242](https://github.com/Azure/PSRule.Rules.Azure/issues/1242)
  - Bump PSRule dependency to v1.11.1. [#1269](https://github.com/Azure/PSRule.Rules.Azure/pull/1269)
- Bug fixes:
  - Fixed empty value with strong type. [#1258](https://github.com/Azure/PSRule.Rules.Azure/issues/1258)
  - Fixed error with empty logic app trigger. [#1249](https://github.com/Azure/PSRule.Rules.Azure/issues/1249)
  - Fixed out of order parameters. [#1257](https://github.com/Azure/PSRule.Rules.Azure/issues/1257)
  - Fixed mapping default configuration causes cast exception. [#1274](https://github.com/Azure/PSRule.Rules.Azure/issues/1274)
  - Fixed resource id is incorrectly built for sub resource types. [#1279](https://github.com/Azure/PSRule.Rules.Azure/issues/1279)

What's changed since pre-release v1.13.0-B2202113:

- No additional changes.

## v1.13.0-B2202113 (pre-release)

What's changed since pre-release v1.13.0-B2202108:

- Bug fixes:
  - Fixed resource id is incorrectly built for sub resource types. [#1279](https://github.com/Azure/PSRule.Rules.Azure/issues/1279)

## v1.13.0-B2202108 (pre-release)

What's changed since pre-release v1.13.0-B2202103:

- Bug fixes:
  - Fixed mapping default configuration causes cast exception. [#1274](https://github.com/Azure/PSRule.Rules.Azure/issues/1274)

## v1.13.0-B2202103 (pre-release)

What's changed since pre-release v1.13.0-B2202090:

- Engineering:
  - Bump PSRule dependency to v1.11.1. [#1269](https://github.com/Azure/PSRule.Rules.Azure/pull/1269)
- Bug fixes:
  - Fixed out of order parameters. [#1257](https://github.com/Azure/PSRule.Rules.Azure/issues/1257)

## v1.13.0-B2202090 (pre-release)

What's changed since pre-release v1.13.0-B2202063:

- New rules:
  - Azure Cache for Redis:
    - Limit public access for Azure Cache for Redis instances. [#935](https://github.com/Azure/PSRule.Rules.Azure/issues/935)
- Engineering:
  - Automatically build baseline docs. [#1242](https://github.com/Azure/PSRule.Rules.Azure/issues/1242)
- Bug fixes:
  - Fixed empty value with strong type. [#1258](https://github.com/Azure/PSRule.Rules.Azure/issues/1258)

## v1.13.0-B2202063 (pre-release)

What's changed since v1.12.2:

- New features:
  - Added support for setting defaults for required parameters. [#1065](https://github.com/Azure/PSRule.Rules.Azure/issues/1065)
    - When specified, the value will be used when a parameter value is not provided.
  - Added support expanding Bicep from parameter files. [#1160](https://github.com/Azure/PSRule.Rules.Azure/issues/1160)
- New rules:
  - Container App:
    - Check insecure ingress is not enabled (preview). [#1252](https://github.com/Azure/PSRule.Rules.Azure/issues/1252)
  - Key Vault:
    - Check key auto-rotation is enabled (preview). [#1159](https://github.com/Azure/PSRule.Rules.Azure/issues/1159)
  - Recovery Services Vault:
    - Check vaults have replication alerts configured. [#7](https://github.com/Azure/PSRule.Rules.Azure/issues/7)
- Bug fixes:
  - Fixed error with empty logic app trigger. [#1249](https://github.com/Azure/PSRule.Rules.Azure/issues/1249)

## v1.12.2

What's changed since v1.12.1:

- Bug fixes:
  - Fixed detect strong type requirements for nested deployments. [#1235](https://github.com/Azure/PSRule.Rules.Azure/issues/1235)

## v1.12.1

What's changed since v1.12.0:

- Bug fixes:
  - Fixed Bicep already exists with PSRule v2. [#1232](https://github.com/Azure/PSRule.Rules.Azure/issues/1232)

## v1.12.0

What's changed since v1.11.1:

- New rules:
  - Data Explorer:
    - Check clusters use Managed Identities. [#1207](https://github.com/Azure/PSRule.Rules.Azure/issues/1207)
    - Check clusters use a SKU with a SLA. [#1208](https://github.com/Azure/PSRule.Rules.Azure/issues/1208)
    - Check clusters use disk encryption. [#1209](https://github.com/Azure/PSRule.Rules.Azure/issues/1209)
    - Check clusters are in use with databases. [#1215](https://github.com/Azure/PSRule.Rules.Azure/issues/1215)
  - Event Hub:
    - Check namespaces are in use with event hubs. [#1216](https://github.com/Azure/PSRule.Rules.Azure/issues/1216)
    - Check namespaces only accept identity-based authentication. [#1217](https://github.com/Azure/PSRule.Rules.Azure/issues/1217)
  - Azure Recovery Services Vault:
    - Check vaults use geo-redundant storage. [#5](https://github.com/Azure/PSRule.Rules.Azure/issues/5)
  - Service Bus:
    - Check namespaces are in use with queues and topics. [#1218](https://github.com/Azure/PSRule.Rules.Azure/issues/1218)
    - Check namespaces only accept identity-based authentication. [#1219](https://github.com/Azure/PSRule.Rules.Azure/issues/1219)
- Updated rules:
  - Azure Kubernetes Service:
    - Updated `Azure.AKS.Version` to use latest stable version `1.21.7`. [#1188](https://github.com/Azure/PSRule.Rules.Azure/issues/1188)
      - Pinned latest GA baseline `Azure.GA_2021_12` to previous version `1.20.5`.
      - Use `AZURE_AKS_CLUSTER_MINIMUM_VERSION` to configure the minimum version of the cluster.
  - Azure API Management:
    - Check service disabled insecure ciphers.
    [#1128](https://github.com/Azure/PSRule.Rules.Azure/issues/1128)
    - Refactored the cipher and protocol rule into individual rules.
      - `Azure.APIM.Protocols`
      - `Azure.APIM.Ciphers`
- General improvements:
  - **Important change:** Replaced `Azure_AKSMinimumVersion` option with `AZURE_AKS_CLUSTER_MINIMUM_VERSION`. [#941](https://github.com/Azure/PSRule.Rules.Azure/issues/941)
    - For compatibility, if `Azure_AKSMinimumVersion` is set it will be used instead of `AZURE_AKS_CLUSTER_MINIMUM_VERSION`.
    - If only `AZURE_AKS_CLUSTER_MINIMUM_VERSION` is set, this value will be used.
    - The default will be used neither options are configured.
    - If `Azure_AKSMinimumVersion` is set a warning will be generated until the configuration is removed.
    - Support for `Azure_AKSMinimumVersion` is deprecated and will be removed in v2.
    - See [upgrade notes][1] for details.
- Bug fixes:
  - Fixed false positive of blob container with access unspecified. [#1212](https://github.com/Azure/PSRule.Rules.Azure/issues/1212)

What's changed since pre-release v1.12.0-B2201086:

- No additional changes.

## v1.12.0-B2201086 (pre-release)

What's changed since pre-release v1.12.0-B2201067:

- New rules:
  - Data Explorer:
    - Check clusters are in use with databases. [#1215](https://github.com/Azure/PSRule.Rules.Azure/issues/1215)
  - Event Hub:
    - Check namespaces are in use with event hubs. [#1216](https://github.com/Azure/PSRule.Rules.Azure/issues/1216)
    - Check namespaces only accept identity-based authentication. [#1217](https://github.com/Azure/PSRule.Rules.Azure/issues/1217)
  - Azure Recovery Services Vault:
    - Check vaults use geo-redundant storage. [#5](https://github.com/Azure/PSRule.Rules.Azure/issues/5)
  - Service Bus:
    - Check namespaces are in use with queues and topics. [#1218](https://github.com/Azure/PSRule.Rules.Azure/issues/1218)
    - Check namespaces only accept identity-based authentication. [#1219](https://github.com/Azure/PSRule.Rules.Azure/issues/1219)

## v1.12.0-B2201067 (pre-release)

What's changed since pre-release v1.12.0-B2201054:

- New rules:
  - Data Explorer:
    - Check clusters use Managed Identities. [#1207](https://github.com/Azure/PSRule.Rules.Azure/issues/1207)
    - Check clusters use a SKU with a SLA. [#1208](https://github.com/Azure/PSRule.Rules.Azure/issues/1208)
    - Check clusters use disk encryption. [#1209](https://github.com/Azure/PSRule.Rules.Azure/issues/1209)
- Bug fixes:
  - Fixed false positive of blob container with access unspecified. [#1212](https://github.com/Azure/PSRule.Rules.Azure/issues/1212)

## v1.12.0-B2201054 (pre-release)

What's changed since v1.11.1:

- Updated rules:
  - Azure Kubernetes Service:
    - Updated `Azure.AKS.Version` to use latest stable version `1.21.7`. [#1188](https://github.com/Azure/PSRule.Rules.Azure/issues/1188)
      - Pinned latest GA baseline `Azure.GA_2021_12` to previous version `1.20.5`.
      - Use `AZURE_AKS_CLUSTER_MINIMUM_VERSION` to configure the minimum version of the cluster.
  - Azure API Management:
    - Check service disabled insecure ciphers.
    [#1128](https://github.com/Azure/PSRule.Rules.Azure/issues/1128)
    - Refactored the cipher and protocol rule into individual rules.
      - `Azure.APIM.Protocols`
      - `Azure.APIM.Ciphers`
- General improvements:
  - **Important change:** Replaced `Azure_AKSMinimumVersion` option with `AZURE_AKS_CLUSTER_MINIMUM_VERSION`. [#941](https://github.com/Azure/PSRule.Rules.Azure/issues/941)
    - For compatibility, if `Azure_AKSMinimumVersion` is set it will be used instead of `AZURE_AKS_CLUSTER_MINIMUM_VERSION`.
    - If only `AZURE_AKS_CLUSTER_MINIMUM_VERSION` is set, this value will be used.
    - The default will be used neither options are configured.
    - If `Azure_AKSMinimumVersion` is set a warning will be generated until the configuration is removed.
    - Support for `Azure_AKSMinimumVersion` is deprecated and will be removed in v2.
    - See [upgrade notes][1] for details.

## v1.11.1

What's changed since v1.11.0:

- Bug fixes:
  - Fixed `Azure.AKS.CNISubnetSize` rule to use CNI selector. [#1178](https://github.com/Azure/PSRule.Rules.Azure/issues/1178)

## v1.11.0

What's changed since v1.10.4:

- New features:
  - Added baselines containing only Azure preview features. [#1129](https://github.com/Azure/PSRule.Rules.Azure/issues/1129)
    - Added baseline `Azure.Preview_2021_09`.
    - Added baseline `Azure.Preview_2021_12`.
  - Added `Azure.GA_2021_12` baseline. [#1146](https://github.com/Azure/PSRule.Rules.Azure/issues/1146)
    - Includes rules released before or during December 2021 for Azure GA features.
    - Marked baseline `Azure.GA_2021_09` as obsolete.
  - Bicep support promoted from experimental to generally available (GA). [#1176](https://github.com/Azure/PSRule.Rules.Azure/issues/1176)
- New rules:
  - All resources:
    - Check comments for each template resource. [#969](https://github.com/Azure/PSRule.Rules.Azure/issues/969)
  - Automation Account:
    - Automation accounts should enable diagnostic logs. [#1075](https://github.com/Azure/PSRule.Rules.Azure/issues/1075)
  - Azure Kubernetes Service:
    - Check clusters have the HTTP application routing add-on disabled. [#1131](https://github.com/Azure/PSRule.Rules.Azure/issues/1131)
    - Check clusters use the Secrets Store CSI Driver add-on. [#992](https://github.com/Azure/PSRule.Rules.Azure/issues/992)
    - Check clusters autorotation with the Secrets Store CSI Driver add-on. [#993](https://github.com/Azure/PSRule.Rules.Azure/issues/993)
    - Check clusters use Azure AD Pod Managed Identities (preview). [#991](https://github.com/Azure/PSRule.Rules.Azure/issues/991)
  - Azure Redis Cache:
    - Use availability zones for Azure Cache for Redis for regions that support it. [#1078](https://github.com/Azure/PSRule.Rules.Azure/issues/1078)
      - `Azure.Redis.AvailabilityZone`
      - `Azure.RedisEnterprise.Zones`
  - Application Security Group:
    - Check Application Security Groups meet naming requirements. [#1110](https://github.com/Azure/PSRule.Rules.Azure/issues/1110)
  - Firewall:
    - Check Firewalls meet naming requirements. [#1110](https://github.com/Azure/PSRule.Rules.Azure/issues/1110)
    - Check Firewall policies meet naming requirements. [#1110](https://github.com/Azure/PSRule.Rules.Azure/issues/1110)
  - Private Endpoint:
    - Check Private Endpoints meet naming requirements. [#1110](https://github.com/Azure/PSRule.Rules.Azure/issues/1110)
  - Virtual WAN:
    - Check Virtual WANs meet naming requirements. [#1110](https://github.com/Azure/PSRule.Rules.Azure/issues/1110)
- Updated rules:
  - Azure Kubernetes Service:
    - Promoted `Azure.AKS.AutoUpgrade` to GA rule set. [#1130](https://github.com/Azure/PSRule.Rules.Azure/issues/1130)
- General improvements:
  - Added support for template function `tenant()`. [#1124](https://github.com/Azure/PSRule.Rules.Azure/issues/1124)
  - Added support for template function `managementGroup()`. [#1125](https://github.com/Azure/PSRule.Rules.Azure/issues/1125)
  - Added support for template function `pickZones()`. [#518](https://github.com/Azure/PSRule.Rules.Azure/issues/518)
- Engineering:
  - Rule refactoring of rules from PowerShell to YAML. [#1109](https://github.com/Azure/PSRule.Rules.Azure/issues/1109)
    - The following rules were refactored:
      - `Azure.LB.Name`
      - `Azure.NSG.Name`
      - `Azure.Firewall.Mode`
      - `Azure.Route.Name`
      - `Azure.VNET.Name`
      - `Azure.VNG.Name`
      - `Azure.VNG.ConnectionName`
      - `Azure.AppConfig.SKU`
      - `Azure.AppConfig.Name`
      - `Azure.AppInsights.Workspace`
      - `Azure.AppInsights.Name`
      - `Azure.Cosmos.AccountName`
      - `Azure.FrontDoor.State`
      - `Azure.FrontDoor.Name`
      - `Azure.FrontDoor.WAF.Mode`
      - `Azure.FrontDoor.WAF.Enabled`
      - `Azure.FrontDoor.WAF.Name`
      - `Azure.AKS.MinNodeCount`
      - `Azure.AKS.ManagedIdentity`
      - `Azure.AKS.StandardLB`
      - `Azure.AKS.AzurePolicyAddOn`
      - `Azure.AKS.ManagedAAD`
      - `Azure.AKS.AuthorizedIPs`
      - `Azure.AKS.LocalAccounts`
      - `Azure.AKS.AzureRBAC`
- Bug fixes:
  - Fixed output of Bicep informational and warning messages in error stream. [#1157](https://github.com/Azure/PSRule.Rules.Azure/issues/1157)

What's changed since pre-release v1.11.0-B2112112:

- New features:
  - Bicep support promoted from experimental to generally available (GA). [#1176](https://github.com/Azure/PSRule.Rules.Azure/issues/1176)

## v1.11.0-B2112112 (pre-release)

What's changed since pre-release v1.11.0-B2112104:

- New rules:
  - Azure Redis Cache:
    - Use availability zones for Azure Cache for Redis for regions that support it. [#1078](https://github.com/Azure/PSRule.Rules.Azure/issues/1078)
      - `Azure.Redis.AvailabilityZone`
      - `Azure.RedisEnterprise.Zones`

## v1.11.0-B2112104 (pre-release)

What's changed since pre-release v1.11.0-B2112073:

- New rules:
  - Azure Kubernetes Service:
    - Check clusters use Azure AD Pod Managed Identities (preview). [#991](https://github.com/Azure/PSRule.Rules.Azure/issues/991)
- Engineering:
  - Rule refactoring of rules from PowerShell to YAML. [#1109](https://github.com/Azure/PSRule.Rules.Azure/issues/1109)
    - The following rules were refactored:
      - `Azure.AppConfig.SKU`
      - `Azure.AppConfig.Name`
      - `Azure.AppInsights.Workspace`
      - `Azure.AppInsights.Name`
      - `Azure.Cosmos.AccountName`
      - `Azure.FrontDoor.State`
      - `Azure.FrontDoor.Name`
      - `Azure.FrontDoor.WAF.Mode`
      - `Azure.FrontDoor.WAF.Enabled`
      - `Azure.FrontDoor.WAF.Name`
      - `Azure.AKS.MinNodeCount`
      - `Azure.AKS.ManagedIdentity`
      - `Azure.AKS.StandardLB`
      - `Azure.AKS.AzurePolicyAddOn`
      - `Azure.AKS.ManagedAAD`
      - `Azure.AKS.AuthorizedIPs`
      - `Azure.AKS.LocalAccounts`
      - `Azure.AKS.AzureRBAC`
- Bug fixes:
  - Fixed output of Bicep informational and warning messages in error stream. [#1157](https://github.com/Azure/PSRule.Rules.Azure/issues/1157)
  - Fixed obsolete flag for baseline `Azure.Preview_2021_12`. [#1166](https://github.com/Azure/PSRule.Rules.Azure/issues/1166)

## v1.11.0-B2112073 (pre-release)

What's changed since pre-release v1.11.0-B2112024:

- New features:
  - Added baselines containing only Azure preview features. [#1129](https://github.com/Azure/PSRule.Rules.Azure/issues/1129)
    - Added baseline `Azure.Preview_2021_09`.
    - Added baseline `Azure.Preview_2021_12`.
  - Added `Azure.GA_2021_12` baseline. [#1146](https://github.com/Azure/PSRule.Rules.Azure/issues/1146)
    - Includes rules released before or during December 2021 for Azure GA features.
    - Marked baseline `Azure.GA_2021_09` as obsolete.
- New rules:
  - All resources:
    - Check comments for each template resource. [#969](https://github.com/Azure/PSRule.Rules.Azure/issues/969)
- Bug fixes:
  - Fixed template function `equals` parameter count mismatch. [#1137](https://github.com/Azure/PSRule.Rules.Azure/issues/1137)
  - Fixed copy loop on nested deployment parameters is not handled. [#1144](https://github.com/Azure/PSRule.Rules.Azure/issues/1144)
  - Fixed outer copy loop of nested deployment. [#1154](https://github.com/Azure/PSRule.Rules.Azure/issues/1154)

## v1.11.0-B2112024 (pre-release)

What's changed since pre-release v1.11.0-B2111014:

- New rules:
  - Azure Kubernetes Service:
    - Check clusters have the HTTP application routing add-on disabled. [#1131](https://github.com/Azure/PSRule.Rules.Azure/issues/1131)
    - Check clusters use the Secrets Store CSI Driver add-on. [#992](https://github.com/Azure/PSRule.Rules.Azure/issues/992)
    - Check clusters autorotation with the Secrets Store CSI Driver add-on. [#993](https://github.com/Azure/PSRule.Rules.Azure/issues/993)
  - Automation Account:
    - Automation accounts should enable diagnostic logs. [#1075](https://github.com/Azure/PSRule.Rules.Azure/issues/1075)
- Updated rules:
  - Azure Kubernetes Service:
    - Promoted `Azure.AKS.AutoUpgrade` to GA rule set. [#1130](https://github.com/Azure/PSRule.Rules.Azure/issues/1130)
- General improvements:
  - Added support for template function `tenant()`. [#1124](https://github.com/Azure/PSRule.Rules.Azure/issues/1124)
  - Added support for template function `managementGroup()`. [#1125](https://github.com/Azure/PSRule.Rules.Azure/issues/1125)
  - Added support for template function `pickZones()`. [#518](https://github.com/Azure/PSRule.Rules.Azure/issues/518)
- Bug fixes:
  - Fixed `Azure.Policy.WaiverExpiry` date conversion. [#1118](https://github.com/Azure/PSRule.Rules.Azure/issues/1118)

## v1.11.0-B2111014 (pre-release)

What's changed since v1.10.0:

- New rules:
  - Application Security Group:
    - Check Application Security Groups meet naming requirements. [#1110](https://github.com/Azure/PSRule.Rules.Azure/issues/1110)
  - Firewall:
    - Check Firewalls meet naming requirements. [#1110](https://github.com/Azure/PSRule.Rules.Azure/issues/1110)
    - Check Firewall policies meet naming requirements. [#1110](https://github.com/Azure/PSRule.Rules.Azure/issues/1110)
  - Private Endpoint:
    - Check Private Endpoints meet naming requirements. [#1110](https://github.com/Azure/PSRule.Rules.Azure/issues/1110)
  - Virtual WAN:
    - Check Virtual WANs meet naming requirements. [#1110](https://github.com/Azure/PSRule.Rules.Azure/issues/1110)
- Engineering:
  - Rule refactoring of rules from PowerShell to YAML. [#1109](https://github.com/Azure/PSRule.Rules.Azure/issues/1109)
    - The following rules were refactored:
      - `Azure.LB.Name`
      - `Azure.NSG.Name`
      - `Azure.Firewall.Mode`
      - `Azure.Route.Name`
      - `Azure.VNET.Name`
      - `Azure.VNG.Name`
      - `Azure.VNG.ConnectionName`

## v1.10.4

What's changed since v1.10.3:

- Bug fixes:
  - Fixed outer copy loop of nested deployment. [#1154](https://github.com/Azure/PSRule.Rules.Azure/issues/1154)

## v1.10.3

What's changed since v1.10.2:

- Bug fixes:
  - Fixed copy loop on nested deployment parameters is not handled. [#1144](https://github.com/Azure/PSRule.Rules.Azure/issues/1144)

## v1.10.2

What's changed since v1.10.1:

- Bug fixes:
  - Fixed template function `equals` parameter count mismatch. [#1137](https://github.com/Azure/PSRule.Rules.Azure/issues/1137)

## v1.10.1

What's changed since v1.10.0:

- Bug fixes:
  - Fixed `Azure.Policy.WaiverExpiry` date conversion. [#1118](https://github.com/Azure/PSRule.Rules.Azure/issues/1118)

## v1.10.0

What's changed since v1.9.1:

- New features:
  - Added support for parameter strong types. [#1083](https://github.com/Azure/PSRule.Rules.Azure/issues/1083)
    - The value of string parameters can be tested against the expected type.
    - When configuring a location strong type, the parameter value must be a valid Azure location.
    - When configuring a resource type strong type, the parameter value must be a matching resource Id.
- New rules:
  - All resources:
    - Check template expressions do not exceed a maximum length. [#1006](https://github.com/Azure/PSRule.Rules.Azure/issues/1006)
  - Automation Service:
    - Check automation accounts should use managed identities for authentication. [#1074](https://github.com/Azure/PSRule.Rules.Azure/issues/1074)
  - Event Grid:
    - Check topics and domains use managed identities. [#1091](https://github.com/Azure/PSRule.Rules.Azure/issues/1091)
    - Check topics and domains use private endpoints. [#1092](https://github.com/Azure/PSRule.Rules.Azure/issues/1092)
    - Check topics and domains use identity-based authentication. [#1093](https://github.com/Azure/PSRule.Rules.Azure/issues/1093)
- General improvements:
  - Updated default baseline to use module configuration. [#1089](https://github.com/Azure/PSRule.Rules.Azure/issues/1089)
- Engineering:
  - Bump PSRule dependency to v1.9.0. [#1081](https://github.com/Azure/PSRule.Rules.Azure/issues/1081)
  - Bump Microsoft.CodeAnalysis.NetAnalyzers to v6.0.0. [#1080](https://github.com/Azure/PSRule.Rules.Azure/pull/1080)
  - Bump Microsoft.SourceLink.GitHub to 1.1.1. [#1085](https://github.com/Azure/PSRule.Rules.Azure/pull/1085)
- Bug fixes:
  - Fixed expansion of secret references. [#1098](https://github.com/Azure/PSRule.Rules.Azure/issues/1098)
  - Fixed handling of tagging for deployments. [#1099](https://github.com/Azure/PSRule.Rules.Azure/issues/1099)
  - Fixed strong type issue flagged with empty defaultValue string. [#1100](https://github.com/Azure/PSRule.Rules.Azure/issues/1100)

What's changed since pre-release v1.10.0-B2111081:

- No additional changes.

## v1.10.0-B2111081 (pre-release)

What's changed since pre-release v1.10.0-B2111072:

- New rules:
  - Automation Service:
    - Automation accounts should use managed identities for authentication. [#1074](https://github.com/Azure/PSRule.Rules.Azure/issues/1074)

## v1.10.0-B2111072 (pre-release)

What's changed since pre-release v1.10.0-B2111058:

- New rules:
  - All resources:
    - Check template expressions do not exceed a maximum length. [#1006](https://github.com/Azure/PSRule.Rules.Azure/issues/1006)
- Bug fixes:
  - Fixed expansion of secret references. [#1098](https://github.com/Azure/PSRule.Rules.Azure/issues/1098)
  - Fixed handling of tagging for deployments. [#1099](https://github.com/Azure/PSRule.Rules.Azure/issues/1099)
  - Fixed strong type issue flagged with empty defaultValue string. [#1100](https://github.com/Azure/PSRule.Rules.Azure/issues/1100)

## v1.10.0-B2111058 (pre-release)

What's changed since pre-release v1.10.0-B2111040:

- New rules:
  - Event Grid:
    - Check topics and domains use managed identities. [#1091](https://github.com/Azure/PSRule.Rules.Azure/issues/1091)
    - Check topics and domains use private endpoints. [#1092](https://github.com/Azure/PSRule.Rules.Azure/issues/1092)
    - Check topics and domains use identity-based authentication. [#1093](https://github.com/Azure/PSRule.Rules.Azure/issues/1093)
- General improvements:
  - Updated default baseline to use module configuration. [#1089](https://github.com/Azure/PSRule.Rules.Azure/issues/1089)

## v1.10.0-B2111040 (pre-release)

What's changed since v1.9.1:

- New features:
  - Added support for parameter strong types. [#1083](https://github.com/Azure/PSRule.Rules.Azure/issues/1083)
    - The value of string parameters can be tested against the expected type.
    - When configuring a location strong type, the parameter value must be a valid Azure location.
    - When configuring a resource type strong type, the parameter value must be a matching resource Id.
- Engineering:
  - Bump PSRule dependency to v1.9.0. [#1081](https://github.com/Azure/PSRule.Rules.Azure/issues/1081)
  - Bump Microsoft.CodeAnalysis.NetAnalyzers to v6.0.0. [#1080](https://github.com/Azure/PSRule.Rules.Azure/pull/1080)
  - Bump Microsoft.SourceLink.GitHub to 1.1.1. [#1085](https://github.com/Azure/PSRule.Rules.Azure/pull/1085)

## v1.9.1

What's changed since v1.9.0:

- Bug fixes:
  - Fixed can not index into resource group tags. [#1066](https://github.com/Azure/PSRule.Rules.Azure/issues/1066)
  - Fixed `Azure.VM.ASMinMembers` for template deployments. [#1064](https://github.com/Azure/PSRule.Rules.Azure/issues/1064)
  - Fixed zones property not found on public IP resource. [#1070](https://github.com/Azure/PSRule.Rules.Azure/issues/1070)

## v1.9.0

What's changed since v1.8.1:

- New rules:
  - API Management Service:
    - Check API management services are using availability zones when available. [#1017](https://github.com/Azure/PSRule.Rules.Azure/issues/1017)
  - Public IP Address:
    - Check Public IP addresses are configured with zone-redundancy. [#958](https://github.com/Azure/PSRule.Rules.Azure/issues/958)
    - Check Public IP addresses are using Standard SKU. [#979](https://github.com/Azure/PSRule.Rules.Azure/issues/979)
  - User Assigned Managed Identity:
    - Check identities meet naming requirements. [#1021](https://github.com/Azure/PSRule.Rules.Azure/issues/1021)
  - Virtual Network Gateway:
    - Check VPN/ExpressRoute gateways are configured with availability zone SKU. [#926](https://github.com/Azure/PSRule.Rules.Azure/issues/926)
- General improvements:
  - Improved processing of AzOps generated templates. [#799](https://github.com/Azure/PSRule.Rules.Azure/issues/799)
    - `Azure.Template.DefineParameters` is ignored for AzOps generated templates.
    - `Azure.Template.UseLocationParameter` is ignored for AzOps generated templates.
  - Bicep is now installed when using PSRule GitHub Action. [#1050](https://github.com/Azure/PSRule.Rules.Azure/issues/1050)
- Engineering:
  - Bump PSRule dependency to v1.8.0. [#1018](https://github.com/Azure/PSRule.Rules.Azure/issues/1018)
  - Added automated PR workflow to bump `providers.json` monthly. [#1041](https://github.com/Azure/PSRule.Rules.Azure/issues/1041)
- Bug fixes:
  - Fixed AKS Network Policy should accept calico. [#1046](https://github.com/Azure/PSRule.Rules.Azure/issues/1046)
  - Fixed `Azure.ACR.AdminUser` fails when `adminUserEnabled` not set. [#1014](https://github.com/Azure/PSRule.Rules.Azure/issues/1014)
  - Fixed `Azure.KeyVault.Logs` reports cannot index into a null array. [#1024](https://github.com/Azure/PSRule.Rules.Azure/issues/1024)
  - Fixed template function empty returns object reference not set exception. [#1025](https://github.com/Azure/PSRule.Rules.Azure/issues/1025)
  - Fixed delayed binding of `and` template function. [#1026](https://github.com/Azure/PSRule.Rules.Azure/issues/1026)
  - Fixed template function array nests array with array parameters. [#1027](https://github.com/Azure/PSRule.Rules.Azure/issues/1027)
  - Fixed property used by `Azure.ACR.MinSKU` to work more reliably with templates. [#1034](https://github.com/Azure/PSRule.Rules.Azure/issues/1034)
  - Fixed could not determine JSON object type for MockMember using CreateObject. [#1035](https://github.com/Azure/PSRule.Rules.Azure/issues/1035)
  - Fixed Bicep convention ordering. [#1053](https://github.com/Azure/PSRule.Rules.Azure/issues/1053)

What's changed since pre-release v1.9.0-B2110087:

- No additional changes.

## v1.9.0-B2110087 (pre-release)

What's changed since pre-release v1.9.0-B2110082:

- Bug fixes:
  - Fixed Bicep convention ordering. [#1053](https://github.com/Azure/PSRule.Rules.Azure/issues/1053)

## v1.9.0-B2110082 (pre-release)

What's changed since pre-release v1.9.0-B2110059:

- General improvements:
  - Bicep is now installed when using PSRule GitHub Action. [#1050](https://github.com/Azure/PSRule.Rules.Azure/issues/1050)
- Engineering:
  - Added automated PR workflow to bump `providers.json` monthly. [#1041](https://github.com/Azure/PSRule.Rules.Azure/issues/1041)
- Bug fixes:
  - Fixed AKS Network Policy should accept calico. [#1046](https://github.com/Azure/PSRule.Rules.Azure/issues/1046)

## v1.9.0-B2110059 (pre-release)

What's changed since pre-release v1.9.0-B2110040:

- New rules:
  - API Management Service:
    - Check API management services are using availability zones when available. [#1017](https://github.com/Azure/PSRule.Rules.Azure/issues/1017)
- Bug fixes:
  - Fixed property used by `Azure.ACR.MinSKU` to work more reliably with templates. [#1034](https://github.com/Azure/PSRule.Rules.Azure/issues/1034)
  - Fixed could not determine JSON object type for MockMember using CreateObject. [#1035](https://github.com/Azure/PSRule.Rules.Azure/issues/1035)

## v1.9.0-B2110040 (pre-release)

What's changed since pre-release v1.9.0-B2110025:

- New rules:
  - User Assigned Managed Identity:
    - Check identities meet naming requirements. [#1021](https://github.com/Azure/PSRule.Rules.Azure/issues/1021)
- Bug fixes:
  - Fixed `Azure.KeyVault.Logs` reports cannot index into a null array. [#1024](https://github.com/Azure/PSRule.Rules.Azure/issues/1024)
  - Fixed template function empty returns object reference not set exception. [#1025](https://github.com/Azure/PSRule.Rules.Azure/issues/1025)
  - Fixed delayed binding of `and` template function. [#1026](https://github.com/Azure/PSRule.Rules.Azure/issues/1026)
  - Fixed template function array nests array with array parameters. [#1027](https://github.com/Azure/PSRule.Rules.Azure/issues/1027)

## v1.9.0-B2110025 (pre-release)

What's changed since pre-release v1.9.0-B2110014:

- Engineering:
  - Bump PSRule dependency to v1.8.0. [#1018](https://github.com/Azure/PSRule.Rules.Azure/issues/1018)
- Bug fixes:
  - Fixed `Azure.ACR.AdminUser` fails when `adminUserEnabled` not set. [#1014](https://github.com/Azure/PSRule.Rules.Azure/issues/1014)

## v1.9.0-B2110014 (pre-release)

What's changed since pre-release v1.9.0-B2110009:

- Bug fixes:
  - Fixed expression out of range of valid values. [#1005](https://github.com/Azure/PSRule.Rules.Azure/issues/1005)
  - Fixed template expand fails in nested reference expansion. [#1007](https://github.com/Azure/PSRule.Rules.Azure/issues/1007)

## v1.9.0-B2110009 (pre-release)

What's changed since pre-release v1.9.0-B2109027:

- Bug fixes:
  - Fixed handling of comments with template and parameter file rules. [#996](https://github.com/Azure/PSRule.Rules.Azure/issues/996)
  - Fixed `Azure.Template.UseLocationParameter` to only apply to templates deployed as RG scope [#995](https://github.com/Azure/PSRule.Rules.Azure/issues/995)
  - Fixed expand template fails with `createObject` when no parameters are specified. [#1000](https://github.com/Azure/PSRule.Rules.Azure/issues/1000)

## v1.9.0-B2109027 (pre-release)

What's changed since v1.8.0:

- New rules:
  - Public IP Address:
    - Check Public IP addresses are configured with zone-redundancy. [#958](https://github.com/Azure/PSRule.Rules.Azure/issues/958)
    - Check Public IP addresses are using Standard SKU. [#979](https://github.com/Azure/PSRule.Rules.Azure/issues/979)
  - Virtual Network Gateway:
    - Check VPN/ExpressRoute gateways are configured with availability zone SKU. [#926](https://github.com/Azure/PSRule.Rules.Azure/issues/926)
- General improvements:
  - Improved processing of AzOps generated templates. [#799](https://github.com/Azure/PSRule.Rules.Azure/issues/799)
    - `Azure.Template.DefineParameters` is ignored for AzOps generated templates.
    - `Azure.Template.UseLocationParameter` is ignored for AzOps generated templates.
- Bug fixes:
  - Fixed `ToUpper` fails to convert character. [#986](https://github.com/Azure/PSRule.Rules.Azure/issues/986)

## v1.8.1

What's changed since v1.8.0:

- Bug fixes:
  - Fixed handling of comments with template and parameter file rules. [#996](https://github.com/Azure/PSRule.Rules.Azure/issues/996)
  - Fixed `Azure.Template.UseLocationParameter` to only apply to templates deployed as RG scope [#995](https://github.com/Azure/PSRule.Rules.Azure/issues/995)
  - Fixed expand template fails with `createObject` when no parameters are specified. [#1000](https://github.com/Azure/PSRule.Rules.Azure/issues/1000)
  - Fixed `ToUpper` fails to convert character. [#986](https://github.com/Azure/PSRule.Rules.Azure/issues/986)
  - Fixed expression out of range of valid values. [#1005](https://github.com/Azure/PSRule.Rules.Azure/issues/1005)
  - Fixed template expand fails in nested reference expansion. [#1007](https://github.com/Azure/PSRule.Rules.Azure/issues/1007)

## v1.8.0

What's changed since v1.7.0:

- New features:
  - Added `Azure.GA_2021_09` baseline. [#961](https://github.com/Azure/PSRule.Rules.Azure/issues/961)
    - Includes rules released before or during September 2021 for Azure GA features.
    - Marked baseline `Azure.GA_2021_06` as obsolete.
- New rules:
  - Application Gateway:
    - Check App Gateways should use availability zones when available. Thanks [@ArmaanMcleod](https://github.com/ArmaanMcleod). [#928](https://github.com/Azure/PSRule.Rules.Azure/issues/928)
  - Azure Kubernetes Service:
    - Check clusters have control plane audit logs enabled. Thanks [@ArmaanMcleod](https://github.com/ArmaanMcleod). [#882](https://github.com/Azure/PSRule.Rules.Azure/issues/882)
    - Check clusters have control plane diagnostics enabled. Thanks [@ArmaanMcleod](https://github.com/ArmaanMcleod). [#922](https://github.com/Azure/PSRule.Rules.Azure/issues/922)
    - Check clusters use Container Insights for monitoring workloads. Thanks [@ArmaanMcleod](https://github.com/ArmaanMcleod). [#881](https://github.com/Azure/PSRule.Rules.Azure/issues/881)
    - Check clusters use availability zones when available. Thanks [@ArmaanMcleod](https://github.com/ArmaanMcleod). [#880](https://github.com/Azure/PSRule.Rules.Azure/issues/880)
  - Cosmos DB:
    - Check DB account names meet naming requirements. [#954](https://github.com/Azure/PSRule.Rules.Azure/issues/954)
    - Check DB accounts use Azure AD identities for resource management operations. [#953](https://github.com/Azure/PSRule.Rules.Azure/issues/953)
  - Load Balancer:
    - Check Load balancers are using Standard SKU. Thanks [@ArmaanMcleod](https://github.com/ArmaanMcleod). [#957](https://github.com/Azure/PSRule.Rules.Azure/issues/957)
    - Check Load Balancers are configured with zone-redundancy. Thanks [@ArmaanMcleod](https://github.com/ArmaanMcleod). [#927](https://github.com/Azure/PSRule.Rules.Azure/issues/927)
- Engineering:
  - Bump PSRule dependency to v1.7.2. [#951](https://github.com/Azure/PSRule.Rules.Azure/issues/951)
  - Automated update of availability zone information in providers.json. [#907](https://github.com/Azure/PSRule.Rules.Azure/issues/907)
  - Increased test coverage of rule reasons. Thanks [@ArmaanMcleod](https://github.com/ArmaanMcleod). [#960](https://github.com/Azure/PSRule.Rules.Azure/issues/960)
- Bug fixes:
  - Fixed export of in-flight AKS related subnets for kubenet clusters. Thanks [@ArmaanMcleod](https://github.com/ArmaanMcleod). [#920](https://github.com/Azure/PSRule.Rules.Azure/issues/920)
  - Fixed plan instance count is not applicable to Elastic Premium plans. [#946](https://github.com/Azure/PSRule.Rules.Azure/issues/946)
  - Fixed minimum App Service Plan fails Elastic Premium plans. [#945](https://github.com/Azure/PSRule.Rules.Azure/issues/945)
  - Fixed App Service Plan should include PremiumV3 plan. [#944](https://github.com/Azure/PSRule.Rules.Azure/issues/944)
  - Fixed Azure.VM.NICAttached with private endpoints. [#932](https://github.com/Azure/PSRule.Rules.Azure/issues/932)
  - Fixed Bicep CLI fails with unexpected end of content. [#889](https://github.com/Azure/PSRule.Rules.Azure/issues/889)
  - Fixed incomplete reason message for `Azure.Storage.MinTLS`. [#971](https://github.com/Azure/PSRule.Rules.Azure/issues/971)
  - Fixed false positive of `Azure.Storage.UseReplication` with large file storage. [#965](https://github.com/Azure/PSRule.Rules.Azure/issues/965)

What's changed since pre-release v1.8.0-B2109060:

- No additional changes.

## v1.8.0-B2109086 (pre-release)

What's changed since pre-release v1.8.0-B2109060:

- New rules:
  - Load Balancer:
    - Check Load balancers are using Standard SKU. Thanks [@ArmaanMcleod](https://github.com/ArmaanMcleod). [#957](https://github.com/Azure/PSRule.Rules.Azure/issues/957)
- Engineering:
  - Increased test coverage of rule reasons. Thanks [@ArmaanMcleod](https://github.com/ArmaanMcleod). [#960](https://github.com/Azure/PSRule.Rules.Azure/issues/960)
- Bug fixes:
  - Fixed Bicep CLI fails with unexpected end of content. [#889](https://github.com/Azure/PSRule.Rules.Azure/issues/889)
  - Fixed incomplete reason message for `Azure.Storage.MinTLS`. [#971](https://github.com/Azure/PSRule.Rules.Azure/issues/971)
  - Fixed false positive of `Azure.Storage.UseReplication` with large file storage. [#965](https://github.com/Azure/PSRule.Rules.Azure/issues/965)

## v1.8.0-B2109060 (pre-release)

What's changed since pre-release v1.8.0-B2109046:

- New features:
  - Added `Azure.GA_2021_09` baseline. [#961](https://github.com/Azure/PSRule.Rules.Azure/issues/961)
    - Includes rules released before or during September 2021 for Azure GA features.
    - Marked baseline `Azure.GA_2021_06` as obsolete.
- New rules:
  - Load Balancer:
    - Check Load Balancers are configured with zone-redundancy. Thanks [@ArmaanMcleod](https://github.com/ArmaanMcleod). [#927](https://github.com/Azure/PSRule.Rules.Azure/issues/927)

## v1.8.0-B2109046 (pre-release)

What's changed since pre-release v1.8.0-B2109020:

- New rules:
  - Application Gateway:
    - Check App Gateways should use availability zones when available. Thanks [@ArmaanMcleod](https://github.com/ArmaanMcleod). [#928](https://github.com/Azure/PSRule.Rules.Azure/issues/928)
  - Cosmos DB:
    - Check DB account names meet naming requirements. [#954](https://github.com/Azure/PSRule.Rules.Azure/issues/954)
    - Check DB accounts use Azure AD identities for resource management operations. [#953](https://github.com/Azure/PSRule.Rules.Azure/issues/953)
- Bug fixes:
  - Fixed plan instance count is not applicable to Elastic Premium plans. [#946](https://github.com/Azure/PSRule.Rules.Azure/issues/946)
  - Fixed minimum App Service Plan fails Elastic Premium plans. [#945](https://github.com/Azure/PSRule.Rules.Azure/issues/945)
  - Fixed App Service Plan should include PremiumV3 plan. [#944](https://github.com/Azure/PSRule.Rules.Azure/issues/944)
  - Fixed Azure.VM.NICAttached with private endpoints. [#932](https://github.com/Azure/PSRule.Rules.Azure/issues/932)
- Engineering:
  - Bump PSRule dependency to v1.7.2. [#951](https://github.com/Azure/PSRule.Rules.Azure/issues/951)

## v1.8.0-B2109020 (pre-release)

What's changed since pre-release v1.8.0-B2108026:

- New rules:
  - Azure Kubernetes Service:
    - Check clusters have control plane audit logs enabled. Thanks [@ArmaanMcleod](https://github.com/ArmaanMcleod). [#882](https://github.com/Azure/PSRule.Rules.Azure/issues/882)
    - Check clusters have control plane diagnostics enabled. Thanks [@ArmaanMcleod](https://github.com/ArmaanMcleod). [#922](https://github.com/Azure/PSRule.Rules.Azure/issues/922)
- Engineering:
  - Bump PSRule dependency to v1.7.0. [#938](https://github.com/Azure/PSRule.Rules.Azure/issues/938)

## v1.8.0-B2108026 (pre-release)

What's changed since pre-release v1.8.0-B2108013:

- New rules:
  - Azure Kubernetes Service:
    - Check clusters use Container Insights for monitoring workloads. Thanks [@ArmaanMcleod](https://github.com/ArmaanMcleod). [#881](https://github.com/Azure/PSRule.Rules.Azure/issues/881)
- Bug fixes:
  - Fixed export of in-flight AKS related subnets for kubenet clusters. Thanks [@ArmaanMcleod](https://github.com/ArmaanMcleod). [#920](https://github.com/Azure/PSRule.Rules.Azure/issues/920)

## v1.8.0-B2108013 (pre-release)

What's changed since v1.7.0:

- New rules:
  - Azure Kubernetes Service:
    - Check clusters use availability zones when available. Thanks [@ArmaanMcleod](https://github.com/ArmaanMcleod). [#880](https://github.com/Azure/PSRule.Rules.Azure/issues/880)
- Engineering:
  - Bump PSRule dependency to v1.6.1. [#913](https://github.com/Azure/PSRule.Rules.Azure/issues/913)
  - Automated update of availability zone information in providers.json. [#907](https://github.com/Azure/PSRule.Rules.Azure/issues/907)

## v1.7.0

What's changed since v1.6.0:

- New rules:
  - All resources:
    - Check template parameter files use metadata links. [#846](https://github.com/Azure/PSRule.Rules.Azure/issues/846)
      - Configure the `AZURE_PARAMETER_FILE_METADATA_LINK` option to enable this rule.
    - Check template files use a recent schema. [#845](https://github.com/Azure/PSRule.Rules.Azure/issues/845)
    - Check template files use a https schema scheme. [#894](https://github.com/Azure/PSRule.Rules.Azure/issues/894)
    - Check template parameter files use a https schema scheme. [#894](https://github.com/Azure/PSRule.Rules.Azure/issues/894)
    - Check template parameters set a value. [#896](https://github.com/Azure/PSRule.Rules.Azure/issues/896)
    - Check template parameters use a valid secret reference. [#897](https://github.com/Azure/PSRule.Rules.Azure/issues/897)
  - Azure Kubernetes Service:
    - Check clusters using Azure CNI should use large subnets. Thanks [@ArmaanMcleod](https://github.com/ArmaanMcleod). [#273](https://github.com/Azure/PSRule.Rules.Azure/issues/273)
    - Check clusters use auto-scale node pools. Thanks [@ArmaanMcleod](https://github.com/ArmaanMcleod). [#218](https://github.com/Azure/PSRule.Rules.Azure/issues/218)
      - By default, a minimum of a `/23` subnet is required.
      - Configure `AZURE_AKS_CNI_MINIMUM_CLUSTER_SUBNET_SIZE` to change the default minimum subnet size.
  - Storage Account:
    - Check Storage Accounts only accept explicitly allowed network traffic. [#884](https://github.com/Azure/PSRule.Rules.Azure/issues/884)
- Updated rules:
  - Virtual Network:
    - Excluded `AzureFirewallManagementSubnet` from `Azure.VNET.UseNSGs`. [#869](https://github.com/Azure/PSRule.Rules.Azure/issues/869)
- General improvements:
  - Added version information to bicep compilation exceptions. [#903](https://github.com/Azure/PSRule.Rules.Azure/issues/903)
- Engineering:
  - Bump PSRule dependency to v1.6.0. [#871](https://github.com/Azure/PSRule.Rules.Azure/issues/871)
- Bug fixes:
  - Fixed DateTimeAdd function and tests within timezones with DST. [#891](https://github.com/Azure/PSRule.Rules.Azure/issues/891)
  - Fixed `Azure.Template.ParameterValue` failing on empty value. [#901](https://github.com/Azure/PSRule.Rules.Azure/issues/901)

What's changed since pre-release v1.7.0-B2108059:

- No additional changes.

## v1.7.0-B2108059 (pre-release)

What's changed since pre-release v1.7.0-B2108049:

- General improvements:
  - Added version information to bicep compilation exceptions. [#903](https://github.com/Azure/PSRule.Rules.Azure/issues/903)
- Bug fixes:
  - Fixed `Azure.Template.ParameterValue` failing on empty value. [#901](https://github.com/Azure/PSRule.Rules.Azure/issues/901)

## v1.7.0-B2108049 (pre-release)

What's changed since pre-release v1.7.0-B2108040:

- New rules:
  - All resources:
    - Check template files use a recent schema. [#845](https://github.com/Azure/PSRule.Rules.Azure/issues/845)
    - Check template files use a https schema scheme. [#894](https://github.com/Azure/PSRule.Rules.Azure/issues/894)
    - Check template parameter files use a https schema scheme. [#894](https://github.com/Azure/PSRule.Rules.Azure/issues/894)
    - Check template parameters set a value. [#896](https://github.com/Azure/PSRule.Rules.Azure/issues/896)
    - Check template parameters use a valid secret reference. [#897](https://github.com/Azure/PSRule.Rules.Azure/issues/897)
- Bug fixes:
  - Fixed DateTimeAdd function and tests within timezones with DST. [#891](https://github.com/Azure/PSRule.Rules.Azure/issues/891)

## v1.7.0-B2108040 (pre-release)

What's changed since pre-release v1.7.0-B2108020:

- New rules:
  - All resources:
    - Check template parameter files use metadata links. [#846](https://github.com/Azure/PSRule.Rules.Azure/issues/846)
      - Configure the `AZURE_PARAMETER_FILE_METADATA_LINK` option to enable this rule.
  - Azure Kubernetes Service:
    - Check clusters using Azure CNI should use large subnets. Thanks [@ArmaanMcleod](https://github.com/ArmaanMcleod). [#273](https://github.com/Azure/PSRule.Rules.Azure/issues/273)
      - By default, a minimum of a `/23` subnet is required.
      - Configure `AZURE_AKS_CNI_MINIMUM_CLUSTER_SUBNET_SIZE` to change the default minimum subnet size.
  - Storage Account:
    - Check Storage Accounts only accept explicitly allowed network traffic. [#884](https://github.com/Azure/PSRule.Rules.Azure/issues/884)

## v1.7.0-B2108020 (pre-release)

What's changed since v1.6.0:

- New rules:
  - Azure Kubernetes Service:
    - Check clusters use auto-scale node pools. Thanks [@ArmaanMcleod](https://github.com/ArmaanMcleod). [#218](https://github.com/Azure/PSRule.Rules.Azure/issues/218)
- Updated rules:
  - Virtual Network:
    - Excluded `AzureFirewallManagementSubnet` from `Azure.VNET.UseNSGs`. [#869](https://github.com/Azure/PSRule.Rules.Azure/issues/869)
- Engineering:
  - Bump PSRule dependency to v1.6.0. [#871](https://github.com/Azure/PSRule.Rules.Azure/issues/871)

## v1.6.0

What's changed since v1.5.1:

- New features:
  - **Experimental**: Added support for expansion from Bicep source files. [#848](https://github.com/Azure/PSRule.Rules.Azure/issues/848) [#670](https://github.com/Azure/PSRule.Rules.Azure/issues/670) [#858](https://github.com/Azure/PSRule.Rules.Azure/issues/858)
    - Bicep support is currently experimental.
    - To opt-in set the `AZURE_BICEP_FILE_EXPANSION` configuration to `true`.
    - For more information see [Using Bicep](https://azure.github.io/PSRule.Rules.Azure/using-bicep/).
- New rules:
  - Application Gateways:
    - Check Application Gateways publish endpoints by HTTPS. [#841](https://github.com/Azure/PSRule.Rules.Azure/issues/841)
- Engineering:
  - Bump PSRule dependency to v1.5.0. [#832](https://github.com/Azure/PSRule.Rules.Azure/issues/832)
  - Migration of Pester v4 tests to Pester v5. Thanks [@ArmaanMcleod](https://github.com/ArmaanMcleod). [#395](https://github.com/Azure/PSRule.Rules.Azure/issues/395)

What's changed since pre-release v1.6.0-B2108038:

- Bug fixes:
  - Fixed Bicep expand creates deadlock and times out. [#863](https://github.com/Azure/PSRule.Rules.Azure/issues/863)

## v1.6.0-B2108038 (pre-release)

What's changed since pre-release v1.6.0-B2108023:

- Bug fixes:
  - Fixed Bicep expand hangs analysis. [#858](https://github.com/Azure/PSRule.Rules.Azure/issues/858)

## v1.6.0-B2108023 (pre-release)

What's changed since pre-release v1.6.0-B2107028:

- New features:
  - **Experimental**: Added support for expansion from Bicep source files. [#848](https://github.com/Azure/PSRule.Rules.Azure/issues/848) [#670](https://github.com/Azure/PSRule.Rules.Azure/issues/670)
    - Bicep support is currently experimental.
    - To opt-in set the `AZURE_BICEP_FILE_EXPANSION` configuration to `true`.
    - For more information see [Using Bicep](https://azure.github.io/PSRule.Rules.Azure/using-bicep/).

## v1.6.0-B2107028 (pre-release)

What's changed since v1.5.1:

- New rules:
  - Application Gateways:
    - Check Application Gateways publish endpoints by HTTPS. [#841](https://github.com/Azure/PSRule.Rules.Azure/issues/841)
- Engineering:
  - Bump PSRule dependency to v1.5.0. [#832](https://github.com/Azure/PSRule.Rules.Azure/issues/832)

## v1.5.1

What's changed since v1.5.0:

- Bug fixes:
  - Fixed rule does not detect more restrictive NSG rules. [#831](https://github.com/Azure/PSRule.Rules.Azure/issues/831)

## v1.5.0

What's changed since v1.4.1:

- New features:
  - Added `Azure.GA_2021_06` baseline. [#822](https://github.com/Azure/PSRule.Rules.Azure/issues/822)
    - Includes rules released before or during June 2021 for Azure GA features.
    - Marked baseline `Azure.GA_2021_03` as obsolete.
- New rules:
  - Application Insights:
    - Check App Insights resources use workspace-based configuration. [#813](https://github.com/Azure/PSRule.Rules.Azure/issues/813)
    - Check App Insights resources meet naming requirements. [#814](https://github.com/Azure/PSRule.Rules.Azure/issues/814)
- General improvements:
  - Exclude not applicable rules for templates generated with Bicep and PSArm. [#815](https://github.com/Azure/PSRule.Rules.Azure/issues/815)
  - Updated rule help to use docs pages for online version. [#824](https://github.com/Azure/PSRule.Rules.Azure/issues/824)
- Engineering:
  - Bump PSRule dependency to v1.4.0. [#823](https://github.com/Azure/PSRule.Rules.Azure/issues/823)
  - Bump YamlDotNet dependency to v11.2.1. [#821](https://github.com/Azure/PSRule.Rules.Azure/pull/821)
  - Migrate project to Azure GitHub organization and updated links. [#800](https://github.com/Azure/PSRule.Rules.Azure/pull/800)
- Bug fixes:
  - Fixed detection of parameters and variables with line breaks. [#811](https://github.com/Azure/PSRule.Rules.Azure/issues/811)

What's changed since pre-release v1.5.0-B2107002:

- No additional changes.

## v1.5.0-B2107002 (pre-release)

What's changed since pre-release v1.5.0-B2106018:

- New features:
  - Added `Azure.GA_2021_06` baseline. [#822](https://github.com/Azure/PSRule.Rules.Azure/issues/822)
    - Includes rules released before or during June 2021 for Azure GA features.
    - Marked baseline `Azure.GA_2021_03` as obsolete.
- General improvements:
  - Updated rule help to use docs pages for online version. [#824](https://github.com/Azure/PSRule.Rules.Azure/issues/824)
- Engineering:
  - Bump PSRule dependency to v1.4.0. [#823](https://github.com/Azure/PSRule.Rules.Azure/issues/823)
  - Bump YamlDotNet dependency to v11.2.1. [#821](https://github.com/Azure/PSRule.Rules.Azure/pull/821)

## v1.5.0-B2106018 (pre-release)

What's changed since v1.4.1:

- New rules:
  - Application Insights:
    - Check App Insights resources use workspace-based configuration. [#813](https://github.com/Azure/PSRule.Rules.Azure/issues/813)
    - Check App Insights resources meet naming requirements. [#814](https://github.com/Azure/PSRule.Rules.Azure/issues/814)
- General improvements:
  - Exclude not applicable rules for templates generated with Bicep and PSArm. [#815](https://github.com/Azure/PSRule.Rules.Azure/issues/815)
- Engineering:
  - Bump YamlDotNet dependency to v11.2.0. [#801](https://github.com/Azure/PSRule.Rules.Azure/pull/801)
  - Migrate project to Azure GitHub organization and updated links. [#800](https://github.com/Azure/PSRule.Rules.Azure/pull/800)
- Bug fixes:
  - Fixed detection of parameters and variables with line breaks. [#811](https://github.com/Azure/PSRule.Rules.Azure/issues/811)

## v1.4.1

What's changed since v1.4.0:

- Bug fixes:
  - Fixed boolean string conversion case. [#793](https://github.com/Azure/PSRule.Rules.Azure/issues/793)
  - Fixed case sensitive property matching. [#794](https://github.com/Azure/PSRule.Rules.Azure/issues/794)
  - Fixed automatic expansion of template parameter files. [#796](https://github.com/Azure/PSRule.Rules.Azure/issues/796)
    - Template parameter files are not automatically expanded by default.
    - To enable this, set the `AZURE_PARAMETER_FILE_EXPANSION` configuration option.

## v1.4.0

What's changed since v1.3.2:

- New features:
  - Automatically expand template from parameter files for analysis. [#772](https://github.com/Azure/PSRule.Rules.Azure/issues/772)
    - Previously templates needed to be exported with `Export-AzRuleTemplateData`.
    - To export template data automatically use PSRule cmdlets with `-Format File`.
- New rules:
  - Cognitive Search:
    - Check search services meet index SLA replica requirement. [#761](https://github.com/Azure/PSRule.Rules.Azure/issues/761)
    - Check search services meet query SLA replica requirement. [#762](https://github.com/Azure/PSRule.Rules.Azure/issues/762)
    - Check search services meet naming requirements. [#763](https://github.com/Azure/PSRule.Rules.Azure/issues/763)
    - Check search services use a minimum SKU. [#764](https://github.com/Azure/PSRule.Rules.Azure/issues/764)
    - Check search services use managed identities. [#765](https://github.com/Azure/PSRule.Rules.Azure/issues/765)
  - Azure Kubernetes Service:
    - Check clusters use AKS-managed Azure AD integration. [#436](https://github.com/Azure/PSRule.Rules.Azure/issues/436)
    - Check clusters have local account disabled (preview). [#786](https://github.com/Azure/PSRule.Rules.Azure/issues/786)
    - Check clusters have an auto-upgrade channel set (preview). [#787](https://github.com/Azure/PSRule.Rules.Azure/issues/787)
    - Check clusters limit access network access to the API server. [#788](https://github.com/Azure/PSRule.Rules.Azure/issues/788)
    - Check clusters used Azure RBAC for Kubernetes authorization. [#789](https://github.com/Azure/PSRule.Rules.Azure/issues/789)
- Updated rules:
  - Azure Kubernetes Service:
    - Updated `Azure.AKS.Version` to 1.20.5. [#767](https://github.com/Azure/PSRule.Rules.Azure/issues/767)
- General improvements:
  - Automatically nest template sub-resources for analysis. [#746](https://github.com/Azure/PSRule.Rules.Azure/issues/746)
    - Sub-resources such as diagnostic logs or configurations are automatically nested.
    - Automatic nesting a resource requires:
      - The parent resource is defined in the same template.
      - The sub-resource depends on the parent resource.
  - Added support for source location references to template files. [#781](https://github.com/Azure/PSRule.Rules.Azure/issues/781)
    - Output includes source location to resources exported from a templates.
- Bug fixes:
  - Fixed string index parsing in expressions with whitespace. [#775](https://github.com/Azure/PSRule.Rules.Azure/issues/775)
  - Fixed base for DateTimeAdd is not a valid string. [#777](https://github.com/Azure/PSRule.Rules.Azure/issues/777)
- Engineering:
  - Added source link to project. [#783](https://github.com/Azure/PSRule.Rules.Azure/issues/783)

What's changed since pre-release v1.4.0-B2105057:

- No additional changes.

## v1.4.0-B2105057 (pre-release)

What's changed since pre-release v1.4.0-B2105050:

- New rules:
  - Azure Kubernetes Service:
    - Check clusters use AKS-managed Azure AD integration. [#436](https://github.com/Azure/PSRule.Rules.Azure/issues/436)
    - Check clusters have local account disabled (preview). [#786](https://github.com/Azure/PSRule.Rules.Azure/issues/786)
    - Check clusters have an auto-upgrade channel set (preview). [#787](https://github.com/Azure/PSRule.Rules.Azure/issues/787)
    - Check clusters limit access network access to the API server. [#788](https://github.com/Azure/PSRule.Rules.Azure/issues/788)
    - Check clusters used Azure RBAC for Kubernetes authorization. [#789](https://github.com/Azure/PSRule.Rules.Azure/issues/789)
- Updated rules:
  - Azure Kubernetes Service:
    - Updated `Azure.AKS.Version` to 1.20.5. [#767](https://github.com/Azure/PSRule.Rules.Azure/issues/767)
- Engineering:
  - Added source link to project. [#783](https://github.com/Azure/PSRule.Rules.Azure/issues/783)

## v1.4.0-B2105050 (pre-release)

What's changed since pre-release v1.4.0-B2105044:

- General improvements:
  - Added support for source location references to template files. [#781](https://github.com/Azure/PSRule.Rules.Azure/issues/781)
    - Output includes source location to resources exported from a templates.

## v1.4.0-B2105044 (pre-release)

What's changed since pre-release v1.4.0-B2105027:

- New features:
  - Automatically expand template from parameter files for analysis. [#772](https://github.com/Azure/PSRule.Rules.Azure/issues/772)
    - Previously templates needed to be exported with `Export-AzRuleTemplateData`.
    - To export template data automatically use PSRule cmdlets with `-Format File`.
- Bug fixes:
  - Fixed string index parsing in expressions with whitespace. [#775](https://github.com/Azure/PSRule.Rules.Azure/issues/775)
  - Fixed base for DateTimeAdd is not a valid string. [#777](https://github.com/Azure/PSRule.Rules.Azure/issues/777)

## v1.4.0-B2105027 (pre-release)

What's changed since pre-release v1.4.0-B2105020:

- New rules:
  - Cognitive Search:
    - Check search services meet index SLA replica requirement. [#761](https://github.com/Azure/PSRule.Rules.Azure/issues/761)
    - Check search services meet query SLA replica requirement. [#762](https://github.com/Azure/PSRule.Rules.Azure/issues/762)
    - Check search services meet naming requirements. [#763](https://github.com/Azure/PSRule.Rules.Azure/issues/763)
    - Check search services use a minimum SKU. [#764](https://github.com/Azure/PSRule.Rules.Azure/issues/764)
    - Check search services use managed identities. [#765](https://github.com/Azure/PSRule.Rules.Azure/issues/765)

## v1.4.0-B2105020 (pre-release)

What's changed since v1.3.2:

- General improvements:
  - Automatically nest template sub-resources for analysis. [#746](https://github.com/Azure/PSRule.Rules.Azure/issues/746)
    - Sub-resources such as diagnostic logs or configurations are automatically nested.
    - Automatic nesting a resource requires:
      - The parent resource is defined in the same template.
      - The sub-resource depends on the parent resource.

## v1.3.2

What's changed since v1.3.1:

- Bug fixes:
  - Fixed rule reason reported the parameter inputObject is null. [#753](https://github.com/Azure/PSRule.Rules.Azure/issues/753)

## v1.3.1

What's changed since v1.3.0:

- Engineering:
  - Bump PSRule dependency to v1.3.0. [#749](https://github.com/Azure/PSRule.Rules.Azure/issues/749)
  - Bump YamlDotNet dependency to v11.1.1. [#742](https://github.com/Azure/PSRule.Rules.Azure/issues/742)

## v1.3.0

What's changed since v1.2.1:

- New rules:
  - Policy:
    - Check policy assignment display name and description are set. [#725](https://github.com/Azure/PSRule.Rules.Azure/issues/725)
    - Check policy assignment assigned by metadata is set. [#726](https://github.com/Azure/PSRule.Rules.Azure/issues/726)
    - Check policy exemption display name and description are set. [#723](https://github.com/Azure/PSRule.Rules.Azure/issues/723)
    - Check policy waiver exemptions have an expiry date set. [#724](https://github.com/Azure/PSRule.Rules.Azure/issues/724)
- Removed rules:
  - Storage:
    - Remove `Azure.Storage.UseEncryption` as Storage Service Encryption (SSE) is always on. [#630](https://github.com/Azure/PSRule.Rules.Azure/issues/630)
      - SSE is on by default and can not be disabled.
- General improvements:
  - Additional metadata added in parameter files is passed through with `Get-AzRuleTemplateLink`. [#706](https://github.com/Azure/PSRule.Rules.Azure/issues/706)
  - Improved binding support for File inputs. [#480](https://github.com/Azure/PSRule.Rules.Azure/issues/480)
    - Template and parameter file names now return a relative path instead of full path.
  - Added API version for each module resource. [#729](https://github.com/Azure/PSRule.Rules.Azure/issues/729)
- Engineering:
  - Clean up depreciated warning message for configuration option `azureAllowedRegions`. [#737](https://github.com/Azure/PSRule.Rules.Azure/issues/737)
  - Clean up depreciated warning message for configuration option `minAKSVersion`. [#738](https://github.com/Azure/PSRule.Rules.Azure/issues/738)
  - Bump PSRule dependency to v1.2.0. [#713](https://github.com/Azure/PSRule.Rules.Azure/issues/713)
- Bug fixes:
  - Fixed could not load file or assembly YamlDotNet. [#741](https://github.com/Azure/PSRule.Rules.Azure/issues/741)
    - This fix pins the PSRule version to v1.2.0 until the next stable release of PSRule for Azure.

What's changed since pre-release v1.3.0-B2104040:

- No additional changes.

## v1.3.0-B2104040 (pre-release)

What's changed since pre-release v1.3.0-B2104034:

- Bug fixes:
  - Fixed could not load file or assembly YamlDotNet. [#741](https://github.com/Azure/PSRule.Rules.Azure/issues/741)
    - This fix pins the PSRule version to v1.2.0 until the next stable release of PSRule for Azure.

## v1.3.0-B2104034 (pre-release)

What's changed since pre-release v1.3.0-B2104023:

- New rules:
  - Policy:
    - Check policy assignment display name and description are set. [#725](https://github.com/Azure/PSRule.Rules.Azure/issues/725)
    - Check policy assignment assigned by metadata is set. [#726](https://github.com/Azure/PSRule.Rules.Azure/issues/726)
    - Check policy exemption display name and description are set. [#723](https://github.com/Azure/PSRule.Rules.Azure/issues/723)
    - Check policy waiver exemptions have an expiry date set. [#724](https://github.com/Azure/PSRule.Rules.Azure/issues/724)
- Engineering:
  - Clean up depreciated warning message for configuration option `azureAllowedRegions`. [#737](https://github.com/Azure/PSRule.Rules.Azure/issues/737)
  - Clean up depreciated warning message for configuration option `minAKSVersion`. [#738](https://github.com/Azure/PSRule.Rules.Azure/issues/738)

## v1.3.0-B2104023 (pre-release)

What's changed since pre-release v1.3.0-B2104013:

- General improvements:
  - Improved binding support for File inputs. [#480](https://github.com/Azure/PSRule.Rules.Azure/issues/480)
    - Template and parameter file names now return a relative path instead of full path.
  - Added API version for each module resource. [#729](https://github.com/Azure/PSRule.Rules.Azure/issues/729)

## v1.3.0-B2104013 (pre-release)

What's changed since pre-release v1.3.0-B2103007:

- Engineering:
  - Bump PSRule dependency to v1.2.0. [#713](https://github.com/Azure/PSRule.Rules.Azure/issues/713)
- Bug fixes:
  - Fixed export not expanding nested deployments. [#715](https://github.com/Azure/PSRule.Rules.Azure/issues/715)

## v1.3.0-B2103007 (pre-release)

What's changed since v1.2.0:

- Removed rules:
  - Storage:
    - Remove `Azure.Storage.UseEncryption` as Storage Service Encryption (SSE) is always on. [#630](https://github.com/Azure/PSRule.Rules.Azure/issues/630)
      - SSE is on by default and can not be disabled.
- General improvements:
  - Additional metadata added in parameter files is passed through with `Get-AzRuleTemplateLink`. [#706](https://github.com/Azure/PSRule.Rules.Azure/issues/706)

## v1.2.1

What's changed since v1.2.0:

- Bug fixes:
  - Fixed export not expanding nested deployments. [#715](https://github.com/Azure/PSRule.Rules.Azure/issues/715)

## v1.2.0

What's changed since v1.1.4:

- New features:
  - Added `Azure.GA_2021_03` baseline. [#673](https://github.com/Azure/PSRule.Rules.Azure/issues/673)
    - Includes rules released before or during March 2021 for Azure GA features.
    - Marked baseline `Azure.GA_2020_12` as obsolete.
- New rules:
  - Key Vault:
    - Check vaults, keys, and secrets meet name requirements. [#646](https://github.com/Azure/PSRule.Rules.Azure/issues/646)
- Updated rules:
  - Azure Kubernetes Service:
    - Updated `Azure.AKS.Version` to 1.19.7. [#696](https://github.com/Azure/PSRule.Rules.Azure/issues/696)
- General improvements:
  - Added support for user defined functions in templates. [#682](https://github.com/Azure/PSRule.Rules.Azure/issues/682)
- Engineering:
  - Bump PSRule dependency to v1.1.0. [#692](https://github.com/Azure/PSRule.Rules.Azure/issues/692)

What's changed since pre-release v1.2.0-B2103044:

- No additional changes.

## v1.2.0-B2103044 (pre-release)

What's changed since pre-release v1.2.0-B2103032:

- New features:
  - Added `Azure.GA_2021_03` baseline. [#673](https://github.com/Azure/PSRule.Rules.Azure/issues/673)
    - Includes rules released before or during March 2021 for Azure GA features.
    - Marked baseline `Azure.GA_2020_12` as obsolete.
- Updated rules:
  - Azure Kubernetes Service:
    - Updated `Azure.AKS.Version` to 1.19.7. [#696](https://github.com/Azure/PSRule.Rules.Azure/issues/696)

## v1.2.0-B2103032 (pre-release)

What's changed since pre-release v1.2.0-B2103024:

- New rules:
  - Key Vault:
    - Check vaults, keys, and secrets meet name requirements. [#646](https://github.com/Azure/PSRule.Rules.Azure/issues/646)
- Engineering:
  - Bump PSRule dependency to v1.1.0. [#692](https://github.com/Azure/PSRule.Rules.Azure/issues/692)

## v1.2.0-B2103024 (pre-release)

What's changed since v1.1.4:

- General improvements:
  - Added support for user defined functions in templates. [#682](https://github.com/Azure/PSRule.Rules.Azure/issues/682)

## v1.1.4

What's changed since v1.1.3:

- Bug fixes:
  - Fixed handling of literal index with copyIndex function. [#686](https://github.com/Azure/PSRule.Rules.Azure/issues/686)
  - Fixed handling of inner scoped nested deployments. [#687](https://github.com/Azure/PSRule.Rules.Azure/issues/687)

## v1.1.3

What's changed since v1.1.2:

- Bug fixes:
  - Fixed parsing of property names for functions across multiple lines. [#683](https://github.com/Azure/PSRule.Rules.Azure/issues/683)

## v1.1.2

What's changed since v1.1.1:

- Bug fixes:
  - Fixed copy peer property resolve. [#677](https://github.com/Azure/PSRule.Rules.Azure/issues/677)
  - Fixed partial resource group or subscription object not populating. [#678](https://github.com/Azure/PSRule.Rules.Azure/issues/678)
  - Fixed lazy loading of environment and resource providers. [#679](https://github.com/Azure/PSRule.Rules.Azure/issues/679)

## v1.1.1

What's changed since v1.1.0:

- Bug fixes:
  - Fixed support for parameter file schemas. [#674](https://github.com/Azure/PSRule.Rules.Azure/issues/674)

## v1.1.0

What's changed since v1.0.0:

- New features:
  - Exporting template with `Export-AzRuleTemplateData` supports custom resource group and subscription. [#651](https://github.com/Azure/PSRule.Rules.Azure/issues/651)
    - Subscription and resource group used for deployment can be specified instead of using defaults.
    - `ResourceGroupName` parameter of `Export-AzRuleTemplateData` has been renamed to `ResourceGroup`.
    - Added a parameter alias for `ResourceGroupName` on `Export-AzRuleTemplateData`.
- New rules:
  - All resources:
    - Check template parameters are defined. [#631](https://github.com/Azure/PSRule.Rules.Azure/issues/631)
    - Check location parameter is type string. [#632](https://github.com/Azure/PSRule.Rules.Azure/issues/632)
    - Check template parameter `minValue` and `maxValue` constraints are valid. [#637](https://github.com/Azure/PSRule.Rules.Azure/issues/637)
    - Check template resources do not use hard coded locations. [#633](https://github.com/Azure/PSRule.Rules.Azure/issues/633)
    - Check resource group location not referenced instead of location parameter. [#634](https://github.com/Azure/PSRule.Rules.Azure/issues/634)
    - Check increased debug detail is disabled for nested deployments. [#638](https://github.com/Azure/PSRule.Rules.Azure/issues/638)
- General improvements:
  - Added support for matching template by name. [#661](https://github.com/Azure/PSRule.Rules.Azure/issues/661)
    - `Get-AzRuleTemplateLink` discovers `<templateName>.json` from `<templateName>.parameters.json`.
- Engineering:
  - Bump PSRule dependency to v1.0.3. [#648](https://github.com/Azure/PSRule.Rules.Azure/issues/648)
- Bug fixes:
  - Fixed `Azure.VM.ADE` to limit rule to exports only. [#644](https://github.com/Azure/PSRule.Rules.Azure/issues/644)
  - Fixed `if` condition values evaluation order. [#652](https://github.com/Azure/PSRule.Rules.Azure/issues/652)
  - Fixed handling of `int` parameters with large values. [#653](https://github.com/Azure/PSRule.Rules.Azure/issues/653)
  - Fixed handling of expressions split over multiple lines. [#654](https://github.com/Azure/PSRule.Rules.Azure/issues/654)
  - Fixed handling of bool parameter values within logical expressions. [#655](https://github.com/Azure/PSRule.Rules.Azure/issues/655)
  - Fixed copy loop value does not fall within the expected range. [#664](https://github.com/Azure/PSRule.Rules.Azure/issues/664)
  - Fixed template comparison functions handling of large integer values. [#666](https://github.com/Azure/PSRule.Rules.Azure/issues/666)
  - Fixed handling of `createArray` function with no arguments. [#667](https://github.com/Azure/PSRule.Rules.Azure/issues/667)

What's changed since pre-release v1.1.0-B2102034:

- No additional changes.

## v1.1.0-B2102034 (pre-release)

What's changed since pre-release v1.1.0-B2102023:

- General improvements:
  - Added support for matching template by name. [#661](https://github.com/Azure/PSRule.Rules.Azure/issues/661)
    - `Get-AzRuleTemplateLink` discovers `<templateName>.json` from `<templateName>.parameters.json`.
- Bug fixes:
  - Fixed copy loop value does not fall within the expected range. [#664](https://github.com/Azure/PSRule.Rules.Azure/issues/664)
  - Fixed template comparison functions handling of large integer values. [#666](https://github.com/Azure/PSRule.Rules.Azure/issues/666)
  - Fixed handling of `createArray` function with no arguments. [#667](https://github.com/Azure/PSRule.Rules.Azure/issues/667)

## v1.1.0-B2102023 (pre-release)

What's changed since pre-release v1.1.0-B2102015:

- New features:
  - Exporting template with `Export-AzRuleTemplateData` supports custom resource group and subscription. [#651](https://github.com/Azure/PSRule.Rules.Azure/issues/651)
    - Subscription and resource group used for deployment can be specified instead of using defaults.
    - `ResourceGroupName` parameter of `Export-AzRuleTemplateData` has been renamed to `ResourceGroup`.
    - Added a parameter alias for `ResourceGroupName` on `Export-AzRuleTemplateData`.

## v1.1.0-B2102015 (pre-release)

What's changed since pre-release v1.1.0-B2102010:

- Bug fixes:
  - Fixed `if` condition values evaluation order. [#652](https://github.com/Azure/PSRule.Rules.Azure/issues/652)
  - Fixed handling of `int` parameters with large values. [#653](https://github.com/Azure/PSRule.Rules.Azure/issues/653)
  - Fixed handling of expressions split over multiple lines. [#654](https://github.com/Azure/PSRule.Rules.Azure/issues/654)
  - Fixed handling of bool parameter values within logical expressions. [#655](https://github.com/Azure/PSRule.Rules.Azure/issues/655)

## v1.1.0-B2102010 (pre-release)

What's changed since pre-release v1.1.0-B2102001:

- Engineering:
  - Bump PSRule dependency to v1.0.3. [#648](https://github.com/Azure/PSRule.Rules.Azure/issues/648)
- Bug fixes:
  - Fixed `Azure.VM.ADE` to limit rule to exports only. [#644](https://github.com/Azure/PSRule.Rules.Azure/issues/644)

## v1.1.0-B2102001 (pre-release)

What's changed since v1.0.0:

- New rules:
  - All resources:
    - Check template parameters are defined. [#631](https://github.com/Azure/PSRule.Rules.Azure/issues/631)
    - Check location parameter is type string. [#632](https://github.com/Azure/PSRule.Rules.Azure/issues/632)
    - Check template parameter `minValue` and `maxValue` constraints are valid. [#637](https://github.com/Azure/PSRule.Rules.Azure/issues/637)
    - Check template resources do not use hard coded locations. [#633](https://github.com/Azure/PSRule.Rules.Azure/issues/633)
    - Check resource group location not referenced instead of location parameter. [#634](https://github.com/Azure/PSRule.Rules.Azure/issues/634)
    - Check increased debug detail is disabled for nested deployments. [#638](https://github.com/Azure/PSRule.Rules.Azure/issues/638)
- Engineering:
  - Bump PSRule dependency to v1.0.2. [#635](https://github.com/Azure/PSRule.Rules.Azure/issues/635)

## v1.0.0

What's changed since v0.19.0:

- New rules:
  - All resources:
    - Check parameter default value type matches type. [#311](https://github.com/Azure/PSRule.Rules.Azure/issues/311)
    - Check location parameter defaults to resource group. [#361](https://github.com/Azure/PSRule.Rules.Azure/issues/361)
  - Front Door:
    - Check Front Door uses a health probe for each backend pool. [#546](https://github.com/Azure/PSRule.Rules.Azure/issues/546)
    - Check Front Door uses a dedicated health probe path backend pools. [#547](https://github.com/Azure/PSRule.Rules.Azure/issues/547)
    - Check Front Door uses HEAD requests for backend health probes. [#613](https://github.com/Azure/PSRule.Rules.Azure/issues/613)
  - Service Fabric:
    - Check Service Fabric clusters use AAD client authentication. [#619](https://github.com/Azure/PSRule.Rules.Azure/issues/619)
- Updated rules:
  - Azure Kubernetes Service:
    - Updated `Azure.AKS.Version` to 1.19.6. [#603](https://github.com/Azure/PSRule.Rules.Azure/issues/603)
- General improvements:
  - Renamed `Export-AzTemplateRuleData` to `Export-AzRuleTemplateData`. [#596](https://github.com/Azure/PSRule.Rules.Azure/issues/596)
    - New name `Export-AzRuleTemplateData` aligns with prefix of other cmdlets.
    - Use of `Export-AzTemplateRuleData` is now deprecated and will be removed in the next major version.
    - Added alias to allow `Export-AzTemplateRuleData` to continue to be used.
    - Using `Export-AzTemplateRuleData` returns a deprecation warning.
  - Added support for `environment` template function. [#517](https://github.com/Azure/PSRule.Rules.Azure/issues/517)
- Engineering:
  - Bump PSRule dependency to v1.0.1. [#611](https://github.com/Azure/PSRule.Rules.Azure/issues/611)

What's changed since pre-release v1.0.0-B2101028:

- No additional changes.

## v1.0.0-B2101028 (pre-release)

What's changed since pre-release v1.0.0-B2101016:

- New rules:
  - All resources:
    - Check parameter default value type matches type. [#311](https://github.com/Azure/PSRule.Rules.Azure/issues/311)
- General improvements:
  - Renamed `Export-AzTemplateRuleData` to `Export-AzRuleTemplateData`. [#596](https://github.com/Azure/PSRule.Rules.Azure/issues/596)
    - New name `Export-AzRuleTemplateData` aligns with prefix of other cmdlets.
    - Use of `Export-AzTemplateRuleData` is now deprecated and will be removed in the next major version.
    - Added alias to allow `Export-AzTemplateRuleData` to continue to be used.
    - Using `Export-AzTemplateRuleData` returns a deprecation warning.

## v1.0.0-B2101016 (pre-release)

What's changed since pre-release v1.0.0-B2101006:

- New rules:
  - Service Fabric:
    - Check Service Fabric clusters use AAD client authentication. [#619](https://github.com/Azure/PSRule.Rules.Azure/issues/619)
- Bug fixes:
  - Fixed reason `Azure.FrontDoor.ProbePath` so the probe name is included. [#617](https://github.com/Azure/PSRule.Rules.Azure/issues/617)

## v1.0.0-B2101006 (pre-release)

What's changed since v0.19.0:

- New rules:
  - All resources:
    - Check location parameter defaults to resource group. [#361](https://github.com/Azure/PSRule.Rules.Azure/issues/361)
  - Front Door:
    - Check Front Door uses a health probe for each backend pool. [#546](https://github.com/Azure/PSRule.Rules.Azure/issues/546)
    - Check Front Door uses a dedicated health probe path backend pools. [#547](https://github.com/Azure/PSRule.Rules.Azure/issues/547)
    - Check Front Door uses HEAD requests for backend health probes. [#613](https://github.com/Azure/PSRule.Rules.Azure/issues/613)
- Updated rules:
  - Azure Kubernetes Service:
    - Updated `Azure.AKS.Version` to 1.19.6. [#603](https://github.com/Azure/PSRule.Rules.Azure/issues/603)
- General improvements:
  - Added support for `environment` template function. [#517](https://github.com/Azure/PSRule.Rules.Azure/issues/517)
- Engineering:
  - Bump PSRule dependency to v1.0.1. [#611](https://github.com/Azure/PSRule.Rules.Azure/issues/611)

[troubleshooting guide]: troubleshooting.md<|MERGE_RESOLUTION|>--- conflicted
+++ resolved
@@ -19,13 +19,12 @@
 
 ## Unreleased
 
-<<<<<<< HEAD
 What's changed since v1.18.0:
 
 - Engineering:
   - Added publishing of symbols for NuGet packages by @BernieWhite.
     [#1549](https://github.com/Azure/PSRule.Rules.Azure/issues/1549)
-=======
+
 ## v1.18.0
 
 What's changed since v1.17.1:
@@ -64,7 +63,6 @@
 What's changed since pre-release v1.18.0-B0027:
 
 - No additional changes.
->>>>>>> d9b7a107
 
 ## v1.18.0-B0027 (pre-release)
 
