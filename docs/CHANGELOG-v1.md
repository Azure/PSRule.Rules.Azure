---
discussion: false
link_users: true
---

# Change log

See [upgrade notes][1] for helpful information when upgrading from previous versions.

[1]: upgrade-notes.md
[2]: deprecations.md

**Important notes**:

- Issue #741: `Could not load file or assembly YamlDotNet`.
  See [troubleshooting guide] for a workaround to this issue.
- The configuration option `Azure_AKSMinimumVersion` is replaced with `AZURE_AKS_CLUSTER_MINIMUM_VERSION`.
  If you have this option configured, please update it to `AZURE_AKS_CLUSTER_MINIMUM_VERSION`.
  Support for `Azure_AKSMinimumVersion` will be removed in v2.
  See [upgrade notes][1] for more information.
- The configuration option `Azure_AllowedRegions` is replaced with `AZURE_RESOURCE_ALLOWED_LOCATIONS`.
  If you have this option configured, please update it to `AZURE_RESOURCE_ALLOWED_LOCATIONS`.
  Support for `Azure_AllowedRegions` will be removed in v2.
  See [upgrade notes][1] for more information.
- The `SupportsTag` PowerShell function has been replaced with the `Azure.Resource.SupportsTags` selector.
  Update PowerShell rules to use the `Azure.Resource.SupportsTags` selector instead.
  Support for the `SupportsTag` function will be removed in v2.
  See [upgrade notes][1] for more information.

## Unreleased

<<<<<<< HEAD
- New rules:
  - Azure Kubernetes Service:
    - Verify that clusters have kube-audit logging disabled when not required by @BenjaminEngeset.
      [#2450](https://github.com/Azure/PSRule.Rules.Azure/issues/2450)
=======
## v1.39.0-B0009 (pre-release)
>>>>>>> 721abad3

What's changed since v1.38.0:

- New rules:
  - App Service:
    - Verify that app service plans have availability zones configured by @BenjaminEngeset.
      [#2964](https://github.com/Azure/PSRule.Rules.Azure/issues/2964)
  - App Service Environment:
    - Verify that app service environments have availability zones configured by @BenjaminEngeset.
      [#2964](https://github.com/Azure/PSRule.Rules.Azure/issues/2964)
  - Azure SQL Database:
    - Verify that Azure SQL databases have a customer-controlled maintenance window configured by @BenjaminEngeset.
      [#2956](https://github.com/Azure/PSRule.Rules.Azure/issues/2956)
  - Azure SQL Managed Instance:
    - Verify that Azure SQL Managed Instances have a customer-controlled maintenance window configured by @BenjaminEngeset.
      [#2979](https://github.com/Azure/PSRule.Rules.Azure/issues/2979)
  - Service Bus:
    - Verify that service bus namespaces have geo-replication configured by @BenjaminEngeset.
      [#2988](https://github.com/Azure/PSRule.Rules.Azure/issues/2988)
- Engineering:
  - Bump xunit to v2.9.0.
    [#2982](https://github.com/Azure/PSRule.Rules.Azure/pull/2982)
  - Bump xunit.runner.visualstudio to v2.8.2.
    [#2982](https://github.com/Azure/PSRule.Rules.Azure/pull/2982)

## v1.38.0

What's changed since v1.37.0:

- New features:
  - Added March 2024 baselines `Azure.GA_2024_06` and `Azure.Preview_2024_06` by @BernieWhite.
    [#2961](https://github.com/Azure/PSRule.Rules.Azure/issues/2961)
    - Includes rules released before or during June 2024.
    - Marked `Azure.GA_2024_03` and `Azure.Preview_2024_03` baselines as obsolete.
- New rules:
  - Azure Database for MySQL:
    - Verify that Azure Database for MySQL servers have a customer-controlled maintenance window configured by @BenjaminEngeset.
      [#2916](https://github.com/Azure/PSRule.Rules.Azure/issues/2916)
    - Verify that servers have zone-redundant high availability (HA) configured by @BenjaminEngeset.
      [#2914](https://github.com/Azure/PSRule.Rules.Azure/issues/2914)
  - Azure Database for PostgreSQL:
    - Verify that Azure Database for PostgreSQL servers have a customer-controlled maintenance window configured by @BenjaminEngeset.
      [#2927](https://github.com/Azure/PSRule.Rules.Azure/issues/2927)
    - Verify that servers have zone-redundant high availability (HA) configured by @BenjaminEngeset.
      [#2932](https://github.com/Azure/PSRule.Rules.Azure/issues/2932)
  - Azure Firewall:
    - Verify that firewalls have availability zones configured by @BenjaminEngeset.
      [#2909](https://github.com/Azure/PSRule.Rules.Azure/issues/2909)
  - Azure Kubernetes Service:
    - Added check to automatically upgrade AKS cluster node image by @sharmilamusunuru.
      [#2445](https://github.com/Azure/PSRule.Rules.Azure/issues/2445)
  - Azure Virtual Desktop:
    - Added check for scheduled agent updates on host pools by @BernieWhite.
      [#2946](https://github.com/Azure/PSRule.Rules.Azure/issues/2946)
  - Cosmos DB:
    - Verify that Cosmos DB accounts have continuous backup configured by @BenjaminEngeset.
      [#2954](https://github.com/Azure/PSRule.Rules.Azure/issues/2954)
  - Virtual Network Gateway:
    - Verify that VPN/ExpressRoute gateways have a customer-controlled maintenance configuration configured by @BenjaminEngeset.
      [#2910](https://github.com/Azure/PSRule.Rules.Azure/issues/2910)
  - Virtual Machine Scale Sets:
    - Verify that virtual machine scale sets have best-effort zone balance configured by @BenjaminEngeset.
      [#2901](https://github.com/Azure/PSRule.Rules.Azure/issues/2901)
    - Verify that virtual machine scale sets have availability zones configured by @BenjaminEngeset.
      [#2902](https://github.com/Azure/PSRule.Rules.Azure/issues/2902)
- Updated rules:
  - Azure Kubernetes Service:
    - Updated `Azure.AKS.Version` to use `1.28.9` as the minimum version by @BernieWhite.
      [#2930](https://github.com/Azure/PSRule.Rules.Azure/issues/2930)
  - Virtual Machine:
    - Updated `Azure.VM.MaintenanceConfig` to align to the reliability pillar by @BernieWhite.
      [#2925](https://github.com/Azure/PSRule.Rules.Azure/issues/2925)
      - Promoted to GA and bumped rule set to `2024_06`.
- Engineering:
  - Quality updates to rule documentation by @BernieWhite.
    [#2570](https://github.com/Azure/PSRule.Rules.Azure/issues/2570)
  - Bump Pester to v5.6.0.
    [#2934](https://github.com/Azure/PSRule.Rules.Azure/pull/2934)
  - Bump PSScriptAnalyzer to v1.22.0.
    [#2934](https://github.com/Azure/PSRule.Rules.Azure/pull/2934)
- Bug fixes:
  - Fixed handling of multi-line descriptions for policy definition and assignment exports by @BernieWhite.
    [#2973](https://github.com/Azure/PSRule.Rules.Azure/issues/2973)
  - Fixed support for `references` function by @BernieWhite.
    [#2922](https://github.com/Azure/PSRule.Rules.Azure/issues/2922)
  - Fixed group by subscription casing when exporting in-flight resources by @BernieWhite.
    [#2957](https://github.com/Azure/PSRule.Rules.Azure/issues/2957)
  - Fixed install Az.Resources warning by @BernieWhite.
    [#2887](https://github.com/Azure/PSRule.Rules.Azure/issues/2887)
    - Added new configuration option set by environment variable to suppress the warning.
    - Set `PSRULE_AZURE_RESOURCE_MODULE_NOWARN` to `true` to suppress the warning.
  - Fixed `filter` on unknown runtime property by @BernieWhite.
    [#2966](https://github.com/Azure/PSRule.Rules.Azure/issues/2966)
  - Fixed failed to expand with direct outputs reference by @BernieWhite.
    [#2935](https://github.com/Azure/PSRule.Rules.Azure/issues/2935)
  - Fixed identification of `list*` function false positive with resource by @BernieWhite.
    [#2919](https://github.com/Azure/PSRule.Rules.Azure/issues/2919)
  - Fixed documentation bugs for container apps by @BernieWhite.
    [#2876](https://github.com/Azure/PSRule.Rules.Azure/issues/2876)

What's changed since pre-release v1.38.0-B0068:

- No additional changes.

## v1.38.0-B0106 (pre-release)

What's changed since pre-release v1.38.0-B0068:

- New rules:
  - Cosmos DB:
    - Verify that Cosmos DB accounts have continuous backup configured by @BenjaminEngeset.
      [#2954](https://github.com/Azure/PSRule.Rules.Azure/issues/2954)
- Bug fixes:
  - Rollback Az.Resources to v6.7.0 by @BernieWhite.
    [#2970](https://github.com/Azure/PSRule.Rules.Azure/issues/2970)
  - Fixed handling of multi-line descriptions for policy definition and assignment exports by @BernieWhite.
    [#2973](https://github.com/Azure/PSRule.Rules.Azure/issues/2973)

## v1.38.0-B0068 (pre-release)

What's changed since pre-release v1.38.0-B0034:

- New features:
  - Added March 2024 baselines `Azure.GA_2024_06` and `Azure.Preview_2024_06` by @BernieWhite.
    [#2961](https://github.com/Azure/PSRule.Rules.Azure/issues/2961)
    - Includes rules released before or during June 2024.
    - Marked `Azure.GA_2024_03` and `Azure.Preview_2024_03` baselines as obsolete.
- Engineering:
  - Quality updates to rule documentation by @BernieWhite.
    [#2570](https://github.com/Azure/PSRule.Rules.Azure/issues/2570)
- Bug fixes:
  - Fixed support for `references` function by @BernieWhite.
    [#2922](https://github.com/Azure/PSRule.Rules.Azure/issues/2922)
  - Fixed group by subscription casing when exporting in-flight resources by @BernieWhite.
    [#2957](https://github.com/Azure/PSRule.Rules.Azure/issues/2957)
  - Fixed install Az.Resources warning by @BernieWhite.
    [#2887](https://github.com/Azure/PSRule.Rules.Azure/issues/2887)
    - Added new configuration option set by environment variable to suppress the warning.
    - Set `PSRULE_AZURE_RESOURCE_MODULE_NOWARN` to `true` to suppress the warning.
  - Fixed `filter` on unknown runtime property by @BernieWhite.
    [#2966](https://github.com/Azure/PSRule.Rules.Azure/issues/2966)

## v1.38.0-B0034 (pre-release)

What's changed since pre-release v1.38.0-B0011:

- New rules:
  - Azure Kubernetes Service:
    - Added check to automatically upgrade AKS cluster node image by @sharmilamusunuru.
      [#2445](https://github.com/Azure/PSRule.Rules.Azure/issues/2445)
  - Azure Virtual Desktop:
    - Added check for scheduled agent updates on host pools by @BernieWhite.
      [#2946](https://github.com/Azure/PSRule.Rules.Azure/issues/2946)
  - Virtual Machine Scale Sets:
    - Verify that virtual machine scale sets have best-effort zone balance configured by @BenjaminEngeset.
      [#2901](https://github.com/Azure/PSRule.Rules.Azure/issues/2901)
    - Verify that virtual machine scale sets have availability zones configured by @BenjaminEngeset.
      [#2902](https://github.com/Azure/PSRule.Rules.Azure/issues/2902)
- Engineering:
  - Quality updates to rule documentation by @BernieWhite.
    [#2570](https://github.com/Azure/PSRule.Rules.Azure/issues/2570)
- Bug fixes:
  - Fixed failed to expand with direct outputs reference by @BernieWhite.
    [#2935](https://github.com/Azure/PSRule.Rules.Azure/issues/2935)
  - Fixed identification of `list*` function false positive with resource by @BernieWhite.
    [#2919](https://github.com/Azure/PSRule.Rules.Azure/issues/2919)
  - Fixed documentation bugs for container apps by @BernieWhite.
    [#2876](https://github.com/Azure/PSRule.Rules.Azure/issues/2876)

## v1.38.0-B0011 (pre-release)

What's changed since v1.37.0:

- New rules:
  - Azure Database for MySQL:
    - Verify that Azure Database for MySQL servers have a customer-controlled maintenance window configured by @BenjaminEngeset.
      [#2916](https://github.com/Azure/PSRule.Rules.Azure/issues/2916)
    - Verify that servers have zone-redundant high availability (HA) configured by @BenjaminEngeset.
      [#2914](https://github.com/Azure/PSRule.Rules.Azure/issues/2914)
  - Azure Database for PostgreSQL:
    - Verify that Azure Database for PostgreSQL servers have a customer-controlled maintenance window configured by @BenjaminEngeset.
      [#2927](https://github.com/Azure/PSRule.Rules.Azure/issues/2927)
    - Verify that servers have zone-redundant high availability (HA) configured by @BenjaminEngeset.
      [#2932](https://github.com/Azure/PSRule.Rules.Azure/issues/2932)
  - Azure Firewall:
    - Verify that firewalls have availability zones configured by @BenjaminEngeset.
      [#2909](https://github.com/Azure/PSRule.Rules.Azure/issues/2909)
  - Virtual Network Gateway:
    - Verify that VPN/ExpressRoute gateways have a customer-controlled maintenance configuration configured by @BenjaminEngeset.
      [#2910](https://github.com/Azure/PSRule.Rules.Azure/issues/2910)
- Updated rules:
  - Virtual Machine:
    - Updated `Azure.VM.MaintenanceConfig` to align to the reliability pillar by @BernieWhite.
      [#2925](https://github.com/Azure/PSRule.Rules.Azure/issues/2925)
      - Promoted to GA and bumped rule set to `2024_06`.
  - Updated `Azure.AKS.Version` to use `1.28.9` as the minimum version by @BernieWhite.
    [#2930](https://github.com/Azure/PSRule.Rules.Azure/issues/2930)
- Engineering:
  - Bump Pester to v5.6.0.
    [#2934](https://github.com/Azure/PSRule.Rules.Azure/pull/2934)
  - Bump Az.Resources to v7.1.0.
    [#2934](https://github.com/Azure/PSRule.Rules.Azure/pull/2934)
  - Bump PSScriptAnalyzer to v1.22.0.
    [#2934](https://github.com/Azure/PSRule.Rules.Azure/pull/2934)

## v1.37.0

What's changed since v1.36.0:

- New features:
  - Added support for new Bicep language features introduced in v0.27.1 by @BernieWhite.
    [#2860](https://github.com/Azure/PSRule.Rules.Azure/issues/2860)
    [#2859](https://github.com/Azure/PSRule.Rules.Azure/issues/2859)
    - Added support for `shallowMerge`, `groupBy`, `objectKeys`, and `mapValues`.
    - Updated syntax for Bicep lambda usage of `map`, `reduce`, and `filter` which now support indices.
    - Added support for spread operator.
- New rules:
  - App Service:
    - Check that applications uses supported Node.js runtime versions by @BenjaminEngeset.
      [#2879](https://github.com/Azure/PSRule.Rules.Azure/issues/2879)
  - Application Gateway:
    - Check that WAF v2 doesn't use legacy WAF configuration by @BenjaminEngeset.
      [#2877](https://github.com/Azure/PSRule.Rules.Azure/issues/2877)
  - Azure Cache for Redis:
    - Verify that cache instances have Entra ID authentication enabled by @BenjaminEngeset.
      [#2899](https://github.com/Azure/PSRule.Rules.Azure/issues/2899)
  - Azure Managed Grafana:
    - Check that Azure Managed Grafana workspaces uses Grafana version 10 by @BenjaminEngeset.
      [#2878](https://github.com/Azure/PSRule.Rules.Azure/issues/2878)
  - Cosmos DB:
    - Check that database accounts use a paid tier by @BernieWhite.
      [#2845](https://github.com/Azure/PSRule.Rules.Azure/issues/2845)
    - Check that database accounts have local authentication disabled by @BenjaminEngeset.
      [#2846](https://github.com/Azure/PSRule.Rules.Azure/issues/2846)
    - Check that database accounts have public network access disabled by @BenjaminEngeset.
      [#2702](https://github.com/Azure/PSRule.Rules.Azure/issues/2702)
  - Event Hub:
    - Check that access to the namespace endpoints is restricted to only allowed sources by @BenjaminEngeset.
      [#2701](https://github.com/Azure/PSRule.Rules.Azure/issues/2701)
  - Log Analytics:
    - Check that workspaces have workspace replication enabled by @BenjaminEngeset.
      [#2893](https://github.com/Azure/PSRule.Rules.Azure/issues/2893)
  - Virtual Machine Scale Sets:
    - Check that automatic instance repairs are enabled by @BenjaminEngeset.
      [#2895](https://github.com/Azure/PSRule.Rules.Azure/issues/2895)
- Updated rules:
  - API Management:
    - **Important change**: Updated `Azure.APIM.AvailabilityZone` to improve accuracy with non-premium SKUs by @BenjaminEngeset.
      [#2788](https://github.com/Azure/PSRule.Rules.Azure/issues/2788)
      - Removed the `If` Premium SKU.
      - Added check for Premium SKU.
      - Bumped rule set to `2024_06`.
    - **Important change**: Updated `Azure.APIM.MultiRegion` to improve accuracy with non-premium SKUs by @BenjaminEngeset.
      [#2787](https://github.com/Azure/PSRule.Rules.Azure/issues/2787)
      - Removed the `If` Premium SKU.
      - Added check for Premium SKU.
      - Bumped rule set to `2024_06`.
  - Deployment:
    - Add additional exclusions for `Azure.Deployment.SecureParameter` by @BernieWhite.
      [#2857](https://github.com/Azure/PSRule.Rules.Azure/issues/2857)
- General improvements:
  - Quality updates to documentation by @BernieWhite.
    [#2570](https://github.com/Azure/PSRule.Rules.Azure/issues/2570)
  - Updated resource providers and policy aliases.
    [#2880](https://github.com/Azure/PSRule.Rules.Azure/pull/2880)
  - Added support for `split` and `concat` functions during policy export by @BernieWhite.
    [#2851](https://github.com/Azure/PSRule.Rules.Azure/issues/2851)
- Engineering:
  - Bump xunit to v2.8.1.
    [#2892](https://github.com/Azure/PSRule.Rules.Azure/pull/2892)
  - Bump xunit.runner.visualstudio to v2.8.1.
    [#2891](https://github.com/Azure/PSRule.Rules.Azure/pull/2891)
  - Bump System.Management.Automation to 7.3.12.
    [#2868](https://github.com/Azure/PSRule.Rules.Azure/pull/2868)
  - Bump Microsoft.NET.Test.Sdk to v17.10.0.
    [#2884](https://github.com/Azure/PSRule.Rules.Azure/pull/2884)
- Bug fixed:
  - Fixed `union` does not perform deep merge or keep property order by @BernieWhite.
    [#2885](https://github.com/Azure/PSRule.Rules.Azure/issues/2885)
  - Fixed dependency ordering for cross scope deployments by @BernieWhite.
    [#2850](https://github.com/Azure/PSRule.Rules.Azure/issues/2850)

What's changed since pre-release v1.37.0-B0071:

- No additional changes.

## v1.37.0-B0071 (pre-release)

What's changed since pre-release v1.37.0-B0034:

- New rules:
  - App Service:
    - Check that applications uses supported Node.js runtime versions by @BenjaminEngeset.
      [#2879](https://github.com/Azure/PSRule.Rules.Azure/issues/2879)
  - Azure Cache for Redis:
    - Verify that cache instances have Entra ID authentication enabled by @BenjaminEngeset.
      [#2899](https://github.com/Azure/PSRule.Rules.Azure/issues/2899)
  - Log Analytics:
    - Check that workspaces have workspace replication enabled by @BenjaminEngeset.
      [#2893](https://github.com/Azure/PSRule.Rules.Azure/issues/2893)
  - Virtual Machine Scale Sets:
    - Check that automatic instance repairs are enabled by @BenjaminEngeset.
      [#2895](https://github.com/Azure/PSRule.Rules.Azure/issues/2895)
- Updated rules:
  - API Management:
    - **Important change**: Updated `Azure.APIM.MultiRegion` to improve accuracy with non-premium SKUs by @BenjaminEngeset.
      [#2787](https://github.com/Azure/PSRule.Rules.Azure/issues/2787)
      - Removed the `If` Premium SKU.
      - Added check for Premium SKU.
      - Bumped rule set to `2024_06`.
- General improvements:
  - Added support for `split` and `concat` functions during policy export by @BernieWhite.
    [#2851](https://github.com/Azure/PSRule.Rules.Azure/issues/2851)
- Engineering:
  - Bump xunit to v2.8.1.
    [#2892](https://github.com/Azure/PSRule.Rules.Azure/pull/2892)
  - Bump xunit.runner.visualstudio to v2.8.1.
    [#2891](https://github.com/Azure/PSRule.Rules.Azure/pull/2891)

## v1.37.0-B0034 (pre-release)

What's changed since pre-release v1.37.0-B0009:

- New features:
  - Added support for new Bicep language features introduced in v0.27.1 by @BernieWhite.
    [#2860](https://github.com/Azure/PSRule.Rules.Azure/issues/2860)
    [#2859](https://github.com/Azure/PSRule.Rules.Azure/issues/2859)
    - Added support for `shallowMerge`, `groupBy`, `objectKeys`, and `mapValues`.
    - Updated syntax for Bicep lambda usage of `map`, `reduce`, and `filter` which now support indices.
    - Added support for spread operator.
- New rules:
  - Application Gateway:
    - Check that WAF v2 doesn't use legacy WAF configuration by @BenjaminEngeset.
      [#2877](https://github.com/Azure/PSRule.Rules.Azure/issues/2877)
  - Azure Managed Grafana:
    - Check that Azure Managed Grafana workspaces uses Grafana version 10 by @BenjaminEngeset.
      [#2878](https://github.com/Azure/PSRule.Rules.Azure/issues/2878)
  - Cosmos DB:
    - Check that database accounts have local authentication disabled by @BenjaminEngeset.
      [#2846](https://github.com/Azure/PSRule.Rules.Azure/issues/2846)
    - Check that database accounts have public network access disabled by @BenjaminEngeset.
      [#2702](https://github.com/Azure/PSRule.Rules.Azure/issues/2702)
  - Event Hub:
    - Check that access to the namespace endpoints is restricted to only allowed sources by @BenjaminEngeset.
      [#2701](https://github.com/Azure/PSRule.Rules.Azure/issues/2701)
- Updated rules:
  - API Management:
    - **Important change**: Updated `Azure.APIM.AvailabilityZone` to improve accuracy with non-premium SKUs by @BenjaminEngeset.
      [#2788](https://github.com/Azure/PSRule.Rules.Azure/issues/2788)
      - Removed the `If` Premium SKU.
      - Added check for Premium SKU.
      - Bumped rule set to `2024_06`.
- General improvements:
  - Updated resource providers and policy aliases.
    [#2880](https://github.com/Azure/PSRule.Rules.Azure/pull/2880)
- Engineering:
  - Bump xunit to v2.8.0.
    [#2870](https://github.com/Azure/PSRule.Rules.Azure/pull/2870)
  - Bump xunit.runner.visualstudio to v2.8.0.
    [#2871](https://github.com/Azure/PSRule.Rules.Azure/pull/2871)
  - Bump System.Management.Automation to 7.3.12.
    [#2868](https://github.com/Azure/PSRule.Rules.Azure/pull/2868)
  - Bump Microsoft.NET.Test.Sdk to v17.10.0.
    [#2884](https://github.com/Azure/PSRule.Rules.Azure/pull/2884)
- Bug fixed:
  - Fixed `union` does not perform deep merge or keep property order by @BernieWhite.
    [#2885](https://github.com/Azure/PSRule.Rules.Azure/issues/2885)

## v1.37.0-B0009 (pre-release)

What's changed since v1.36.0:

- New rules:
  - Cosmos DB:
    - Check that database accounts use a paid tier by @BernieWhite.
      [#2845](https://github.com/Azure/PSRule.Rules.Azure/issues/2845)
- Updated rules:
  - Deployment:
    - Add additional exclusions for `Azure.Deployment.SecureParameter` by @BernieWhite.
      [#2857](https://github.com/Azure/PSRule.Rules.Azure/issues/2857)
- General improvements:
  - Quality updates to documentation by @BernieWhite.
    [#2570](https://github.com/Azure/PSRule.Rules.Azure/issues/2570)
- Bug fixes:
  - Fixed dependency ordering for cross scope deployments by @BernieWhite.
    [#2850](https://github.com/Azure/PSRule.Rules.Azure/issues/2850)

## v1.36.0

What's changed since v1.35.3:

- New rules:
  - Container App:
    - Check that Container Apps have a minimum number of replicas by @BernieWhite.
      [#2790](https://github.com/Azure/PSRule.Rules.Azure/issues/2790)
    - Check that Container App environments are zone redundant by @BernieWhite.
      [#2791](https://github.com/Azure/PSRule.Rules.Azure/issues/2791)
  - Cosmos DB:
    - Check that database accounts only accept a minimum of TLS 1.2 by @BernieWhite.
      [#2809](https://github.com/Azure/PSRule.Rules.Azure/issues/2809)
  - Entra Domain Services:
    - Check that instances use a minimum version of NTLM by @BernieWhite.
      [#2837](https://github.com/Azure/PSRule.Rules.Azure/issues/2837)
    - Check that instances use a minimum version of TLS by @BernieWhite.
      [#2837](https://github.com/Azure/PSRule.Rules.Azure/issues/2837)
    - Check that instances do not use RC4 encryption by @BernieWhite.
      [#2837](https://github.com/Azure/PSRule.Rules.Azure/issues/2837)
- General improvements:
  - **Important change**: Deprecated rules with no clear WAF alignment by @BernieWhite.
    [#2493](https://github.com/Azure/PSRule.Rules.Azure/issues/2493)
    - The following rules are deprecated:
      - `Azure.Template.UseParameters`
      - `Azure.Template.UseVariables`
      - `Azure.Template.DefineParameters`
      - `Azure.Template.ValidSecretRef`
    - These rules have been deprecated and will be removed in v2.
    - See [deprecations][2] for more information.
  - Quality updates to documentation by @lukemurraynz @BernieWhite.
    [#2789](https://github.com/Azure/PSRule.Rules.Azure/pull/2789)
    [#2570](https://github.com/Azure/PSRule.Rules.Azure/issues/2570)
  - Additional policies added to default ignore list by @BernieWhite.
    [#1731](https://github.com/Azure/PSRule.Rules.Azure/issues/1731)
- Bug fixes:
  - Fixed not found warning when exporting firewall policy `signatureOverrides` by @BernieWhite.
    [#2806](https://github.com/Azure/PSRule.Rules.Azure/issues/2806)
  - Fixed `Azure.Storage.UseReplication` to allow for zone-redundant replication by @sebassem.
    [#2827](https://github.com/Azure/PSRule.Rules.Azure/issues/2827)
  - Fixed nested usage of `listKeys` mocks by @BernieWhite.
    [#2829](https://github.com/Azure/PSRule.Rules.Azure/issues/2829)

What's changed since pre-release v1.36.0-B0077:

- General improvements:
  - Quality updates to documentation by @BernieWhite.
    [#2570](https://github.com/Azure/PSRule.Rules.Azure/issues/2570)

## v1.36.0-B0077 (pre-release)

What's changed since pre-release v1.36.0-B0046:

- New rules:
  - Entra Domain Services:
    - Check that instances use a minimum version of NTLM by @BernieWhite.
      [#2837](https://github.com/Azure/PSRule.Rules.Azure/issues/2837)
    - Check that instances use a minimum version of TLS by @BernieWhite.
      [#2837](https://github.com/Azure/PSRule.Rules.Azure/issues/2837)
    - Check that instances do not use RC4 encryption by @BernieWhite.
      [#2837](https://github.com/Azure/PSRule.Rules.Azure/issues/2837)
- General improvements:
  - **Important change**: Deprecated rules with no clear WAF alignment by @BernieWhite.
    [#2493](https://github.com/Azure/PSRule.Rules.Azure/issues/2493)
    - The following rules are deprecated:
      - `Azure.Template.UseParameters`
      - `Azure.Template.UseVariables`
      - `Azure.Template.DefineParameters`
      - `Azure.Template.ValidSecretRef`
    - These rules have been deprecated and will be removed in v2.
    - See [deprecations][2] for more information.

## v1.36.0-B0046 (pre-release)

What's changed since pre-release v1.36.0-B0020:

- Bug fixes:
  - Fixed `Azure.Storage.UseReplication` to allow for zone-redundant replication by @sebassem.
    [#2827](https://github.com/Azure/PSRule.Rules.Azure/issues/2827)
  - Fixed nested usage of `listKeys` mocks by @BernieWhite.
    [#2829](https://github.com/Azure/PSRule.Rules.Azure/issues/2829)

## v1.36.0-B0020 (pre-release)

What's changed since v1.35.3:

- New rules:
  - Container App:
    - Check that Container Apps have a minimum number of replicas by @BernieWhite.
      [#2790](https://github.com/Azure/PSRule.Rules.Azure/issues/2790)
    - Check that Container App environments are zone redundant by @BernieWhite.
      [#2791](https://github.com/Azure/PSRule.Rules.Azure/issues/2791)
  - Cosmos DB:
    - Check that database accounts only accept a minimum of TLS 1.2 by @BernieWhite.
      [#2809](https://github.com/Azure/PSRule.Rules.Azure/issues/2809)
- General improvements:
  - Quality updates to documentation by @lukemurraynz @BernieWhite.
    [#2789](https://github.com/Azure/PSRule.Rules.Azure/pull/2789)
    [#2570](https://github.com/Azure/PSRule.Rules.Azure/issues/2570)
  - Additional policies added to default ignore list by @BernieWhite.
    [#1731](https://github.com/Azure/PSRule.Rules.Azure/issues/1731)
- Bug fixes:
  - Fixed not found warning when exporting firewall policy `signatureOverrides` by @BernieWhite.
    [#2806](https://github.com/Azure/PSRule.Rules.Azure/issues/2806)

## v1.35.3

What's changed since v1.35.2:

- Bug fixes:
  - Fixed false positive with load balancers that use a public IP by @BernieWhite.
    [#2814](https://github.com/Azure/PSRule.Rules.Azure/issues/2814)

## v1.35.2

What's changed since v1.35.1:

- Bug fixes:
  - Fixed regression when handing ambiguous mock array outputs by @BernieWhite.
    [#2801](https://github.com/Azure/PSRule.Rules.Azure/issues/2801)

## v1.35.1

What's changed since v1.35.0:

- Bug fixes:
  - Fixed null parameter overrides default value by @BernieWhite.
    [#2795](https://github.com/Azure/PSRule.Rules.Azure/issues/2795)

## v1.35.0

What's changed since v1.34.2:

- New features:
  - Added WAF pillar specific baselines by @BernieWhite.
    [#1633](https://github.com/Azure/PSRule.Rules.Azure/issues/1633)
    [#2752](https://github.com/Azure/PSRule.Rules.Azure/issues/2752)
    - Use pillar specific baselines to target a specific area of the Azure Well-Architected Framework.
    - The following baselines have been added:
      - `Azure.Pillar.CostOptimization`
      - `Azure.Pillar.OperationalExcellence`
      - `Azure.Pillar.PerformanceEfficiency`
      - `Azure.Pillar.Reliability`
      - `Azure.Pillar.Security`
  - Added March 2024 baselines `Azure.GA_2024_03` and `Azure.Preview_2024_03` by @BernieWhite.
    [#2781](https://github.com/Azure/PSRule.Rules.Azure/issues/2781)
    - Includes rules released before or during March 2024.
    - Marked `Azure.GA_2023_12` and `Azure.Preview_2023_12` baselines as obsolete.
- Updated rules:
  - Updated `Azure.AppService.NETVersion` to detect out of date .NET versions including .NET 5/6/7 by @BernieWhite.
    [#2766](https://github.com/Azure/PSRule.Rules.Azure/issues/2766)
    - Bumped rule set to `2024_03`.
  - Updated `Azure.AppService.PHPVersion` to detect out of date PHP versions before 8.2 by @BernieWhite.
    [#2768](https://github.com/Azure/PSRule.Rules.Azure/issues/2768)
    - Fixed `Azure.AppService.PHPVersion` check fails when phpVersion is null.
    - Bumped rule set to `2024_03`.
  - Updated `Azure.AKS.Version` to use `1.27.9` as the minimum version by @BernieWhite.
    [#2771](https://github.com/Azure/PSRule.Rules.Azure/issues/2771)
- General improvements:
  - Renamed Cognitive Services rules to Azure AI by @BernieWhite.
    [#2776](https://github.com/Azure/PSRule.Rules.Azure/issues/2776)
    - Rules that were previously named `Azure.Cognitive.*` have been renamed to `Azure.AI.*`.
    - For each rule that has been renamed, an alias has been added to reference the old name.
  - Improved export of in-flight data for Event Grid and Azure Firewall Policies by @BernieWhite.
    [#2774](https://github.com/Azure/PSRule.Rules.Azure/issues/2774)
  - Additional policies added to default ignore list by @BernieWhite.
    [#1731](https://github.com/Azure/PSRule.Rules.Azure/issues/1731)
  - Quality updates to rule documentation by @BernieWhite.
    [#2570](https://github.com/Azure/PSRule.Rules.Azure/issues/2570)
    [#1243](https://github.com/Azure/PSRule.Rules.Azure/issues/1243)
    [#2757](https://github.com/Azure/PSRule.Rules.Azure/issues/2757)
    - Add rule severity to rule documentation pages.
    - Add documentation redirects for renamed rules.
  - Updated links to learn.microsoft.com (from docs.microsoft.com) by @lukemurraynz.
    [#2785](https://github.com/Azure/PSRule.Rules.Azure/pull/2785)
- Engineering:
  - Bump coverlet.collector to v6.0.2.
    [#2754](https://github.com/Azure/PSRule.Rules.Azure/pull/2754)
- Bug fixes:
  - Fixed false negative from `Azure.LB.AvailabilityZone` when zone list is empty or null by @jtracey93.
    [#2759](https://github.com/Azure/PSRule.Rules.Azure/issues/2759)
  - Fixed failed to expand JObject value with invalid key by @BernieWhite.
    [#2751](https://github.com/Azure/PSRule.Rules.Azure/issues/2751)

What's changed since pre-release v1.35.0-B0116:

- General improvements:
  - Updated links to learn.microsoft.com (from docs.microsoft.com) by @lukemurraynz.
    [#2785](https://github.com/Azure/PSRule.Rules.Azure/pull/2785)

## v1.35.0-B0116 (pre-release)

What's changed since pre-release v1.35.0-B0084:

- New features:
  - Added March 2024 baselines `Azure.GA_2024_03` and `Azure.Preview_2024_03` by @BernieWhite.
    [#2781](https://github.com/Azure/PSRule.Rules.Azure/issues/2781)
    - Includes rules released before or during March 2024.
    - Marked `Azure.GA_2023_12` and `Azure.Preview_2023_12` baselines as obsolete.
- General improvements:
  - Renamed Cognitive Services rules to Azure AI by @BernieWhite.
    [#2776](https://github.com/Azure/PSRule.Rules.Azure/issues/2776)
    - Rules that were previously named `Azure.Cognitive.*` have been renamed to `Azure.AI.*`.
    - For each rule that has been renamed, an alias has been added to reference the old name.

## v1.35.0-B0084 (pre-release)

What's changed since pre-release v1.35.0-B0055:

- General improvements:
  - Improved export of in-flight data for Event Grid and Azure Firewall Policies by @BernieWhite.
    [#2774](https://github.com/Azure/PSRule.Rules.Azure/issues/2774)

## v1.35.0-B0055 (pre-release)

What's changed since pre-release v1.35.0-B0030:

- Updated rules:
  - Updated `Azure.AppService.NETVersion` to detect out of date .NET versions including .NET 5/6/7 by @BernieWhite.
    [#2766](https://github.com/Azure/PSRule.Rules.Azure/issues/2766)
    - Bumped rule set to `2024_03`.
  - Updated `Azure.AppService.PHPVersion` to detect out of date PHP versions before 8.2 by @BernieWhite.
    [#2768](https://github.com/Azure/PSRule.Rules.Azure/issues/2768)
    - Fixed `Azure.AppService.PHPVersion` check fails when phpVersion is null.
    - Bumped rule set to `2024_03`.
  - Updated `Azure.AKS.Version` to use `1.27.9` as the minimum version by @BernieWhite.
    [#2771](https://github.com/Azure/PSRule.Rules.Azure/issues/2771)
- General improvements:
  - Quality updates to rule documentation by @BernieWhite.
    [#2570](https://github.com/Azure/PSRule.Rules.Azure/issues/2570)
  - Additional policies added to default ignore list by @BernieWhite.
    [#1731](https://github.com/Azure/PSRule.Rules.Azure/issues/1731)
- Bug fixes:
  - Fixed failed to expand JObject value with invalid key by @BernieWhite.
    [#2751](https://github.com/Azure/PSRule.Rules.Azure/issues/2751)

## v1.35.0-B0030 (pre-release)

What's changed since pre-release v1.35.0-B0012:

- General improvements:
  - Add rule severity to rule documentation pages by @BernieWhite.
    [#1243](https://github.com/Azure/PSRule.Rules.Azure/issues/1243)
  - Add documentation redirects for renamed rules by @BernieWhite.
    [#2757](https://github.com/Azure/PSRule.Rules.Azure/issues/2757)
- Engineering:
  - Bump coverlet.collector to v6.0.2.
    [#2754](https://github.com/Azure/PSRule.Rules.Azure/pull/2754)
- Bug fixes:
  - Fixed false negative from `Azure.LB.AvailabilityZone` when zone list is empty or null by @jtracey93.
    [#2759](https://github.com/Azure/PSRule.Rules.Azure/issues/2759)

## v1.35.0-B0012 (pre-release)

What's changed since v1.34.2:

- New features:
  - Added WAF pillar specific baselines by @BernieWhite.
    [#1633](https://github.com/Azure/PSRule.Rules.Azure/issues/1633)
    [#2752](https://github.com/Azure/PSRule.Rules.Azure/issues/2752)
    - Use pillar specific baselines to target a specific area of the Azure Well-Architected Framework.
    - The following baselines have been added:
      - `Azure.Pillar.CostOptimization`
      - `Azure.Pillar.OperationalExcellence`
      - `Azure.Pillar.PerformanceEfficiency`
      - `Azure.Pillar.Reliability`
      - `Azure.Pillar.Security`
- General improvements:
  - Documentation improvements by @BernieWhite.
    [#2570](https://github.com/Azure/PSRule.Rules.Azure/issues/2570)

## v1.34.2

What's changed since v1.34.1:

- Bug fixes:
  - Fixed export of in-flight data for flexible PostgreSQL servers by @BernieWhite.
    [#2744](https://github.com/Azure/PSRule.Rules.Azure/issues/2744)

## v1.34.1

What's changed since v1.34.0:

- Bug fixes:
  - Fixed policy as rules export issues by @BernieWhite.
    [#2724](https://github.com/Azure/PSRule.Rules.Azure/issues/2724)
    [#2725](https://github.com/Azure/PSRule.Rules.Azure/issues/2725)
    [#2726](https://github.com/Azure/PSRule.Rules.Azure/issues/2726)
    [#2727](https://github.com/Azure/PSRule.Rules.Azure/issues/2727)

## v1.34.0

What's changed since v1.33.2:

- New rules:
  - Azure Kubernetes Service:
    - Check that user mode pools have a minimum number of nodes by @BernieWhite.
      [#2683](https://github.com/Azure/PSRule.Rules.Azure/issues/2683)
      - Added configuration to support changing the minimum number of node and to exclude node pools.
      - Set `AZURE_AKS_CLUSTER_USER_POOL_MINIMUM_NODES` to set the minimum number of user nodes.
      - Set `AZURE_AKS_CLUSTER_USER_POOL_EXCLUDED_FROM_MINIMUM_NODES` to exclude a specific node pool by name.
- Updated rules:
  - Azure Kubernetes Service:
    - Updated `Azure.AKS.MinNodeCount` the count nodes system node pools by @BernieWhite.
      [#2683](https://github.com/Azure/PSRule.Rules.Azure/issues/2683)
      - Improved guidance and examples specifically for system node pools.
      - Added configuration to support changing the minimum number of node.
      - Set `AZURE_AKS_CLUSTER_MINIMUM_SYSTEM_NODES` to set the minimum number of system nodes.
  - Front Door:
    - Updated `Azure.FrontDoor.Logs` to cover premium and standard profiles instead of just classic by @BernieWhite.
      [#2704](https://github.com/Azure/PSRule.Rules.Azure/issues/2704)
      - Added a selector for premium and standard profiles `Azure.FrontDoor.IsStandardOrPremium`.
      - Added a selector for classic profiles `Azure.FrontDoor.IsClassic`.
      - Updated rule set to `2024_03`.
  - Microsoft Defender for Cloud:
    - Renamed rules to align with recommended naming length by @BernieWhite.
      [#2718](https://github.com/Azure/PSRule.Rules.Azure/issues/2718)
      - Renamed `Azure.Defender.Storage.SensitiveData` to `Azure.Defender.Storage.DataScan`.
    - Promoted `Azure.Defender.Storage.MalwareScan` to GA rule set by @BernieWhite.
      [#2590](https://github.com/Azure/PSRule.Rules.Azure/issues/2590)
  - Storage Account:
    - Renamed rules to align with recommended naming length by @BernieWhite.
      [#2718](https://github.com/Azure/PSRule.Rules.Azure/issues/2718)
      - Renamed `Azure.Storage.DefenderCloud.MalwareScan` to `Azure.Storage.Defender.MalwareScan`.
      - Renamed `Azure.Storage.DefenderCloud.SensitiveData` to `Azure.Storage.Defender.DataScan`.
    - Promoted `Azure.Storage.Defender.MalwareScan` to GA rule set by @BernieWhite.
      [#2590](https://github.com/Azure/PSRule.Rules.Azure/issues/2590)
- General improvements:
  - Moved `.bicepparam` file support to stable by @BernieWhite.
    [#2682](https://github.com/Azure/PSRule.Rules.Azure/issues/2682)
    - Bicep param files are now automatically expanded when found.
    - To disable expansion, set the configuration option `AZURE_BICEP_PARAMS_FILE_EXPANSION` to `false`.
  - Added support for type/ variable/ and function imports from Bicep files by @BernieWhite.
    [#2537](https://github.com/Azure/PSRule.Rules.Azure/issues/2537)
  - Added duplicate policies to default ignore list by @BernieWhite.
    [#1731](https://github.com/Azure/PSRule.Rules.Azure/issues/1731)
  - Documentation and metadata improvements by @BernieWhite.
    [#1772](https://github.com/Azure/PSRule.Rules.Azure/issues/1772)
    [#2570](https://github.com/Azure/PSRule.Rules.Azure/issues/2570)
- Engineering:
  - Updated resource providers and policy aliases.
    [#2717](https://github.com/Azure/PSRule.Rules.Azure/pull/2717)
  - Improved debugging experience by providing symbols for .NET code by @BernieWhite.
    [#2712](https://github.com/Azure/PSRule.Rules.Azure/issues/2712)
  - Bump Microsoft.NET.Test.Sdk to v17.9.0.
    [#2680](https://github.com/Azure/PSRule.Rules.Azure/pull/2680)
  - Bump xunit to v2.7.0.
    [#2688](https://github.com/Azure/PSRule.Rules.Azure/pull/2688)
  - Bump xunit.runner.visualstudio to v2.5.7.
    [#2689](https://github.com/Azure/PSRule.Rules.Azure/pull/2689)
  - Bump coverlet.collector to v6.0.1.
    [#2699](https://github.com/Azure/PSRule.Rules.Azure/pull/2699)
- Bug fixes:
  - Fixed missing zones property for public IP addresses by @BernieWhite.
    [#2698](https://github.com/Azure/PSRule.Rules.Azure/issues/2698)
  - Fixes for policy as rules by @BernieWhite.
    [#181](https://github.com/Azure/PSRule.Rules.Azure/issues/181)
    [#1323](https://github.com/Azure/PSRule.Rules.Azure/issues/1323)

What's changed since pre-release v1.34.0-B0077:

- No additional changes.

## v1.34.0-B0077 (pre-release)

What's changed since pre-release v1.34.0-B0047:

- Updated rules:
  - Microsoft Defender for Cloud:
    - Renamed rules to align with recommended naming length by @BernieWhite.
      [#2718](https://github.com/Azure/PSRule.Rules.Azure/issues/2718)
      - Renamed `Azure.Defender.Storage.SensitiveData` to `Azure.Defender.Storage.DataScan`.
    - Promoted `Azure.Defender.Storage.MalwareScan` to GA rule set by @BernieWhite.
      [#2590](https://github.com/Azure/PSRule.Rules.Azure/issues/2590)
  - Storage Account:
    - Renamed rules to align with recommended naming length by @BernieWhite.
      [#2718](https://github.com/Azure/PSRule.Rules.Azure/issues/2718)
      - Renamed `Azure.Storage.DefenderCloud.MalwareScan` to `Azure.Storage.Defender.MalwareScan`.
      - Renamed `Azure.Storage.DefenderCloud.SensitiveData` to `Azure.Storage.Defender.DataScan`.
    - Promoted `Azure.Storage.Defender.MalwareScan` to GA rule set by @BernieWhite.
      [#2590](https://github.com/Azure/PSRule.Rules.Azure/issues/2590)
- General improvements:
  - Added duplicate policies to default ignore list by @BernieWhite.
    [#1731](https://github.com/Azure/PSRule.Rules.Azure/issues/1731)
- Engineering:
  - Updated resource providers and policy aliases.
    [#2717](https://github.com/Azure/PSRule.Rules.Azure/pull/2717)
- Bug fixes:
  - Fixes for policy as rules by @BernieWhite.
    [#181](https://github.com/Azure/PSRule.Rules.Azure/issues/181)
    [#1323](https://github.com/Azure/PSRule.Rules.Azure/issues/1323)

## v1.34.0-B0047 (pre-release)

What's changed since pre-release v1.34.0-B0022:

- General improvements:
  - Added support for type/ variable/ and function imports from Bicep files by @BernieWhite.
    [#2537](https://github.com/Azure/PSRule.Rules.Azure/issues/2537)
- Engineering:
  - Improved debugging experience by providing symbols for .NET code by @BernieWhite.
    [#2712](https://github.com/Azure/PSRule.Rules.Azure/issues/2712)

## v1.34.0-B0022 (pre-release)

What's changed since v1.33.2:

- New rules:
  - Azure Kubernetes Service:
    - Check that user mode pools have a minimum number of nodes by @BernieWhite.
      [#2683](https://github.com/Azure/PSRule.Rules.Azure/issues/2683)
      - Added configuration to support changing the minimum number of node and to exclude node pools.
      - Set `AZURE_AKS_CLUSTER_USER_POOL_MINIMUM_NODES` to set the minimum number of user nodes.
      - Set `AZURE_AKS_CLUSTER_USER_POOL_EXCLUDED_FROM_MINIMUM_NODES` to exclude a specific node pool by name.
- Updated rules:
  - Azure Kubernetes Service:
    - Updated `Azure.AKS.MinNodeCount` the count nodes system node pools by @BernieWhite.
      [#2683](https://github.com/Azure/PSRule.Rules.Azure/issues/2683)
      - Improved guidance and examples specifically for system node pools.
      - Added configuration to support changing the minimum number of node.
      - Set `AZURE_AKS_CLUSTER_MINIMUM_SYSTEM_NODES` to set the minimum number of system nodes.
  - Front Door:
    - Updated `Azure.FrontDoor.Logs` to cover premium and standard profiles instead of just classic by @BernieWhite.
      [#2704](https://github.com/Azure/PSRule.Rules.Azure/issues/2704)
      - Added a selector for premium and standard profiles `Azure.FrontDoor.IsStandardOrPremium`.
      - Added a selector for classic profiles `Azure.FrontDoor.IsClassic`.
      - Updated rule set to `2024_03`.
- General improvements:
  - Moved `.bicepparam` file support to stable by @BernieWhite.
    [#2682](https://github.com/Azure/PSRule.Rules.Azure/issues/2682)
    - Bicep param files are now automatically expanded when found.
    - To disable expansion, set the configuration option `AZURE_BICEP_PARAMS_FILE_EXPANSION` to `false`.
  - Documentation and metadata improvements by @BernieWhite.
    [#1772](https://github.com/Azure/PSRule.Rules.Azure/issues/1772)
    [#2570](https://github.com/Azure/PSRule.Rules.Azure/issues/2570)
- Engineering:
  - Bump Microsoft.NET.Test.Sdk to v17.9.0.
    [#2680](https://github.com/Azure/PSRule.Rules.Azure/pull/2680)
  - Bump xunit to v2.7.0.
    [#2688](https://github.com/Azure/PSRule.Rules.Azure/pull/2688)
  - Bump xunit.runner.visualstudio to v2.5.7.
    [#2689](https://github.com/Azure/PSRule.Rules.Azure/pull/2689)
  - Bump coverlet.collector to v6.0.1.
    [#2699](https://github.com/Azure/PSRule.Rules.Azure/pull/2699)
- Bug fixes:
  - Fixed missing zones property for public IP addresses by @BernieWhite.
    [#2698](https://github.com/Azure/PSRule.Rules.Azure/issues/2698)

## v1.33.2

What's changed since v1.33.1:

- Bug fixes:
  - Fixed false positive of `Azure.Resource.AllowedRegions` raised during assertion call by @BernieWhite.
    [#2687](https://github.com/Azure/PSRule.Rules.Azure/issues/2687)

## v1.33.1

What's changed since v1.33.0:

- Bug fixes:
  - Fixed `Azure.AKS.AuthorizedIPs` is not valid for a private cluster by @BernieWhite.
    [#2677](https://github.com/Azure/PSRule.Rules.Azure/issues/2677)
  - Fixed generating rule for VM extensions from policy is incorrect by @BernieWhite.
    [#2608](https://github.com/Azure/PSRule.Rules.Azure/issues/2608)

## v1.33.0

What's changed since v1.32.1:

- New features:
  - Exporting policy as rules also generates a baseline by @BernieWhite.
    [#2482](https://github.com/Azure/PSRule.Rules.Azure/issues/2482)
    - A baseline is automatically generated that includes for all rules exported.
      If a policy rule has been replaced by a built-in rule, the baseline will include the built-in rule instead.
    - The baseline is named `<Prefix>.PolicyBaseline.All`. i.e. `Azure.PolicyBaseline.All` by default.
    - For details see [Policy as rules](./concepts/policy-as-rules.md#generated-baseline).
- New rules:
  - Databricks:
    - Check that Databricks workspaces use a non-trial SKU by @batemansogq.
      [#2646](https://github.com/Azure/PSRule.Rules.Azure/issues/2646)
    - Check that Databricks workspaces require use of private endpoints by @batemansogq.
      [#2646](https://github.com/Azure/PSRule.Rules.Azure/issues/2646)
  - Dev Box:
    - Check that projects limit the number of Dev Boxes per user by @BernieWhite.
      [#2654](https://github.com/Azure/PSRule.Rules.Azure/issues/2654)
- Updated rules:
  - Application Gateway:
    - Updated `Azure.AppGwWAF.RuleGroups` to use the rule sets by @BenjaminEngeset.
      [#2629](https://github.com/Azure/PSRule.Rules.Azure/issues/2629)
      - The latest Bot Manager rule set is now `1.0`.
      - The latest OWASP rule set is now `3.2`.
  - Cognitive Services:
    - Relaxed `Azure.Cognitive.ManagedIdentity` to configurations that require managed identities by @BernieWhite.
      [#2559](https://github.com/Azure/PSRule.Rules.Azure/issues/2559)
  - Virtual Machine:
    - Checks for Azure Hybrid Benefit `Azure.VM.UseHybridUseBenefit` are not enabled by default by @BernieWhite.
      [#2493](https://github.com/Azure/PSRule.Rules.Azure/issues/2493)
      - To enable, set the `AZURE_VM_USE_HYBRID_USE_BENEFIT` option to `true`.
  - Virtual Network:
    - Added option for excluding subnets to `Azure.VNET.UseNSGs` by @BernieWhite.
      [#2572](https://github.com/Azure/PSRule.Rules.Azure/issues/2572)
      - To add a subnet exclusion, set the `AZURE_VNET_SUBNET_EXCLUDED_FROM_NSG` option.
- General improvements:
  - Rules that are ignored during exporting policy as rules are now generate a verbose logs by @BernieWhite.
    [#2482](https://github.com/Azure/PSRule.Rules.Azure/issues/2482)
    - This is to improve transparency of why rules are not exported.
    - To see details on why a rule is ignored, enable verbose logging with `-Verbose`.
  - Policies that duplicate built-in rules can now be exported by using the `-KeepDuplicates` parameter by @BernieWhite.
    [#2482](https://github.com/Azure/PSRule.Rules.Azure/issues/2482)
    - For details see [Policy as rules](./concepts/policy-as-rules.md#duplicate-policies).
  - Quality updates to rules and documentation by @BernieWhite.
    [#1772](https://github.com/Azure/PSRule.Rules.Azure/issues/1772)
    [#2570](https://github.com/Azure/PSRule.Rules.Azure/issues/2570)
- Engineering:
  - Bump xunit to v2.6.6.
    [#2645](https://github.com/Azure/PSRule.Rules.Azure/pull/2645)
  - Bump xunit.runner.visualstudio to v2.5.6.
    [#2619](https://github.com/Azure/PSRule.Rules.Azure/pull/2619)
  - Bump BenchmarkDotNet to v0.13.12.
    [#2636](https://github.com/Azure/PSRule.Rules.Azure/pull/2636)
  - Bump BenchmarkDotNet.Diagnostics.Windows to v0.13.12.
    [#2636](https://github.com/Azure/PSRule.Rules.Azure/pull/2636)
- Bug fixes:
  - Fixed `dateTimeAdd` may fail with different localization by @BernieWhite.
    [#2631](https://github.com/Azure/PSRule.Rules.Azure/issues/2631)
  - Fixed inconclusive result reported for `Azure.ACR.Usage` by @BernieWhite.
    [#2494](https://github.com/Azure/PSRule.Rules.Azure/issues/2494)
  - Fixed export of Front Door resource data is incomplete by @BernieWhite.
    [#2668](https://github.com/Azure/PSRule.Rules.Azure/issues/2668)
  - Fixed `Azure.Template.TemplateFile` to support with `languageVersion` 2.0 template properties by @MrRoundRobin.
    [#2660](https://github.com/Azure/PSRule.Rules.Azure/issues/2660)
  - Fixed `Azure.VM.DiskSizeAlignment` does not handle smaller sizes and ultra disks by @BernieWhite.
    [#2656](https://github.com/Azure/PSRule.Rules.Azure/issues/2656)

What's changed since pre-release v1.33.0-B0169:

- No additional changes.

## v1.33.0-B0169 (pre-release)

What's changed since pre-release v1.33.0-B0126:

- New features:
  - Exporting policy as rules also generates a baseline by @BernieWhite.
    [#2482](https://github.com/Azure/PSRule.Rules.Azure/issues/2482)
    - A baseline is automatically generated that includes for all rules exported.
      If a policy rule has been replaced by a built-in rule, the baseline will include the built-in rule instead.
    - The baseline is named `<Prefix>.PolicyBaseline.All`. i.e. `Azure.PolicyBaseline.All` by default.
    - For details see [Policy as rules](./concepts/policy-as-rules.md#generated-baseline).
- General improvements:
  - Rules that are ignored during exporting policy as rules are now generate a verbose logs by @BernieWhite.
    [#2482](https://github.com/Azure/PSRule.Rules.Azure/issues/2482)
    - This is to improve transparency of why rules are not exported.
    - To see details on why a rule is ignored, enable verbose logging with `-Verbose`.
  - Policies that duplicate built-in rules can now be exported by using the `-KeepDuplicates` parameter by @BernieWhite.
    [#2482](https://github.com/Azure/PSRule.Rules.Azure/issues/2482)
    - For details see [Policy as rules](./concepts/policy-as-rules.md#duplicate-policies).
- Bug fixes:
  - Fixed inconclusive result reported for `Azure.ACR.Usage` by @BernieWhite.
    [#2494](https://github.com/Azure/PSRule.Rules.Azure/issues/2494)
  - Fixed export of Front Door resource data is incomplete by @BernieWhite.
    [#2668](https://github.com/Azure/PSRule.Rules.Azure/issues/2668)

## v1.33.0-B0126 (pre-release)

What's changed since pre-release v1.33.0-B0088:

- Bug fixes:
  - Fixed `Azure.Template.TemplateFile` to support with `languageVersion` 2.0 template properties by @MrRoundRobin.
    [#2660](https://github.com/Azure/PSRule.Rules.Azure/issues/2660)

## v1.33.0-B0088 (pre-release)

What's changed since pre-release v1.33.0-B0053:

- New rules:
  - Dev Box:
    - Check that projects limit the number of Dev Boxes per user by @BernieWhite.
      [#2654](https://github.com/Azure/PSRule.Rules.Azure/issues/2654)
- Bug fixes:
  - Fixed `Azure.VM.DiskSizeAlignment` does not handle smaller sizes and ultra disks by @BernieWhite.
    [#2656](https://github.com/Azure/PSRule.Rules.Azure/issues/2656)

## v1.33.0-B0053 (pre-release)

What's changed since pre-release v1.33.0-B0023:

- New rules:
  - Databricks:
    - Check that Databricks workspaces use a non-trial SKU by @batemansogq.
      [#2646](https://github.com/Azure/PSRule.Rules.Azure/issues/2646)
    - Check that Databricks workspaces require use of private endpoints by @batemansogq.
      [#2646](https://github.com/Azure/PSRule.Rules.Azure/issues/2646)
- Engineering:
  - Bump xunit to v2.6.6.
    [#2645](https://github.com/Azure/PSRule.Rules.Azure/pull/2645)
  - Bump BenchmarkDotNet to v0.13.12.
    [#2636](https://github.com/Azure/PSRule.Rules.Azure/pull/2636)
  - Bump BenchmarkDotNet.Diagnostics.Windows to v0.13.12.
    [#2636](https://github.com/Azure/PSRule.Rules.Azure/pull/2636)

## v1.33.0-B0023 (pre-release)

What's changed since v1.32.1:

- Updated rules:
  - Application Gateway:
    - Updated `Azure.AppGwWAF.RuleGroups` to use the rule sets by @BenjaminEngeset.
      [#2629](https://github.com/Azure/PSRule.Rules.Azure/issues/2629)
      - The latest Bot Manager rule set is now `1.0`.
      - The latest OWASP rule set is now `3.2`.
  - Cognitive Services:
    - Relaxed `Azure.Cognitive.ManagedIdentity` to configurations that require managed identities by @BernieWhite.
      [#2559](https://github.com/Azure/PSRule.Rules.Azure/issues/2559)
  - Virtual Machine:
    - Checks for Azure Hybrid Benefit `Azure.VM.UseHybridUseBenefit` are not enabled by default by @BernieWhite.
      [#2493](https://github.com/Azure/PSRule.Rules.Azure/issues/2493)
      - To enable, set the `AZURE_VM_USE_HYBRID_USE_BENEFIT` option to `true`.
  - Virtual Network:
    - Added option for excluding subnets to `Azure.VNET.UseNSGs` by @BernieWhite.
      [#2572](https://github.com/Azure/PSRule.Rules.Azure/issues/2572)
      - To add a subnet exclusion, set the `AZURE_VNET_SUBNET_EXCLUDED_FROM_NSG` option.
- General improvements:
  - Quality updates to rules and documentation by @BernieWhite.
    [#1772](https://github.com/Azure/PSRule.Rules.Azure/issues/1772)
    [#2570](https://github.com/Azure/PSRule.Rules.Azure/issues/2570)
- Engineering:
  - Bump xunit to v2.6.4.
    [#2618](https://github.com/Azure/PSRule.Rules.Azure/pull/2618)
  - Bump xunit.runner.visualstudio to v2.5.6.
    [#2619](https://github.com/Azure/PSRule.Rules.Azure/pull/2619)
- Bug fixes:
  - Fixed `dateTimeAdd` may fail with different localization by @BernieWhite.
    [#2631](https://github.com/Azure/PSRule.Rules.Azure/issues/2631)

## v1.32.1

What's changed since v1.32.0:

- Bug fixes:
  - Fixed quotes get incorrectly duplicated by @BernieWhite.
    [#2593](https://github.com/Azure/PSRule.Rules.Azure/issues/2593)
  - Fixed failure to expand copy loop in a Azure Policy deployment by @BernieWhite.
    [#2605](https://github.com/Azure/PSRule.Rules.Azure/issues/2605)
  - Fixed cast exception when expanding the union of an array and mock by @BernieWhite.
    [#2614](https://github.com/Azure/PSRule.Rules.Azure/issues/2614)

## v1.32.0

What's changed since v1.31.3:

- New features:
  - Added December 2023 baselines `Azure.GA_2023_12` and `Azure.Preview_2023_12` by @BernieWhite.
    [#2580](https://github.com/Azure/PSRule.Rules.Azure/issues/2580)
    - Includes rules released before or during December 2023.
    - Marked `Azure.GA_2023_09` and `Azure.Preview_2023_09` baselines as obsolete.
- Updated rules:
  - App Configuration:
    - Promoted `Azure.AppConfig.GeoReplica` to GA rule set by @BernieWhite.
      [#2592](https://github.com/Azure/PSRule.Rules.Azure/issues/2592)
  - API Management:
    - Promoted `Azure.APIM.DefenderCloud` to GA rule set by @BernieWhite.
      [#2591](https://github.com/Azure/PSRule.Rules.Azure/issues/2591)
  - Azure Kubernetes Service:
    - Updated `Azure.AKS.Version` to use latest stable version `1.27.7` by @BernieWhite.
      [#2581](https://github.com/Azure/PSRule.Rules.Azure/issues/2581)
  - Defender for Cloud:
    - Promoted `Azure.Defender.Api` to GA rule set by @BernieWhite.
      [#2591](https://github.com/Azure/PSRule.Rules.Azure/issues/2591)
  - Network Interface:
    - Renamed NIC rules to reflect current usage by @BernieWhite.
      [#2574](https://github.com/Azure/PSRule.Rules.Azure/issues/2574)
      - Rename `Azure.VM.NICAttached` to `Azure.NIC.Attached`.
      - Rename `Azure.VM.NICName` to `Azure.NIC.Name`.
      - Rename `Azure.VM.UniqueDns` to `Azure.NIC.UniqueDns`.
      - Added aliases to reference the old names for suppression and exclusion.
    - Added support for private link services to `Azure.VM.NICAttached` by @BernieWhite.
      [#2563](https://github.com/Azure/PSRule.Rules.Azure/issues/2563)
- General improvements:
  - Improved reporting of null argument in length function by @BernieWhite.
    [#2597](https://github.com/Azure/PSRule.Rules.Azure/issues/2597)
  - Quality updates to documentation by @BernieWhite.
    [#2557](https://github.com/Azure/PSRule.Rules.Azure/issues/2557)
    [#2570](https://github.com/Azure/PSRule.Rules.Azure/issues/2570)
    [#1772](https://github.com/Azure/PSRule.Rules.Azure/issues/1772)
- Engineering:
  - Updated resource providers and policy aliases.
    [#2579](https://github.com/Azure/PSRule.Rules.Azure/pull/2579)
  - Bump xunit to v2.6.2.
    [#2544](https://github.com/Azure/PSRule.Rules.Azure/pull/2544)
  - Bump xunit.runner.visualstudio to v2.5.4.
    [#2567](https://github.com/Azure/PSRule.Rules.Azure/pull/2567)
  - Bump Microsoft.SourceLink.GitHub to v8.0.0.
    [#2538](https://github.com/Azure/PSRule.Rules.Azure/pull/2538)
  - Bump BenchmarkDotNet.Diagnostics.Windows and BenchmarkDotNet to v0.13.11.
    [#2575](https://github.com/Azure/PSRule.Rules.Azure/pull/2575)
  - Bump Microsoft.CodeAnalysis.NetAnalyzers to v8.0.0.
    [#2568](https://github.com/Azure/PSRule.Rules.Azure/pull/2568)
  - Bump Microsoft.NET.Test.Sdk to v17.8.0.
    [#2527](https://github.com/Azure/PSRule.Rules.Azure/pull/2527)
- Bug fixes:
  - Fixed additional false positives of `Azure.Deployment.SecureParameter` by @BernieWhite.
    [#2556](https://github.com/Azure/PSRule.Rules.Azure/issues/2556)
  - Fixed expansion with sub-resource handling of deployments with duplicate resources by @BernieWhite.
    [#2564](https://github.com/Azure/PSRule.Rules.Azure/issues/2564)
  - Fixed dependency ordered is incorrect by @BernieWhite.
    [#2578](https://github.com/Azure/PSRule.Rules.Azure/issues/2578)

What's changed since pre-release v1.32.0-B0099:

- No additional changes.

## v1.32.0-B0099 (pre-release)

What's changed since pre-release v1.32.0-B0053:

- New features:
  - Added December 2023 baselines `Azure.GA_2023_12` and `Azure.Preview_2023_12` by @BernieWhite.
    [#2580](https://github.com/Azure/PSRule.Rules.Azure/issues/2580)
    - Includes rules released before or during December 2023.
    - Marked `Azure.GA_2023_09` and `Azure.Preview_2023_09` baselines as obsolete.
- Updated rules:
  - App Configuration:
    - Promoted `Azure.AppConfig.GeoReplica` to GA rule set by @BernieWhite.
      [#2592](https://github.com/Azure/PSRule.Rules.Azure/issues/2592)
  - API Management:
    - Promoted `Azure.APIM.DefenderCloud` to GA rule set by @BernieWhite.
      [#2591](https://github.com/Azure/PSRule.Rules.Azure/issues/2591)
  - Azure Kubernetes Service:
    - Updated `Azure.AKS.Version` to use latest stable version `1.27.7` by @BernieWhite.
      [#2581](https://github.com/Azure/PSRule.Rules.Azure/issues/2581)
  - Defender for Cloud:
    - Promoted `Azure.Defender.Api` to GA rule set by @BernieWhite.
      [#2591](https://github.com/Azure/PSRule.Rules.Azure/issues/2591)
- General improvements:
  - Improved reporting of null argument in length function by @BernieWhite.
    [#2597](https://github.com/Azure/PSRule.Rules.Azure/issues/2597)
- Engineering:
  - Updated resource providers and policy aliases.
    [#2579](https://github.com/Azure/PSRule.Rules.Azure/pull/2579)
  - Bump Microsoft.SourceLink.GitHub to v8.0.0.
    [#2538](https://github.com/Azure/PSRule.Rules.Azure/pull/2538)
  - Bump BenchmarkDotNet.Diagnostics.Windows and BenchmarkDotNet to v0.13.11.
    [#2575](https://github.com/Azure/PSRule.Rules.Azure/pull/2575)
  - Bump Microsoft.CodeAnalysis.NetAnalyzers to v8.0.0.
    [#2568](https://github.com/Azure/PSRule.Rules.Azure/pull/2568)

## v1.32.0-B0053 (pre-release)

What's changed since pre-release v1.32.0-B0021:

- Updated rules:
  - Network Interface:
    - Renamed NIC rules to reflect current usage by @BernieWhite.
      [#2574](https://github.com/Azure/PSRule.Rules.Azure/issues/2574)
      - Rename `Azure.VM.NICAttached` to `Azure.NIC.Attached`.
      - Rename `Azure.VM.NICName` to `Azure.NIC.Name`.
      - Rename `Azure.VM.UniqueDns` to `Azure.NIC.UniqueDns`.
      - Added aliases to reference the old names for suppression and exclusion.
    - Added support for private link services to `Azure.VM.NICAttached` by @BernieWhite.
      [#2563](https://github.com/Azure/PSRule.Rules.Azure/issues/2563)
- General improvements:
  - Quality updates to documentation by @BernieWhite.
    [#2570](https://github.com/Azure/PSRule.Rules.Azure/issues/2570)
    [#1772](https://github.com/Azure/PSRule.Rules.Azure/issues/1772)
- Engineering:
  - Bump xunit.runner.visualstudio to v2.5.4.
    [#2567](https://github.com/Azure/PSRule.Rules.Azure/pull/2567)
- Bug fixes:
  - Fixed dependency ordered is incorrect by @BernieWhite.
    [#2578](https://github.com/Azure/PSRule.Rules.Azure/issues/2578)

## v1.32.0-B0021 (pre-release)

What's changed since v1.31.3:

- General improvements:
  - Quality updates to documentation by @BernieWhite.
    [#2557](https://github.com/Azure/PSRule.Rules.Azure/issues/2557)
- Engineering:
  - Bump Microsoft.NET.Test.Sdk to v17.8.0.
    [#2527](https://github.com/Azure/PSRule.Rules.Azure/pull/2527)
  - Bump xunit to v2.6.2.
    [#2544](https://github.com/Azure/PSRule.Rules.Azure/pull/2544)
- Bug fixes:
  - Fixed additional false positives of `Azure.Deployment.SecureParameter` by @BernieWhite.
    [#2556](https://github.com/Azure/PSRule.Rules.Azure/issues/2556)
  - Fixed expansion with sub-resource handling of deployments with duplicate resources by @BernieWhite.
    [#2564](https://github.com/Azure/PSRule.Rules.Azure/issues/2564)

## v1.31.3

What's changed since v1.31.2:

- Bug fixes:
  - Fixed incorrect scope generated for subscription aliases by @BernieWhite.
    [#2545](https://github.com/Azure/PSRule.Rules.Azure/issues/2545)
  - Fixed null dereferenced properties in map lambda by @BernieWhite.
    [#2535](https://github.com/Azure/PSRule.Rules.Azure/issues/2535)
  - Fixed handling of for array index symbols by @BernieWhite.
    [#2548](https://github.com/Azure/PSRule.Rules.Azure/issues/2548)

## v1.31.2

What's changed since v1.31.1:

- Bug fixes:
  - Fixed nullable parameters with JValue null by @BernieWhite.
    [#2535](https://github.com/Azure/PSRule.Rules.Azure/issues/2535)

## v1.31.1

What's changed since v1.31.0:

- Bug fixes:
  - Fixed additional non-sensitive parameter name patterns by `Azure.Deployment.SecureParameter` by @BernieWhite.
    [#2528](https://github.com/Azure/PSRule.Rules.Azure/issues/2528)
    - Added support for configuration of the rule by setting `AZURE_DEPLOYMENT_NONSENSITIVE_PARAMETER_NAMES`.
  - Fixed incorrect handling of expressions with contains with JValue string by @BernieWhite.
    [#2531](https://github.com/Azure/PSRule.Rules.Azure/issues/2531)

## v1.31.0

What's changed since v1.30.3:

- New rules:
  - Deployment:
    - Check parameters potentially containing secure values by @BernieWhite.
      [#1476](https://github.com/Azure/PSRule.Rules.Azure/issues/1476)
  - Machine Learning:
    - Check compute instances are configured for an idle shutdown by @batemansogq.
      [#2484](https://github.com/Azure/PSRule.Rules.Azure/issues/2484)
    - Check workspace compute has local authentication disabled by @batemansogq.
      [#2484](https://github.com/Azure/PSRule.Rules.Azure/issues/2484)
    - Check workspace compute is connected to a VNET by @batemansogq.
      [#2484](https://github.com/Azure/PSRule.Rules.Azure/issues/2484)
    - Check public access to a workspace is disabled by @batemansogq.
      [#2484](https://github.com/Azure/PSRule.Rules.Azure/issues/2484)
    - Check workspaces use a user-assigned identity by @batemansogq.
      [#2484](https://github.com/Azure/PSRule.Rules.Azure/issues/2484)
- Engineering:
  - Bump development tools to .NET 7.0 SDK by @BernieWhite.
    [#1870](https://github.com/Azure/PSRule.Rules.Azure/issues/1870)
  - Bump BenchmarkDotNet to v0.13.10.
    [#2518](https://github.com/Azure/PSRule.Rules.Azure/pull/2518)
  - Bump BenchmarkDotNet.Diagnostics.Windows to v0.13.10.
    [#2508](https://github.com/Azure/PSRule.Rules.Azure/pull/2508)
  - Bump xunit to v2.6.1.
    [#2514](https://github.com/Azure/PSRule.Rules.Azure/pull/2514)
  - Bump xunit.runner.visualstudio to v2.5.3.
    [#2486](https://github.com/Azure/PSRule.Rules.Azure/pull/2486)
- Bug fixes:
  - Fixed dependency ordering with symbolic name by @BernieWhite.
    [#2505](https://github.com/Azure/PSRule.Rules.Azure/issues/2505)
  - Fixed nullable parameters for custom types by @BernieWhite.
    [#2489](https://github.com/Azure/PSRule.Rules.Azure/issues/2489)
  - Fixed API Connection might be missing dynamic properties by @BernieWhite.
    [#2424](https://github.com/Azure/PSRule.Rules.Azure/issues/2424)

What's changed since pre-release v1.31.0-B0048:

- No additional changes.

## v1.31.0-B0048 (pre-release)

What's changed since pre-release v1.31.0-B0020:

- Engineering:
  - Bump BenchmarkDotNet to v0.13.10.
    [#2518](https://github.com/Azure/PSRule.Rules.Azure/pull/2518)
  - Bump BenchmarkDotNet.Diagnostics.Windows to v0.13.10.
    [#2508](https://github.com/Azure/PSRule.Rules.Azure/pull/2508)
  - Bump xunit to v2.6.1.
    [#2514](https://github.com/Azure/PSRule.Rules.Azure/pull/2514)
  - Bump xunit.runner.visualstudio to v2.5.3.
    [#2486](https://github.com/Azure/PSRule.Rules.Azure/pull/2486)
- Bug fixes:
  - Fixed dependency ordering with symbolic name by @BernieWhite.
    [#2505](https://github.com/Azure/PSRule.Rules.Azure/issues/2505)
  - Fixed nullable parameters for custom types by @BernieWhite.
    [#2489](https://github.com/Azure/PSRule.Rules.Azure/issues/2489)
  - Fixed API Connection might be missing dynamic properties by @BernieWhite.
    [#2424](https://github.com/Azure/PSRule.Rules.Azure/issues/2424)

## v1.31.0-B0020 (pre-release)

What's changed since v1.30.3:

- New rules:
  - Deployment:
    - Check parameters potentially containing secure values by @BernieWhite.
      [#1476](https://github.com/Azure/PSRule.Rules.Azure/issues/1476)
  - Machine Learning:
    - Check compute instances are configured for an idle shutdown by @batemansogq.
      [#2484](https://github.com/Azure/PSRule.Rules.Azure/issues/2484)
    - Check workspace compute has local authentication disabled by @batemansogq.
      [#2484](https://github.com/Azure/PSRule.Rules.Azure/issues/2484)
    - Check workspace compute is connected to a VNET by @batemansogq.
      [#2484](https://github.com/Azure/PSRule.Rules.Azure/issues/2484)
    - Check public access to a workspace is disabled by @batemansogq.
      [#2484](https://github.com/Azure/PSRule.Rules.Azure/issues/2484)
    - Check workspaces use a user-assigned identity by @batemansogq.
      [#2484](https://github.com/Azure/PSRule.Rules.Azure/issues/2484)
- Engineering:
  - Bump development tools to .NET 7.0 SDK by @BernieWhite.
    [#1870](https://github.com/Azure/PSRule.Rules.Azure/issues/1870)
  - Bump BenchmarkDotNet to v0.13.9.
    [#2469](https://github.com/Azure/PSRule.Rules.Azure/pull/2469)
  - Bump BenchmarkDotNet.Diagnostics.Windows to v0.13.9.
    [#2470](https://github.com/Azure/PSRule.Rules.Azure/pull/2470)

## v1.30.3

What's changed since v1.30.2:

- Bug fixes:
  - Fixed nullable parameters for built-in types by @BernieWhite.
    [#2488](https://github.com/Azure/PSRule.Rules.Azure/issues/2488)

## v1.30.2

What's changed since v1.30.1:

- Bug fixes:
  - Fixed binding of results resourceId and resourceGroupName by @BernieWhite.
    [#2460](https://github.com/Azure/PSRule.Rules.Azure/issues/2460)

## v1.30.1

What's changed since v1.30.0:

- Bug fixes:
  - Fixed `Azure.Resource.AllowedRegions` which was failing when no allowed regions were configured by @BernieWhite.
    [#2461](https://github.com/Azure/PSRule.Rules.Azure/issues/2461)

## v1.30.0

What's changed since v1.29.0:

- New features:
  - Added September 2023 baselines `Azure.GA_2023_09` and `Azure.Preview_2023_09` by @BernieWhite.
    [#2451](https://github.com/Azure/PSRule.Rules.Azure/issues/2451)
    - Includes rules released before or during September 2023.
    - Marked `Azure.GA_2023_06` and `Azure.Preview_2023_06` baselines as obsolete.
- New rules:
  - Azure Database for MySQL:
    - Check that Azure AD-only authentication is configured for Azure Database for MySQL databases by @BenjaminEngeset.
      [#2227](https://github.com/Azure/PSRule.Rules.Azure/issues/2227)
  - Azure Firewall:
    - Check that Azure Firewall polices has configured threat intelligence-based filtering in `alert and deny` mode by @BenjaminEngeset.
      [#2354](https://github.com/Azure/PSRule.Rules.Azure/issues/2354)
  - Backup vault:
    - Check that immutability is configured for Backup vaults by @BenjaminEngeset.
      [#2387](https://github.com/Azure/PSRule.Rules.Azure/issues/2387)
  - Container App:
    - Check that Container Apps uses a supported API version by @BenjaminEngeset.
      [#2398](https://github.com/Azure/PSRule.Rules.Azure/issues/2398)
  - Container Registry:
    - Check that Container Registries restricts network access by @BenjaminEngeset.
      [#2423](https://github.com/Azure/PSRule.Rules.Azure/issues/2423)
    - Check that Container Registries disables anonymous pull access by @BenjaminEngeset.
      [#2422](https://github.com/Azure/PSRule.Rules.Azure/issues/2422)
  - Front Door:
    - Check that managed identity for Azure Front Door instances are configured by @BenjaminEngeset.
      [#2378](https://github.com/Azure/PSRule.Rules.Azure/issues/2378)
  - Public IP address:
    - Check that Public IP addresses uses Standard SKU by @BenjaminEngeset.
      [#2376](https://github.com/Azure/PSRule.Rules.Azure/issues/2376)
  - Recovery Services vault:
    - Check that immutability is configured for Recovery Services vaults by @BenjaminEngeset.
      [#2386](https://github.com/Azure/PSRule.Rules.Azure/issues/2386)
- Updated rules:
  - Azure Kubernetes Service:
    - Updated `Azure.AKS.Version` to use latest stable version `1.26.6` by @BernieWhite.
      [#2404](https://github.com/Azure/PSRule.Rules.Azure/issues/2404)
      - Use `AZURE_AKS_CLUSTER_MINIMUM_VERSION` to configure the minimum version of the cluster.
    - Promoted `Azure.AKS.LocalAccounts` to GA rule set by @BernieWhite.
      [#2448](https://github.com/Azure/PSRule.Rules.Azure/issues/2448)
  - Container App:
    - Promoted `Azure.ContainerApp.DisableAffinity` to GA rule set by @BernieWhite.
      [#2455](https://github.com/Azure/PSRule.Rules.Azure/issues/2455)
- General improvements:
  - **Important change:** Replaced the `Azure_AllowedRegions` option with `AZURE_RESOURCE_ALLOWED_LOCATIONS`.
    [#941](https://github.com/Azure/PSRule.Rules.Azure/issues/941)
    - For compatibility, if `Azure_AllowedRegions` is set it will be used instead of `AZURE_RESOURCE_ALLOWED_LOCATIONS`.
    - If only `AZURE_RESOURCE_ALLOWED_LOCATIONS` is set, this value will be used.
    - The default will be used neither options are configured.
    - If `Azure_AllowedRegions` is set a warning will be generated until the configuration is removed.
    - Support for `Azure_AllowedRegions` is deprecated and will be removed in v2.
    - See [upgrade notes][1] for details.
  - Add source link for rule in docs by @BernieWhite.
    [#2115](https://github.com/Azure/PSRule.Rules.Azure/issues/2115)
- Engineering:
  - Updated resource providers and policy aliases.
    [#2442](https://github.com/Azure/PSRule.Rules.Azure/pull/2442)
  - Bump xunit to v2.5.1.
    [#2436](https://github.com/Azure/PSRule.Rules.Azure/pull/2436)
  - Bump xunit.runner.visualstudio to v2.5.1.
    [#2435](https://github.com/Azure/PSRule.Rules.Azure/pull/2435)
  - Bump Microsoft.NET.Test.Sdk to v17.7.2.
    [#2407](https://github.com/Azure/PSRule.Rules.Azure/pull/2407)
  - Bump BenchmarkDotNet to v0.13.8.
    [#2425](https://github.com/Azure/PSRule.Rules.Azure/pull/2425)
  - Bump BenchmarkDotNet.Diagnostics.Windows to v0.13.8.
    [#2425](https://github.com/Azure/PSRule.Rules.Azure/pull/2425)
  - Bump Microsoft.CodeAnalysis.NetAnalyzers to v7.0.4.
    [#2405](https://github.com/Azure/PSRule.Rules.Azure/pull/2405)
- Bug fixes:
  - Fixed false positive with `Azure.Storage.SecureTransfer` on new API versions by @BernieWhite.
    [#2414](https://github.com/Azure/PSRule.Rules.Azure/issues/2414)
  - Fixed false positive with `Azure.VNET.LocalDNS` for DNS server addresses out of local scope by @BernieWhite.
    [#2370](https://github.com/Azure/PSRule.Rules.Azure/issues/2370)
    - This bug fix introduces a configuration option to flag when DNS from an Identity subscription is used.
    - Set `AZURE_VNET_DNS_WITH_IDENTITY` to `true` when using an Identity subscription for DNS.
  - Fixed non-resource group rule triggering for a resource group by @BernieWhite.
    [#2401](https://github.com/Azure/PSRule.Rules.Azure/issues/2401)
  - Fixed lambda map in map variable by @BernieWhite.
    [#2410](https://github.com/Azure/PSRule.Rules.Azure/issues/2410)
  - Fixed `Azure.AKS.Version` by excluding `node-image` channel by @BernieWhite.
    [#2446](https://github.com/Azure/PSRule.Rules.Azure/issues/2446)

What's changed since pre-release v1.30.0-B0127:

- No additional changes.

## v1.30.0-B0127 (pre-release)

What's changed since pre-release v1.30.0-B0080:

- New features:
  - Added September 2023 baselines `Azure.GA_2023_09` and `Azure.Preview_2023_09` by @BernieWhite.
    [#2451](https://github.com/Azure/PSRule.Rules.Azure/issues/2451)
    - Includes rules released before or during September 2023.
    - Marked `Azure.GA_2023_06` and `Azure.Preview_2023_06` baselines as obsolete.
- New rules:
  - Azure Container Registry:
    - Check that Container Registries restricts network access by @BenjaminEngeset.
      [#2423](https://github.com/Azure/PSRule.Rules.Azure/issues/2423)
    - Check that Container Registries disables anonymous pull access by @BenjaminEngeset.
      [#2422](https://github.com/Azure/PSRule.Rules.Azure/issues/2422)
- Updated rules:
  - Azure Kubernetes Service:
    - Updated `Azure.AKS.Version` to use latest stable version `1.26.6` by @BernieWhite.
      [#2404](https://github.com/Azure/PSRule.Rules.Azure/issues/2404)
      - Use `AZURE_AKS_CLUSTER_MINIMUM_VERSION` to configure the minimum version of the cluster.
    - Promoted `Azure.AKS.LocalAccounts` to GA rule set by @BernieWhite.
      [#2448](https://github.com/Azure/PSRule.Rules.Azure/issues/2448)
  - Container App:
    - Promoted `Azure.ContainerApp.DisableAffinity` to GA rule set by @BernieWhite.
      [#2455](https://github.com/Azure/PSRule.Rules.Azure/issues/2455)
- General improvements:
  - Add source link for rule in docs by @BernieWhite.
    [#2115](https://github.com/Azure/PSRule.Rules.Azure/issues/2115)
- Engineering:
  - Updated resource providers and policy aliases.
    [#2442](https://github.com/Azure/PSRule.Rules.Azure/pull/2442)
  - Bump xunit to v2.5.1.
    [#2436](https://github.com/Azure/PSRule.Rules.Azure/pull/2436)
  - Bump xunit.runner.visualstudio to v2.5.1.
    [#2435](https://github.com/Azure/PSRule.Rules.Azure/pull/2435)
- Bug fixes:
  - Fixed `Azure.AKS.Version` by excluding `node-image` channel by @BernieWhite.
    [#2446](https://github.com/Azure/PSRule.Rules.Azure/issues/2446)

## v1.30.0-B0080 (pre-release)

What's changed since pre-release v1.30.0-B0047:

- General improvements:
  - **Important change:** Replaced the `Azure_AllowedRegions` option with `AZURE_RESOURCE_ALLOWED_LOCATIONS`.
    [#941](https://github.com/Azure/PSRule.Rules.Azure/issues/941)
    - For compatibility, if `Azure_AllowedRegions` is set it will be used instead of `AZURE_RESOURCE_ALLOWED_LOCATIONS`.
    - If only `AZURE_RESOURCE_ALLOWED_LOCATIONS` is set, this value will be used.
    - The default will be used neither options are configured.
    - If `Azure_AllowedRegions` is set a warning will be generated until the configuration is removed.
    - Support for `Azure_AllowedRegions` is deprecated and will be removed in v2.
    - See [upgrade notes][1] for details.
- Engineering:
  - Bump Microsoft.NET.Test.Sdk to v17.7.2.
    [#2407](https://github.com/Azure/PSRule.Rules.Azure/pull/2407)
  - Bump BenchmarkDotNet to v0.13.8.
    [#2425](https://github.com/Azure/PSRule.Rules.Azure/pull/2425)
  - Bump BenchmarkDotNet.Diagnostics.Windows to v0.13.8.
    [#2425](https://github.com/Azure/PSRule.Rules.Azure/pull/2425)
- Bug fixes:
  - Fixed false positive with `Azure.Storage.SecureTransfer` on new API versions by @BernieWhite.
    [#2414](https://github.com/Azure/PSRule.Rules.Azure/issues/2414)
  - Fixed false positive with `Azure.VNET.LocalDNS` for DNS server addresses out of local scope by @BernieWhite.
    [#2370](https://github.com/Azure/PSRule.Rules.Azure/issues/2370)
    - This bug fix introduces a configuration option to flag when DNS from an Identity subscription is used.
    - Set `AZURE_VNET_DNS_WITH_IDENTITY` to `true` when using an Identity subscription for DNS.

## v1.30.0-B0047 (pre-release)

What's changed since pre-release v1.30.0-B0026:

- Engineering:
  - Bump Microsoft.CodeAnalysis.NetAnalyzers to v7.0.4.
    [#2405](https://github.com/Azure/PSRule.Rules.Azure/pull/2405)
- Bug fixes:
  - Fixed lambda map in map variable by @BernieWhite.
    [#2410](https://github.com/Azure/PSRule.Rules.Azure/issues/2410)

## v1.30.0-B0026 (pre-release)

What's changed since pre-release v1.30.0-B0011:

- New rules:
  - Container App:
    - Check that Container Apps uses a supported API version by @BenjaminEngeset.
      [#2398](https://github.com/Azure/PSRule.Rules.Azure/issues/2398)
- Bug fixes:
  - Fixed non-resource group rule triggering for a resource group by @BernieWhite.
    [#2401](https://github.com/Azure/PSRule.Rules.Azure/issues/2401)

## v1.30.0-B0011 (pre-release)

What's changed since v1.29.0:

- New rules:
  - Azure Database for MySQL:
    - Check that Azure AD-only authentication is configured for Azure Database for MySQL databases by @BenjaminEngeset.
      [#2227](https://github.com/Azure/PSRule.Rules.Azure/issues/2227)
  - Azure Firewall:
    - Check that Azure Firewall polices has configured threat intelligence-based filtering in `alert and deny` mode by @BenjaminEngeset.
      [#2354](https://github.com/Azure/PSRule.Rules.Azure/issues/2354)
  - Backup vault:
    - Check that immutability is configured for Backup vaults by @BenjaminEngeset.
      [#2387](https://github.com/Azure/PSRule.Rules.Azure/issues/2387)
  - Front Door:
    - Check that managed identity for Azure Front Door instances are configured by @BenjaminEngeset.
      [#2378](https://github.com/Azure/PSRule.Rules.Azure/issues/2378)
  - Public IP address:
    - Check that Public IP addresses uses Standard SKU by @BenjaminEngeset.
      [#2376](https://github.com/Azure/PSRule.Rules.Azure/issues/2376)
  - Recovery Services vault:
    - Check that immutability is configured for Recovery Services vaults by @BenjaminEngeset.
      [#2386](https://github.com/Azure/PSRule.Rules.Azure/issues/2386)
- Engineering:
  - Bump BenchmarkDotNet to v0.13.7.
    [#2385](https://github.com/Azure/PSRule.Rules.Azure/pull/2385)
  - Bump BenchmarkDotNet.Diagnostics.Windows to v0.13.7.
    [#2382](https://github.com/Azure/PSRule.Rules.Azure/pull/2382)
  - Bump Microsoft.NET.Test.Sdk to v17.7.1.
    [#2393](https://github.com/Azure/PSRule.Rules.Azure/pull/2393)

## v1.29.0

What's changed since v1.28.2:

- New rules:
  - Databricks:
    - Check that workspaces use secure cluster connectivity by @BernieWhite.
      [#2334](https://github.com/Azure/PSRule.Rules.Azure/issues/2334)
- General improvements:
  - Use policy definition name when generating a rule from it by @BernieWhite.
    [#1959](https://github.com/Azure/PSRule.Rules.Azure/issues/1959)
  - Added export in-flight data for Defender for Storage from Storage Accounts by @BernieWhite.
    [#2248](https://github.com/Azure/PSRule.Rules.Azure/issues/2248)
  - Added export in-flight data for Defender for APIs from API Management by @BernieWhite.
    [#2247](https://github.com/Azure/PSRule.Rules.Azure/issues/2247)
- Bug fixes:
  - Fixed policy expansion with unquoted field property by @BernieWhite.
    [#2352](https://github.com/Azure/PSRule.Rules.Azure/issues/2352)
  - Fixed array contains with JArray by @BernieWhite.
    [#2368](https://github.com/Azure/PSRule.Rules.Azure/issues/2368)
  - Fixed index out of bounds of array with first function on empty array by @BernieWhite.
    [#2372](https://github.com/Azure/PSRule.Rules.Azure/issues/2372)

What's changed since pre-release v1.29.0-B0062:

- No additional changes.

## v1.29.0-B0062 (pre-release)

What's changed since pre-release v1.29.0-B0036:

- Bug fixes:
  - Fixed array contains with JArray by @BernieWhite.
    [#2368](https://github.com/Azure/PSRule.Rules.Azure/issues/2368)
  - Fixed index out of bounds of array with first function on empty array by @BernieWhite.
    [#2372](https://github.com/Azure/PSRule.Rules.Azure/issues/2372)

## v1.29.0-B0036 (pre-release)

What's changed since pre-release v1.29.0-B0015:

- General improvements:
  - Added export in-flight data for Defender for Storage from Storage Accounts by @BernieWhite.
    [#2248](https://github.com/Azure/PSRule.Rules.Azure/issues/2248)
  - Added export in-flight data for Defender for APIs from API Management by @BernieWhite.
    [#2247](https://github.com/Azure/PSRule.Rules.Azure/issues/2247)

## v1.29.0-B0015 (pre-release)

What's changed since v1.28.2:

- New rules:
  - Databricks:
    - Check that workspaces use secure cluster connectivity by @BernieWhite.
      [#2334](https://github.com/Azure/PSRule.Rules.Azure/issues/2334)
- General improvements:
  - Use policy definition name when generating a rule from it by @BernieWhite.
    [#1959](https://github.com/Azure/PSRule.Rules.Azure/issues/1959)
- Bug fixes:
  - Fixed policy expansion with unquoted field property by @BernieWhite.
    [#2352](https://github.com/Azure/PSRule.Rules.Azure/issues/2352)

## v1.28.2

What's changed since v1.28.1:

- Bug fixes:
  - Fixed policy rules with no effect conditions are evaluated incorrectly by @BernieWhite.
    [#2346](https://github.com/Azure/PSRule.Rules.Azure/issues/2346)

## v1.28.1

What's changed since v1.28.0:

- Bug fixes:
  - Fixed `parseCidr` with `/32` is not valid by @BernieWhite.
    [#2336](https://github.com/Azure/PSRule.Rules.Azure/issues/2336)
  - Fixed mismatch of resource group type on policy as code rules by @BernieWhite.
    [#2338](https://github.com/Azure/PSRule.Rules.Azure/issues/2338)
  - Fixed length cannot be less than zero when converting policy to rules by @BernieWhite.
    [#1802](https://github.com/Azure/PSRule.Rules.Azure/issues/1802)
  - Fixed naming rules for MariaDB by @BernieWhite.
    [#2335](https://github.com/Azure/PSRule.Rules.Azure/issues/2335)
    - Updated `Azure.MariaDB.VNETRuleName` to allow for parent resources.
    - Updated `Azure.MariaDB.FirewallRuleName` to allow for parent resources.
  - Fixed network watcher existence check by @BernieWhite.
    [#2342](https://github.com/Azure/PSRule.Rules.Azure/issues/2342)

## v1.28.0

What's changed since v1.27.3:

- New features:
  - Added June 2023 baselines `Azure.GA_2023_06` and `Azure.Preview_2023_06` by @BernieWhite.
    [#2310](https://github.com/Azure/PSRule.Rules.Azure/issues/2310)
    - Includes rules released before or during June 2023.
    - Marked `Azure.GA_2023_03` and `Azure.Preview_2023_03` baselines as obsolete.
- New rules:
  - Azure Database for MySQL:
    - Check that Azure AD authentication is configured for Azure Database for MySQL databases by @BenjaminEngeset.
      [#2226](https://github.com/Azure/PSRule.Rules.Azure/issues/2226)
  - Azure Database for PostgreSQL:
    - Check that Azure AD-only authentication is configured for Azure Database for PostgreSQL databases by @BenjaminEngeset.
      [#2250](https://github.com/Azure/PSRule.Rules.Azure/issues/2250)
    - Check that Azure AD authentication is configured for Azure Database for PostgreSQL databases by @BenjaminEngeset.
      [#2249](https://github.com/Azure/PSRule.Rules.Azure/issues/2249)
- Removed rules:
  - Azure Kubernetes Service:
    - Removed `Azure.AKS.PodIdentity` as pod identities has been replaced by workload identities by @BernieWhite.
      [#2273](https://github.com/Azure/PSRule.Rules.Azure/issues/2273)
- General improvements:
  - Added support for safe dereference operator by @BernieWhite.
    [#2322](https://github.com/Azure/PSRule.Rules.Azure/issues/2322)
    - Added support for `tryGet` Bicep function.
  - Added support for Bicep CIDR functions by @BernieWhite.
    [#2279](https://github.com/Azure/PSRule.Rules.Azure/issues/2279)
    - Added support for `parseCidr`, `cidrSubnet`, and `cidrHost`.
  - Added support for `managementGroupResourceId` Bicep function by @BernieWhite.
    [#2294](https://github.com/Azure/PSRule.Rules.Azure/issues/2294)
- Engineering:
  - Bump PSRule to v2.9.0.
    [#2293](https://github.com/Azure/PSRule.Rules.Azure/pull/2293)
  - Updated resource providers and policy aliases.
    [#2261](https://github.com/Azure/PSRule.Rules.Azure/pull/2261)
  - Bump Microsoft.CodeAnalysis.NetAnalyzers to v7.0.3.
    [#2281](https://github.com/Azure/PSRule.Rules.Azure/pull/2281)
  - Bump Microsoft.NET.Test.Sdk to v17.6.3.
    [#2290](https://github.com/Azure/PSRule.Rules.Azure/pull/2290)
  - Bump coverlet.collector to v6.0.0.
    [#2232](https://github.com/Azure/PSRule.Rules.Azure/pull/2232)
  - Bump Az.Resources to v6.7.0.
    [#2274](https://github.com/Azure/PSRule.Rules.Azure/pull/2274)
  - Bump xunit to v2.5.0.
    [#2306](https://github.com/Azure/PSRule.Rules.Azure/pull/2306)
  - Bump xunit.runner.visualstudio to v2.5.0.
    [#2307](https://github.com/Azure/PSRule.Rules.Azure/pull/2307)
  - Bump BenchmarkDotNet to v0.13.6.
    [#2317](https://github.com/Azure/PSRule.Rules.Azure/pull/2317)
  - Bump BenchmarkDotNet.Diagnostics.Windows to v0.13.6.
    [#2318](https://github.com/Azure/PSRule.Rules.Azure/pull/2318)
- Bug fixes:
  - Fixed Redis firewall rules can not bind to start by @BernieWhite.
    [#2303](https://github.com/Azure/PSRule.Rules.Azure/issues/2303)
  - Fixed null condition handling by @BernieWhite.
    [#2316](https://github.com/Azure/PSRule.Rules.Azure/issues/2316)
  - Fixed reference expression in property name by @BernieWhite.
    [#2321](https://github.com/Azure/PSRule.Rules.Azure/issues/2321)
  - Fixed handling of nested mock objects by @BernieWhite.
    [#2325](https://github.com/Azure/PSRule.Rules.Azure/issues/2325)
  - Fixed late binding of `coalesce` function by @BernieWhite.
    [#2328](https://github.com/Azure/PSRule.Rules.Azure/issues/2328)
  - Fixed handling of JArray outputs with runtime values by @BernieWhite.
    [#2159](https://github.com/Azure/PSRule.Rules.Azure/issues/2159)

What's changed since pre-release v1.28.0-B0213:

- No additional changes.

## v1.28.0-B0213 (pre-release)

What's changed since pre-release v1.28.0-B0159:

- General improvements:
  - Added support for safe dereference operator by @BernieWhite.
    [#2322](https://github.com/Azure/PSRule.Rules.Azure/issues/2322)
    - Added support for `tryGet` Bicep function.
- Engineering:
  - Bump BenchmarkDotNet to v0.13.6.
    [#2317](https://github.com/Azure/PSRule.Rules.Azure/pull/2317)
  - Bump BenchmarkDotNet.Diagnostics.Windows to v0.13.6.
    [#2318](https://github.com/Azure/PSRule.Rules.Azure/pull/2318)
- Bug fixes:
  - Fixed null condition handling by @BernieWhite.
    [#2316](https://github.com/Azure/PSRule.Rules.Azure/issues/2316)
  - Fixed reference expression in property name by @BernieWhite.
    [#2321](https://github.com/Azure/PSRule.Rules.Azure/issues/2321)
  - Fixed handling of nested mock objects by @BernieWhite.
    [#2325](https://github.com/Azure/PSRule.Rules.Azure/issues/2325)
  - Fixed late binding of `coalesce` function by @BernieWhite.
    [#2328](https://github.com/Azure/PSRule.Rules.Azure/issues/2328)

## v1.28.0-B0159 (pre-release)

What's changed since pre-release v1.28.0-B0115:

- New features:
  - Added June 2023 baselines `Azure.GA_2023_06` and `Azure.Preview_2023_06` by @BernieWhite.
    [#2310](https://github.com/Azure/PSRule.Rules.Azure/issues/2310)
    - Includes rules released before or during June 2023.
    - Marked `Azure.GA_2023_03` and `Azure.Preview_2023_03` baselines as obsolete.
- Engineering:
  - Bump xunit to v2.5.0.
    [#2306](https://github.com/Azure/PSRule.Rules.Azure/pull/2306)
  - Bump xunit.runner.visualstudio to v2.5.0.
    [#2307](https://github.com/Azure/PSRule.Rules.Azure/pull/2307)
- Bug fixes:
  - Fixed Redis firewall rules can not bind to start by @BernieWhite.
    [#2303](https://github.com/Azure/PSRule.Rules.Azure/issues/2303)

## v1.28.0-B0115 (pre-release)

What's changed since pre-release v1.28.0-B0079:

- General improvements:
  - Added support for Bicep CIDR functions by @BernieWhite.
    [#2279](https://github.com/Azure/PSRule.Rules.Azure/issues/2279)
    - Added support for `parseCidr`, `cidrSubnet`, and `cidrHost`.

## v1.28.0-B0079 (pre-release)

What's changed since pre-release v1.28.0-B0045:

- General improvements:
  - Added support for `managementGroupResourceId` Bicep function by @BernieWhite.
    [#2294](https://github.com/Azure/PSRule.Rules.Azure/issues/2294)
- Engineering:
  - Bump PSRule to v2.9.0.
    [#2293](https://github.com/Azure/PSRule.Rules.Azure/pull/2293)
  - Bump Microsoft.CodeAnalysis.NetAnalyzers to v7.0.3.
    [#2281](https://github.com/Azure/PSRule.Rules.Azure/pull/2281)
  - Bump Microsoft.NET.Test.Sdk to v17.6.3.
    [#2290](https://github.com/Azure/PSRule.Rules.Azure/pull/2290)
  - Bump coverlet.collector to v6.0.0.
    [#2232](https://github.com/Azure/PSRule.Rules.Azure/pull/2232)
- Bug fixes:
  - Fixed handling of JArray outputs with runtime values by @BernieWhite.
    [#2159](https://github.com/Azure/PSRule.Rules.Azure/issues/2159)

## v1.28.0-B0045 (pre-release)

What's changed since pre-release v1.28.0-B0024:

- Removed rules:
  - Azure Kubernetes Service:
    - Removed `Azure.AKS.PodIdentity` as pod identities has been replaced by workload identities by @BernieWhite.
      [#2273](https://github.com/Azure/PSRule.Rules.Azure/issues/2273)
- Engineering:
  - Bump Microsoft.NET.Test.Sdk to v17.6.2.
    [#2266](https://github.com/Azure/PSRule.Rules.Azure/pull/2266)
  - Bump Az.Resources to v6.7.0.
    [#2274](https://github.com/Azure/PSRule.Rules.Azure/pull/2274)
- Bug fixes:
  - Fixed false positive of `IsolatedV2` with `Azure.AppService.MinPlan` by @BernieWhite.
    [#2277](https://github.com/Azure/PSRule.Rules.Azure/issues/2277)

## v1.28.0-B0024 (pre-release)

What's changed since pre-release v1.28.0-B0010:

- Bug fixes:
  - Fixed union function for merge of object properties by @BernieWhite.
    [#2264](https://github.com/Azure/PSRule.Rules.Azure/issues/2264)
  - Fixed length function counting properties in object by @BernieWhite.
    [#2263](https://github.com/Azure/PSRule.Rules.Azure/issues/2263)

## v1.28.0-B0010 (pre-release)

What's changed since v1.27.1:

- New rules:
  - Azure Database for MySQL:
    - Check that Azure AD authentication is configured for Azure Database for MySQL databases by @BenjaminEngeset.
      [#2226](https://github.com/Azure/PSRule.Rules.Azure/issues/2226)
  - Azure Database for PostgreSQL:
    - Check that Azure AD-only authentication is configured for Azure Database for PostgreSQL databases by @BenjaminEngeset.
      [#2250](https://github.com/Azure/PSRule.Rules.Azure/issues/2250)
    - Check that Azure AD authentication is configured for Azure Database for PostgreSQL databases by @BenjaminEngeset.
      [#2249](https://github.com/Azure/PSRule.Rules.Azure/issues/2249)
- Engineering:
  - Updated resource providers and policy aliases.
    [#2261](https://github.com/Azure/PSRule.Rules.Azure/pull/2261)
  - Bump Microsoft.NET.Test.Sdk to v17.6.1.
    [#2256](https://github.com/Azure/PSRule.Rules.Azure/pull/2256)

## v1.27.3

What's changed since v1.27.2:

- Bug fixes:
  - Fixed false positive of `IsolatedV2` with `Azure.AppService.MinPlan` by @BernieWhite.
    [#2277](https://github.com/Azure/PSRule.Rules.Azure/issues/2277)

## v1.27.2

What's changed since v1.27.1:

- Bug fixes:
  - Fixed union function for merge of object properties by @BernieWhite.
    [#2264](https://github.com/Azure/PSRule.Rules.Azure/issues/2264)
  - Fixed length function counting properties in object by @BernieWhite.
    [#2263](https://github.com/Azure/PSRule.Rules.Azure/issues/2263)

## v1.27.1

What's changed since v1.27.0:

- Bug fixes:
  - Fixed depends on ordering fails to expand deployment by @BernieWhite.
    [#2255](https://github.com/Azure/PSRule.Rules.Azure/issues/2255)

## v1.27.0

What's changed since v1.26.1:

- New features:
  - **Experimental:** Added support for expanding deployments from `.bicepparam` files by @BernieWhite.
    [#2132](https://github.com/Azure/PSRule.Rules.Azure/issues/2132)
    - See [Using Bicep source](https://aka.ms/ps-rule-azure/bicep) for details.
- New rules:
  - Application Gateway:
    - Check that Application Gateways uses a v2 SKU by @BenjaminEngeset.
      [#2185](https://github.com/Azure/PSRule.Rules.Azure/issues/2185)
  - API Management:
    - Check that APIs published in Azure API Management are on-boarded to Microsoft Defender for APIs by @BenjaminEngeset.
      [#2187](https://github.com/Azure/PSRule.Rules.Azure/issues/2187)
    - Check that base element for any policy element in a section is configured by @BenjaminEngeset.
      [#2072](https://github.com/Azure/PSRule.Rules.Azure/issues/2072)
  - Arc-enabled Kubernetes cluster:
    - Check that Microsoft Defender for Containers extension for Arc-enabled Kubernetes clusters is configured by @BenjaminEngeset.
      [#2124](https://github.com/Azure/PSRule.Rules.Azure/issues/2124)
  - Arc-enabled server:
    - Check that a maintenance configuration for Arc-enabled servers is associated by @BenjaminEngeset.
      [#2122](https://github.com/Azure/PSRule.Rules.Azure/issues/2122)
  - Container App:
    - Check that container apps has disabled session affinity to prevent unbalanced distribution by @BenjaminEngeset.
      [#2188](https://github.com/Azure/PSRule.Rules.Azure/issues/2188)
    - Check that container apps with IP ingress restrictions mode configured is set to allow for all rules defined by @BenjaminEngeset.
      [#2189](https://github.com/Azure/PSRule.Rules.Azure/issues/2189)
  - Cosmos DB:
    - Check that Cosmos DB accounts has enabled Microsoft Defender by @BenjaminEngeset.
      [#2203](https://github.com/Azure/PSRule.Rules.Azure/issues/2203)
  - Defender for Cloud:
    - Check that sensitive data threat detection in Microsoft Defender for Storage is enabled by @BenjaminEngeset.
      [#2207](https://github.com/Azure/PSRule.Rules.Azure/issues/2207)
    - Check that Malware Scanning in Microsoft Defender for Storage is enabled by @BenjaminEngeset.
      [#2206](https://github.com/Azure/PSRule.Rules.Azure/issues/2206)
    - Check that Microsoft Defender for APIs is enabled by @BenjaminEngeset.
      [#2186](https://github.com/Azure/PSRule.Rules.Azure/issues/2186)
    - Check that Microsoft Defender for Azure Cosmos DB is enabled by @BenjaminEngeset.
      [#2204](https://github.com/Azure/PSRule.Rules.Azure/issues/2204)
    - Check that Microsoft Defender for open-source relational databases is enabled by @BenjaminEngeset.
      [#1632](https://github.com/Azure/PSRule.Rules.Azure/issues/1632)
    - Check that Microsoft Defender Cloud Security Posture Management is using `Standard` plan by @BenjaminEngeset.
      [#2151](https://github.com/Azure/PSRule.Rules.Azure/issues/2151)
  - Key Vault:
    - Check that key vaults uses Azure RBAC as the authorization system for the data plane by @BenjaminEngeset.
      [#1916](https://github.com/Azure/PSRule.Rules.Azure/issues/1916)
  - Storage Account:
    - Check that Microsoft Defender for Storage is enabled for storage accounts by @BenjaminEngeset.
      [#2225](https://github.com/Azure/PSRule.Rules.Azure/issues/2225)
    - Check that sensitive data threat detection in Microsoft Defender for Storage is enabled for storage accounts by @BenjaminEngeset.
      [#2207](https://github.com/Azure/PSRule.Rules.Azure/issues/2207)
    - Check that Malware Scanning in Microsoft Defender for Storage is enabled for storage accounts by @BenjaminEngeset.
      [#2206](https://github.com/Azure/PSRule.Rules.Azure/issues/2206)
  - Virtual Machine:
    - Check that a maintenance configuration for virtual machines is associated by @BenjaminEngeset.
      [#2121](https://github.com/Azure/PSRule.Rules.Azure/issues/2121)
- General improvements:
  - Added support for Bicep symbolic names by @BernieWhite.
    [#2238](https://github.com/Azure/PSRule.Rules.Azure/issues/2238)
- Updated rules:
  - API Management:
    - Updated `Azure.APIM.EncryptValues` to check all API Management named values are encrypted with Key Vault secrets @BenjaminEngeset.
      [#2146](https://github.com/Azure/PSRule.Rules.Azure/issues/2146)
  - Container App:
    - Promoted `Azure.ContainerApp.Insecure` to GA rule set by @BernieWhite.
      [#2174](https://github.com/Azure/PSRule.Rules.Azure/issues/2174)
  - Defender for Cloud:
    - Check that Microsoft Defender for Storage v2 is enabled by @BenjaminEngeset.
      [#2205](https://github.com/Azure/PSRule.Rules.Azure/issues/2205)
- Engineering:
  - Bump Microsoft.NET.Test.Sdk to v17.6.0.
    [#2216](https://github.com/Azure/PSRule.Rules.Azure/pull/2216)
- Bug fixes:
  - Fixed ignoring Redis firewall rules when Redis is configured to allow private connectivity by @BenjaminEngeset.
    [#2171](https://github.com/Azure/PSRule.Rules.Azure/issues/2171)
  - Fixed left-side `or` function evaluation by @BernieWhite.
    [#2220](https://github.com/Azure/PSRule.Rules.Azure/issues/2220)
  - Fixed interdependent variable copy loop count by @BernieWhite.
    [#2221](https://github.com/Azure/PSRule.Rules.Azure/issues/2221)
  - Fixed handling of database name in `Azure.MariaDB.Database` by @BernieWhite.
    [#2191](https://github.com/Azure/PSRule.Rules.Azure/issues/2191)
  - Fixed typing error in `Azure.Defender.Api` documentation by @BenjaminEngeset.
    [#2209](https://github.com/Azure/PSRule.Rules.Azure/issues/2209)
  - Fixed `Azure.AKS.UptimeSLA` with new pricing by @BenjaminEngeset.
    [#2065](https://github.com/Azure/PSRule.Rules.Azure/issues/2065)
    [#2202](https://github.com/Azure/PSRule.Rules.Azure/issues/2202)
  - Fixed false positive on managed identity without space by @BernieWhite.
    [#2235](https://github.com/Azure/PSRule.Rules.Azure/issues/2235)
  - Fixed reference for runtime subnet ID property by @BernieWhite.
    [#2159](https://github.com/Azure/PSRule.Rules.Azure/issues/2159)

What's changed since pre-release v1.27.0-B0186:

- No additional changes.

## v1.27.0-B0186 (pre-release)

What's changed since pre-release v1.27.0-B0136:

- New rules:
  - API Management:
    - Check that APIs published in Azure API Management are on-boarded to Microsoft Defender for APIs by @BenjaminEngeset.
      [#2187](https://github.com/Azure/PSRule.Rules.Azure/issues/2187)
  - Key Vault:
    - Check that key vaults uses Azure RBAC as the authorization system for the data plane by @BenjaminEngeset.
      [#1916](https://github.com/Azure/PSRule.Rules.Azure/issues/1916)
  - Storage Account:
    - Check that Microsoft Defender for Storage is enabled for storage accounts by @BenjaminEngeset.
      [#2225](https://github.com/Azure/PSRule.Rules.Azure/issues/2225)
    - Check that sensitive data threat detection in Microsoft Defender for Storage is enabled for storage accounts by @BenjaminEngeset.
      [#2207](https://github.com/Azure/PSRule.Rules.Azure/issues/2207)

## v1.27.0-B0136 (pre-release)

What's changed since pre-release v1.27.0-B0091:

- New rules:
  - Defender for Cloud:
    - Check that sensitive data threat detection in Microsoft Defender for Storage is enabled by @BenjaminEngeset.
      [#2207](https://github.com/Azure/PSRule.Rules.Azure/issues/2207)
- General improvements:
  - Added support for Bicep symbolic names by @BernieWhite.
    [#2238](https://github.com/Azure/PSRule.Rules.Azure/issues/2238)
- Bug fixes:
  - Fixed false positive on managed identity without space by @BernieWhite.
    [#2235](https://github.com/Azure/PSRule.Rules.Azure/issues/2235)

## v1.27.0-B0091 (pre-release)

What's changed since pre-release v1.27.0-B0050:

- New features:
  - **Experimental:** Added support for expanding deployments from `.bicepparam` files by @BernieWhite.
    [#2132](https://github.com/Azure/PSRule.Rules.Azure/issues/2132)
    - See [Using Bicep source](https://aka.ms/ps-rule-azure/bicep) for details.
- New rules:
  - Storage Account:
    - Check that Malware Scanning in Microsoft Defender for Storage is enabled for storage accounts by @BenjaminEngeset.
  - Defender for Cloud:
    - Check that Malware Scanning in Microsoft Defender for Storage is enabled by @BenjaminEngeset.
      [#2206](https://github.com/Azure/PSRule.Rules.Azure/issues/2206)
- Bug fixes:
  - Fixed left-side `or` function evaluation by @BernieWhite.
    [#2220](https://github.com/Azure/PSRule.Rules.Azure/issues/2220)
  - Fixed interdependent variable copy loop count by @BernieWhite.
    [#2221](https://github.com/Azure/PSRule.Rules.Azure/issues/2221)

## v1.27.0-B0050 (pre-release)

What's changed since pre-release v1.27.0-B0015:

- New rules:
  - Application Gateway:
    - Check that Application Gateways uses a v2 SKU by @BenjaminEngeset.
      [#2185](https://github.com/Azure/PSRule.Rules.Azure/issues/2185)
  - Arc-enabled Kubernetes cluster:
    - Check that Microsoft Defender for Containers extension for Arc-enabled Kubernetes clusters is configured by @BenjaminEngeset.
      [#2124](https://github.com/Azure/PSRule.Rules.Azure/issues/2124)
  - Arc-enabled server:
    - Check that a maintenance configuration for Arc-enabled servers is associated by @BenjaminEngeset.
      [#2122](https://github.com/Azure/PSRule.Rules.Azure/issues/2122)
  - Container App:
    - Check that container apps has disabled session affinity to prevent unbalanced distribution by @BenjaminEngeset.
      [#2188](https://github.com/Azure/PSRule.Rules.Azure/issues/2188)
    - Check that container apps with IP ingress restrictions mode configured is set to allow for all rules defined by @BenjaminEngeset.
      [#2189](https://github.com/Azure/PSRule.Rules.Azure/issues/2189)
  - Cosmos DB:
    - Check that Cosmos DB accounts has enabled Microsoft Defender by @BenjaminEngeset.
      [#2203](https://github.com/Azure/PSRule.Rules.Azure/issues/2203)
  - Defender for Cloud:
    - Check that Microsoft Defender for APIs is enabled by @BenjaminEngeset.
      [#2186](https://github.com/Azure/PSRule.Rules.Azure/issues/2186)
    - Check that Microsoft Defender for Azure Cosmos DB is enabled by @BenjaminEngeset.
      [#2204](https://github.com/Azure/PSRule.Rules.Azure/issues/2204)
    - Check that Microsoft Defender for open-source relational databases is enabled by @BenjaminEngeset.
      [#1632](https://github.com/Azure/PSRule.Rules.Azure/issues/1632)
  - Virtual Machine:
    - Check that a maintenance configuration for virtual machines is associated by @BenjaminEngeset.
      [#2121](https://github.com/Azure/PSRule.Rules.Azure/issues/2121)
- Updated rules:
  - Defender for Cloud:
    - Check that Microsoft Defender for Storage v2 is enabled by @BenjaminEngeset.
      [#2205](https://github.com/Azure/PSRule.Rules.Azure/issues/2205)
- Engineering:
  - Bump Microsoft.NET.Test.Sdk to v17.6.0.
    [#2216](https://github.com/Azure/PSRule.Rules.Azure/pull/2216)
- Bug fixes:
  - Fixed handling of database name in `Azure.MariaDB.Database` by @BernieWhite.
    [#2191](https://github.com/Azure/PSRule.Rules.Azure/issues/2191)
  - Fixed typing error in `Azure.Defender.Api` documentation by @BenjaminEngeset.
    [#2209](https://github.com/Azure/PSRule.Rules.Azure/issues/2209)
  - Fixed `Azure.AKS.UptimeSLA` with new pricing by @BenjaminEngeset.
    [#2065](https://github.com/Azure/PSRule.Rules.Azure/issues/2065)
    [#2202](https://github.com/Azure/PSRule.Rules.Azure/issues/2202)

## v1.27.0-B0015 (pre-release)

What's changed since pre-release v1.27.0-B0003:

- New rules:
  - API Management:
    - Check that base element for any policy element in a section is configured by @BenjaminEngeset.
      [#2072](https://github.com/Azure/PSRule.Rules.Azure/issues/2072)
  - Defender for Cloud:
    - Check that Microsoft Defender Cloud Security Posture Management is using `Standard` plan by @BenjaminEngeset.
      [#2151](https://github.com/Azure/PSRule.Rules.Azure/issues/2151)
- Updated rules:
  - Container App:
    - Promoted `Azure.ContainerApp.Insecure` to GA rule set by @BernieWhite.
      [#2174](https://github.com/Azure/PSRule.Rules.Azure/issues/2174)
- Bug fixes:
  - Fixed ignoring Redis firewall rules when Redis is configured to allow private connectivity by @BenjaminEngeset.
    [#2171](https://github.com/Azure/PSRule.Rules.Azure/issues/2171)

## v1.27.0-B0003 (pre-release)

What's changed since v1.26.1:

- Updated rules:
  - API Management:
    - Updated `Azure.APIM.EncryptValues` to check all API Management named values are encrypted with Key Vault secrets @BenjaminEngeset.
      [#2146](https://github.com/Azure/PSRule.Rules.Azure/issues/2146)
- Bug fixes:
  - Fixed reference for runtime subnet ID property by @BernieWhite.
    [#2159](https://github.com/Azure/PSRule.Rules.Azure/issues/2159)

## v1.26.1

What's changed since v1.26.0:

- Bug fixes:
  - Fixed null union with first value being null by @BernieWhite.
    [#2075](https://github.com/Azure/PSRule.Rules.Azure/issues/2075)
  - Fixed `Azure.Resource.UseTags` for additional resources that don't support tags by @BernieWhite.
    [#2129](https://github.com/Azure/PSRule.Rules.Azure/issues/2129)

## v1.26.0

What's changed since v1.25.0:

- New features:
  - Added March 2023 baselines `Azure.GA_2023_03` and `Azure.Preview_2023_03` by @BernieWhite.
    [#2138](https://github.com/Azure/PSRule.Rules.Azure/issues/2138)
    - Includes rules released before or during March 2023.
    - Marked `Azure.GA_2022_12` and `Azure.Preview_2022_12` baselines as obsolete.
- New rules:
  - API Management:
    - Check that wildcard `*` for any configuration option in CORS policies settings is not in use by @BenjaminEngeset.
      [#2073](https://github.com/Azure/PSRule.Rules.Azure/issues/2073)
  - Azure Kubernetes Service:
    - Check that the Defender profile with Azure Kubernetes Service clusters are enabled by @BenjaminEngeset.
      [#2123](https://github.com/Azure/PSRule.Rules.Azure/issues/2123)
  - Container App:
    - Check that internal-only ingress for container apps are configured by @BenjaminEngeset.
      [#2098](https://github.com/Azure/PSRule.Rules.Azure/issues/2098)
    - Check that Azure File volumes for container apps are configured by @BenjaminEngeset.
      [#2101](https://github.com/Azure/PSRule.Rules.Azure/issues/2101)
    - Check that the names of container apps meets the naming requirements by @BenjaminEngeset.
      [#2094](https://github.com/Azure/PSRule.Rules.Azure/issues/2094)
    - Check that managed identity for container apps are configured by @BenjaminEngeset.
      [#2096](https://github.com/Azure/PSRule.Rules.Azure/issues/2096)
    - Check that public network access for container apps environments are disabled by @BenjaminEngeset.
      [#2098](https://github.com/Azure/PSRule.Rules.Azure/issues/2098)
  - Deployment:
    - Check that the names of nested deployments meets the naming requirements of deployments by @BenjaminEngeset.
      [#1915](https://github.com/Azure/PSRule.Rules.Azure/issues/1915)
  - IoT Hub:
    - Check IoT Hubs in supported regions only uses TLS 1.2 version by @BenjaminEngeset.
      [#1996](https://github.com/Azure/PSRule.Rules.Azure/issues/1996)
  - Service Bus:
    - Check namespaces audit diagnostic logs are enabled by @BenjaminEngeset.
      [#1862](https://github.com/Azure/PSRule.Rules.Azure/issues/1862)
  - SQL Database:
    - Check that Azure AD-only authentication is enabled by @BenjaminEngeset.
      [#2119](https://github.com/Azure/PSRule.Rules.Azure/issues/2119)
    - Check that Azure AD authentication is configured for SQL Managed Instances by @BenjaminEngeset.
      [#2117](https://github.com/Azure/PSRule.Rules.Azure/issues/2117)
  - SQL Managed Instance:
    - Check that managed identity for SQL Managed Instances are configured by @BenjaminEngeset.
      [#2120](https://github.com/Azure/PSRule.Rules.Azure/issues/2120)
    - Check that Azure AD-only authentication is enabled by @BenjaminEngeset.
      [#2118](https://github.com/Azure/PSRule.Rules.Azure/issues/2118)
- Updated rules:
  - Azure Kubernetes Service:
    - Updated `Azure.AKS.Version` to use latest stable version `1.25.6` by @BernieWhite.
      [#2136](https://github.com/Azure/PSRule.Rules.Azure/issues/2136)
      - Use `AZURE_AKS_CLUSTER_MINIMUM_VERSION` to configure the minimum version of the cluster.
- General improvements:
  - Added a selector for premium Service Bus namespaces by @BernieWhite.
    [#2091](https://github.com/Azure/PSRule.Rules.Azure/issues/2091)
  - Improved export of in-flight deeply nested API Management policies by @BernieWhite.
    [#2153](https://github.com/Azure/PSRule.Rules.Azure/issues/2153)
- Engineering:
  - Bump Microsoft.CodeAnalysis.NetAnalyzers to v7.0.1.
    [#2082](https://github.com/Azure/PSRule.Rules.Azure/pull/2082)
  - Bump Newtonsoft.Json to v13.0.3.
    [#2080](https://github.com/Azure/PSRule.Rules.Azure/pull/2080)
  - Updated resource providers and policy aliases.
    [#2144](https://github.com/Azure/PSRule.Rules.Azure/pull/2144)
  - Bump PSRule to v2.8.1.
    [#2155](https://github.com/Azure/PSRule.Rules.Azure/pull/2155)
  - Bump Az.Resources to v6.6.0.
    [#2155](https://github.com/Azure/PSRule.Rules.Azure/pull/2155)
  - Bump Pester to v5.4.1.
    [#2155](https://github.com/Azure/PSRule.Rules.Azure/pull/2155)
- Bug fixes:
  - Fixed dependency issue of deployments across resource group scopes by @BernieWhite.
    [#2111](https://github.com/Azure/PSRule.Rules.Azure/issues/2111)
  - Fixed false positive with `Azure.Deployment.Name` by @BernieWhite.
    [#2109](https://github.com/Azure/PSRule.Rules.Azure/issues/2109)
  - Fixed false positives for `Azure.AppService.AlwaysOn` with Functions and Workflows by @BernieWhite.
    [#943](https://github.com/Azure/PSRule.Rules.Azure/issues/943)

What's changed since pre-release v1.26.0-B0078:

- No additional changes.

## v1.26.0-B0078 (pre-release)

What's changed since pre-release v1.26.0-B0040:

- General improvements:
  - Improved export of in-flight deeply nested API Management policies by @BernieWhite.
    [#2153](https://github.com/Azure/PSRule.Rules.Azure/issues/2153)
- Engineering:
  - Updated resource providers and policy aliases.
    [#2144](https://github.com/Azure/PSRule.Rules.Azure/pull/2144)
  - Bump PSRule to v2.8.1.
    [#2155](https://github.com/Azure/PSRule.Rules.Azure/pull/2155)
  - Bump Az.Resources to v6.6.0.
    [#2155](https://github.com/Azure/PSRule.Rules.Azure/pull/2155)
  - Bump Pester to v5.4.1.
    [#2155](https://github.com/Azure/PSRule.Rules.Azure/pull/2155)
- Bug fixes:
  - Fixed false positives for `Azure.AppService.AlwaysOn` with Functions and Workflows by @BernieWhite.
    [#943](https://github.com/Azure/PSRule.Rules.Azure/issues/943)

## v1.26.0-B0040 (pre-release)

What's changed since pre-release v1.26.0-B0011:

- New features:
  - Added March 2023 baselines `Azure.GA_2023_03` and `Azure.Preview_2023_03` by @BernieWhite.
    [#2138](https://github.com/Azure/PSRule.Rules.Azure/issues/2138)
    - Includes rules released before or during March 2023.
    - Marked `Azure.GA_2022_12` and `Azure.Preview_2022_12` baselines as obsolete.
- New rules:
  - API Management:
    - Check that wildcard `*` for any configuration option in CORS policies settings is not in use by @BenjaminEngeset.
      [#2073](https://github.com/Azure/PSRule.Rules.Azure/issues/2073)
  - Azure Kubernetes Service:
    - Check that the Defender profile with Azure Kubernetes Service clusters are enabled by @BenjaminEngeset.
      [#2123](https://github.com/Azure/PSRule.Rules.Azure/issues/2123)
  - Container App:
    - Check that internal-only ingress for container apps are configured by @BenjaminEngeset.
      [#2098](https://github.com/Azure/PSRule.Rules.Azure/issues/2098)
    - Check that Azure File volumes for container apps are configured by @BenjaminEngeset.
      [#2101](https://github.com/Azure/PSRule.Rules.Azure/issues/2101)
  - SQL Database:
    - Check that Azure AD-only authentication is enabled by @BenjaminEngeset.
      [#2119](https://github.com/Azure/PSRule.Rules.Azure/issues/2119)
    - Check that Azure AD authentication is configured for SQL Managed Instances by @BenjaminEngeset.
      [#2117](https://github.com/Azure/PSRule.Rules.Azure/issues/2117)
  - SQL Managed Instance:
    - Check that managed identity for SQL Managed Instances are configured by @BenjaminEngeset.
      [#2120](https://github.com/Azure/PSRule.Rules.Azure/issues/2120)
    - Check that Azure AD-only authentication is enabled by @BenjaminEngeset.
      [#2118](https://github.com/Azure/PSRule.Rules.Azure/issues/2118)
- Updated rules:
  - Azure Kubernetes Service:
    - Updated `Azure.AKS.Version` to use latest stable version `1.25.6` by @BernieWhite.
      [#2136](https://github.com/Azure/PSRule.Rules.Azure/issues/2136)
      - Use `AZURE_AKS_CLUSTER_MINIMUM_VERSION` to configure the minimum version of the cluster.
- Bug fixes:
  - Fixed dependency issue of deployments across resource group scopes by @BernieWhite.
    [#2111](https://github.com/Azure/PSRule.Rules.Azure/issues/2111)
  - Fixed false positive with `Azure.Deployment.Name` by @BernieWhite.
    [#2109](https://github.com/Azure/PSRule.Rules.Azure/issues/2109)

## v1.26.0-B0011 (pre-release)

What's changed since v1.25.0:

- New rules:
  - Container App:
    - Check that the names of container apps meets the naming requirements by @BenjaminEngeset.
      [#2094](https://github.com/Azure/PSRule.Rules.Azure/issues/2094)
    - Check that managed identity for container apps are configured by @BenjaminEngeset.
      [#2096](https://github.com/Azure/PSRule.Rules.Azure/issues/2096)
    - Check that public network access for container apps environments are disabled by @BenjaminEngeset.
      [#2098](https://github.com/Azure/PSRule.Rules.Azure/issues/2098)
  - Deployment:
    - Check that the names of nested deployments meets the naming requirements of deployments by @BenjaminEngeset.
      [#1915](https://github.com/Azure/PSRule.Rules.Azure/issues/1915)
  - IoT Hub:
    - Check IoT Hubs in supported regions only uses TLS 1.2 version by @BenjaminEngeset.
      [#1996](https://github.com/Azure/PSRule.Rules.Azure/issues/1996)
  - Service Bus:
    - Check namespaces audit diagnostic logs are enabled by @BenjaminEngeset.
      [#1862](https://github.com/Azure/PSRule.Rules.Azure/issues/1862)
- General improvements:
  - Added a selector for premium Service Bus namespaces by @BernieWhite.
    [#2091](https://github.com/Azure/PSRule.Rules.Azure/issues/2091)
- Engineering:
  - Bump Microsoft.CodeAnalysis.NetAnalyzers to v7.0.1.
    [#2082](https://github.com/Azure/PSRule.Rules.Azure/pull/2082)
  - Bump Newtonsoft.Json to v13.0.3.
    [#2080](https://github.com/Azure/PSRule.Rules.Azure/pull/2080)

## v1.25.1

What's changed since v1.25.0:

- Bug fixes:
  - Fixed dependency issue of deployments across resource group scopes by @BernieWhite.
    [#2111](https://github.com/Azure/PSRule.Rules.Azure/issues/2111)

## v1.25.0

What's changed since v1.24.2:

- New features:
  - **Experimental:** Added `Azure.MCSB.v1` which include rules aligned to the Microsoft Cloud Security Benchmark by @BernieWhite.
    [#1634](https://github.com/Azure/PSRule.Rules.Azure/issues/1634)
- New rules:
  - Defender for Cloud:
    - Check Microsoft Defender for Key Vault is enabled by @BernieWhite.
      [#1632](https://github.com/Azure/PSRule.Rules.Azure/issues/1632)
    - Check Microsoft Defender for DNS is enabled by @BernieWhite.
      [#1632](https://github.com/Azure/PSRule.Rules.Azure/issues/1632)
    - Check Microsoft Defender for ARM is enabled by @BernieWhite.
      [#1632](https://github.com/Azure/PSRule.Rules.Azure/issues/1632)
  - Event Hub:
    - Check Event Hub namespaces only uses TLS 1.2 version by @BenjaminEngeset.
      [#1995](https://github.com/Azure/PSRule.Rules.Azure/issues/1995)
  - Key Vault:
    - Check if firewall is set to deny by @zilberd.
      [#2067](https://github.com/Azure/PSRule.Rules.Azure/issues/2067)
  - Virtual Machine:
    - Virtual machines should be fully deallocated and not stopped by @dcrreynolds.
      [#88](https://github.com/Azure/PSRule.Rules.Azure/issues/88)
- General improvements:
  - Added support for Bicep `toObject` function by @BernieWhite.
    [#2014](https://github.com/Azure/PSRule.Rules.Azure/issues/2014)
  - Added support for configuring a minimum version of Bicep by @BernieWhite.
    [#1935](https://github.com/Azure/PSRule.Rules.Azure/issues/1935)
    - Configure this option to increase the visibility of the version of the Bicep CLI used by PSRule for Azure.
    - Set `AZURE_BICEP_CHECK_TOOL` to `true` to check the Bicep CLI.
    - Set `AZURE_BICEP_MINIMUM_VERSION` to configure the minimum version.
    - If the Bicep CLI is not installed or the version is less than the minimum version an error will be reported.
    - By default, the minimum Bicep version defaults to `0.4.451`.
  - Added support for Bicep custom types by @BernieWhite.
    [#2026](https://github.com/Azure/PSRule.Rules.Azure/issues/2026)
- Engineering:
  - Bump BenchmarkDotNet to v0.13.5.
    [#2052](https://github.com/Azure/PSRule.Rules.Azure/pull/2052)
  - Bump BenchmarkDotNet.Diagnostics.Windows to v0.13.5.
    [#2052](https://github.com/Azure/PSRule.Rules.Azure/pull/2052)
  - Bump Microsoft.NET.Test.Sdk to v17.5.0.
    [#2055](https://github.com/Azure/PSRule.Rules.Azure/pull/2055)
  - Bump Az.Resources to v6.5.2.
    [#2037](https://github.com/Azure/PSRule.Rules.Azure/pull/2037)
  - Updated build to use GitHub Actions by @BernieWhite.
    [#1696](https://github.com/Azure/PSRule.Rules.Azure/issues/1696)
- Bug fixes:
  - Fixed SQL transparent data Encryption (TDE) works properly on all resources including exported resources by @zilberd.
    [#2059](https://github.com/Azure/PSRule.Rules.Azure/issues/2059)
  - Fixed cases of exit code 5 with path probing by @BernieWhite.
    [#1901](https://github.com/Azure/PSRule.Rules.Azure/issues/1901)

What's changed since pre-release v1.25.0-B0100:

- No additional changes.

## v1.25.0-B0138 (pre-release)

What's changed since pre-release v1.25.0-B0100:

- New rules:
  - Event Hub:
    - Check Event Hub namespaces only uses TLS 1.2 version by @BenjaminEngeset.
      [#1995](https://github.com/Azure/PSRule.Rules.Azure/issues/1995)

## v1.25.0-B0100 (pre-release)

What's changed since pre-release v1.25.0-B0065:

- New rules:
  - Key Vault:
    - Check if firewall is set to deny by @zilberd.
      [#2067](https://github.com/Azure/PSRule.Rules.Azure/issues/2067)

## v1.25.0-B0065 (pre-release)

What's changed since pre-release v1.25.0-B0035:

- General improvements:
  - Added support for Bicep `toObject` function by @BernieWhite.
    [#2014](https://github.com/Azure/PSRule.Rules.Azure/issues/2014)
- Engineering:
  - Bump BenchmarkDotNet to v0.13.5.
    [#2052](https://github.com/Azure/PSRule.Rules.Azure/pull/2052)
  - Bump BenchmarkDotNet.Diagnostics.Windows to v0.13.5.
    [#2052](https://github.com/Azure/PSRule.Rules.Azure/pull/2052)
  - Bump Microsoft.NET.Test.Sdk to v17.5.0.
    [#2055](https://github.com/Azure/PSRule.Rules.Azure/pull/2055)
- Bug fixes:
  - Fixed SQL transparent data Encryption (TDE) works properly on all resources including exported resources by @zilberd.
    [#2059](https://github.com/Azure/PSRule.Rules.Azure/issues/2059)

## v1.25.0-B0035 (pre-release)

What's changed since pre-release v1.25.0-B0013:

- New rules:
  - Defender for Cloud:
    - Check Microsoft Defender for Key Vault is enabled by @BernieWhite.
      [#1632](https://github.com/Azure/PSRule.Rules.Azure/issues/1632)
    - Check Microsoft Defender for DNS is enabled by @BernieWhite.
      [#1632](https://github.com/Azure/PSRule.Rules.Azure/issues/1632)
    - Check Microsoft Defender for ARM is enabled by @BernieWhite.
      [#1632](https://github.com/Azure/PSRule.Rules.Azure/issues/1632)
- General improvements:
  - Added support for configuring a minimum version of Bicep by @BernieWhite.
    [#1935](https://github.com/Azure/PSRule.Rules.Azure/issues/1935)
    - Configure this option to increase the visibility of the version of the Bicep CLI used by PSRule for Azure.
    - Set `AZURE_BICEP_CHECK_TOOL` to `true` to check the Bicep CLI.
    - Set `AZURE_BICEP_MINIMUM_VERSION` to configure the minimum version.
    - If the Bicep CLI is not installed or the version is less than the minimum version an error will be reported.
    - By default, the minimum Bicep version defaults to `0.4.451`.
- Engineering:
  - Bump Az.Resources to v6.5.2.
    [#2037](https://github.com/Azure/PSRule.Rules.Azure/pull/2037)
- Bug fixes:
  - Fixed cases of exit code 5 with path probing by @BernieWhite.
    [#1901](https://github.com/Azure/PSRule.Rules.Azure/issues/1901)

## v1.25.0-B0013 (pre-release)

What's changed since v1.24.2:

- New features:
  - **Experimental:** Added `Azure.MCSB.v1` which include rules aligned to the Microsoft Cloud Security Benchmark by @BernieWhite.
    [#1634](https://github.com/Azure/PSRule.Rules.Azure/issues/1634)
- New rules:
  - Virtual Machine:
    - Virtual machines should be fully deallocated and not stopped by @dcrreynolds.
      [#88](https://github.com/Azure/PSRule.Rules.Azure/issues/88)
- General improvements:
  - Added support for Bicep custom types by @BernieWhite.
    [#2026](https://github.com/Azure/PSRule.Rules.Azure/issues/2026)
- Engineering:
  - Updated build to use GitHub Actions by @BernieWhite.
    [#1696](https://github.com/Azure/PSRule.Rules.Azure/issues/1696)
  - Bump BenchmarkDotNet to v0.13.4.
    [#1992](https://github.com/Azure/PSRule.Rules.Azure/pull/1992)
  - Bump BenchmarkDotNet.Diagnostics.Windows to v0.13.4.
    [#1992](https://github.com/Azure/PSRule.Rules.Azure/pull/1992)

## v1.24.2

This is a republish of v1.24.1 to fix a release issue.
What's changed since v1.24.0:

- Bug fixes:
  - Fixed Bicep expand object or null by @BernieWhite.
    [#2021](https://github.com/Azure/PSRule.Rules.Azure/issues/2021)

## v1.24.1

What's changed since v1.24.0:

- Bug fixes:
  - Fixed Bicep expand object or null by @BernieWhite.
    [#2021](https://github.com/Azure/PSRule.Rules.Azure/issues/2021)

## v1.24.0

What's changed since v1.23.0:

- General improvements:
  - Updated `Export-AzRuleData` to improve export performance by @BernieWhite.
    [#1341](https://github.com/Azure/PSRule.Rules.Azure/issues/1341)
    - Removed `Az.Resources` dependency.
    - Added async threading for export concurrency.
    - Improved performance by using automatic look up of API versions by using provider cache.
  - Added support for Bicep lambda functions by @BernieWhite.
    [#1536](https://github.com/Azure/PSRule.Rules.Azure/issues/1536)
    - Bicep `filter`, `map`, `reduce`, and `sort` are supported.
    - Support for `flatten` was previously added in v1.23.0.
  - Added optimization for policy type conditions by @BernieWhite.
    [#1966](https://github.com/Azure/PSRule.Rules.Azure/issues/1966)
- Engineering:
  - Bump PSRule to v2.7.0.
    [#1973](https://github.com/Azure/PSRule.Rules.Azure/pull/1973)
  - Updated resource providers and policy aliases.
    [#1736](https://github.com/Azure/PSRule.Rules.Azure/pull/1736)
  - Bump Az.Resources to v6.5.1.
    [#1973](https://github.com/Azure/PSRule.Rules.Azure/pull/1973)
  - Bump Newtonsoft.Json to v13.0.2.
    [#1903](https://github.com/Azure/PSRule.Rules.Azure/pull/1903)
  - Bump Pester to v5.4.0.
    [#1994](https://github.com/Azure/PSRule.Rules.Azure/pull/1994)
- Bug fixes:
  - Fixed `Export-AzRuleData` may not export all data if throttled by @BernieWhite.
    [#1341](https://github.com/Azure/PSRule.Rules.Azure/issues/1341)
  - Fixed failed to expand nested deployment with runtime shallow parameter by @BernieWhite.
    [#2004](https://github.com/Azure/PSRule.Rules.Azure/issues/2004)
  - Fixed `apiVersion` comparison of `requestContext` by @BernieWhite.
    [#1654](https://github.com/Azure/PSRule.Rules.Azure/issues/1654)
  - Fixed simple cases for field type expressions by @BernieWhite.
    [#1323](https://github.com/Azure/PSRule.Rules.Azure/issues/1323)

What's changed since pre-release v1.24.0-B0035:

- No additional changes.

## v1.24.0-B0035 (pre-release)

What's changed since pre-release v1.24.0-B0013:

- General improvements:
  - Added support for Bicep lambda functions by @BernieWhite.
    [#1536](https://github.com/Azure/PSRule.Rules.Azure/issues/1536)
    - Bicep `filter`, `map`, `reduce`, and `sort` are supported.
    - Support for `flatten` was previously added in v1.23.0.
  - Added optimization for policy type conditions by @BernieWhite.
    [#1966](https://github.com/Azure/PSRule.Rules.Azure/issues/1966)
- Engineering:
  - Updated resource providers and policy aliases.
    [#1736](https://github.com/Azure/PSRule.Rules.Azure/pull/1736)
- Bug fixes:
  - Fixed failed to expand nested deployment with runtime shallow parameter by @BernieWhite.
    [#2004](https://github.com/Azure/PSRule.Rules.Azure/issues/2004)
  - Fixed `apiVersion` comparison of `requestContext` by @BernieWhite.
    [#1654](https://github.com/Azure/PSRule.Rules.Azure/issues/1654)
  - Fixed simple cases for field type expressions by @BernieWhite.
    [#1323](https://github.com/Azure/PSRule.Rules.Azure/issues/1323)

## v1.24.0-B0013 (pre-release)

What's changed since v1.23.0:

- General improvements:
  - Updated `Export-AzRuleData` to improve export performance by @BernieWhite.
    [#1341](https://github.com/Azure/PSRule.Rules.Azure/issues/1341)
    - Removed `Az.Resources` dependency.
    - Added async threading for export concurrency.
    - Improved performance by using automatic look up of API versions by using provider cache.
- Engineering:
  - Bump PSRule to v2.7.0.
    [#1973](https://github.com/Azure/PSRule.Rules.Azure/pull/1973)
  - Bump Az.Resources to v6.5.1.
    [#1973](https://github.com/Azure/PSRule.Rules.Azure/pull/1973)
  - Bump Newtonsoft.Json to v13.0.2.
    [#1903](https://github.com/Azure/PSRule.Rules.Azure/pull/1903)
  - Bump Pester to v5.4.0.
    [#1994](https://github.com/Azure/PSRule.Rules.Azure/pull/1994)
- Bug fixes:
  - Fixed `Export-AzRuleData` may not export all data if throttled by @BernieWhite.
    [#1341](https://github.com/Azure/PSRule.Rules.Azure/issues/1341)

## v1.23.0

What's changed since v1.22.2:

- New features:
  - Added December 2022 baselines `Azure.GA_2022_12` and `Azure.Preview_2022_12` by @BernieWhite.
    [#1961](https://github.com/Azure/PSRule.Rules.Azure/issues/1961)
    - Includes rules released before or during December 2022.
    - Marked `Azure.GA_2022_09` and `Azure.Preview_2022_09` baselines as obsolete.
- New rules:
  - API Management:
    - Check API management instances has multi-region deployment gateways enabled by @BenjaminEngeset.
      [#1910](https://github.com/Azure/PSRule.Rules.Azure/issues/1910)
  - Application Gateway:
    - Check Application Gateways names meet naming requirements by @BenjaminEngeset.
      [#1943](https://github.com/Azure/PSRule.Rules.Azure/issues/1943)
  - Azure Cache for Redis:
    - Check Azure Cache for Redis instances uses Redis 6 by @BenjaminEngeset.
      [#1077](https://github.com/Azure/PSRule.Rules.Azure/issues/1077)
  - Azure Database for MariaDB:
    - Check Azure Database for MariaDB servers limits the amount of firewall permitted IP addresses by @BenjaminEngeset.
      [#1856](https://github.com/Azure/PSRule.Rules.Azure/issues/1856)
    - Check Azure Database for MariaDB servers limits the amount of firewall rules allowed by @BenjaminEngeset.
      [#1855](https://github.com/Azure/PSRule.Rules.Azure/issues/1855)
    - Check Azure Database for MariaDB servers does not have Azure services bypassed on firewall by @BenjaminEngeset.
      [#1857](https://github.com/Azure/PSRule.Rules.Azure/issues/1857)
  - Bastion:
    - Check Bastion hosts names meet naming requirements by @BenjaminEngeset.
      [#1950](https://github.com/Azure/PSRule.Rules.Azure/issues/1950)
  - Recovery Services Vault:
    - Check Recovery Services vaults names meet naming requirements by @BenjaminEngeset.
      [#1953](https://github.com/Azure/PSRule.Rules.Azure/issues/1953)
  - Virtual Machine:
    - Check virtual machines has Azure Monitor Agent installed by @BenjaminEngeset.
      [#1868](https://github.com/Azure/PSRule.Rules.Azure/issues/1868)
  - Virtual Machine Scale Sets:
    - Check virtual machine scale sets has Azure Monitor Agent installed by @BenjaminEngeset.
      [#1867](https://github.com/Azure/PSRule.Rules.Azure/issues/1867)
- Updated rules:
  - Azure Kubernetes Service:
    - Updated `Azure.AKS.Version` to use latest stable version `1.25.4` by @BernieWhite.
      [#1960](https://github.com/Azure/PSRule.Rules.Azure/issues/1960)
      - Use `AZURE_AKS_CLUSTER_MINIMUM_VERSION` to configure the minimum version of the cluster.
- General improvements:
  - Improves handling for policy definition modes by using support tags selector by @BernieWhite.
    [#1946](https://github.com/Azure/PSRule.Rules.Azure/issues/1946)
  - Added support to export exemptions related to policy assignments by @BernieWhite.
    [#1888](https://github.com/Azure/PSRule.Rules.Azure/issues/1888)
  - Added support for Bicep `flatten` function by @BernieWhite.
    [#1536](https://github.com/Azure/PSRule.Rules.Azure/issues/1536)
- Engineering:
  - Bump Az.Resources to v6.5.0.
    [#1945](https://github.com/Azure/PSRule.Rules.Azure/pull/1945)
  - Bump Microsoft.NET.Test.Sdk v17.4.1.
    [#1964](https://github.com/Azure/PSRule.Rules.Azure/pull/1964)
- Bug fixes:
  - Fixed Azure.AKS.Version ignore clusters with auto-upgrade enabled by @BenjaminEngeset.
    [#1926](https://github.com/Azure/PSRule.Rules.Azure/issues/1926)

What's changed since pre-release v1.23.0-B0072:

- No additional changes.

## v1.23.0-B0072 (pre-release)

What's changed since pre-release v1.23.0-B0046:

- New features:
  - Added December 2022 baselines `Azure.GA_2022_12` and `Azure.Preview_2022_12` by @BernieWhite.
    [#1961](https://github.com/Azure/PSRule.Rules.Azure/issues/1961)
    - Includes rules released before or during December 2022.
    - Marked `Azure.GA_2022_09` and `Azure.Preview_2022_09` baselines as obsolete.
- Updated rules:
  - Azure Kubernetes Service:
    - Updated `Azure.AKS.Version` to use latest stable version `1.25.4` by @BernieWhite.
      [#1960](https://github.com/Azure/PSRule.Rules.Azure/issues/1960)
      - Use `AZURE_AKS_CLUSTER_MINIMUM_VERSION` to configure the minimum version of the cluster.
- General improvements:
  - Improves handling for policy definition modes by using support tags selector by @BernieWhite.
    [#1946](https://github.com/Azure/PSRule.Rules.Azure/issues/1946)
- Engineering:
  - Bump Microsoft.NET.Test.Sdk v17.4.1.
    [#1964](https://github.com/Azure/PSRule.Rules.Azure/pull/1964)

## v1.23.0-B0046 (pre-release)

What's changed since pre-release v1.23.0-B0025:

- New rules:
  - Bastion:
    - Check Bastion hosts names meet naming requirements by @BenjaminEngeset.
      [#1950](https://github.com/Azure/PSRule.Rules.Azure/issues/1950)
  - Recovery Services Vault:
    - Check Recovery Services vaults names meet naming requirements by @BenjaminEngeset.
      [#1953](https://github.com/Azure/PSRule.Rules.Azure/issues/1953)
- Bug fixes:
  - Fixed `Azure.Deployment.SecureValue` with `reference` function expression by @BernieWhite.
    [#1882](https://github.com/Azure/PSRule.Rules.Azure/issues/1882)

## v1.23.0-B0025 (pre-release)

What's changed since pre-release v1.23.0-B0009:

- New rules:
  - Application Gateway:
    - Check Application Gateways names meet naming requirements by @BenjaminEngeset.
      [#1943](https://github.com/Azure/PSRule.Rules.Azure/issues/1943)
  - Azure Cache for Redis:
    - Check Azure Cache for Redis instances uses Redis 6 by @BenjaminEngeset.
      [#1077](https://github.com/Azure/PSRule.Rules.Azure/issues/1077)
  - Virtual Machine Scale Sets:
    - Check virtual machine scale sets has Azure Monitor Agent installed by @BenjaminEngeset.
      [#1867](https://github.com/Azure/PSRule.Rules.Azure/issues/1867)
- General improvements:
  - Added support to export exemptions related to policy assignments by @BernieWhite.
    [#1888](https://github.com/Azure/PSRule.Rules.Azure/issues/1888)
  - Added support for Bicep `flatten` function by @BernieWhite.
    [#1536](https://github.com/Azure/PSRule.Rules.Azure/issues/1536)
- Engineering:
  - Bump Az.Resources to v6.5.0.
    [#1945](https://github.com/Azure/PSRule.Rules.Azure/pull/1945)

## v1.23.0-B0009 (pre-release)

What's changed since v1.22.1:

- New rules:
  - API Management:
    - Check API management instances has multi-region deployment gateways enabled by @BenjaminEngeset.
      [#1910](https://github.com/Azure/PSRule.Rules.Azure/issues/1910)
  - Azure Database for MariaDB:
    - Check Azure Database for MariaDB servers limits the amount of firewall permitted IP addresses by @BenjaminEngeset.
      [#1856](https://github.com/Azure/PSRule.Rules.Azure/issues/1856)
    - Check Azure Database for MariaDB servers limits the amount of firewall rules allowed by @BenjaminEngeset.
      [#1855](https://github.com/Azure/PSRule.Rules.Azure/issues/1855)
    - Check Azure Database for MariaDB servers does not have Azure services bypassed on firewall by @BenjaminEngeset.
      [#1857](https://github.com/Azure/PSRule.Rules.Azure/issues/1857)
  - Virtual Machine:
    - Check virtual machines has Azure Monitor Agent installed by @BenjaminEngeset.
      [#1868](https://github.com/Azure/PSRule.Rules.Azure/issues/1868)
- Bug fixes:
  - Fixed Azure.AKS.Version ignore clusters with auto-upgrade enabled by @BenjaminEngeset.
    [#1926](https://github.com/Azure/PSRule.Rules.Azure/issues/1926)

## v1.22.2

What's changed since v1.22.1:

- Bug fixes:
  - Fixed `Azure.Deployment.SecureValue` with `reference` function expression by @BernieWhite.
    [#1882](https://github.com/Azure/PSRule.Rules.Azure/issues/1882)

## v1.22.1

What's changed since v1.22.0:

- Bug fixes:
  - Fixed template parameter does not use the required format by @BernieWhite.
    [#1930](https://github.com/Azure/PSRule.Rules.Azure/issues/1930)

## v1.22.0

What's changed since v1.21.2:

- New rules:
  - API Management:
    - Check API management instances uses multi-region deployment by @BenjaminEngeset.
      [#1030](https://github.com/Azure/PSRule.Rules.Azure/issues/1030)
    - Check api management instances limits control plane API calls to apim with version `'2021-08-01'` or newer by @BenjaminEngeset.
      [#1819](https://github.com/Azure/PSRule.Rules.Azure/issues/1819)
  - App Service Environment:
    - Check app service environments uses version 3 (ASEv3) instead of classic version 1 (ASEv1) and version 2 (ASEv2) by @BenjaminEngeset.
      [#1805](https://github.com/Azure/PSRule.Rules.Azure/issues/1805)
  - Azure Database for MariaDB:
    - Check Azure Database for MariaDB servers, databases, firewall rules and VNET rules names meet naming requirements by @BenjaminEngeset.
      [#1854](https://github.com/Azure/PSRule.Rules.Azure/issues/1854)
    - Check Azure Database for MariaDB servers only uses TLS 1.2 version by @BenjaminEngeset.
      [#1853](https://github.com/Azure/PSRule.Rules.Azure/issues/1853)
    - Check Azure Database for MariaDB servers only accept encrypted connections by @BenjaminEngeset.
      [#1852](https://github.com/Azure/PSRule.Rules.Azure/issues/1852)
    - Check Azure Database for MariaDB servers have Microsoft Defender configured by @BenjaminEngeset.
      [#1850](https://github.com/Azure/PSRule.Rules.Azure/issues/1850)
    - Check Azure Database for MariaDB servers have geo-redundant backup configured by @BenjaminEngeset.
      [#1848](https://github.com/Azure/PSRule.Rules.Azure/issues/1848)
  - Azure Database for PostgreSQL:
    - Check Azure Database for PostgreSQL servers have Microsoft Defender configured by @BenjaminEngeset.
      [#286](https://github.com/Azure/PSRule.Rules.Azure/issues/286)
    - Check Azure Database for PostgreSQL servers have geo-redundant backup configured by @BenjaminEngeset.
      [#285](https://github.com/Azure/PSRule.Rules.Azure/issues/285)
  - Azure Database for MySQL:
    - Check Azure Database for MySQL servers have Microsoft Defender configured by @BenjaminEngeset.
      [#287](https://github.com/Azure/PSRule.Rules.Azure/issues/287)
    - Check Azure Database for MySQL servers uses the flexible deployment model by @BenjaminEngeset.
      [#1841](https://github.com/Azure/PSRule.Rules.Azure/issues/1841)
    - Check Azure Database for MySQL Flexible Servers have geo-redundant backup configured by @BenjaminEngeset.
      [#1840](https://github.com/Azure/PSRule.Rules.Azure/issues/1840)
    - Check Azure Database for MySQL servers have geo-redundant backup configured by @BenjaminEngeset.
      [#284](https://github.com/Azure/PSRule.Rules.Azure/issues/284)
  - Azure Resource Deployments:
    - Check for nested deployment that are scoped to `outer` and passing secure values by @ms-sambell.
      [#1475](https://github.com/Azure/PSRule.Rules.Azure/issues/1475)
    - Check custom script extension uses protected settings for secure values by @ms-sambell.
      [#1478](https://github.com/Azure/PSRule.Rules.Azure/issues/1478)
  - Front Door:
    - Check front door uses caching by @BenjaminEngeset.
      [#548](https://github.com/Azure/PSRule.Rules.Azure/issues/548)
  - Virtual Machine:
    - Check virtual machines running SQL Server uses Premium disks or above by @BenjaminEngeset.
      [#9](https://github.com/Azure/PSRule.Rules.Azure/issues/9)
  - Virtual Network:
    - Check VNETs with a GatewaySubnet also has an AzureFirewallSubnet by @BernieWhite.
      [#875](https://github.com/Azure/PSRule.Rules.Azure/issues/875)
- General improvements:
  - Added debug logging improvements for Bicep expansion by @BernieWhite.
    [#1901](https://github.com/Azure/PSRule.Rules.Azure/issues/1901)
- Engineering:
  - Bump PSRule to v2.6.0.
    [#1883](https://github.com/Azure/PSRule.Rules.Azure/pull/1883)
  - Bump Az.Resources to v6.4.1.
    [#1883](https://github.com/Azure/PSRule.Rules.Azure/pull/1883)
  - Bump Microsoft.NET.Test.Sdk to v17.4.0
    [#1838](https://github.com/Azure/PSRule.Rules.Azure/pull/1838)
  - Bump coverlet.collector to v3.2.0.
    [#1814](https://github.com/Azure/PSRule.Rules.Azure/pull/1814)
- Bug fixes:
  - Fixed ref and name duplicated by @BernieWhite.
    [#1876](https://github.com/Azure/PSRule.Rules.Azure/issues/1876)
  - Fixed an item with the same key for parameters by @BernieWhite
    [#1871](https://github.com/Azure/PSRule.Rules.Azure/issues/1871)
  - Fixed policy parse of `requestContext` function by @BernieWhite.
    [#1654](https://github.com/Azure/PSRule.Rules.Azure/issues/1654)
  - Fixed handling of policy type field by @BernieWhite.
    [#1323](https://github.com/Azure/PSRule.Rules.Azure/issues/1323)
  - Fixed `Azure.AppService.WebProbe` with non-boolean value set by @BernieWhite.
    [#1906](https://github.com/Azure/PSRule.Rules.Azure/issues/1906)
  - Fixed managed identity flagged as secret by `Azure.Deployment.OutputSecretValue` by @BernieWhite.
    [#1826](https://github.com/Azure/PSRule.Rules.Azure/issues/1826)
    [#1886](https://github.com/Azure/PSRule.Rules.Azure/issues/1886)
  - Fixed missing support for diagnostic settings category groups by @BenjaminEngeset.
    [#1873](https://github.com/Azure/PSRule.Rules.Azure/issues/1873)

What's changed since pre-release v1.22.0-B0203:

- No additional changes.

## v1.22.0-B0203 (pre-release)

What's changed since pre-release v1.22.0-B0153:

- General improvements:
  - Added debug logging improvements for Bicep expansion by @BernieWhite.
    [#1901](https://github.com/Azure/PSRule.Rules.Azure/issues/1901)
- Bug fixes:
  - Fixed `Azure.AppService.WebProbe` with non-boolean value set by @BernieWhite.
    [#1906](https://github.com/Azure/PSRule.Rules.Azure/issues/1906)

## v1.22.0-B0153 (pre-release)

What's changed since pre-release v1.22.0-B0106:

- Bug fixes:
  - Fixed managed identity flagged as secret by `Azure.Deployment.OutputSecretValue` by @BernieWhite.
    [#1826](https://github.com/Azure/PSRule.Rules.Azure/issues/1826)
    [#1886](https://github.com/Azure/PSRule.Rules.Azure/issues/1886)

## v1.22.0-B0106 (pre-release)

What's changed since pre-release v1.22.0-B0062:

- New rules:
  - API Management:
    - Check API management instances uses multi-region deployment by @BenjaminEngeset.
      [#1030](https://github.com/Azure/PSRule.Rules.Azure/issues/1030)
  - Azure Database for MariaDB:
    - Check Azure Database for MariaDB servers, databases, firewall rules and VNET rules names meet naming requirements by @BenjaminEngeset.
      [#1854](https://github.com/Azure/PSRule.Rules.Azure/issues/1854)
- Engineering:
  - Bump PSRule to v2.6.0.
    [#1883](https://github.com/Azure/PSRule.Rules.Azure/pull/1883)
  - Bump Az.Resources to v6.4.1.
    [#1883](https://github.com/Azure/PSRule.Rules.Azure/pull/1883)
- Bug fixes:
  - Fixed ref and name duplicated by @BernieWhite.
    [#1876](https://github.com/Azure/PSRule.Rules.Azure/issues/1876)
  - Fixed an item with the same key for parameters by @BernieWhite
    [#1871](https://github.com/Azure/PSRule.Rules.Azure/issues/1871)
  - Fixed policy parse of `requestContext` function by @BernieWhite.
    [#1654](https://github.com/Azure/PSRule.Rules.Azure/issues/1654)
  - Fixed handling of policy type field by @BernieWhite.
    [#1323](https://github.com/Azure/PSRule.Rules.Azure/issues/1323)

## v1.22.0-B0062 (pre-release)

What's changed since pre-release v1.22.0-B0026:

- New rules:
  - Azure Database for MariaDB:
    - Check Azure Database for MariaDB servers only uses TLS 1.2 version by @BenjaminEngeset.
      [#1853](https://github.com/Azure/PSRule.Rules.Azure/issues/1853)
    - Check Azure Database for MariaDB servers only accept encrypted connections by @BenjaminEngeset.
      [#1852](https://github.com/Azure/PSRule.Rules.Azure/issues/1852)
    - Check Azure Database for MariaDB servers have Microsoft Defender configured by @BenjaminEngeset.
      [#1850](https://github.com/Azure/PSRule.Rules.Azure/issues/1850)
    - Check Azure Database for MariaDB servers have geo-redundant backup configured by @BenjaminEngeset.
      [#1848](https://github.com/Azure/PSRule.Rules.Azure/issues/1848)
  - Azure Database for PostgreSQL:
    - Check Azure Database for PostgreSQL servers have Microsoft Defender configured by @BenjaminEngeset.
      [#286](https://github.com/Azure/PSRule.Rules.Azure/issues/286)
    - Check Azure Database for PostgreSQL servers have geo-redundant backup configured by @BenjaminEngeset.
      [#285](https://github.com/Azure/PSRule.Rules.Azure/issues/285)
  - Azure Database for MySQL:
    - Check Azure Database for MySQL servers have Microsoft Defender configured by @BenjaminEngeset.
      [#287](https://github.com/Azure/PSRule.Rules.Azure/issues/287)
    - Check Azure Database for MySQL servers uses the flexible deployment model by @BenjaminEngeset.
      [#1841](https://github.com/Azure/PSRule.Rules.Azure/issues/1841)
    - Check Azure Database for MySQL Flexible Servers have geo-redundant backup configured by @BenjaminEngeset.
      [#1840](https://github.com/Azure/PSRule.Rules.Azure/issues/1840)
    - Check Azure Database for MySQL servers have geo-redundant backup configured by @BenjaminEngeset.
      [#284](https://github.com/Azure/PSRule.Rules.Azure/issues/284)
  - Azure Resource Deployments:
    - Check for nested deployment that are scoped to `outer` and passing secure values by @ms-sambell.
      [#1475](https://github.com/Azure/PSRule.Rules.Azure/issues/1475)
    - Check custom script extension uses protected settings for secure values by @ms-sambell.
      [#1478](https://github.com/Azure/PSRule.Rules.Azure/issues/1478)
  - Virtual Machine:
    - Check virtual machines running SQL Server uses Premium disks or above by @BenjaminEngeset.
      [#9](https://github.com/Azure/PSRule.Rules.Azure/issues/9)
- Engineering:
  - Bump Microsoft.NET.Test.Sdk to v17.4.0
    [#1838](https://github.com/Azure/PSRule.Rules.Azure/pull/1838)
  - Bump coverlet.collector to v3.2.0.
    [#1814](https://github.com/Azure/PSRule.Rules.Azure/pull/1814)
- Bug fixes:
  - Fixed missing support for diagnostic settings category groups by @BenjaminEngeset.
    [#1873](https://github.com/Azure/PSRule.Rules.Azure/issues/1873)

## v1.22.0-B0026 (pre-release)

What's changed since pre-release v1.22.0-B0011:

- New rules:
  - API Management:
    - Check api management instances limits control plane API calls to apim with version `'2021-08-01'` or newer by @BenjaminEngeset.
      [#1819](https://github.com/Azure/PSRule.Rules.Azure/issues/1819)
- Engineering:
  - Bump Az.Resources to v6.4.0.
    [#1829](https://github.com/Azure/PSRule.Rules.Azure/pull/1829)
- Bug fixes:
  - Fixed non-Linux VM images flagged as Linux by @BernieWhite.
    [#1825](https://github.com/Azure/PSRule.Rules.Azure/issues/1825)
  - Fixed failed to expand with last function on runtime property by @BernieWhite.
    [#1830](https://github.com/Azure/PSRule.Rules.Azure/issues/1830)

## v1.22.0-B0011 (pre-release)

What's changed since v1.21.0:

- New rules:
  - App Service Environment:
    - Check app service environments uses version 3 (ASEv3) instead of classic version 1 (ASEv1) and version 2 (ASEv2) by @BenjaminEngeset.
      [#1805](https://github.com/Azure/PSRule.Rules.Azure/issues/1805)
  - Front Door:
    - Check front door uses caching by @BenjaminEngeset.
      [#548](https://github.com/Azure/PSRule.Rules.Azure/issues/548)
  - Virtual Network:
    - Check VNETs with a GatewaySubnet also has an AzureFirewallSubnet by @BernieWhite.
      [#875](https://github.com/Azure/PSRule.Rules.Azure/issues/875)

## v1.21.2

What's changed since v1.21.1:

- Bug fixes:
  - Fixed non-Linux VM images flagged as Linux by @BernieWhite.
    [#1825](https://github.com/Azure/PSRule.Rules.Azure/issues/1825)
  - Fixed failed to expand with last function on runtime property by @BernieWhite.
    [#1830](https://github.com/Azure/PSRule.Rules.Azure/issues/1830)

## v1.21.1

What's changed since v1.21.0:

- Bug fixes:
  - Fixed multiple nested parameter loops returns stack empty exception by @BernieWhite.
    [#1811](https://github.com/Azure/PSRule.Rules.Azure/issues/1811)
  - Fixed `Azure.ACR.ContentTrust` when customer managed keys are enabled by @BernieWhite.
    [#1810](https://github.com/Azure/PSRule.Rules.Azure/issues/1810)

## v1.21.0

What's changed since v1.20.2:

- New features:
  - Mapping of Azure Security Benchmark v3 to security rules by @jagoodwin.
    [#1610](https://github.com/Azure/PSRule.Rules.Azure/issues/1610)
- New rules:
  - Deployment:
    - Check sensitive resource values use secure parameters by @VeraBE @BernieWhite.
      [#1773](https://github.com/Azure/PSRule.Rules.Azure/issues/1773)
  - Service Bus:
    - Check service bus namespaces uses TLS 1.2 version by @BenjaminEngeset.
      [#1777](https://github.com/Azure/PSRule.Rules.Azure/issues/1777)
  - Virtual Machine:
    - Check virtual machines uses Azure Monitor Agent instead of old legacy Log Analytics Agent by @BenjaminEngeset.
      [#1792](https://github.com/Azure/PSRule.Rules.Azure/issues/1792)
  - Virtual Machine Scale Sets:
    - Check virtual machine scale sets uses Azure Monitor Agent instead of old legacy Log Analytics Agent by @BenjaminEngeset.
      [#1792](https://github.com/Azure/PSRule.Rules.Azure/issues/1792)
  - Virtual Network:
    - Check VNETs with a GatewaySubnet also has a AzureBastionSubnet by @BenjaminEngeset.
      [#1761](https://github.com/Azure/PSRule.Rules.Azure/issues/1761)
- General improvements:
  - Added built-in list of ignored policy definitions by @BernieWhite.
    [#1730](https://github.com/Azure/PSRule.Rules.Azure/issues/1730)
    - To ignore additional policy definitions, use the `AZURE_POLICY_IGNORE_LIST` configuration option.
- Engineering:
  - Bump PSRule to v2.5.3.
    [#1800](https://github.com/Azure/PSRule.Rules.Azure/pull/1800)
  - Bump Az.Resources to v6.3.1.
    [#1800](https://github.com/Azure/PSRule.Rules.Azure/pull/1800)

What's changed since pre-release v1.21.0-B0050:

- No additional changes.

## v1.21.0-B0050 (pre-release)

What's changed since pre-release v1.21.0-B0027:

- New rules:
  - Virtual Machine:
    - Check virtual machines uses Azure Monitor Agent instead of old legacy Log Analytics Agent by @BenjaminEngeset.
      [#1792](https://github.com/Azure/PSRule.Rules.Azure/issues/1792)
  - Virtual Machine Scale Sets:
    - Check virtual machine scale sets uses Azure Monitor Agent instead of old legacy Log Analytics Agent by @BenjaminEngeset.
      [#1792](https://github.com/Azure/PSRule.Rules.Azure/issues/1792)
- Engineering:
  - Bump PSRule to v2.5.3.
    [#1800](https://github.com/Azure/PSRule.Rules.Azure/pull/1800)
  - Bump Az.Resources to v6.3.1.
    [#1800](https://github.com/Azure/PSRule.Rules.Azure/pull/1800)
- Bug fixes:
  - Fixed contains function unable to match array by @BernieWhite.
    [#1793](https://github.com/Azure/PSRule.Rules.Azure/issues/1793)

## v1.21.0-B0027 (pre-release)

What's changed since pre-release v1.21.0-B0011:

- New rules:
  - Deployment:
    - Check sensitive resource values use secure parameters by @VeraBE @BernieWhite.
      [#1773](https://github.com/Azure/PSRule.Rules.Azure/issues/1773)
  - Service Bus:
    - Check service bus namespaces uses TLS 1.2 version by @BenjaminEngeset.
      [#1777](https://github.com/Azure/PSRule.Rules.Azure/issues/1777)

## v1.21.0-B0011 (pre-release)

What's changed since v1.20.1:

- New features:
  - Mapping of Azure Security Benchmark v3 to security rules by @jagoodwin.
    [#1610](https://github.com/Azure/PSRule.Rules.Azure/issues/1610)
- New rules:
  - Virtual Network:
    - Check VNETs with a GatewaySubnet also has a AzureBastionSubnet by @BenjaminEngeset.
      [#1761](https://github.com/Azure/PSRule.Rules.Azure/issues/1761)
- General improvements:
  - Added built-in list of ignored policy definitions by @BernieWhite.
    [#1730](https://github.com/Azure/PSRule.Rules.Azure/issues/1730)
    - To ignore additional policy definitions, use the `AZURE_POLICY_IGNORE_LIST` configuration option.
- Engineering:
  - Bump PSRule to v2.5.1.
    [#1782](https://github.com/Azure/PSRule.Rules.Azure/pull/1782)
  - Bump Az.Resources to v6.3.0.
    [#1782](https://github.com/Azure/PSRule.Rules.Azure/pull/1782)

## v1.20.2

What's changed since v1.20.1:

- Bug fixes:
  - Fixed contains function unable to match array by @BernieWhite.
    [#1793](https://github.com/Azure/PSRule.Rules.Azure/issues/1793)

## v1.20.1

What's changed since v1.20.0:

- Bug fixes:
  - Fixed expand bicep source when reading JsonContent into a parameter by @BernieWhite.
    [#1780](https://github.com/Azure/PSRule.Rules.Azure/issues/1780)

## v1.20.0

What's changed since v1.19.2:

- New features:
  - Added September 2022 baselines `Azure.GA_2022_09` and `Azure.Preview_2022_09` by @BernieWhite.
    [#1738](https://github.com/Azure/PSRule.Rules.Azure/issues/1738)
    - Includes rules released before or during September 2022.
    - Marked `Azure.GA_2022_06` and `Azure.Preview_2022_06` baselines as obsolete.
- New rules:
  - AKS:
    - Check clusters use Ephemeral OS disk by @BenjaminEngeset.
      [#1618](https://github.com/Azure/PSRule.Rules.Azure/issues/1618)
  - App Configuration:
    - Check app configuration store has purge protection enabled by @BenjaminEngeset.
      [#1689](https://github.com/Azure/PSRule.Rules.Azure/issues/1689)
    - Check app configuration store has one or more replicas by @BenjaminEngeset.
      [#1688](https://github.com/Azure/PSRule.Rules.Azure/issues/1688)
    - Check app configuration store audit diagnostic logs are enabled by @BenjaminEngeset.
      [#1690](https://github.com/Azure/PSRule.Rules.Azure/issues/1690)
    - Check identity-based authentication is used for configuration stores by @pazdedav.
      [#1691](https://github.com/Azure/PSRule.Rules.Azure/issues/1691)
  - Application Gateway WAF:
    - Check policy is enabled by @fbinotto.
      [#1470](https://github.com/Azure/PSRule.Rules.Azure/issues/1470)
    - Check policy uses prevention mode by @fbinotto.
      [#1470](https://github.com/Azure/PSRule.Rules.Azure/issues/1470)
    - Check policy uses managed rule sets by @fbinotto.
      [#1470](https://github.com/Azure/PSRule.Rules.Azure/issues/1470)
    - Check policy does not have any exclusions defined by @fbinotto.
      [#1470](https://github.com/Azure/PSRule.Rules.Azure/issues/1470)
  - Azure Cache for Redis:
    - Check the number of firewall rules for caches by @jonathanruiz.
      [#544](https://github.com/Azure/PSRule.Rules.Azure/issues/544)
    - Check the number of IP addresses in firewall rules for caches by @jonathanruiz.
      [#544](https://github.com/Azure/PSRule.Rules.Azure/issues/544)
  - CDN:
    - Check CDN profile uses Front Door Standard or Premium tier by @BenjaminEngeset.
      [#1612](https://github.com/Azure/PSRule.Rules.Azure/issues/1612)
  - Container Registry:
    - Check soft delete policy is enabled by @BenjaminEngeset.
      [#1674](https://github.com/Azure/PSRule.Rules.Azure/issues/1674)
  - Defender for Cloud:
    - Check Microsoft Defender for Containers is enable by @jdewisscher.
      [#1632](https://github.com/Azure/PSRule.Rules.Azure/issues/1632)
    - Check Microsoft Defender for Servers is enabled by @jdewisscher.
      [#1632](https://github.com/Azure/PSRule.Rules.Azure/issues/1632)
    - Check Microsoft Defender for SQL is enabled by @jdewisscher.
      [#1632](https://github.com/Azure/PSRule.Rules.Azure/issues/1632)
    - Check Microsoft Defender for App Services is enabled by @jdewisscher.
      [#1632](https://github.com/Azure/PSRule.Rules.Azure/issues/1632)
    - Check Microsoft Defender for Storage is enabled by @jdewisscher.
      [#1632](https://github.com/Azure/PSRule.Rules.Azure/issues/1632)
    - Check Microsoft Defender for SQL Servers on VMs is enabled by @jdewisscher.
      [#1632](https://github.com/Azure/PSRule.Rules.Azure/issues/1632)
  - Deployment:
    - Check that nested deployments securely pass through administrator usernames by @ms-sambell.
      [#1479](https://github.com/Azure/PSRule.Rules.Azure/issues/1479)
  - Front Door WAF:
    - Check policy is enabled by @fbinotto.
      [#1470](https://github.com/Azure/PSRule.Rules.Azure/issues/1470)
    - Check policy uses prevention mode by @fbinotto.
      [#1470](https://github.com/Azure/PSRule.Rules.Azure/issues/1470)
    - Check policy uses managed rule sets by @fbinotto.
      [#1470](https://github.com/Azure/PSRule.Rules.Azure/issues/1470)
    - Check policy does not have any exclusions defined by @fbinotto.
      [#1470](https://github.com/Azure/PSRule.Rules.Azure/issues/1470)
  - Network Security Group:
    - Check AKS managed NSGs don't contain custom rules by @ms-sambell.
      [#8](https://github.com/Azure/PSRule.Rules.Azure/issues/8)
  - Storage Account:
    - Check blob container soft delete is enabled by @pazdedav.
      [#1671](https://github.com/Azure/PSRule.Rules.Azure/issues/1671)
    - Check file share soft delete is enabled by @jonathanruiz.
      [#966](https://github.com/Azure/PSRule.Rules.Azure/issues/966)
  - VMSS:
    - Check Linux VMSS has disabled password authentication by @BenjaminEngeset.
      [#1635](https://github.com/Azure/PSRule.Rules.Azure/issues/1635)
- Updated rules:
  - **Important change**: Updated rules, tests and docs with Microsoft Defender for Cloud by @jonathanruiz.
    [#545](https://github.com/Azure/PSRule.Rules.Azure/issues/545)
    - The following rules have been renamed with aliases:
      - Renamed `Azure.SQL.ThreatDetection` to `Azure.SQL.DefenderCloud`.
      - Renamed `Azure.SecurityCenter.Contact` to `Azure.DefenderCloud.Contact`.
      - Renamed `Azure.SecurityCenter.Provisioning` to `Azure.DefenderCloud.Provisioning`.
    - If you are referencing the old names please consider updating to the new names.
  - Updated documentation examples for Front Door and Key Vault rules by @lluppesms.
    [#1667](https://github.com/Azure/PSRule.Rules.Azure/issues/1667)
  - Improved the way we check that VM or VMSS has Linux by @verabe.
    [#1704](https://github.com/Azure/PSRule.Rules.Azure/issues/1704)
  - Azure Kubernetes Service:
    - Updated `Azure.AKS.Version` to use latest stable version `1.23.8` by @BernieWhite.
      [#1627](https://github.com/Azure/PSRule.Rules.Azure/issues/1627)
      - Use `AZURE_AKS_CLUSTER_MINIMUM_VERSION` to configure the minimum version of the cluster.
  - Event Grid:
    - Promoted `Azure.EventGrid.DisableLocalAuth` to GA rule set by @BernieWhite.
      [#1628](https://github.com/Azure/PSRule.Rules.Azure/issues/1628)
  - Key Vault:
    - Promoted `Azure.KeyVault.AutoRotationPolicy` to GA rule set by @BernieWhite.
      [#1629](https://github.com/Azure/PSRule.Rules.Azure/issues/1629)
- General improvements:
  - Updated NSG documentation with code snippets and links by @simone-bennett.
    [#1607](https://github.com/Azure/PSRule.Rules.Azure/issues/1607)
  - Updated Application Gateway documentation with code snippets by @ms-sambell.
    [#1608](https://github.com/Azure/PSRule.Rules.Azure/issues/1608)
  - Updated SQL firewall rules documentation by @ms-sambell.
    [#1569](https://github.com/Azure/PSRule.Rules.Azure/issues/1569)
  - Updated Container Apps documentation and rule to new resource type by @marie-schmidt.
    [#1672](https://github.com/Azure/PSRule.Rules.Azure/issues/1672)
  - Updated KeyVault and FrontDoor documentation with code snippets by @lluppesms.
    [#1667](https://github.com/Azure/PSRule.Rules.Azure/issues/1667)
  - Added tag and annotation metadata from policy for rules generation by @BernieWhite.
    [#1652](https://github.com/Azure/PSRule.Rules.Azure/issues/1652)
  - Added hash to `name` and `ref` properties for policy rules by @ArmaanMcleod.
    [#1653](https://github.com/Azure/PSRule.Rules.Azure/issues/1653)
    - Use `AZURE_POLICY_RULE_PREFIX` or `Export-AzPolicyAssignmentRuleData -RulePrefix` to override rule prefix.
- Engineering:
  - Bump PSRule to v2.4.2.
    [#1753](https://github.com/Azure/PSRule.Rules.Azure/pull/1753)
    [#1748](https://github.com/Azure/PSRule.Rules.Azure/issues/1748)
  - Bump Microsoft.NET.Test.Sdk to v17.3.2.
    [#1719](https://github.com/Azure/PSRule.Rules.Azure/pull/1719)
  - Updated provider data for analysis.
    [#1605](https://github.com/Azure/PSRule.Rules.Azure/pull/1605)
  - Bump Az.Resources to v6.2.0.
    [#1636](https://github.com/Azure/PSRule.Rules.Azure/pull/1636)
  - Bump PSScriptAnalyzer to v1.21.0.
    [#1636](https://github.com/Azure/PSRule.Rules.Azure/pull/1636)
- Bug fixes:
  - Fixed continue processing policy assignments on error by @BernieWhite.
    [#1651](https://github.com/Azure/PSRule.Rules.Azure/issues/1651)
  - Fixed handling of runtime assessment data by @BernieWhite.
    [#1707](https://github.com/Azure/PSRule.Rules.Azure/issues/1707)
  - Fixed conversion of type conditions to pre-conditions by @BernieWhite.
    [#1708](https://github.com/Azure/PSRule.Rules.Azure/issues/1708)
  - Fixed inconclusive failure of `Azure.Deployment.AdminUsername` by @BernieWhite.
    [#1631](https://github.com/Azure/PSRule.Rules.Azure/issues/1631)
  - Fixed error expanding with `json()` and single quotes by @BernieWhite.
    [#1656](https://github.com/Azure/PSRule.Rules.Azure/issues/1656)
  - Fixed handling key collision with duplicate definitions using same parameters by @ArmaanMcleod.
    [#1653](https://github.com/Azure/PSRule.Rules.Azure/issues/1653)
  - Fixed bug requiring all diagnostic logs settings to have auditing enabled by @BenjaminEngeset.
    [#1726](https://github.com/Azure/PSRule.Rules.Azure/issues/1726)
  - Fixed `Azure.Deployment.AdminUsername` incorrectly fails with nested deployments by @BernieWhite.
    [#1762](https://github.com/Azure/PSRule.Rules.Azure/issues/1762)
  - Fixed `Azure.FrontDoorWAF.Exclusions` reports exclusions when none are specified by @BernieWhite.
    [#1751](https://github.com/Azure/PSRule.Rules.Azure/issues/1751)
  - Fixed `Azure.Deployment.AdminUsername` does not match the pattern by @BernieWhite.
    [#1758](https://github.com/Azure/PSRule.Rules.Azure/issues/1758)
  - Consider private offerings when checking that a VM or VMSS has Linux by @verabe.
    [#1725](https://github.com/Azure/PSRule.Rules.Azure/issues/1725)

What's changed since pre-release v1.20.0-B0477:

- No additional changes.

## v1.20.0-B0477 (pre-release)

What's changed since pre-release v1.20.0-B0389:

- General improvements:
  - Added hash to `name` and `ref` properties for policy rules by @ArmaanMcleod.
    [#1653](https://github.com/Azure/PSRule.Rules.Azure/issues/1653)
    - Use `AZURE_POLICY_RULE_PREFIX` or `Export-AzPolicyAssignmentRuleData -RulePrefix` to override rule prefix.

## v1.20.0-B0389 (pre-release)

What's changed since pre-release v1.20.0-B0304:

- New rules:
  - App Configuration:
    - Check app configuration store has purge protection enabled by @BenjaminEngeset.
      [#1689](https://github.com/Azure/PSRule.Rules.Azure/issues/1689)
- Bug fixes:
  - Fixed `Azure.Deployment.AdminUsername` incorrectly fails with nested deployments by @BernieWhite.
    [#1762](https://github.com/Azure/PSRule.Rules.Azure/issues/1762)

## v1.20.0-B0304 (pre-release)

What's changed since pre-release v1.20.0-B0223:

- Engineering:
  - Bump PSRule to v2.4.2.
    [#1753](https://github.com/Azure/PSRule.Rules.Azure/pull/1753)
    [#1748](https://github.com/Azure/PSRule.Rules.Azure/issues/1748)
- Bug fixes:
  - Fixed `Azure.FrontDoorWAF.Exclusions` reports exclusions when none are specified by @BernieWhite.
    [#1751](https://github.com/Azure/PSRule.Rules.Azure/issues/1751)
  - Fixed `Azure.Deployment.AdminUsername` does not match the pattern by @BernieWhite.
    [#1758](https://github.com/Azure/PSRule.Rules.Azure/issues/1758)
  - Consider private offerings when checking that a VM or VMSS has Linux by @verabe.
    [#1725](https://github.com/Azure/PSRule.Rules.Azure/issues/1725)

## v1.20.0-B0223 (pre-release)

What's changed since pre-release v1.20.0-B0148:

- New features:
  - Added September 2022 baselines `Azure.GA_2022_09` and `Azure.Preview_2022_09` by @BernieWhite.
    [#1738](https://github.com/Azure/PSRule.Rules.Azure/issues/1738)
    - Includes rules released before or during September 2022.
    - Marked `Azure.GA_2022_06` and `Azure.Preview_2022_06` baselines as obsolete.
- New rules:
  - App Configuration:
    - Check app configuration store has one or more replicas by @BenjaminEngeset.
      [#1688](https://github.com/Azure/PSRule.Rules.Azure/issues/1688)
- Engineering:
  - Bump PSRule to v2.4.1.
    [#1636](https://github.com/Azure/PSRule.Rules.Azure/pull/1636)
  - Bump Az.Resources to v6.2.0.
    [#1636](https://github.com/Azure/PSRule.Rules.Azure/pull/1636)
  - Bump PSScriptAnalyzer to v1.21.0.
    [#1636](https://github.com/Azure/PSRule.Rules.Azure/pull/1636)
- Bug fixes:
  - Fixed handling key collision with duplicate definitions using same parameters by @ArmaanMcleod.
    [#1653](https://github.com/Azure/PSRule.Rules.Azure/issues/1653)
  - Fixed bug requiring all diagnostic logs settings to have auditing enabled by @BenjaminEngeset.
    [#1726](https://github.com/Azure/PSRule.Rules.Azure/issues/1726)

## v1.20.0-B0148 (pre-release)

What's changed since pre-release v1.20.0-B0085:

- New rules:
  - App Configuration:
    - Check app configuration store audit diagnostic logs are enabled by @BenjaminEngeset.
      [#1690](https://github.com/Azure/PSRule.Rules.Azure/issues/1690)
- Engineering:
  - Bump Microsoft.NET.Test.Sdk to v17.3.2.
    [#1719](https://github.com/Azure/PSRule.Rules.Azure/pull/1719)
- Bug fixes:
  - Fixed error expanding with `json()` and single quotes by @BernieWhite.
    [#1656](https://github.com/Azure/PSRule.Rules.Azure/issues/1656)

## v1.20.0-B0085 (pre-release)

What's changed since pre-release v1.20.0-B0028:

- New rules:
  - Azure Cache for Redis:
    - Check the number of firewall rules for caches by @jonathanruiz.
      [#544](https://github.com/Azure/PSRule.Rules.Azure/issues/544)
    - Check the number of IP addresses in firewall rules for caches by @jonathanruiz.
      [#544](https://github.com/Azure/PSRule.Rules.Azure/issues/544)
  - App Configuration:
    - Check identity-based authentication is used for configuration stores by @pazdedav.
      [#1691](https://github.com/Azure/PSRule.Rules.Azure/issues/1691)
  - Container Registry:
    - Check soft delete policy is enabled by @BenjaminEngeset.
      [#1674](https://github.com/Azure/PSRule.Rules.Azure/issues/1674)
  - Defender for Cloud:
    - Check Microsoft Defender for Cloud is enabled for Containers by @jdewisscher.
      [#1632](https://github.com/Azure/PSRule.Rules.Azure/issues/1632)
    - Check Microsoft Defender for Cloud is enabled for Virtual Machines by @jdewisscher.
      [#1632](https://github.com/Azure/PSRule.Rules.Azure/issues/1632)
    - Check Microsoft Defender for Cloud is enabled for SQL Servers by @jdewisscher.
      [#1632](https://github.com/Azure/PSRule.Rules.Azure/issues/1632)
    - Check Microsoft Defender for Cloud is enabled for App Services by @jdewisscher.
      [#1632](https://github.com/Azure/PSRule.Rules.Azure/issues/1632)
    - Check Microsoft Defender for Cloud is enabled for Storage Accounts by @jdewisscher.
      [#1632](https://github.com/Azure/PSRule.Rules.Azure/issues/1632)
    - Check Microsoft Defender for Cloud is enabled for SQL Servers on machines by @jdewisscher.
      [#1632](https://github.com/Azure/PSRule.Rules.Azure/issues/1632)
  - Network Security Group:
    - Check AKS managed NSGs don't contain custom rules by @ms-sambell.
      [#8](https://github.com/Azure/PSRule.Rules.Azure/issues/8)
  - Storage Account:
    - Check blob container soft delete is enabled by @pazdedav.
      [#1671](https://github.com/Azure/PSRule.Rules.Azure/issues/1671)
    - Check file share soft delete is enabled by @jonathanruiz.
      [#966](https://github.com/Azure/PSRule.Rules.Azure/issues/966)
- Updated rules:
  - **Important change**: Updated rules, tests and docs with Microsoft Defender for Cloud by @jonathanruiz.
    [#545](https://github.com/Azure/PSRule.Rules.Azure/issues/545)
    - The following rules have been renamed with aliases:
      - Renamed `Azure.SQL.ThreatDetection` to `Azure.SQL.DefenderCloud`.
      - Renamed `Azure.SecurityCenter.Contact` to `Azure.DefenderCloud.Contact`.
      - Renamed `Azure.SecurityCenter.Provisioning` to `Azure.DefenderCloud.Provisioning`.
    - If you are referencing the old names please consider updating to the new names.
  - Updated documentation examples for Front Door and Key Vault rules by @lluppesms.
    [#1667](https://github.com/Azure/PSRule.Rules.Azure/issues/1667)
  - Improved the way we check that VM or VMSS has Linux by @verabe.
    [#1704](https://github.com/Azure/PSRule.Rules.Azure/issues/1704)
- General improvements:
  - Updated NSG documentation with code snippets and links by @simone-bennett.
    [#1607](https://github.com/Azure/PSRule.Rules.Azure/issues/1607)
  - Updated Application Gateway documentation with code snippets by @ms-sambell.
    [#1608](https://github.com/Azure/PSRule.Rules.Azure/issues/1608)
  - Updated SQL firewall rules documentation by @ms-sambell.
    [#1569](https://github.com/Azure/PSRule.Rules.Azure/issues/1569)
  - Updated Container Apps documentation and rule to new resource type by @marie-schmidt.
    [#1672](https://github.com/Azure/PSRule.Rules.Azure/issues/1672)
  - Updated KeyVault and FrontDoor documentation with code snippets by @lluppesms.
    [#1667](https://github.com/Azure/PSRule.Rules.Azure/issues/1667)
  - Added tag and annotation metadata from policy for rules generation by @BernieWhite.
    [#1652](https://github.com/Azure/PSRule.Rules.Azure/issues/1652)
- Bug fixes:
  - Fixed continue processing policy assignments on error by @BernieWhite.
    [#1651](https://github.com/Azure/PSRule.Rules.Azure/issues/1651)
  - Fixed handling of runtime assessment data by @BernieWhite.
    [#1707](https://github.com/Azure/PSRule.Rules.Azure/issues/1707)
  - Fixed conversion of type conditions to pre-conditions by @BernieWhite.
    [#1708](https://github.com/Azure/PSRule.Rules.Azure/issues/1708)

## v1.20.0-B0028 (pre-release)

What's changed since pre-release v1.20.0-B0004:

- New rules:
  - AKS:
    - Check clusters use Ephemeral OS disk by @BenjaminEngeset.
      [#1618](https://github.com/Azure/PSRule.Rules.Azure/issues/1618)
  - CDN:
    - Check CDN profile uses Front Door Standard or Premium tier by @BenjaminEngeset.
      [#1612](https://github.com/Azure/PSRule.Rules.Azure/issues/1612)
  - VMSS:
    - Check Linux VMSS has disabled password authentication by @BenjaminEngeset.
      [#1635](https://github.com/Azure/PSRule.Rules.Azure/issues/1635)
- Updated rules:
  - Azure Kubernetes Service:
    - Updated `Azure.AKS.Version` to use latest stable version `1.23.8` by @BernieWhite.
      [#1627](https://github.com/Azure/PSRule.Rules.Azure/issues/1627)
      - Use `AZURE_AKS_CLUSTER_MINIMUM_VERSION` to configure the minimum version of the cluster.
  - Event Grid:
    - Promoted `Azure.EventGrid.DisableLocalAuth` to GA rule set by @BernieWhite.
      [#1628](https://github.com/Azure/PSRule.Rules.Azure/issues/1628)
  - Key Vault:
    - Promoted `Azure.KeyVault.AutoRotationPolicy` to GA rule set by @BernieWhite.
      [#1629](https://github.com/Azure/PSRule.Rules.Azure/issues/1629)
- Engineering:
  - Bump PSRule to v2.4.0.
    [#1620](https://github.com/Azure/PSRule.Rules.Azure/pull/1620)
  - Updated provider data for analysis.
    [#1605](https://github.com/Azure/PSRule.Rules.Azure/pull/1605)
- Bug fixes:
  - Fixed function `dateTimeAdd` errors handling `utcNow` output by @BernieWhite.
    [#1637](https://github.com/Azure/PSRule.Rules.Azure/issues/1637)
  - Fixed inconclusive failure of `Azure.Deployment.AdminUsername` by @BernieWhite.
    [#1631](https://github.com/Azure/PSRule.Rules.Azure/issues/1631)

## v1.20.0-B0004 (pre-release)

What's changed since v1.19.1:

- New rules:
  - Azure Resources:
    - Check that nested deployments securely pass through administrator usernames by @ms-sambell.
      [#1479](https://github.com/Azure/PSRule.Rules.Azure/issues/1479)
- Engineering:
  - Bump Microsoft.NET.Test.Sdk to v17.3.1.
    [#1603](https://github.com/Azure/PSRule.Rules.Azure/pull/1603)

## v1.19.2

What's changed since v1.19.1:

- Bug fixes:
  - Fixed function `dateTimeAdd` errors handling `utcNow` output by @BernieWhite.
    [#1637](https://github.com/Azure/PSRule.Rules.Azure/issues/1637)

## v1.19.1

What's changed since v1.19.0:

- Bug fixes:
  - Fixed `Azure.VNET.UseNSGs` is missing exceptions by @BernieWhite.
    [#1609](https://github.com/Azure/PSRule.Rules.Azure/issues/1609)
    - Added exclusions for `RouteServerSubnet` and any subnet with a dedicated HSM delegation.

## v1.19.0

What's changed since v1.18.1:

- New rules:
  - Azure Kubernetes Service:
    - Check clusters use uptime SLA by @BenjaminEngeset.
      [#1601](https://github.com/Azure/PSRule.Rules.Azure/issues/1601)
- General improvements:
  - Updated rule level for the following rules by @BernieWhite.
    [#1551](https://github.com/Azure/PSRule.Rules.Azure/issues/1551)
    - Set `Azure.APIM.APIDescriptors` to warning from error.
    - Set `Azure.APIM.ProductDescriptors` to warning from error.
    - Set `Azure.Template.UseLocationParameter` to warning from error.
    - Set `Azure.Template.UseComments` to information from error.
    - Set `Azure.Template.UseDescriptions` to information from error.
  - Improve reporting of failing resource property for rules by @BernieWhite.
    [#1429](https://github.com/Azure/PSRule.Rules.Azure/issues/1429)
- Engineering:
  - Added publishing of symbols for NuGet packages by @BernieWhite.
    [#1549](https://github.com/Azure/PSRule.Rules.Azure/issues/1549)
  - Bump Az.Resources to v6.1.0.
    [#1557](https://github.com/Azure/PSRule.Rules.Azure/pull/1557)
  - Bump Microsoft.NET.Test.Sdk to v17.3.0.
    [#1563](https://github.com/Azure/PSRule.Rules.Azure/pull/1563)
  - Bump PSRule to v2.3.2.
    [#1574](https://github.com/Azure/PSRule.Rules.Azure/pull/1574)
  - Bump support projects to .NET 6 by @BernieWhite.
    [#1560](https://github.com/Azure/PSRule.Rules.Azure/issues/1560)
  - Bump BenchmarkDotNet to v0.13.2.
    [#1593](https://github.com/Azure/PSRule.Rules.Azure/pull/1593)
  - Bump BenchmarkDotNet.Diagnostics.Windows to v0.13.2.
    [#1594](https://github.com/Azure/PSRule.Rules.Azure/pull/1594)
  - Updated provider data for analysis.
    [#1598](https://github.com/Azure/PSRule.Rules.Azure/pull/1598)
- Bug fixes:
  - Fixed parameter files linked to bicep code via naming convention is not working by @BernieWhite.
    [#1582](https://github.com/Azure/PSRule.Rules.Azure/issues/1582)
  - Fixed handling of storage accounts sub-resources with CMK by @BernieWhite.
    [#1575](https://github.com/Azure/PSRule.Rules.Azure/issues/1575)

What's changed since pre-release v1.19.0-B0077:

- No additional changes.

## v1.19.0-B0077 (pre-release)

What's changed since pre-release v1.19.0-B0042:

- New rules:
  - Azure Kubernetes Service:
    - Check clusters use uptime SLA by @BenjaminEngeset.
      [#1601](https://github.com/Azure/PSRule.Rules.Azure/issues/1601)

## v1.19.0-B0042 (pre-release)

What's changed since pre-release v1.19.0-B0010:

- General improvements:
  - Improve reporting of failing resource property for rules by @BernieWhite.
    [#1429](https://github.com/Azure/PSRule.Rules.Azure/issues/1429)
- Engineering:
  - Bump PSRule to v2.3.2.
    [#1574](https://github.com/Azure/PSRule.Rules.Azure/pull/1574)
  - Bump support projects to .NET 6 by @BernieWhite.
    [#1560](https://github.com/Azure/PSRule.Rules.Azure/issues/1560)
  - Bump BenchmarkDotNet to v0.13.2.
    [#1593](https://github.com/Azure/PSRule.Rules.Azure/pull/1593)
  - Bump BenchmarkDotNet.Diagnostics.Windows to v0.13.2.
    [#1594](https://github.com/Azure/PSRule.Rules.Azure/pull/1594)
  - Updated provider data for analysis.
    [#1598](https://github.com/Azure/PSRule.Rules.Azure/pull/1598)
- Bug fixes:
  - Fixed parameter files linked to bicep code via naming convention is not working by @BernieWhite.
    [#1582](https://github.com/Azure/PSRule.Rules.Azure/issues/1582)
  - Fixed handling of storage accounts sub-resources with CMK by @BernieWhite.
    [#1575](https://github.com/Azure/PSRule.Rules.Azure/issues/1575)

## v1.19.0-B0010 (pre-release)

What's changed since v1.18.1:

- General improvements:
  - Updated rule level for the following rules by @BernieWhite.
    [#1551](https://github.com/Azure/PSRule.Rules.Azure/issues/1551)
    - Set `Azure.APIM.APIDescriptors` to warning from error.
    - Set `Azure.APIM.ProductDescriptors` to warning from error.
    - Set `Azure.Template.UseLocationParameter` to warning from error.
    - Set `Azure.Template.UseComments` to information from error.
    - Set `Azure.Template.UseDescriptions` to information from error.
- Engineering:
  - Added publishing of symbols for NuGet packages by @BernieWhite.
    [#1549](https://github.com/Azure/PSRule.Rules.Azure/issues/1549)
  - Bump PSRule to v2.3.1.
    [#1561](https://github.com/Azure/PSRule.Rules.Azure/pull/1561)
  - Bump Az.Resources to v6.1.0.
    [#1557](https://github.com/Azure/PSRule.Rules.Azure/pull/1557)
  - Bump Microsoft.NET.Test.Sdk to v17.3.0.
    [#1563](https://github.com/Azure/PSRule.Rules.Azure/pull/1563)

## v1.18.1

What's changed since v1.18.0:

- Bug fixes:
  - Fixed `Azure.APIM.HTTPBackend` reports failure when service URL is not defined by @BernieWhite.
    [#1555](https://github.com/Azure/PSRule.Rules.Azure/issues/1555)
  - Fixed `Azure.SQL.AAD` failure with newer API by @BernieWhite.
    [#1302](https://github.com/Azure/PSRule.Rules.Azure/issues/1302)

## v1.18.0

What's changed since v1.17.1:

- New rules:
  - Cognitive Services:
    - Check accounts use network access restrictions by @BernieWhite.
      [#1532](https://github.com/Azure/PSRule.Rules.Azure/issues/1532)
    - Check accounts use managed identities to access Azure resources by @BernieWhite.
      [#1532](https://github.com/Azure/PSRule.Rules.Azure/issues/1532)
    - Check accounts only accept requests using Azure AD identities by @BernieWhite.
      [#1532](https://github.com/Azure/PSRule.Rules.Azure/issues/1532)
    - Check accounts disable access using public endpoints by @BernieWhite.
      [#1532](https://github.com/Azure/PSRule.Rules.Azure/issues/1532)
- General improvements:
  - Added support for array `indexOf`, `lastIndexOf`, and `items` ARM functions by @BernieWhite.
    [#1440](https://github.com/Azure/PSRule.Rules.Azure/issues/1440)
  - Added support for `join` ARM function by @BernieWhite.
    [#1535](https://github.com/Azure/PSRule.Rules.Azure/issues/1535)
  - Improved output of full path to emitted resources by @BernieWhite.
    [#1523](https://github.com/Azure/PSRule.Rules.Azure/issues/1523)
- Engineering:
  - Bump Az.Resources to v6.0.1.
    [#1521](https://github.com/Azure/PSRule.Rules.Azure/pull/1521)
  - Updated provider data for analysis.
    [#1540](https://github.com/Azure/PSRule.Rules.Azure/pull/1540)
  - Bump xunit to v2.4.2.
    [#1542](https://github.com/Azure/PSRule.Rules.Azure/pull/1542)
  - Added readme and tags to NuGet by @BernieWhite.
    [#1513](https://github.com/Azure/PSRule.Rules.Azure/issues/1513)
- Bug fixes:
  - Fixed `Azure.SQL.TDE` is not required to enable Transparent Data Encryption for IaC by @BernieWhite.
    [#1530](https://github.com/Azure/PSRule.Rules.Azure/issues/1530)

What's changed since pre-release v1.18.0-B0027:

- No additional changes.

## v1.18.0-B0027 (pre-release)

What's changed since pre-release v1.18.0-B0010:

- New rules:
  - Cognitive Services:
    - Check accounts use network access restrictions by @BernieWhite.
      [#1532](https://github.com/Azure/PSRule.Rules.Azure/issues/1532)
    - Check accounts use managed identities to access Azure resources by @BernieWhite.
      [#1532](https://github.com/Azure/PSRule.Rules.Azure/issues/1532)
    - Check accounts only accept requests using Azure AD identities by @BernieWhite.
      [#1532](https://github.com/Azure/PSRule.Rules.Azure/issues/1532)
    - Check accounts disable access using public endpoints by @BernieWhite.
      [#1532](https://github.com/Azure/PSRule.Rules.Azure/issues/1532)
- General improvements:
  - Added support for array `indexOf`, `lastIndexOf`, and `items` ARM functions by @BernieWhite.
    [#1440](https://github.com/Azure/PSRule.Rules.Azure/issues/1440)
  - Added support for `join` ARM function by @BernieWhite.
    [#1535](https://github.com/Azure/PSRule.Rules.Azure/issues/1535)
- Engineering:
  - Updated provider data for analysis.
    [#1540](https://github.com/Azure/PSRule.Rules.Azure/pull/1540)
  - Bump xunit to v2.4.2.
    [#1542](https://github.com/Azure/PSRule.Rules.Azure/pull/1542)
- Bug fixes:
  - Fixed `Azure.SQL.TDE` is not required to enable Transparent Data Encryption for IaC by @BernieWhite.
    [#1530](https://github.com/Azure/PSRule.Rules.Azure/issues/1530)

## v1.18.0-B0010 (pre-release)

What's changed since pre-release v1.18.0-B0002:

- General improvements:
  - Improved output of full path to emitted resources by @BernieWhite.
    [#1523](https://github.com/Azure/PSRule.Rules.Azure/issues/1523)
- Engineering:
  - Bump Az.Resources to v6.0.1.
    [#1521](https://github.com/Azure/PSRule.Rules.Azure/pull/1521)

## v1.18.0-B0002 (pre-release)

What's changed since v1.17.1:

- Engineering:
  - Added readme and tags to NuGet by @BernieWhite.
    [#1513](https://github.com/Azure/PSRule.Rules.Azure/issues/1513)

## v1.17.1

What's changed since v1.17.0:

- Bug fixes:
  - Fixed union returns null when merged with built-in expansion objects by @BernieWhite.
    [#1515](https://github.com/Azure/PSRule.Rules.Azure/issues/1515)
  - Fixed missing zones in test for standalone VM by @BernieWhite.
    [#1506](https://github.com/Azure/PSRule.Rules.Azure/issues/1506)

## v1.17.0

What's changed since v1.16.1:

- New features:
  - Added more field count expression support for Azure Policy JSON rules by @ArmaanMcleod.
    [#181](https://github.com/Azure/PSRule.Rules.Azure/issues/181)
  - Added June 2022 baselines `Azure.GA_2022_06` and `Azure.Preview_2022_06` by @BernieWhite.
    [#1499](https://github.com/Azure/PSRule.Rules.Azure/issues/1499)
    - Includes rules released before or during June 2022.
    - Marked `Azure.GA_2022_03` and `Azure.Preview_2022_03` baselines as obsolete.
- New rules:
  - Deployment:
    - Check for secure values in outputs by @BernieWhite.
      [#297](https://github.com/Azure/PSRule.Rules.Azure/issues/297)
- Engineering:
  - Bump Newtonsoft.Json to v13.0.1.
    [#1494](https://github.com/Azure/PSRule.Rules.Azure/pull/1494)
  - Updated NuGet packaging metadata by @BernieWhite.
    [#1428](https://github.com/Azure/PSRule.Rules.Azure/pull/1428)
  - Updated provider data for analysis.
    [#1502](https://github.com/Azure/PSRule.Rules.Azure/pull/1502)
  - Bump PSRule to v2.2.0.
    [#1444](https://github.com/Azure/PSRule.Rules.Azure/pull/1444)
  - Updated NuGet packaging metadata by @BernieWhite.
    [#1428](https://github.com/Azure/PSRule.Rules.Azure/issues/1428)
- Bug fixes:
  - Fixed TDE property status to state by @Dylan-Prins.
    [#1505](https://github.com/Azure/PSRule.Rules.Azure/pull/1505)
  - Fixed the language expression value fails in outputs by @BernieWhite.
    [#1485](https://github.com/Azure/PSRule.Rules.Azure/issues/1485)

What's changed since pre-release v1.17.0-B0064:

- No additional changes.

## v1.17.0-B0064 (pre-release)

What's changed since pre-release v1.17.0-B0035:

- Engineering:
  - Updated provider data for analysis.
    [#1502](https://github.com/Azure/PSRule.Rules.Azure/pull/1502)
  - Bump PSRule to v2.2.0.
    [#1444](https://github.com/Azure/PSRule.Rules.Azure/pull/1444)
- Bug fixes:
  - Fixed TDE property status to state by @Dylan-Prins.
    [#1505](https://github.com/Azure/PSRule.Rules.Azure/pull/1505)

## v1.17.0-B0035 (pre-release)

What's changed since pre-release v1.17.0-B0014:

- New features:
  - Added June 2022 baselines `Azure.GA_2022_06` and `Azure.Preview_2022_06` by @BernieWhite.
    [#1499](https://github.com/Azure/PSRule.Rules.Azure/issues/1499)
    - Includes rules released before or during June 2022.
    - Marked `Azure.GA_2022_03` and `Azure.Preview_2022_03` baselines as obsolete.
- Engineering:
  - Bump Newtonsoft.Json to v13.0.1.
    [#1494](https://github.com/Azure/PSRule.Rules.Azure/pull/1494)
  - Updated NuGet packaging metadata by @BernieWhite.
    [#1428](https://github.com/Azure/PSRule.Rules.Azure/pull/1428)

## v1.17.0-B0014 (pre-release)

What's changed since v1.16.1:

- New features:
  - Added more field count expression support for Azure Policy JSON rules by @ArmaanMcleod.
    [#181](https://github.com/Azure/PSRule.Rules.Azure/issues/181)
- New rules:
  - Deployment:
    - Check for secure values in outputs by @BernieWhite.
      [#297](https://github.com/Azure/PSRule.Rules.Azure/issues/297)
- Engineering:
  - Updated NuGet packaging metadata by @BernieWhite.
    [#1428](https://github.com/Azure/PSRule.Rules.Azure/issues/1428)
- Bug fixes:
  - Fixed the language expression value fails in outputs by @BernieWhite.
    [#1485](https://github.com/Azure/PSRule.Rules.Azure/issues/1485)

## v1.16.1

What's changed since v1.16.0:

- Bug fixes:
  - Fixed TLS 1.3 support in `Azure.AppGw.SSLPolicy` by @BernieWhite.
    [#1469](https://github.com/Azure/PSRule.Rules.Azure/issues/1469)
  - Fixed Application Gateway referencing a WAF policy by @BernieWhite.
    [#1466](https://github.com/Azure/PSRule.Rules.Azure/issues/1466)

## v1.16.0

What's changed since v1.15.2:

- New rules:
  - App Service:
    - Check web apps have insecure FTP disabled by @BernieWhite.
      [#1436](https://github.com/Azure/PSRule.Rules.Azure/issues/1436)
    - Check web apps use a dedicated health probe by @BernieWhite.
      [#1437](https://github.com/Azure/PSRule.Rules.Azure/issues/1437)
- Updated rules:
  - Public IP:
    - Updated `Azure.PublicIP.AvailabilityZone` to exclude IP addresses for Azure Bastion by @BernieWhite.
      [#1442](https://github.com/Azure/PSRule.Rules.Azure/issues/1442)
      - Public IP addresses with the `resource-usage` tag set to `azure-bastion` are excluded.
- General improvements:
  - Added support for `dateTimeFromEpoch` and `dateTimeToEpoch` ARM functions by @BernieWhite.
    [#1451](https://github.com/Azure/PSRule.Rules.Azure/issues/1451)
- Engineering:
  - Updated built documentation to include rule ref and metadata by @BernieWhite.
    [#1432](https://github.com/Azure/PSRule.Rules.Azure/issues/1432)
  - Added ref properties for several rules by @BernieWhite.
    [#1430](https://github.com/Azure/PSRule.Rules.Azure/issues/1430)
  - Updated provider data for analysis.
    [#1453](https://github.com/Azure/PSRule.Rules.Azure/pull/1453)
  - Bump Microsoft.NET.Test.Sdk to v17.2.0.
    [#1410](https://github.com/Azure/PSRule.Rules.Azure/pull/1410)
  - Update CI checks to include required ref property by @BernieWhite.
    [#1431](https://github.com/Azure/PSRule.Rules.Azure/issues/1431)
  - Added ref properties for rules by @BernieWhite.
    [#1430](https://github.com/Azure/PSRule.Rules.Azure/issues/1430)
- Bug fixes:
  - Fixed `Azure.Template.UseVariables` does not accept function variables names by @BernieWhite.
    [#1427](https://github.com/Azure/PSRule.Rules.Azure/issues/1427)
  - Fixed dependency issue within Azure Pipelines `AzurePowerShell` task by @BernieWhite.
    [#1447](https://github.com/Azure/PSRule.Rules.Azure/issues/1447)
    - Removed dependency on `Az.Accounts` and `Az.Resources` from manifest.
      Pre-install these modules to use export cmdlets.

What's changed since pre-release v1.16.0-B0072:

- No additional changes.

## v1.16.0-B0072 (pre-release)

What's changed since pre-release v1.16.0-B0041:

- Engineering:
  - Update CI checks to include required ref property by @BernieWhite.
    [#1431](https://github.com/Azure/PSRule.Rules.Azure/issues/1431)
  - Added ref properties for rules by @BernieWhite.
    [#1430](https://github.com/Azure/PSRule.Rules.Azure/issues/1430)
- Bug fixes:
  - Fixed dependency issue within Azure Pipelines `AzurePowerShell` task by @BernieWhite.
    [#1447](https://github.com/Azure/PSRule.Rules.Azure/issues/1447)
    - Removed dependency on `Az.Accounts` and `Az.Resources` from manifest.
      Pre-install these modules to use export cmdlets.

## v1.16.0-B0041 (pre-release)

What's changed since pre-release v1.16.0-B0017:

- Updated rules:
  - Public IP:
    - Updated `Azure.PublicIP.AvailabilityZone` to exclude IP addresses for Azure Bastion by @BernieWhite.
      [#1442](https://github.com/Azure/PSRule.Rules.Azure/issues/1442)
      - Public IP addresses with the `resource-usage` tag set to `azure-bastion` are excluded.
- General improvements:
  - Added support for `dateTimeFromEpoch` and `dateTimeToEpoch` ARM functions by @BernieWhite.
    [#1451](https://github.com/Azure/PSRule.Rules.Azure/issues/1451)
- Engineering:
  - Updated built documentation to include rule ref and metadata by @BernieWhite.
    [#1432](https://github.com/Azure/PSRule.Rules.Azure/issues/1432)
  - Added ref properties for several rules by @BernieWhite.
    [#1430](https://github.com/Azure/PSRule.Rules.Azure/issues/1430)
  - Updated provider data for analysis.
    [#1453](https://github.com/Azure/PSRule.Rules.Azure/pull/1453)

## v1.16.0-B0017 (pre-release)

What's changed since v1.15.2:

- New rules:
  - App Service:
    - Check web apps have insecure FTP disabled by @BernieWhite.
      [#1436](https://github.com/Azure/PSRule.Rules.Azure/issues/1436)
    - Check web apps use a dedicated health probe by @BernieWhite.
      [#1437](https://github.com/Azure/PSRule.Rules.Azure/issues/1437)
- Engineering:
  - Bump Microsoft.NET.Test.Sdk to v17.2.0.
    [#1410](https://github.com/Azure/PSRule.Rules.Azure/pull/1410)
- Bug fixes:
  - Fixed `Azure.Template.UseVariables` does not accept function variables names by @BernieWhite.
    [#1427](https://github.com/Azure/PSRule.Rules.Azure/issues/1427)

## v1.15.2

What's changed since v1.15.1:

- Bug fixes:
  - Fixed `Azure.AppService.ManagedIdentity` does not accept both system and user assigned by @BernieWhite.
    [#1415](https://github.com/Azure/PSRule.Rules.Azure/issues/1415)
    - This also applies to:
      - `Azure.ADX.ManagedIdentity`
      - `Azure.APIM.ManagedIdentity`
      - `Azure.EventGrid.ManagedIdentity`
      - `Azure.Automation.ManagedIdentity`
  - Fixed Web apps with .NET 6 do not meet version constraint of `Azure.AppService.NETVersion` by @BernieWhite.
    [#1414](https://github.com/Azure/PSRule.Rules.Azure/issues/1414)
    - This also applies to `Azure.AppService.PHPVersion`.

## v1.15.1

What's changed since v1.15.0:

- Bug fixes:
  - Fixed exclusion of `dataCollectionRuleAssociations` from `Azure.Resource.UseTags` by @BernieWhite.
    [#1400](https://github.com/Azure/PSRule.Rules.Azure/issues/1400)
  - Fixed could not determine JSON object type for MockObject using CreateObject by @BernieWhite.
    [#1411](https://github.com/Azure/PSRule.Rules.Azure/issues/1411)
  - Fixed cannot bind argument to parameter 'Sku' because it is an empty string by @BernieWhite.
    [#1407](https://github.com/Azure/PSRule.Rules.Azure/issues/1407)

## v1.15.0

What's changed since v1.14.3:

- New features:
  - **Important change**: Added `Azure.Resource.SupportsTags` selector by @BernieWhite.
    [#1339](https://github.com/Azure/PSRule.Rules.Azure/issues/1339)
    - Use this selector in custom rules to filter rules to only run against resources that support tags.
    - This selector replaces the `SupportsTags` PowerShell function.
    - Using the `SupportsTag` function will now result in a warning.
    - The `SupportsTags` function will be removed in v2.
    - See [upgrade notes][1] for more information.
- Updated rules:
  - Azure Kubernetes Service:
    - Updated `Azure.AKS.Version` to use latest stable version `1.22.6` by @BernieWhite.
      [#1386](https://github.com/Azure/PSRule.Rules.Azure/issues/1386)
      - Use `AZURE_AKS_CLUSTER_MINIMUM_VERSION` to configure the minimum version of the cluster.
- Engineering:
  - Added code signing of module by @BernieWhite.
    [#1379](https://github.com/Azure/PSRule.Rules.Azure/issues/1379)
  - Added SBOM manifests to module by @BernieWhite.
    [#1380](https://github.com/Azure/PSRule.Rules.Azure/issues/1380)
  - Embedded provider and alias information as manifest resources by @BernieWhite.
    [#1383](https://github.com/Azure/PSRule.Rules.Azure/issues/1383)
    - Resources are minified and compressed to improve size and speed.
  - Added additional `nodeps` manifest that does not include dependencies for Az modules by @BernieWhite.
    [#1392](https://github.com/Azure/PSRule.Rules.Azure/issues/1392)
  - Bump Az.Accounts to 2.7.6. [#1338](https://github.com/Azure/PSRule.Rules.Azure/pull/1338)
  - Bump Az.Resources to 5.6.0. [#1338](https://github.com/Azure/PSRule.Rules.Azure/pull/1338)
  - Bump PSRule to 2.1.0. [#1338](https://github.com/Azure/PSRule.Rules.Azure/pull/1338)
  - Bump Pester to 5.3.3. [#1338](https://github.com/Azure/PSRule.Rules.Azure/pull/1338)
- Bug fixes:
  - Fixed dependency chain order when dependsOn copy by @BernieWhite.
    [#1381](https://github.com/Azure/PSRule.Rules.Azure/issues/1381)
  - Fixed error calling SupportsTags function by @BernieWhite.
    [#1401](https://github.com/Azure/PSRule.Rules.Azure/issues/1401)

What's changed since pre-release v1.15.0-B0053:

- Bug fixes:
  - Fixed error calling SupportsTags function by @BernieWhite.
    [#1401](https://github.com/Azure/PSRule.Rules.Azure/issues/1401)

## v1.15.0-B0053 (pre-release)

What's changed since pre-release v1.15.0-B0022:

- New features:
  - **Important change**: Added `Azure.Resource.SupportsTags` selector. [#1339](https://github.com/Azure/PSRule.Rules.Azure/issues/1339)
    - Use this selector in custom rules to filter rules to only run against resources that support tags.
    - This selector replaces the `SupportsTags` PowerShell function.
    - Using the `SupportsTag` function will now result in a warning.
    - The `SupportsTags` function will be removed in v2.
    - See [upgrade notes][1] for more information.
- Engineering:
  - Embedded provider and alias information as manifest resources. [#1383](https://github.com/Azure/PSRule.Rules.Azure/issues/1383)
    - Resources are minified and compressed to improve size and speed.
  - Added additional `nodeps` manifest that does not include dependencies for Az modules. [#1392](https://github.com/Azure/PSRule.Rules.Azure/issues/1392)
  - Bump Az.Accounts to 2.7.6. [#1338](https://github.com/Azure/PSRule.Rules.Azure/pull/1338)
  - Bump Az.Resources to 5.6.0. [#1338](https://github.com/Azure/PSRule.Rules.Azure/pull/1338)
  - Bump PSRule to 2.1.0. [#1338](https://github.com/Azure/PSRule.Rules.Azure/pull/1338)
  - Bump Pester to 5.3.3. [#1338](https://github.com/Azure/PSRule.Rules.Azure/pull/1338)

## v1.15.0-B0022 (pre-release)

What's changed since v1.14.3:

- Updated rules:
  - Azure Kubernetes Service:
    - Updated `Azure.AKS.Version` to use latest stable version `1.22.6`. [#1386](https://github.com/Azure/PSRule.Rules.Azure/issues/1386)
      - Use `AZURE_AKS_CLUSTER_MINIMUM_VERSION` to configure the minimum version of the cluster.
- Engineering:
  - Added code signing of module. [#1379](https://github.com/Azure/PSRule.Rules.Azure/issues/1379)
  - Added SBOM manifests to module. [#1380](https://github.com/Azure/PSRule.Rules.Azure/issues/1380)
- Bug fixes:
  - Fixed dependency chain order when dependsOn copy. [#1381](https://github.com/Azure/PSRule.Rules.Azure/issues/1381)

## v1.14.3

What's changed since v1.14.2:

- Bug fixes:
  - Fixed Azure Firewall threat intel mode reported for Secure VNET hubs. [#1365](https://github.com/Azure/PSRule.Rules.Azure/issues/1365)
  - Fixed array function handling with mock objects. [#1367](https://github.com/Azure/PSRule.Rules.Azure/issues/1367)

## v1.14.2

What's changed since v1.14.1:

- Bug fixes:
  - Fixed handling of parent resources when sub resource is in a separate deployment. [#1360](https://github.com/Azure/PSRule.Rules.Azure/issues/1360)

## v1.14.1

What's changed since v1.14.0:

- Bug fixes:
  - Fixed unable to set parameter defaults option with type object. [#1355](https://github.com/Azure/PSRule.Rules.Azure/issues/1355)

## v1.14.0

What's changed since v1.13.4:

- New features:
  - Added support for referencing resources in template. [#1315](https://github.com/Azure/PSRule.Rules.Azure/issues/1315)
    - The `reference()` function can be used to reference resources in template.
    - A placeholder value is still used for resources outside of the template.
  - Added March 2022 baselines `Azure.GA_2022_03` and `Azure.Preview_2022_03`. [#1334](https://github.com/Azure/PSRule.Rules.Azure/issues/1334)
    - Includes rules released before or during March 2022.
    - Marked `Azure.GA_2021_12` and `Azure.Preview_2021_12` baselines as obsolete.
  - **Experimental:** Cmdlets to validate objects with Azure policy conditions:
    - `Export-AzPolicyAssignmentData` - Exports policy assignment data. [#1266](https://github.com/Azure/PSRule.Rules.Azure/issues/1266)
    - `Export-AzPolicyAssignmentRuleData` - Exports JSON rules from policy assignment data. [#1278](https://github.com/Azure/PSRule.Rules.Azure/issues/1278)
    - `Get-AzPolicyAssignmentDataSource` - Discovers policy assignment data. [#1340](https://github.com/Azure/PSRule.Rules.Azure/issues/1340)
    - See cmdlet help for limitations and usage.
    - Additional information will be posted as this feature evolves [here](https://github.com/Azure/PSRule.Rules.Azure/discussions/1345).
- New rules:
  - SignalR Service:
    - Check services use Managed Identities. [#1306](https://github.com/Azure/PSRule.Rules.Azure/issues/1306)
    - Check services use a SKU with an SLA. [#1307](https://github.com/Azure/PSRule.Rules.Azure/issues/1307)
  - Web PubSub Service:
    - Check services use Managed Identities. [#1308](https://github.com/Azure/PSRule.Rules.Azure/issues/1308)
    - Check services use a SKU with an SLA. [#1309](https://github.com/Azure/PSRule.Rules.Azure/issues/1309)
- Updated rules:
  - Azure Kubernetes Service:
    - Updated `Azure.AKS.Version` to use latest stable version `1.21.9`. [#1318](https://github.com/Azure/PSRule.Rules.Azure/issues/1318)
      - Use `AZURE_AKS_CLUSTER_MINIMUM_VERSION` to configure the minimum version of the cluster.
- Engineering:
  - Cache Azure Policy Aliases. [#1277](https://github.com/Azure/PSRule.Rules.Azure/issues/1277)
  - Cleanup of additional alias metadata. [#1351](https://github.com/Azure/PSRule.Rules.Azure/pull/1351)
- Bug fixes:
  - Fixed index was out of range with split on mock properties. [#1327](https://github.com/Azure/PSRule.Rules.Azure/issues/1327)
  - Fixed mock objects with no properties. [#1347](https://github.com/Azure/PSRule.Rules.Azure/issues/1347)
  - Fixed sub-resources nesting by scope regression. [#1348](https://github.com/Azure/PSRule.Rules.Azure/issues/1348)
  - Fixed expand of runtime properties on reference objects. [#1324](https://github.com/Azure/PSRule.Rules.Azure/issues/1324)
  - Fixed processing of deployment outputs. [#1316](https://github.com/Azure/PSRule.Rules.Azure/issues/1316)

What's changed since pre-release v1.14.0-B2204013:

- No additional changes.

## v1.14.0-B2204013 (pre-release)

What's changed since pre-release v1.14.0-B2204007:

- Engineering:
  - Cleanup of additional alias metadata. [#1351](https://github.com/Azure/PSRule.Rules.Azure/pull/1351)

## v1.14.0-B2204007 (pre-release)

What's changed since pre-release v1.14.0-B2203117:

- Bug fixes:
  - Fixed mock objects with no properties. [#1347](https://github.com/Azure/PSRule.Rules.Azure/issues/1347)
  - Fixed sub-resources nesting by scope regression. [#1348](https://github.com/Azure/PSRule.Rules.Azure/issues/1348)

## v1.14.0-B2203117 (pre-release)

What's changed since pre-release v1.14.0-B2203088:

- New features:
  - **Experimental:** Cmdlets to validate objects with Azure policy conditions:
    - `Export-AzPolicyAssignmentData` - Exports policy assignment data. [#1266](https://github.com/Azure/PSRule.Rules.Azure/issues/1266)
    - `Export-AzPolicyAssignmentRuleData` - Exports JSON rules from policy assignment data. [#1278](https://github.com/Azure/PSRule.Rules.Azure/issues/1278)
    - `Get-AzPolicyAssignmentDataSource` - Discovers policy assignment data. [#1340](https://github.com/Azure/PSRule.Rules.Azure/issues/1340)
    - See cmdlet help for limitations and usage.
    - Additional information will be posted as this feature evolves [here](https://github.com/Azure/PSRule.Rules.Azure/discussions/1345).
- Engineering:
  - Cache Azure Policy Aliases. [#1277](https://github.com/Azure/PSRule.Rules.Azure/issues/1277)
- Bug fixes:
  - Fixed index was out of range with split on mock properties. [#1327](https://github.com/Azure/PSRule.Rules.Azure/issues/1327)

## v1.14.0-B2203088 (pre-release)

What's changed since pre-release v1.14.0-B2203066:

- New features:
  - Added March 2022 baselines `Azure.GA_2022_03` and `Azure.Preview_2022_03`. [#1334](https://github.com/Azure/PSRule.Rules.Azure/issues/1334)
    - Includes rules released before or during March 2022.
    - Marked `Azure.GA_2021_12` and `Azure.Preview_2021_12` baselines as obsolete.
- Bug fixes:
  - Fixed expand of runtime properties on reference objects. [#1324](https://github.com/Azure/PSRule.Rules.Azure/issues/1324)

## v1.14.0-B2203066 (pre-release)

What's changed since v1.13.4:

- New features:
  - Added support for referencing resources in template. [#1315](https://github.com/Azure/PSRule.Rules.Azure/issues/1315)
    - The `reference()` function can be used to reference resources in template.
    - A placeholder value is still used for resources outside of the template.
- New rules:
  - SignalR Service:
    - Check services use Managed Identities. [#1306](https://github.com/Azure/PSRule.Rules.Azure/issues/1306)
    - Check services use a SKU with an SLA. [#1307](https://github.com/Azure/PSRule.Rules.Azure/issues/1307)
  - Web PubSub Service:
    - Check services use Managed Identities. [#1308](https://github.com/Azure/PSRule.Rules.Azure/issues/1308)
    - Check services use a SKU with an SLA. [#1309](https://github.com/Azure/PSRule.Rules.Azure/issues/1309)
- Updated rules:
  - Azure Kubernetes Service:
    - Updated `Azure.AKS.Version` to use latest stable version `1.21.9`. [#1318](https://github.com/Azure/PSRule.Rules.Azure/issues/1318)
      - Use `AZURE_AKS_CLUSTER_MINIMUM_VERSION` to configure the minimum version of the cluster.
- Bug fixes:
  - Fixed processing of deployment outputs. [#1316](https://github.com/Azure/PSRule.Rules.Azure/issues/1316)

## v1.13.4

What's changed since v1.13.3:

- Bug fixes:
  - Fixed virtual network without any subnets is invalid. [#1303](https://github.com/Azure/PSRule.Rules.Azure/issues/1303)
  - Fixed container registry rules that require a premium tier. [#1304](https://github.com/Azure/PSRule.Rules.Azure/issues/1304)
    - Rules `Azure.ACR.Retention` and `Azure.ACR.ContentTrust` are now only run against premium instances.

## v1.13.3

What's changed since v1.13.2:

- Bug fixes:
  - Fixed bicep build timeout for complex deployments. [#1299](https://github.com/Azure/PSRule.Rules.Azure/issues/1299)

## v1.13.2

What's changed since v1.13.1:

- Engineering:
  - Bump PowerShellStandard.Library to 5.1.1. [#1295](https://github.com/Azure/PSRule.Rules.Azure/pull/1295)
- Bug fixes:
  - Fixed nested resource loops. [#1293](https://github.com/Azure/PSRule.Rules.Azure/issues/1293)

## v1.13.1

What's changed since v1.13.0:

- Bug fixes:
  - Fixed parsing of nested quote pairs within JSON function. [#1288](https://github.com/Azure/PSRule.Rules.Azure/issues/1288)

## v1.13.0

What's changed since v1.12.2:

- New features:
  - Added support for setting defaults for required parameters. [#1065](https://github.com/Azure/PSRule.Rules.Azure/issues/1065)
    - When specified, the value will be used when a parameter value is not provided.
  - Added support expanding Bicep from parameter files. [#1160](https://github.com/Azure/PSRule.Rules.Azure/issues/1160)
- New rules:
  - Azure Cache for Redis:
    - Limit public access for Azure Cache for Redis instances. [#935](https://github.com/Azure/PSRule.Rules.Azure/issues/935)
  - Container App:
    - Check insecure ingress is not enabled (preview). [#1252](https://github.com/Azure/PSRule.Rules.Azure/issues/1252)
  - Key Vault:
    - Check key auto-rotation is enabled (preview). [#1159](https://github.com/Azure/PSRule.Rules.Azure/issues/1159)
  - Recovery Services Vault:
    - Check vaults have replication alerts configured. [#7](https://github.com/Azure/PSRule.Rules.Azure/issues/7)
- Engineering:
  - Automatically build baseline docs. [#1242](https://github.com/Azure/PSRule.Rules.Azure/issues/1242)
  - Bump PSRule dependency to v1.11.1. [#1269](https://github.com/Azure/PSRule.Rules.Azure/pull/1269)
- Bug fixes:
  - Fixed empty value with strong type. [#1258](https://github.com/Azure/PSRule.Rules.Azure/issues/1258)
  - Fixed error with empty logic app trigger. [#1249](https://github.com/Azure/PSRule.Rules.Azure/issues/1249)
  - Fixed out of order parameters. [#1257](https://github.com/Azure/PSRule.Rules.Azure/issues/1257)
  - Fixed mapping default configuration causes cast exception. [#1274](https://github.com/Azure/PSRule.Rules.Azure/issues/1274)
  - Fixed resource id is incorrectly built for sub resource types. [#1279](https://github.com/Azure/PSRule.Rules.Azure/issues/1279)

What's changed since pre-release v1.13.0-B2202113:

- No additional changes.

## v1.13.0-B2202113 (pre-release)

What's changed since pre-release v1.13.0-B2202108:

- Bug fixes:
  - Fixed resource id is incorrectly built for sub resource types. [#1279](https://github.com/Azure/PSRule.Rules.Azure/issues/1279)

## v1.13.0-B2202108 (pre-release)

What's changed since pre-release v1.13.0-B2202103:

- Bug fixes:
  - Fixed mapping default configuration causes cast exception. [#1274](https://github.com/Azure/PSRule.Rules.Azure/issues/1274)

## v1.13.0-B2202103 (pre-release)

What's changed since pre-release v1.13.0-B2202090:

- Engineering:
  - Bump PSRule dependency to v1.11.1. [#1269](https://github.com/Azure/PSRule.Rules.Azure/pull/1269)
- Bug fixes:
  - Fixed out of order parameters. [#1257](https://github.com/Azure/PSRule.Rules.Azure/issues/1257)

## v1.13.0-B2202090 (pre-release)

What's changed since pre-release v1.13.0-B2202063:

- New rules:
  - Azure Cache for Redis:
    - Limit public access for Azure Cache for Redis instances. [#935](https://github.com/Azure/PSRule.Rules.Azure/issues/935)
- Engineering:
  - Automatically build baseline docs. [#1242](https://github.com/Azure/PSRule.Rules.Azure/issues/1242)
- Bug fixes:
  - Fixed empty value with strong type. [#1258](https://github.com/Azure/PSRule.Rules.Azure/issues/1258)

## v1.13.0-B2202063 (pre-release)

What's changed since v1.12.2:

- New features:
  - Added support for setting defaults for required parameters. [#1065](https://github.com/Azure/PSRule.Rules.Azure/issues/1065)
    - When specified, the value will be used when a parameter value is not provided.
  - Added support expanding Bicep from parameter files. [#1160](https://github.com/Azure/PSRule.Rules.Azure/issues/1160)
- New rules:
  - Container App:
    - Check insecure ingress is not enabled (preview). [#1252](https://github.com/Azure/PSRule.Rules.Azure/issues/1252)
  - Key Vault:
    - Check key auto-rotation is enabled (preview). [#1159](https://github.com/Azure/PSRule.Rules.Azure/issues/1159)
  - Recovery Services Vault:
    - Check vaults have replication alerts configured. [#7](https://github.com/Azure/PSRule.Rules.Azure/issues/7)
- Bug fixes:
  - Fixed error with empty logic app trigger. [#1249](https://github.com/Azure/PSRule.Rules.Azure/issues/1249)

## v1.12.2

What's changed since v1.12.1:

- Bug fixes:
  - Fixed detect strong type requirements for nested deployments. [#1235](https://github.com/Azure/PSRule.Rules.Azure/issues/1235)

## v1.12.1

What's changed since v1.12.0:

- Bug fixes:
  - Fixed Bicep already exists with PSRule v2. [#1232](https://github.com/Azure/PSRule.Rules.Azure/issues/1232)

## v1.12.0

What's changed since v1.11.1:

- New rules:
  - Data Explorer:
    - Check clusters use Managed Identities. [#1207](https://github.com/Azure/PSRule.Rules.Azure/issues/1207)
    - Check clusters use a SKU with a SLA. [#1208](https://github.com/Azure/PSRule.Rules.Azure/issues/1208)
    - Check clusters use disk encryption. [#1209](https://github.com/Azure/PSRule.Rules.Azure/issues/1209)
    - Check clusters are in use with databases. [#1215](https://github.com/Azure/PSRule.Rules.Azure/issues/1215)
  - Event Hub:
    - Check namespaces are in use with event hubs. [#1216](https://github.com/Azure/PSRule.Rules.Azure/issues/1216)
    - Check namespaces only accept identity-based authentication. [#1217](https://github.com/Azure/PSRule.Rules.Azure/issues/1217)
  - Azure Recovery Services Vault:
    - Check vaults use geo-redundant storage. [#5](https://github.com/Azure/PSRule.Rules.Azure/issues/5)
  - Service Bus:
    - Check namespaces are in use with queues and topics. [#1218](https://github.com/Azure/PSRule.Rules.Azure/issues/1218)
    - Check namespaces only accept identity-based authentication. [#1219](https://github.com/Azure/PSRule.Rules.Azure/issues/1219)
- Updated rules:
  - Azure Kubernetes Service:
    - Updated `Azure.AKS.Version` to use latest stable version `1.21.7`. [#1188](https://github.com/Azure/PSRule.Rules.Azure/issues/1188)
      - Pinned latest GA baseline `Azure.GA_2021_12` to previous version `1.20.5`.
      - Use `AZURE_AKS_CLUSTER_MINIMUM_VERSION` to configure the minimum version of the cluster.
  - Azure API Management:
    - Check service disabled insecure ciphers.
      [#1128](https://github.com/Azure/PSRule.Rules.Azure/issues/1128)
    - Refactored the cipher and protocol rule into individual rules.
      - `Azure.APIM.Protocols`
      - `Azure.APIM.Ciphers`
- General improvements:
  - **Important change:** Replaced `Azure_AKSMinimumVersion` option with `AZURE_AKS_CLUSTER_MINIMUM_VERSION`. [#941](https://github.com/Azure/PSRule.Rules.Azure/issues/941)
    - For compatibility, if `Azure_AKSMinimumVersion` is set it will be used instead of `AZURE_AKS_CLUSTER_MINIMUM_VERSION`.
    - If only `AZURE_AKS_CLUSTER_MINIMUM_VERSION` is set, this value will be used.
    - The default will be used neither options are configured.
    - If `Azure_AKSMinimumVersion` is set a warning will be generated until the configuration is removed.
    - Support for `Azure_AKSMinimumVersion` is deprecated and will be removed in v2.
    - See [upgrade notes][1] for details.
- Bug fixes:
  - Fixed false positive of blob container with access unspecified. [#1212](https://github.com/Azure/PSRule.Rules.Azure/issues/1212)

What's changed since pre-release v1.12.0-B2201086:

- No additional changes.

## v1.12.0-B2201086 (pre-release)

What's changed since pre-release v1.12.0-B2201067:

- New rules:
  - Data Explorer:
    - Check clusters are in use with databases. [#1215](https://github.com/Azure/PSRule.Rules.Azure/issues/1215)
  - Event Hub:
    - Check namespaces are in use with event hubs. [#1216](https://github.com/Azure/PSRule.Rules.Azure/issues/1216)
    - Check namespaces only accept identity-based authentication. [#1217](https://github.com/Azure/PSRule.Rules.Azure/issues/1217)
  - Azure Recovery Services Vault:
    - Check vaults use geo-redundant storage. [#5](https://github.com/Azure/PSRule.Rules.Azure/issues/5)
  - Service Bus:
    - Check namespaces are in use with queues and topics. [#1218](https://github.com/Azure/PSRule.Rules.Azure/issues/1218)
    - Check namespaces only accept identity-based authentication. [#1219](https://github.com/Azure/PSRule.Rules.Azure/issues/1219)

## v1.12.0-B2201067 (pre-release)

What's changed since pre-release v1.12.0-B2201054:

- New rules:
  - Data Explorer:
    - Check clusters use Managed Identities. [#1207](https://github.com/Azure/PSRule.Rules.Azure/issues/1207)
    - Check clusters use a SKU with a SLA. [#1208](https://github.com/Azure/PSRule.Rules.Azure/issues/1208)
    - Check clusters use disk encryption. [#1209](https://github.com/Azure/PSRule.Rules.Azure/issues/1209)
- Bug fixes:
  - Fixed false positive of blob container with access unspecified. [#1212](https://github.com/Azure/PSRule.Rules.Azure/issues/1212)

## v1.12.0-B2201054 (pre-release)

What's changed since v1.11.1:

- Updated rules:
  - Azure Kubernetes Service:
    - Updated `Azure.AKS.Version` to use latest stable version `1.21.7`. [#1188](https://github.com/Azure/PSRule.Rules.Azure/issues/1188)
      - Pinned latest GA baseline `Azure.GA_2021_12` to previous version `1.20.5`.
      - Use `AZURE_AKS_CLUSTER_MINIMUM_VERSION` to configure the minimum version of the cluster.
  - Azure API Management:
    - Check service disabled insecure ciphers.
      [#1128](https://github.com/Azure/PSRule.Rules.Azure/issues/1128)
    - Refactored the cipher and protocol rule into individual rules.
      - `Azure.APIM.Protocols`
      - `Azure.APIM.Ciphers`
- General improvements:
  - **Important change:** Replaced `Azure_AKSMinimumVersion` option with `AZURE_AKS_CLUSTER_MINIMUM_VERSION`. [#941](https://github.com/Azure/PSRule.Rules.Azure/issues/941)
    - For compatibility, if `Azure_AKSMinimumVersion` is set it will be used instead of `AZURE_AKS_CLUSTER_MINIMUM_VERSION`.
    - If only `AZURE_AKS_CLUSTER_MINIMUM_VERSION` is set, this value will be used.
    - The default will be used neither options are configured.
    - If `Azure_AKSMinimumVersion` is set a warning will be generated until the configuration is removed.
    - Support for `Azure_AKSMinimumVersion` is deprecated and will be removed in v2.
    - See [upgrade notes][1] for details.

## v1.11.1

What's changed since v1.11.0:

- Bug fixes:
  - Fixed `Azure.AKS.CNISubnetSize` rule to use CNI selector. [#1178](https://github.com/Azure/PSRule.Rules.Azure/issues/1178)

## v1.11.0

What's changed since v1.10.4:

- New features:
  - Added baselines containing only Azure preview features. [#1129](https://github.com/Azure/PSRule.Rules.Azure/issues/1129)
    - Added baseline `Azure.Preview_2021_09`.
    - Added baseline `Azure.Preview_2021_12`.
  - Added `Azure.GA_2021_12` baseline. [#1146](https://github.com/Azure/PSRule.Rules.Azure/issues/1146)
    - Includes rules released before or during December 2021 for Azure GA features.
    - Marked baseline `Azure.GA_2021_09` as obsolete.
  - Bicep support promoted from experimental to generally available (GA). [#1176](https://github.com/Azure/PSRule.Rules.Azure/issues/1176)
- New rules:
  - All resources:
    - Check comments for each template resource. [#969](https://github.com/Azure/PSRule.Rules.Azure/issues/969)
  - Automation Account:
    - Automation accounts should enable diagnostic logs. [#1075](https://github.com/Azure/PSRule.Rules.Azure/issues/1075)
  - Azure Kubernetes Service:
    - Check clusters have the HTTP application routing add-on disabled. [#1131](https://github.com/Azure/PSRule.Rules.Azure/issues/1131)
    - Check clusters use the Secrets Store CSI Driver add-on. [#992](https://github.com/Azure/PSRule.Rules.Azure/issues/992)
    - Check clusters autorotation with the Secrets Store CSI Driver add-on. [#993](https://github.com/Azure/PSRule.Rules.Azure/issues/993)
    - Check clusters use Azure AD Pod Managed Identities (preview). [#991](https://github.com/Azure/PSRule.Rules.Azure/issues/991)
  - Azure Redis Cache:
    - Use availability zones for Azure Cache for Redis for regions that support it. [#1078](https://github.com/Azure/PSRule.Rules.Azure/issues/1078)
      - `Azure.Redis.AvailabilityZone`
      - `Azure.RedisEnterprise.Zones`
  - Application Security Group:
    - Check Application Security Groups meet naming requirements. [#1110](https://github.com/Azure/PSRule.Rules.Azure/issues/1110)
  - Firewall:
    - Check Firewalls meet naming requirements. [#1110](https://github.com/Azure/PSRule.Rules.Azure/issues/1110)
    - Check Firewall policies meet naming requirements. [#1110](https://github.com/Azure/PSRule.Rules.Azure/issues/1110)
  - Private Endpoint:
    - Check Private Endpoints meet naming requirements. [#1110](https://github.com/Azure/PSRule.Rules.Azure/issues/1110)
  - Virtual WAN:
    - Check Virtual WANs meet naming requirements. [#1110](https://github.com/Azure/PSRule.Rules.Azure/issues/1110)
- Updated rules:
  - Azure Kubernetes Service:
    - Promoted `Azure.AKS.AutoUpgrade` to GA rule set. [#1130](https://github.com/Azure/PSRule.Rules.Azure/issues/1130)
- General improvements:
  - Added support for template function `tenant()`. [#1124](https://github.com/Azure/PSRule.Rules.Azure/issues/1124)
  - Added support for template function `managementGroup()`. [#1125](https://github.com/Azure/PSRule.Rules.Azure/issues/1125)
  - Added support for template function `pickZones()`. [#518](https://github.com/Azure/PSRule.Rules.Azure/issues/518)
- Engineering:
  - Rule refactoring of rules from PowerShell to YAML. [#1109](https://github.com/Azure/PSRule.Rules.Azure/issues/1109)
    - The following rules were refactored:
      - `Azure.LB.Name`
      - `Azure.NSG.Name`
      - `Azure.Firewall.Mode`
      - `Azure.Route.Name`
      - `Azure.VNET.Name`
      - `Azure.VNG.Name`
      - `Azure.VNG.ConnectionName`
      - `Azure.AppConfig.SKU`
      - `Azure.AppConfig.Name`
      - `Azure.AppInsights.Workspace`
      - `Azure.AppInsights.Name`
      - `Azure.Cosmos.AccountName`
      - `Azure.FrontDoor.State`
      - `Azure.FrontDoor.Name`
      - `Azure.FrontDoor.WAF.Mode`
      - `Azure.FrontDoor.WAF.Enabled`
      - `Azure.FrontDoor.WAF.Name`
      - `Azure.AKS.MinNodeCount`
      - `Azure.AKS.ManagedIdentity`
      - `Azure.AKS.StandardLB`
      - `Azure.AKS.AzurePolicyAddOn`
      - `Azure.AKS.ManagedAAD`
      - `Azure.AKS.AuthorizedIPs`
      - `Azure.AKS.LocalAccounts`
      - `Azure.AKS.AzureRBAC`
- Bug fixes:
  - Fixed output of Bicep informational and warning messages in error stream. [#1157](https://github.com/Azure/PSRule.Rules.Azure/issues/1157)

What's changed since pre-release v1.11.0-B2112112:

- New features:
  - Bicep support promoted from experimental to generally available (GA). [#1176](https://github.com/Azure/PSRule.Rules.Azure/issues/1176)

## v1.11.0-B2112112 (pre-release)

What's changed since pre-release v1.11.0-B2112104:

- New rules:
  - Azure Redis Cache:
    - Use availability zones for Azure Cache for Redis for regions that support it. [#1078](https://github.com/Azure/PSRule.Rules.Azure/issues/1078)
      - `Azure.Redis.AvailabilityZone`
      - `Azure.RedisEnterprise.Zones`

## v1.11.0-B2112104 (pre-release)

What's changed since pre-release v1.11.0-B2112073:

- New rules:
  - Azure Kubernetes Service:
    - Check clusters use Azure AD Pod Managed Identities (preview). [#991](https://github.com/Azure/PSRule.Rules.Azure/issues/991)
- Engineering:
  - Rule refactoring of rules from PowerShell to YAML. [#1109](https://github.com/Azure/PSRule.Rules.Azure/issues/1109)
    - The following rules were refactored:
      - `Azure.AppConfig.SKU`
      - `Azure.AppConfig.Name`
      - `Azure.AppInsights.Workspace`
      - `Azure.AppInsights.Name`
      - `Azure.Cosmos.AccountName`
      - `Azure.FrontDoor.State`
      - `Azure.FrontDoor.Name`
      - `Azure.FrontDoor.WAF.Mode`
      - `Azure.FrontDoor.WAF.Enabled`
      - `Azure.FrontDoor.WAF.Name`
      - `Azure.AKS.MinNodeCount`
      - `Azure.AKS.ManagedIdentity`
      - `Azure.AKS.StandardLB`
      - `Azure.AKS.AzurePolicyAddOn`
      - `Azure.AKS.ManagedAAD`
      - `Azure.AKS.AuthorizedIPs`
      - `Azure.AKS.LocalAccounts`
      - `Azure.AKS.AzureRBAC`
- Bug fixes:
  - Fixed output of Bicep informational and warning messages in error stream. [#1157](https://github.com/Azure/PSRule.Rules.Azure/issues/1157)
  - Fixed obsolete flag for baseline `Azure.Preview_2021_12`. [#1166](https://github.com/Azure/PSRule.Rules.Azure/issues/1166)

## v1.11.0-B2112073 (pre-release)

What's changed since pre-release v1.11.0-B2112024:

- New features:
  - Added baselines containing only Azure preview features. [#1129](https://github.com/Azure/PSRule.Rules.Azure/issues/1129)
    - Added baseline `Azure.Preview_2021_09`.
    - Added baseline `Azure.Preview_2021_12`.
  - Added `Azure.GA_2021_12` baseline. [#1146](https://github.com/Azure/PSRule.Rules.Azure/issues/1146)
    - Includes rules released before or during December 2021 for Azure GA features.
    - Marked baseline `Azure.GA_2021_09` as obsolete.
- New rules:
  - All resources:
    - Check comments for each template resource. [#969](https://github.com/Azure/PSRule.Rules.Azure/issues/969)
- Bug fixes:
  - Fixed template function `equals` parameter count mismatch. [#1137](https://github.com/Azure/PSRule.Rules.Azure/issues/1137)
  - Fixed copy loop on nested deployment parameters is not handled. [#1144](https://github.com/Azure/PSRule.Rules.Azure/issues/1144)
  - Fixed outer copy loop of nested deployment. [#1154](https://github.com/Azure/PSRule.Rules.Azure/issues/1154)

## v1.11.0-B2112024 (pre-release)

What's changed since pre-release v1.11.0-B2111014:

- New rules:
  - Azure Kubernetes Service:
    - Check clusters have the HTTP application routing add-on disabled. [#1131](https://github.com/Azure/PSRule.Rules.Azure/issues/1131)
    - Check clusters use the Secrets Store CSI Driver add-on. [#992](https://github.com/Azure/PSRule.Rules.Azure/issues/992)
    - Check clusters autorotation with the Secrets Store CSI Driver add-on. [#993](https://github.com/Azure/PSRule.Rules.Azure/issues/993)
  - Automation Account:
    - Automation accounts should enable diagnostic logs. [#1075](https://github.com/Azure/PSRule.Rules.Azure/issues/1075)
- Updated rules:
  - Azure Kubernetes Service:
    - Promoted `Azure.AKS.AutoUpgrade` to GA rule set. [#1130](https://github.com/Azure/PSRule.Rules.Azure/issues/1130)
- General improvements:
  - Added support for template function `tenant()`. [#1124](https://github.com/Azure/PSRule.Rules.Azure/issues/1124)
  - Added support for template function `managementGroup()`. [#1125](https://github.com/Azure/PSRule.Rules.Azure/issues/1125)
  - Added support for template function `pickZones()`. [#518](https://github.com/Azure/PSRule.Rules.Azure/issues/518)
- Bug fixes:
  - Fixed `Azure.Policy.WaiverExpiry` date conversion. [#1118](https://github.com/Azure/PSRule.Rules.Azure/issues/1118)

## v1.11.0-B2111014 (pre-release)

What's changed since v1.10.0:

- New rules:
  - Application Security Group:
    - Check Application Security Groups meet naming requirements. [#1110](https://github.com/Azure/PSRule.Rules.Azure/issues/1110)
  - Firewall:
    - Check Firewalls meet naming requirements. [#1110](https://github.com/Azure/PSRule.Rules.Azure/issues/1110)
    - Check Firewall policies meet naming requirements. [#1110](https://github.com/Azure/PSRule.Rules.Azure/issues/1110)
  - Private Endpoint:
    - Check Private Endpoints meet naming requirements. [#1110](https://github.com/Azure/PSRule.Rules.Azure/issues/1110)
  - Virtual WAN:
    - Check Virtual WANs meet naming requirements. [#1110](https://github.com/Azure/PSRule.Rules.Azure/issues/1110)
- Engineering:
  - Rule refactoring of rules from PowerShell to YAML. [#1109](https://github.com/Azure/PSRule.Rules.Azure/issues/1109)
    - The following rules were refactored:
      - `Azure.LB.Name`
      - `Azure.NSG.Name`
      - `Azure.Firewall.Mode`
      - `Azure.Route.Name`
      - `Azure.VNET.Name`
      - `Azure.VNG.Name`
      - `Azure.VNG.ConnectionName`

## v1.10.4

What's changed since v1.10.3:

- Bug fixes:
  - Fixed outer copy loop of nested deployment. [#1154](https://github.com/Azure/PSRule.Rules.Azure/issues/1154)

## v1.10.3

What's changed since v1.10.2:

- Bug fixes:
  - Fixed copy loop on nested deployment parameters is not handled. [#1144](https://github.com/Azure/PSRule.Rules.Azure/issues/1144)

## v1.10.2

What's changed since v1.10.1:

- Bug fixes:
  - Fixed template function `equals` parameter count mismatch. [#1137](https://github.com/Azure/PSRule.Rules.Azure/issues/1137)

## v1.10.1

What's changed since v1.10.0:

- Bug fixes:
  - Fixed `Azure.Policy.WaiverExpiry` date conversion. [#1118](https://github.com/Azure/PSRule.Rules.Azure/issues/1118)

## v1.10.0

What's changed since v1.9.1:

- New features:
  - Added support for parameter strong types. [#1083](https://github.com/Azure/PSRule.Rules.Azure/issues/1083)
    - The value of string parameters can be tested against the expected type.
    - When configuring a location strong type, the parameter value must be a valid Azure location.
    - When configuring a resource type strong type, the parameter value must be a matching resource Id.
- New rules:
  - All resources:
    - Check template expressions do not exceed a maximum length. [#1006](https://github.com/Azure/PSRule.Rules.Azure/issues/1006)
  - Automation Service:
    - Check automation accounts should use managed identities for authentication. [#1074](https://github.com/Azure/PSRule.Rules.Azure/issues/1074)
  - Event Grid:
    - Check topics and domains use managed identities. [#1091](https://github.com/Azure/PSRule.Rules.Azure/issues/1091)
    - Check topics and domains use private endpoints. [#1092](https://github.com/Azure/PSRule.Rules.Azure/issues/1092)
    - Check topics and domains use identity-based authentication. [#1093](https://github.com/Azure/PSRule.Rules.Azure/issues/1093)
- General improvements:
  - Updated default baseline to use module configuration. [#1089](https://github.com/Azure/PSRule.Rules.Azure/issues/1089)
- Engineering:
  - Bump PSRule dependency to v1.9.0. [#1081](https://github.com/Azure/PSRule.Rules.Azure/issues/1081)
  - Bump Microsoft.CodeAnalysis.NetAnalyzers to v6.0.0. [#1080](https://github.com/Azure/PSRule.Rules.Azure/pull/1080)
  - Bump Microsoft.SourceLink.GitHub to 1.1.1. [#1085](https://github.com/Azure/PSRule.Rules.Azure/pull/1085)
- Bug fixes:
  - Fixed expansion of secret references. [#1098](https://github.com/Azure/PSRule.Rules.Azure/issues/1098)
  - Fixed handling of tagging for deployments. [#1099](https://github.com/Azure/PSRule.Rules.Azure/issues/1099)
  - Fixed strong type issue flagged with empty defaultValue string. [#1100](https://github.com/Azure/PSRule.Rules.Azure/issues/1100)

What's changed since pre-release v1.10.0-B2111081:

- No additional changes.

## v1.10.0-B2111081 (pre-release)

What's changed since pre-release v1.10.0-B2111072:

- New rules:
  - Automation Service:
    - Automation accounts should use managed identities for authentication. [#1074](https://github.com/Azure/PSRule.Rules.Azure/issues/1074)

## v1.10.0-B2111072 (pre-release)

What's changed since pre-release v1.10.0-B2111058:

- New rules:
  - All resources:
    - Check template expressions do not exceed a maximum length. [#1006](https://github.com/Azure/PSRule.Rules.Azure/issues/1006)
- Bug fixes:
  - Fixed expansion of secret references. [#1098](https://github.com/Azure/PSRule.Rules.Azure/issues/1098)
  - Fixed handling of tagging for deployments. [#1099](https://github.com/Azure/PSRule.Rules.Azure/issues/1099)
  - Fixed strong type issue flagged with empty defaultValue string. [#1100](https://github.com/Azure/PSRule.Rules.Azure/issues/1100)

## v1.10.0-B2111058 (pre-release)

What's changed since pre-release v1.10.0-B2111040:

- New rules:
  - Event Grid:
    - Check topics and domains use managed identities. [#1091](https://github.com/Azure/PSRule.Rules.Azure/issues/1091)
    - Check topics and domains use private endpoints. [#1092](https://github.com/Azure/PSRule.Rules.Azure/issues/1092)
    - Check topics and domains use identity-based authentication. [#1093](https://github.com/Azure/PSRule.Rules.Azure/issues/1093)
- General improvements:
  - Updated default baseline to use module configuration. [#1089](https://github.com/Azure/PSRule.Rules.Azure/issues/1089)

## v1.10.0-B2111040 (pre-release)

What's changed since v1.9.1:

- New features:
  - Added support for parameter strong types. [#1083](https://github.com/Azure/PSRule.Rules.Azure/issues/1083)
    - The value of string parameters can be tested against the expected type.
    - When configuring a location strong type, the parameter value must be a valid Azure location.
    - When configuring a resource type strong type, the parameter value must be a matching resource Id.
- Engineering:
  - Bump PSRule dependency to v1.9.0. [#1081](https://github.com/Azure/PSRule.Rules.Azure/issues/1081)
  - Bump Microsoft.CodeAnalysis.NetAnalyzers to v6.0.0. [#1080](https://github.com/Azure/PSRule.Rules.Azure/pull/1080)
  - Bump Microsoft.SourceLink.GitHub to 1.1.1. [#1085](https://github.com/Azure/PSRule.Rules.Azure/pull/1085)

## v1.9.1

What's changed since v1.9.0:

- Bug fixes:
  - Fixed can not index into resource group tags. [#1066](https://github.com/Azure/PSRule.Rules.Azure/issues/1066)
  - Fixed `Azure.VM.ASMinMembers` for template deployments. [#1064](https://github.com/Azure/PSRule.Rules.Azure/issues/1064)
  - Fixed zones property not found on public IP resource. [#1070](https://github.com/Azure/PSRule.Rules.Azure/issues/1070)

## v1.9.0

What's changed since v1.8.1:

- New rules:
  - API Management Service:
    - Check API management services are using availability zones when available. [#1017](https://github.com/Azure/PSRule.Rules.Azure/issues/1017)
  - Public IP Address:
    - Check Public IP addresses are configured with zone-redundancy. [#958](https://github.com/Azure/PSRule.Rules.Azure/issues/958)
    - Check Public IP addresses are using Standard SKU. [#979](https://github.com/Azure/PSRule.Rules.Azure/issues/979)
  - User Assigned Managed Identity:
    - Check identities meet naming requirements. [#1021](https://github.com/Azure/PSRule.Rules.Azure/issues/1021)
  - Virtual Network Gateway:
    - Check VPN/ExpressRoute gateways are configured with availability zone SKU. [#926](https://github.com/Azure/PSRule.Rules.Azure/issues/926)
- General improvements:
  - Improved processing of AzOps generated templates. [#799](https://github.com/Azure/PSRule.Rules.Azure/issues/799)
    - `Azure.Template.DefineParameters` is ignored for AzOps generated templates.
    - `Azure.Template.UseLocationParameter` is ignored for AzOps generated templates.
  - Bicep is now installed when using PSRule GitHub Action. [#1050](https://github.com/Azure/PSRule.Rules.Azure/issues/1050)
- Engineering:
  - Bump PSRule dependency to v1.8.0. [#1018](https://github.com/Azure/PSRule.Rules.Azure/issues/1018)
  - Added automated PR workflow to bump `providers.json` monthly. [#1041](https://github.com/Azure/PSRule.Rules.Azure/issues/1041)
- Bug fixes:
  - Fixed AKS Network Policy should accept calico. [#1046](https://github.com/Azure/PSRule.Rules.Azure/issues/1046)
  - Fixed `Azure.ACR.AdminUser` fails when `adminUserEnabled` not set. [#1014](https://github.com/Azure/PSRule.Rules.Azure/issues/1014)
  - Fixed `Azure.KeyVault.Logs` reports cannot index into a null array. [#1024](https://github.com/Azure/PSRule.Rules.Azure/issues/1024)
  - Fixed template function empty returns object reference not set exception. [#1025](https://github.com/Azure/PSRule.Rules.Azure/issues/1025)
  - Fixed delayed binding of `and` template function. [#1026](https://github.com/Azure/PSRule.Rules.Azure/issues/1026)
  - Fixed template function array nests array with array parameters. [#1027](https://github.com/Azure/PSRule.Rules.Azure/issues/1027)
  - Fixed property used by `Azure.ACR.MinSKU` to work more reliably with templates. [#1034](https://github.com/Azure/PSRule.Rules.Azure/issues/1034)
  - Fixed could not determine JSON object type for MockMember using CreateObject. [#1035](https://github.com/Azure/PSRule.Rules.Azure/issues/1035)
  - Fixed Bicep convention ordering. [#1053](https://github.com/Azure/PSRule.Rules.Azure/issues/1053)

What's changed since pre-release v1.9.0-B2110087:

- No additional changes.

## v1.9.0-B2110087 (pre-release)

What's changed since pre-release v1.9.0-B2110082:

- Bug fixes:
  - Fixed Bicep convention ordering. [#1053](https://github.com/Azure/PSRule.Rules.Azure/issues/1053)

## v1.9.0-B2110082 (pre-release)

What's changed since pre-release v1.9.0-B2110059:

- General improvements:
  - Bicep is now installed when using PSRule GitHub Action. [#1050](https://github.com/Azure/PSRule.Rules.Azure/issues/1050)
- Engineering:
  - Added automated PR workflow to bump `providers.json` monthly. [#1041](https://github.com/Azure/PSRule.Rules.Azure/issues/1041)
- Bug fixes:
  - Fixed AKS Network Policy should accept calico. [#1046](https://github.com/Azure/PSRule.Rules.Azure/issues/1046)

## v1.9.0-B2110059 (pre-release)

What's changed since pre-release v1.9.0-B2110040:

- New rules:
  - API Management Service:
    - Check API management services are using availability zones when available. [#1017](https://github.com/Azure/PSRule.Rules.Azure/issues/1017)
- Bug fixes:
  - Fixed property used by `Azure.ACR.MinSKU` to work more reliably with templates. [#1034](https://github.com/Azure/PSRule.Rules.Azure/issues/1034)
  - Fixed could not determine JSON object type for MockMember using CreateObject. [#1035](https://github.com/Azure/PSRule.Rules.Azure/issues/1035)

## v1.9.0-B2110040 (pre-release)

What's changed since pre-release v1.9.0-B2110025:

- New rules:
  - User Assigned Managed Identity:
    - Check identities meet naming requirements. [#1021](https://github.com/Azure/PSRule.Rules.Azure/issues/1021)
- Bug fixes:
  - Fixed `Azure.KeyVault.Logs` reports cannot index into a null array. [#1024](https://github.com/Azure/PSRule.Rules.Azure/issues/1024)
  - Fixed template function empty returns object reference not set exception. [#1025](https://github.com/Azure/PSRule.Rules.Azure/issues/1025)
  - Fixed delayed binding of `and` template function. [#1026](https://github.com/Azure/PSRule.Rules.Azure/issues/1026)
  - Fixed template function array nests array with array parameters. [#1027](https://github.com/Azure/PSRule.Rules.Azure/issues/1027)

## v1.9.0-B2110025 (pre-release)

What's changed since pre-release v1.9.0-B2110014:

- Engineering:
  - Bump PSRule dependency to v1.8.0. [#1018](https://github.com/Azure/PSRule.Rules.Azure/issues/1018)
- Bug fixes:
  - Fixed `Azure.ACR.AdminUser` fails when `adminUserEnabled` not set. [#1014](https://github.com/Azure/PSRule.Rules.Azure/issues/1014)

## v1.9.0-B2110014 (pre-release)

What's changed since pre-release v1.9.0-B2110009:

- Bug fixes:
  - Fixed expression out of range of valid values. [#1005](https://github.com/Azure/PSRule.Rules.Azure/issues/1005)
  - Fixed template expand fails in nested reference expansion. [#1007](https://github.com/Azure/PSRule.Rules.Azure/issues/1007)

## v1.9.0-B2110009 (pre-release)

What's changed since pre-release v1.9.0-B2109027:

- Bug fixes:
  - Fixed handling of comments with template and parameter file rules. [#996](https://github.com/Azure/PSRule.Rules.Azure/issues/996)
  - Fixed `Azure.Template.UseLocationParameter` to only apply to templates deployed as RG scope [#995](https://github.com/Azure/PSRule.Rules.Azure/issues/995)
  - Fixed expand template fails with `createObject` when no parameters are specified. [#1000](https://github.com/Azure/PSRule.Rules.Azure/issues/1000)

## v1.9.0-B2109027 (pre-release)

What's changed since v1.8.0:

- New rules:
  - Public IP Address:
    - Check Public IP addresses are configured with zone-redundancy. [#958](https://github.com/Azure/PSRule.Rules.Azure/issues/958)
    - Check Public IP addresses are using Standard SKU. [#979](https://github.com/Azure/PSRule.Rules.Azure/issues/979)
  - Virtual Network Gateway:
    - Check VPN/ExpressRoute gateways are configured with availability zone SKU. [#926](https://github.com/Azure/PSRule.Rules.Azure/issues/926)
- General improvements:
  - Improved processing of AzOps generated templates. [#799](https://github.com/Azure/PSRule.Rules.Azure/issues/799)
    - `Azure.Template.DefineParameters` is ignored for AzOps generated templates.
    - `Azure.Template.UseLocationParameter` is ignored for AzOps generated templates.
- Bug fixes:
  - Fixed `ToUpper` fails to convert character. [#986](https://github.com/Azure/PSRule.Rules.Azure/issues/986)

## v1.8.1

What's changed since v1.8.0:

- Bug fixes:
  - Fixed handling of comments with template and parameter file rules. [#996](https://github.com/Azure/PSRule.Rules.Azure/issues/996)
  - Fixed `Azure.Template.UseLocationParameter` to only apply to templates deployed as RG scope [#995](https://github.com/Azure/PSRule.Rules.Azure/issues/995)
  - Fixed expand template fails with `createObject` when no parameters are specified. [#1000](https://github.com/Azure/PSRule.Rules.Azure/issues/1000)
  - Fixed `ToUpper` fails to convert character. [#986](https://github.com/Azure/PSRule.Rules.Azure/issues/986)
  - Fixed expression out of range of valid values. [#1005](https://github.com/Azure/PSRule.Rules.Azure/issues/1005)
  - Fixed template expand fails in nested reference expansion. [#1007](https://github.com/Azure/PSRule.Rules.Azure/issues/1007)

## v1.8.0

What's changed since v1.7.0:

- New features:
  - Added `Azure.GA_2021_09` baseline. [#961](https://github.com/Azure/PSRule.Rules.Azure/issues/961)
    - Includes rules released before or during September 2021 for Azure GA features.
    - Marked baseline `Azure.GA_2021_06` as obsolete.
- New rules:
  - Application Gateway:
    - Check App Gateways should use availability zones when available. Thanks [@ArmaanMcleod](https://github.com/ArmaanMcleod). [#928](https://github.com/Azure/PSRule.Rules.Azure/issues/928)
  - Azure Kubernetes Service:
    - Check clusters have control plane audit logs enabled. Thanks [@ArmaanMcleod](https://github.com/ArmaanMcleod). [#882](https://github.com/Azure/PSRule.Rules.Azure/issues/882)
    - Check clusters have control plane diagnostics enabled. Thanks [@ArmaanMcleod](https://github.com/ArmaanMcleod). [#922](https://github.com/Azure/PSRule.Rules.Azure/issues/922)
    - Check clusters use Container Insights for monitoring workloads. Thanks [@ArmaanMcleod](https://github.com/ArmaanMcleod). [#881](https://github.com/Azure/PSRule.Rules.Azure/issues/881)
    - Check clusters use availability zones when available. Thanks [@ArmaanMcleod](https://github.com/ArmaanMcleod). [#880](https://github.com/Azure/PSRule.Rules.Azure/issues/880)
  - Cosmos DB:
    - Check DB account names meet naming requirements. [#954](https://github.com/Azure/PSRule.Rules.Azure/issues/954)
    - Check DB accounts use Azure AD identities for resource management operations. [#953](https://github.com/Azure/PSRule.Rules.Azure/issues/953)
  - Load Balancer:
    - Check Load balancers are using Standard SKU. Thanks [@ArmaanMcleod](https://github.com/ArmaanMcleod). [#957](https://github.com/Azure/PSRule.Rules.Azure/issues/957)
    - Check Load Balancers are configured with zone-redundancy. Thanks [@ArmaanMcleod](https://github.com/ArmaanMcleod). [#927](https://github.com/Azure/PSRule.Rules.Azure/issues/927)
- Engineering:
  - Bump PSRule dependency to v1.7.2. [#951](https://github.com/Azure/PSRule.Rules.Azure/issues/951)
  - Automated update of availability zone information in providers.json. [#907](https://github.com/Azure/PSRule.Rules.Azure/issues/907)
  - Increased test coverage of rule reasons. Thanks [@ArmaanMcleod](https://github.com/ArmaanMcleod). [#960](https://github.com/Azure/PSRule.Rules.Azure/issues/960)
- Bug fixes:
  - Fixed export of in-flight AKS related subnets for kubenet clusters. Thanks [@ArmaanMcleod](https://github.com/ArmaanMcleod). [#920](https://github.com/Azure/PSRule.Rules.Azure/issues/920)
  - Fixed plan instance count is not applicable to Elastic Premium plans. [#946](https://github.com/Azure/PSRule.Rules.Azure/issues/946)
  - Fixed minimum App Service Plan fails Elastic Premium plans. [#945](https://github.com/Azure/PSRule.Rules.Azure/issues/945)
  - Fixed App Service Plan should include PremiumV3 plan. [#944](https://github.com/Azure/PSRule.Rules.Azure/issues/944)
  - Fixed Azure.VM.NICAttached with private endpoints. [#932](https://github.com/Azure/PSRule.Rules.Azure/issues/932)
  - Fixed Bicep CLI fails with unexpected end of content. [#889](https://github.com/Azure/PSRule.Rules.Azure/issues/889)
  - Fixed incomplete reason message for `Azure.Storage.MinTLS`. [#971](https://github.com/Azure/PSRule.Rules.Azure/issues/971)
  - Fixed false positive of `Azure.Storage.UseReplication` with large file storage. [#965](https://github.com/Azure/PSRule.Rules.Azure/issues/965)

What's changed since pre-release v1.8.0-B2109060:

- No additional changes.

## v1.8.0-B2109086 (pre-release)

What's changed since pre-release v1.8.0-B2109060:

- New rules:
  - Load Balancer:
    - Check Load balancers are using Standard SKU. Thanks [@ArmaanMcleod](https://github.com/ArmaanMcleod). [#957](https://github.com/Azure/PSRule.Rules.Azure/issues/957)
- Engineering:
  - Increased test coverage of rule reasons. Thanks [@ArmaanMcleod](https://github.com/ArmaanMcleod). [#960](https://github.com/Azure/PSRule.Rules.Azure/issues/960)
- Bug fixes:
  - Fixed Bicep CLI fails with unexpected end of content. [#889](https://github.com/Azure/PSRule.Rules.Azure/issues/889)
  - Fixed incomplete reason message for `Azure.Storage.MinTLS`. [#971](https://github.com/Azure/PSRule.Rules.Azure/issues/971)
  - Fixed false positive of `Azure.Storage.UseReplication` with large file storage. [#965](https://github.com/Azure/PSRule.Rules.Azure/issues/965)

## v1.8.0-B2109060 (pre-release)

What's changed since pre-release v1.8.0-B2109046:

- New features:
  - Added `Azure.GA_2021_09` baseline. [#961](https://github.com/Azure/PSRule.Rules.Azure/issues/961)
    - Includes rules released before or during September 2021 for Azure GA features.
    - Marked baseline `Azure.GA_2021_06` as obsolete.
- New rules:
  - Load Balancer:
    - Check Load Balancers are configured with zone-redundancy. Thanks [@ArmaanMcleod](https://github.com/ArmaanMcleod). [#927](https://github.com/Azure/PSRule.Rules.Azure/issues/927)

## v1.8.0-B2109046 (pre-release)

What's changed since pre-release v1.8.0-B2109020:

- New rules:
  - Application Gateway:
    - Check App Gateways should use availability zones when available. Thanks [@ArmaanMcleod](https://github.com/ArmaanMcleod). [#928](https://github.com/Azure/PSRule.Rules.Azure/issues/928)
  - Cosmos DB:
    - Check DB account names meet naming requirements. [#954](https://github.com/Azure/PSRule.Rules.Azure/issues/954)
    - Check DB accounts use Azure AD identities for resource management operations. [#953](https://github.com/Azure/PSRule.Rules.Azure/issues/953)
- Bug fixes:
  - Fixed plan instance count is not applicable to Elastic Premium plans. [#946](https://github.com/Azure/PSRule.Rules.Azure/issues/946)
  - Fixed minimum App Service Plan fails Elastic Premium plans. [#945](https://github.com/Azure/PSRule.Rules.Azure/issues/945)
  - Fixed App Service Plan should include PremiumV3 plan. [#944](https://github.com/Azure/PSRule.Rules.Azure/issues/944)
  - Fixed Azure.VM.NICAttached with private endpoints. [#932](https://github.com/Azure/PSRule.Rules.Azure/issues/932)
- Engineering:
  - Bump PSRule dependency to v1.7.2. [#951](https://github.com/Azure/PSRule.Rules.Azure/issues/951)

## v1.8.0-B2109020 (pre-release)

What's changed since pre-release v1.8.0-B2108026:

- New rules:
  - Azure Kubernetes Service:
    - Check clusters have control plane audit logs enabled. Thanks [@ArmaanMcleod](https://github.com/ArmaanMcleod). [#882](https://github.com/Azure/PSRule.Rules.Azure/issues/882)
    - Check clusters have control plane diagnostics enabled. Thanks [@ArmaanMcleod](https://github.com/ArmaanMcleod). [#922](https://github.com/Azure/PSRule.Rules.Azure/issues/922)
- Engineering:
  - Bump PSRule dependency to v1.7.0. [#938](https://github.com/Azure/PSRule.Rules.Azure/issues/938)

## v1.8.0-B2108026 (pre-release)

What's changed since pre-release v1.8.0-B2108013:

- New rules:
  - Azure Kubernetes Service:
    - Check clusters use Container Insights for monitoring workloads. Thanks [@ArmaanMcleod](https://github.com/ArmaanMcleod). [#881](https://github.com/Azure/PSRule.Rules.Azure/issues/881)
- Bug fixes:
  - Fixed export of in-flight AKS related subnets for kubenet clusters. Thanks [@ArmaanMcleod](https://github.com/ArmaanMcleod). [#920](https://github.com/Azure/PSRule.Rules.Azure/issues/920)

## v1.8.0-B2108013 (pre-release)

What's changed since v1.7.0:

- New rules:
  - Azure Kubernetes Service:
    - Check clusters use availability zones when available. Thanks [@ArmaanMcleod](https://github.com/ArmaanMcleod). [#880](https://github.com/Azure/PSRule.Rules.Azure/issues/880)
- Engineering:
  - Bump PSRule dependency to v1.6.1. [#913](https://github.com/Azure/PSRule.Rules.Azure/issues/913)
  - Automated update of availability zone information in providers.json. [#907](https://github.com/Azure/PSRule.Rules.Azure/issues/907)

## v1.7.0

What's changed since v1.6.0:

- New rules:
  - All resources:
    - Check template parameter files use metadata links. [#846](https://github.com/Azure/PSRule.Rules.Azure/issues/846)
      - Configure the `AZURE_PARAMETER_FILE_METADATA_LINK` option to enable this rule.
    - Check template files use a recent schema. [#845](https://github.com/Azure/PSRule.Rules.Azure/issues/845)
    - Check template files use a https schema scheme. [#894](https://github.com/Azure/PSRule.Rules.Azure/issues/894)
    - Check template parameter files use a https schema scheme. [#894](https://github.com/Azure/PSRule.Rules.Azure/issues/894)
    - Check template parameters set a value. [#896](https://github.com/Azure/PSRule.Rules.Azure/issues/896)
    - Check template parameters use a valid secret reference. [#897](https://github.com/Azure/PSRule.Rules.Azure/issues/897)
  - Azure Kubernetes Service:
    - Check clusters using Azure CNI should use large subnets. Thanks [@ArmaanMcleod](https://github.com/ArmaanMcleod). [#273](https://github.com/Azure/PSRule.Rules.Azure/issues/273)
    - Check clusters use auto-scale node pools. Thanks [@ArmaanMcleod](https://github.com/ArmaanMcleod). [#218](https://github.com/Azure/PSRule.Rules.Azure/issues/218)
      - By default, a minimum of a `/23` subnet is required.
      - Configure `AZURE_AKS_CNI_MINIMUM_CLUSTER_SUBNET_SIZE` to change the default minimum subnet size.
  - Storage Account:
    - Check Storage Accounts only accept explicitly allowed network traffic. [#884](https://github.com/Azure/PSRule.Rules.Azure/issues/884)
- Updated rules:
  - Virtual Network:
    - Excluded `AzureFirewallManagementSubnet` from `Azure.VNET.UseNSGs`. [#869](https://github.com/Azure/PSRule.Rules.Azure/issues/869)
- General improvements:
  - Added version information to bicep compilation exceptions. [#903](https://github.com/Azure/PSRule.Rules.Azure/issues/903)
- Engineering:
  - Bump PSRule dependency to v1.6.0. [#871](https://github.com/Azure/PSRule.Rules.Azure/issues/871)
- Bug fixes:
  - Fixed DateTimeAdd function and tests within timezones with DST. [#891](https://github.com/Azure/PSRule.Rules.Azure/issues/891)
  - Fixed `Azure.Template.ParameterValue` failing on empty value. [#901](https://github.com/Azure/PSRule.Rules.Azure/issues/901)

What's changed since pre-release v1.7.0-B2108059:

- No additional changes.

## v1.7.0-B2108059 (pre-release)

What's changed since pre-release v1.7.0-B2108049:

- General improvements:
  - Added version information to bicep compilation exceptions. [#903](https://github.com/Azure/PSRule.Rules.Azure/issues/903)
- Bug fixes:
  - Fixed `Azure.Template.ParameterValue` failing on empty value. [#901](https://github.com/Azure/PSRule.Rules.Azure/issues/901)

## v1.7.0-B2108049 (pre-release)

What's changed since pre-release v1.7.0-B2108040:

- New rules:
  - All resources:
    - Check template files use a recent schema. [#845](https://github.com/Azure/PSRule.Rules.Azure/issues/845)
    - Check template files use a https schema scheme. [#894](https://github.com/Azure/PSRule.Rules.Azure/issues/894)
    - Check template parameter files use a https schema scheme. [#894](https://github.com/Azure/PSRule.Rules.Azure/issues/894)
    - Check template parameters set a value. [#896](https://github.com/Azure/PSRule.Rules.Azure/issues/896)
    - Check template parameters use a valid secret reference. [#897](https://github.com/Azure/PSRule.Rules.Azure/issues/897)
- Bug fixes:
  - Fixed DateTimeAdd function and tests within timezones with DST. [#891](https://github.com/Azure/PSRule.Rules.Azure/issues/891)

## v1.7.0-B2108040 (pre-release)

What's changed since pre-release v1.7.0-B2108020:

- New rules:
  - All resources:
    - Check template parameter files use metadata links. [#846](https://github.com/Azure/PSRule.Rules.Azure/issues/846)
      - Configure the `AZURE_PARAMETER_FILE_METADATA_LINK` option to enable this rule.
  - Azure Kubernetes Service:
    - Check clusters using Azure CNI should use large subnets. Thanks [@ArmaanMcleod](https://github.com/ArmaanMcleod). [#273](https://github.com/Azure/PSRule.Rules.Azure/issues/273)
      - By default, a minimum of a `/23` subnet is required.
      - Configure `AZURE_AKS_CNI_MINIMUM_CLUSTER_SUBNET_SIZE` to change the default minimum subnet size.
  - Storage Account:
    - Check Storage Accounts only accept explicitly allowed network traffic. [#884](https://github.com/Azure/PSRule.Rules.Azure/issues/884)

## v1.7.0-B2108020 (pre-release)

What's changed since v1.6.0:

- New rules:
  - Azure Kubernetes Service:
    - Check clusters use auto-scale node pools. Thanks [@ArmaanMcleod](https://github.com/ArmaanMcleod). [#218](https://github.com/Azure/PSRule.Rules.Azure/issues/218)
- Updated rules:
  - Virtual Network:
    - Excluded `AzureFirewallManagementSubnet` from `Azure.VNET.UseNSGs`. [#869](https://github.com/Azure/PSRule.Rules.Azure/issues/869)
- Engineering:
  - Bump PSRule dependency to v1.6.0. [#871](https://github.com/Azure/PSRule.Rules.Azure/issues/871)

## v1.6.0

What's changed since v1.5.1:

- New features:
  - **Experimental:** Added support for expansion from Bicep source files. [#848](https://github.com/Azure/PSRule.Rules.Azure/issues/848) [#670](https://github.com/Azure/PSRule.Rules.Azure/issues/670) [#858](https://github.com/Azure/PSRule.Rules.Azure/issues/858)
    - Bicep support is currently experimental.
    - To opt-in set the `AZURE_BICEP_FILE_EXPANSION` configuration to `true`.
    - For more information see [Using Bicep](https://azure.github.io/PSRule.Rules.Azure/using-bicep/).
- New rules:
  - Application Gateways:
    - Check Application Gateways publish endpoints by HTTPS. [#841](https://github.com/Azure/PSRule.Rules.Azure/issues/841)
- Engineering:
  - Bump PSRule dependency to v1.5.0. [#832](https://github.com/Azure/PSRule.Rules.Azure/issues/832)
  - Migration of Pester v4 tests to Pester v5. Thanks [@ArmaanMcleod](https://github.com/ArmaanMcleod). [#395](https://github.com/Azure/PSRule.Rules.Azure/issues/395)

What's changed since pre-release v1.6.0-B2108038:

- Bug fixes:
  - Fixed Bicep expand creates deadlock and times out. [#863](https://github.com/Azure/PSRule.Rules.Azure/issues/863)

## v1.6.0-B2108038 (pre-release)

What's changed since pre-release v1.6.0-B2108023:

- Bug fixes:
  - Fixed Bicep expand hangs analysis. [#858](https://github.com/Azure/PSRule.Rules.Azure/issues/858)

## v1.6.0-B2108023 (pre-release)

What's changed since pre-release v1.6.0-B2107028:

- New features:
  - **Experimental:** Added support for expansion from Bicep source files. [#848](https://github.com/Azure/PSRule.Rules.Azure/issues/848) [#670](https://github.com/Azure/PSRule.Rules.Azure/issues/670)
    - Bicep support is currently experimental.
    - To opt-in set the `AZURE_BICEP_FILE_EXPANSION` configuration to `true`.
    - For more information see [Using Bicep](https://azure.github.io/PSRule.Rules.Azure/using-bicep/).

## v1.6.0-B2107028 (pre-release)

What's changed since v1.5.1:

- New rules:
  - Application Gateways:
    - Check Application Gateways publish endpoints by HTTPS. [#841](https://github.com/Azure/PSRule.Rules.Azure/issues/841)
- Engineering:
  - Bump PSRule dependency to v1.5.0. [#832](https://github.com/Azure/PSRule.Rules.Azure/issues/832)

## v1.5.1

What's changed since v1.5.0:

- Bug fixes:
  - Fixed rule does not detect more restrictive NSG rules. [#831](https://github.com/Azure/PSRule.Rules.Azure/issues/831)

## v1.5.0

What's changed since v1.4.1:

- New features:
  - Added `Azure.GA_2021_06` baseline. [#822](https://github.com/Azure/PSRule.Rules.Azure/issues/822)
    - Includes rules released before or during June 2021 for Azure GA features.
    - Marked baseline `Azure.GA_2021_03` as obsolete.
- New rules:
  - Application Insights:
    - Check App Insights resources use workspace-based configuration. [#813](https://github.com/Azure/PSRule.Rules.Azure/issues/813)
    - Check App Insights resources meet naming requirements. [#814](https://github.com/Azure/PSRule.Rules.Azure/issues/814)
- General improvements:
  - Exclude not applicable rules for templates generated with Bicep and PSArm. [#815](https://github.com/Azure/PSRule.Rules.Azure/issues/815)
  - Updated rule help to use docs pages for online version. [#824](https://github.com/Azure/PSRule.Rules.Azure/issues/824)
- Engineering:
  - Bump PSRule dependency to v1.4.0. [#823](https://github.com/Azure/PSRule.Rules.Azure/issues/823)
  - Bump YamlDotNet dependency to v11.2.1. [#821](https://github.com/Azure/PSRule.Rules.Azure/pull/821)
  - Migrate project to Azure GitHub organization and updated links. [#800](https://github.com/Azure/PSRule.Rules.Azure/pull/800)
- Bug fixes:
  - Fixed detection of parameters and variables with line breaks. [#811](https://github.com/Azure/PSRule.Rules.Azure/issues/811)

What's changed since pre-release v1.5.0-B2107002:

- No additional changes.

## v1.5.0-B2107002 (pre-release)

What's changed since pre-release v1.5.0-B2106018:

- New features:
  - Added `Azure.GA_2021_06` baseline. [#822](https://github.com/Azure/PSRule.Rules.Azure/issues/822)
    - Includes rules released before or during June 2021 for Azure GA features.
    - Marked baseline `Azure.GA_2021_03` as obsolete.
- General improvements:
  - Updated rule help to use docs pages for online version. [#824](https://github.com/Azure/PSRule.Rules.Azure/issues/824)
- Engineering:
  - Bump PSRule dependency to v1.4.0. [#823](https://github.com/Azure/PSRule.Rules.Azure/issues/823)
  - Bump YamlDotNet dependency to v11.2.1. [#821](https://github.com/Azure/PSRule.Rules.Azure/pull/821)

## v1.5.0-B2106018 (pre-release)

What's changed since v1.4.1:

- New rules:
  - Application Insights:
    - Check App Insights resources use workspace-based configuration. [#813](https://github.com/Azure/PSRule.Rules.Azure/issues/813)
    - Check App Insights resources meet naming requirements. [#814](https://github.com/Azure/PSRule.Rules.Azure/issues/814)
- General improvements:
  - Exclude not applicable rules for templates generated with Bicep and PSArm. [#815](https://github.com/Azure/PSRule.Rules.Azure/issues/815)
- Engineering:
  - Bump YamlDotNet dependency to v11.2.0. [#801](https://github.com/Azure/PSRule.Rules.Azure/pull/801)
  - Migrate project to Azure GitHub organization and updated links. [#800](https://github.com/Azure/PSRule.Rules.Azure/pull/800)
- Bug fixes:
  - Fixed detection of parameters and variables with line breaks. [#811](https://github.com/Azure/PSRule.Rules.Azure/issues/811)

## v1.4.1

What's changed since v1.4.0:

- Bug fixes:
  - Fixed boolean string conversion case. [#793](https://github.com/Azure/PSRule.Rules.Azure/issues/793)
  - Fixed case sensitive property matching. [#794](https://github.com/Azure/PSRule.Rules.Azure/issues/794)
  - Fixed automatic expansion of template parameter files. [#796](https://github.com/Azure/PSRule.Rules.Azure/issues/796)
    - Template parameter files are not automatically expanded by default.
    - To enable this, set the `AZURE_PARAMETER_FILE_EXPANSION` configuration option.

## v1.4.0

What's changed since v1.3.2:

- New features:
  - Automatically expand template from parameter files for analysis. [#772](https://github.com/Azure/PSRule.Rules.Azure/issues/772)
    - Previously templates needed to be exported with `Export-AzRuleTemplateData`.
    - To export template data automatically use PSRule cmdlets with `-Format File`.
- New rules:
  - Cognitive Search:
    - Check search services meet index SLA replica requirement. [#761](https://github.com/Azure/PSRule.Rules.Azure/issues/761)
    - Check search services meet query SLA replica requirement. [#762](https://github.com/Azure/PSRule.Rules.Azure/issues/762)
    - Check search services meet naming requirements. [#763](https://github.com/Azure/PSRule.Rules.Azure/issues/763)
    - Check search services use a minimum SKU. [#764](https://github.com/Azure/PSRule.Rules.Azure/issues/764)
    - Check search services use managed identities. [#765](https://github.com/Azure/PSRule.Rules.Azure/issues/765)
  - Azure Kubernetes Service:
    - Check clusters use AKS-managed Azure AD integration. [#436](https://github.com/Azure/PSRule.Rules.Azure/issues/436)
    - Check clusters have local account disabled (preview). [#786](https://github.com/Azure/PSRule.Rules.Azure/issues/786)
    - Check clusters have an auto-upgrade channel set (preview). [#787](https://github.com/Azure/PSRule.Rules.Azure/issues/787)
    - Check clusters limit access network access to the API server. [#788](https://github.com/Azure/PSRule.Rules.Azure/issues/788)
    - Check clusters used Azure RBAC for Kubernetes authorization. [#789](https://github.com/Azure/PSRule.Rules.Azure/issues/789)
- Updated rules:
  - Azure Kubernetes Service:
    - Updated `Azure.AKS.Version` to 1.20.5. [#767](https://github.com/Azure/PSRule.Rules.Azure/issues/767)
- General improvements:
  - Automatically nest template sub-resources for analysis. [#746](https://github.com/Azure/PSRule.Rules.Azure/issues/746)
    - Sub-resources such as diagnostic logs or configurations are automatically nested.
    - Automatic nesting a resource requires:
      - The parent resource is defined in the same template.
      - The sub-resource depends on the parent resource.
  - Added support for source location references to template files. [#781](https://github.com/Azure/PSRule.Rules.Azure/issues/781)
    - Output includes source location to resources exported from a templates.
- Bug fixes:
  - Fixed string index parsing in expressions with whitespace. [#775](https://github.com/Azure/PSRule.Rules.Azure/issues/775)
  - Fixed base for DateTimeAdd is not a valid string. [#777](https://github.com/Azure/PSRule.Rules.Azure/issues/777)
- Engineering:
  - Added source link to project. [#783](https://github.com/Azure/PSRule.Rules.Azure/issues/783)

What's changed since pre-release v1.4.0-B2105057:

- No additional changes.

## v1.4.0-B2105057 (pre-release)

What's changed since pre-release v1.4.0-B2105050:

- New rules:
  - Azure Kubernetes Service:
    - Check clusters use AKS-managed Azure AD integration. [#436](https://github.com/Azure/PSRule.Rules.Azure/issues/436)
    - Check clusters have local account disabled (preview). [#786](https://github.com/Azure/PSRule.Rules.Azure/issues/786)
    - Check clusters have an auto-upgrade channel set (preview). [#787](https://github.com/Azure/PSRule.Rules.Azure/issues/787)
    - Check clusters limit access network access to the API server. [#788](https://github.com/Azure/PSRule.Rules.Azure/issues/788)
    - Check clusters used Azure RBAC for Kubernetes authorization. [#789](https://github.com/Azure/PSRule.Rules.Azure/issues/789)
- Updated rules:
  - Azure Kubernetes Service:
    - Updated `Azure.AKS.Version` to 1.20.5. [#767](https://github.com/Azure/PSRule.Rules.Azure/issues/767)
- Engineering:
  - Added source link to project. [#783](https://github.com/Azure/PSRule.Rules.Azure/issues/783)

## v1.4.0-B2105050 (pre-release)

What's changed since pre-release v1.4.0-B2105044:

- General improvements:
  - Added support for source location references to template files. [#781](https://github.com/Azure/PSRule.Rules.Azure/issues/781)
    - Output includes source location to resources exported from a templates.

## v1.4.0-B2105044 (pre-release)

What's changed since pre-release v1.4.0-B2105027:

- New features:
  - Automatically expand template from parameter files for analysis. [#772](https://github.com/Azure/PSRule.Rules.Azure/issues/772)
    - Previously templates needed to be exported with `Export-AzRuleTemplateData`.
    - To export template data automatically use PSRule cmdlets with `-Format File`.
- Bug fixes:
  - Fixed string index parsing in expressions with whitespace. [#775](https://github.com/Azure/PSRule.Rules.Azure/issues/775)
  - Fixed base for DateTimeAdd is not a valid string. [#777](https://github.com/Azure/PSRule.Rules.Azure/issues/777)

## v1.4.0-B2105027 (pre-release)

What's changed since pre-release v1.4.0-B2105020:

- New rules:
  - Cognitive Search:
    - Check search services meet index SLA replica requirement. [#761](https://github.com/Azure/PSRule.Rules.Azure/issues/761)
    - Check search services meet query SLA replica requirement. [#762](https://github.com/Azure/PSRule.Rules.Azure/issues/762)
    - Check search services meet naming requirements. [#763](https://github.com/Azure/PSRule.Rules.Azure/issues/763)
    - Check search services use a minimum SKU. [#764](https://github.com/Azure/PSRule.Rules.Azure/issues/764)
    - Check search services use managed identities. [#765](https://github.com/Azure/PSRule.Rules.Azure/issues/765)

## v1.4.0-B2105020 (pre-release)

What's changed since v1.3.2:

- General improvements:
  - Automatically nest template sub-resources for analysis. [#746](https://github.com/Azure/PSRule.Rules.Azure/issues/746)
    - Sub-resources such as diagnostic logs or configurations are automatically nested.
    - Automatic nesting a resource requires:
      - The parent resource is defined in the same template.
      - The sub-resource depends on the parent resource.

## v1.3.2

What's changed since v1.3.1:

- Bug fixes:
  - Fixed rule reason reported the parameter inputObject is null. [#753](https://github.com/Azure/PSRule.Rules.Azure/issues/753)

## v1.3.1

What's changed since v1.3.0:

- Engineering:
  - Bump PSRule dependency to v1.3.0. [#749](https://github.com/Azure/PSRule.Rules.Azure/issues/749)
  - Bump YamlDotNet dependency to v11.1.1. [#742](https://github.com/Azure/PSRule.Rules.Azure/issues/742)

## v1.3.0

What's changed since v1.2.1:

- New rules:
  - Policy:
    - Check policy assignment display name and description are set. [#725](https://github.com/Azure/PSRule.Rules.Azure/issues/725)
    - Check policy assignment assigned by metadata is set. [#726](https://github.com/Azure/PSRule.Rules.Azure/issues/726)
    - Check policy exemption display name and description are set. [#723](https://github.com/Azure/PSRule.Rules.Azure/issues/723)
    - Check policy waiver exemptions have an expiry date set. [#724](https://github.com/Azure/PSRule.Rules.Azure/issues/724)
- Removed rules:
  - Storage:
    - Remove `Azure.Storage.UseEncryption` as Storage Service Encryption (SSE) is always on. [#630](https://github.com/Azure/PSRule.Rules.Azure/issues/630)
      - SSE is on by default and can not be disabled.
- General improvements:
  - Additional metadata added in parameter files is passed through with `Get-AzRuleTemplateLink`. [#706](https://github.com/Azure/PSRule.Rules.Azure/issues/706)
  - Improved binding support for File inputs. [#480](https://github.com/Azure/PSRule.Rules.Azure/issues/480)
    - Template and parameter file names now return a relative path instead of full path.
  - Added API version for each module resource. [#729](https://github.com/Azure/PSRule.Rules.Azure/issues/729)
- Engineering:
  - Clean up depreciated warning message for configuration option `azureAllowedRegions`. [#737](https://github.com/Azure/PSRule.Rules.Azure/issues/737)
  - Clean up depreciated warning message for configuration option `minAKSVersion`. [#738](https://github.com/Azure/PSRule.Rules.Azure/issues/738)
  - Bump PSRule dependency to v1.2.0. [#713](https://github.com/Azure/PSRule.Rules.Azure/issues/713)
- Bug fixes:
  - Fixed could not load file or assembly YamlDotNet. [#741](https://github.com/Azure/PSRule.Rules.Azure/issues/741)
    - This fix pins the PSRule version to v1.2.0 until the next stable release of PSRule for Azure.

What's changed since pre-release v1.3.0-B2104040:

- No additional changes.

## v1.3.0-B2104040 (pre-release)

What's changed since pre-release v1.3.0-B2104034:

- Bug fixes:
  - Fixed could not load file or assembly YamlDotNet. [#741](https://github.com/Azure/PSRule.Rules.Azure/issues/741)
    - This fix pins the PSRule version to v1.2.0 until the next stable release of PSRule for Azure.

## v1.3.0-B2104034 (pre-release)

What's changed since pre-release v1.3.0-B2104023:

- New rules:
  - Policy:
    - Check policy assignment display name and description are set. [#725](https://github.com/Azure/PSRule.Rules.Azure/issues/725)
    - Check policy assignment assigned by metadata is set. [#726](https://github.com/Azure/PSRule.Rules.Azure/issues/726)
    - Check policy exemption display name and description are set. [#723](https://github.com/Azure/PSRule.Rules.Azure/issues/723)
    - Check policy waiver exemptions have an expiry date set. [#724](https://github.com/Azure/PSRule.Rules.Azure/issues/724)
- Engineering:
  - Clean up depreciated warning message for configuration option `azureAllowedRegions`. [#737](https://github.com/Azure/PSRule.Rules.Azure/issues/737)
  - Clean up depreciated warning message for configuration option `minAKSVersion`. [#738](https://github.com/Azure/PSRule.Rules.Azure/issues/738)

## v1.3.0-B2104023 (pre-release)

What's changed since pre-release v1.3.0-B2104013:

- General improvements:
  - Improved binding support for File inputs. [#480](https://github.com/Azure/PSRule.Rules.Azure/issues/480)
    - Template and parameter file names now return a relative path instead of full path.
  - Added API version for each module resource. [#729](https://github.com/Azure/PSRule.Rules.Azure/issues/729)

## v1.3.0-B2104013 (pre-release)

What's changed since pre-release v1.3.0-B2103007:

- Engineering:
  - Bump PSRule dependency to v1.2.0. [#713](https://github.com/Azure/PSRule.Rules.Azure/issues/713)
- Bug fixes:
  - Fixed export not expanding nested deployments. [#715](https://github.com/Azure/PSRule.Rules.Azure/issues/715)

## v1.3.0-B2103007 (pre-release)

What's changed since v1.2.0:

- Removed rules:
  - Storage:
    - Remove `Azure.Storage.UseEncryption` as Storage Service Encryption (SSE) is always on. [#630](https://github.com/Azure/PSRule.Rules.Azure/issues/630)
      - SSE is on by default and can not be disabled.
- General improvements:
  - Additional metadata added in parameter files is passed through with `Get-AzRuleTemplateLink`. [#706](https://github.com/Azure/PSRule.Rules.Azure/issues/706)

## v1.2.1

What's changed since v1.2.0:

- Bug fixes:
  - Fixed export not expanding nested deployments. [#715](https://github.com/Azure/PSRule.Rules.Azure/issues/715)

## v1.2.0

What's changed since v1.1.4:

- New features:
  - Added `Azure.GA_2021_03` baseline. [#673](https://github.com/Azure/PSRule.Rules.Azure/issues/673)
    - Includes rules released before or during March 2021 for Azure GA features.
    - Marked baseline `Azure.GA_2020_12` as obsolete.
- New rules:
  - Key Vault:
    - Check vaults, keys, and secrets meet name requirements. [#646](https://github.com/Azure/PSRule.Rules.Azure/issues/646)
- Updated rules:
  - Azure Kubernetes Service:
    - Updated `Azure.AKS.Version` to 1.19.7. [#696](https://github.com/Azure/PSRule.Rules.Azure/issues/696)
- General improvements:
  - Added support for user defined functions in templates. [#682](https://github.com/Azure/PSRule.Rules.Azure/issues/682)
- Engineering:
  - Bump PSRule dependency to v1.1.0. [#692](https://github.com/Azure/PSRule.Rules.Azure/issues/692)

What's changed since pre-release v1.2.0-B2103044:

- No additional changes.

## v1.2.0-B2103044 (pre-release)

What's changed since pre-release v1.2.0-B2103032:

- New features:
  - Added `Azure.GA_2021_03` baseline. [#673](https://github.com/Azure/PSRule.Rules.Azure/issues/673)
    - Includes rules released before or during March 2021 for Azure GA features.
    - Marked baseline `Azure.GA_2020_12` as obsolete.
- Updated rules:
  - Azure Kubernetes Service:
    - Updated `Azure.AKS.Version` to 1.19.7. [#696](https://github.com/Azure/PSRule.Rules.Azure/issues/696)

## v1.2.0-B2103032 (pre-release)

What's changed since pre-release v1.2.0-B2103024:

- New rules:
  - Key Vault:
    - Check vaults, keys, and secrets meet name requirements. [#646](https://github.com/Azure/PSRule.Rules.Azure/issues/646)
- Engineering:
  - Bump PSRule dependency to v1.1.0. [#692](https://github.com/Azure/PSRule.Rules.Azure/issues/692)

## v1.2.0-B2103024 (pre-release)

What's changed since v1.1.4:

- General improvements:
  - Added support for user defined functions in templates. [#682](https://github.com/Azure/PSRule.Rules.Azure/issues/682)

## v1.1.4

What's changed since v1.1.3:

- Bug fixes:
  - Fixed handling of literal index with copyIndex function. [#686](https://github.com/Azure/PSRule.Rules.Azure/issues/686)
  - Fixed handling of inner scoped nested deployments. [#687](https://github.com/Azure/PSRule.Rules.Azure/issues/687)

## v1.1.3

What's changed since v1.1.2:

- Bug fixes:
  - Fixed parsing of property names for functions across multiple lines. [#683](https://github.com/Azure/PSRule.Rules.Azure/issues/683)

## v1.1.2

What's changed since v1.1.1:

- Bug fixes:
  - Fixed copy peer property resolve. [#677](https://github.com/Azure/PSRule.Rules.Azure/issues/677)
  - Fixed partial resource group or subscription object not populating. [#678](https://github.com/Azure/PSRule.Rules.Azure/issues/678)
  - Fixed lazy loading of environment and resource providers. [#679](https://github.com/Azure/PSRule.Rules.Azure/issues/679)

## v1.1.1

What's changed since v1.1.0:

- Bug fixes:
  - Fixed support for parameter file schemas. [#674](https://github.com/Azure/PSRule.Rules.Azure/issues/674)

## v1.1.0

What's changed since v1.0.0:

- New features:
  - Exporting template with `Export-AzRuleTemplateData` supports custom resource group and subscription. [#651](https://github.com/Azure/PSRule.Rules.Azure/issues/651)
    - Subscription and resource group used for deployment can be specified instead of using defaults.
    - `ResourceGroupName` parameter of `Export-AzRuleTemplateData` has been renamed to `ResourceGroup`.
    - Added a parameter alias for `ResourceGroupName` on `Export-AzRuleTemplateData`.
- New rules:
  - All resources:
    - Check template parameters are defined. [#631](https://github.com/Azure/PSRule.Rules.Azure/issues/631)
    - Check location parameter is type string. [#632](https://github.com/Azure/PSRule.Rules.Azure/issues/632)
    - Check template parameter `minValue` and `maxValue` constraints are valid. [#637](https://github.com/Azure/PSRule.Rules.Azure/issues/637)
    - Check template resources do not use hard coded locations. [#633](https://github.com/Azure/PSRule.Rules.Azure/issues/633)
    - Check resource group location not referenced instead of location parameter. [#634](https://github.com/Azure/PSRule.Rules.Azure/issues/634)
    - Check increased debug detail is disabled for nested deployments. [#638](https://github.com/Azure/PSRule.Rules.Azure/issues/638)
- General improvements:
  - Added support for matching template by name. [#661](https://github.com/Azure/PSRule.Rules.Azure/issues/661)
    - `Get-AzRuleTemplateLink` discovers `<templateName>.json` from `<templateName>.parameters.json`.
- Engineering:
  - Bump PSRule dependency to v1.0.3. [#648](https://github.com/Azure/PSRule.Rules.Azure/issues/648)
- Bug fixes:
  - Fixed `Azure.VM.ADE` to limit rule to exports only. [#644](https://github.com/Azure/PSRule.Rules.Azure/issues/644)
  - Fixed `if` condition values evaluation order. [#652](https://github.com/Azure/PSRule.Rules.Azure/issues/652)
  - Fixed handling of `int` parameters with large values. [#653](https://github.com/Azure/PSRule.Rules.Azure/issues/653)
  - Fixed handling of expressions split over multiple lines. [#654](https://github.com/Azure/PSRule.Rules.Azure/issues/654)
  - Fixed handling of bool parameter values within logical expressions. [#655](https://github.com/Azure/PSRule.Rules.Azure/issues/655)
  - Fixed copy loop value does not fall within the expected range. [#664](https://github.com/Azure/PSRule.Rules.Azure/issues/664)
  - Fixed template comparison functions handling of large integer values. [#666](https://github.com/Azure/PSRule.Rules.Azure/issues/666)
  - Fixed handling of `createArray` function with no arguments. [#667](https://github.com/Azure/PSRule.Rules.Azure/issues/667)

What's changed since pre-release v1.1.0-B2102034:

- No additional changes.

## v1.1.0-B2102034 (pre-release)

What's changed since pre-release v1.1.0-B2102023:

- General improvements:
  - Added support for matching template by name. [#661](https://github.com/Azure/PSRule.Rules.Azure/issues/661)
    - `Get-AzRuleTemplateLink` discovers `<templateName>.json` from `<templateName>.parameters.json`.
- Bug fixes:
  - Fixed copy loop value does not fall within the expected range. [#664](https://github.com/Azure/PSRule.Rules.Azure/issues/664)
  - Fixed template comparison functions handling of large integer values. [#666](https://github.com/Azure/PSRule.Rules.Azure/issues/666)
  - Fixed handling of `createArray` function with no arguments. [#667](https://github.com/Azure/PSRule.Rules.Azure/issues/667)

## v1.1.0-B2102023 (pre-release)

What's changed since pre-release v1.1.0-B2102015:

- New features:
  - Exporting template with `Export-AzRuleTemplateData` supports custom resource group and subscription. [#651](https://github.com/Azure/PSRule.Rules.Azure/issues/651)
    - Subscription and resource group used for deployment can be specified instead of using defaults.
    - `ResourceGroupName` parameter of `Export-AzRuleTemplateData` has been renamed to `ResourceGroup`.
    - Added a parameter alias for `ResourceGroupName` on `Export-AzRuleTemplateData`.

## v1.1.0-B2102015 (pre-release)

What's changed since pre-release v1.1.0-B2102010:

- Bug fixes:
  - Fixed `if` condition values evaluation order. [#652](https://github.com/Azure/PSRule.Rules.Azure/issues/652)
  - Fixed handling of `int` parameters with large values. [#653](https://github.com/Azure/PSRule.Rules.Azure/issues/653)
  - Fixed handling of expressions split over multiple lines. [#654](https://github.com/Azure/PSRule.Rules.Azure/issues/654)
  - Fixed handling of bool parameter values within logical expressions. [#655](https://github.com/Azure/PSRule.Rules.Azure/issues/655)

## v1.1.0-B2102010 (pre-release)

What's changed since pre-release v1.1.0-B2102001:

- Engineering:
  - Bump PSRule dependency to v1.0.3. [#648](https://github.com/Azure/PSRule.Rules.Azure/issues/648)
- Bug fixes:
  - Fixed `Azure.VM.ADE` to limit rule to exports only. [#644](https://github.com/Azure/PSRule.Rules.Azure/issues/644)

## v1.1.0-B2102001 (pre-release)

What's changed since v1.0.0:

- New rules:
  - All resources:
    - Check template parameters are defined. [#631](https://github.com/Azure/PSRule.Rules.Azure/issues/631)
    - Check location parameter is type string. [#632](https://github.com/Azure/PSRule.Rules.Azure/issues/632)
    - Check template parameter `minValue` and `maxValue` constraints are valid. [#637](https://github.com/Azure/PSRule.Rules.Azure/issues/637)
    - Check template resources do not use hard coded locations. [#633](https://github.com/Azure/PSRule.Rules.Azure/issues/633)
    - Check resource group location not referenced instead of location parameter. [#634](https://github.com/Azure/PSRule.Rules.Azure/issues/634)
    - Check increased debug detail is disabled for nested deployments. [#638](https://github.com/Azure/PSRule.Rules.Azure/issues/638)
- Engineering:
  - Bump PSRule dependency to v1.0.2. [#635](https://github.com/Azure/PSRule.Rules.Azure/issues/635)

## v1.0.0

What's changed since v0.19.0:

- New rules:
  - All resources:
    - Check parameter default value type matches type. [#311](https://github.com/Azure/PSRule.Rules.Azure/issues/311)
    - Check location parameter defaults to resource group. [#361](https://github.com/Azure/PSRule.Rules.Azure/issues/361)
  - Front Door:
    - Check Front Door uses a health probe for each backend pool. [#546](https://github.com/Azure/PSRule.Rules.Azure/issues/546)
    - Check Front Door uses a dedicated health probe path backend pools. [#547](https://github.com/Azure/PSRule.Rules.Azure/issues/547)
    - Check Front Door uses HEAD requests for backend health probes. [#613](https://github.com/Azure/PSRule.Rules.Azure/issues/613)
  - Service Fabric:
    - Check Service Fabric clusters use AAD client authentication. [#619](https://github.com/Azure/PSRule.Rules.Azure/issues/619)
- Updated rules:
  - Azure Kubernetes Service:
    - Updated `Azure.AKS.Version` to 1.19.6. [#603](https://github.com/Azure/PSRule.Rules.Azure/issues/603)
- General improvements:
  - Renamed `Export-AzTemplateRuleData` to `Export-AzRuleTemplateData`. [#596](https://github.com/Azure/PSRule.Rules.Azure/issues/596)
    - New name `Export-AzRuleTemplateData` aligns with prefix of other cmdlets.
    - Use of `Export-AzTemplateRuleData` is now deprecated and will be removed in the next major version.
    - Added alias to allow `Export-AzTemplateRuleData` to continue to be used.
    - Using `Export-AzTemplateRuleData` returns a deprecation warning.
  - Added support for `environment` template function. [#517](https://github.com/Azure/PSRule.Rules.Azure/issues/517)
- Engineering:
  - Bump PSRule dependency to v1.0.1. [#611](https://github.com/Azure/PSRule.Rules.Azure/issues/611)

What's changed since pre-release v1.0.0-B2101028:

- No additional changes.

## v1.0.0-B2101028 (pre-release)

What's changed since pre-release v1.0.0-B2101016:

- New rules:
  - All resources:
    - Check parameter default value type matches type. [#311](https://github.com/Azure/PSRule.Rules.Azure/issues/311)
- General improvements:
  - Renamed `Export-AzTemplateRuleData` to `Export-AzRuleTemplateData`. [#596](https://github.com/Azure/PSRule.Rules.Azure/issues/596)
    - New name `Export-AzRuleTemplateData` aligns with prefix of other cmdlets.
    - Use of `Export-AzTemplateRuleData` is now deprecated and will be removed in the next major version.
    - Added alias to allow `Export-AzTemplateRuleData` to continue to be used.
    - Using `Export-AzTemplateRuleData` returns a deprecation warning.

## v1.0.0-B2101016 (pre-release)

What's changed since pre-release v1.0.0-B2101006:

- New rules:
  - Service Fabric:
    - Check Service Fabric clusters use AAD client authentication. [#619](https://github.com/Azure/PSRule.Rules.Azure/issues/619)
- Bug fixes:
  - Fixed reason `Azure.FrontDoor.ProbePath` so the probe name is included. [#617](https://github.com/Azure/PSRule.Rules.Azure/issues/617)

## v1.0.0-B2101006 (pre-release)

What's changed since v0.19.0:

- New rules:
  - All resources:
    - Check location parameter defaults to resource group. [#361](https://github.com/Azure/PSRule.Rules.Azure/issues/361)
  - Front Door:
    - Check Front Door uses a health probe for each backend pool. [#546](https://github.com/Azure/PSRule.Rules.Azure/issues/546)
    - Check Front Door uses a dedicated health probe path backend pools. [#547](https://github.com/Azure/PSRule.Rules.Azure/issues/547)
    - Check Front Door uses HEAD requests for backend health probes. [#613](https://github.com/Azure/PSRule.Rules.Azure/issues/613)
- Updated rules:
  - Azure Kubernetes Service:
    - Updated `Azure.AKS.Version` to 1.19.6. [#603](https://github.com/Azure/PSRule.Rules.Azure/issues/603)
- General improvements:
  - Added support for `environment` template function. [#517](https://github.com/Azure/PSRule.Rules.Azure/issues/517)
- Engineering:
  - Bump PSRule dependency to v1.0.1. [#611](https://github.com/Azure/PSRule.Rules.Azure/issues/611)
- Redis Cache Enterprise
  - Check Redis Cache Enterprise uses minimum TLS 1.2 [1179](https://github.com/Azure/PSRule.Rules.Azure/issues/1179)

[troubleshooting guide]: troubleshooting.md<|MERGE_RESOLUTION|>--- conflicted
+++ resolved
@@ -29,14 +29,12 @@
 
 ## Unreleased
 
-<<<<<<< HEAD
 - New rules:
   - Azure Kubernetes Service:
     - Verify that clusters have kube-audit logging disabled when not required by @BenjaminEngeset.
       [#2450](https://github.com/Azure/PSRule.Rules.Azure/issues/2450)
-=======
+
 ## v1.39.0-B0009 (pre-release)
->>>>>>> 721abad3
 
 What's changed since v1.38.0:
 
