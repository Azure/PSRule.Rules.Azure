--- conflicted
+++ resolved
@@ -24,14 +24,12 @@
 
 ## Unreleased
 
-<<<<<<< HEAD
 - New rules:
   - Storage Account:
     - Check that Microsoft Defender for Storage is enabled for storage accounts by @BenjaminEngeset.
       [#2225](https://github.com/Azure/PSRule.Rules.Azure/issues/2225)
-=======
+
 ## v1.27.0-B0136 (pre-release)
->>>>>>> b2166d35
 
 What's changed since pre-release v1.27.0-B0091:
 
