--- conflicted
+++ resolved
@@ -24,7 +24,12 @@
 
 ## Unreleased
 
-<<<<<<< HEAD
+What's changed since pre-release v1.26.0-B0011:
+
+- Bug fixes:
+  - Fixed dependency issue of deployments across resource group scopes by @BernieWhite.
+    [#2111](https://github.com/Azure/PSRule.Rules.Azure/issues/2111)
+
 ## v1.26.0-B0011 (pre-release)
 
 What's changed since v1.25.0:
@@ -54,7 +59,7 @@
     [#2082](https://github.com/Azure/PSRule.Rules.Azure/pull/2082)
   - Bump Newtonsoft.Json to v13.0.3.
     [#2080](https://github.com/Azure/PSRule.Rules.Azure/pull/2080)
-=======
+
 ## v1.25.1
 
 What's changed since v1.25.0:
@@ -62,7 +67,6 @@
 - Bug fixes:
   - Fixed dependency issue of deployments across resource group scopes by @BernieWhite.
     [#2111](https://github.com/Azure/PSRule.Rules.Azure/issues/2111)
->>>>>>> 989dc66b
 
 ## v1.25.0
 
