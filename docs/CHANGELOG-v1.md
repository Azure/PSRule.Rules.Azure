---
discussion: false
link_users: true
---

# Change log

See [upgrade notes][1] for helpful information when upgrading from previous versions.

[1]: upgrade-notes.md

**Important notes**:

- Issue #741: `Could not load file or assembly YamlDotNet`.
  See [troubleshooting guide] for a workaround to this issue.
- The configuration option `Azure_AKSMinimumVersion` is replaced with `AZURE_AKS_CLUSTER_MINIMUM_VERSION`.
  If you have this option configured, please update it to `AZURE_AKS_CLUSTER_MINIMUM_VERSION`.
  Support for `Azure_AKSMinimumVersion` will be removed in v2.
  See [upgrade notes][1] for more information.
- The `SupportsTag` PowerShell function has been replaced with the `Azure.Resource.SupportsTags` selector.
  Update PowerShell rules to use the `Azure.Resource.SupportsTags` selector instead.
  Support for the `SupportsTag` function will be removed in v2.
  See [upgrade notes][1] for more information.

## Unreleased

<<<<<<< HEAD
What's changed since v1.26.0:

- Updated rules:
  - API Management:
    - Updated `Azure.APIM.EncryptValues` to check all API Management named values are encrypted with Key Vault secrets @BenjaminEngeset.
      [#2146](https://github.com/Azure/PSRule.Rules.Azure/issues/2146)
=======
## v1.26.1

What's changed since v1.26.0:

- Bug fixes:
  - Fixed null union with first value being null by @BernieWhite.
    [#2075](https://github.com/Azure/PSRule.Rules.Azure/issues/2075)
  - Fixed `Azure.Resource.UseTags` for additional resources that don't support tags by @BernieWhite.
    [#2129](https://github.com/Azure/PSRule.Rules.Azure/issues/2129)
>>>>>>> 30197f2f

## v1.26.0

What's changed since v1.25.0:

- New features:
  - Added March 2023 baselines `Azure.GA_2023_03` and `Azure.Preview_2023_03` by @BernieWhite.
    [#2138](https://github.com/Azure/PSRule.Rules.Azure/issues/2138)
    - Includes rules released before or during March 2023.
    - Marked `Azure.GA_2022_12` and `Azure.Preview_2022_12` baselines as obsolete.
- New rules:
  - API Management:
    - Check that wildcard `*` for any configuration option in CORS policies settings is not in use by @BenjaminEngeset.
      [#2073](https://github.com/Azure/PSRule.Rules.Azure/issues/2073)
  - Azure Kubernetes Service:
    - Check that the Defender profile with Azure Kubernetes Service clusters are enabled by @BenjaminEngeset.
      [#2123](https://github.com/Azure/PSRule.Rules.Azure/issues/2123)
  - Container App:
    - Check that internal-only ingress for container apps are configured by @BenjaminEngeset.
      [#2098](https://github.com/Azure/PSRule.Rules.Azure/issues/2098)
    - Check that Azure File volumes for container apps are configured by @BenjaminEngeset.
      [#2101](https://github.com/Azure/PSRule.Rules.Azure/issues/2101)
    - Check that the names of container apps meets the naming requirements by @BenjaminEngeset.
      [#2094](https://github.com/Azure/PSRule.Rules.Azure/issues/2094)
    - Check that managed identity for container apps are configured by @BenjaminEngeset.
      [#2096](https://github.com/Azure/PSRule.Rules.Azure/issues/2096)
    - Check that public network access for container apps environments are disabled by @BenjaminEngeset.
      [#2098](https://github.com/Azure/PSRule.Rules.Azure/issues/2098)
  - Deployment:
    - Check that the names of nested deployments meets the naming requirements of deployments by @BenjaminEngeset.
      [#1915](https://github.com/Azure/PSRule.Rules.Azure/issues/1915)
  - IoT Hub:
    - Check IoT Hubs in supported regions only uses TLS 1.2 version by @BenjaminEngeset.
      [#1996](https://github.com/Azure/PSRule.Rules.Azure/issues/1996)
  - Service Bus:
    - Check namespaces audit diagnostic logs are enabled by @BenjaminEngeset.
      [#1862](https://github.com/Azure/PSRule.Rules.Azure/issues/1862)
  - SQL Database:
    - Check that Azure AD-only authentication is enabled by @BenjaminEngeset.
      [#2119](https://github.com/Azure/PSRule.Rules.Azure/issues/2119)
    - Check that Azure AD authentication is configured for SQL Managed Instances by @BenjaminEngeset.
      [#2117](https://github.com/Azure/PSRule.Rules.Azure/issues/2117)
  - SQL Managed Instance:
    - Check that managed identity for SQL Managed Instances are configured by @BenjaminEngeset.
      [#2120](https://github.com/Azure/PSRule.Rules.Azure/issues/2120)
    - Check that Azure AD-only authentication is enabled by @BenjaminEngeset.
      [#2118](https://github.com/Azure/PSRule.Rules.Azure/issues/2118)
- Updated rules:
  - Azure Kubernetes Service:
    - Updated `Azure.AKS.Version` to use latest stable version `1.25.6` by @BernieWhite.
      [#2136](https://github.com/Azure/PSRule.Rules.Azure/issues/2136)
      - Use `AZURE_AKS_CLUSTER_MINIMUM_VERSION` to configure the minimum version of the cluster.
- General improvements:
  - Added a selector for premium Service Bus namespaces by @BernieWhite.
    [#2091](https://github.com/Azure/PSRule.Rules.Azure/issues/2091)
  - Improved export of in-flight deeply nested API Management policies by @BernieWhite.
    [#2153](https://github.com/Azure/PSRule.Rules.Azure/issues/2153)
- Engineering:
  - Bump Microsoft.CodeAnalysis.NetAnalyzers to v7.0.1.
    [#2082](https://github.com/Azure/PSRule.Rules.Azure/pull/2082)
  - Bump Newtonsoft.Json to v13.0.3.
    [#2080](https://github.com/Azure/PSRule.Rules.Azure/pull/2080)
  - Updated resource providers and policy aliases.
    [#2144](https://github.com/Azure/PSRule.Rules.Azure/pull/2144)
  - Bump PSRule to v2.8.1.
    [#2155](https://github.com/Azure/PSRule.Rules.Azure/pull/2155)
  - Bump Az.Resources to v6.6.0.
    [#2155](https://github.com/Azure/PSRule.Rules.Azure/pull/2155)
  - Bump Pester to v5.4.1.
    [#2155](https://github.com/Azure/PSRule.Rules.Azure/pull/2155)
- Bug fixes:
  - Fixed dependency issue of deployments across resource group scopes by @BernieWhite.
    [#2111](https://github.com/Azure/PSRule.Rules.Azure/issues/2111)
  - Fixed false positive with `Azure.Deployment.Name` by @BernieWhite.
    [#2109](https://github.com/Azure/PSRule.Rules.Azure/issues/2109)
  - Fixed false positives for `Azure.AppService.AlwaysOn` with Functions and Workflows by @BernieWhite.
    [#943](https://github.com/Azure/PSRule.Rules.Azure/issues/943)

What's changed since pre-release v1.26.0-B0078:

- No additional changes.

## v1.26.0-B0078 (pre-release)

What's changed since pre-release v1.26.0-B0040:

- General improvements:
  - Improved export of in-flight deeply nested API Management policies by @BernieWhite.
    [#2153](https://github.com/Azure/PSRule.Rules.Azure/issues/2153)
- Engineering:
  - Updated resource providers and policy aliases.
    [#2144](https://github.com/Azure/PSRule.Rules.Azure/pull/2144)
  - Bump PSRule to v2.8.1.
    [#2155](https://github.com/Azure/PSRule.Rules.Azure/pull/2155)
  - Bump Az.Resources to v6.6.0.
    [#2155](https://github.com/Azure/PSRule.Rules.Azure/pull/2155)
  - Bump Pester to v5.4.1.
    [#2155](https://github.com/Azure/PSRule.Rules.Azure/pull/2155)
- Bug fixes:
  - Fixed false positives for `Azure.AppService.AlwaysOn` with Functions and Workflows by @BernieWhite.
    [#943](https://github.com/Azure/PSRule.Rules.Azure/issues/943)

## v1.26.0-B0040 (pre-release)

What's changed since pre-release v1.26.0-B0011:

- New features:
  - Added March 2023 baselines `Azure.GA_2023_03` and `Azure.Preview_2023_03` by @BernieWhite.
    [#2138](https://github.com/Azure/PSRule.Rules.Azure/issues/2138)
    - Includes rules released before or during March 2023.
    - Marked `Azure.GA_2022_12` and `Azure.Preview_2022_12` baselines as obsolete.
- New rules:
  - API Management:
    - Check that wildcard `*` for any configuration option in CORS policies settings is not in use by @BenjaminEngeset.
      [#2073](https://github.com/Azure/PSRule.Rules.Azure/issues/2073)
  - Azure Kubernetes Service:
    - Check that the Defender profile with Azure Kubernetes Service clusters are enabled by @BenjaminEngeset.
      [#2123](https://github.com/Azure/PSRule.Rules.Azure/issues/2123)
  - Container App:
    - Check that internal-only ingress for container apps are configured by @BenjaminEngeset.
      [#2098](https://github.com/Azure/PSRule.Rules.Azure/issues/2098)
    - Check that Azure File volumes for container apps are configured by @BenjaminEngeset.
      [#2101](https://github.com/Azure/PSRule.Rules.Azure/issues/2101)
  - SQL Database:
    - Check that Azure AD-only authentication is enabled by @BenjaminEngeset.
      [#2119](https://github.com/Azure/PSRule.Rules.Azure/issues/2119)
    - Check that Azure AD authentication is configured for SQL Managed Instances by @BenjaminEngeset.
      [#2117](https://github.com/Azure/PSRule.Rules.Azure/issues/2117)
  - SQL Managed Instance:
    - Check that managed identity for SQL Managed Instances are configured by @BenjaminEngeset.
      [#2120](https://github.com/Azure/PSRule.Rules.Azure/issues/2120)
    - Check that Azure AD-only authentication is enabled by @BenjaminEngeset.
      [#2118](https://github.com/Azure/PSRule.Rules.Azure/issues/2118)
- Updated rules:
  - Azure Kubernetes Service:
    - Updated `Azure.AKS.Version` to use latest stable version `1.25.6` by @BernieWhite.
      [#2136](https://github.com/Azure/PSRule.Rules.Azure/issues/2136)
      - Use `AZURE_AKS_CLUSTER_MINIMUM_VERSION` to configure the minimum version of the cluster.
- Bug fixes:
  - Fixed dependency issue of deployments across resource group scopes by @BernieWhite.
    [#2111](https://github.com/Azure/PSRule.Rules.Azure/issues/2111)
  - Fixed false positive with `Azure.Deployment.Name` by @BernieWhite.
    [#2109](https://github.com/Azure/PSRule.Rules.Azure/issues/2109)

## v1.26.0-B0011 (pre-release)

What's changed since v1.25.0:

- New rules:
  - Container App:
    - Check that the names of container apps meets the naming requirements by @BenjaminEngeset.
      [#2094](https://github.com/Azure/PSRule.Rules.Azure/issues/2094)
    - Check that managed identity for container apps are configured by @BenjaminEngeset.
      [#2096](https://github.com/Azure/PSRule.Rules.Azure/issues/2096)
    - Check that public network access for container apps environments are disabled by @BenjaminEngeset.
      [#2098](https://github.com/Azure/PSRule.Rules.Azure/issues/2098)
  - Deployment:
    - Check that the names of nested deployments meets the naming requirements of deployments by @BenjaminEngeset.
      [#1915](https://github.com/Azure/PSRule.Rules.Azure/issues/1915)
  - IoT Hub:
    - Check IoT Hubs in supported regions only uses TLS 1.2 version by @BenjaminEngeset.
      [#1996](https://github.com/Azure/PSRule.Rules.Azure/issues/1996)
  - Service Bus:
    - Check namespaces audit diagnostic logs are enabled by @BenjaminEngeset.
      [#1862](https://github.com/Azure/PSRule.Rules.Azure/issues/1862)
- General improvements:
  - Added a selector for premium Service Bus namespaces by @BernieWhite.
    [#2091](https://github.com/Azure/PSRule.Rules.Azure/issues/2091)
- Engineering:
  - Bump Microsoft.CodeAnalysis.NetAnalyzers to v7.0.1.
    [#2082](https://github.com/Azure/PSRule.Rules.Azure/pull/2082)
  - Bump Newtonsoft.Json to v13.0.3.
    [#2080](https://github.com/Azure/PSRule.Rules.Azure/pull/2080)

## v1.25.1

What's changed since v1.25.0:

- Bug fixes:
  - Fixed dependency issue of deployments across resource group scopes by @BernieWhite.
    [#2111](https://github.com/Azure/PSRule.Rules.Azure/issues/2111)

## v1.25.0

What's changed since v1.24.2:

- New features:
  - **Experimental**: Added `Azure.MCSB.v1` which include rules aligned to the Microsoft Cloud Security Benchmark by @BernieWhite.
    [#1634](https://github.com/Azure/PSRule.Rules.Azure/issues/1634)
- New rules:
  - Defender for Cloud:
    - Check Microsoft Defender for Key Vault is enabled by @BernieWhite.
      [#1632](https://github.com/Azure/PSRule.Rules.Azure/issues/1632)
    - Check Microsoft Defender for DNS is enabled by @BernieWhite.
      [#1632](https://github.com/Azure/PSRule.Rules.Azure/issues/1632)
    - Check Microsoft Defender for ARM is enabled by @BernieWhite.
      [#1632](https://github.com/Azure/PSRule.Rules.Azure/issues/1632)
  - Event Hub:
    - Check Event Hub namespaces only uses TLS 1.2 version by @BenjaminEngeset.
      [#1995](https://github.com/Azure/PSRule.Rules.Azure/issues/1995)
  - Key Vault:
    - Check if firewall is set to deny by @zilberd.
      [#2067](https://github.com/Azure/PSRule.Rules.Azure/issues/2067)
  - Virtual Machine:
    - Virtual machines should be fully deallocated and not stopped by @dcrreynolds.
      [#88](https://github.com/Azure/PSRule.Rules.Azure/issues/88)
- General improvements:
  - Added support for Bicep `toObject` function by @BernieWhite.
    [#2014](https://github.com/Azure/PSRule.Rules.Azure/issues/2014)
  - Added support for configuring a minimum version of Bicep by @BernieWhite.
    [#1935](https://github.com/Azure/PSRule.Rules.Azure/issues/1935)
    - Configure this option to increase the visibility of the version of the Bicep CLI used by PSRule for Azure.
    - Set `AZURE_BICEP_CHECK_TOOL` to `true` to check the Bicep CLI.
    - Set `AZURE_BICEP_MINIMUM_VERSION` to configure the minimum version.
    - If the Bicep CLI is not installed or the version is less than the minimum version an error will be reported.
    - By default, the minimum Bicep version defaults to `0.4.451`.
  - Added support for Bicep custom types by @BernieWhite.
    [#2026](https://github.com/Azure/PSRule.Rules.Azure/issues/2026)
- Engineering:
  - Bump BenchmarkDotNet to v0.13.5.
    [#2052](https://github.com/Azure/PSRule.Rules.Azure/pull/2052)
  - Bump BenchmarkDotNet.Diagnostics.Windows to v0.13.5.
    [#2052](https://github.com/Azure/PSRule.Rules.Azure/pull/2052)
  - Bump Microsoft.NET.Test.Sdk to v17.5.0.
    [#2055](https://github.com/Azure/PSRule.Rules.Azure/pull/2055)
  - Bump Az.Resources to v6.5.2.
    [#2037](https://github.com/Azure/PSRule.Rules.Azure/pull/2037)
  - Updated build to use GitHub Actions by @BernieWhite.
    [#1696](https://github.com/Azure/PSRule.Rules.Azure/issues/1696)
- Bug fixes:
  - Fixed SQL transparent data Encryption (TDE) works properly on all resources including exported resources by @zilberd.
    [#2059](https://github.com/Azure/PSRule.Rules.Azure/issues/2059)
  - Fixed cases of exit code 5 with path probing by @BernieWhite.
    [#1901](https://github.com/Azure/PSRule.Rules.Azure/issues/1901)

What's changed since pre-release v1.25.0-B0100:

- No additional changes.

## v1.25.0-B0138 (pre-release)

What's changed since pre-release v1.25.0-B0100:

- New rules:
  - Event Hub:
    - Check Event Hub namespaces only uses TLS 1.2 version by @BenjaminEngeset.
      [#1995](https://github.com/Azure/PSRule.Rules.Azure/issues/1995)

## v1.25.0-B0100 (pre-release)

What's changed since pre-release v1.25.0-B0065:

- New rules:
  - Key Vault:
    - Check if firewall is set to deny by @zilberd.
      [#2067](https://github.com/Azure/PSRule.Rules.Azure/issues/2067)

## v1.25.0-B0065 (pre-release)

What's changed since pre-release v1.25.0-B0035:

- General improvements:
  - Added support for Bicep `toObject` function by @BernieWhite.
    [#2014](https://github.com/Azure/PSRule.Rules.Azure/issues/2014)
- Engineering:
  - Bump BenchmarkDotNet to v0.13.5.
    [#2052](https://github.com/Azure/PSRule.Rules.Azure/pull/2052)
  - Bump BenchmarkDotNet.Diagnostics.Windows to v0.13.5.
    [#2052](https://github.com/Azure/PSRule.Rules.Azure/pull/2052)
  - Bump Microsoft.NET.Test.Sdk to v17.5.0.
    [#2055](https://github.com/Azure/PSRule.Rules.Azure/pull/2055)
- Bug fixes:
  - Fixed SQL transparent data Encryption (TDE) works properly on all resources including exported resources by @zilberd.
    [#2059](https://github.com/Azure/PSRule.Rules.Azure/issues/2059)

## v1.25.0-B0035 (pre-release)

What's changed since pre-release v1.25.0-B0013:

- New rules:
  - Defender for Cloud:
    - Check Microsoft Defender for Key Vault is enabled by @BernieWhite.
      [#1632](https://github.com/Azure/PSRule.Rules.Azure/issues/1632)
    - Check Microsoft Defender for DNS is enabled by @BernieWhite.
      [#1632](https://github.com/Azure/PSRule.Rules.Azure/issues/1632)
    - Check Microsoft Defender for ARM is enabled by @BernieWhite.
      [#1632](https://github.com/Azure/PSRule.Rules.Azure/issues/1632)
- General improvements:
  - Added support for configuring a minimum version of Bicep by @BernieWhite.
    [#1935](https://github.com/Azure/PSRule.Rules.Azure/issues/1935)
    - Configure this option to increase the visibility of the version of the Bicep CLI used by PSRule for Azure.
    - Set `AZURE_BICEP_CHECK_TOOL` to `true` to check the Bicep CLI.
    - Set `AZURE_BICEP_MINIMUM_VERSION` to configure the minimum version.
    - If the Bicep CLI is not installed or the version is less than the minimum version an error will be reported.
    - By default, the minimum Bicep version defaults to `0.4.451`.
- Engineering:
  - Bump Az.Resources to v6.5.2.
    [#2037](https://github.com/Azure/PSRule.Rules.Azure/pull/2037)
- Bug fixes:
  - Fixed cases of exit code 5 with path probing by @BernieWhite.
    [#1901](https://github.com/Azure/PSRule.Rules.Azure/issues/1901)

## v1.25.0-B0013 (pre-release)

What's changed since v1.24.2:

- New features:
  - **Experimental**: Added `Azure.MCSB.v1` which include rules aligned to the Microsoft Cloud Security Benchmark by @BernieWhite.
    [#1634](https://github.com/Azure/PSRule.Rules.Azure/issues/1634)
- New rules:
  - Virtual Machine:
    - Virtual machines should be fully deallocated and not stopped by @dcrreynolds.
      [#88](https://github.com/Azure/PSRule.Rules.Azure/issues/88)
- General improvements:
  - Added support for Bicep custom types by @BernieWhite.
    [#2026](https://github.com/Azure/PSRule.Rules.Azure/issues/2026)
- Engineering:
  - Updated build to use GitHub Actions by @BernieWhite.
    [#1696](https://github.com/Azure/PSRule.Rules.Azure/issues/1696)
  - Bump BenchmarkDotNet to v0.13.4.
    [#1992](https://github.com/Azure/PSRule.Rules.Azure/pull/1992)
  - Bump BenchmarkDotNet.Diagnostics.Windows to v0.13.4.
    [#1992](https://github.com/Azure/PSRule.Rules.Azure/pull/1992)

## v1.24.2

This is a republish of v1.24.1 to fix a release issue.
What's changed since v1.24.0:

- Bug fixes:
  - Fixed Bicep expand object or null by @BernieWhite.
    [#2021](https://github.com/Azure/PSRule.Rules.Azure/issues/2021)

## v1.24.1

What's changed since v1.24.0:

- Bug fixes:
  - Fixed Bicep expand object or null by @BernieWhite.
    [#2021](https://github.com/Azure/PSRule.Rules.Azure/issues/2021)

## v1.24.0

What's changed since v1.23.0:

- General improvements:
  - Updated `Export-AzRuleData` to improve export performance by @BernieWhite.
    [#1341](https://github.com/Azure/PSRule.Rules.Azure/issues/1341)
    - Removed `Az.Resources` dependency.
    - Added async threading for export concurrency.
    - Improved performance by using automatic look up of API versions by using provider cache.
  - Added support for Bicep lambda functions by @BernieWhite.
    [#1536](https://github.com/Azure/PSRule.Rules.Azure/issues/1536)
    - Bicep `filter`, `map`, `reduce`, and `sort` are supported.
    - Support for `flatten` was previously added in v1.23.0.
  - Added optimization for policy type conditions by @BernieWhite.
    [#1966](https://github.com/Azure/PSRule.Rules.Azure/issues/1966)
- Engineering:
  - Bump PSRule to v2.7.0.
    [#1973](https://github.com/Azure/PSRule.Rules.Azure/pull/1973)
  - Updated resource providers and policy aliases.
    [#1736](https://github.com/Azure/PSRule.Rules.Azure/pull/1736)
  - Bump Az.Resources to v6.5.1.
    [#1973](https://github.com/Azure/PSRule.Rules.Azure/pull/1973)
  - Bump Newtonsoft.Json to v13.0.2.
    [#1903](https://github.com/Azure/PSRule.Rules.Azure/pull/1903)
  - Bump Pester to v5.4.0.
    [#1994](https://github.com/Azure/PSRule.Rules.Azure/pull/1994)
- Bug fixes:
  - Fixed `Export-AzRuleData` may not export all data if throttled by @BernieWhite.
    [#1341](https://github.com/Azure/PSRule.Rules.Azure/issues/1341)
  - Fixed failed to expand nested deployment with runtime shallow parameter by @BernieWhite.
    [#2004](https://github.com/Azure/PSRule.Rules.Azure/issues/2004)
  - Fixed `apiVersion` comparison of `requestContext` by @BernieWhite.
    [#1654](https://github.com/Azure/PSRule.Rules.Azure/issues/1654)
  - Fixed simple cases for field type expressions by @BernieWhite.
    [#1323](https://github.com/Azure/PSRule.Rules.Azure/issues/1323)

What's changed since pre-release v1.24.0-B0035:

- No additional changes.

## v1.24.0-B0035 (pre-release)

What's changed since pre-release v1.24.0-B0013:

- General improvements:
  - Added support for Bicep lambda functions by @BernieWhite.
    [#1536](https://github.com/Azure/PSRule.Rules.Azure/issues/1536)
    - Bicep `filter`, `map`, `reduce`, and `sort` are supported.
    - Support for `flatten` was previously added in v1.23.0.
  - Added optimization for policy type conditions by @BernieWhite.
    [#1966](https://github.com/Azure/PSRule.Rules.Azure/issues/1966)
- Engineering:
  - Updated resource providers and policy aliases.
    [#1736](https://github.com/Azure/PSRule.Rules.Azure/pull/1736)
- Bug fixes:
  - Fixed failed to expand nested deployment with runtime shallow parameter by @BernieWhite.
    [#2004](https://github.com/Azure/PSRule.Rules.Azure/issues/2004)
  - Fixed `apiVersion` comparison of `requestContext` by @BernieWhite.
    [#1654](https://github.com/Azure/PSRule.Rules.Azure/issues/1654)
  - Fixed simple cases for field type expressions by @BernieWhite.
    [#1323](https://github.com/Azure/PSRule.Rules.Azure/issues/1323)

## v1.24.0-B0013 (pre-release)

What's changed since v1.23.0:

- General improvements:
  - Updated `Export-AzRuleData` to improve export performance by @BernieWhite.
    [#1341](https://github.com/Azure/PSRule.Rules.Azure/issues/1341)
    - Removed `Az.Resources` dependency.
    - Added async threading for export concurrency.
    - Improved performance by using automatic look up of API versions by using provider cache.
- Engineering:
  - Bump PSRule to v2.7.0.
    [#1973](https://github.com/Azure/PSRule.Rules.Azure/pull/1973)
  - Bump Az.Resources to v6.5.1.
    [#1973](https://github.com/Azure/PSRule.Rules.Azure/pull/1973)
  - Bump Newtonsoft.Json to v13.0.2.
    [#1903](https://github.com/Azure/PSRule.Rules.Azure/pull/1903)
  - Bump Pester to v5.4.0.
    [#1994](https://github.com/Azure/PSRule.Rules.Azure/pull/1994)
- Bug fixes:
  - Fixed `Export-AzRuleData` may not export all data if throttled by @BernieWhite.
    [#1341](https://github.com/Azure/PSRule.Rules.Azure/issues/1341)

## v1.23.0

What's changed since v1.22.2:

- New features:
  - Added December 2022 baselines `Azure.GA_2022_12` and `Azure.Preview_2022_12` by @BernieWhite.
    [#1961](https://github.com/Azure/PSRule.Rules.Azure/issues/1961)
    - Includes rules released before or during December 2022.
    - Marked `Azure.GA_2022_09` and `Azure.Preview_2022_09` baselines as obsolete.
- New rules:
  - API Management:
    - Check API management instances has multi-region deployment gateways enabled by @BenjaminEngeset.
      [#1910](https://github.com/Azure/PSRule.Rules.Azure/issues/1910)
  - Application Gateway:
    - Check Application Gateways names meet naming requirements by @BenjaminEngeset.
      [#1943](https://github.com/Azure/PSRule.Rules.Azure/issues/1943)
  - Azure Cache for Redis:
    - Check Azure Cache for Redis instances uses Redis 6 by @BenjaminEngeset.
      [#1077](https://github.com/Azure/PSRule.Rules.Azure/issues/1077)
  - Azure Database for MariaDB:
    - Check Azure Database for MariaDB servers limits the amount of firewall permitted IP addresses by @BenjaminEngeset.
      [#1856](https://github.com/Azure/PSRule.Rules.Azure/issues/1856)
    - Check Azure Database for MariaDB servers limits the amount of firewall rules allowed by @BenjaminEngeset.
      [#1855](https://github.com/Azure/PSRule.Rules.Azure/issues/1855)
    - Check Azure Database for MariaDB servers does not have Azure services bypassed on firewall by @BenjaminEngeset.
      [#1857](https://github.com/Azure/PSRule.Rules.Azure/issues/1857)
  - Bastion:
    - Check Bastion hosts names meet naming requirements by @BenjaminEngeset.
      [#1950](https://github.com/Azure/PSRule.Rules.Azure/issues/1950)
  - Recovery Services Vault:
    - Check Recovery Services vaults names meet naming requirements by @BenjaminEngeset.
      [#1953](https://github.com/Azure/PSRule.Rules.Azure/issues/1953)
  - Virtual Machine:
    - Check virtual machines has Azure Monitor Agent installed by @BenjaminEngeset.
      [#1868](https://github.com/Azure/PSRule.Rules.Azure/issues/1868)
  - Virtual Machine Scale Sets:
    - Check virtual machine scale sets has Azure Monitor Agent installed by @BenjaminEngeset.
      [#1867](https://github.com/Azure/PSRule.Rules.Azure/issues/1867)
- Updated rules:
  - Azure Kubernetes Service:
    - Updated `Azure.AKS.Version` to use latest stable version `1.25.4` by @BernieWhite.
      [#1960](https://github.com/Azure/PSRule.Rules.Azure/issues/1960)
      - Use `AZURE_AKS_CLUSTER_MINIMUM_VERSION` to configure the minimum version of the cluster.
- General improvements:
  - Improves handling for policy definition modes by using support tags selector by @BernieWhite.
    [#1946](https://github.com/Azure/PSRule.Rules.Azure/issues/1946)
  - Added support to export exemptions related to policy assignments by @BernieWhite.
    [#1888](https://github.com/Azure/PSRule.Rules.Azure/issues/1888)
  - Added support for Bicep `flatten` function by @BernieWhite.
    [#1536](https://github.com/Azure/PSRule.Rules.Azure/issues/1536)
- Engineering:
  - Bump Az.Resources to v6.5.0.
    [#1945](https://github.com/Azure/PSRule.Rules.Azure/pull/1945)
  - Bump Microsoft.NET.Test.Sdk v17.4.1.
    [#1964](https://github.com/Azure/PSRule.Rules.Azure/pull/1964)
- Bug fixes:
  - Fixed Azure.AKS.Version ignore clusters with auto-upgrade enabled by @BenjaminEngeset.
    [#1926](https://github.com/Azure/PSRule.Rules.Azure/issues/1926)

What's changed since pre-release v1.23.0-B0072:

- No additional changes.

## v1.23.0-B0072 (pre-release)

What's changed since pre-release v1.23.0-B0046:

- New features:
  - Added December 2022 baselines `Azure.GA_2022_12` and `Azure.Preview_2022_12` by @BernieWhite.
    [#1961](https://github.com/Azure/PSRule.Rules.Azure/issues/1961)
    - Includes rules released before or during December 2022.
    - Marked `Azure.GA_2022_09` and `Azure.Preview_2022_09` baselines as obsolete.
- Updated rules:
  - Azure Kubernetes Service:
    - Updated `Azure.AKS.Version` to use latest stable version `1.25.4` by @BernieWhite.
      [#1960](https://github.com/Azure/PSRule.Rules.Azure/issues/1960)
      - Use `AZURE_AKS_CLUSTER_MINIMUM_VERSION` to configure the minimum version of the cluster.
- General improvements:
  - Improves handling for policy definition modes by using support tags selector by @BernieWhite.
    [#1946](https://github.com/Azure/PSRule.Rules.Azure/issues/1946)
- Engineering:
  - Bump Microsoft.NET.Test.Sdk v17.4.1.
    [#1964](https://github.com/Azure/PSRule.Rules.Azure/pull/1964)

## v1.23.0-B0046 (pre-release)

What's changed since pre-release v1.23.0-B0025:

- New rules:
  - Bastion:
    - Check Bastion hosts names meet naming requirements by @BenjaminEngeset.
      [#1950](https://github.com/Azure/PSRule.Rules.Azure/issues/1950)
  - Recovery Services Vault:
    - Check Recovery Services vaults names meet naming requirements by @BenjaminEngeset.
      [#1953](https://github.com/Azure/PSRule.Rules.Azure/issues/1953)
- Bug fixes:
  - Fixed `Azure.Deployment.SecureValue` with `reference` function expression by @BernieWhite.
    [#1882](https://github.com/Azure/PSRule.Rules.Azure/issues/1882)

## v1.23.0-B0025 (pre-release)

What's changed since pre-release v1.23.0-B0009:

- New rules:
  - Application Gateway:
    - Check Application Gateways names meet naming requirements by @BenjaminEngeset.
      [#1943](https://github.com/Azure/PSRule.Rules.Azure/issues/1943)
  - Azure Cache for Redis:
    - Check Azure Cache for Redis instances uses Redis 6 by @BenjaminEngeset.
      [#1077](https://github.com/Azure/PSRule.Rules.Azure/issues/1077)
  - Virtual Machine Scale Sets:
    - Check virtual machine scale sets has Azure Monitor Agent installed by @BenjaminEngeset.
      [#1867](https://github.com/Azure/PSRule.Rules.Azure/issues/1867)
- General improvements:
  - Added support to export exemptions related to policy assignments by @BernieWhite.
    [#1888](https://github.com/Azure/PSRule.Rules.Azure/issues/1888)
  - Added support for Bicep `flatten` function by @BernieWhite.
    [#1536](https://github.com/Azure/PSRule.Rules.Azure/issues/1536)
- Engineering:
  - Bump Az.Resources to v6.5.0.
    [#1945](https://github.com/Azure/PSRule.Rules.Azure/pull/1945)

## v1.23.0-B0009 (pre-release)

What's changed since v1.22.1:

- New rules:
  - API Management:
    - Check API management instances has multi-region deployment gateways enabled by @BenjaminEngeset.
      [#1910](https://github.com/Azure/PSRule.Rules.Azure/issues/1910)
  - Azure Database for MariaDB:
    - Check Azure Database for MariaDB servers limits the amount of firewall permitted IP addresses by @BenjaminEngeset.
      [#1856](https://github.com/Azure/PSRule.Rules.Azure/issues/1856)
    - Check Azure Database for MariaDB servers limits the amount of firewall rules allowed by @BenjaminEngeset.
      [#1855](https://github.com/Azure/PSRule.Rules.Azure/issues/1855)
    - Check Azure Database for MariaDB servers does not have Azure services bypassed on firewall by @BenjaminEngeset.
      [#1857](https://github.com/Azure/PSRule.Rules.Azure/issues/1857)
  - Virtual Machine:
    - Check virtual machines has Azure Monitor Agent installed by @BenjaminEngeset.
      [#1868](https://github.com/Azure/PSRule.Rules.Azure/issues/1868)
- Bug fixes:
  - Fixed Azure.AKS.Version ignore clusters with auto-upgrade enabled by @BenjaminEngeset.
    [#1926](https://github.com/Azure/PSRule.Rules.Azure/issues/1926)

## v1.22.2

What's changed since v1.22.1:

- Bug fixes:
  - Fixed `Azure.Deployment.SecureValue` with `reference` function expression by @BernieWhite.
    [#1882](https://github.com/Azure/PSRule.Rules.Azure/issues/1882)

## v1.22.1

What's changed since v1.22.0:

- Bug fixes:
  - Fixed template parameter does not use the required format by @BernieWhite.
    [#1930](https://github.com/Azure/PSRule.Rules.Azure/issues/1930)

## v1.22.0

What's changed since v1.21.2:

- New rules:
  - API Management:
    - Check API management instances uses multi-region deployment by @BenjaminEngeset.
      [#1030](https://github.com/Azure/PSRule.Rules.Azure/issues/1030)
    - Check api management instances limits control plane API calls to apim with version `'2021-08-01'` or newer by @BenjaminEngeset.
      [#1819](https://github.com/Azure/PSRule.Rules.Azure/issues/1819)
  - App Service Environment:
    - Check app service environments uses version 3 (ASEv3) instead of classic version 1 (ASEv1) and version 2 (ASEv2) by @BenjaminEngeset.
      [#1805](https://github.com/Azure/PSRule.Rules.Azure/issues/1805)
  - Azure Database for MariaDB:
    - Check Azure Database for MariaDB servers, databases, firewall rules and VNET rules names meet naming requirements by @BenjaminEngeset.
      [#1854](https://github.com/Azure/PSRule.Rules.Azure/issues/1854)
    - Check Azure Database for MariaDB servers only uses TLS 1.2 version by @BenjaminEngeset.
      [#1853](https://github.com/Azure/PSRule.Rules.Azure/issues/1853)
    - Check Azure Database for MariaDB servers only accept encrypted connections by @BenjaminEngeset.
      [#1852](https://github.com/Azure/PSRule.Rules.Azure/issues/1852)
    - Check Azure Database for MariaDB servers have Microsoft Defender configured by @BenjaminEngeset.
      [#1850](https://github.com/Azure/PSRule.Rules.Azure/issues/1850)
    - Check Azure Database for MariaDB servers have geo-redundant backup configured by @BenjaminEngeset.
      [#1848](https://github.com/Azure/PSRule.Rules.Azure/issues/1848)
  - Azure Database for PostgreSQL:
    - Check Azure Database for PostgreSQL servers have Microsoft Defender configured by @BenjaminEngeset.
      [#286](https://github.com/Azure/PSRule.Rules.Azure/issues/286)
    - Check Azure Database for PostgreSQL servers have geo-redundant backup configured by @BenjaminEngeset.
      [#285](https://github.com/Azure/PSRule.Rules.Azure/issues/285)
  - Azure Database for MySQL:
    - Check Azure Database for MySQL servers have Microsoft Defender configured by @BenjaminEngeset.
      [#287](https://github.com/Azure/PSRule.Rules.Azure/issues/287)
    - Check Azure Database for MySQL servers uses the flexible deployment model by @BenjaminEngeset.
      [#1841](https://github.com/Azure/PSRule.Rules.Azure/issues/1841)
    - Check Azure Database for MySQL Flexible Servers have geo-redundant backup configured by @BenjaminEngeset.
      [#1840](https://github.com/Azure/PSRule.Rules.Azure/issues/1840)
    - Check Azure Database for MySQL servers have geo-redundant backup configured by @BenjaminEngeset.
      [#284](https://github.com/Azure/PSRule.Rules.Azure/issues/284)
  - Azure Resource Deployments:
    - Check for nested deployment that are scoped to `outer` and passing secure values by @ms-sambell.
      [#1475](https://github.com/Azure/PSRule.Rules.Azure/issues/1475)
    - Check custom script extension uses protected settings for secure values by @ms-sambell.
      [#1478](https://github.com/Azure/PSRule.Rules.Azure/issues/1478)
  - Front Door:
    - Check front door uses caching by @BenjaminEngeset.
      [#548](https://github.com/Azure/PSRule.Rules.Azure/issues/548)
  - Virtual Machine:
    - Check virtual machines running SQL Server uses Premium disks or above by @BenjaminEngeset.
      [#9](https://github.com/Azure/PSRule.Rules.Azure/issues/9)
  - Virtual Network:
    - Check VNETs with a GatewaySubnet also has an AzureFirewallSubnet by @BernieWhite.
      [#875](https://github.com/Azure/PSRule.Rules.Azure/issues/875)
- General improvements:
  - Added debug logging improvements for Bicep expansion by @BernieWhite.
    [#1901](https://github.com/Azure/PSRule.Rules.Azure/issues/1901)
- Engineering:
  - Bump PSRule to v2.6.0.
    [#1883](https://github.com/Azure/PSRule.Rules.Azure/pull/1883)
  - Bump Az.Resources to v6.4.1.
    [#1883](https://github.com/Azure/PSRule.Rules.Azure/pull/1883)
  - Bump Microsoft.NET.Test.Sdk to v17.4.0
    [#1838](https://github.com/Azure/PSRule.Rules.Azure/pull/1838)
  - Bump coverlet.collector to v3.2.0.
    [#1814](https://github.com/Azure/PSRule.Rules.Azure/pull/1814)
- Bug fixes:
  - Fixed ref and name duplicated by @BernieWhite.
    [#1876](https://github.com/Azure/PSRule.Rules.Azure/issues/1876)
  - Fixed an item with the same key for parameters by @BernieWhite
    [#1871](https://github.com/Azure/PSRule.Rules.Azure/issues/1871)
  - Fixed policy parse of `requestContext` function by @BernieWhite.
    [#1654](https://github.com/Azure/PSRule.Rules.Azure/issues/1654)
  - Fixed handling of policy type field by @BernieWhite.
    [#1323](https://github.com/Azure/PSRule.Rules.Azure/issues/1323)
  - Fixed `Azure.AppService.WebProbe` with non-boolean value set by @BernieWhite.
    [#1906](https://github.com/Azure/PSRule.Rules.Azure/issues/1906)
  - Fixed managed identity flagged as secret by `Azure.Deployment.OutputSecretValue` by @BernieWhite.
    [#1826](https://github.com/Azure/PSRule.Rules.Azure/issues/1826)
    [#1886](https://github.com/Azure/PSRule.Rules.Azure/issues/1886)
  - Fixed missing support for diagnostic settings category groups by @BenjaminEngeset.
    [#1873](https://github.com/Azure/PSRule.Rules.Azure/issues/1873)

What's changed since pre-release v1.22.0-B0203:

- No additional changes.

## v1.22.0-B0203 (pre-release)

What's changed since pre-release v1.22.0-B0153:

- General improvements:
  - Added debug logging improvements for Bicep expansion by @BernieWhite.
    [#1901](https://github.com/Azure/PSRule.Rules.Azure/issues/1901)
- Bug fixes:
  - Fixed `Azure.AppService.WebProbe` with non-boolean value set by @BernieWhite.
    [#1906](https://github.com/Azure/PSRule.Rules.Azure/issues/1906)

## v1.22.0-B0153 (pre-release)

What's changed since pre-release v1.22.0-B0106:

- Bug fixes:
  - Fixed managed identity flagged as secret by `Azure.Deployment.OutputSecretValue` by @BernieWhite.
    [#1826](https://github.com/Azure/PSRule.Rules.Azure/issues/1826)
    [#1886](https://github.com/Azure/PSRule.Rules.Azure/issues/1886)

## v1.22.0-B0106 (pre-release)

What's changed since pre-release v1.22.0-B0062:

- New rules:
  - API Management:
    - Check API management instances uses multi-region deployment by @BenjaminEngeset.
      [#1030](https://github.com/Azure/PSRule.Rules.Azure/issues/1030)
  - Azure Database for MariaDB:
    - Check Azure Database for MariaDB servers, databases, firewall rules and VNET rules names meet naming requirements by @BenjaminEngeset.
      [#1854](https://github.com/Azure/PSRule.Rules.Azure/issues/1854)
- Engineering:
  - Bump PSRule to v2.6.0.
    [#1883](https://github.com/Azure/PSRule.Rules.Azure/pull/1883)
  - Bump Az.Resources to v6.4.1.
    [#1883](https://github.com/Azure/PSRule.Rules.Azure/pull/1883)
- Bug fixes:
  - Fixed ref and name duplicated by @BernieWhite.
    [#1876](https://github.com/Azure/PSRule.Rules.Azure/issues/1876)
  - Fixed an item with the same key for parameters by @BernieWhite
    [#1871](https://github.com/Azure/PSRule.Rules.Azure/issues/1871)
  - Fixed policy parse of `requestContext` function by @BernieWhite.
    [#1654](https://github.com/Azure/PSRule.Rules.Azure/issues/1654)
  - Fixed handling of policy type field by @BernieWhite.
    [#1323](https://github.com/Azure/PSRule.Rules.Azure/issues/1323)

## v1.22.0-B0062 (pre-release)

What's changed since pre-release v1.22.0-B0026:

- New rules:
  - Azure Database for MariaDB:
    - Check Azure Database for MariaDB servers only uses TLS 1.2 version by @BenjaminEngeset.
      [#1853](https://github.com/Azure/PSRule.Rules.Azure/issues/1853)
    - Check Azure Database for MariaDB servers only accept encrypted connections by @BenjaminEngeset.
      [#1852](https://github.com/Azure/PSRule.Rules.Azure/issues/1852)
    - Check Azure Database for MariaDB servers have Microsoft Defender configured by @BenjaminEngeset.
      [#1850](https://github.com/Azure/PSRule.Rules.Azure/issues/1850)
    - Check Azure Database for MariaDB servers have geo-redundant backup configured by @BenjaminEngeset.
      [#1848](https://github.com/Azure/PSRule.Rules.Azure/issues/1848)
  - Azure Database for PostgreSQL:
    - Check Azure Database for PostgreSQL servers have Microsoft Defender configured by @BenjaminEngeset.
      [#286](https://github.com/Azure/PSRule.Rules.Azure/issues/286)
    - Check Azure Database for PostgreSQL servers have geo-redundant backup configured by @BenjaminEngeset.
      [#285](https://github.com/Azure/PSRule.Rules.Azure/issues/285)
  - Azure Database for MySQL:
    - Check Azure Database for MySQL servers have Microsoft Defender configured by @BenjaminEngeset.
      [#287](https://github.com/Azure/PSRule.Rules.Azure/issues/287)
    - Check Azure Database for MySQL servers uses the flexible deployment model by @BenjaminEngeset.
      [#1841](https://github.com/Azure/PSRule.Rules.Azure/issues/1841)
    - Check Azure Database for MySQL Flexible Servers have geo-redundant backup configured by @BenjaminEngeset.
      [#1840](https://github.com/Azure/PSRule.Rules.Azure/issues/1840)
    - Check Azure Database for MySQL servers have geo-redundant backup configured by @BenjaminEngeset.
      [#284](https://github.com/Azure/PSRule.Rules.Azure/issues/284)
  - Azure Resource Deployments:
    - Check for nested deployment that are scoped to `outer` and passing secure values by @ms-sambell.
      [#1475](https://github.com/Azure/PSRule.Rules.Azure/issues/1475)
    - Check custom script extension uses protected settings for secure values by @ms-sambell.
      [#1478](https://github.com/Azure/PSRule.Rules.Azure/issues/1478)
  - Virtual Machine:
    - Check virtual machines running SQL Server uses Premium disks or above by @BenjaminEngeset.
      [#9](https://github.com/Azure/PSRule.Rules.Azure/issues/9)
- Engineering:
  - Bump Microsoft.NET.Test.Sdk to v17.4.0
    [#1838](https://github.com/Azure/PSRule.Rules.Azure/pull/1838)
  - Bump coverlet.collector to v3.2.0.
    [#1814](https://github.com/Azure/PSRule.Rules.Azure/pull/1814)
- Bug fixes:
  - Fixed missing support for diagnostic settings category groups by @BenjaminEngeset.
    [#1873](https://github.com/Azure/PSRule.Rules.Azure/issues/1873)

## v1.22.0-B0026 (pre-release)

What's changed since pre-release v1.22.0-B0011:

- New rules:
  - API Management:
    - Check api management instances limits control plane API calls to apim with version `'2021-08-01'` or newer by @BenjaminEngeset.
      [#1819](https://github.com/Azure/PSRule.Rules.Azure/issues/1819)
- Engineering:
  - Bump Az.Resources to v6.4.0.
    [#1829](https://github.com/Azure/PSRule.Rules.Azure/pull/1829)
- Bug fixes:
  - Fixed non-Linux VM images flagged as Linux by @BernieWhite.
    [#1825](https://github.com/Azure/PSRule.Rules.Azure/issues/1825)
  - Fixed failed to expand with last function on runtime property by @BernieWhite.
    [#1830](https://github.com/Azure/PSRule.Rules.Azure/issues/1830)

## v1.22.0-B0011 (pre-release)

What's changed since v1.21.0:

- New rules:
  - App Service Environment:
    - Check app service environments uses version 3 (ASEv3) instead of classic version 1 (ASEv1) and version 2 (ASEv2) by @BenjaminEngeset.
      [#1805](https://github.com/Azure/PSRule.Rules.Azure/issues/1805)
  - Front Door:
    - Check front door uses caching by @BenjaminEngeset.
      [#548](https://github.com/Azure/PSRule.Rules.Azure/issues/548)
  - Virtual Network:
    - Check VNETs with a GatewaySubnet also has an AzureFirewallSubnet by @BernieWhite.
      [#875](https://github.com/Azure/PSRule.Rules.Azure/issues/875)

## v1.21.2

What's changed since v1.21.1:

- Bug fixes:
  - Fixed non-Linux VM images flagged as Linux by @BernieWhite.
    [#1825](https://github.com/Azure/PSRule.Rules.Azure/issues/1825)
  - Fixed failed to expand with last function on runtime property by @BernieWhite.
    [#1830](https://github.com/Azure/PSRule.Rules.Azure/issues/1830)

## v1.21.1

What's changed since v1.21.0:

- Bug fixes:
  - Fixed multiple nested parameter loops returns stack empty exception by @BernieWhite.
    [#1811](https://github.com/Azure/PSRule.Rules.Azure/issues/1811)
  - Fixed `Azure.ACR.ContentTrust` when customer managed keys are enabled by @BernieWhite.
    [#1810](https://github.com/Azure/PSRule.Rules.Azure/issues/1810)

## v1.21.0

What's changed since v1.20.2:

- New features:
  - Mapping of Azure Security Benchmark v3 to security rules by @jagoodwin.
    [#1610](https://github.com/Azure/PSRule.Rules.Azure/issues/1610)
- New rules:
  - Deployment:
    - Check sensitive resource values use secure parameters by @VeraBE @BernieWhite.
      [#1773](https://github.com/Azure/PSRule.Rules.Azure/issues/1773)
  - Service Bus:
    - Check service bus namespaces uses TLS 1.2 version by @BenjaminEngeset.
      [#1777](https://github.com/Azure/PSRule.Rules.Azure/issues/1777)
  - Virtual Machine:
    - Check virtual machines uses Azure Monitor Agent instead of old legacy Log Analytics Agent by @BenjaminEngeset.
      [#1792](https://github.com/Azure/PSRule.Rules.Azure/issues/1792)
  - Virtual Machine Scale Sets:
    - Check virtual machine scale sets uses Azure Monitor Agent instead of old legacy Log Analytics Agent by @BenjaminEngeset.
      [#1792](https://github.com/Azure/PSRule.Rules.Azure/issues/1792)
  - Virtual Network:
    - Check VNETs with a GatewaySubnet also has a AzureBastionSubnet by @BenjaminEngeset.
      [#1761](https://github.com/Azure/PSRule.Rules.Azure/issues/1761)
- General improvements:
  - Added built-in list of ignored policy definitions by @BernieWhite.
    [#1730](https://github.com/Azure/PSRule.Rules.Azure/issues/1730)
    - To ignore additional policy definitions, use the `AZURE_POLICY_IGNORE_LIST` configuration option.
- Engineering:
  - Bump PSRule to v2.5.3.
    [#1800](https://github.com/Azure/PSRule.Rules.Azure/pull/1800)
  - Bump Az.Resources to v6.3.1.
    [#1800](https://github.com/Azure/PSRule.Rules.Azure/pull/1800)

What's changed since pre-release v1.21.0-B0050:

- No additional changes.

## v1.21.0-B0050 (pre-release)

What's changed since pre-release v1.21.0-B0027:

- New rules:
  - Virtual Machine:
    - Check virtual machines uses Azure Monitor Agent instead of old legacy Log Analytics Agent by @BenjaminEngeset.
      [#1792](https://github.com/Azure/PSRule.Rules.Azure/issues/1792)
  - Virtual Machine Scale Sets:
    - Check virtual machine scale sets uses Azure Monitor Agent instead of old legacy Log Analytics Agent by @BenjaminEngeset.
      [#1792](https://github.com/Azure/PSRule.Rules.Azure/issues/1792)
- Engineering:
  - Bump PSRule to v2.5.3.
    [#1800](https://github.com/Azure/PSRule.Rules.Azure/pull/1800)
  - Bump Az.Resources to v6.3.1.
    [#1800](https://github.com/Azure/PSRule.Rules.Azure/pull/1800)
- Bug fixes:
  - Fixed contains function unable to match array by @BernieWhite.
    [#1793](https://github.com/Azure/PSRule.Rules.Azure/issues/1793)

## v1.21.0-B0027 (pre-release)

What's changed since pre-release v1.21.0-B0011:

- New rules:
  - Deployment:
    - Check sensitive resource values use secure parameters by @VeraBE @BernieWhite.
      [#1773](https://github.com/Azure/PSRule.Rules.Azure/issues/1773)
  - Service Bus:
    - Check service bus namespaces uses TLS 1.2 version by @BenjaminEngeset.
      [#1777](https://github.com/Azure/PSRule.Rules.Azure/issues/1777)

## v1.21.0-B0011 (pre-release)

What's changed since v1.20.1:

- New features:
  - Mapping of Azure Security Benchmark v3 to security rules by @jagoodwin.
    [#1610](https://github.com/Azure/PSRule.Rules.Azure/issues/1610)
- New rules:
  - Virtual Network:
    - Check VNETs with a GatewaySubnet also has a AzureBastionSubnet by @BenjaminEngeset.
      [#1761](https://github.com/Azure/PSRule.Rules.Azure/issues/1761)
- General improvements:
  - Added built-in list of ignored policy definitions by @BernieWhite.
    [#1730](https://github.com/Azure/PSRule.Rules.Azure/issues/1730)
    - To ignore additional policy definitions, use the `AZURE_POLICY_IGNORE_LIST` configuration option.
- Engineering:
  - Bump PSRule to v2.5.1.
    [#1782](https://github.com/Azure/PSRule.Rules.Azure/pull/1782)
  - Bump Az.Resources to v6.3.0.
    [#1782](https://github.com/Azure/PSRule.Rules.Azure/pull/1782)

## v1.20.2

What's changed since v1.20.1:

- Bug fixes:
  - Fixed contains function unable to match array by @BernieWhite.
    [#1793](https://github.com/Azure/PSRule.Rules.Azure/issues/1793)

## v1.20.1

What's changed since v1.20.0:

- Bug fixes:
  - Fixed expand bicep source when reading JsonContent into a parameter by @BernieWhite.
    [#1780](https://github.com/Azure/PSRule.Rules.Azure/issues/1780)

## v1.20.0

What's changed since v1.19.2:

- New features:
  - Added September 2022 baselines `Azure.GA_2022_09` and `Azure.Preview_2022_09` by @BernieWhite.
    [#1738](https://github.com/Azure/PSRule.Rules.Azure/issues/1738)
    - Includes rules released before or during September 2022.
    - Marked `Azure.GA_2022_06` and `Azure.Preview_2022_06` baselines as obsolete.
- New rules:
  - AKS:
    - Check clusters use Ephemeral OS disk by @BenjaminEngeset.
      [#1618](https://github.com/Azure/PSRule.Rules.Azure/issues/1618)
  - App Configuration:
    - Check app configuration store has purge protection enabled by @BenjaminEngeset.
      [#1689](https://github.com/Azure/PSRule.Rules.Azure/issues/1689)
    - Check app configuration store has one or more replicas by @BenjaminEngeset.
      [#1688](https://github.com/Azure/PSRule.Rules.Azure/issues/1688)
    - Check app configuration store audit diagnostic logs are enabled by @BenjaminEngeset.
      [#1690](https://github.com/Azure/PSRule.Rules.Azure/issues/1690)
    - Check identity-based authentication is used for configuration stores by @pazdedav.
      [#1691](https://github.com/Azure/PSRule.Rules.Azure/issues/1691)
  - Application Gateway WAF:
    - Check policy is enabled by @fbinotto.
      [#1470](https://github.com/Azure/PSRule.Rules.Azure/issues/1470)
    - Check policy uses prevention mode by @fbinotto.
      [#1470](https://github.com/Azure/PSRule.Rules.Azure/issues/1470)
    - Check policy uses managed rule sets by @fbinotto.
      [#1470](https://github.com/Azure/PSRule.Rules.Azure/issues/1470)
    - Check policy does not have any exclusions defined by @fbinotto.
      [#1470](https://github.com/Azure/PSRule.Rules.Azure/issues/1470)
  - Azure Cache for Redis:
    - Check the number of firewall rules for caches by @jonathanruiz.
      [#544](https://github.com/Azure/PSRule.Rules.Azure/issues/544)
    - Check the number of IP addresses in firewall rules for caches by @jonathanruiz.
      [#544](https://github.com/Azure/PSRule.Rules.Azure/issues/544)
  - CDN:
    - Check CDN profile uses Front Door Standard or Premium tier by @BenjaminEngeset.
      [#1612](https://github.com/Azure/PSRule.Rules.Azure/issues/1612)
  - Container Registry:
    - Check soft delete policy is enabled by @BenjaminEngeset.
      [#1674](https://github.com/Azure/PSRule.Rules.Azure/issues/1674)
  - Defender for Cloud:
    - Check Microsoft Defender for Containers is enable by @jdewisscher.
      [#1632](https://github.com/Azure/PSRule.Rules.Azure/issues/1632)
    - Check Microsoft Defender for Servers is enabled by @jdewisscher.
      [#1632](https://github.com/Azure/PSRule.Rules.Azure/issues/1632)
    - Check Microsoft Defender for SQL is enabled by @jdewisscher.
      [#1632](https://github.com/Azure/PSRule.Rules.Azure/issues/1632)
    - Check Microsoft Defender for App Services is enabled by @jdewisscher.
      [#1632](https://github.com/Azure/PSRule.Rules.Azure/issues/1632)
    - Check Microsoft Defender for Storage is enabled by @jdewisscher.
      [#1632](https://github.com/Azure/PSRule.Rules.Azure/issues/1632)
    - Check Microsoft Defender for SQL Servers on VMs is enabled by @jdewisscher.
      [#1632](https://github.com/Azure/PSRule.Rules.Azure/issues/1632)
  - Deployment:
    - Check that nested deployments securely pass through administrator usernames by @ms-sambell.
      [#1479](https://github.com/Azure/PSRule.Rules.Azure/issues/1479)
  - Front Door WAF:
    - Check policy is enabled by @fbinotto.
      [#1470](https://github.com/Azure/PSRule.Rules.Azure/issues/1470)
    - Check policy uses prevention mode by @fbinotto.
      [#1470](https://github.com/Azure/PSRule.Rules.Azure/issues/1470)
    - Check policy uses managed rule sets by @fbinotto.
      [#1470](https://github.com/Azure/PSRule.Rules.Azure/issues/1470)
    - Check policy does not have any exclusions defined by @fbinotto.
      [#1470](https://github.com/Azure/PSRule.Rules.Azure/issues/1470)
  - Network Security Group:
    - Check AKS managed NSGs don't contain custom rules by @ms-sambell.
      [#8](https://github.com/Azure/PSRule.Rules.Azure/issues/8)
  - Storage Account:
    - Check blob container soft delete is enabled by @pazdedav.
      [#1671](https://github.com/Azure/PSRule.Rules.Azure/issues/1671)
    - Check file share soft delete is enabled by @jonathanruiz.
      [#966](https://github.com/Azure/PSRule.Rules.Azure/issues/966)
  - VMSS:
    - Check Linux VMSS has disabled password authentication by @BenjaminEngeset.
      [#1635](https://github.com/Azure/PSRule.Rules.Azure/issues/1635)
- Updated rules:
  - **Important change**: Updated rules, tests and docs with Microsoft Defender for Cloud by @jonathanruiz.
    [#545](https://github.com/Azure/PSRule.Rules.Azure/issues/545)
    - The following rules have been renamed with aliases:
      - Renamed `Azure.SQL.ThreatDetection` to `Azure.SQL.DefenderCloud`.
      - Renamed `Azure.SecurityCenter.Contact` to `Azure.DefenderCloud.Contact`.
      - Renamed `Azure.SecurityCenter.Provisioning` to `Azure.DefenderCloud.Provisioning`.
    - If you are referencing the old names please consider updating to the new names.
  - Updated documentation examples for Front Door and Key Vault rules by @lluppesms.
    [#1667](https://github.com/Azure/PSRule.Rules.Azure/issues/1667)
  - Improved the way we check that VM or VMSS has Linux by @verabe.
    [#1704](https://github.com/Azure/PSRule.Rules.Azure/issues/1704)
  - Azure Kubernetes Service:
    - Updated `Azure.AKS.Version` to use latest stable version `1.23.8` by @BernieWhite.
      [#1627](https://github.com/Azure/PSRule.Rules.Azure/issues/1627)
      - Use `AZURE_AKS_CLUSTER_MINIMUM_VERSION` to configure the minimum version of the cluster.
  - Event Grid:
    - Promoted `Azure.EventGrid.DisableLocalAuth` to GA rule set by @BernieWhite.
      [#1628](https://github.com/Azure/PSRule.Rules.Azure/issues/1628)
  - Key Vault:
    - Promoted `Azure.KeyVault.AutoRotationPolicy` to GA rule set by @BernieWhite.
      [#1629](https://github.com/Azure/PSRule.Rules.Azure/issues/1629)
- General improvements:
  - Updated NSG documentation with code snippets and links by @simone-bennett.
    [#1607](https://github.com/Azure/PSRule.Rules.Azure/issues/1607)
  - Updated Application Gateway documentation with code snippets by @ms-sambell.
    [#1608](https://github.com/Azure/PSRule.Rules.Azure/issues/1608)
  - Updated SQL firewall rules documentation by @ms-sambell.
    [#1569](https://github.com/Azure/PSRule.Rules.Azure/issues/1569)
  - Updated Container Apps documentation and rule to new resource type by @marie-schmidt.
    [#1672](https://github.com/Azure/PSRule.Rules.Azure/issues/1672)
  - Updated KeyVault and FrontDoor documentation with code snippets by @lluppesms.
    [#1667](https://github.com/Azure/PSRule.Rules.Azure/issues/1667)
  - Added tag and annotation metadata from policy for rules generation by @BernieWhite.
    [#1652](https://github.com/Azure/PSRule.Rules.Azure/issues/1652)
  - Added hash to `name` and `ref` properties for policy rules by @ArmaanMcleod.
    [#1653](https://github.com/Azure/PSRule.Rules.Azure/issues/1653)
    - Use `AZURE_POLICY_RULE_PREFIX` or `Export-AzPolicyAssignmentRuleData -RulePrefix` to override rule prefix.
- Engineering:
  - Bump PSRule to v2.4.2.
    [#1753](https://github.com/Azure/PSRule.Rules.Azure/pull/1753)
    [#1748](https://github.com/Azure/PSRule.Rules.Azure/issues/1748)
  - Bump Microsoft.NET.Test.Sdk to v17.3.2.
    [#1719](https://github.com/Azure/PSRule.Rules.Azure/pull/1719)
  - Updated provider data for analysis.
    [#1605](https://github.com/Azure/PSRule.Rules.Azure/pull/1605)
  - Bump Az.Resources to v6.2.0.
    [#1636](https://github.com/Azure/PSRule.Rules.Azure/pull/1636)
  - Bump PSScriptAnalyzer to v1.21.0.
    [#1636](https://github.com/Azure/PSRule.Rules.Azure/pull/1636)
- Bug fixes:
  - Fixed continue processing policy assignments on error by @BernieWhite.
    [#1651](https://github.com/Azure/PSRule.Rules.Azure/issues/1651)
  - Fixed handling of runtime assessment data by @BernieWhite.
    [#1707](https://github.com/Azure/PSRule.Rules.Azure/issues/1707)
  - Fixed conversion of type conditions to pre-conditions by @BernieWhite.
    [#1708](https://github.com/Azure/PSRule.Rules.Azure/issues/1708)
  - Fixed inconclusive failure of `Azure.Deployment.AdminUsername` by @BernieWhite.
    [#1631](https://github.com/Azure/PSRule.Rules.Azure/issues/1631)
  - Fixed error expanding with `json()` and single quotes by @BernieWhite.
    [#1656](https://github.com/Azure/PSRule.Rules.Azure/issues/1656)
  - Fixed handling key collision with duplicate definitions using same parameters by @ArmaanMcleod.
    [#1653](https://github.com/Azure/PSRule.Rules.Azure/issues/1653)
  - Fixed bug requiring all diagnostic logs settings to have auditing enabled by @BenjaminEngeset.
    [#1726](https://github.com/Azure/PSRule.Rules.Azure/issues/1726)
  - Fixed `Azure.Deployment.AdminUsername` incorrectly fails with nested deployments by @BernieWhite.
    [#1762](https://github.com/Azure/PSRule.Rules.Azure/issues/1762)
  - Fixed `Azure.FrontDoorWAF.Exclusions` reports exclusions when none are specified by @BernieWhite.
    [#1751](https://github.com/Azure/PSRule.Rules.Azure/issues/1751)
  - Fixed `Azure.Deployment.AdminUsername` does not match the pattern by @BernieWhite.
    [#1758](https://github.com/Azure/PSRule.Rules.Azure/issues/1758)
  - Consider private offerings when checking that a VM or VMSS has Linux by @verabe.
    [#1725](https://github.com/Azure/PSRule.Rules.Azure/issues/1725)

What's changed since pre-release v1.20.0-B0477:

- No additional changes.

## v1.20.0-B0477 (pre-release)

What's changed since pre-release v1.20.0-B0389:

- General improvements:
  - Added hash to `name` and `ref` properties for policy rules by @ArmaanMcleod.
    [#1653](https://github.com/Azure/PSRule.Rules.Azure/issues/1653)
    - Use `AZURE_POLICY_RULE_PREFIX` or `Export-AzPolicyAssignmentRuleData -RulePrefix` to override rule prefix.

## v1.20.0-B0389 (pre-release)

What's changed since pre-release v1.20.0-B0304:

- New rules:
  - App Configuration:
    - Check app configuration store has purge protection enabled by @BenjaminEngeset.
      [#1689](https://github.com/Azure/PSRule.Rules.Azure/issues/1689)
- Bug fixes:
  - Fixed `Azure.Deployment.AdminUsername` incorrectly fails with nested deployments by @BernieWhite.
    [#1762](https://github.com/Azure/PSRule.Rules.Azure/issues/1762)

## v1.20.0-B0304 (pre-release)

What's changed since pre-release v1.20.0-B0223:

- Engineering:
  - Bump PSRule to v2.4.2.
    [#1753](https://github.com/Azure/PSRule.Rules.Azure/pull/1753)
    [#1748](https://github.com/Azure/PSRule.Rules.Azure/issues/1748)
- Bug fixes:
  - Fixed `Azure.FrontDoorWAF.Exclusions` reports exclusions when none are specified by @BernieWhite.
    [#1751](https://github.com/Azure/PSRule.Rules.Azure/issues/1751)
  - Fixed `Azure.Deployment.AdminUsername` does not match the pattern by @BernieWhite.
    [#1758](https://github.com/Azure/PSRule.Rules.Azure/issues/1758)
  - Consider private offerings when checking that a VM or VMSS has Linux by @verabe.
    [#1725](https://github.com/Azure/PSRule.Rules.Azure/issues/1725)

## v1.20.0-B0223 (pre-release)

What's changed since pre-release v1.20.0-B0148:

- New features:
  - Added September 2022 baselines `Azure.GA_2022_09` and `Azure.Preview_2022_09` by @BernieWhite.
    [#1738](https://github.com/Azure/PSRule.Rules.Azure/issues/1738)
    - Includes rules released before or during September 2022.
    - Marked `Azure.GA_2022_06` and `Azure.Preview_2022_06` baselines as obsolete.
- New rules:
  - App Configuration:
    - Check app configuration store has one or more replicas by @BenjaminEngeset.
      [#1688](https://github.com/Azure/PSRule.Rules.Azure/issues/1688)
- Engineering:
  - Bump PSRule to v2.4.1.
    [#1636](https://github.com/Azure/PSRule.Rules.Azure/pull/1636)
  - Bump Az.Resources to v6.2.0.
    [#1636](https://github.com/Azure/PSRule.Rules.Azure/pull/1636)
  - Bump PSScriptAnalyzer to v1.21.0.
    [#1636](https://github.com/Azure/PSRule.Rules.Azure/pull/1636)
- Bug fixes:
  - Fixed handling key collision with duplicate definitions using same parameters by @ArmaanMcleod.
    [#1653](https://github.com/Azure/PSRule.Rules.Azure/issues/1653)
  - Fixed bug requiring all diagnostic logs settings to have auditing enabled by @BenjaminEngeset.
    [#1726](https://github.com/Azure/PSRule.Rules.Azure/issues/1726)

## v1.20.0-B0148 (pre-release)

What's changed since pre-release v1.20.0-B0085:

- New rules:
  - App Configuration:
    - Check app configuration store audit diagnostic logs are enabled by @BenjaminEngeset.
      [#1690](https://github.com/Azure/PSRule.Rules.Azure/issues/1690)
- Engineering:
  - Bump Microsoft.NET.Test.Sdk to v17.3.2.
    [#1719](https://github.com/Azure/PSRule.Rules.Azure/pull/1719)
- Bug fixes:
  - Fixed error expanding with `json()` and single quotes by @BernieWhite.
    [#1656](https://github.com/Azure/PSRule.Rules.Azure/issues/1656)

## v1.20.0-B0085 (pre-release)

What's changed since pre-release v1.20.0-B0028:

- New rules:
  - Azure Cache for Redis:
    - Check the number of firewall rules for caches by @jonathanruiz.
      [#544](https://github.com/Azure/PSRule.Rules.Azure/issues/544)
    - Check the number of IP addresses in firewall rules for caches by @jonathanruiz.
      [#544](https://github.com/Azure/PSRule.Rules.Azure/issues/544)
  - App Configuration:
    - Check identity-based authentication is used for configuration stores by @pazdedav.
      [#1691](https://github.com/Azure/PSRule.Rules.Azure/issues/1691)
  - Container Registry:
    - Check soft delete policy is enabled by @BenjaminEngeset.
      [#1674](https://github.com/Azure/PSRule.Rules.Azure/issues/1674)
  - Defender for Cloud:
    - Check Microsoft Defender for Cloud is enabled for Containers by @jdewisscher.
      [#1632](https://github.com/Azure/PSRule.Rules.Azure/issues/1632)
    - Check Microsoft Defender for Cloud is enabled for Virtual Machines by @jdewisscher.
      [#1632](https://github.com/Azure/PSRule.Rules.Azure/issues/1632)
    - Check Microsoft Defender for Cloud is enabled for SQL Servers by @jdewisscher.
      [#1632](https://github.com/Azure/PSRule.Rules.Azure/issues/1632)
    - Check Microsoft Defender for Cloud is enabled for App Services by @jdewisscher.
      [#1632](https://github.com/Azure/PSRule.Rules.Azure/issues/1632)
    - Check Microsoft Defender for Cloud is enabled for Storage Accounts by @jdewisscher.
      [#1632](https://github.com/Azure/PSRule.Rules.Azure/issues/1632)
    - Check Microsoft Defender for Cloud is enabled for SQL Servers on machines by @jdewisscher.
      [#1632](https://github.com/Azure/PSRule.Rules.Azure/issues/1632)
  - Network Security Group:
    - Check AKS managed NSGs don't contain custom rules by @ms-sambell.
      [#8](https://github.com/Azure/PSRule.Rules.Azure/issues/8)
  - Storage Account:
    - Check blob container soft delete is enabled by @pazdedav.
      [#1671](https://github.com/Azure/PSRule.Rules.Azure/issues/1671)
    - Check file share soft delete is enabled by @jonathanruiz.
      [#966](https://github.com/Azure/PSRule.Rules.Azure/issues/966)
- Updated rules:
  - **Important change**: Updated rules, tests and docs with Microsoft Defender for Cloud by @jonathanruiz.
    [#545](https://github.com/Azure/PSRule.Rules.Azure/issues/545)
    - The following rules have been renamed with aliases:
      - Renamed `Azure.SQL.ThreatDetection` to `Azure.SQL.DefenderCloud`.
      - Renamed `Azure.SecurityCenter.Contact` to `Azure.DefenderCloud.Contact`.
      - Renamed `Azure.SecurityCenter.Provisioning` to `Azure.DefenderCloud.Provisioning`.
    - If you are referencing the old names please consider updating to the new names.
  - Updated documentation examples for Front Door and Key Vault rules by @lluppesms.
    [#1667](https://github.com/Azure/PSRule.Rules.Azure/issues/1667)
  - Improved the way we check that VM or VMSS has Linux by @verabe.
    [#1704](https://github.com/Azure/PSRule.Rules.Azure/issues/1704)
- General improvements:
  - Updated NSG documentation with code snippets and links by @simone-bennett.
    [#1607](https://github.com/Azure/PSRule.Rules.Azure/issues/1607)
  - Updated Application Gateway documentation with code snippets by @ms-sambell.
    [#1608](https://github.com/Azure/PSRule.Rules.Azure/issues/1608)
  - Updated SQL firewall rules documentation by @ms-sambell.
    [#1569](https://github.com/Azure/PSRule.Rules.Azure/issues/1569)
  - Updated Container Apps documentation and rule to new resource type by @marie-schmidt.
    [#1672](https://github.com/Azure/PSRule.Rules.Azure/issues/1672)
  - Updated KeyVault and FrontDoor documentation with code snippets by @lluppesms.
    [#1667](https://github.com/Azure/PSRule.Rules.Azure/issues/1667)
  - Added tag and annotation metadata from policy for rules generation by @BernieWhite.
    [#1652](https://github.com/Azure/PSRule.Rules.Azure/issues/1652)
- Bug fixes:
  - Fixed continue processing policy assignments on error by @BernieWhite.
    [#1651](https://github.com/Azure/PSRule.Rules.Azure/issues/1651)
  - Fixed handling of runtime assessment data by @BernieWhite.
    [#1707](https://github.com/Azure/PSRule.Rules.Azure/issues/1707)
  - Fixed conversion of type conditions to pre-conditions by @BernieWhite.
    [#1708](https://github.com/Azure/PSRule.Rules.Azure/issues/1708)

## v1.20.0-B0028 (pre-release)

What's changed since pre-release v1.20.0-B0004:

- New rules:
  - AKS:
    - Check clusters use Ephemeral OS disk by @BenjaminEngeset.
      [#1618](https://github.com/Azure/PSRule.Rules.Azure/issues/1618)
  - CDN:
    - Check CDN profile uses Front Door Standard or Premium tier by @BenjaminEngeset.
      [#1612](https://github.com/Azure/PSRule.Rules.Azure/issues/1612)
  - VMSS:
    - Check Linux VMSS has disabled password authentication by @BenjaminEngeset.
      [#1635](https://github.com/Azure/PSRule.Rules.Azure/issues/1635)
- Updated rules:
  - Azure Kubernetes Service:
    - Updated `Azure.AKS.Version` to use latest stable version `1.23.8` by @BernieWhite.
      [#1627](https://github.com/Azure/PSRule.Rules.Azure/issues/1627)
      - Use `AZURE_AKS_CLUSTER_MINIMUM_VERSION` to configure the minimum version of the cluster.
  - Event Grid:
    - Promoted `Azure.EventGrid.DisableLocalAuth` to GA rule set by @BernieWhite.
      [#1628](https://github.com/Azure/PSRule.Rules.Azure/issues/1628)
  - Key Vault:
    - Promoted `Azure.KeyVault.AutoRotationPolicy` to GA rule set by @BernieWhite.
      [#1629](https://github.com/Azure/PSRule.Rules.Azure/issues/1629)
- Engineering:
  - Bump PSRule to v2.4.0.
    [#1620](https://github.com/Azure/PSRule.Rules.Azure/pull/1620)
  - Updated provider data for analysis.
    [#1605](https://github.com/Azure/PSRule.Rules.Azure/pull/1605)
- Bug fixes:
  - Fixed function `dateTimeAdd` errors handling `utcNow` output by @BernieWhite.
    [#1637](https://github.com/Azure/PSRule.Rules.Azure/issues/1637)
  - Fixed inconclusive failure of `Azure.Deployment.AdminUsername` by @BernieWhite.
    [#1631](https://github.com/Azure/PSRule.Rules.Azure/issues/1631)

## v1.20.0-B0004 (pre-release)

What's changed since v1.19.1:

- New rules:
  - Azure Resources:
    - Check that nested deployments securely pass through administrator usernames by @ms-sambell.
      [#1479](https://github.com/Azure/PSRule.Rules.Azure/issues/1479)
- Engineering:
  - Bump Microsoft.NET.Test.Sdk to v17.3.1.
    [#1603](https://github.com/Azure/PSRule.Rules.Azure/pull/1603)

## v1.19.2

What's changed since v1.19.1:

- Bug fixes:
  - Fixed function `dateTimeAdd` errors handling `utcNow` output by @BernieWhite.
    [#1637](https://github.com/Azure/PSRule.Rules.Azure/issues/1637)

## v1.19.1

What's changed since v1.19.0:

- Bug fixes:
  - Fixed `Azure.VNET.UseNSGs` is missing exceptions by @BernieWhite.
    [#1609](https://github.com/Azure/PSRule.Rules.Azure/issues/1609)
    - Added exclusions for `RouteServerSubnet` and any subnet with a dedicated HSM delegation.

## v1.19.0

What's changed since v1.18.1:

- New rules:
  - Azure Kubernetes Service:
    - Check clusters use uptime SLA by @BenjaminEngeset.
      [#1601](https://github.com/Azure/PSRule.Rules.Azure/issues/1601)
- General improvements:
  - Updated rule level for the following rules by @BernieWhite.
    [#1551](https://github.com/Azure/PSRule.Rules.Azure/issues/1551)
    - Set `Azure.APIM.APIDescriptors` to warning from error.
    - Set `Azure.APIM.ProductDescriptors` to warning from error.
    - Set `Azure.Template.UseLocationParameter` to warning from error.
    - Set `Azure.Template.UseComments` to information from error.
    - Set `Azure.Template.UseDescriptions` to information from error.
  - Improve reporting of failing resource property for rules by @BernieWhite.
    [#1429](https://github.com/Azure/PSRule.Rules.Azure/issues/1429)
- Engineering:
  - Added publishing of symbols for NuGet packages by @BernieWhite.
    [#1549](https://github.com/Azure/PSRule.Rules.Azure/issues/1549)
  - Bump Az.Resources to v6.1.0.
    [#1557](https://github.com/Azure/PSRule.Rules.Azure/pull/1557)
  - Bump Microsoft.NET.Test.Sdk to v17.3.0.
    [#1563](https://github.com/Azure/PSRule.Rules.Azure/pull/1563)
  - Bump PSRule to v2.3.2.
    [#1574](https://github.com/Azure/PSRule.Rules.Azure/pull/1574)
  - Bump support projects to .NET 6 by @BernieWhite.
    [#1560](https://github.com/Azure/PSRule.Rules.Azure/issues/1560)
  - Bump BenchmarkDotNet to v0.13.2.
    [#1593](https://github.com/Azure/PSRule.Rules.Azure/pull/1593)
  - Bump BenchmarkDotNet.Diagnostics.Windows to v0.13.2.
    [#1594](https://github.com/Azure/PSRule.Rules.Azure/pull/1594)
  - Updated provider data for analysis.
    [#1598](https://github.com/Azure/PSRule.Rules.Azure/pull/1598)
- Bug fixes:
  - Fixed parameter files linked to bicep code via naming convention is not working by @BernieWhite.
    [#1582](https://github.com/Azure/PSRule.Rules.Azure/issues/1582)
  - Fixed handling of storage accounts sub-resources with CMK by @BernieWhite.
    [#1575](https://github.com/Azure/PSRule.Rules.Azure/issues/1575)

What's changed since pre-release v1.19.0-B0077:

- No additional changes.

## v1.19.0-B0077 (pre-release)

What's changed since pre-release v1.19.0-B0042:

- New rules:
  - Azure Kubernetes Service:
    - Check clusters use uptime SLA by @BenjaminEngeset.
      [#1601](https://github.com/Azure/PSRule.Rules.Azure/issues/1601)

## v1.19.0-B0042 (pre-release)

What's changed since pre-release v1.19.0-B0010:

- General improvements:
  - Improve reporting of failing resource property for rules by @BernieWhite.
    [#1429](https://github.com/Azure/PSRule.Rules.Azure/issues/1429)
- Engineering:
  - Bump PSRule to v2.3.2.
    [#1574](https://github.com/Azure/PSRule.Rules.Azure/pull/1574)
  - Bump support projects to .NET 6 by @BernieWhite.
    [#1560](https://github.com/Azure/PSRule.Rules.Azure/issues/1560)
  - Bump BenchmarkDotNet to v0.13.2.
    [#1593](https://github.com/Azure/PSRule.Rules.Azure/pull/1593)
  - Bump BenchmarkDotNet.Diagnostics.Windows to v0.13.2.
    [#1594](https://github.com/Azure/PSRule.Rules.Azure/pull/1594)
  - Updated provider data for analysis.
    [#1598](https://github.com/Azure/PSRule.Rules.Azure/pull/1598)
- Bug fixes:
  - Fixed parameter files linked to bicep code via naming convention is not working by @BernieWhite.
    [#1582](https://github.com/Azure/PSRule.Rules.Azure/issues/1582)
  - Fixed handling of storage accounts sub-resources with CMK by @BernieWhite.
    [#1575](https://github.com/Azure/PSRule.Rules.Azure/issues/1575)

## v1.19.0-B0010 (pre-release)

What's changed since v1.18.1:

- General improvements:
  - Updated rule level for the following rules by @BernieWhite.
    [#1551](https://github.com/Azure/PSRule.Rules.Azure/issues/1551)
    - Set `Azure.APIM.APIDescriptors` to warning from error.
    - Set `Azure.APIM.ProductDescriptors` to warning from error.
    - Set `Azure.Template.UseLocationParameter` to warning from error.
    - Set `Azure.Template.UseComments` to information from error.
    - Set `Azure.Template.UseDescriptions` to information from error.
- Engineering:
  - Added publishing of symbols for NuGet packages by @BernieWhite.
    [#1549](https://github.com/Azure/PSRule.Rules.Azure/issues/1549)
  - Bump PSRule to v2.3.1.
    [#1561](https://github.com/Azure/PSRule.Rules.Azure/pull/1561)
  - Bump Az.Resources to v6.1.0.
    [#1557](https://github.com/Azure/PSRule.Rules.Azure/pull/1557)
  - Bump Microsoft.NET.Test.Sdk to v17.3.0.
    [#1563](https://github.com/Azure/PSRule.Rules.Azure/pull/1563)

## v1.18.1

What's changed since v1.18.0:

- Bug fixes:
  - Fixed `Azure.APIM.HTTPBackend` reports failure when service URL is not defined by @BernieWhite.
    [#1555](https://github.com/Azure/PSRule.Rules.Azure/issues/1555)
  - Fixed `Azure.SQL.AAD` failure with newer API by @BernieWhite.
    [#1302](https://github.com/Azure/PSRule.Rules.Azure/issues/1302)

## v1.18.0

What's changed since v1.17.1:

- New rules:
  - Cognitive Services:
    - Check accounts use network access restrictions by @BernieWhite.
      [#1532](https://github.com/Azure/PSRule.Rules.Azure/issues/1532)
    - Check accounts use managed identities to access Azure resources by @BernieWhite.
      [#1532](https://github.com/Azure/PSRule.Rules.Azure/issues/1532)
    - Check accounts only accept requests using Azure AD identities by @BernieWhite.
      [#1532](https://github.com/Azure/PSRule.Rules.Azure/issues/1532)
    - Check accounts disable access using public endpoints by @BernieWhite.
      [#1532](https://github.com/Azure/PSRule.Rules.Azure/issues/1532)
- General improvements:
  - Added support for array `indexOf`, `lastIndexOf`, and `items` ARM functions by @BernieWhite.
    [#1440](https://github.com/Azure/PSRule.Rules.Azure/issues/1440)
  - Added support for `join` ARM function by @BernieWhite.
    [#1535](https://github.com/Azure/PSRule.Rules.Azure/issues/1535)
  - Improved output of full path to emitted resources by @BernieWhite.
    [#1523](https://github.com/Azure/PSRule.Rules.Azure/issues/1523)
- Engineering:
  - Bump Az.Resources to v6.0.1.
    [#1521](https://github.com/Azure/PSRule.Rules.Azure/pull/1521)
  - Updated provider data for analysis.
    [#1540](https://github.com/Azure/PSRule.Rules.Azure/pull/1540)
  - Bump xunit to v2.4.2.
    [#1542](https://github.com/Azure/PSRule.Rules.Azure/pull/1542)
  - Added readme and tags to NuGet by @BernieWhite.
    [#1513](https://github.com/Azure/PSRule.Rules.Azure/issues/1513)
- Bug fixes:
  - Fixed `Azure.SQL.TDE` is not required to enable Transparent Data Encryption for IaC by @BernieWhite.
    [#1530](https://github.com/Azure/PSRule.Rules.Azure/issues/1530)

What's changed since pre-release v1.18.0-B0027:

- No additional changes.

## v1.18.0-B0027 (pre-release)

What's changed since pre-release v1.18.0-B0010:

- New rules:
  - Cognitive Services:
    - Check accounts use network access restrictions by @BernieWhite.
      [#1532](https://github.com/Azure/PSRule.Rules.Azure/issues/1532)
    - Check accounts use managed identities to access Azure resources by @BernieWhite.
      [#1532](https://github.com/Azure/PSRule.Rules.Azure/issues/1532)
    - Check accounts only accept requests using Azure AD identities by @BernieWhite.
      [#1532](https://github.com/Azure/PSRule.Rules.Azure/issues/1532)
    - Check accounts disable access using public endpoints by @BernieWhite.
      [#1532](https://github.com/Azure/PSRule.Rules.Azure/issues/1532)
- General improvements:
  - Added support for array `indexOf`, `lastIndexOf`, and `items` ARM functions by @BernieWhite.
    [#1440](https://github.com/Azure/PSRule.Rules.Azure/issues/1440)
  - Added support for `join` ARM function by @BernieWhite.
    [#1535](https://github.com/Azure/PSRule.Rules.Azure/issues/1535)
- Engineering:
  - Updated provider data for analysis.
    [#1540](https://github.com/Azure/PSRule.Rules.Azure/pull/1540)
  - Bump xunit to v2.4.2.
    [#1542](https://github.com/Azure/PSRule.Rules.Azure/pull/1542)
- Bug fixes:
  - Fixed `Azure.SQL.TDE` is not required to enable Transparent Data Encryption for IaC by @BernieWhite.
    [#1530](https://github.com/Azure/PSRule.Rules.Azure/issues/1530)

## v1.18.0-B0010 (pre-release)

What's changed since pre-release v1.18.0-B0002:

- General improvements:
  - Improved output of full path to emitted resources by @BernieWhite.
    [#1523](https://github.com/Azure/PSRule.Rules.Azure/issues/1523)
- Engineering:
  - Bump Az.Resources to v6.0.1.
    [#1521](https://github.com/Azure/PSRule.Rules.Azure/pull/1521)

## v1.18.0-B0002 (pre-release)

What's changed since v1.17.1:

- Engineering:
  - Added readme and tags to NuGet by @BernieWhite.
    [#1513](https://github.com/Azure/PSRule.Rules.Azure/issues/1513)

## v1.17.1

What's changed since v1.17.0:

- Bug fixes:
  - Fixed union returns null when merged with built-in expansion objects by @BernieWhite.
    [#1515](https://github.com/Azure/PSRule.Rules.Azure/issues/1515)
  - Fixed missing zones in test for standalone VM by @BernieWhite.
    [#1506](https://github.com/Azure/PSRule.Rules.Azure/issues/1506)

## v1.17.0

What's changed since v1.16.1:

- New features:
  - Added more field count expression support for Azure Policy JSON rules by @ArmaanMcleod.
    [#181](https://github.com/Azure/PSRule.Rules.Azure/issues/181)
  - Added June 2022 baselines `Azure.GA_2022_06` and `Azure.Preview_2022_06` by @BernieWhite.
    [#1499](https://github.com/Azure/PSRule.Rules.Azure/issues/1499)
    - Includes rules released before or during June 2022.
    - Marked `Azure.GA_2022_03` and `Azure.Preview_2022_03` baselines as obsolete.
- New rules:
  - Deployment:
    - Check for secure values in outputs by @BernieWhite.
      [#297](https://github.com/Azure/PSRule.Rules.Azure/issues/297)
- Engineering:
  - Bump Newtonsoft.Json to v13.0.1.
    [#1494](https://github.com/Azure/PSRule.Rules.Azure/pull/1494)
  - Updated NuGet packaging metadata by @BernieWhite.
    [#1428](https://github.com/Azure/PSRule.Rules.Azure/pull/1428)
  - Updated provider data for analysis.
    [#1502](https://github.com/Azure/PSRule.Rules.Azure/pull/1502)
  - Bump PSRule to v2.2.0.
    [#1444](https://github.com/Azure/PSRule.Rules.Azure/pull/1444)
  - Updated NuGet packaging metadata by @BernieWhite.
    [#1428](https://github.com/Azure/PSRule.Rules.Azure/issues/1428)
- Bug fixes:
  - Fixed TDE property status to state by @Dylan-Prins.
    [#1505](https://github.com/Azure/PSRule.Rules.Azure/pull/1505)
  - Fixed the language expression value fails in outputs by @BernieWhite.
    [#1485](https://github.com/Azure/PSRule.Rules.Azure/issues/1485)

What's changed since pre-release v1.17.0-B0064:

- No additional changes.

## v1.17.0-B0064 (pre-release)

What's changed since pre-release v1.17.0-B0035:

- Engineering:
  - Updated provider data for analysis.
    [#1502](https://github.com/Azure/PSRule.Rules.Azure/pull/1502)
  - Bump PSRule to v2.2.0.
    [#1444](https://github.com/Azure/PSRule.Rules.Azure/pull/1444)
- Bug fixes:
  - Fixed TDE property status to state by @Dylan-Prins.
    [#1505](https://github.com/Azure/PSRule.Rules.Azure/pull/1505)

## v1.17.0-B0035 (pre-release)

What's changed since pre-release v1.17.0-B0014:

- New features:
  - Added June 2022 baselines `Azure.GA_2022_06` and `Azure.Preview_2022_06` by @BernieWhite.
    [#1499](https://github.com/Azure/PSRule.Rules.Azure/issues/1499)
    - Includes rules released before or during June 2022.
    - Marked `Azure.GA_2022_03` and `Azure.Preview_2022_03` baselines as obsolete.
- Engineering:
  - Bump Newtonsoft.Json to v13.0.1.
    [#1494](https://github.com/Azure/PSRule.Rules.Azure/pull/1494)
  - Updated NuGet packaging metadata by @BernieWhite.
    [#1428](https://github.com/Azure/PSRule.Rules.Azure/pull/1428)

## v1.17.0-B0014 (pre-release)

What's changed since v1.16.1:

- New features:
  - Added more field count expression support for Azure Policy JSON rules by @ArmaanMcleod.
    [#181](https://github.com/Azure/PSRule.Rules.Azure/issues/181)
- New rules:
  - Deployment:
    - Check for secure values in outputs by @BernieWhite.
      [#297](https://github.com/Azure/PSRule.Rules.Azure/issues/297)
- Engineering:
  - Updated NuGet packaging metadata by @BernieWhite.
    [#1428](https://github.com/Azure/PSRule.Rules.Azure/issues/1428)
- Bug fixes:
  - Fixed the language expression value fails in outputs by @BernieWhite.
    [#1485](https://github.com/Azure/PSRule.Rules.Azure/issues/1485)

## v1.16.1

What's changed since v1.16.0:

- Bug fixes:
  - Fixed TLS 1.3 support in `Azure.AppGw.SSLPolicy` by @BernieWhite.
    [#1469](https://github.com/Azure/PSRule.Rules.Azure/issues/1469)
  - Fixed Application Gateway referencing a WAF policy by @BernieWhite.
    [#1466](https://github.com/Azure/PSRule.Rules.Azure/issues/1466)

## v1.16.0

What's changed since v1.15.2:

- New rules:
  - App Service:
    - Check web apps have insecure FTP disabled by @BernieWhite.
      [#1436](https://github.com/Azure/PSRule.Rules.Azure/issues/1436)
    - Check web apps use a dedicated health probe by @BernieWhite.
      [#1437](https://github.com/Azure/PSRule.Rules.Azure/issues/1437)
- Updated rules:
  - Public IP:
    - Updated `Azure.PublicIP.AvailabilityZone` to exclude IP addresses for Azure Bastion by @BernieWhite.
      [#1442](https://github.com/Azure/PSRule.Rules.Azure/issues/1442)
      - Public IP addresses with the `resource-usage` tag set to `azure-bastion` are excluded.
- General improvements:
  - Added support for `dateTimeFromEpoch` and `dateTimeToEpoch` ARM functions by @BernieWhite.
    [#1451](https://github.com/Azure/PSRule.Rules.Azure/issues/1451)
- Engineering:
  - Updated built documentation to include rule ref and metadata by @BernieWhite.
    [#1432](https://github.com/Azure/PSRule.Rules.Azure/issues/1432)
  - Added ref properties for several rules by @BernieWhite.
    [#1430](https://github.com/Azure/PSRule.Rules.Azure/issues/1430)
  - Updated provider data for analysis.
    [#1453](https://github.com/Azure/PSRule.Rules.Azure/pull/1453)
  - Bump Microsoft.NET.Test.Sdk to v17.2.0.
    [#1410](https://github.com/Azure/PSRule.Rules.Azure/pull/1410)
  - Update CI checks to include required ref property by @BernieWhite.
    [#1431](https://github.com/Azure/PSRule.Rules.Azure/issues/1431)
  - Added ref properties for rules by @BernieWhite.
    [#1430](https://github.com/Azure/PSRule.Rules.Azure/issues/1430)
- Bug fixes:
  - Fixed `Azure.Template.UseVariables` does not accept function variables names by @BernieWhite.
    [#1427](https://github.com/Azure/PSRule.Rules.Azure/issues/1427)
  - Fixed dependency issue within Azure Pipelines `AzurePowerShell` task by @BernieWhite.
    [#1447](https://github.com/Azure/PSRule.Rules.Azure/issues/1447)
    - Removed dependency on `Az.Accounts` and `Az.Resources` from manifest.
      Pre-install these modules to use export cmdlets.

What's changed since pre-release v1.16.0-B0072:

- No additional changes.

## v1.16.0-B0072 (pre-release)

What's changed since pre-release v1.16.0-B0041:

- Engineering:
  - Update CI checks to include required ref property by @BernieWhite.
    [#1431](https://github.com/Azure/PSRule.Rules.Azure/issues/1431)
  - Added ref properties for rules by @BernieWhite.
    [#1430](https://github.com/Azure/PSRule.Rules.Azure/issues/1430)
- Bug fixes:
  - Fixed dependency issue within Azure Pipelines `AzurePowerShell` task by @BernieWhite.
    [#1447](https://github.com/Azure/PSRule.Rules.Azure/issues/1447)
    - Removed dependency on `Az.Accounts` and `Az.Resources` from manifest.
      Pre-install these modules to use export cmdlets.

## v1.16.0-B0041 (pre-release)

What's changed since pre-release v1.16.0-B0017:

- Updated rules:
  - Public IP:
    - Updated `Azure.PublicIP.AvailabilityZone` to exclude IP addresses for Azure Bastion by @BernieWhite.
      [#1442](https://github.com/Azure/PSRule.Rules.Azure/issues/1442)
      - Public IP addresses with the `resource-usage` tag set to `azure-bastion` are excluded.
- General improvements:
  - Added support for `dateTimeFromEpoch` and `dateTimeToEpoch` ARM functions by @BernieWhite.
    [#1451](https://github.com/Azure/PSRule.Rules.Azure/issues/1451)
- Engineering:
  - Updated built documentation to include rule ref and metadata by @BernieWhite.
    [#1432](https://github.com/Azure/PSRule.Rules.Azure/issues/1432)
  - Added ref properties for several rules by @BernieWhite.
    [#1430](https://github.com/Azure/PSRule.Rules.Azure/issues/1430)
  - Updated provider data for analysis.
    [#1453](https://github.com/Azure/PSRule.Rules.Azure/pull/1453)

## v1.16.0-B0017 (pre-release)

What's changed since v1.15.2:

- New rules:
  - App Service:
    - Check web apps have insecure FTP disabled by @BernieWhite.
      [#1436](https://github.com/Azure/PSRule.Rules.Azure/issues/1436)
    - Check web apps use a dedicated health probe by @BernieWhite.
      [#1437](https://github.com/Azure/PSRule.Rules.Azure/issues/1437)
- Engineering:
  - Bump Microsoft.NET.Test.Sdk to v17.2.0.
    [#1410](https://github.com/Azure/PSRule.Rules.Azure/pull/1410)
- Bug fixes:
  - Fixed `Azure.Template.UseVariables` does not accept function variables names by @BernieWhite.
    [#1427](https://github.com/Azure/PSRule.Rules.Azure/issues/1427)

## v1.15.2

What's changed since v1.15.1:

- Bug fixes:
  - Fixed `Azure.AppService.ManagedIdentity` does not accept both system and user assigned by @BernieWhite.
    [#1415](https://github.com/Azure/PSRule.Rules.Azure/issues/1415)
    - This also applies to:
      - `Azure.ADX.ManagedIdentity`
      - `Azure.APIM.ManagedIdentity`
      - `Azure.EventGrid.ManagedIdentity`
      - `Azure.Automation.ManagedIdentity`
  - Fixed Web apps with .NET 6 do not meet version constraint of `Azure.AppService.NETVersion` by @BernieWhite.
    [#1414](https://github.com/Azure/PSRule.Rules.Azure/issues/1414)
    - This also applies to `Azure.AppService.PHPVersion`.

## v1.15.1

What's changed since v1.15.0:

- Bug fixes:
  - Fixed exclusion of `dataCollectionRuleAssociations` from `Azure.Resource.UseTags` by @BernieWhite.
    [#1400](https://github.com/Azure/PSRule.Rules.Azure/issues/1400)
  - Fixed could not determine JSON object type for MockObject using CreateObject by @BernieWhite.
    [#1411](https://github.com/Azure/PSRule.Rules.Azure/issues/1411)
  - Fixed cannot bind argument to parameter 'Sku' because it is an empty string by @BernieWhite.
    [#1407](https://github.com/Azure/PSRule.Rules.Azure/issues/1407)

## v1.15.0

What's changed since v1.14.3:

- New features:
  - **Important change**: Added `Azure.Resource.SupportsTags` selector by @BernieWhite.
    [#1339](https://github.com/Azure/PSRule.Rules.Azure/issues/1339)
    - Use this selector in custom rules to filter rules to only run against resources that support tags.
    - This selector replaces the `SupportsTags` PowerShell function.
    - Using the `SupportsTag` function will now result in a warning.
    - The `SupportsTags` function will be removed in v2.
    - See [upgrade notes][1] for more information.
- Updated rules:
  - Azure Kubernetes Service:
    - Updated `Azure.AKS.Version` to use latest stable version `1.22.6` by @BernieWhite.
      [#1386](https://github.com/Azure/PSRule.Rules.Azure/issues/1386)
      - Use `AZURE_AKS_CLUSTER_MINIMUM_VERSION` to configure the minimum version of the cluster.
- Engineering:
  - Added code signing of module by @BernieWhite.
    [#1379](https://github.com/Azure/PSRule.Rules.Azure/issues/1379)
  - Added SBOM manifests to module by @BernieWhite.
    [#1380](https://github.com/Azure/PSRule.Rules.Azure/issues/1380)
  - Embedded provider and alias information as manifest resources by @BernieWhite.
    [#1383](https://github.com/Azure/PSRule.Rules.Azure/issues/1383)
    - Resources are minified and compressed to improve size and speed.
  - Added additional `nodeps` manifest that does not include dependencies for Az modules by @BernieWhite.
    [#1392](https://github.com/Azure/PSRule.Rules.Azure/issues/1392)
  - Bump Az.Accounts to 2.7.6. [#1338](https://github.com/Azure/PSRule.Rules.Azure/pull/1338)
  - Bump Az.Resources to 5.6.0. [#1338](https://github.com/Azure/PSRule.Rules.Azure/pull/1338)
  - Bump PSRule to 2.1.0. [#1338](https://github.com/Azure/PSRule.Rules.Azure/pull/1338)
  - Bump Pester to 5.3.3. [#1338](https://github.com/Azure/PSRule.Rules.Azure/pull/1338)
- Bug fixes:
  - Fixed dependency chain order when dependsOn copy by @BernieWhite.
    [#1381](https://github.com/Azure/PSRule.Rules.Azure/issues/1381)
  - Fixed error calling SupportsTags function by @BernieWhite.
    [#1401](https://github.com/Azure/PSRule.Rules.Azure/issues/1401)

What's changed since pre-release v1.15.0-B0053:

- Bug fixes:
  - Fixed error calling SupportsTags function by @BernieWhite.
    [#1401](https://github.com/Azure/PSRule.Rules.Azure/issues/1401)

## v1.15.0-B0053 (pre-release)

What's changed since pre-release v1.15.0-B0022:

- New features:
  - **Important change**: Added `Azure.Resource.SupportsTags` selector. [#1339](https://github.com/Azure/PSRule.Rules.Azure/issues/1339)
    - Use this selector in custom rules to filter rules to only run against resources that support tags.
    - This selector replaces the `SupportsTags` PowerShell function.
    - Using the `SupportsTag` function will now result in a warning.
    - The `SupportsTags` function will be removed in v2.
    - See [upgrade notes][1] for more information.
- Engineering:
  - Embedded provider and alias information as manifest resources. [#1383](https://github.com/Azure/PSRule.Rules.Azure/issues/1383)
    - Resources are minified and compressed to improve size and speed.
  - Added additional `nodeps` manifest that does not include dependencies for Az modules. [#1392](https://github.com/Azure/PSRule.Rules.Azure/issues/1392)
  - Bump Az.Accounts to 2.7.6. [#1338](https://github.com/Azure/PSRule.Rules.Azure/pull/1338)
  - Bump Az.Resources to 5.6.0. [#1338](https://github.com/Azure/PSRule.Rules.Azure/pull/1338)
  - Bump PSRule to 2.1.0. [#1338](https://github.com/Azure/PSRule.Rules.Azure/pull/1338)
  - Bump Pester to 5.3.3. [#1338](https://github.com/Azure/PSRule.Rules.Azure/pull/1338)

## v1.15.0-B0022 (pre-release)

What's changed since v1.14.3:

- Updated rules:
  - Azure Kubernetes Service:
    - Updated `Azure.AKS.Version` to use latest stable version `1.22.6`. [#1386](https://github.com/Azure/PSRule.Rules.Azure/issues/1386)
      - Use `AZURE_AKS_CLUSTER_MINIMUM_VERSION` to configure the minimum version of the cluster.
- Engineering:
  - Added code signing of module. [#1379](https://github.com/Azure/PSRule.Rules.Azure/issues/1379)
  - Added SBOM manifests to module. [#1380](https://github.com/Azure/PSRule.Rules.Azure/issues/1380)
- Bug fixes:
  - Fixed dependency chain order when dependsOn copy. [#1381](https://github.com/Azure/PSRule.Rules.Azure/issues/1381)

## v1.14.3

What's changed since v1.14.2:

- Bug fixes:
  - Fixed Azure Firewall threat intel mode reported for Secure VNET hubs. [#1365](https://github.com/Azure/PSRule.Rules.Azure/issues/1365)
  - Fixed array function handling with mock objects. [#1367](https://github.com/Azure/PSRule.Rules.Azure/issues/1367)

## v1.14.2

What's changed since v1.14.1:

- Bug fixes:
  - Fixed handling of parent resources when sub resource is in a separate deployment. [#1360](https://github.com/Azure/PSRule.Rules.Azure/issues/1360)

## v1.14.1

What's changed since v1.14.0:

- Bug fixes:
  - Fixed unable to set parameter defaults option with type object. [#1355](https://github.com/Azure/PSRule.Rules.Azure/issues/1355)

## v1.14.0

What's changed since v1.13.4:

- New features:
  - Added support for referencing resources in template. [#1315](https://github.com/Azure/PSRule.Rules.Azure/issues/1315)
    - The `reference()` function can be used to reference resources in template.
    - A placeholder value is still used for resources outside of the template.
  - Added March 2022 baselines `Azure.GA_2022_03` and `Azure.Preview_2022_03`. [#1334](https://github.com/Azure/PSRule.Rules.Azure/issues/1334)
    - Includes rules released before or during March 2022.
    - Marked `Azure.GA_2021_12` and `Azure.Preview_2021_12` baselines as obsolete.
  - **Experimental**: Cmdlets to validate objects with Azure policy conditions:
    - `Export-AzPolicyAssignmentData` - Exports policy assignment data. [#1266](https://github.com/Azure/PSRule.Rules.Azure/issues/1266)
    - `Export-AzPolicyAssignmentRuleData` - Exports JSON rules from policy assignment data. [#1278](https://github.com/Azure/PSRule.Rules.Azure/issues/1278)
    - `Get-AzPolicyAssignmentDataSource` - Discovers policy assignment data. [#1340](https://github.com/Azure/PSRule.Rules.Azure/issues/1340)
    - See cmdlet help for limitations and usage.
    - Additional information will be posted as this feature evolves [here](https://github.com/Azure/PSRule.Rules.Azure/discussions/1345).
- New rules:
  - SignalR Service:
    - Check services use Managed Identities. [#1306](https://github.com/Azure/PSRule.Rules.Azure/issues/1306)
    - Check services use a SKU with an SLA. [#1307](https://github.com/Azure/PSRule.Rules.Azure/issues/1307)
  - Web PubSub Service:
    - Check services use Managed Identities. [#1308](https://github.com/Azure/PSRule.Rules.Azure/issues/1308)
    - Check services use a SKU with an SLA. [#1309](https://github.com/Azure/PSRule.Rules.Azure/issues/1309)
- Updated rules:
  - Azure Kubernetes Service:
    - Updated `Azure.AKS.Version` to use latest stable version `1.21.9`. [#1318](https://github.com/Azure/PSRule.Rules.Azure/issues/1318)
      - Use `AZURE_AKS_CLUSTER_MINIMUM_VERSION` to configure the minimum version of the cluster.
- Engineering:
  - Cache Azure Policy Aliases. [#1277](https://github.com/Azure/PSRule.Rules.Azure/issues/1277)
  - Cleanup of additional alias metadata. [#1351](https://github.com/Azure/PSRule.Rules.Azure/pull/1351)
- Bug fixes:
  - Fixed index was out of range with split on mock properties. [#1327](https://github.com/Azure/PSRule.Rules.Azure/issues/1327)
  - Fixed mock objects with no properties. [#1347](https://github.com/Azure/PSRule.Rules.Azure/issues/1347)
  - Fixed sub-resources nesting by scope regression. [#1348](https://github.com/Azure/PSRule.Rules.Azure/issues/1348)
  - Fixed expand of runtime properties on reference objects. [#1324](https://github.com/Azure/PSRule.Rules.Azure/issues/1324)
  - Fixed processing of deployment outputs. [#1316](https://github.com/Azure/PSRule.Rules.Azure/issues/1316)

What's changed since pre-release v1.14.0-B2204013:

- No additional changes.

## v1.14.0-B2204013 (pre-release)

What's changed since pre-release v1.14.0-B2204007:

- Engineering:
  - Cleanup of additional alias metadata. [#1351](https://github.com/Azure/PSRule.Rules.Azure/pull/1351)

## v1.14.0-B2204007 (pre-release)

What's changed since pre-release v1.14.0-B2203117:

- Bug fixes:
  - Fixed mock objects with no properties. [#1347](https://github.com/Azure/PSRule.Rules.Azure/issues/1347)
  - Fixed sub-resources nesting by scope regression. [#1348](https://github.com/Azure/PSRule.Rules.Azure/issues/1348)

## v1.14.0-B2203117 (pre-release)

What's changed since pre-release v1.14.0-B2203088:

- New features:
  - **Experimental**: Cmdlets to validate objects with Azure policy conditions:
    - `Export-AzPolicyAssignmentData` - Exports policy assignment data. [#1266](https://github.com/Azure/PSRule.Rules.Azure/issues/1266)
    - `Export-AzPolicyAssignmentRuleData` - Exports JSON rules from policy assignment data. [#1278](https://github.com/Azure/PSRule.Rules.Azure/issues/1278)
    - `Get-AzPolicyAssignmentDataSource` - Discovers policy assignment data. [#1340](https://github.com/Azure/PSRule.Rules.Azure/issues/1340)
    - See cmdlet help for limitations and usage.
    - Additional information will be posted as this feature evolves [here](https://github.com/Azure/PSRule.Rules.Azure/discussions/1345).
- Engineering:
  - Cache Azure Policy Aliases. [#1277](https://github.com/Azure/PSRule.Rules.Azure/issues/1277)
- Bug fixes:
  - Fixed index was out of range with split on mock properties. [#1327](https://github.com/Azure/PSRule.Rules.Azure/issues/1327)

## v1.14.0-B2203088 (pre-release)

What's changed since pre-release v1.14.0-B2203066:

- New features:
  - Added March 2022 baselines `Azure.GA_2022_03` and `Azure.Preview_2022_03`. [#1334](https://github.com/Azure/PSRule.Rules.Azure/issues/1334)
    - Includes rules released before or during March 2022.
    - Marked `Azure.GA_2021_12` and `Azure.Preview_2021_12` baselines as obsolete.
- Bug fixes:
  - Fixed expand of runtime properties on reference objects. [#1324](https://github.com/Azure/PSRule.Rules.Azure/issues/1324)

## v1.14.0-B2203066 (pre-release)

What's changed since v1.13.4:

- New features:
  - Added support for referencing resources in template. [#1315](https://github.com/Azure/PSRule.Rules.Azure/issues/1315)
    - The `reference()` function can be used to reference resources in template.
    - A placeholder value is still used for resources outside of the template.
- New rules:
  - SignalR Service:
    - Check services use Managed Identities. [#1306](https://github.com/Azure/PSRule.Rules.Azure/issues/1306)
    - Check services use a SKU with an SLA. [#1307](https://github.com/Azure/PSRule.Rules.Azure/issues/1307)
  - Web PubSub Service:
    - Check services use Managed Identities. [#1308](https://github.com/Azure/PSRule.Rules.Azure/issues/1308)
    - Check services use a SKU with an SLA. [#1309](https://github.com/Azure/PSRule.Rules.Azure/issues/1309)
- Updated rules:
  - Azure Kubernetes Service:
    - Updated `Azure.AKS.Version` to use latest stable version `1.21.9`. [#1318](https://github.com/Azure/PSRule.Rules.Azure/issues/1318)
      - Use `AZURE_AKS_CLUSTER_MINIMUM_VERSION` to configure the minimum version of the cluster.
- Bug fixes:
  - Fixed processing of deployment outputs. [#1316](https://github.com/Azure/PSRule.Rules.Azure/issues/1316)

## v1.13.4

What's changed since v1.13.3:

- Bug fixes:
  - Fixed virtual network without any subnets is invalid. [#1303](https://github.com/Azure/PSRule.Rules.Azure/issues/1303)
  - Fixed container registry rules that require a premium tier. [#1304](https://github.com/Azure/PSRule.Rules.Azure/issues/1304)
    - Rules `Azure.ACR.Retention` and `Azure.ACR.ContentTrust` are now only run against premium instances.

## v1.13.3

What's changed since v1.13.2:

- Bug fixes:
  - Fixed bicep build timeout for complex deployments. [#1299](https://github.com/Azure/PSRule.Rules.Azure/issues/1299)

## v1.13.2

What's changed since v1.13.1:

- Engineering:
  - Bump PowerShellStandard.Library to 5.1.1. [#1295](https://github.com/Azure/PSRule.Rules.Azure/pull/1295)
- Bug fixes:
  - Fixed nested resource loops. [#1293](https://github.com/Azure/PSRule.Rules.Azure/issues/1293)

## v1.13.1

What's changed since v1.13.0:

- Bug fixes:
  - Fixed parsing of nested quote pairs within JSON function. [#1288](https://github.com/Azure/PSRule.Rules.Azure/issues/1288)

## v1.13.0

What's changed since v1.12.2:

- New features:
  - Added support for setting defaults for required parameters. [#1065](https://github.com/Azure/PSRule.Rules.Azure/issues/1065)
    - When specified, the value will be used when a parameter value is not provided.
  - Added support expanding Bicep from parameter files. [#1160](https://github.com/Azure/PSRule.Rules.Azure/issues/1160)
- New rules:
  - Azure Cache for Redis:
    - Limit public access for Azure Cache for Redis instances. [#935](https://github.com/Azure/PSRule.Rules.Azure/issues/935)
  - Container App:
    - Check insecure ingress is not enabled (preview). [#1252](https://github.com/Azure/PSRule.Rules.Azure/issues/1252)
  - Key Vault:
    - Check key auto-rotation is enabled (preview). [#1159](https://github.com/Azure/PSRule.Rules.Azure/issues/1159)
  - Recovery Services Vault:
    - Check vaults have replication alerts configured. [#7](https://github.com/Azure/PSRule.Rules.Azure/issues/7)
- Engineering:
  - Automatically build baseline docs. [#1242](https://github.com/Azure/PSRule.Rules.Azure/issues/1242)
  - Bump PSRule dependency to v1.11.1. [#1269](https://github.com/Azure/PSRule.Rules.Azure/pull/1269)
- Bug fixes:
  - Fixed empty value with strong type. [#1258](https://github.com/Azure/PSRule.Rules.Azure/issues/1258)
  - Fixed error with empty logic app trigger. [#1249](https://github.com/Azure/PSRule.Rules.Azure/issues/1249)
  - Fixed out of order parameters. [#1257](https://github.com/Azure/PSRule.Rules.Azure/issues/1257)
  - Fixed mapping default configuration causes cast exception. [#1274](https://github.com/Azure/PSRule.Rules.Azure/issues/1274)
  - Fixed resource id is incorrectly built for sub resource types. [#1279](https://github.com/Azure/PSRule.Rules.Azure/issues/1279)

What's changed since pre-release v1.13.0-B2202113:

- No additional changes.

## v1.13.0-B2202113 (pre-release)

What's changed since pre-release v1.13.0-B2202108:

- Bug fixes:
  - Fixed resource id is incorrectly built for sub resource types. [#1279](https://github.com/Azure/PSRule.Rules.Azure/issues/1279)

## v1.13.0-B2202108 (pre-release)

What's changed since pre-release v1.13.0-B2202103:

- Bug fixes:
  - Fixed mapping default configuration causes cast exception. [#1274](https://github.com/Azure/PSRule.Rules.Azure/issues/1274)

## v1.13.0-B2202103 (pre-release)

What's changed since pre-release v1.13.0-B2202090:

- Engineering:
  - Bump PSRule dependency to v1.11.1. [#1269](https://github.com/Azure/PSRule.Rules.Azure/pull/1269)
- Bug fixes:
  - Fixed out of order parameters. [#1257](https://github.com/Azure/PSRule.Rules.Azure/issues/1257)

## v1.13.0-B2202090 (pre-release)

What's changed since pre-release v1.13.0-B2202063:

- New rules:
  - Azure Cache for Redis:
    - Limit public access for Azure Cache for Redis instances. [#935](https://github.com/Azure/PSRule.Rules.Azure/issues/935)
- Engineering:
  - Automatically build baseline docs. [#1242](https://github.com/Azure/PSRule.Rules.Azure/issues/1242)
- Bug fixes:
  - Fixed empty value with strong type. [#1258](https://github.com/Azure/PSRule.Rules.Azure/issues/1258)

## v1.13.0-B2202063 (pre-release)

What's changed since v1.12.2:

- New features:
  - Added support for setting defaults for required parameters. [#1065](https://github.com/Azure/PSRule.Rules.Azure/issues/1065)
    - When specified, the value will be used when a parameter value is not provided.
  - Added support expanding Bicep from parameter files. [#1160](https://github.com/Azure/PSRule.Rules.Azure/issues/1160)
- New rules:
  - Container App:
    - Check insecure ingress is not enabled (preview). [#1252](https://github.com/Azure/PSRule.Rules.Azure/issues/1252)
  - Key Vault:
    - Check key auto-rotation is enabled (preview). [#1159](https://github.com/Azure/PSRule.Rules.Azure/issues/1159)
  - Recovery Services Vault:
    - Check vaults have replication alerts configured. [#7](https://github.com/Azure/PSRule.Rules.Azure/issues/7)
- Bug fixes:
  - Fixed error with empty logic app trigger. [#1249](https://github.com/Azure/PSRule.Rules.Azure/issues/1249)

## v1.12.2

What's changed since v1.12.1:

- Bug fixes:
  - Fixed detect strong type requirements for nested deployments. [#1235](https://github.com/Azure/PSRule.Rules.Azure/issues/1235)

## v1.12.1

What's changed since v1.12.0:

- Bug fixes:
  - Fixed Bicep already exists with PSRule v2. [#1232](https://github.com/Azure/PSRule.Rules.Azure/issues/1232)

## v1.12.0

What's changed since v1.11.1:

- New rules:
  - Data Explorer:
    - Check clusters use Managed Identities. [#1207](https://github.com/Azure/PSRule.Rules.Azure/issues/1207)
    - Check clusters use a SKU with a SLA. [#1208](https://github.com/Azure/PSRule.Rules.Azure/issues/1208)
    - Check clusters use disk encryption. [#1209](https://github.com/Azure/PSRule.Rules.Azure/issues/1209)
    - Check clusters are in use with databases. [#1215](https://github.com/Azure/PSRule.Rules.Azure/issues/1215)
  - Event Hub:
    - Check namespaces are in use with event hubs. [#1216](https://github.com/Azure/PSRule.Rules.Azure/issues/1216)
    - Check namespaces only accept identity-based authentication. [#1217](https://github.com/Azure/PSRule.Rules.Azure/issues/1217)
  - Azure Recovery Services Vault:
    - Check vaults use geo-redundant storage. [#5](https://github.com/Azure/PSRule.Rules.Azure/issues/5)
  - Service Bus:
    - Check namespaces are in use with queues and topics. [#1218](https://github.com/Azure/PSRule.Rules.Azure/issues/1218)
    - Check namespaces only accept identity-based authentication. [#1219](https://github.com/Azure/PSRule.Rules.Azure/issues/1219)
- Updated rules:
  - Azure Kubernetes Service:
    - Updated `Azure.AKS.Version` to use latest stable version `1.21.7`. [#1188](https://github.com/Azure/PSRule.Rules.Azure/issues/1188)
      - Pinned latest GA baseline `Azure.GA_2021_12` to previous version `1.20.5`.
      - Use `AZURE_AKS_CLUSTER_MINIMUM_VERSION` to configure the minimum version of the cluster.
  - Azure API Management:
    - Check service disabled insecure ciphers.
      [#1128](https://github.com/Azure/PSRule.Rules.Azure/issues/1128)
    - Refactored the cipher and protocol rule into individual rules.
      - `Azure.APIM.Protocols`
      - `Azure.APIM.Ciphers`
- General improvements:
  - **Important change:** Replaced `Azure_AKSMinimumVersion` option with `AZURE_AKS_CLUSTER_MINIMUM_VERSION`. [#941](https://github.com/Azure/PSRule.Rules.Azure/issues/941)
    - For compatibility, if `Azure_AKSMinimumVersion` is set it will be used instead of `AZURE_AKS_CLUSTER_MINIMUM_VERSION`.
    - If only `AZURE_AKS_CLUSTER_MINIMUM_VERSION` is set, this value will be used.
    - The default will be used neither options are configured.
    - If `Azure_AKSMinimumVersion` is set a warning will be generated until the configuration is removed.
    - Support for `Azure_AKSMinimumVersion` is deprecated and will be removed in v2.
    - See [upgrade notes][1] for details.
- Bug fixes:
  - Fixed false positive of blob container with access unspecified. [#1212](https://github.com/Azure/PSRule.Rules.Azure/issues/1212)

What's changed since pre-release v1.12.0-B2201086:

- No additional changes.

## v1.12.0-B2201086 (pre-release)

What's changed since pre-release v1.12.0-B2201067:

- New rules:
  - Data Explorer:
    - Check clusters are in use with databases. [#1215](https://github.com/Azure/PSRule.Rules.Azure/issues/1215)
  - Event Hub:
    - Check namespaces are in use with event hubs. [#1216](https://github.com/Azure/PSRule.Rules.Azure/issues/1216)
    - Check namespaces only accept identity-based authentication. [#1217](https://github.com/Azure/PSRule.Rules.Azure/issues/1217)
  - Azure Recovery Services Vault:
    - Check vaults use geo-redundant storage. [#5](https://github.com/Azure/PSRule.Rules.Azure/issues/5)
  - Service Bus:
    - Check namespaces are in use with queues and topics. [#1218](https://github.com/Azure/PSRule.Rules.Azure/issues/1218)
    - Check namespaces only accept identity-based authentication. [#1219](https://github.com/Azure/PSRule.Rules.Azure/issues/1219)

## v1.12.0-B2201067 (pre-release)

What's changed since pre-release v1.12.0-B2201054:

- New rules:
  - Data Explorer:
    - Check clusters use Managed Identities. [#1207](https://github.com/Azure/PSRule.Rules.Azure/issues/1207)
    - Check clusters use a SKU with a SLA. [#1208](https://github.com/Azure/PSRule.Rules.Azure/issues/1208)
    - Check clusters use disk encryption. [#1209](https://github.com/Azure/PSRule.Rules.Azure/issues/1209)
- Bug fixes:
  - Fixed false positive of blob container with access unspecified. [#1212](https://github.com/Azure/PSRule.Rules.Azure/issues/1212)

## v1.12.0-B2201054 (pre-release)

What's changed since v1.11.1:

- Updated rules:
  - Azure Kubernetes Service:
    - Updated `Azure.AKS.Version` to use latest stable version `1.21.7`. [#1188](https://github.com/Azure/PSRule.Rules.Azure/issues/1188)
      - Pinned latest GA baseline `Azure.GA_2021_12` to previous version `1.20.5`.
      - Use `AZURE_AKS_CLUSTER_MINIMUM_VERSION` to configure the minimum version of the cluster.
  - Azure API Management:
    - Check service disabled insecure ciphers.
      [#1128](https://github.com/Azure/PSRule.Rules.Azure/issues/1128)
    - Refactored the cipher and protocol rule into individual rules.
      - `Azure.APIM.Protocols`
      - `Azure.APIM.Ciphers`
- General improvements:
  - **Important change:** Replaced `Azure_AKSMinimumVersion` option with `AZURE_AKS_CLUSTER_MINIMUM_VERSION`. [#941](https://github.com/Azure/PSRule.Rules.Azure/issues/941)
    - For compatibility, if `Azure_AKSMinimumVersion` is set it will be used instead of `AZURE_AKS_CLUSTER_MINIMUM_VERSION`.
    - If only `AZURE_AKS_CLUSTER_MINIMUM_VERSION` is set, this value will be used.
    - The default will be used neither options are configured.
    - If `Azure_AKSMinimumVersion` is set a warning will be generated until the configuration is removed.
    - Support for `Azure_AKSMinimumVersion` is deprecated and will be removed in v2.
    - See [upgrade notes][1] for details.

## v1.11.1

What's changed since v1.11.0:

- Bug fixes:
  - Fixed `Azure.AKS.CNISubnetSize` rule to use CNI selector. [#1178](https://github.com/Azure/PSRule.Rules.Azure/issues/1178)

## v1.11.0

What's changed since v1.10.4:

- New features:
  - Added baselines containing only Azure preview features. [#1129](https://github.com/Azure/PSRule.Rules.Azure/issues/1129)
    - Added baseline `Azure.Preview_2021_09`.
    - Added baseline `Azure.Preview_2021_12`.
  - Added `Azure.GA_2021_12` baseline. [#1146](https://github.com/Azure/PSRule.Rules.Azure/issues/1146)
    - Includes rules released before or during December 2021 for Azure GA features.
    - Marked baseline `Azure.GA_2021_09` as obsolete.
  - Bicep support promoted from experimental to generally available (GA). [#1176](https://github.com/Azure/PSRule.Rules.Azure/issues/1176)
- New rules:
  - All resources:
    - Check comments for each template resource. [#969](https://github.com/Azure/PSRule.Rules.Azure/issues/969)
  - Automation Account:
    - Automation accounts should enable diagnostic logs. [#1075](https://github.com/Azure/PSRule.Rules.Azure/issues/1075)
  - Azure Kubernetes Service:
    - Check clusters have the HTTP application routing add-on disabled. [#1131](https://github.com/Azure/PSRule.Rules.Azure/issues/1131)
    - Check clusters use the Secrets Store CSI Driver add-on. [#992](https://github.com/Azure/PSRule.Rules.Azure/issues/992)
    - Check clusters autorotation with the Secrets Store CSI Driver add-on. [#993](https://github.com/Azure/PSRule.Rules.Azure/issues/993)
    - Check clusters use Azure AD Pod Managed Identities (preview). [#991](https://github.com/Azure/PSRule.Rules.Azure/issues/991)
  - Azure Redis Cache:
    - Use availability zones for Azure Cache for Redis for regions that support it. [#1078](https://github.com/Azure/PSRule.Rules.Azure/issues/1078)
      - `Azure.Redis.AvailabilityZone`
      - `Azure.RedisEnterprise.Zones`
  - Application Security Group:
    - Check Application Security Groups meet naming requirements. [#1110](https://github.com/Azure/PSRule.Rules.Azure/issues/1110)
  - Firewall:
    - Check Firewalls meet naming requirements. [#1110](https://github.com/Azure/PSRule.Rules.Azure/issues/1110)
    - Check Firewall policies meet naming requirements. [#1110](https://github.com/Azure/PSRule.Rules.Azure/issues/1110)
  - Private Endpoint:
    - Check Private Endpoints meet naming requirements. [#1110](https://github.com/Azure/PSRule.Rules.Azure/issues/1110)
  - Virtual WAN:
    - Check Virtual WANs meet naming requirements. [#1110](https://github.com/Azure/PSRule.Rules.Azure/issues/1110)
- Updated rules:
  - Azure Kubernetes Service:
    - Promoted `Azure.AKS.AutoUpgrade` to GA rule set. [#1130](https://github.com/Azure/PSRule.Rules.Azure/issues/1130)
- General improvements:
  - Added support for template function `tenant()`. [#1124](https://github.com/Azure/PSRule.Rules.Azure/issues/1124)
  - Added support for template function `managementGroup()`. [#1125](https://github.com/Azure/PSRule.Rules.Azure/issues/1125)
  - Added support for template function `pickZones()`. [#518](https://github.com/Azure/PSRule.Rules.Azure/issues/518)
- Engineering:
  - Rule refactoring of rules from PowerShell to YAML. [#1109](https://github.com/Azure/PSRule.Rules.Azure/issues/1109)
    - The following rules were refactored:
      - `Azure.LB.Name`
      - `Azure.NSG.Name`
      - `Azure.Firewall.Mode`
      - `Azure.Route.Name`
      - `Azure.VNET.Name`
      - `Azure.VNG.Name`
      - `Azure.VNG.ConnectionName`
      - `Azure.AppConfig.SKU`
      - `Azure.AppConfig.Name`
      - `Azure.AppInsights.Workspace`
      - `Azure.AppInsights.Name`
      - `Azure.Cosmos.AccountName`
      - `Azure.FrontDoor.State`
      - `Azure.FrontDoor.Name`
      - `Azure.FrontDoor.WAF.Mode`
      - `Azure.FrontDoor.WAF.Enabled`
      - `Azure.FrontDoor.WAF.Name`
      - `Azure.AKS.MinNodeCount`
      - `Azure.AKS.ManagedIdentity`
      - `Azure.AKS.StandardLB`
      - `Azure.AKS.AzurePolicyAddOn`
      - `Azure.AKS.ManagedAAD`
      - `Azure.AKS.AuthorizedIPs`
      - `Azure.AKS.LocalAccounts`
      - `Azure.AKS.AzureRBAC`
- Bug fixes:
  - Fixed output of Bicep informational and warning messages in error stream. [#1157](https://github.com/Azure/PSRule.Rules.Azure/issues/1157)

What's changed since pre-release v1.11.0-B2112112:

- New features:
  - Bicep support promoted from experimental to generally available (GA). [#1176](https://github.com/Azure/PSRule.Rules.Azure/issues/1176)

## v1.11.0-B2112112 (pre-release)

What's changed since pre-release v1.11.0-B2112104:

- New rules:
  - Azure Redis Cache:
    - Use availability zones for Azure Cache for Redis for regions that support it. [#1078](https://github.com/Azure/PSRule.Rules.Azure/issues/1078)
      - `Azure.Redis.AvailabilityZone`
      - `Azure.RedisEnterprise.Zones`

## v1.11.0-B2112104 (pre-release)

What's changed since pre-release v1.11.0-B2112073:

- New rules:
  - Azure Kubernetes Service:
    - Check clusters use Azure AD Pod Managed Identities (preview). [#991](https://github.com/Azure/PSRule.Rules.Azure/issues/991)
- Engineering:
  - Rule refactoring of rules from PowerShell to YAML. [#1109](https://github.com/Azure/PSRule.Rules.Azure/issues/1109)
    - The following rules were refactored:
      - `Azure.AppConfig.SKU`
      - `Azure.AppConfig.Name`
      - `Azure.AppInsights.Workspace`
      - `Azure.AppInsights.Name`
      - `Azure.Cosmos.AccountName`
      - `Azure.FrontDoor.State`
      - `Azure.FrontDoor.Name`
      - `Azure.FrontDoor.WAF.Mode`
      - `Azure.FrontDoor.WAF.Enabled`
      - `Azure.FrontDoor.WAF.Name`
      - `Azure.AKS.MinNodeCount`
      - `Azure.AKS.ManagedIdentity`
      - `Azure.AKS.StandardLB`
      - `Azure.AKS.AzurePolicyAddOn`
      - `Azure.AKS.ManagedAAD`
      - `Azure.AKS.AuthorizedIPs`
      - `Azure.AKS.LocalAccounts`
      - `Azure.AKS.AzureRBAC`
- Bug fixes:
  - Fixed output of Bicep informational and warning messages in error stream. [#1157](https://github.com/Azure/PSRule.Rules.Azure/issues/1157)
  - Fixed obsolete flag for baseline `Azure.Preview_2021_12`. [#1166](https://github.com/Azure/PSRule.Rules.Azure/issues/1166)

## v1.11.0-B2112073 (pre-release)

What's changed since pre-release v1.11.0-B2112024:

- New features:
  - Added baselines containing only Azure preview features. [#1129](https://github.com/Azure/PSRule.Rules.Azure/issues/1129)
    - Added baseline `Azure.Preview_2021_09`.
    - Added baseline `Azure.Preview_2021_12`.
  - Added `Azure.GA_2021_12` baseline. [#1146](https://github.com/Azure/PSRule.Rules.Azure/issues/1146)
    - Includes rules released before or during December 2021 for Azure GA features.
    - Marked baseline `Azure.GA_2021_09` as obsolete.
- New rules:
  - All resources:
    - Check comments for each template resource. [#969](https://github.com/Azure/PSRule.Rules.Azure/issues/969)
- Bug fixes:
  - Fixed template function `equals` parameter count mismatch. [#1137](https://github.com/Azure/PSRule.Rules.Azure/issues/1137)
  - Fixed copy loop on nested deployment parameters is not handled. [#1144](https://github.com/Azure/PSRule.Rules.Azure/issues/1144)
  - Fixed outer copy loop of nested deployment. [#1154](https://github.com/Azure/PSRule.Rules.Azure/issues/1154)

## v1.11.0-B2112024 (pre-release)

What's changed since pre-release v1.11.0-B2111014:

- New rules:
  - Azure Kubernetes Service:
    - Check clusters have the HTTP application routing add-on disabled. [#1131](https://github.com/Azure/PSRule.Rules.Azure/issues/1131)
    - Check clusters use the Secrets Store CSI Driver add-on. [#992](https://github.com/Azure/PSRule.Rules.Azure/issues/992)
    - Check clusters autorotation with the Secrets Store CSI Driver add-on. [#993](https://github.com/Azure/PSRule.Rules.Azure/issues/993)
  - Automation Account:
    - Automation accounts should enable diagnostic logs. [#1075](https://github.com/Azure/PSRule.Rules.Azure/issues/1075)
- Updated rules:
  - Azure Kubernetes Service:
    - Promoted `Azure.AKS.AutoUpgrade` to GA rule set. [#1130](https://github.com/Azure/PSRule.Rules.Azure/issues/1130)
- General improvements:
  - Added support for template function `tenant()`. [#1124](https://github.com/Azure/PSRule.Rules.Azure/issues/1124)
  - Added support for template function `managementGroup()`. [#1125](https://github.com/Azure/PSRule.Rules.Azure/issues/1125)
  - Added support for template function `pickZones()`. [#518](https://github.com/Azure/PSRule.Rules.Azure/issues/518)
- Bug fixes:
  - Fixed `Azure.Policy.WaiverExpiry` date conversion. [#1118](https://github.com/Azure/PSRule.Rules.Azure/issues/1118)

## v1.11.0-B2111014 (pre-release)

What's changed since v1.10.0:

- New rules:
  - Application Security Group:
    - Check Application Security Groups meet naming requirements. [#1110](https://github.com/Azure/PSRule.Rules.Azure/issues/1110)
  - Firewall:
    - Check Firewalls meet naming requirements. [#1110](https://github.com/Azure/PSRule.Rules.Azure/issues/1110)
    - Check Firewall policies meet naming requirements. [#1110](https://github.com/Azure/PSRule.Rules.Azure/issues/1110)
  - Private Endpoint:
    - Check Private Endpoints meet naming requirements. [#1110](https://github.com/Azure/PSRule.Rules.Azure/issues/1110)
  - Virtual WAN:
    - Check Virtual WANs meet naming requirements. [#1110](https://github.com/Azure/PSRule.Rules.Azure/issues/1110)
- Engineering:
  - Rule refactoring of rules from PowerShell to YAML. [#1109](https://github.com/Azure/PSRule.Rules.Azure/issues/1109)
    - The following rules were refactored:
      - `Azure.LB.Name`
      - `Azure.NSG.Name`
      - `Azure.Firewall.Mode`
      - `Azure.Route.Name`
      - `Azure.VNET.Name`
      - `Azure.VNG.Name`
      - `Azure.VNG.ConnectionName`

## v1.10.4

What's changed since v1.10.3:

- Bug fixes:
  - Fixed outer copy loop of nested deployment. [#1154](https://github.com/Azure/PSRule.Rules.Azure/issues/1154)

## v1.10.3

What's changed since v1.10.2:

- Bug fixes:
  - Fixed copy loop on nested deployment parameters is not handled. [#1144](https://github.com/Azure/PSRule.Rules.Azure/issues/1144)

## v1.10.2

What's changed since v1.10.1:

- Bug fixes:
  - Fixed template function `equals` parameter count mismatch. [#1137](https://github.com/Azure/PSRule.Rules.Azure/issues/1137)

## v1.10.1

What's changed since v1.10.0:

- Bug fixes:
  - Fixed `Azure.Policy.WaiverExpiry` date conversion. [#1118](https://github.com/Azure/PSRule.Rules.Azure/issues/1118)

## v1.10.0

What's changed since v1.9.1:

- New features:
  - Added support for parameter strong types. [#1083](https://github.com/Azure/PSRule.Rules.Azure/issues/1083)
    - The value of string parameters can be tested against the expected type.
    - When configuring a location strong type, the parameter value must be a valid Azure location.
    - When configuring a resource type strong type, the parameter value must be a matching resource Id.
- New rules:
  - All resources:
    - Check template expressions do not exceed a maximum length. [#1006](https://github.com/Azure/PSRule.Rules.Azure/issues/1006)
  - Automation Service:
    - Check automation accounts should use managed identities for authentication. [#1074](https://github.com/Azure/PSRule.Rules.Azure/issues/1074)
  - Event Grid:
    - Check topics and domains use managed identities. [#1091](https://github.com/Azure/PSRule.Rules.Azure/issues/1091)
    - Check topics and domains use private endpoints. [#1092](https://github.com/Azure/PSRule.Rules.Azure/issues/1092)
    - Check topics and domains use identity-based authentication. [#1093](https://github.com/Azure/PSRule.Rules.Azure/issues/1093)
- General improvements:
  - Updated default baseline to use module configuration. [#1089](https://github.com/Azure/PSRule.Rules.Azure/issues/1089)
- Engineering:
  - Bump PSRule dependency to v1.9.0. [#1081](https://github.com/Azure/PSRule.Rules.Azure/issues/1081)
  - Bump Microsoft.CodeAnalysis.NetAnalyzers to v6.0.0. [#1080](https://github.com/Azure/PSRule.Rules.Azure/pull/1080)
  - Bump Microsoft.SourceLink.GitHub to 1.1.1. [#1085](https://github.com/Azure/PSRule.Rules.Azure/pull/1085)
- Bug fixes:
  - Fixed expansion of secret references. [#1098](https://github.com/Azure/PSRule.Rules.Azure/issues/1098)
  - Fixed handling of tagging for deployments. [#1099](https://github.com/Azure/PSRule.Rules.Azure/issues/1099)
  - Fixed strong type issue flagged with empty defaultValue string. [#1100](https://github.com/Azure/PSRule.Rules.Azure/issues/1100)

What's changed since pre-release v1.10.0-B2111081:

- No additional changes.

## v1.10.0-B2111081 (pre-release)

What's changed since pre-release v1.10.0-B2111072:

- New rules:
  - Automation Service:
    - Automation accounts should use managed identities for authentication. [#1074](https://github.com/Azure/PSRule.Rules.Azure/issues/1074)

## v1.10.0-B2111072 (pre-release)

What's changed since pre-release v1.10.0-B2111058:

- New rules:
  - All resources:
    - Check template expressions do not exceed a maximum length. [#1006](https://github.com/Azure/PSRule.Rules.Azure/issues/1006)
- Bug fixes:
  - Fixed expansion of secret references. [#1098](https://github.com/Azure/PSRule.Rules.Azure/issues/1098)
  - Fixed handling of tagging for deployments. [#1099](https://github.com/Azure/PSRule.Rules.Azure/issues/1099)
  - Fixed strong type issue flagged with empty defaultValue string. [#1100](https://github.com/Azure/PSRule.Rules.Azure/issues/1100)

## v1.10.0-B2111058 (pre-release)

What's changed since pre-release v1.10.0-B2111040:

- New rules:
  - Event Grid:
    - Check topics and domains use managed identities. [#1091](https://github.com/Azure/PSRule.Rules.Azure/issues/1091)
    - Check topics and domains use private endpoints. [#1092](https://github.com/Azure/PSRule.Rules.Azure/issues/1092)
    - Check topics and domains use identity-based authentication. [#1093](https://github.com/Azure/PSRule.Rules.Azure/issues/1093)
- General improvements:
  - Updated default baseline to use module configuration. [#1089](https://github.com/Azure/PSRule.Rules.Azure/issues/1089)

## v1.10.0-B2111040 (pre-release)

What's changed since v1.9.1:

- New features:
  - Added support for parameter strong types. [#1083](https://github.com/Azure/PSRule.Rules.Azure/issues/1083)
    - The value of string parameters can be tested against the expected type.
    - When configuring a location strong type, the parameter value must be a valid Azure location.
    - When configuring a resource type strong type, the parameter value must be a matching resource Id.
- Engineering:
  - Bump PSRule dependency to v1.9.0. [#1081](https://github.com/Azure/PSRule.Rules.Azure/issues/1081)
  - Bump Microsoft.CodeAnalysis.NetAnalyzers to v6.0.0. [#1080](https://github.com/Azure/PSRule.Rules.Azure/pull/1080)
  - Bump Microsoft.SourceLink.GitHub to 1.1.1. [#1085](https://github.com/Azure/PSRule.Rules.Azure/pull/1085)

## v1.9.1

What's changed since v1.9.0:

- Bug fixes:
  - Fixed can not index into resource group tags. [#1066](https://github.com/Azure/PSRule.Rules.Azure/issues/1066)
  - Fixed `Azure.VM.ASMinMembers` for template deployments. [#1064](https://github.com/Azure/PSRule.Rules.Azure/issues/1064)
  - Fixed zones property not found on public IP resource. [#1070](https://github.com/Azure/PSRule.Rules.Azure/issues/1070)

## v1.9.0

What's changed since v1.8.1:

- New rules:
  - API Management Service:
    - Check API management services are using availability zones when available. [#1017](https://github.com/Azure/PSRule.Rules.Azure/issues/1017)
  - Public IP Address:
    - Check Public IP addresses are configured with zone-redundancy. [#958](https://github.com/Azure/PSRule.Rules.Azure/issues/958)
    - Check Public IP addresses are using Standard SKU. [#979](https://github.com/Azure/PSRule.Rules.Azure/issues/979)
  - User Assigned Managed Identity:
    - Check identities meet naming requirements. [#1021](https://github.com/Azure/PSRule.Rules.Azure/issues/1021)
  - Virtual Network Gateway:
    - Check VPN/ExpressRoute gateways are configured with availability zone SKU. [#926](https://github.com/Azure/PSRule.Rules.Azure/issues/926)
- General improvements:
  - Improved processing of AzOps generated templates. [#799](https://github.com/Azure/PSRule.Rules.Azure/issues/799)
    - `Azure.Template.DefineParameters` is ignored for AzOps generated templates.
    - `Azure.Template.UseLocationParameter` is ignored for AzOps generated templates.
  - Bicep is now installed when using PSRule GitHub Action. [#1050](https://github.com/Azure/PSRule.Rules.Azure/issues/1050)
- Engineering:
  - Bump PSRule dependency to v1.8.0. [#1018](https://github.com/Azure/PSRule.Rules.Azure/issues/1018)
  - Added automated PR workflow to bump `providers.json` monthly. [#1041](https://github.com/Azure/PSRule.Rules.Azure/issues/1041)
- Bug fixes:
  - Fixed AKS Network Policy should accept calico. [#1046](https://github.com/Azure/PSRule.Rules.Azure/issues/1046)
  - Fixed `Azure.ACR.AdminUser` fails when `adminUserEnabled` not set. [#1014](https://github.com/Azure/PSRule.Rules.Azure/issues/1014)
  - Fixed `Azure.KeyVault.Logs` reports cannot index into a null array. [#1024](https://github.com/Azure/PSRule.Rules.Azure/issues/1024)
  - Fixed template function empty returns object reference not set exception. [#1025](https://github.com/Azure/PSRule.Rules.Azure/issues/1025)
  - Fixed delayed binding of `and` template function. [#1026](https://github.com/Azure/PSRule.Rules.Azure/issues/1026)
  - Fixed template function array nests array with array parameters. [#1027](https://github.com/Azure/PSRule.Rules.Azure/issues/1027)
  - Fixed property used by `Azure.ACR.MinSKU` to work more reliably with templates. [#1034](https://github.com/Azure/PSRule.Rules.Azure/issues/1034)
  - Fixed could not determine JSON object type for MockMember using CreateObject. [#1035](https://github.com/Azure/PSRule.Rules.Azure/issues/1035)
  - Fixed Bicep convention ordering. [#1053](https://github.com/Azure/PSRule.Rules.Azure/issues/1053)

What's changed since pre-release v1.9.0-B2110087:

- No additional changes.

## v1.9.0-B2110087 (pre-release)

What's changed since pre-release v1.9.0-B2110082:

- Bug fixes:
  - Fixed Bicep convention ordering. [#1053](https://github.com/Azure/PSRule.Rules.Azure/issues/1053)

## v1.9.0-B2110082 (pre-release)

What's changed since pre-release v1.9.0-B2110059:

- General improvements:
  - Bicep is now installed when using PSRule GitHub Action. [#1050](https://github.com/Azure/PSRule.Rules.Azure/issues/1050)
- Engineering:
  - Added automated PR workflow to bump `providers.json` monthly. [#1041](https://github.com/Azure/PSRule.Rules.Azure/issues/1041)
- Bug fixes:
  - Fixed AKS Network Policy should accept calico. [#1046](https://github.com/Azure/PSRule.Rules.Azure/issues/1046)

## v1.9.0-B2110059 (pre-release)

What's changed since pre-release v1.9.0-B2110040:

- New rules:
  - API Management Service:
    - Check API management services are using availability zones when available. [#1017](https://github.com/Azure/PSRule.Rules.Azure/issues/1017)
- Bug fixes:
  - Fixed property used by `Azure.ACR.MinSKU` to work more reliably with templates. [#1034](https://github.com/Azure/PSRule.Rules.Azure/issues/1034)
  - Fixed could not determine JSON object type for MockMember using CreateObject. [#1035](https://github.com/Azure/PSRule.Rules.Azure/issues/1035)

## v1.9.0-B2110040 (pre-release)

What's changed since pre-release v1.9.0-B2110025:

- New rules:
  - User Assigned Managed Identity:
    - Check identities meet naming requirements. [#1021](https://github.com/Azure/PSRule.Rules.Azure/issues/1021)
- Bug fixes:
  - Fixed `Azure.KeyVault.Logs` reports cannot index into a null array. [#1024](https://github.com/Azure/PSRule.Rules.Azure/issues/1024)
  - Fixed template function empty returns object reference not set exception. [#1025](https://github.com/Azure/PSRule.Rules.Azure/issues/1025)
  - Fixed delayed binding of `and` template function. [#1026](https://github.com/Azure/PSRule.Rules.Azure/issues/1026)
  - Fixed template function array nests array with array parameters. [#1027](https://github.com/Azure/PSRule.Rules.Azure/issues/1027)

## v1.9.0-B2110025 (pre-release)

What's changed since pre-release v1.9.0-B2110014:

- Engineering:
  - Bump PSRule dependency to v1.8.0. [#1018](https://github.com/Azure/PSRule.Rules.Azure/issues/1018)
- Bug fixes:
  - Fixed `Azure.ACR.AdminUser` fails when `adminUserEnabled` not set. [#1014](https://github.com/Azure/PSRule.Rules.Azure/issues/1014)

## v1.9.0-B2110014 (pre-release)

What's changed since pre-release v1.9.0-B2110009:

- Bug fixes:
  - Fixed expression out of range of valid values. [#1005](https://github.com/Azure/PSRule.Rules.Azure/issues/1005)
  - Fixed template expand fails in nested reference expansion. [#1007](https://github.com/Azure/PSRule.Rules.Azure/issues/1007)

## v1.9.0-B2110009 (pre-release)

What's changed since pre-release v1.9.0-B2109027:

- Bug fixes:
  - Fixed handling of comments with template and parameter file rules. [#996](https://github.com/Azure/PSRule.Rules.Azure/issues/996)
  - Fixed `Azure.Template.UseLocationParameter` to only apply to templates deployed as RG scope [#995](https://github.com/Azure/PSRule.Rules.Azure/issues/995)
  - Fixed expand template fails with `createObject` when no parameters are specified. [#1000](https://github.com/Azure/PSRule.Rules.Azure/issues/1000)

## v1.9.0-B2109027 (pre-release)

What's changed since v1.8.0:

- New rules:
  - Public IP Address:
    - Check Public IP addresses are configured with zone-redundancy. [#958](https://github.com/Azure/PSRule.Rules.Azure/issues/958)
    - Check Public IP addresses are using Standard SKU. [#979](https://github.com/Azure/PSRule.Rules.Azure/issues/979)
  - Virtual Network Gateway:
    - Check VPN/ExpressRoute gateways are configured with availability zone SKU. [#926](https://github.com/Azure/PSRule.Rules.Azure/issues/926)
- General improvements:
  - Improved processing of AzOps generated templates. [#799](https://github.com/Azure/PSRule.Rules.Azure/issues/799)
    - `Azure.Template.DefineParameters` is ignored for AzOps generated templates.
    - `Azure.Template.UseLocationParameter` is ignored for AzOps generated templates.
- Bug fixes:
  - Fixed `ToUpper` fails to convert character. [#986](https://github.com/Azure/PSRule.Rules.Azure/issues/986)

## v1.8.1

What's changed since v1.8.0:

- Bug fixes:
  - Fixed handling of comments with template and parameter file rules. [#996](https://github.com/Azure/PSRule.Rules.Azure/issues/996)
  - Fixed `Azure.Template.UseLocationParameter` to only apply to templates deployed as RG scope [#995](https://github.com/Azure/PSRule.Rules.Azure/issues/995)
  - Fixed expand template fails with `createObject` when no parameters are specified. [#1000](https://github.com/Azure/PSRule.Rules.Azure/issues/1000)
  - Fixed `ToUpper` fails to convert character. [#986](https://github.com/Azure/PSRule.Rules.Azure/issues/986)
  - Fixed expression out of range of valid values. [#1005](https://github.com/Azure/PSRule.Rules.Azure/issues/1005)
  - Fixed template expand fails in nested reference expansion. [#1007](https://github.com/Azure/PSRule.Rules.Azure/issues/1007)

## v1.8.0

What's changed since v1.7.0:

- New features:
  - Added `Azure.GA_2021_09` baseline. [#961](https://github.com/Azure/PSRule.Rules.Azure/issues/961)
    - Includes rules released before or during September 2021 for Azure GA features.
    - Marked baseline `Azure.GA_2021_06` as obsolete.
- New rules:
  - Application Gateway:
    - Check App Gateways should use availability zones when available. Thanks [@ArmaanMcleod](https://github.com/ArmaanMcleod). [#928](https://github.com/Azure/PSRule.Rules.Azure/issues/928)
  - Azure Kubernetes Service:
    - Check clusters have control plane audit logs enabled. Thanks [@ArmaanMcleod](https://github.com/ArmaanMcleod). [#882](https://github.com/Azure/PSRule.Rules.Azure/issues/882)
    - Check clusters have control plane diagnostics enabled. Thanks [@ArmaanMcleod](https://github.com/ArmaanMcleod). [#922](https://github.com/Azure/PSRule.Rules.Azure/issues/922)
    - Check clusters use Container Insights for monitoring workloads. Thanks [@ArmaanMcleod](https://github.com/ArmaanMcleod). [#881](https://github.com/Azure/PSRule.Rules.Azure/issues/881)
    - Check clusters use availability zones when available. Thanks [@ArmaanMcleod](https://github.com/ArmaanMcleod). [#880](https://github.com/Azure/PSRule.Rules.Azure/issues/880)
  - Cosmos DB:
    - Check DB account names meet naming requirements. [#954](https://github.com/Azure/PSRule.Rules.Azure/issues/954)
    - Check DB accounts use Azure AD identities for resource management operations. [#953](https://github.com/Azure/PSRule.Rules.Azure/issues/953)
  - Load Balancer:
    - Check Load balancers are using Standard SKU. Thanks [@ArmaanMcleod](https://github.com/ArmaanMcleod). [#957](https://github.com/Azure/PSRule.Rules.Azure/issues/957)
    - Check Load Balancers are configured with zone-redundancy. Thanks [@ArmaanMcleod](https://github.com/ArmaanMcleod). [#927](https://github.com/Azure/PSRule.Rules.Azure/issues/927)
- Engineering:
  - Bump PSRule dependency to v1.7.2. [#951](https://github.com/Azure/PSRule.Rules.Azure/issues/951)
  - Automated update of availability zone information in providers.json. [#907](https://github.com/Azure/PSRule.Rules.Azure/issues/907)
  - Increased test coverage of rule reasons. Thanks [@ArmaanMcleod](https://github.com/ArmaanMcleod). [#960](https://github.com/Azure/PSRule.Rules.Azure/issues/960)
- Bug fixes:
  - Fixed export of in-flight AKS related subnets for kubenet clusters. Thanks [@ArmaanMcleod](https://github.com/ArmaanMcleod). [#920](https://github.com/Azure/PSRule.Rules.Azure/issues/920)
  - Fixed plan instance count is not applicable to Elastic Premium plans. [#946](https://github.com/Azure/PSRule.Rules.Azure/issues/946)
  - Fixed minimum App Service Plan fails Elastic Premium plans. [#945](https://github.com/Azure/PSRule.Rules.Azure/issues/945)
  - Fixed App Service Plan should include PremiumV3 plan. [#944](https://github.com/Azure/PSRule.Rules.Azure/issues/944)
  - Fixed Azure.VM.NICAttached with private endpoints. [#932](https://github.com/Azure/PSRule.Rules.Azure/issues/932)
  - Fixed Bicep CLI fails with unexpected end of content. [#889](https://github.com/Azure/PSRule.Rules.Azure/issues/889)
  - Fixed incomplete reason message for `Azure.Storage.MinTLS`. [#971](https://github.com/Azure/PSRule.Rules.Azure/issues/971)
  - Fixed false positive of `Azure.Storage.UseReplication` with large file storage. [#965](https://github.com/Azure/PSRule.Rules.Azure/issues/965)

What's changed since pre-release v1.8.0-B2109060:

- No additional changes.

## v1.8.0-B2109086 (pre-release)

What's changed since pre-release v1.8.0-B2109060:

- New rules:
  - Load Balancer:
    - Check Load balancers are using Standard SKU. Thanks [@ArmaanMcleod](https://github.com/ArmaanMcleod). [#957](https://github.com/Azure/PSRule.Rules.Azure/issues/957)
- Engineering:
  - Increased test coverage of rule reasons. Thanks [@ArmaanMcleod](https://github.com/ArmaanMcleod). [#960](https://github.com/Azure/PSRule.Rules.Azure/issues/960)
- Bug fixes:
  - Fixed Bicep CLI fails with unexpected end of content. [#889](https://github.com/Azure/PSRule.Rules.Azure/issues/889)
  - Fixed incomplete reason message for `Azure.Storage.MinTLS`. [#971](https://github.com/Azure/PSRule.Rules.Azure/issues/971)
  - Fixed false positive of `Azure.Storage.UseReplication` with large file storage. [#965](https://github.com/Azure/PSRule.Rules.Azure/issues/965)

## v1.8.0-B2109060 (pre-release)

What's changed since pre-release v1.8.0-B2109046:

- New features:
  - Added `Azure.GA_2021_09` baseline. [#961](https://github.com/Azure/PSRule.Rules.Azure/issues/961)
    - Includes rules released before or during September 2021 for Azure GA features.
    - Marked baseline `Azure.GA_2021_06` as obsolete.
- New rules:
  - Load Balancer:
    - Check Load Balancers are configured with zone-redundancy. Thanks [@ArmaanMcleod](https://github.com/ArmaanMcleod). [#927](https://github.com/Azure/PSRule.Rules.Azure/issues/927)

## v1.8.0-B2109046 (pre-release)

What's changed since pre-release v1.8.0-B2109020:

- New rules:
  - Application Gateway:
    - Check App Gateways should use availability zones when available. Thanks [@ArmaanMcleod](https://github.com/ArmaanMcleod). [#928](https://github.com/Azure/PSRule.Rules.Azure/issues/928)
  - Cosmos DB:
    - Check DB account names meet naming requirements. [#954](https://github.com/Azure/PSRule.Rules.Azure/issues/954)
    - Check DB accounts use Azure AD identities for resource management operations. [#953](https://github.com/Azure/PSRule.Rules.Azure/issues/953)
- Bug fixes:
  - Fixed plan instance count is not applicable to Elastic Premium plans. [#946](https://github.com/Azure/PSRule.Rules.Azure/issues/946)
  - Fixed minimum App Service Plan fails Elastic Premium plans. [#945](https://github.com/Azure/PSRule.Rules.Azure/issues/945)
  - Fixed App Service Plan should include PremiumV3 plan. [#944](https://github.com/Azure/PSRule.Rules.Azure/issues/944)
  - Fixed Azure.VM.NICAttached with private endpoints. [#932](https://github.com/Azure/PSRule.Rules.Azure/issues/932)
- Engineering:
  - Bump PSRule dependency to v1.7.2. [#951](https://github.com/Azure/PSRule.Rules.Azure/issues/951)

## v1.8.0-B2109020 (pre-release)

What's changed since pre-release v1.8.0-B2108026:

- New rules:
  - Azure Kubernetes Service:
    - Check clusters have control plane audit logs enabled. Thanks [@ArmaanMcleod](https://github.com/ArmaanMcleod). [#882](https://github.com/Azure/PSRule.Rules.Azure/issues/882)
    - Check clusters have control plane diagnostics enabled. Thanks [@ArmaanMcleod](https://github.com/ArmaanMcleod). [#922](https://github.com/Azure/PSRule.Rules.Azure/issues/922)
- Engineering:
  - Bump PSRule dependency to v1.7.0. [#938](https://github.com/Azure/PSRule.Rules.Azure/issues/938)

## v1.8.0-B2108026 (pre-release)

What's changed since pre-release v1.8.0-B2108013:

- New rules:
  - Azure Kubernetes Service:
    - Check clusters use Container Insights for monitoring workloads. Thanks [@ArmaanMcleod](https://github.com/ArmaanMcleod). [#881](https://github.com/Azure/PSRule.Rules.Azure/issues/881)
- Bug fixes:
  - Fixed export of in-flight AKS related subnets for kubenet clusters. Thanks [@ArmaanMcleod](https://github.com/ArmaanMcleod). [#920](https://github.com/Azure/PSRule.Rules.Azure/issues/920)

## v1.8.0-B2108013 (pre-release)

What's changed since v1.7.0:

- New rules:
  - Azure Kubernetes Service:
    - Check clusters use availability zones when available. Thanks [@ArmaanMcleod](https://github.com/ArmaanMcleod). [#880](https://github.com/Azure/PSRule.Rules.Azure/issues/880)
- Engineering:
  - Bump PSRule dependency to v1.6.1. [#913](https://github.com/Azure/PSRule.Rules.Azure/issues/913)
  - Automated update of availability zone information in providers.json. [#907](https://github.com/Azure/PSRule.Rules.Azure/issues/907)

## v1.7.0

What's changed since v1.6.0:

- New rules:
  - All resources:
    - Check template parameter files use metadata links. [#846](https://github.com/Azure/PSRule.Rules.Azure/issues/846)
      - Configure the `AZURE_PARAMETER_FILE_METADATA_LINK` option to enable this rule.
    - Check template files use a recent schema. [#845](https://github.com/Azure/PSRule.Rules.Azure/issues/845)
    - Check template files use a https schema scheme. [#894](https://github.com/Azure/PSRule.Rules.Azure/issues/894)
    - Check template parameter files use a https schema scheme. [#894](https://github.com/Azure/PSRule.Rules.Azure/issues/894)
    - Check template parameters set a value. [#896](https://github.com/Azure/PSRule.Rules.Azure/issues/896)
    - Check template parameters use a valid secret reference. [#897](https://github.com/Azure/PSRule.Rules.Azure/issues/897)
  - Azure Kubernetes Service:
    - Check clusters using Azure CNI should use large subnets. Thanks [@ArmaanMcleod](https://github.com/ArmaanMcleod). [#273](https://github.com/Azure/PSRule.Rules.Azure/issues/273)
    - Check clusters use auto-scale node pools. Thanks [@ArmaanMcleod](https://github.com/ArmaanMcleod). [#218](https://github.com/Azure/PSRule.Rules.Azure/issues/218)
      - By default, a minimum of a `/23` subnet is required.
      - Configure `AZURE_AKS_CNI_MINIMUM_CLUSTER_SUBNET_SIZE` to change the default minimum subnet size.
  - Storage Account:
    - Check Storage Accounts only accept explicitly allowed network traffic. [#884](https://github.com/Azure/PSRule.Rules.Azure/issues/884)
- Updated rules:
  - Virtual Network:
    - Excluded `AzureFirewallManagementSubnet` from `Azure.VNET.UseNSGs`. [#869](https://github.com/Azure/PSRule.Rules.Azure/issues/869)
- General improvements:
  - Added version information to bicep compilation exceptions. [#903](https://github.com/Azure/PSRule.Rules.Azure/issues/903)
- Engineering:
  - Bump PSRule dependency to v1.6.0. [#871](https://github.com/Azure/PSRule.Rules.Azure/issues/871)
- Bug fixes:
  - Fixed DateTimeAdd function and tests within timezones with DST. [#891](https://github.com/Azure/PSRule.Rules.Azure/issues/891)
  - Fixed `Azure.Template.ParameterValue` failing on empty value. [#901](https://github.com/Azure/PSRule.Rules.Azure/issues/901)

What's changed since pre-release v1.7.0-B2108059:

- No additional changes.

## v1.7.0-B2108059 (pre-release)

What's changed since pre-release v1.7.0-B2108049:

- General improvements:
  - Added version information to bicep compilation exceptions. [#903](https://github.com/Azure/PSRule.Rules.Azure/issues/903)
- Bug fixes:
  - Fixed `Azure.Template.ParameterValue` failing on empty value. [#901](https://github.com/Azure/PSRule.Rules.Azure/issues/901)

## v1.7.0-B2108049 (pre-release)

What's changed since pre-release v1.7.0-B2108040:

- New rules:
  - All resources:
    - Check template files use a recent schema. [#845](https://github.com/Azure/PSRule.Rules.Azure/issues/845)
    - Check template files use a https schema scheme. [#894](https://github.com/Azure/PSRule.Rules.Azure/issues/894)
    - Check template parameter files use a https schema scheme. [#894](https://github.com/Azure/PSRule.Rules.Azure/issues/894)
    - Check template parameters set a value. [#896](https://github.com/Azure/PSRule.Rules.Azure/issues/896)
    - Check template parameters use a valid secret reference. [#897](https://github.com/Azure/PSRule.Rules.Azure/issues/897)
- Bug fixes:
  - Fixed DateTimeAdd function and tests within timezones with DST. [#891](https://github.com/Azure/PSRule.Rules.Azure/issues/891)

## v1.7.0-B2108040 (pre-release)

What's changed since pre-release v1.7.0-B2108020:

- New rules:
  - All resources:
    - Check template parameter files use metadata links. [#846](https://github.com/Azure/PSRule.Rules.Azure/issues/846)
      - Configure the `AZURE_PARAMETER_FILE_METADATA_LINK` option to enable this rule.
  - Azure Kubernetes Service:
    - Check clusters using Azure CNI should use large subnets. Thanks [@ArmaanMcleod](https://github.com/ArmaanMcleod). [#273](https://github.com/Azure/PSRule.Rules.Azure/issues/273)
      - By default, a minimum of a `/23` subnet is required.
      - Configure `AZURE_AKS_CNI_MINIMUM_CLUSTER_SUBNET_SIZE` to change the default minimum subnet size.
  - Storage Account:
    - Check Storage Accounts only accept explicitly allowed network traffic. [#884](https://github.com/Azure/PSRule.Rules.Azure/issues/884)

## v1.7.0-B2108020 (pre-release)

What's changed since v1.6.0:

- New rules:
  - Azure Kubernetes Service:
    - Check clusters use auto-scale node pools. Thanks [@ArmaanMcleod](https://github.com/ArmaanMcleod). [#218](https://github.com/Azure/PSRule.Rules.Azure/issues/218)
- Updated rules:
  - Virtual Network:
    - Excluded `AzureFirewallManagementSubnet` from `Azure.VNET.UseNSGs`. [#869](https://github.com/Azure/PSRule.Rules.Azure/issues/869)
- Engineering:
  - Bump PSRule dependency to v1.6.0. [#871](https://github.com/Azure/PSRule.Rules.Azure/issues/871)

## v1.6.0

What's changed since v1.5.1:

- New features:
  - **Experimental**: Added support for expansion from Bicep source files. [#848](https://github.com/Azure/PSRule.Rules.Azure/issues/848) [#670](https://github.com/Azure/PSRule.Rules.Azure/issues/670) [#858](https://github.com/Azure/PSRule.Rules.Azure/issues/858)
    - Bicep support is currently experimental.
    - To opt-in set the `AZURE_BICEP_FILE_EXPANSION` configuration to `true`.
    - For more information see [Using Bicep](https://azure.github.io/PSRule.Rules.Azure/using-bicep/).
- New rules:
  - Application Gateways:
    - Check Application Gateways publish endpoints by HTTPS. [#841](https://github.com/Azure/PSRule.Rules.Azure/issues/841)
- Engineering:
  - Bump PSRule dependency to v1.5.0. [#832](https://github.com/Azure/PSRule.Rules.Azure/issues/832)
  - Migration of Pester v4 tests to Pester v5. Thanks [@ArmaanMcleod](https://github.com/ArmaanMcleod). [#395](https://github.com/Azure/PSRule.Rules.Azure/issues/395)

What's changed since pre-release v1.6.0-B2108038:

- Bug fixes:
  - Fixed Bicep expand creates deadlock and times out. [#863](https://github.com/Azure/PSRule.Rules.Azure/issues/863)

## v1.6.0-B2108038 (pre-release)

What's changed since pre-release v1.6.0-B2108023:

- Bug fixes:
  - Fixed Bicep expand hangs analysis. [#858](https://github.com/Azure/PSRule.Rules.Azure/issues/858)

## v1.6.0-B2108023 (pre-release)

What's changed since pre-release v1.6.0-B2107028:

- New features:
  - **Experimental**: Added support for expansion from Bicep source files. [#848](https://github.com/Azure/PSRule.Rules.Azure/issues/848) [#670](https://github.com/Azure/PSRule.Rules.Azure/issues/670)
    - Bicep support is currently experimental.
    - To opt-in set the `AZURE_BICEP_FILE_EXPANSION` configuration to `true`.
    - For more information see [Using Bicep](https://azure.github.io/PSRule.Rules.Azure/using-bicep/).

## v1.6.0-B2107028 (pre-release)

What's changed since v1.5.1:

- New rules:
  - Application Gateways:
    - Check Application Gateways publish endpoints by HTTPS. [#841](https://github.com/Azure/PSRule.Rules.Azure/issues/841)
- Engineering:
  - Bump PSRule dependency to v1.5.0. [#832](https://github.com/Azure/PSRule.Rules.Azure/issues/832)

## v1.5.1

What's changed since v1.5.0:

- Bug fixes:
  - Fixed rule does not detect more restrictive NSG rules. [#831](https://github.com/Azure/PSRule.Rules.Azure/issues/831)

## v1.5.0

What's changed since v1.4.1:

- New features:
  - Added `Azure.GA_2021_06` baseline. [#822](https://github.com/Azure/PSRule.Rules.Azure/issues/822)
    - Includes rules released before or during June 2021 for Azure GA features.
    - Marked baseline `Azure.GA_2021_03` as obsolete.
- New rules:
  - Application Insights:
    - Check App Insights resources use workspace-based configuration. [#813](https://github.com/Azure/PSRule.Rules.Azure/issues/813)
    - Check App Insights resources meet naming requirements. [#814](https://github.com/Azure/PSRule.Rules.Azure/issues/814)
- General improvements:
  - Exclude not applicable rules for templates generated with Bicep and PSArm. [#815](https://github.com/Azure/PSRule.Rules.Azure/issues/815)
  - Updated rule help to use docs pages for online version. [#824](https://github.com/Azure/PSRule.Rules.Azure/issues/824)
- Engineering:
  - Bump PSRule dependency to v1.4.0. [#823](https://github.com/Azure/PSRule.Rules.Azure/issues/823)
  - Bump YamlDotNet dependency to v11.2.1. [#821](https://github.com/Azure/PSRule.Rules.Azure/pull/821)
  - Migrate project to Azure GitHub organization and updated links. [#800](https://github.com/Azure/PSRule.Rules.Azure/pull/800)
- Bug fixes:
  - Fixed detection of parameters and variables with line breaks. [#811](https://github.com/Azure/PSRule.Rules.Azure/issues/811)

What's changed since pre-release v1.5.0-B2107002:

- No additional changes.

## v1.5.0-B2107002 (pre-release)

What's changed since pre-release v1.5.0-B2106018:

- New features:
  - Added `Azure.GA_2021_06` baseline. [#822](https://github.com/Azure/PSRule.Rules.Azure/issues/822)
    - Includes rules released before or during June 2021 for Azure GA features.
    - Marked baseline `Azure.GA_2021_03` as obsolete.
- General improvements:
  - Updated rule help to use docs pages for online version. [#824](https://github.com/Azure/PSRule.Rules.Azure/issues/824)
- Engineering:
  - Bump PSRule dependency to v1.4.0. [#823](https://github.com/Azure/PSRule.Rules.Azure/issues/823)
  - Bump YamlDotNet dependency to v11.2.1. [#821](https://github.com/Azure/PSRule.Rules.Azure/pull/821)

## v1.5.0-B2106018 (pre-release)

What's changed since v1.4.1:

- New rules:
  - Application Insights:
    - Check App Insights resources use workspace-based configuration. [#813](https://github.com/Azure/PSRule.Rules.Azure/issues/813)
    - Check App Insights resources meet naming requirements. [#814](https://github.com/Azure/PSRule.Rules.Azure/issues/814)
- General improvements:
  - Exclude not applicable rules for templates generated with Bicep and PSArm. [#815](https://github.com/Azure/PSRule.Rules.Azure/issues/815)
- Engineering:
  - Bump YamlDotNet dependency to v11.2.0. [#801](https://github.com/Azure/PSRule.Rules.Azure/pull/801)
  - Migrate project to Azure GitHub organization and updated links. [#800](https://github.com/Azure/PSRule.Rules.Azure/pull/800)
- Bug fixes:
  - Fixed detection of parameters and variables with line breaks. [#811](https://github.com/Azure/PSRule.Rules.Azure/issues/811)

## v1.4.1

What's changed since v1.4.0:

- Bug fixes:
  - Fixed boolean string conversion case. [#793](https://github.com/Azure/PSRule.Rules.Azure/issues/793)
  - Fixed case sensitive property matching. [#794](https://github.com/Azure/PSRule.Rules.Azure/issues/794)
  - Fixed automatic expansion of template parameter files. [#796](https://github.com/Azure/PSRule.Rules.Azure/issues/796)
    - Template parameter files are not automatically expanded by default.
    - To enable this, set the `AZURE_PARAMETER_FILE_EXPANSION` configuration option.

## v1.4.0

What's changed since v1.3.2:

- New features:
  - Automatically expand template from parameter files for analysis. [#772](https://github.com/Azure/PSRule.Rules.Azure/issues/772)
    - Previously templates needed to be exported with `Export-AzRuleTemplateData`.
    - To export template data automatically use PSRule cmdlets with `-Format File`.
- New rules:
  - Cognitive Search:
    - Check search services meet index SLA replica requirement. [#761](https://github.com/Azure/PSRule.Rules.Azure/issues/761)
    - Check search services meet query SLA replica requirement. [#762](https://github.com/Azure/PSRule.Rules.Azure/issues/762)
    - Check search services meet naming requirements. [#763](https://github.com/Azure/PSRule.Rules.Azure/issues/763)
    - Check search services use a minimum SKU. [#764](https://github.com/Azure/PSRule.Rules.Azure/issues/764)
    - Check search services use managed identities. [#765](https://github.com/Azure/PSRule.Rules.Azure/issues/765)
  - Azure Kubernetes Service:
    - Check clusters use AKS-managed Azure AD integration. [#436](https://github.com/Azure/PSRule.Rules.Azure/issues/436)
    - Check clusters have local account disabled (preview). [#786](https://github.com/Azure/PSRule.Rules.Azure/issues/786)
    - Check clusters have an auto-upgrade channel set (preview). [#787](https://github.com/Azure/PSRule.Rules.Azure/issues/787)
    - Check clusters limit access network access to the API server. [#788](https://github.com/Azure/PSRule.Rules.Azure/issues/788)
    - Check clusters used Azure RBAC for Kubernetes authorization. [#789](https://github.com/Azure/PSRule.Rules.Azure/issues/789)
- Updated rules:
  - Azure Kubernetes Service:
    - Updated `Azure.AKS.Version` to 1.20.5. [#767](https://github.com/Azure/PSRule.Rules.Azure/issues/767)
- General improvements:
  - Automatically nest template sub-resources for analysis. [#746](https://github.com/Azure/PSRule.Rules.Azure/issues/746)
    - Sub-resources such as diagnostic logs or configurations are automatically nested.
    - Automatic nesting a resource requires:
      - The parent resource is defined in the same template.
      - The sub-resource depends on the parent resource.
  - Added support for source location references to template files. [#781](https://github.com/Azure/PSRule.Rules.Azure/issues/781)
    - Output includes source location to resources exported from a templates.
- Bug fixes:
  - Fixed string index parsing in expressions with whitespace. [#775](https://github.com/Azure/PSRule.Rules.Azure/issues/775)
  - Fixed base for DateTimeAdd is not a valid string. [#777](https://github.com/Azure/PSRule.Rules.Azure/issues/777)
- Engineering:
  - Added source link to project. [#783](https://github.com/Azure/PSRule.Rules.Azure/issues/783)

What's changed since pre-release v1.4.0-B2105057:

- No additional changes.

## v1.4.0-B2105057 (pre-release)

What's changed since pre-release v1.4.0-B2105050:

- New rules:
  - Azure Kubernetes Service:
    - Check clusters use AKS-managed Azure AD integration. [#436](https://github.com/Azure/PSRule.Rules.Azure/issues/436)
    - Check clusters have local account disabled (preview). [#786](https://github.com/Azure/PSRule.Rules.Azure/issues/786)
    - Check clusters have an auto-upgrade channel set (preview). [#787](https://github.com/Azure/PSRule.Rules.Azure/issues/787)
    - Check clusters limit access network access to the API server. [#788](https://github.com/Azure/PSRule.Rules.Azure/issues/788)
    - Check clusters used Azure RBAC for Kubernetes authorization. [#789](https://github.com/Azure/PSRule.Rules.Azure/issues/789)
- Updated rules:
  - Azure Kubernetes Service:
    - Updated `Azure.AKS.Version` to 1.20.5. [#767](https://github.com/Azure/PSRule.Rules.Azure/issues/767)
- Engineering:
  - Added source link to project. [#783](https://github.com/Azure/PSRule.Rules.Azure/issues/783)

## v1.4.0-B2105050 (pre-release)

What's changed since pre-release v1.4.0-B2105044:

- General improvements:
  - Added support for source location references to template files. [#781](https://github.com/Azure/PSRule.Rules.Azure/issues/781)
    - Output includes source location to resources exported from a templates.

## v1.4.0-B2105044 (pre-release)

What's changed since pre-release v1.4.0-B2105027:

- New features:
  - Automatically expand template from parameter files for analysis. [#772](https://github.com/Azure/PSRule.Rules.Azure/issues/772)
    - Previously templates needed to be exported with `Export-AzRuleTemplateData`.
    - To export template data automatically use PSRule cmdlets with `-Format File`.
- Bug fixes:
  - Fixed string index parsing in expressions with whitespace. [#775](https://github.com/Azure/PSRule.Rules.Azure/issues/775)
  - Fixed base for DateTimeAdd is not a valid string. [#777](https://github.com/Azure/PSRule.Rules.Azure/issues/777)

## v1.4.0-B2105027 (pre-release)

What's changed since pre-release v1.4.0-B2105020:

- New rules:
  - Cognitive Search:
    - Check search services meet index SLA replica requirement. [#761](https://github.com/Azure/PSRule.Rules.Azure/issues/761)
    - Check search services meet query SLA replica requirement. [#762](https://github.com/Azure/PSRule.Rules.Azure/issues/762)
    - Check search services meet naming requirements. [#763](https://github.com/Azure/PSRule.Rules.Azure/issues/763)
    - Check search services use a minimum SKU. [#764](https://github.com/Azure/PSRule.Rules.Azure/issues/764)
    - Check search services use managed identities. [#765](https://github.com/Azure/PSRule.Rules.Azure/issues/765)

## v1.4.0-B2105020 (pre-release)

What's changed since v1.3.2:

- General improvements:
  - Automatically nest template sub-resources for analysis. [#746](https://github.com/Azure/PSRule.Rules.Azure/issues/746)
    - Sub-resources such as diagnostic logs or configurations are automatically nested.
    - Automatic nesting a resource requires:
      - The parent resource is defined in the same template.
      - The sub-resource depends on the parent resource.

## v1.3.2

What's changed since v1.3.1:

- Bug fixes:
  - Fixed rule reason reported the parameter inputObject is null. [#753](https://github.com/Azure/PSRule.Rules.Azure/issues/753)

## v1.3.1

What's changed since v1.3.0:

- Engineering:
  - Bump PSRule dependency to v1.3.0. [#749](https://github.com/Azure/PSRule.Rules.Azure/issues/749)
  - Bump YamlDotNet dependency to v11.1.1. [#742](https://github.com/Azure/PSRule.Rules.Azure/issues/742)

## v1.3.0

What's changed since v1.2.1:

- New rules:
  - Policy:
    - Check policy assignment display name and description are set. [#725](https://github.com/Azure/PSRule.Rules.Azure/issues/725)
    - Check policy assignment assigned by metadata is set. [#726](https://github.com/Azure/PSRule.Rules.Azure/issues/726)
    - Check policy exemption display name and description are set. [#723](https://github.com/Azure/PSRule.Rules.Azure/issues/723)
    - Check policy waiver exemptions have an expiry date set. [#724](https://github.com/Azure/PSRule.Rules.Azure/issues/724)
- Removed rules:
  - Storage:
    - Remove `Azure.Storage.UseEncryption` as Storage Service Encryption (SSE) is always on. [#630](https://github.com/Azure/PSRule.Rules.Azure/issues/630)
      - SSE is on by default and can not be disabled.
- General improvements:
  - Additional metadata added in parameter files is passed through with `Get-AzRuleTemplateLink`. [#706](https://github.com/Azure/PSRule.Rules.Azure/issues/706)
  - Improved binding support for File inputs. [#480](https://github.com/Azure/PSRule.Rules.Azure/issues/480)
    - Template and parameter file names now return a relative path instead of full path.
  - Added API version for each module resource. [#729](https://github.com/Azure/PSRule.Rules.Azure/issues/729)
- Engineering:
  - Clean up depreciated warning message for configuration option `azureAllowedRegions`. [#737](https://github.com/Azure/PSRule.Rules.Azure/issues/737)
  - Clean up depreciated warning message for configuration option `minAKSVersion`. [#738](https://github.com/Azure/PSRule.Rules.Azure/issues/738)
  - Bump PSRule dependency to v1.2.0. [#713](https://github.com/Azure/PSRule.Rules.Azure/issues/713)
- Bug fixes:
  - Fixed could not load file or assembly YamlDotNet. [#741](https://github.com/Azure/PSRule.Rules.Azure/issues/741)
    - This fix pins the PSRule version to v1.2.0 until the next stable release of PSRule for Azure.

What's changed since pre-release v1.3.0-B2104040:

- No additional changes.

## v1.3.0-B2104040 (pre-release)

What's changed since pre-release v1.3.0-B2104034:

- Bug fixes:
  - Fixed could not load file or assembly YamlDotNet. [#741](https://github.com/Azure/PSRule.Rules.Azure/issues/741)
    - This fix pins the PSRule version to v1.2.0 until the next stable release of PSRule for Azure.

## v1.3.0-B2104034 (pre-release)

What's changed since pre-release v1.3.0-B2104023:

- New rules:
  - Policy:
    - Check policy assignment display name and description are set. [#725](https://github.com/Azure/PSRule.Rules.Azure/issues/725)
    - Check policy assignment assigned by metadata is set. [#726](https://github.com/Azure/PSRule.Rules.Azure/issues/726)
    - Check policy exemption display name and description are set. [#723](https://github.com/Azure/PSRule.Rules.Azure/issues/723)
    - Check policy waiver exemptions have an expiry date set. [#724](https://github.com/Azure/PSRule.Rules.Azure/issues/724)
- Engineering:
  - Clean up depreciated warning message for configuration option `azureAllowedRegions`. [#737](https://github.com/Azure/PSRule.Rules.Azure/issues/737)
  - Clean up depreciated warning message for configuration option `minAKSVersion`. [#738](https://github.com/Azure/PSRule.Rules.Azure/issues/738)

## v1.3.0-B2104023 (pre-release)

What's changed since pre-release v1.3.0-B2104013:

- General improvements:
  - Improved binding support for File inputs. [#480](https://github.com/Azure/PSRule.Rules.Azure/issues/480)
    - Template and parameter file names now return a relative path instead of full path.
  - Added API version for each module resource. [#729](https://github.com/Azure/PSRule.Rules.Azure/issues/729)

## v1.3.0-B2104013 (pre-release)

What's changed since pre-release v1.3.0-B2103007:

- Engineering:
  - Bump PSRule dependency to v1.2.0. [#713](https://github.com/Azure/PSRule.Rules.Azure/issues/713)
- Bug fixes:
  - Fixed export not expanding nested deployments. [#715](https://github.com/Azure/PSRule.Rules.Azure/issues/715)

## v1.3.0-B2103007 (pre-release)

What's changed since v1.2.0:

- Removed rules:
  - Storage:
    - Remove `Azure.Storage.UseEncryption` as Storage Service Encryption (SSE) is always on. [#630](https://github.com/Azure/PSRule.Rules.Azure/issues/630)
      - SSE is on by default and can not be disabled.
- General improvements:
  - Additional metadata added in parameter files is passed through with `Get-AzRuleTemplateLink`. [#706](https://github.com/Azure/PSRule.Rules.Azure/issues/706)

## v1.2.1

What's changed since v1.2.0:

- Bug fixes:
  - Fixed export not expanding nested deployments. [#715](https://github.com/Azure/PSRule.Rules.Azure/issues/715)

## v1.2.0

What's changed since v1.1.4:

- New features:
  - Added `Azure.GA_2021_03` baseline. [#673](https://github.com/Azure/PSRule.Rules.Azure/issues/673)
    - Includes rules released before or during March 2021 for Azure GA features.
    - Marked baseline `Azure.GA_2020_12` as obsolete.
- New rules:
  - Key Vault:
    - Check vaults, keys, and secrets meet name requirements. [#646](https://github.com/Azure/PSRule.Rules.Azure/issues/646)
- Updated rules:
  - Azure Kubernetes Service:
    - Updated `Azure.AKS.Version` to 1.19.7. [#696](https://github.com/Azure/PSRule.Rules.Azure/issues/696)
- General improvements:
  - Added support for user defined functions in templates. [#682](https://github.com/Azure/PSRule.Rules.Azure/issues/682)
- Engineering:
  - Bump PSRule dependency to v1.1.0. [#692](https://github.com/Azure/PSRule.Rules.Azure/issues/692)

What's changed since pre-release v1.2.0-B2103044:

- No additional changes.

## v1.2.0-B2103044 (pre-release)

What's changed since pre-release v1.2.0-B2103032:

- New features:
  - Added `Azure.GA_2021_03` baseline. [#673](https://github.com/Azure/PSRule.Rules.Azure/issues/673)
    - Includes rules released before or during March 2021 for Azure GA features.
    - Marked baseline `Azure.GA_2020_12` as obsolete.
- Updated rules:
  - Azure Kubernetes Service:
    - Updated `Azure.AKS.Version` to 1.19.7. [#696](https://github.com/Azure/PSRule.Rules.Azure/issues/696)

## v1.2.0-B2103032 (pre-release)

What's changed since pre-release v1.2.0-B2103024:

- New rules:
  - Key Vault:
    - Check vaults, keys, and secrets meet name requirements. [#646](https://github.com/Azure/PSRule.Rules.Azure/issues/646)
- Engineering:
  - Bump PSRule dependency to v1.1.0. [#692](https://github.com/Azure/PSRule.Rules.Azure/issues/692)

## v1.2.0-B2103024 (pre-release)

What's changed since v1.1.4:

- General improvements:
  - Added support for user defined functions in templates. [#682](https://github.com/Azure/PSRule.Rules.Azure/issues/682)

## v1.1.4

What's changed since v1.1.3:

- Bug fixes:
  - Fixed handling of literal index with copyIndex function. [#686](https://github.com/Azure/PSRule.Rules.Azure/issues/686)
  - Fixed handling of inner scoped nested deployments. [#687](https://github.com/Azure/PSRule.Rules.Azure/issues/687)

## v1.1.3

What's changed since v1.1.2:

- Bug fixes:
  - Fixed parsing of property names for functions across multiple lines. [#683](https://github.com/Azure/PSRule.Rules.Azure/issues/683)

## v1.1.2

What's changed since v1.1.1:

- Bug fixes:
  - Fixed copy peer property resolve. [#677](https://github.com/Azure/PSRule.Rules.Azure/issues/677)
  - Fixed partial resource group or subscription object not populating. [#678](https://github.com/Azure/PSRule.Rules.Azure/issues/678)
  - Fixed lazy loading of environment and resource providers. [#679](https://github.com/Azure/PSRule.Rules.Azure/issues/679)

## v1.1.1

What's changed since v1.1.0:

- Bug fixes:
  - Fixed support for parameter file schemas. [#674](https://github.com/Azure/PSRule.Rules.Azure/issues/674)

## v1.1.0

What's changed since v1.0.0:

- New features:
  - Exporting template with `Export-AzRuleTemplateData` supports custom resource group and subscription. [#651](https://github.com/Azure/PSRule.Rules.Azure/issues/651)
    - Subscription and resource group used for deployment can be specified instead of using defaults.
    - `ResourceGroupName` parameter of `Export-AzRuleTemplateData` has been renamed to `ResourceGroup`.
    - Added a parameter alias for `ResourceGroupName` on `Export-AzRuleTemplateData`.
- New rules:
  - All resources:
    - Check template parameters are defined. [#631](https://github.com/Azure/PSRule.Rules.Azure/issues/631)
    - Check location parameter is type string. [#632](https://github.com/Azure/PSRule.Rules.Azure/issues/632)
    - Check template parameter `minValue` and `maxValue` constraints are valid. [#637](https://github.com/Azure/PSRule.Rules.Azure/issues/637)
    - Check template resources do not use hard coded locations. [#633](https://github.com/Azure/PSRule.Rules.Azure/issues/633)
    - Check resource group location not referenced instead of location parameter. [#634](https://github.com/Azure/PSRule.Rules.Azure/issues/634)
    - Check increased debug detail is disabled for nested deployments. [#638](https://github.com/Azure/PSRule.Rules.Azure/issues/638)
- General improvements:
  - Added support for matching template by name. [#661](https://github.com/Azure/PSRule.Rules.Azure/issues/661)
    - `Get-AzRuleTemplateLink` discovers `<templateName>.json` from `<templateName>.parameters.json`.
- Engineering:
  - Bump PSRule dependency to v1.0.3. [#648](https://github.com/Azure/PSRule.Rules.Azure/issues/648)
- Bug fixes:
  - Fixed `Azure.VM.ADE` to limit rule to exports only. [#644](https://github.com/Azure/PSRule.Rules.Azure/issues/644)
  - Fixed `if` condition values evaluation order. [#652](https://github.com/Azure/PSRule.Rules.Azure/issues/652)
  - Fixed handling of `int` parameters with large values. [#653](https://github.com/Azure/PSRule.Rules.Azure/issues/653)
  - Fixed handling of expressions split over multiple lines. [#654](https://github.com/Azure/PSRule.Rules.Azure/issues/654)
  - Fixed handling of bool parameter values within logical expressions. [#655](https://github.com/Azure/PSRule.Rules.Azure/issues/655)
  - Fixed copy loop value does not fall within the expected range. [#664](https://github.com/Azure/PSRule.Rules.Azure/issues/664)
  - Fixed template comparison functions handling of large integer values. [#666](https://github.com/Azure/PSRule.Rules.Azure/issues/666)
  - Fixed handling of `createArray` function with no arguments. [#667](https://github.com/Azure/PSRule.Rules.Azure/issues/667)

What's changed since pre-release v1.1.0-B2102034:

- No additional changes.

## v1.1.0-B2102034 (pre-release)

What's changed since pre-release v1.1.0-B2102023:

- General improvements:
  - Added support for matching template by name. [#661](https://github.com/Azure/PSRule.Rules.Azure/issues/661)
    - `Get-AzRuleTemplateLink` discovers `<templateName>.json` from `<templateName>.parameters.json`.
- Bug fixes:
  - Fixed copy loop value does not fall within the expected range. [#664](https://github.com/Azure/PSRule.Rules.Azure/issues/664)
  - Fixed template comparison functions handling of large integer values. [#666](https://github.com/Azure/PSRule.Rules.Azure/issues/666)
  - Fixed handling of `createArray` function with no arguments. [#667](https://github.com/Azure/PSRule.Rules.Azure/issues/667)

## v1.1.0-B2102023 (pre-release)

What's changed since pre-release v1.1.0-B2102015:

- New features:
  - Exporting template with `Export-AzRuleTemplateData` supports custom resource group and subscription. [#651](https://github.com/Azure/PSRule.Rules.Azure/issues/651)
    - Subscription and resource group used for deployment can be specified instead of using defaults.
    - `ResourceGroupName` parameter of `Export-AzRuleTemplateData` has been renamed to `ResourceGroup`.
    - Added a parameter alias for `ResourceGroupName` on `Export-AzRuleTemplateData`.

## v1.1.0-B2102015 (pre-release)

What's changed since pre-release v1.1.0-B2102010:

- Bug fixes:
  - Fixed `if` condition values evaluation order. [#652](https://github.com/Azure/PSRule.Rules.Azure/issues/652)
  - Fixed handling of `int` parameters with large values. [#653](https://github.com/Azure/PSRule.Rules.Azure/issues/653)
  - Fixed handling of expressions split over multiple lines. [#654](https://github.com/Azure/PSRule.Rules.Azure/issues/654)
  - Fixed handling of bool parameter values within logical expressions. [#655](https://github.com/Azure/PSRule.Rules.Azure/issues/655)

## v1.1.0-B2102010 (pre-release)

What's changed since pre-release v1.1.0-B2102001:

- Engineering:
  - Bump PSRule dependency to v1.0.3. [#648](https://github.com/Azure/PSRule.Rules.Azure/issues/648)
- Bug fixes:
  - Fixed `Azure.VM.ADE` to limit rule to exports only. [#644](https://github.com/Azure/PSRule.Rules.Azure/issues/644)

## v1.1.0-B2102001 (pre-release)

What's changed since v1.0.0:

- New rules:
  - All resources:
    - Check template parameters are defined. [#631](https://github.com/Azure/PSRule.Rules.Azure/issues/631)
    - Check location parameter is type string. [#632](https://github.com/Azure/PSRule.Rules.Azure/issues/632)
    - Check template parameter `minValue` and `maxValue` constraints are valid. [#637](https://github.com/Azure/PSRule.Rules.Azure/issues/637)
    - Check template resources do not use hard coded locations. [#633](https://github.com/Azure/PSRule.Rules.Azure/issues/633)
    - Check resource group location not referenced instead of location parameter. [#634](https://github.com/Azure/PSRule.Rules.Azure/issues/634)
    - Check increased debug detail is disabled for nested deployments. [#638](https://github.com/Azure/PSRule.Rules.Azure/issues/638)
- Engineering:
  - Bump PSRule dependency to v1.0.2. [#635](https://github.com/Azure/PSRule.Rules.Azure/issues/635)

## v1.0.0

What's changed since v0.19.0:

- New rules:
  - All resources:
    - Check parameter default value type matches type. [#311](https://github.com/Azure/PSRule.Rules.Azure/issues/311)
    - Check location parameter defaults to resource group. [#361](https://github.com/Azure/PSRule.Rules.Azure/issues/361)
  - Front Door:
    - Check Front Door uses a health probe for each backend pool. [#546](https://github.com/Azure/PSRule.Rules.Azure/issues/546)
    - Check Front Door uses a dedicated health probe path backend pools. [#547](https://github.com/Azure/PSRule.Rules.Azure/issues/547)
    - Check Front Door uses HEAD requests for backend health probes. [#613](https://github.com/Azure/PSRule.Rules.Azure/issues/613)
  - Service Fabric:
    - Check Service Fabric clusters use AAD client authentication. [#619](https://github.com/Azure/PSRule.Rules.Azure/issues/619)
- Updated rules:
  - Azure Kubernetes Service:
    - Updated `Azure.AKS.Version` to 1.19.6. [#603](https://github.com/Azure/PSRule.Rules.Azure/issues/603)
- General improvements:
  - Renamed `Export-AzTemplateRuleData` to `Export-AzRuleTemplateData`. [#596](https://github.com/Azure/PSRule.Rules.Azure/issues/596)
    - New name `Export-AzRuleTemplateData` aligns with prefix of other cmdlets.
    - Use of `Export-AzTemplateRuleData` is now deprecated and will be removed in the next major version.
    - Added alias to allow `Export-AzTemplateRuleData` to continue to be used.
    - Using `Export-AzTemplateRuleData` returns a deprecation warning.
  - Added support for `environment` template function. [#517](https://github.com/Azure/PSRule.Rules.Azure/issues/517)
- Engineering:
  - Bump PSRule dependency to v1.0.1. [#611](https://github.com/Azure/PSRule.Rules.Azure/issues/611)

What's changed since pre-release v1.0.0-B2101028:

- No additional changes.

## v1.0.0-B2101028 (pre-release)

What's changed since pre-release v1.0.0-B2101016:

- New rules:
  - All resources:
    - Check parameter default value type matches type. [#311](https://github.com/Azure/PSRule.Rules.Azure/issues/311)
- General improvements:
  - Renamed `Export-AzTemplateRuleData` to `Export-AzRuleTemplateData`. [#596](https://github.com/Azure/PSRule.Rules.Azure/issues/596)
    - New name `Export-AzRuleTemplateData` aligns with prefix of other cmdlets.
    - Use of `Export-AzTemplateRuleData` is now deprecated and will be removed in the next major version.
    - Added alias to allow `Export-AzTemplateRuleData` to continue to be used.
    - Using `Export-AzTemplateRuleData` returns a deprecation warning.

## v1.0.0-B2101016 (pre-release)

What's changed since pre-release v1.0.0-B2101006:

- New rules:
  - Service Fabric:
    - Check Service Fabric clusters use AAD client authentication. [#619](https://github.com/Azure/PSRule.Rules.Azure/issues/619)
- Bug fixes:
  - Fixed reason `Azure.FrontDoor.ProbePath` so the probe name is included. [#617](https://github.com/Azure/PSRule.Rules.Azure/issues/617)

## v1.0.0-B2101006 (pre-release)

What's changed since v0.19.0:

- New rules:
  - All resources:
    - Check location parameter defaults to resource group. [#361](https://github.com/Azure/PSRule.Rules.Azure/issues/361)
  - Front Door:
    - Check Front Door uses a health probe for each backend pool. [#546](https://github.com/Azure/PSRule.Rules.Azure/issues/546)
    - Check Front Door uses a dedicated health probe path backend pools. [#547](https://github.com/Azure/PSRule.Rules.Azure/issues/547)
    - Check Front Door uses HEAD requests for backend health probes. [#613](https://github.com/Azure/PSRule.Rules.Azure/issues/613)
- Updated rules:
  - Azure Kubernetes Service:
    - Updated `Azure.AKS.Version` to 1.19.6. [#603](https://github.com/Azure/PSRule.Rules.Azure/issues/603)
- General improvements:
  - Added support for `environment` template function. [#517](https://github.com/Azure/PSRule.Rules.Azure/issues/517)
- Engineering:
  - Bump PSRule dependency to v1.0.1. [#611](https://github.com/Azure/PSRule.Rules.Azure/issues/611)
- Redis Cache Enterprise
  - Check Redis Cache Enterprise uses minimum TLS 1.2 [1179](https://github.com/Azure/PSRule.Rules.Azure/issues/1179)

[troubleshooting guide]: troubleshooting.md<|MERGE_RESOLUTION|>--- conflicted
+++ resolved
@@ -24,14 +24,13 @@
 
 ## Unreleased
 
-<<<<<<< HEAD
 What's changed since v1.26.0:
 
 - Updated rules:
   - API Management:
     - Updated `Azure.APIM.EncryptValues` to check all API Management named values are encrypted with Key Vault secrets @BenjaminEngeset.
       [#2146](https://github.com/Azure/PSRule.Rules.Azure/issues/2146)
-=======
+
 ## v1.26.1
 
 What's changed since v1.26.0:
@@ -41,7 +40,6 @@
     [#2075](https://github.com/Azure/PSRule.Rules.Azure/issues/2075)
   - Fixed `Azure.Resource.UseTags` for additional resources that don't support tags by @BernieWhite.
     [#2129](https://github.com/Azure/PSRule.Rules.Azure/issues/2129)
->>>>>>> 30197f2f
 
 ## v1.26.0
 
