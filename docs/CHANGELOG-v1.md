---
discussion: false
link_users: true
---

# Change log

See [upgrade notes][1] for helpful information when upgrading from previous versions.

[1]: upgrade-notes.md

**Important notes**:

- Issue #741: `Could not load file or assembly YamlDotNet`.
  See [troubleshooting guide] for a workaround to this issue.
- The configuration option `Azure_AKSMinimumVersion` is replaced with `AZURE_AKS_CLUSTER_MINIMUM_VERSION`.
  If you have this option configured, please update it to `AZURE_AKS_CLUSTER_MINIMUM_VERSION`.
  Support for `Azure_AKSMinimumVersion` will be removed in v2.
  See [upgrade notes][1] for more information.
- The `SupportsTag` PowerShell function has been replaced with the `Azure.Resource.SupportsTags` selector.
  Update PowerShell rules to use the `Azure.Resource.SupportsTags` selector instead.
  Support for the `SupportsTag` function will be removed in v2.
  See [upgrade notes][1] for more information.

## Unreleased

- New rules:
  - Container App:
<<<<<<< HEAD
    - Check that Azure File volumes for container apps are configured by @BenjaminEngeset.
      [#2101](https://github.com/Azure/PSRule.Rules.Azure/issues/2101)
=======
    - Check that internal-only ingress for container apps are configured by @BenjaminEngeset.
      [#2098](https://github.com/Azure/PSRule.Rules.Azure/issues/2098)
>>>>>>> 18d944fb

What's changed since pre-release v1.26.0-B0011:

- Bug fixes:
  - Fixed dependency issue of deployments across resource group scopes by @BernieWhite.
    [#2111](https://github.com/Azure/PSRule.Rules.Azure/issues/2111)

## v1.26.0-B0011 (pre-release)

What's changed since v1.25.0:

- New rules:
  - Container App:
    - Check that the names of container apps meets the naming requirements by @BenjaminEngeset.
      [#2094](https://github.com/Azure/PSRule.Rules.Azure/issues/2094)
    - Check that managed identity for container apps are configured by @BenjaminEngeset.
      [#2096](https://github.com/Azure/PSRule.Rules.Azure/issues/2096)
    - Check that public network access for container apps environments are disabled by @BenjaminEngeset.
      [#2098](https://github.com/Azure/PSRule.Rules.Azure/issues/2098)
  - Deployment:
    - Check that the names of nested deployments meets the naming requirements of deployments by @BenjaminEngeset.
      [#1915](https://github.com/Azure/PSRule.Rules.Azure/issues/1915)
  - IoT Hub:
    - Check IoT Hubs in supported regions only uses TLS 1.2 version by @BenjaminEngeset.
      [#1996](https://github.com/Azure/PSRule.Rules.Azure/issues/1996)
  - Service Bus:
    - Check namespaces audit diagnostic logs are enabled by @BenjaminEngeset.
      [#1862](https://github.com/Azure/PSRule.Rules.Azure/issues/1862)
- General improvements:
  - Added a selector for premium Service Bus namespaces by @BernieWhite.
    [#2091](https://github.com/Azure/PSRule.Rules.Azure/issues/2091)
- Engineering:
  - Bump Microsoft.CodeAnalysis.NetAnalyzers to v7.0.1.
    [#2082](https://github.com/Azure/PSRule.Rules.Azure/pull/2082)
  - Bump Newtonsoft.Json to v13.0.3.
    [#2080](https://github.com/Azure/PSRule.Rules.Azure/pull/2080)

## v1.25.1

What's changed since v1.25.0:

- Bug fixes:
  - Fixed dependency issue of deployments across resource group scopes by @BernieWhite.
    [#2111](https://github.com/Azure/PSRule.Rules.Azure/issues/2111)

## v1.25.0

What's changed since v1.24.2:

- New features:
  - **Experimental**: Added `Azure.MCSB.v1` which include rules aligned to the Microsoft Cloud Security Benchmark by @BernieWhite.
    [#1634](https://github.com/Azure/PSRule.Rules.Azure/issues/1634)
- New rules:
  - Defender for Cloud:
    - Check Microsoft Defender for Key Vault is enabled by @BernieWhite.
      [#1632](https://github.com/Azure/PSRule.Rules.Azure/issues/1632)
    - Check Microsoft Defender for DNS is enabled by @BernieWhite.
      [#1632](https://github.com/Azure/PSRule.Rules.Azure/issues/1632)
    - Check Microsoft Defender for ARM is enabled by @BernieWhite.
      [#1632](https://github.com/Azure/PSRule.Rules.Azure/issues/1632)
  - Event Hub:
    - Check Event Hub namespaces only uses TLS 1.2 version by @BenjaminEngeset.
      [#1995](https://github.com/Azure/PSRule.Rules.Azure/issues/1995)
  - Key Vault:
    - Check if firewall is set to deny by @zilberd.
      [#2067](https://github.com/Azure/PSRule.Rules.Azure/issues/2067)
  - Virtual Machine:
    - Virtual machines should be fully deallocated and not stopped by @dcrreynolds.
      [#88](https://github.com/Azure/PSRule.Rules.Azure/issues/88)
- General improvements:
  - Added support for Bicep `toObject` function by @BernieWhite.
    [#2014](https://github.com/Azure/PSRule.Rules.Azure/issues/2014)
  - Added support for configuring a minimum version of Bicep by @BernieWhite.
    [#1935](https://github.com/Azure/PSRule.Rules.Azure/issues/1935)
    - Configure this option to increase the visibility of the version of the Bicep CLI used by PSRule for Azure.
    - Set `AZURE_BICEP_CHECK_TOOL` to `true` to check the Bicep CLI.
    - Set `AZURE_BICEP_MINIMUM_VERSION` to configure the minimum version.
    - If the Bicep CLI is not installed or the version is less than the minimum version an error will be reported.
    - By default, the minimum Bicep version defaults to `0.4.451`.
  - Added support for Bicep custom types by @BernieWhite.
    [#2026](https://github.com/Azure/PSRule.Rules.Azure/issues/2026)
- Engineering:
  - Bump BenchmarkDotNet to v0.13.5.
    [#2052](https://github.com/Azure/PSRule.Rules.Azure/pull/2052)
  - Bump BenchmarkDotNet.Diagnostics.Windows to v0.13.5.
    [#2052](https://github.com/Azure/PSRule.Rules.Azure/pull/2052)
  - Bump Microsoft.NET.Test.Sdk to v17.5.0.
    [#2055](https://github.com/Azure/PSRule.Rules.Azure/pull/2055)
  - Bump Az.Resources to v6.5.2.
    [#2037](https://github.com/Azure/PSRule.Rules.Azure/pull/2037)
  - Updated build to use GitHub Actions by @BernieWhite.
    [#1696](https://github.com/Azure/PSRule.Rules.Azure/issues/1696)
- Bug fixes:
  - Fixed SQL transparent data Encryption (TDE) works properly on all resources including exported resources by @zilberd.
    [#2059](https://github.com/Azure/PSRule.Rules.Azure/issues/2059)
  - Fixed cases of exit code 5 with path probing by @BernieWhite.
    [#1901](https://github.com/Azure/PSRule.Rules.Azure/issues/1901)

What's changed since pre-release v1.25.0-B0100:

- No additional changes.

## v1.25.0-B0138 (pre-release)

What's changed since pre-release v1.25.0-B0100:

- New rules:
  - Event Hub:
    - Check Event Hub namespaces only uses TLS 1.2 version by @BenjaminEngeset.
      [#1995](https://github.com/Azure/PSRule.Rules.Azure/issues/1995)

## v1.25.0-B0100 (pre-release)

What's changed since pre-release v1.25.0-B0065:

- New rules:
  - Key Vault:
    - Check if firewall is set to deny by @zilberd.
      [#2067](https://github.com/Azure/PSRule.Rules.Azure/issues/2067)

## v1.25.0-B0065 (pre-release)

What's changed since pre-release v1.25.0-B0035:

- General improvements:
  - Added support for Bicep `toObject` function by @BernieWhite.
    [#2014](https://github.com/Azure/PSRule.Rules.Azure/issues/2014)
- Engineering:
  - Bump BenchmarkDotNet to v0.13.5.
    [#2052](https://github.com/Azure/PSRule.Rules.Azure/pull/2052)
  - Bump BenchmarkDotNet.Diagnostics.Windows to v0.13.5.
    [#2052](https://github.com/Azure/PSRule.Rules.Azure/pull/2052)
  - Bump Microsoft.NET.Test.Sdk to v17.5.0.
    [#2055](https://github.com/Azure/PSRule.Rules.Azure/pull/2055)
- Bug fixes:
  - Fixed SQL transparent data Encryption (TDE) works properly on all resources including exported resources by @zilberd.
    [#2059](https://github.com/Azure/PSRule.Rules.Azure/issues/2059)

## v1.25.0-B0035 (pre-release)

What's changed since pre-release v1.25.0-B0013:

- New rules:
  - Defender for Cloud:
    - Check Microsoft Defender for Key Vault is enabled by @BernieWhite.
      [#1632](https://github.com/Azure/PSRule.Rules.Azure/issues/1632)
    - Check Microsoft Defender for DNS is enabled by @BernieWhite.
      [#1632](https://github.com/Azure/PSRule.Rules.Azure/issues/1632)
    - Check Microsoft Defender for ARM is enabled by @BernieWhite.
      [#1632](https://github.com/Azure/PSRule.Rules.Azure/issues/1632)
- General improvements:
  - Added support for configuring a minimum version of Bicep by @BernieWhite.
    [#1935](https://github.com/Azure/PSRule.Rules.Azure/issues/1935)
    - Configure this option to increase the visibility of the version of the Bicep CLI used by PSRule for Azure.
    - Set `AZURE_BICEP_CHECK_TOOL` to `true` to check the Bicep CLI.
    - Set `AZURE_BICEP_MINIMUM_VERSION` to configure the minimum version.
    - If the Bicep CLI is not installed or the version is less than the minimum version an error will be reported.
    - By default, the minimum Bicep version defaults to `0.4.451`.
- Engineering:
  - Bump Az.Resources to v6.5.2.
    [#2037](https://github.com/Azure/PSRule.Rules.Azure/pull/2037)
- Bug fixes:
  - Fixed cases of exit code 5 with path probing by @BernieWhite.
    [#1901](https://github.com/Azure/PSRule.Rules.Azure/issues/1901)

## v1.25.0-B0013 (pre-release)

What's changed since v1.24.2:

- New features:
  - **Experimental**: Added `Azure.MCSB.v1` which include rules aligned to the Microsoft Cloud Security Benchmark by @BernieWhite.
    [#1634](https://github.com/Azure/PSRule.Rules.Azure/issues/1634)
- New rules:
  - Virtual Machine:
    - Virtual machines should be fully deallocated and not stopped by @dcrreynolds.
      [#88](https://github.com/Azure/PSRule.Rules.Azure/issues/88)
- General improvements:
  - Added support for Bicep custom types by @BernieWhite.
    [#2026](https://github.com/Azure/PSRule.Rules.Azure/issues/2026)
- Engineering:
  - Updated build to use GitHub Actions by @BernieWhite.
    [#1696](https://github.com/Azure/PSRule.Rules.Azure/issues/1696)
  - Bump BenchmarkDotNet to v0.13.4.
    [#1992](https://github.com/Azure/PSRule.Rules.Azure/pull/1992)
  - Bump BenchmarkDotNet.Diagnostics.Windows to v0.13.4.
    [#1992](https://github.com/Azure/PSRule.Rules.Azure/pull/1992)

## v1.24.2

This is a republish of v1.24.1 to fix a release issue.
What's changed since v1.24.0:

- Bug fixes:
  - Fixed Bicep expand object or null by @BernieWhite.
    [#2021](https://github.com/Azure/PSRule.Rules.Azure/issues/2021)

## v1.24.1

What's changed since v1.24.0:

- Bug fixes:
  - Fixed Bicep expand object or null by @BernieWhite.
    [#2021](https://github.com/Azure/PSRule.Rules.Azure/issues/2021)

## v1.24.0

What's changed since v1.23.0:

- General improvements:
  - Updated `Export-AzRuleData` to improve export performance by @BernieWhite.
    [#1341](https://github.com/Azure/PSRule.Rules.Azure/issues/1341)
    - Removed `Az.Resources` dependency.
    - Added async threading for export concurrency.
    - Improved performance by using automatic look up of API versions by using provider cache.
  - Added support for Bicep lambda functions by @BernieWhite.
    [#1536](https://github.com/Azure/PSRule.Rules.Azure/issues/1536)
    - Bicep `filter`, `map`, `reduce`, and `sort` are supported.
    - Support for `flatten` was previously added in v1.23.0.
  - Added optimization for policy type conditions by @BernieWhite.
    [#1966](https://github.com/Azure/PSRule.Rules.Azure/issues/1966)
- Engineering:
  - Bump PSRule to v2.7.0.
    [#1973](https://github.com/Azure/PSRule.Rules.Azure/pull/1973)
  - Updated resource providers and policy aliases.
    [#1736](https://github.com/Azure/PSRule.Rules.Azure/pull/1736)
  - Bump Az.Resources to v6.5.1.
    [#1973](https://github.com/Azure/PSRule.Rules.Azure/pull/1973)
  - Bump Newtonsoft.Json to v13.0.2.
    [#1903](https://github.com/Azure/PSRule.Rules.Azure/pull/1903)
  - Bump Pester to v5.4.0.
    [#1994](https://github.com/Azure/PSRule.Rules.Azure/pull/1994)
- Bug fixes:
  - Fixed `Export-AzRuleData` may not export all data if throttled by @BernieWhite.
    [#1341](https://github.com/Azure/PSRule.Rules.Azure/issues/1341)
  - Fixed failed to expand nested deployment with runtime shallow parameter by @BernieWhite.
    [#2004](https://github.com/Azure/PSRule.Rules.Azure/issues/2004)
  - Fixed `apiVersion` comparison of `requestContext` by @BernieWhite.
    [#1654](https://github.com/Azure/PSRule.Rules.Azure/issues/1654)
  - Fixed simple cases for field type expressions by @BernieWhite.
    [#1323](https://github.com/Azure/PSRule.Rules.Azure/issues/1323)

What's changed since pre-release v1.24.0-B0035:

- No additional changes.

## v1.24.0-B0035 (pre-release)

What's changed since pre-release v1.24.0-B0013:

- General improvements:
  - Added support for Bicep lambda functions by @BernieWhite.
    [#1536](https://github.com/Azure/PSRule.Rules.Azure/issues/1536)
    - Bicep `filter`, `map`, `reduce`, and `sort` are supported.
    - Support for `flatten` was previously added in v1.23.0.
  - Added optimization for policy type conditions by @BernieWhite.
    [#1966](https://github.com/Azure/PSRule.Rules.Azure/issues/1966)
- Engineering:
  - Updated resource providers and policy aliases.
    [#1736](https://github.com/Azure/PSRule.Rules.Azure/pull/1736)
- Bug fixes:
  - Fixed failed to expand nested deployment with runtime shallow parameter by @BernieWhite.
    [#2004](https://github.com/Azure/PSRule.Rules.Azure/issues/2004)
  - Fixed `apiVersion` comparison of `requestContext` by @BernieWhite.
    [#1654](https://github.com/Azure/PSRule.Rules.Azure/issues/1654)
  - Fixed simple cases for field type expressions by @BernieWhite.
    [#1323](https://github.com/Azure/PSRule.Rules.Azure/issues/1323)

## v1.24.0-B0013 (pre-release)

What's changed since v1.23.0:

- General improvements:
  - Updated `Export-AzRuleData` to improve export performance by @BernieWhite.
    [#1341](https://github.com/Azure/PSRule.Rules.Azure/issues/1341)
    - Removed `Az.Resources` dependency.
    - Added async threading for export concurrency.
    - Improved performance by using automatic look up of API versions by using provider cache.
- Engineering:
  - Bump PSRule to v2.7.0.
    [#1973](https://github.com/Azure/PSRule.Rules.Azure/pull/1973)
  - Bump Az.Resources to v6.5.1.
    [#1973](https://github.com/Azure/PSRule.Rules.Azure/pull/1973)
  - Bump Newtonsoft.Json to v13.0.2.
    [#1903](https://github.com/Azure/PSRule.Rules.Azure/pull/1903)
  - Bump Pester to v5.4.0.
    [#1994](https://github.com/Azure/PSRule.Rules.Azure/pull/1994)
- Bug fixes:
  - Fixed `Export-AzRuleData` may not export all data if throttled by @BernieWhite.
    [#1341](https://github.com/Azure/PSRule.Rules.Azure/issues/1341)

## v1.23.0

What's changed since v1.22.2:

- New features:
  - Added December 2022 baselines `Azure.GA_2022_12` and `Azure.Preview_2022_12` by @BernieWhite.
    [#1961](https://github.com/Azure/PSRule.Rules.Azure/issues/1961)
    - Includes rules released before or during December 2022.
    - Marked `Azure.GA_2022_09` and `Azure.Preview_2022_09` baselines as obsolete.
- New rules:
  - API Management:
    - Check API management instances has multi-region deployment gateways enabled by @BenjaminEngeset.
      [#1910](https://github.com/Azure/PSRule.Rules.Azure/issues/1910)
  - Application Gateway:
    - Check Application Gateways names meet naming requirements by @BenjaminEngeset.
      [#1943](https://github.com/Azure/PSRule.Rules.Azure/issues/1943)
  - Azure Cache for Redis:
    - Check Azure Cache for Redis instances uses Redis 6 by @BenjaminEngeset.
      [#1077](https://github.com/Azure/PSRule.Rules.Azure/issues/1077)
  - Azure Database for MariaDB:
    - Check Azure Database for MariaDB servers limits the amount of firewall permitted IP addresses by @BenjaminEngeset.
      [#1856](https://github.com/Azure/PSRule.Rules.Azure/issues/1856)
    - Check Azure Database for MariaDB servers limits the amount of firewall rules allowed by @BenjaminEngeset.
      [#1855](https://github.com/Azure/PSRule.Rules.Azure/issues/1855)
    - Check Azure Database for MariaDB servers does not have Azure services bypassed on firewall by @BenjaminEngeset.
      [#1857](https://github.com/Azure/PSRule.Rules.Azure/issues/1857)
  - Bastion:
    - Check Bastion hosts names meet naming requirements by @BenjaminEngeset.
      [#1950](https://github.com/Azure/PSRule.Rules.Azure/issues/1950)
  - Recovery Services Vault:
    - Check Recovery Services vaults names meet naming requirements by @BenjaminEngeset.
      [#1953](https://github.com/Azure/PSRule.Rules.Azure/issues/1953)
  - Virtual Machine:
    - Check virtual machines has Azure Monitor Agent installed by @BenjaminEngeset.
      [#1868](https://github.com/Azure/PSRule.Rules.Azure/issues/1868)
  - Virtual Machine Scale Sets:
    - Check virtual machine scale sets has Azure Monitor Agent installed by @BenjaminEngeset.
      [#1867](https://github.com/Azure/PSRule.Rules.Azure/issues/1867)
- Updated rules:
  - Azure Kubernetes Service:
    - Updated `Azure.AKS.Version` to use latest stable version `1.25.4` by @BernieWhite.
      [#1960](https://github.com/Azure/PSRule.Rules.Azure/issues/1960)
      - Use `AZURE_AKS_CLUSTER_MINIMUM_VERSION` to configure the minimum version of the cluster.
- General improvements:
  - Improves handling for policy definition modes by using support tags selector by @BernieWhite.
    [#1946](https://github.com/Azure/PSRule.Rules.Azure/issues/1946)
  - Added support to export exemptions related to policy assignments by @BernieWhite.
    [#1888](https://github.com/Azure/PSRule.Rules.Azure/issues/1888)
  - Added support for Bicep `flatten` function by @BernieWhite.
    [#1536](https://github.com/Azure/PSRule.Rules.Azure/issues/1536)
- Engineering:
  - Bump Az.Resources to v6.5.0.
    [#1945](https://github.com/Azure/PSRule.Rules.Azure/pull/1945)
  - Bump Microsoft.NET.Test.Sdk v17.4.1.
    [#1964](https://github.com/Azure/PSRule.Rules.Azure/pull/1964)
- Bug fixes:
  - Fixed Azure.AKS.Version ignore clusters with auto-upgrade enabled by @BenjaminEngeset.
    [#1926](https://github.com/Azure/PSRule.Rules.Azure/issues/1926)

What's changed since pre-release v1.23.0-B0072:

- No additional changes.

## v1.23.0-B0072 (pre-release)

What's changed since pre-release v1.23.0-B0046:

- New features:
  - Added December 2022 baselines `Azure.GA_2022_12` and `Azure.Preview_2022_12` by @BernieWhite.
    [#1961](https://github.com/Azure/PSRule.Rules.Azure/issues/1961)
    - Includes rules released before or during December 2022.
    - Marked `Azure.GA_2022_09` and `Azure.Preview_2022_09` baselines as obsolete.
- Updated rules:
  - Azure Kubernetes Service:
    - Updated `Azure.AKS.Version` to use latest stable version `1.25.4` by @BernieWhite.
      [#1960](https://github.com/Azure/PSRule.Rules.Azure/issues/1960)
      - Use `AZURE_AKS_CLUSTER_MINIMUM_VERSION` to configure the minimum version of the cluster.
- General improvements:
  - Improves handling for policy definition modes by using support tags selector by @BernieWhite.
    [#1946](https://github.com/Azure/PSRule.Rules.Azure/issues/1946)
- Engineering:
  - Bump Microsoft.NET.Test.Sdk v17.4.1.
    [#1964](https://github.com/Azure/PSRule.Rules.Azure/pull/1964)

## v1.23.0-B0046 (pre-release)

What's changed since pre-release v1.23.0-B0025:

- New rules:
  - Bastion:
    - Check Bastion hosts names meet naming requirements by @BenjaminEngeset.
      [#1950](https://github.com/Azure/PSRule.Rules.Azure/issues/1950)
  - Recovery Services Vault:
    - Check Recovery Services vaults names meet naming requirements by @BenjaminEngeset.
      [#1953](https://github.com/Azure/PSRule.Rules.Azure/issues/1953)
- Bug fixes:
  - Fixed `Azure.Deployment.SecureValue` with `reference` function expression by @BernieWhite.
    [#1882](https://github.com/Azure/PSRule.Rules.Azure/issues/1882)

## v1.23.0-B0025 (pre-release)

What's changed since pre-release v1.23.0-B0009:

- New rules:
  - Application Gateway:
    - Check Application Gateways names meet naming requirements by @BenjaminEngeset.
      [#1943](https://github.com/Azure/PSRule.Rules.Azure/issues/1943)
  - Azure Cache for Redis:
    - Check Azure Cache for Redis instances uses Redis 6 by @BenjaminEngeset.
      [#1077](https://github.com/Azure/PSRule.Rules.Azure/issues/1077)
  - Virtual Machine Scale Sets:
    - Check virtual machine scale sets has Azure Monitor Agent installed by @BenjaminEngeset.
      [#1867](https://github.com/Azure/PSRule.Rules.Azure/issues/1867)
- General improvements:
  - Added support to export exemptions related to policy assignments by @BernieWhite.
    [#1888](https://github.com/Azure/PSRule.Rules.Azure/issues/1888)
  - Added support for Bicep `flatten` function by @BernieWhite.
    [#1536](https://github.com/Azure/PSRule.Rules.Azure/issues/1536)
- Engineering:
  - Bump Az.Resources to v6.5.0.
    [#1945](https://github.com/Azure/PSRule.Rules.Azure/pull/1945)

## v1.23.0-B0009 (pre-release)

What's changed since v1.22.1:

- New rules:
  - API Management:
    - Check API management instances has multi-region deployment gateways enabled by @BenjaminEngeset.
      [#1910](https://github.com/Azure/PSRule.Rules.Azure/issues/1910)
  - Azure Database for MariaDB:
    - Check Azure Database for MariaDB servers limits the amount of firewall permitted IP addresses by @BenjaminEngeset.
      [#1856](https://github.com/Azure/PSRule.Rules.Azure/issues/1856)
    - Check Azure Database for MariaDB servers limits the amount of firewall rules allowed by @BenjaminEngeset.
      [#1855](https://github.com/Azure/PSRule.Rules.Azure/issues/1855)
    - Check Azure Database for MariaDB servers does not have Azure services bypassed on firewall by @BenjaminEngeset.
      [#1857](https://github.com/Azure/PSRule.Rules.Azure/issues/1857)
  - Virtual Machine:
    - Check virtual machines has Azure Monitor Agent installed by @BenjaminEngeset.
      [#1868](https://github.com/Azure/PSRule.Rules.Azure/issues/1868)
- Bug fixes:
  - Fixed Azure.AKS.Version ignore clusters with auto-upgrade enabled by @BenjaminEngeset.
    [#1926](https://github.com/Azure/PSRule.Rules.Azure/issues/1926)

## v1.22.2

What's changed since v1.22.1:

- Bug fixes:
  - Fixed `Azure.Deployment.SecureValue` with `reference` function expression by @BernieWhite.
    [#1882](https://github.com/Azure/PSRule.Rules.Azure/issues/1882)

## v1.22.1

What's changed since v1.22.0:

- Bug fixes:
  - Fixed template parameter does not use the required format by @BernieWhite.
    [#1930](https://github.com/Azure/PSRule.Rules.Azure/issues/1930)

## v1.22.0

What's changed since v1.21.2:

- New rules:
  - API Management:
    - Check API management instances uses multi-region deployment by @BenjaminEngeset.
      [#1030](https://github.com/Azure/PSRule.Rules.Azure/issues/1030)
    - Check api management instances limits control plane API calls to apim with version `'2021-08-01'` or newer by @BenjaminEngeset.
      [#1819](https://github.com/Azure/PSRule.Rules.Azure/issues/1819)
  - App Service Environment:
    - Check app service environments uses version 3 (ASEv3) instead of classic version 1 (ASEv1) and version 2 (ASEv2) by @BenjaminEngeset.
      [#1805](https://github.com/Azure/PSRule.Rules.Azure/issues/1805)
  - Azure Database for MariaDB:
    - Check Azure Database for MariaDB servers, databases, firewall rules and VNET rules names meet naming requirements by @BenjaminEngeset.
      [#1854](https://github.com/Azure/PSRule.Rules.Azure/issues/1854)
    - Check Azure Database for MariaDB servers only uses TLS 1.2 version by @BenjaminEngeset.
      [#1853](https://github.com/Azure/PSRule.Rules.Azure/issues/1853)
    - Check Azure Database for MariaDB servers only accept encrypted connections by @BenjaminEngeset.
      [#1852](https://github.com/Azure/PSRule.Rules.Azure/issues/1852)
    - Check Azure Database for MariaDB servers have Microsoft Defender configured by @BenjaminEngeset.
      [#1850](https://github.com/Azure/PSRule.Rules.Azure/issues/1850)
    - Check Azure Database for MariaDB servers have geo-redundant backup configured by @BenjaminEngeset.
      [#1848](https://github.com/Azure/PSRule.Rules.Azure/issues/1848)
  - Azure Database for PostgreSQL:
    - Check Azure Database for PostgreSQL servers have Microsoft Defender configured by @BenjaminEngeset.
      [#286](https://github.com/Azure/PSRule.Rules.Azure/issues/286)
    - Check Azure Database for PostgreSQL servers have geo-redundant backup configured by @BenjaminEngeset.
      [#285](https://github.com/Azure/PSRule.Rules.Azure/issues/285)
  - Azure Database for MySQL:
    - Check Azure Database for MySQL servers have Microsoft Defender configured by @BenjaminEngeset.
      [#287](https://github.com/Azure/PSRule.Rules.Azure/issues/287)
    - Check Azure Database for MySQL servers uses the flexible deployment model by @BenjaminEngeset.
      [#1841](https://github.com/Azure/PSRule.Rules.Azure/issues/1841)
    - Check Azure Database for MySQL Flexible Servers have geo-redundant backup configured by @BenjaminEngeset.
      [#1840](https://github.com/Azure/PSRule.Rules.Azure/issues/1840)
    - Check Azure Database for MySQL servers have geo-redundant backup configured by @BenjaminEngeset.
      [#284](https://github.com/Azure/PSRule.Rules.Azure/issues/284)
  - Azure Resource Deployments:
    - Check for nested deployment that are scoped to `outer` and passing secure values by @ms-sambell.
      [#1475](https://github.com/Azure/PSRule.Rules.Azure/issues/1475)
    - Check custom script extension uses protected settings for secure values by @ms-sambell.
      [#1478](https://github.com/Azure/PSRule.Rules.Azure/issues/1478)
  - Front Door:
    - Check front door uses caching by @BenjaminEngeset.
      [#548](https://github.com/Azure/PSRule.Rules.Azure/issues/548)
  - Virtual Machine:
    - Check virtual machines running SQL Server uses Premium disks or above by @BenjaminEngeset.
      [#9](https://github.com/Azure/PSRule.Rules.Azure/issues/9)
  - Virtual Network:
    - Check VNETs with a GatewaySubnet also has an AzureFirewallSubnet by @BernieWhite.
      [#875](https://github.com/Azure/PSRule.Rules.Azure/issues/875)
- General improvements:
  - Added debug logging improvements for Bicep expansion by @BernieWhite.
    [#1901](https://github.com/Azure/PSRule.Rules.Azure/issues/1901)
- Engineering:
  - Bump PSRule to v2.6.0.
    [#1883](https://github.com/Azure/PSRule.Rules.Azure/pull/1883)
  - Bump Az.Resources to v6.4.1.
    [#1883](https://github.com/Azure/PSRule.Rules.Azure/pull/1883)
  - Bump Microsoft.NET.Test.Sdk to v17.4.0
    [#1838](https://github.com/Azure/PSRule.Rules.Azure/pull/1838)
  - Bump coverlet.collector to v3.2.0.
    [#1814](https://github.com/Azure/PSRule.Rules.Azure/pull/1814)
- Bug fixes:
  - Fixed ref and name duplicated by @BernieWhite.
    [#1876](https://github.com/Azure/PSRule.Rules.Azure/issues/1876)
  - Fixed an item with the same key for parameters by @BernieWhite
    [#1871](https://github.com/Azure/PSRule.Rules.Azure/issues/1871)
  - Fixed policy parse of `requestContext` function by @BernieWhite.
    [#1654](https://github.com/Azure/PSRule.Rules.Azure/issues/1654)
  - Fixed handling of policy type field by @BernieWhite.
    [#1323](https://github.com/Azure/PSRule.Rules.Azure/issues/1323)
  - Fixed `Azure.AppService.WebProbe` with non-boolean value set by @BernieWhite.
    [#1906](https://github.com/Azure/PSRule.Rules.Azure/issues/1906)
  - Fixed managed identity flagged as secret by `Azure.Deployment.OutputSecretValue` by @BernieWhite.
    [#1826](https://github.com/Azure/PSRule.Rules.Azure/issues/1826)
    [#1886](https://github.com/Azure/PSRule.Rules.Azure/issues/1886)
  - Fixed missing support for diagnostic settings category groups by @BenjaminEngeset.
    [#1873](https://github.com/Azure/PSRule.Rules.Azure/issues/1873)

What's changed since pre-release v1.22.0-B0203:

- No additional changes.

## v1.22.0-B0203 (pre-release)

What's changed since pre-release v1.22.0-B0153:

- General improvements:
  - Added debug logging improvements for Bicep expansion by @BernieWhite.
    [#1901](https://github.com/Azure/PSRule.Rules.Azure/issues/1901)
- Bug fixes:
  - Fixed `Azure.AppService.WebProbe` with non-boolean value set by @BernieWhite.
    [#1906](https://github.com/Azure/PSRule.Rules.Azure/issues/1906)

## v1.22.0-B0153 (pre-release)

What's changed since pre-release v1.22.0-B0106:

- Bug fixes:
  - Fixed managed identity flagged as secret by `Azure.Deployment.OutputSecretValue` by @BernieWhite.
    [#1826](https://github.com/Azure/PSRule.Rules.Azure/issues/1826)
    [#1886](https://github.com/Azure/PSRule.Rules.Azure/issues/1886)

## v1.22.0-B0106 (pre-release)

What's changed since pre-release v1.22.0-B0062:

- New rules:
  - API Management:
    - Check API management instances uses multi-region deployment by @BenjaminEngeset.
      [#1030](https://github.com/Azure/PSRule.Rules.Azure/issues/1030)
  - Azure Database for MariaDB:
    - Check Azure Database for MariaDB servers, databases, firewall rules and VNET rules names meet naming requirements by @BenjaminEngeset.
      [#1854](https://github.com/Azure/PSRule.Rules.Azure/issues/1854)
- Engineering:
  - Bump PSRule to v2.6.0.
    [#1883](https://github.com/Azure/PSRule.Rules.Azure/pull/1883)
  - Bump Az.Resources to v6.4.1.
    [#1883](https://github.com/Azure/PSRule.Rules.Azure/pull/1883)
- Bug fixes:
  - Fixed ref and name duplicated by @BernieWhite.
    [#1876](https://github.com/Azure/PSRule.Rules.Azure/issues/1876)
  - Fixed an item with the same key for parameters by @BernieWhite
    [#1871](https://github.com/Azure/PSRule.Rules.Azure/issues/1871)
  - Fixed policy parse of `requestContext` function by @BernieWhite.
    [#1654](https://github.com/Azure/PSRule.Rules.Azure/issues/1654)
  - Fixed handling of policy type field by @BernieWhite.
    [#1323](https://github.com/Azure/PSRule.Rules.Azure/issues/1323)

## v1.22.0-B0062 (pre-release)

What's changed since pre-release v1.22.0-B0026:

- New rules:
  - Azure Database for MariaDB:
    - Check Azure Database for MariaDB servers only uses TLS 1.2 version by @BenjaminEngeset.
      [#1853](https://github.com/Azure/PSRule.Rules.Azure/issues/1853)
    - Check Azure Database for MariaDB servers only accept encrypted connections by @BenjaminEngeset.
      [#1852](https://github.com/Azure/PSRule.Rules.Azure/issues/1852)
    - Check Azure Database for MariaDB servers have Microsoft Defender configured by @BenjaminEngeset.
      [#1850](https://github.com/Azure/PSRule.Rules.Azure/issues/1850)
    - Check Azure Database for MariaDB servers have geo-redundant backup configured by @BenjaminEngeset.
      [#1848](https://github.com/Azure/PSRule.Rules.Azure/issues/1848)
  - Azure Database for PostgreSQL:
    - Check Azure Database for PostgreSQL servers have Microsoft Defender configured by @BenjaminEngeset.
      [#286](https://github.com/Azure/PSRule.Rules.Azure/issues/286)
    - Check Azure Database for PostgreSQL servers have geo-redundant backup configured by @BenjaminEngeset.
      [#285](https://github.com/Azure/PSRule.Rules.Azure/issues/285)
  - Azure Database for MySQL:
    - Check Azure Database for MySQL servers have Microsoft Defender configured by @BenjaminEngeset.
      [#287](https://github.com/Azure/PSRule.Rules.Azure/issues/287)
    - Check Azure Database for MySQL servers uses the flexible deployment model by @BenjaminEngeset.
      [#1841](https://github.com/Azure/PSRule.Rules.Azure/issues/1841)
    - Check Azure Database for MySQL Flexible Servers have geo-redundant backup configured by @BenjaminEngeset.
      [#1840](https://github.com/Azure/PSRule.Rules.Azure/issues/1840)
    - Check Azure Database for MySQL servers have geo-redundant backup configured by @BenjaminEngeset.
      [#284](https://github.com/Azure/PSRule.Rules.Azure/issues/284)
  - Azure Resource Deployments:
    - Check for nested deployment that are scoped to `outer` and passing secure values by @ms-sambell.
      [#1475](https://github.com/Azure/PSRule.Rules.Azure/issues/1475)
    - Check custom script extension uses protected settings for secure values by @ms-sambell.
      [#1478](https://github.com/Azure/PSRule.Rules.Azure/issues/1478)
  - Virtual Machine:
    - Check virtual machines running SQL Server uses Premium disks or above by @BenjaminEngeset.
      [#9](https://github.com/Azure/PSRule.Rules.Azure/issues/9)
- Engineering:
  - Bump Microsoft.NET.Test.Sdk to v17.4.0
    [#1838](https://github.com/Azure/PSRule.Rules.Azure/pull/1838)
  - Bump coverlet.collector to v3.2.0.
    [#1814](https://github.com/Azure/PSRule.Rules.Azure/pull/1814)
- Bug fixes:
  - Fixed missing support for diagnostic settings category groups by @BenjaminEngeset.
    [#1873](https://github.com/Azure/PSRule.Rules.Azure/issues/1873)

## v1.22.0-B0026 (pre-release)

What's changed since pre-release v1.22.0-B0011:

- New rules:
  - API Management:
    - Check api management instances limits control plane API calls to apim with version `'2021-08-01'` or newer by @BenjaminEngeset.
      [#1819](https://github.com/Azure/PSRule.Rules.Azure/issues/1819)
- Engineering:
  - Bump Az.Resources to v6.4.0.
    [#1829](https://github.com/Azure/PSRule.Rules.Azure/pull/1829)
- Bug fixes:
  - Fixed non-Linux VM images flagged as Linux by @BernieWhite.
    [#1825](https://github.com/Azure/PSRule.Rules.Azure/issues/1825)
  - Fixed failed to expand with last function on runtime property by @BernieWhite.
    [#1830](https://github.com/Azure/PSRule.Rules.Azure/issues/1830)

## v1.22.0-B0011 (pre-release)

What's changed since v1.21.0:

- New rules:
  - App Service Environment:
    - Check app service environments uses version 3 (ASEv3) instead of classic version 1 (ASEv1) and version 2 (ASEv2) by @BenjaminEngeset.
      [#1805](https://github.com/Azure/PSRule.Rules.Azure/issues/1805)
  - Front Door:
    - Check front door uses caching by @BenjaminEngeset.
      [#548](https://github.com/Azure/PSRule.Rules.Azure/issues/548)
  - Virtual Network:
    - Check VNETs with a GatewaySubnet also has an AzureFirewallSubnet by @BernieWhite.
      [#875](https://github.com/Azure/PSRule.Rules.Azure/issues/875)

## v1.21.2

What's changed since v1.21.1:

- Bug fixes:
  - Fixed non-Linux VM images flagged as Linux by @BernieWhite.
    [#1825](https://github.com/Azure/PSRule.Rules.Azure/issues/1825)
  - Fixed failed to expand with last function on runtime property by @BernieWhite.
    [#1830](https://github.com/Azure/PSRule.Rules.Azure/issues/1830)

## v1.21.1

What's changed since v1.21.0:

- Bug fixes:
  - Fixed multiple nested parameter loops returns stack empty exception by @BernieWhite.
    [#1811](https://github.com/Azure/PSRule.Rules.Azure/issues/1811)
  - Fixed `Azure.ACR.ContentTrust` when customer managed keys are enabled by @BernieWhite.
    [#1810](https://github.com/Azure/PSRule.Rules.Azure/issues/1810)

## v1.21.0

What's changed since v1.20.2:

- New features:
  - Mapping of Azure Security Benchmark v3 to security rules by @jagoodwin.
    [#1610](https://github.com/Azure/PSRule.Rules.Azure/issues/1610)
- New rules:
  - Deployment:
    - Check sensitive resource values use secure parameters by @VeraBE @BernieWhite.
      [#1773](https://github.com/Azure/PSRule.Rules.Azure/issues/1773)
  - Service Bus:
    - Check service bus namespaces uses TLS 1.2 version by @BenjaminEngeset.
      [#1777](https://github.com/Azure/PSRule.Rules.Azure/issues/1777)
  - Virtual Machine:
    - Check virtual machines uses Azure Monitor Agent instead of old legacy Log Analytics Agent by @BenjaminEngeset.
      [#1792](https://github.com/Azure/PSRule.Rules.Azure/issues/1792)
  - Virtual Machine Scale Sets:
    - Check virtual machine scale sets uses Azure Monitor Agent instead of old legacy Log Analytics Agent by @BenjaminEngeset.
      [#1792](https://github.com/Azure/PSRule.Rules.Azure/issues/1792)
  - Virtual Network:
    - Check VNETs with a GatewaySubnet also has a AzureBastionSubnet by @BenjaminEngeset.
      [#1761](https://github.com/Azure/PSRule.Rules.Azure/issues/1761)
- General improvements:
  - Added built-in list of ignored policy definitions by @BernieWhite.
    [#1730](https://github.com/Azure/PSRule.Rules.Azure/issues/1730)
    - To ignore additional policy definitions, use the `AZURE_POLICY_IGNORE_LIST` configuration option.
- Engineering:
  - Bump PSRule to v2.5.3.
    [#1800](https://github.com/Azure/PSRule.Rules.Azure/pull/1800)
  - Bump Az.Resources to v6.3.1.
    [#1800](https://github.com/Azure/PSRule.Rules.Azure/pull/1800)

What's changed since pre-release v1.21.0-B0050:

- No additional changes.

## v1.21.0-B0050 (pre-release)

What's changed since pre-release v1.21.0-B0027:

- New rules:
  - Virtual Machine:
    - Check virtual machines uses Azure Monitor Agent instead of old legacy Log Analytics Agent by @BenjaminEngeset.
      [#1792](https://github.com/Azure/PSRule.Rules.Azure/issues/1792)
  - Virtual Machine Scale Sets:
    - Check virtual machine scale sets uses Azure Monitor Agent instead of old legacy Log Analytics Agent by @BenjaminEngeset.
      [#1792](https://github.com/Azure/PSRule.Rules.Azure/issues/1792)
- Engineering:
  - Bump PSRule to v2.5.3.
    [#1800](https://github.com/Azure/PSRule.Rules.Azure/pull/1800)
  - Bump Az.Resources to v6.3.1.
    [#1800](https://github.com/Azure/PSRule.Rules.Azure/pull/1800)
- Bug fixes:
  - Fixed contains function unable to match array by @BernieWhite.
    [#1793](https://github.com/Azure/PSRule.Rules.Azure/issues/1793)

## v1.21.0-B0027 (pre-release)

What's changed since pre-release v1.21.0-B0011:

- New rules:
  - Deployment:
    - Check sensitive resource values use secure parameters by @VeraBE @BernieWhite.
      [#1773](https://github.com/Azure/PSRule.Rules.Azure/issues/1773)
  - Service Bus:
    - Check service bus namespaces uses TLS 1.2 version by @BenjaminEngeset.
      [#1777](https://github.com/Azure/PSRule.Rules.Azure/issues/1777)

## v1.21.0-B0011 (pre-release)

What's changed since v1.20.1:

- New features:
  - Mapping of Azure Security Benchmark v3 to security rules by @jagoodwin.
    [#1610](https://github.com/Azure/PSRule.Rules.Azure/issues/1610)
- New rules:
  - Virtual Network:
    - Check VNETs with a GatewaySubnet also has a AzureBastionSubnet by @BenjaminEngeset.
      [#1761](https://github.com/Azure/PSRule.Rules.Azure/issues/1761)
- General improvements:
  - Added built-in list of ignored policy definitions by @BernieWhite.
    [#1730](https://github.com/Azure/PSRule.Rules.Azure/issues/1730)
    - To ignore additional policy definitions, use the `AZURE_POLICY_IGNORE_LIST` configuration option.
- Engineering:
  - Bump PSRule to v2.5.1.
    [#1782](https://github.com/Azure/PSRule.Rules.Azure/pull/1782)
  - Bump Az.Resources to v6.3.0.
    [#1782](https://github.com/Azure/PSRule.Rules.Azure/pull/1782)

## v1.20.2

What's changed since v1.20.1:

- Bug fixes:
  - Fixed contains function unable to match array by @BernieWhite.
    [#1793](https://github.com/Azure/PSRule.Rules.Azure/issues/1793)

## v1.20.1

What's changed since v1.20.0:

- Bug fixes:
  - Fixed expand bicep source when reading JsonContent into a parameter by @BernieWhite.
    [#1780](https://github.com/Azure/PSRule.Rules.Azure/issues/1780)

## v1.20.0

What's changed since v1.19.2:

- New features:
  - Added September 2022 baselines `Azure.GA_2022_09` and `Azure.Preview_2022_09` by @BernieWhite.
    [#1738](https://github.com/Azure/PSRule.Rules.Azure/issues/1738)
    - Includes rules released before or during September 2022.
    - Marked `Azure.GA_2022_06` and `Azure.Preview_2022_06` baselines as obsolete.
- New rules:
  - AKS:
    - Check clusters use Ephemeral OS disk by @BenjaminEngeset.
      [#1618](https://github.com/Azure/PSRule.Rules.Azure/issues/1618)
  - App Configuration:
    - Check app configuration store has purge protection enabled by @BenjaminEngeset.
      [#1689](https://github.com/Azure/PSRule.Rules.Azure/issues/1689)
    - Check app configuration store has one or more replicas by @BenjaminEngeset.
      [#1688](https://github.com/Azure/PSRule.Rules.Azure/issues/1688)
    - Check app configuration store audit diagnostic logs are enabled by @BenjaminEngeset.
      [#1690](https://github.com/Azure/PSRule.Rules.Azure/issues/1690)
    - Check identity-based authentication is used for configuration stores by @pazdedav.
      [#1691](https://github.com/Azure/PSRule.Rules.Azure/issues/1691)
  - Application Gateway WAF:
    - Check policy is enabled by @fbinotto.
      [#1470](https://github.com/Azure/PSRule.Rules.Azure/issues/1470)
    - Check policy uses prevention mode by @fbinotto.
      [#1470](https://github.com/Azure/PSRule.Rules.Azure/issues/1470)
    - Check policy uses managed rule sets by @fbinotto.
      [#1470](https://github.com/Azure/PSRule.Rules.Azure/issues/1470)
    - Check policy does not have any exclusions defined by @fbinotto.
      [#1470](https://github.com/Azure/PSRule.Rules.Azure/issues/1470)
  - Azure Cache for Redis:
    - Check the number of firewall rules for caches by @jonathanruiz.
      [#544](https://github.com/Azure/PSRule.Rules.Azure/issues/544)
    - Check the number of IP addresses in firewall rules for caches by @jonathanruiz.
      [#544](https://github.com/Azure/PSRule.Rules.Azure/issues/544)
  - CDN:
    - Check CDN profile uses Front Door Standard or Premium tier by @BenjaminEngeset.
      [#1612](https://github.com/Azure/PSRule.Rules.Azure/issues/1612)
  - Container Registry:
    - Check soft delete policy is enabled by @BenjaminEngeset.
      [#1674](https://github.com/Azure/PSRule.Rules.Azure/issues/1674)
  - Defender for Cloud:
    - Check Microsoft Defender for Containers is enable by @jdewisscher.
      [#1632](https://github.com/Azure/PSRule.Rules.Azure/issues/1632)
    - Check Microsoft Defender for Servers is enabled by @jdewisscher.
      [#1632](https://github.com/Azure/PSRule.Rules.Azure/issues/1632)
    - Check Microsoft Defender for SQL is enabled by @jdewisscher.
      [#1632](https://github.com/Azure/PSRule.Rules.Azure/issues/1632)
    - Check Microsoft Defender for App Services is enabled by @jdewisscher.
      [#1632](https://github.com/Azure/PSRule.Rules.Azure/issues/1632)
    - Check Microsoft Defender for Storage is enabled by @jdewisscher.
      [#1632](https://github.com/Azure/PSRule.Rules.Azure/issues/1632)
    - Check Microsoft Defender for SQL Servers on VMs is enabled by @jdewisscher.
      [#1632](https://github.com/Azure/PSRule.Rules.Azure/issues/1632)
  - Deployment:
    - Check that nested deployments securely pass through administrator usernames by @ms-sambell.
      [#1479](https://github.com/Azure/PSRule.Rules.Azure/issues/1479)
  - Front Door WAF:
    - Check policy is enabled by @fbinotto.
      [#1470](https://github.com/Azure/PSRule.Rules.Azure/issues/1470)
    - Check policy uses prevention mode by @fbinotto.
      [#1470](https://github.com/Azure/PSRule.Rules.Azure/issues/1470)
    - Check policy uses managed rule sets by @fbinotto.
      [#1470](https://github.com/Azure/PSRule.Rules.Azure/issues/1470)
    - Check policy does not have any exclusions defined by @fbinotto.
      [#1470](https://github.com/Azure/PSRule.Rules.Azure/issues/1470)
  - Network Security Group:
    - Check AKS managed NSGs don't contain custom rules by @ms-sambell.
      [#8](https://github.com/Azure/PSRule.Rules.Azure/issues/8)
  - Storage Account:
    - Check blob container soft delete is enabled by @pazdedav.
      [#1671](https://github.com/Azure/PSRule.Rules.Azure/issues/1671)
    - Check file share soft delete is enabled by @jonathanruiz.
      [#966](https://github.com/Azure/PSRule.Rules.Azure/issues/966)
  - VMSS:
    - Check Linux VMSS has disabled password authentication by @BenjaminEngeset.
      [#1635](https://github.com/Azure/PSRule.Rules.Azure/issues/1635)
- Updated rules:
  - **Important change**: Updated rules, tests and docs with Microsoft Defender for Cloud by @jonathanruiz.
    [#545](https://github.com/Azure/PSRule.Rules.Azure/issues/545)
    - The following rules have been renamed with aliases:
      - Renamed `Azure.SQL.ThreatDetection` to `Azure.SQL.DefenderCloud`.
      - Renamed `Azure.SecurityCenter.Contact` to `Azure.DefenderCloud.Contact`.
      - Renamed `Azure.SecurityCenter.Provisioning` to `Azure.DefenderCloud.Provisioning`.
    - If you are referencing the old names please consider updating to the new names.
  - Updated documentation examples for Front Door and Key Vault rules by @lluppesms.
    [#1667](https://github.com/Azure/PSRule.Rules.Azure/issues/1667)
  - Improved the way we check that VM or VMSS has Linux by @verabe.
    [#1704](https://github.com/Azure/PSRule.Rules.Azure/issues/1704)
  - Azure Kubernetes Service:
    - Updated `Azure.AKS.Version` to use latest stable version `1.23.8` by @BernieWhite.
      [#1627](https://github.com/Azure/PSRule.Rules.Azure/issues/1627)
      - Use `AZURE_AKS_CLUSTER_MINIMUM_VERSION` to configure the minimum version of the cluster.
  - Event Grid:
    - Promoted `Azure.EventGrid.DisableLocalAuth` to GA rule set by @BernieWhite.
      [#1628](https://github.com/Azure/PSRule.Rules.Azure/issues/1628)
  - Key Vault:
    - Promoted `Azure.KeyVault.AutoRotationPolicy` to GA rule set by @BernieWhite.
      [#1629](https://github.com/Azure/PSRule.Rules.Azure/issues/1629)
- General improvements:
  - Updated NSG documentation with code snippets and links by @simone-bennett.
    [#1607](https://github.com/Azure/PSRule.Rules.Azure/issues/1607)
  - Updated Application Gateway documentation with code snippets by @ms-sambell.
    [#1608](https://github.com/Azure/PSRule.Rules.Azure/issues/1608)
  - Updated SQL firewall rules documentation by @ms-sambell.
    [#1569](https://github.com/Azure/PSRule.Rules.Azure/issues/1569)
  - Updated Container Apps documentation and rule to new resource type by @marie-schmidt.
    [#1672](https://github.com/Azure/PSRule.Rules.Azure/issues/1672)
  - Updated KeyVault and FrontDoor documentation with code snippets by @lluppesms.
    [#1667](https://github.com/Azure/PSRule.Rules.Azure/issues/1667)
  - Added tag and annotation metadata from policy for rules generation by @BernieWhite.
    [#1652](https://github.com/Azure/PSRule.Rules.Azure/issues/1652)
  - Added hash to `name` and `ref` properties for policy rules by @ArmaanMcleod.
    [#1653](https://github.com/Azure/PSRule.Rules.Azure/issues/1653)
    - Use `AZURE_POLICY_RULE_PREFIX` or `Export-AzPolicyAssignmentRuleData -RulePrefix` to override rule prefix.
- Engineering:
  - Bump PSRule to v2.4.2.
    [#1753](https://github.com/Azure/PSRule.Rules.Azure/pull/1753)
    [#1748](https://github.com/Azure/PSRule.Rules.Azure/issues/1748)
  - Bump Microsoft.NET.Test.Sdk to v17.3.2.
    [#1719](https://github.com/Azure/PSRule.Rules.Azure/pull/1719)
  - Updated provider data for analysis.
    [#1605](https://github.com/Azure/PSRule.Rules.Azure/pull/1605)
  - Bump Az.Resources to v6.2.0.
    [#1636](https://github.com/Azure/PSRule.Rules.Azure/pull/1636)
  - Bump PSScriptAnalyzer to v1.21.0.
    [#1636](https://github.com/Azure/PSRule.Rules.Azure/pull/1636)
- Bug fixes:
  - Fixed continue processing policy assignments on error by @BernieWhite.
    [#1651](https://github.com/Azure/PSRule.Rules.Azure/issues/1651)
  - Fixed handling of runtime assessment data by @BernieWhite.
    [#1707](https://github.com/Azure/PSRule.Rules.Azure/issues/1707)
  - Fixed conversion of type conditions to pre-conditions by @BernieWhite.
    [#1708](https://github.com/Azure/PSRule.Rules.Azure/issues/1708)
  - Fixed inconclusive failure of `Azure.Deployment.AdminUsername` by @BernieWhite.
    [#1631](https://github.com/Azure/PSRule.Rules.Azure/issues/1631)
  - Fixed error expanding with `json()` and single quotes by @BernieWhite.
    [#1656](https://github.com/Azure/PSRule.Rules.Azure/issues/1656)
  - Fixed handling key collision with duplicate definitions using same parameters by @ArmaanMcleod.
    [#1653](https://github.com/Azure/PSRule.Rules.Azure/issues/1653)
  - Fixed bug requiring all diagnostic logs settings to have auditing enabled by @BenjaminEngeset.
    [#1726](https://github.com/Azure/PSRule.Rules.Azure/issues/1726)
  - Fixed `Azure.Deployment.AdminUsername` incorrectly fails with nested deployments by @BernieWhite.
    [#1762](https://github.com/Azure/PSRule.Rules.Azure/issues/1762)
  - Fixed `Azure.FrontDoorWAF.Exclusions` reports exclusions when none are specified by @BernieWhite.
    [#1751](https://github.com/Azure/PSRule.Rules.Azure/issues/1751)
  - Fixed `Azure.Deployment.AdminUsername` does not match the pattern by @BernieWhite.
    [#1758](https://github.com/Azure/PSRule.Rules.Azure/issues/1758)
  - Consider private offerings when checking that a VM or VMSS has Linux by @verabe.
    [#1725](https://github.com/Azure/PSRule.Rules.Azure/issues/1725)

What's changed since pre-release v1.20.0-B0477:

- No additional changes.

## v1.20.0-B0477 (pre-release)

What's changed since pre-release v1.20.0-B0389:

- General improvements:
  - Added hash to `name` and `ref` properties for policy rules by @ArmaanMcleod.
    [#1653](https://github.com/Azure/PSRule.Rules.Azure/issues/1653)
    - Use `AZURE_POLICY_RULE_PREFIX` or `Export-AzPolicyAssignmentRuleData -RulePrefix` to override rule prefix.

## v1.20.0-B0389 (pre-release)

What's changed since pre-release v1.20.0-B0304:

- New rules:
  - App Configuration:
    - Check app configuration store has purge protection enabled by @BenjaminEngeset.
      [#1689](https://github.com/Azure/PSRule.Rules.Azure/issues/1689)
- Bug fixes:
  - Fixed `Azure.Deployment.AdminUsername` incorrectly fails with nested deployments by @BernieWhite.
    [#1762](https://github.com/Azure/PSRule.Rules.Azure/issues/1762)

## v1.20.0-B0304 (pre-release)

What's changed since pre-release v1.20.0-B0223:

- Engineering:
  - Bump PSRule to v2.4.2.
    [#1753](https://github.com/Azure/PSRule.Rules.Azure/pull/1753)
    [#1748](https://github.com/Azure/PSRule.Rules.Azure/issues/1748)
- Bug fixes:
  - Fixed `Azure.FrontDoorWAF.Exclusions` reports exclusions when none are specified by @BernieWhite.
    [#1751](https://github.com/Azure/PSRule.Rules.Azure/issues/1751)
  - Fixed `Azure.Deployment.AdminUsername` does not match the pattern by @BernieWhite.
    [#1758](https://github.com/Azure/PSRule.Rules.Azure/issues/1758)
  - Consider private offerings when checking that a VM or VMSS has Linux by @verabe.
    [#1725](https://github.com/Azure/PSRule.Rules.Azure/issues/1725)

## v1.20.0-B0223 (pre-release)

What's changed since pre-release v1.20.0-B0148:

- New features:
  - Added September 2022 baselines `Azure.GA_2022_09` and `Azure.Preview_2022_09` by @BernieWhite.
    [#1738](https://github.com/Azure/PSRule.Rules.Azure/issues/1738)
    - Includes rules released before or during September 2022.
    - Marked `Azure.GA_2022_06` and `Azure.Preview_2022_06` baselines as obsolete.
- New rules:
  - App Configuration:
    - Check app configuration store has one or more replicas by @BenjaminEngeset.
      [#1688](https://github.com/Azure/PSRule.Rules.Azure/issues/1688)
- Engineering:
  - Bump PSRule to v2.4.1.
    [#1636](https://github.com/Azure/PSRule.Rules.Azure/pull/1636)
  - Bump Az.Resources to v6.2.0.
    [#1636](https://github.com/Azure/PSRule.Rules.Azure/pull/1636)
  - Bump PSScriptAnalyzer to v1.21.0.
    [#1636](https://github.com/Azure/PSRule.Rules.Azure/pull/1636)
- Bug fixes:
  - Fixed handling key collision with duplicate definitions using same parameters by @ArmaanMcleod.
    [#1653](https://github.com/Azure/PSRule.Rules.Azure/issues/1653)
  - Fixed bug requiring all diagnostic logs settings to have auditing enabled by @BenjaminEngeset.
    [#1726](https://github.com/Azure/PSRule.Rules.Azure/issues/1726)

## v1.20.0-B0148 (pre-release)

What's changed since pre-release v1.20.0-B0085:

- New rules:
  - App Configuration:
    - Check app configuration store audit diagnostic logs are enabled by @BenjaminEngeset.
      [#1690](https://github.com/Azure/PSRule.Rules.Azure/issues/1690)
- Engineering:
  - Bump Microsoft.NET.Test.Sdk to v17.3.2.
    [#1719](https://github.com/Azure/PSRule.Rules.Azure/pull/1719)
- Bug fixes:
  - Fixed error expanding with `json()` and single quotes by @BernieWhite.
    [#1656](https://github.com/Azure/PSRule.Rules.Azure/issues/1656)

## v1.20.0-B0085 (pre-release)

What's changed since pre-release v1.20.0-B0028:

- New rules:
  - Azure Cache for Redis:
    - Check the number of firewall rules for caches by @jonathanruiz.
      [#544](https://github.com/Azure/PSRule.Rules.Azure/issues/544)
    - Check the number of IP addresses in firewall rules for caches by @jonathanruiz.
      [#544](https://github.com/Azure/PSRule.Rules.Azure/issues/544)
  - App Configuration:
    - Check identity-based authentication is used for configuration stores by @pazdedav.
      [#1691](https://github.com/Azure/PSRule.Rules.Azure/issues/1691)
  - Container Registry:
    - Check soft delete policy is enabled by @BenjaminEngeset.
      [#1674](https://github.com/Azure/PSRule.Rules.Azure/issues/1674)
  - Defender for Cloud:
    - Check Microsoft Defender for Cloud is enabled for Containers by @jdewisscher.
      [#1632](https://github.com/Azure/PSRule.Rules.Azure/issues/1632)
    - Check Microsoft Defender for Cloud is enabled for Virtual Machines by @jdewisscher.
      [#1632](https://github.com/Azure/PSRule.Rules.Azure/issues/1632)
    - Check Microsoft Defender for Cloud is enabled for SQL Servers by @jdewisscher.
      [#1632](https://github.com/Azure/PSRule.Rules.Azure/issues/1632)
    - Check Microsoft Defender for Cloud is enabled for App Services by @jdewisscher.
      [#1632](https://github.com/Azure/PSRule.Rules.Azure/issues/1632)
    - Check Microsoft Defender for Cloud is enabled for Storage Accounts by @jdewisscher.
      [#1632](https://github.com/Azure/PSRule.Rules.Azure/issues/1632)
    - Check Microsoft Defender for Cloud is enabled for SQL Servers on machines by @jdewisscher.
      [#1632](https://github.com/Azure/PSRule.Rules.Azure/issues/1632)
  - Network Security Group:
    - Check AKS managed NSGs don't contain custom rules by @ms-sambell.
      [#8](https://github.com/Azure/PSRule.Rules.Azure/issues/8)
  - Storage Account:
    - Check blob container soft delete is enabled by @pazdedav.
      [#1671](https://github.com/Azure/PSRule.Rules.Azure/issues/1671)
    - Check file share soft delete is enabled by @jonathanruiz.
      [#966](https://github.com/Azure/PSRule.Rules.Azure/issues/966)
- Updated rules:
  - **Important change**: Updated rules, tests and docs with Microsoft Defender for Cloud by @jonathanruiz.
    [#545](https://github.com/Azure/PSRule.Rules.Azure/issues/545)
    - The following rules have been renamed with aliases:
      - Renamed `Azure.SQL.ThreatDetection` to `Azure.SQL.DefenderCloud`.
      - Renamed `Azure.SecurityCenter.Contact` to `Azure.DefenderCloud.Contact`.
      - Renamed `Azure.SecurityCenter.Provisioning` to `Azure.DefenderCloud.Provisioning`.
    - If you are referencing the old names please consider updating to the new names.
  - Updated documentation examples for Front Door and Key Vault rules by @lluppesms.
    [#1667](https://github.com/Azure/PSRule.Rules.Azure/issues/1667)
  - Improved the way we check that VM or VMSS has Linux by @verabe.
    [#1704](https://github.com/Azure/PSRule.Rules.Azure/issues/1704)
- General improvements:
  - Updated NSG documentation with code snippets and links by @simone-bennett.
    [#1607](https://github.com/Azure/PSRule.Rules.Azure/issues/1607)
  - Updated Application Gateway documentation with code snippets by @ms-sambell.
    [#1608](https://github.com/Azure/PSRule.Rules.Azure/issues/1608)
  - Updated SQL firewall rules documentation by @ms-sambell.
    [#1569](https://github.com/Azure/PSRule.Rules.Azure/issues/1569)
  - Updated Container Apps documentation and rule to new resource type by @marie-schmidt.
    [#1672](https://github.com/Azure/PSRule.Rules.Azure/issues/1672)
  - Updated KeyVault and FrontDoor documentation with code snippets by @lluppesms.
    [#1667](https://github.com/Azure/PSRule.Rules.Azure/issues/1667)
  - Added tag and annotation metadata from policy for rules generation by @BernieWhite.
    [#1652](https://github.com/Azure/PSRule.Rules.Azure/issues/1652)
- Bug fixes:
  - Fixed continue processing policy assignments on error by @BernieWhite.
    [#1651](https://github.com/Azure/PSRule.Rules.Azure/issues/1651)
  - Fixed handling of runtime assessment data by @BernieWhite.
    [#1707](https://github.com/Azure/PSRule.Rules.Azure/issues/1707)
  - Fixed conversion of type conditions to pre-conditions by @BernieWhite.
    [#1708](https://github.com/Azure/PSRule.Rules.Azure/issues/1708)

## v1.20.0-B0028 (pre-release)

What's changed since pre-release v1.20.0-B0004:

- New rules:
  - AKS:
    - Check clusters use Ephemeral OS disk by @BenjaminEngeset.
      [#1618](https://github.com/Azure/PSRule.Rules.Azure/issues/1618)
  - CDN:
    - Check CDN profile uses Front Door Standard or Premium tier by @BenjaminEngeset.
      [#1612](https://github.com/Azure/PSRule.Rules.Azure/issues/1612)
  - VMSS:
    - Check Linux VMSS has disabled password authentication by @BenjaminEngeset.
      [#1635](https://github.com/Azure/PSRule.Rules.Azure/issues/1635)
- Updated rules:
  - Azure Kubernetes Service:
    - Updated `Azure.AKS.Version` to use latest stable version `1.23.8` by @BernieWhite.
      [#1627](https://github.com/Azure/PSRule.Rules.Azure/issues/1627)
      - Use `AZURE_AKS_CLUSTER_MINIMUM_VERSION` to configure the minimum version of the cluster.
  - Event Grid:
    - Promoted `Azure.EventGrid.DisableLocalAuth` to GA rule set by @BernieWhite.
      [#1628](https://github.com/Azure/PSRule.Rules.Azure/issues/1628)
  - Key Vault:
    - Promoted `Azure.KeyVault.AutoRotationPolicy` to GA rule set by @BernieWhite.
      [#1629](https://github.com/Azure/PSRule.Rules.Azure/issues/1629)
- Engineering:
  - Bump PSRule to v2.4.0.
    [#1620](https://github.com/Azure/PSRule.Rules.Azure/pull/1620)
  - Updated provider data for analysis.
    [#1605](https://github.com/Azure/PSRule.Rules.Azure/pull/1605)
- Bug fixes:
  - Fixed function `dateTimeAdd` errors handling `utcNow` output by @BernieWhite.
    [#1637](https://github.com/Azure/PSRule.Rules.Azure/issues/1637)
  - Fixed inconclusive failure of `Azure.Deployment.AdminUsername` by @BernieWhite.
    [#1631](https://github.com/Azure/PSRule.Rules.Azure/issues/1631)

## v1.20.0-B0004 (pre-release)

What's changed since v1.19.1:

- New rules:
  - Azure Resources:
    - Check that nested deployments securely pass through administrator usernames by @ms-sambell.
      [#1479](https://github.com/Azure/PSRule.Rules.Azure/issues/1479)
- Engineering:
  - Bump Microsoft.NET.Test.Sdk to v17.3.1.
    [#1603](https://github.com/Azure/PSRule.Rules.Azure/pull/1603)

## v1.19.2

What's changed since v1.19.1:

- Bug fixes:
  - Fixed function `dateTimeAdd` errors handling `utcNow` output by @BernieWhite.
    [#1637](https://github.com/Azure/PSRule.Rules.Azure/issues/1637)

## v1.19.1

What's changed since v1.19.0:

- Bug fixes:
  - Fixed `Azure.VNET.UseNSGs` is missing exceptions by @BernieWhite.
    [#1609](https://github.com/Azure/PSRule.Rules.Azure/issues/1609)
    - Added exclusions for `RouteServerSubnet` and any subnet with a dedicated HSM delegation.

## v1.19.0

What's changed since v1.18.1:

- New rules:
  - Azure Kubernetes Service:
    - Check clusters use uptime SLA by @BenjaminEngeset.
      [#1601](https://github.com/Azure/PSRule.Rules.Azure/issues/1601)
- General improvements:
  - Updated rule level for the following rules by @BernieWhite.
    [#1551](https://github.com/Azure/PSRule.Rules.Azure/issues/1551)
    - Set `Azure.APIM.APIDescriptors` to warning from error.
    - Set `Azure.APIM.ProductDescriptors` to warning from error.
    - Set `Azure.Template.UseLocationParameter` to warning from error.
    - Set `Azure.Template.UseComments` to information from error.
    - Set `Azure.Template.UseDescriptions` to information from error.
  - Improve reporting of failing resource property for rules by @BernieWhite.
    [#1429](https://github.com/Azure/PSRule.Rules.Azure/issues/1429)
- Engineering:
  - Added publishing of symbols for NuGet packages by @BernieWhite.
    [#1549](https://github.com/Azure/PSRule.Rules.Azure/issues/1549)
  - Bump Az.Resources to v6.1.0.
    [#1557](https://github.com/Azure/PSRule.Rules.Azure/pull/1557)
  - Bump Microsoft.NET.Test.Sdk to v17.3.0.
    [#1563](https://github.com/Azure/PSRule.Rules.Azure/pull/1563)
  - Bump PSRule to v2.3.2.
    [#1574](https://github.com/Azure/PSRule.Rules.Azure/pull/1574)
  - Bump support projects to .NET 6 by @BernieWhite.
    [#1560](https://github.com/Azure/PSRule.Rules.Azure/issues/1560)
  - Bump BenchmarkDotNet to v0.13.2.
    [#1593](https://github.com/Azure/PSRule.Rules.Azure/pull/1593)
  - Bump BenchmarkDotNet.Diagnostics.Windows to v0.13.2.
    [#1594](https://github.com/Azure/PSRule.Rules.Azure/pull/1594)
  - Updated provider data for analysis.
    [#1598](https://github.com/Azure/PSRule.Rules.Azure/pull/1598)
- Bug fixes:
  - Fixed parameter files linked to bicep code via naming convention is not working by @BernieWhite.
    [#1582](https://github.com/Azure/PSRule.Rules.Azure/issues/1582)
  - Fixed handling of storage accounts sub-resources with CMK by @BernieWhite.
    [#1575](https://github.com/Azure/PSRule.Rules.Azure/issues/1575)

What's changed since pre-release v1.19.0-B0077:

- No additional changes.

## v1.19.0-B0077 (pre-release)

What's changed since pre-release v1.19.0-B0042:

- New rules:
  - Azure Kubernetes Service:
    - Check clusters use uptime SLA by @BenjaminEngeset.
      [#1601](https://github.com/Azure/PSRule.Rules.Azure/issues/1601)

## v1.19.0-B0042 (pre-release)

What's changed since pre-release v1.19.0-B0010:

- General improvements:
  - Improve reporting of failing resource property for rules by @BernieWhite.
    [#1429](https://github.com/Azure/PSRule.Rules.Azure/issues/1429)
- Engineering:
  - Bump PSRule to v2.3.2.
    [#1574](https://github.com/Azure/PSRule.Rules.Azure/pull/1574)
  - Bump support projects to .NET 6 by @BernieWhite.
    [#1560](https://github.com/Azure/PSRule.Rules.Azure/issues/1560)
  - Bump BenchmarkDotNet to v0.13.2.
    [#1593](https://github.com/Azure/PSRule.Rules.Azure/pull/1593)
  - Bump BenchmarkDotNet.Diagnostics.Windows to v0.13.2.
    [#1594](https://github.com/Azure/PSRule.Rules.Azure/pull/1594)
  - Updated provider data for analysis.
    [#1598](https://github.com/Azure/PSRule.Rules.Azure/pull/1598)
- Bug fixes:
  - Fixed parameter files linked to bicep code via naming convention is not working by @BernieWhite.
    [#1582](https://github.com/Azure/PSRule.Rules.Azure/issues/1582)
  - Fixed handling of storage accounts sub-resources with CMK by @BernieWhite.
    [#1575](https://github.com/Azure/PSRule.Rules.Azure/issues/1575)

## v1.19.0-B0010 (pre-release)

What's changed since v1.18.1:

- General improvements:
  - Updated rule level for the following rules by @BernieWhite.
    [#1551](https://github.com/Azure/PSRule.Rules.Azure/issues/1551)
    - Set `Azure.APIM.APIDescriptors` to warning from error.
    - Set `Azure.APIM.ProductDescriptors` to warning from error.
    - Set `Azure.Template.UseLocationParameter` to warning from error.
    - Set `Azure.Template.UseComments` to information from error.
    - Set `Azure.Template.UseDescriptions` to information from error.
- Engineering:
  - Added publishing of symbols for NuGet packages by @BernieWhite.
    [#1549](https://github.com/Azure/PSRule.Rules.Azure/issues/1549)
  - Bump PSRule to v2.3.1.
    [#1561](https://github.com/Azure/PSRule.Rules.Azure/pull/1561)
  - Bump Az.Resources to v6.1.0.
    [#1557](https://github.com/Azure/PSRule.Rules.Azure/pull/1557)
  - Bump Microsoft.NET.Test.Sdk to v17.3.0.
    [#1563](https://github.com/Azure/PSRule.Rules.Azure/pull/1563)

## v1.18.1

What's changed since v1.18.0:

- Bug fixes:
  - Fixed `Azure.APIM.HTTPBackend` reports failure when service URL is not defined by @BernieWhite.
    [#1555](https://github.com/Azure/PSRule.Rules.Azure/issues/1555)
  - Fixed `Azure.SQL.AAD` failure with newer API by @BernieWhite.
    [#1302](https://github.com/Azure/PSRule.Rules.Azure/issues/1302)

## v1.18.0

What's changed since v1.17.1:

- New rules:
  - Cognitive Services:
    - Check accounts use network access restrictions by @BernieWhite.
      [#1532](https://github.com/Azure/PSRule.Rules.Azure/issues/1532)
    - Check accounts use managed identities to access Azure resources by @BernieWhite.
      [#1532](https://github.com/Azure/PSRule.Rules.Azure/issues/1532)
    - Check accounts only accept requests using Azure AD identities by @BernieWhite.
      [#1532](https://github.com/Azure/PSRule.Rules.Azure/issues/1532)
    - Check accounts disable access using public endpoints by @BernieWhite.
      [#1532](https://github.com/Azure/PSRule.Rules.Azure/issues/1532)
- General improvements:
  - Added support for array `indexOf`, `lastIndexOf`, and `items` ARM functions by @BernieWhite.
    [#1440](https://github.com/Azure/PSRule.Rules.Azure/issues/1440)
  - Added support for `join` ARM function by @BernieWhite.
    [#1535](https://github.com/Azure/PSRule.Rules.Azure/issues/1535)
  - Improved output of full path to emitted resources by @BernieWhite.
    [#1523](https://github.com/Azure/PSRule.Rules.Azure/issues/1523)
- Engineering:
  - Bump Az.Resources to v6.0.1.
    [#1521](https://github.com/Azure/PSRule.Rules.Azure/pull/1521)
  - Updated provider data for analysis.
    [#1540](https://github.com/Azure/PSRule.Rules.Azure/pull/1540)
  - Bump xunit to v2.4.2.
    [#1542](https://github.com/Azure/PSRule.Rules.Azure/pull/1542)
  - Added readme and tags to NuGet by @BernieWhite.
    [#1513](https://github.com/Azure/PSRule.Rules.Azure/issues/1513)
- Bug fixes:
  - Fixed `Azure.SQL.TDE` is not required to enable Transparent Data Encryption for IaC by @BernieWhite.
    [#1530](https://github.com/Azure/PSRule.Rules.Azure/issues/1530)

What's changed since pre-release v1.18.0-B0027:

- No additional changes.

## v1.18.0-B0027 (pre-release)

What's changed since pre-release v1.18.0-B0010:

- New rules:
  - Cognitive Services:
    - Check accounts use network access restrictions by @BernieWhite.
      [#1532](https://github.com/Azure/PSRule.Rules.Azure/issues/1532)
    - Check accounts use managed identities to access Azure resources by @BernieWhite.
      [#1532](https://github.com/Azure/PSRule.Rules.Azure/issues/1532)
    - Check accounts only accept requests using Azure AD identities by @BernieWhite.
      [#1532](https://github.com/Azure/PSRule.Rules.Azure/issues/1532)
    - Check accounts disable access using public endpoints by @BernieWhite.
      [#1532](https://github.com/Azure/PSRule.Rules.Azure/issues/1532)
- General improvements:
  - Added support for array `indexOf`, `lastIndexOf`, and `items` ARM functions by @BernieWhite.
    [#1440](https://github.com/Azure/PSRule.Rules.Azure/issues/1440)
  - Added support for `join` ARM function by @BernieWhite.
    [#1535](https://github.com/Azure/PSRule.Rules.Azure/issues/1535)
- Engineering:
  - Updated provider data for analysis.
    [#1540](https://github.com/Azure/PSRule.Rules.Azure/pull/1540)
  - Bump xunit to v2.4.2.
    [#1542](https://github.com/Azure/PSRule.Rules.Azure/pull/1542)
- Bug fixes:
  - Fixed `Azure.SQL.TDE` is not required to enable Transparent Data Encryption for IaC by @BernieWhite.
    [#1530](https://github.com/Azure/PSRule.Rules.Azure/issues/1530)

## v1.18.0-B0010 (pre-release)

What's changed since pre-release v1.18.0-B0002:

- General improvements:
  - Improved output of full path to emitted resources by @BernieWhite.
    [#1523](https://github.com/Azure/PSRule.Rules.Azure/issues/1523)
- Engineering:
  - Bump Az.Resources to v6.0.1.
    [#1521](https://github.com/Azure/PSRule.Rules.Azure/pull/1521)

## v1.18.0-B0002 (pre-release)

What's changed since v1.17.1:

- Engineering:
  - Added readme and tags to NuGet by @BernieWhite.
    [#1513](https://github.com/Azure/PSRule.Rules.Azure/issues/1513)

## v1.17.1

What's changed since v1.17.0:

- Bug fixes:
  - Fixed union returns null when merged with built-in expansion objects by @BernieWhite.
    [#1515](https://github.com/Azure/PSRule.Rules.Azure/issues/1515)
  - Fixed missing zones in test for standalone VM by @BernieWhite.
    [#1506](https://github.com/Azure/PSRule.Rules.Azure/issues/1506)

## v1.17.0

What's changed since v1.16.1:

- New features:
  - Added more field count expression support for Azure Policy JSON rules by @ArmaanMcleod.
    [#181](https://github.com/Azure/PSRule.Rules.Azure/issues/181)
  - Added June 2022 baselines `Azure.GA_2022_06` and `Azure.Preview_2022_06` by @BernieWhite.
    [#1499](https://github.com/Azure/PSRule.Rules.Azure/issues/1499)
    - Includes rules released before or during June 2022.
    - Marked `Azure.GA_2022_03` and `Azure.Preview_2022_03` baselines as obsolete.
- New rules:
  - Deployment:
    - Check for secure values in outputs by @BernieWhite.
      [#297](https://github.com/Azure/PSRule.Rules.Azure/issues/297)
- Engineering:
  - Bump Newtonsoft.Json to v13.0.1.
    [#1494](https://github.com/Azure/PSRule.Rules.Azure/pull/1494)
  - Updated NuGet packaging metadata by @BernieWhite.
    [#1428](https://github.com/Azure/PSRule.Rules.Azure/pull/1428)
  - Updated provider data for analysis.
    [#1502](https://github.com/Azure/PSRule.Rules.Azure/pull/1502)
  - Bump PSRule to v2.2.0.
    [#1444](https://github.com/Azure/PSRule.Rules.Azure/pull/1444)
  - Updated NuGet packaging metadata by @BernieWhite.
    [#1428](https://github.com/Azure/PSRule.Rules.Azure/issues/1428)
- Bug fixes:
  - Fixed TDE property status to state by @Dylan-Prins.
    [#1505](https://github.com/Azure/PSRule.Rules.Azure/pull/1505)
  - Fixed the language expression value fails in outputs by @BernieWhite.
    [#1485](https://github.com/Azure/PSRule.Rules.Azure/issues/1485)

What's changed since pre-release v1.17.0-B0064:

- No additional changes.

## v1.17.0-B0064 (pre-release)

What's changed since pre-release v1.17.0-B0035:

- Engineering:
  - Updated provider data for analysis.
    [#1502](https://github.com/Azure/PSRule.Rules.Azure/pull/1502)
  - Bump PSRule to v2.2.0.
    [#1444](https://github.com/Azure/PSRule.Rules.Azure/pull/1444)
- Bug fixes:
  - Fixed TDE property status to state by @Dylan-Prins.
    [#1505](https://github.com/Azure/PSRule.Rules.Azure/pull/1505)

## v1.17.0-B0035 (pre-release)

What's changed since pre-release v1.17.0-B0014:

- New features:
  - Added June 2022 baselines `Azure.GA_2022_06` and `Azure.Preview_2022_06` by @BernieWhite.
    [#1499](https://github.com/Azure/PSRule.Rules.Azure/issues/1499)
    - Includes rules released before or during June 2022.
    - Marked `Azure.GA_2022_03` and `Azure.Preview_2022_03` baselines as obsolete.
- Engineering:
  - Bump Newtonsoft.Json to v13.0.1.
    [#1494](https://github.com/Azure/PSRule.Rules.Azure/pull/1494)
  - Updated NuGet packaging metadata by @BernieWhite.
    [#1428](https://github.com/Azure/PSRule.Rules.Azure/pull/1428)

## v1.17.0-B0014 (pre-release)

What's changed since v1.16.1:

- New features:
  - Added more field count expression support for Azure Policy JSON rules by @ArmaanMcleod.
    [#181](https://github.com/Azure/PSRule.Rules.Azure/issues/181)
- New rules:
  - Deployment:
    - Check for secure values in outputs by @BernieWhite.
      [#297](https://github.com/Azure/PSRule.Rules.Azure/issues/297)
- Engineering:
  - Updated NuGet packaging metadata by @BernieWhite.
    [#1428](https://github.com/Azure/PSRule.Rules.Azure/issues/1428)
- Bug fixes:
  - Fixed the language expression value fails in outputs by @BernieWhite.
    [#1485](https://github.com/Azure/PSRule.Rules.Azure/issues/1485)

## v1.16.1

What's changed since v1.16.0:

- Bug fixes:
  - Fixed TLS 1.3 support in `Azure.AppGw.SSLPolicy` by @BernieWhite.
    [#1469](https://github.com/Azure/PSRule.Rules.Azure/issues/1469)
  - Fixed Application Gateway referencing a WAF policy by @BernieWhite.
    [#1466](https://github.com/Azure/PSRule.Rules.Azure/issues/1466)

## v1.16.0

What's changed since v1.15.2:

- New rules:
  - App Service:
    - Check web apps have insecure FTP disabled by @BernieWhite.
      [#1436](https://github.com/Azure/PSRule.Rules.Azure/issues/1436)
    - Check web apps use a dedicated health probe by @BernieWhite.
      [#1437](https://github.com/Azure/PSRule.Rules.Azure/issues/1437)
- Updated rules:
  - Public IP:
    - Updated `Azure.PublicIP.AvailabilityZone` to exclude IP addresses for Azure Bastion by @BernieWhite.
      [#1442](https://github.com/Azure/PSRule.Rules.Azure/issues/1442)
      - Public IP addresses with the `resource-usage` tag set to `azure-bastion` are excluded.
- General improvements:
  - Added support for `dateTimeFromEpoch` and `dateTimeToEpoch` ARM functions by @BernieWhite.
    [#1451](https://github.com/Azure/PSRule.Rules.Azure/issues/1451)
- Engineering:
  - Updated built documentation to include rule ref and metadata by @BernieWhite.
    [#1432](https://github.com/Azure/PSRule.Rules.Azure/issues/1432)
  - Added ref properties for several rules by @BernieWhite.
    [#1430](https://github.com/Azure/PSRule.Rules.Azure/issues/1430)
  - Updated provider data for analysis.
    [#1453](https://github.com/Azure/PSRule.Rules.Azure/pull/1453)
  - Bump Microsoft.NET.Test.Sdk to v17.2.0.
    [#1410](https://github.com/Azure/PSRule.Rules.Azure/pull/1410)
  - Update CI checks to include required ref property by @BernieWhite.
    [#1431](https://github.com/Azure/PSRule.Rules.Azure/issues/1431)
  - Added ref properties for rules by @BernieWhite.
    [#1430](https://github.com/Azure/PSRule.Rules.Azure/issues/1430)
- Bug fixes:
  - Fixed `Azure.Template.UseVariables` does not accept function variables names by @BernieWhite.
    [#1427](https://github.com/Azure/PSRule.Rules.Azure/issues/1427)
  - Fixed dependency issue within Azure Pipelines `AzurePowerShell` task by @BernieWhite.
    [#1447](https://github.com/Azure/PSRule.Rules.Azure/issues/1447)
    - Removed dependency on `Az.Accounts` and `Az.Resources` from manifest.
      Pre-install these modules to use export cmdlets.

What's changed since pre-release v1.16.0-B0072:

- No additional changes.

## v1.16.0-B0072 (pre-release)

What's changed since pre-release v1.16.0-B0041:

- Engineering:
  - Update CI checks to include required ref property by @BernieWhite.
    [#1431](https://github.com/Azure/PSRule.Rules.Azure/issues/1431)
  - Added ref properties for rules by @BernieWhite.
    [#1430](https://github.com/Azure/PSRule.Rules.Azure/issues/1430)
- Bug fixes:
  - Fixed dependency issue within Azure Pipelines `AzurePowerShell` task by @BernieWhite.
    [#1447](https://github.com/Azure/PSRule.Rules.Azure/issues/1447)
    - Removed dependency on `Az.Accounts` and `Az.Resources` from manifest.
      Pre-install these modules to use export cmdlets.

## v1.16.0-B0041 (pre-release)

What's changed since pre-release v1.16.0-B0017:

- Updated rules:
  - Public IP:
    - Updated `Azure.PublicIP.AvailabilityZone` to exclude IP addresses for Azure Bastion by @BernieWhite.
      [#1442](https://github.com/Azure/PSRule.Rules.Azure/issues/1442)
      - Public IP addresses with the `resource-usage` tag set to `azure-bastion` are excluded.
- General improvements:
  - Added support for `dateTimeFromEpoch` and `dateTimeToEpoch` ARM functions by @BernieWhite.
    [#1451](https://github.com/Azure/PSRule.Rules.Azure/issues/1451)
- Engineering:
  - Updated built documentation to include rule ref and metadata by @BernieWhite.
    [#1432](https://github.com/Azure/PSRule.Rules.Azure/issues/1432)
  - Added ref properties for several rules by @BernieWhite.
    [#1430](https://github.com/Azure/PSRule.Rules.Azure/issues/1430)
  - Updated provider data for analysis.
    [#1453](https://github.com/Azure/PSRule.Rules.Azure/pull/1453)

## v1.16.0-B0017 (pre-release)

What's changed since v1.15.2:

- New rules:
  - App Service:
    - Check web apps have insecure FTP disabled by @BernieWhite.
      [#1436](https://github.com/Azure/PSRule.Rules.Azure/issues/1436)
    - Check web apps use a dedicated health probe by @BernieWhite.
      [#1437](https://github.com/Azure/PSRule.Rules.Azure/issues/1437)
- Engineering:
  - Bump Microsoft.NET.Test.Sdk to v17.2.0.
    [#1410](https://github.com/Azure/PSRule.Rules.Azure/pull/1410)
- Bug fixes:
  - Fixed `Azure.Template.UseVariables` does not accept function variables names by @BernieWhite.
    [#1427](https://github.com/Azure/PSRule.Rules.Azure/issues/1427)

## v1.15.2

What's changed since v1.15.1:

- Bug fixes:
  - Fixed `Azure.AppService.ManagedIdentity` does not accept both system and user assigned by @BernieWhite.
    [#1415](https://github.com/Azure/PSRule.Rules.Azure/issues/1415)
    - This also applies to:
      - `Azure.ADX.ManagedIdentity`
      - `Azure.APIM.ManagedIdentity`
      - `Azure.EventGrid.ManagedIdentity`
      - `Azure.Automation.ManagedIdentity`
  - Fixed Web apps with .NET 6 do not meet version constraint of `Azure.AppService.NETVersion` by @BernieWhite.
    [#1414](https://github.com/Azure/PSRule.Rules.Azure/issues/1414)
    - This also applies to `Azure.AppService.PHPVersion`.

## v1.15.1

What's changed since v1.15.0:

- Bug fixes:
  - Fixed exclusion of `dataCollectionRuleAssociations` from `Azure.Resource.UseTags` by @BernieWhite.
    [#1400](https://github.com/Azure/PSRule.Rules.Azure/issues/1400)
  - Fixed could not determine JSON object type for MockObject using CreateObject by @BernieWhite.
    [#1411](https://github.com/Azure/PSRule.Rules.Azure/issues/1411)
  - Fixed cannot bind argument to parameter 'Sku' because it is an empty string by @BernieWhite.
    [#1407](https://github.com/Azure/PSRule.Rules.Azure/issues/1407)

## v1.15.0

What's changed since v1.14.3:

- New features:
  - **Important change**: Added `Azure.Resource.SupportsTags` selector by @BernieWhite.
    [#1339](https://github.com/Azure/PSRule.Rules.Azure/issues/1339)
    - Use this selector in custom rules to filter rules to only run against resources that support tags.
    - This selector replaces the `SupportsTags` PowerShell function.
    - Using the `SupportsTag` function will now result in a warning.
    - The `SupportsTags` function will be removed in v2.
    - See [upgrade notes][1] for more information.
- Updated rules:
  - Azure Kubernetes Service:
    - Updated `Azure.AKS.Version` to use latest stable version `1.22.6` by @BernieWhite.
      [#1386](https://github.com/Azure/PSRule.Rules.Azure/issues/1386)
      - Use `AZURE_AKS_CLUSTER_MINIMUM_VERSION` to configure the minimum version of the cluster.
- Engineering:
  - Added code signing of module by @BernieWhite.
    [#1379](https://github.com/Azure/PSRule.Rules.Azure/issues/1379)
  - Added SBOM manifests to module by @BernieWhite.
    [#1380](https://github.com/Azure/PSRule.Rules.Azure/issues/1380)
  - Embedded provider and alias information as manifest resources by @BernieWhite.
    [#1383](https://github.com/Azure/PSRule.Rules.Azure/issues/1383)
    - Resources are minified and compressed to improve size and speed.
  - Added additional `nodeps` manifest that does not include dependencies for Az modules by @BernieWhite.
    [#1392](https://github.com/Azure/PSRule.Rules.Azure/issues/1392)
  - Bump Az.Accounts to 2.7.6. [#1338](https://github.com/Azure/PSRule.Rules.Azure/pull/1338)
  - Bump Az.Resources to 5.6.0. [#1338](https://github.com/Azure/PSRule.Rules.Azure/pull/1338)
  - Bump PSRule to 2.1.0. [#1338](https://github.com/Azure/PSRule.Rules.Azure/pull/1338)
  - Bump Pester to 5.3.3. [#1338](https://github.com/Azure/PSRule.Rules.Azure/pull/1338)
- Bug fixes:
  - Fixed dependency chain order when dependsOn copy by @BernieWhite.
    [#1381](https://github.com/Azure/PSRule.Rules.Azure/issues/1381)
  - Fixed error calling SupportsTags function by @BernieWhite.
    [#1401](https://github.com/Azure/PSRule.Rules.Azure/issues/1401)

What's changed since pre-release v1.15.0-B0053:

- Bug fixes:
  - Fixed error calling SupportsTags function by @BernieWhite.
    [#1401](https://github.com/Azure/PSRule.Rules.Azure/issues/1401)

## v1.15.0-B0053 (pre-release)

What's changed since pre-release v1.15.0-B0022:

- New features:
  - **Important change**: Added `Azure.Resource.SupportsTags` selector. [#1339](https://github.com/Azure/PSRule.Rules.Azure/issues/1339)
    - Use this selector in custom rules to filter rules to only run against resources that support tags.
    - This selector replaces the `SupportsTags` PowerShell function.
    - Using the `SupportsTag` function will now result in a warning.
    - The `SupportsTags` function will be removed in v2.
    - See [upgrade notes][1] for more information.
- Engineering:
  - Embedded provider and alias information as manifest resources. [#1383](https://github.com/Azure/PSRule.Rules.Azure/issues/1383)
    - Resources are minified and compressed to improve size and speed.
  - Added additional `nodeps` manifest that does not include dependencies for Az modules. [#1392](https://github.com/Azure/PSRule.Rules.Azure/issues/1392)
  - Bump Az.Accounts to 2.7.6. [#1338](https://github.com/Azure/PSRule.Rules.Azure/pull/1338)
  - Bump Az.Resources to 5.6.0. [#1338](https://github.com/Azure/PSRule.Rules.Azure/pull/1338)
  - Bump PSRule to 2.1.0. [#1338](https://github.com/Azure/PSRule.Rules.Azure/pull/1338)
  - Bump Pester to 5.3.3. [#1338](https://github.com/Azure/PSRule.Rules.Azure/pull/1338)

## v1.15.0-B0022 (pre-release)

What's changed since v1.14.3:

- Updated rules:
  - Azure Kubernetes Service:
    - Updated `Azure.AKS.Version` to use latest stable version `1.22.6`. [#1386](https://github.com/Azure/PSRule.Rules.Azure/issues/1386)
      - Use `AZURE_AKS_CLUSTER_MINIMUM_VERSION` to configure the minimum version of the cluster.
- Engineering:
  - Added code signing of module. [#1379](https://github.com/Azure/PSRule.Rules.Azure/issues/1379)
  - Added SBOM manifests to module. [#1380](https://github.com/Azure/PSRule.Rules.Azure/issues/1380)
- Bug fixes:
  - Fixed dependency chain order when dependsOn copy. [#1381](https://github.com/Azure/PSRule.Rules.Azure/issues/1381)

## v1.14.3

What's changed since v1.14.2:

- Bug fixes:
  - Fixed Azure Firewall threat intel mode reported for Secure VNET hubs. [#1365](https://github.com/Azure/PSRule.Rules.Azure/issues/1365)
  - Fixed array function handling with mock objects. [#1367](https://github.com/Azure/PSRule.Rules.Azure/issues/1367)

## v1.14.2

What's changed since v1.14.1:

- Bug fixes:
  - Fixed handling of parent resources when sub resource is in a separate deployment. [#1360](https://github.com/Azure/PSRule.Rules.Azure/issues/1360)

## v1.14.1

What's changed since v1.14.0:

- Bug fixes:
  - Fixed unable to set parameter defaults option with type object. [#1355](https://github.com/Azure/PSRule.Rules.Azure/issues/1355)

## v1.14.0

What's changed since v1.13.4:

- New features:
  - Added support for referencing resources in template. [#1315](https://github.com/Azure/PSRule.Rules.Azure/issues/1315)
    - The `reference()` function can be used to reference resources in template.
    - A placeholder value is still used for resources outside of the template.
  - Added March 2022 baselines `Azure.GA_2022_03` and `Azure.Preview_2022_03`. [#1334](https://github.com/Azure/PSRule.Rules.Azure/issues/1334)
    - Includes rules released before or during March 2022.
    - Marked `Azure.GA_2021_12` and `Azure.Preview_2021_12` baselines as obsolete.
  - **Experimental**: Cmdlets to validate objects with Azure policy conditions:
    - `Export-AzPolicyAssignmentData` - Exports policy assignment data. [#1266](https://github.com/Azure/PSRule.Rules.Azure/issues/1266)
    - `Export-AzPolicyAssignmentRuleData` - Exports JSON rules from policy assignment data. [#1278](https://github.com/Azure/PSRule.Rules.Azure/issues/1278)
    - `Get-AzPolicyAssignmentDataSource` - Discovers policy assignment data. [#1340](https://github.com/Azure/PSRule.Rules.Azure/issues/1340)
    - See cmdlet help for limitations and usage.
    - Additional information will be posted as this feature evolves [here](https://github.com/Azure/PSRule.Rules.Azure/discussions/1345).
- New rules:
  - SignalR Service:
    - Check services use Managed Identities. [#1306](https://github.com/Azure/PSRule.Rules.Azure/issues/1306)
    - Check services use a SKU with an SLA. [#1307](https://github.com/Azure/PSRule.Rules.Azure/issues/1307)
  - Web PubSub Service:
    - Check services use Managed Identities. [#1308](https://github.com/Azure/PSRule.Rules.Azure/issues/1308)
    - Check services use a SKU with an SLA. [#1309](https://github.com/Azure/PSRule.Rules.Azure/issues/1309)
- Updated rules:
  - Azure Kubernetes Service:
    - Updated `Azure.AKS.Version` to use latest stable version `1.21.9`. [#1318](https://github.com/Azure/PSRule.Rules.Azure/issues/1318)
      - Use `AZURE_AKS_CLUSTER_MINIMUM_VERSION` to configure the minimum version of the cluster.
- Engineering:
  - Cache Azure Policy Aliases. [#1277](https://github.com/Azure/PSRule.Rules.Azure/issues/1277)
  - Cleanup of additional alias metadata. [#1351](https://github.com/Azure/PSRule.Rules.Azure/pull/1351)
- Bug fixes:
  - Fixed index was out of range with split on mock properties. [#1327](https://github.com/Azure/PSRule.Rules.Azure/issues/1327)
  - Fixed mock objects with no properties. [#1347](https://github.com/Azure/PSRule.Rules.Azure/issues/1347)
  - Fixed sub-resources nesting by scope regression. [#1348](https://github.com/Azure/PSRule.Rules.Azure/issues/1348)
  - Fixed expand of runtime properties on reference objects. [#1324](https://github.com/Azure/PSRule.Rules.Azure/issues/1324)
  - Fixed processing of deployment outputs. [#1316](https://github.com/Azure/PSRule.Rules.Azure/issues/1316)

What's changed since pre-release v1.14.0-B2204013:

- No additional changes.

## v1.14.0-B2204013 (pre-release)

What's changed since pre-release v1.14.0-B2204007:

- Engineering:
  - Cleanup of additional alias metadata. [#1351](https://github.com/Azure/PSRule.Rules.Azure/pull/1351)

## v1.14.0-B2204007 (pre-release)

What's changed since pre-release v1.14.0-B2203117:

- Bug fixes:
  - Fixed mock objects with no properties. [#1347](https://github.com/Azure/PSRule.Rules.Azure/issues/1347)
  - Fixed sub-resources nesting by scope regression. [#1348](https://github.com/Azure/PSRule.Rules.Azure/issues/1348)

## v1.14.0-B2203117 (pre-release)

What's changed since pre-release v1.14.0-B2203088:

- New features:
  - **Experimental**: Cmdlets to validate objects with Azure policy conditions:
    - `Export-AzPolicyAssignmentData` - Exports policy assignment data. [#1266](https://github.com/Azure/PSRule.Rules.Azure/issues/1266)
    - `Export-AzPolicyAssignmentRuleData` - Exports JSON rules from policy assignment data. [#1278](https://github.com/Azure/PSRule.Rules.Azure/issues/1278)
    - `Get-AzPolicyAssignmentDataSource` - Discovers policy assignment data. [#1340](https://github.com/Azure/PSRule.Rules.Azure/issues/1340)
    - See cmdlet help for limitations and usage.
    - Additional information will be posted as this feature evolves [here](https://github.com/Azure/PSRule.Rules.Azure/discussions/1345).
- Engineering:
  - Cache Azure Policy Aliases. [#1277](https://github.com/Azure/PSRule.Rules.Azure/issues/1277)
- Bug fixes:
  - Fixed index was out of range with split on mock properties. [#1327](https://github.com/Azure/PSRule.Rules.Azure/issues/1327)

## v1.14.0-B2203088 (pre-release)

What's changed since pre-release v1.14.0-B2203066:

- New features:
  - Added March 2022 baselines `Azure.GA_2022_03` and `Azure.Preview_2022_03`. [#1334](https://github.com/Azure/PSRule.Rules.Azure/issues/1334)
    - Includes rules released before or during March 2022.
    - Marked `Azure.GA_2021_12` and `Azure.Preview_2021_12` baselines as obsolete.
- Bug fixes:
  - Fixed expand of runtime properties on reference objects. [#1324](https://github.com/Azure/PSRule.Rules.Azure/issues/1324)

## v1.14.0-B2203066 (pre-release)

What's changed since v1.13.4:

- New features:
  - Added support for referencing resources in template. [#1315](https://github.com/Azure/PSRule.Rules.Azure/issues/1315)
    - The `reference()` function can be used to reference resources in template.
    - A placeholder value is still used for resources outside of the template.
- New rules:
  - SignalR Service:
    - Check services use Managed Identities. [#1306](https://github.com/Azure/PSRule.Rules.Azure/issues/1306)
    - Check services use a SKU with an SLA. [#1307](https://github.com/Azure/PSRule.Rules.Azure/issues/1307)
  - Web PubSub Service:
    - Check services use Managed Identities. [#1308](https://github.com/Azure/PSRule.Rules.Azure/issues/1308)
    - Check services use a SKU with an SLA. [#1309](https://github.com/Azure/PSRule.Rules.Azure/issues/1309)
- Updated rules:
  - Azure Kubernetes Service:
    - Updated `Azure.AKS.Version` to use latest stable version `1.21.9`. [#1318](https://github.com/Azure/PSRule.Rules.Azure/issues/1318)
      - Use `AZURE_AKS_CLUSTER_MINIMUM_VERSION` to configure the minimum version of the cluster.
- Bug fixes:
  - Fixed processing of deployment outputs. [#1316](https://github.com/Azure/PSRule.Rules.Azure/issues/1316)

## v1.13.4

What's changed since v1.13.3:

- Bug fixes:
  - Fixed virtual network without any subnets is invalid. [#1303](https://github.com/Azure/PSRule.Rules.Azure/issues/1303)
  - Fixed container registry rules that require a premium tier. [#1304](https://github.com/Azure/PSRule.Rules.Azure/issues/1304)
    - Rules `Azure.ACR.Retention` and `Azure.ACR.ContentTrust` are now only run against premium instances.

## v1.13.3

What's changed since v1.13.2:

- Bug fixes:
  - Fixed bicep build timeout for complex deployments. [#1299](https://github.com/Azure/PSRule.Rules.Azure/issues/1299)

## v1.13.2

What's changed since v1.13.1:

- Engineering:
  - Bump PowerShellStandard.Library to 5.1.1. [#1295](https://github.com/Azure/PSRule.Rules.Azure/pull/1295)
- Bug fixes:
  - Fixed nested resource loops. [#1293](https://github.com/Azure/PSRule.Rules.Azure/issues/1293)

## v1.13.1

What's changed since v1.13.0:

- Bug fixes:
  - Fixed parsing of nested quote pairs within JSON function. [#1288](https://github.com/Azure/PSRule.Rules.Azure/issues/1288)

## v1.13.0

What's changed since v1.12.2:

- New features:
  - Added support for setting defaults for required parameters. [#1065](https://github.com/Azure/PSRule.Rules.Azure/issues/1065)
    - When specified, the value will be used when a parameter value is not provided.
  - Added support expanding Bicep from parameter files. [#1160](https://github.com/Azure/PSRule.Rules.Azure/issues/1160)
- New rules:
  - Azure Cache for Redis:
    - Limit public access for Azure Cache for Redis instances. [#935](https://github.com/Azure/PSRule.Rules.Azure/issues/935)
  - Container App:
    - Check insecure ingress is not enabled (preview). [#1252](https://github.com/Azure/PSRule.Rules.Azure/issues/1252)
  - Key Vault:
    - Check key auto-rotation is enabled (preview). [#1159](https://github.com/Azure/PSRule.Rules.Azure/issues/1159)
  - Recovery Services Vault:
    - Check vaults have replication alerts configured. [#7](https://github.com/Azure/PSRule.Rules.Azure/issues/7)
- Engineering:
  - Automatically build baseline docs. [#1242](https://github.com/Azure/PSRule.Rules.Azure/issues/1242)
  - Bump PSRule dependency to v1.11.1. [#1269](https://github.com/Azure/PSRule.Rules.Azure/pull/1269)
- Bug fixes:
  - Fixed empty value with strong type. [#1258](https://github.com/Azure/PSRule.Rules.Azure/issues/1258)
  - Fixed error with empty logic app trigger. [#1249](https://github.com/Azure/PSRule.Rules.Azure/issues/1249)
  - Fixed out of order parameters. [#1257](https://github.com/Azure/PSRule.Rules.Azure/issues/1257)
  - Fixed mapping default configuration causes cast exception. [#1274](https://github.com/Azure/PSRule.Rules.Azure/issues/1274)
  - Fixed resource id is incorrectly built for sub resource types. [#1279](https://github.com/Azure/PSRule.Rules.Azure/issues/1279)

What's changed since pre-release v1.13.0-B2202113:

- No additional changes.

## v1.13.0-B2202113 (pre-release)

What's changed since pre-release v1.13.0-B2202108:

- Bug fixes:
  - Fixed resource id is incorrectly built for sub resource types. [#1279](https://github.com/Azure/PSRule.Rules.Azure/issues/1279)

## v1.13.0-B2202108 (pre-release)

What's changed since pre-release v1.13.0-B2202103:

- Bug fixes:
  - Fixed mapping default configuration causes cast exception. [#1274](https://github.com/Azure/PSRule.Rules.Azure/issues/1274)

## v1.13.0-B2202103 (pre-release)

What's changed since pre-release v1.13.0-B2202090:

- Engineering:
  - Bump PSRule dependency to v1.11.1. [#1269](https://github.com/Azure/PSRule.Rules.Azure/pull/1269)
- Bug fixes:
  - Fixed out of order parameters. [#1257](https://github.com/Azure/PSRule.Rules.Azure/issues/1257)

## v1.13.0-B2202090 (pre-release)

What's changed since pre-release v1.13.0-B2202063:

- New rules:
  - Azure Cache for Redis:
    - Limit public access for Azure Cache for Redis instances. [#935](https://github.com/Azure/PSRule.Rules.Azure/issues/935)
- Engineering:
  - Automatically build baseline docs. [#1242](https://github.com/Azure/PSRule.Rules.Azure/issues/1242)
- Bug fixes:
  - Fixed empty value with strong type. [#1258](https://github.com/Azure/PSRule.Rules.Azure/issues/1258)

## v1.13.0-B2202063 (pre-release)

What's changed since v1.12.2:

- New features:
  - Added support for setting defaults for required parameters. [#1065](https://github.com/Azure/PSRule.Rules.Azure/issues/1065)
    - When specified, the value will be used when a parameter value is not provided.
  - Added support expanding Bicep from parameter files. [#1160](https://github.com/Azure/PSRule.Rules.Azure/issues/1160)
- New rules:
  - Container App:
    - Check insecure ingress is not enabled (preview). [#1252](https://github.com/Azure/PSRule.Rules.Azure/issues/1252)
  - Key Vault:
    - Check key auto-rotation is enabled (preview). [#1159](https://github.com/Azure/PSRule.Rules.Azure/issues/1159)
  - Recovery Services Vault:
    - Check vaults have replication alerts configured. [#7](https://github.com/Azure/PSRule.Rules.Azure/issues/7)
- Bug fixes:
  - Fixed error with empty logic app trigger. [#1249](https://github.com/Azure/PSRule.Rules.Azure/issues/1249)

## v1.12.2

What's changed since v1.12.1:

- Bug fixes:
  - Fixed detect strong type requirements for nested deployments. [#1235](https://github.com/Azure/PSRule.Rules.Azure/issues/1235)

## v1.12.1

What's changed since v1.12.0:

- Bug fixes:
  - Fixed Bicep already exists with PSRule v2. [#1232](https://github.com/Azure/PSRule.Rules.Azure/issues/1232)

## v1.12.0

What's changed since v1.11.1:

- New rules:
  - Data Explorer:
    - Check clusters use Managed Identities. [#1207](https://github.com/Azure/PSRule.Rules.Azure/issues/1207)
    - Check clusters use a SKU with a SLA. [#1208](https://github.com/Azure/PSRule.Rules.Azure/issues/1208)
    - Check clusters use disk encryption. [#1209](https://github.com/Azure/PSRule.Rules.Azure/issues/1209)
    - Check clusters are in use with databases. [#1215](https://github.com/Azure/PSRule.Rules.Azure/issues/1215)
  - Event Hub:
    - Check namespaces are in use with event hubs. [#1216](https://github.com/Azure/PSRule.Rules.Azure/issues/1216)
    - Check namespaces only accept identity-based authentication. [#1217](https://github.com/Azure/PSRule.Rules.Azure/issues/1217)
  - Azure Recovery Services Vault:
    - Check vaults use geo-redundant storage. [#5](https://github.com/Azure/PSRule.Rules.Azure/issues/5)
  - Service Bus:
    - Check namespaces are in use with queues and topics. [#1218](https://github.com/Azure/PSRule.Rules.Azure/issues/1218)
    - Check namespaces only accept identity-based authentication. [#1219](https://github.com/Azure/PSRule.Rules.Azure/issues/1219)
- Updated rules:
  - Azure Kubernetes Service:
    - Updated `Azure.AKS.Version` to use latest stable version `1.21.7`. [#1188](https://github.com/Azure/PSRule.Rules.Azure/issues/1188)
      - Pinned latest GA baseline `Azure.GA_2021_12` to previous version `1.20.5`.
      - Use `AZURE_AKS_CLUSTER_MINIMUM_VERSION` to configure the minimum version of the cluster.
  - Azure API Management:
    - Check service disabled insecure ciphers.
      [#1128](https://github.com/Azure/PSRule.Rules.Azure/issues/1128)
    - Refactored the cipher and protocol rule into individual rules.
      - `Azure.APIM.Protocols`
      - `Azure.APIM.Ciphers`
- General improvements:
  - **Important change:** Replaced `Azure_AKSMinimumVersion` option with `AZURE_AKS_CLUSTER_MINIMUM_VERSION`. [#941](https://github.com/Azure/PSRule.Rules.Azure/issues/941)
    - For compatibility, if `Azure_AKSMinimumVersion` is set it will be used instead of `AZURE_AKS_CLUSTER_MINIMUM_VERSION`.
    - If only `AZURE_AKS_CLUSTER_MINIMUM_VERSION` is set, this value will be used.
    - The default will be used neither options are configured.
    - If `Azure_AKSMinimumVersion` is set a warning will be generated until the configuration is removed.
    - Support for `Azure_AKSMinimumVersion` is deprecated and will be removed in v2.
    - See [upgrade notes][1] for details.
- Bug fixes:
  - Fixed false positive of blob container with access unspecified. [#1212](https://github.com/Azure/PSRule.Rules.Azure/issues/1212)

What's changed since pre-release v1.12.0-B2201086:

- No additional changes.

## v1.12.0-B2201086 (pre-release)

What's changed since pre-release v1.12.0-B2201067:

- New rules:
  - Data Explorer:
    - Check clusters are in use with databases. [#1215](https://github.com/Azure/PSRule.Rules.Azure/issues/1215)
  - Event Hub:
    - Check namespaces are in use with event hubs. [#1216](https://github.com/Azure/PSRule.Rules.Azure/issues/1216)
    - Check namespaces only accept identity-based authentication. [#1217](https://github.com/Azure/PSRule.Rules.Azure/issues/1217)
  - Azure Recovery Services Vault:
    - Check vaults use geo-redundant storage. [#5](https://github.com/Azure/PSRule.Rules.Azure/issues/5)
  - Service Bus:
    - Check namespaces are in use with queues and topics. [#1218](https://github.com/Azure/PSRule.Rules.Azure/issues/1218)
    - Check namespaces only accept identity-based authentication. [#1219](https://github.com/Azure/PSRule.Rules.Azure/issues/1219)

## v1.12.0-B2201067 (pre-release)

What's changed since pre-release v1.12.0-B2201054:

- New rules:
  - Data Explorer:
    - Check clusters use Managed Identities. [#1207](https://github.com/Azure/PSRule.Rules.Azure/issues/1207)
    - Check clusters use a SKU with a SLA. [#1208](https://github.com/Azure/PSRule.Rules.Azure/issues/1208)
    - Check clusters use disk encryption. [#1209](https://github.com/Azure/PSRule.Rules.Azure/issues/1209)
- Bug fixes:
  - Fixed false positive of blob container with access unspecified. [#1212](https://github.com/Azure/PSRule.Rules.Azure/issues/1212)

## v1.12.0-B2201054 (pre-release)

What's changed since v1.11.1:

- Updated rules:
  - Azure Kubernetes Service:
    - Updated `Azure.AKS.Version` to use latest stable version `1.21.7`. [#1188](https://github.com/Azure/PSRule.Rules.Azure/issues/1188)
      - Pinned latest GA baseline `Azure.GA_2021_12` to previous version `1.20.5`.
      - Use `AZURE_AKS_CLUSTER_MINIMUM_VERSION` to configure the minimum version of the cluster.
  - Azure API Management:
    - Check service disabled insecure ciphers.
      [#1128](https://github.com/Azure/PSRule.Rules.Azure/issues/1128)
    - Refactored the cipher and protocol rule into individual rules.
      - `Azure.APIM.Protocols`
      - `Azure.APIM.Ciphers`
- General improvements:
  - **Important change:** Replaced `Azure_AKSMinimumVersion` option with `AZURE_AKS_CLUSTER_MINIMUM_VERSION`. [#941](https://github.com/Azure/PSRule.Rules.Azure/issues/941)
    - For compatibility, if `Azure_AKSMinimumVersion` is set it will be used instead of `AZURE_AKS_CLUSTER_MINIMUM_VERSION`.
    - If only `AZURE_AKS_CLUSTER_MINIMUM_VERSION` is set, this value will be used.
    - The default will be used neither options are configured.
    - If `Azure_AKSMinimumVersion` is set a warning will be generated until the configuration is removed.
    - Support for `Azure_AKSMinimumVersion` is deprecated and will be removed in v2.
    - See [upgrade notes][1] for details.

## v1.11.1

What's changed since v1.11.0:

- Bug fixes:
  - Fixed `Azure.AKS.CNISubnetSize` rule to use CNI selector. [#1178](https://github.com/Azure/PSRule.Rules.Azure/issues/1178)

## v1.11.0

What's changed since v1.10.4:

- New features:
  - Added baselines containing only Azure preview features. [#1129](https://github.com/Azure/PSRule.Rules.Azure/issues/1129)
    - Added baseline `Azure.Preview_2021_09`.
    - Added baseline `Azure.Preview_2021_12`.
  - Added `Azure.GA_2021_12` baseline. [#1146](https://github.com/Azure/PSRule.Rules.Azure/issues/1146)
    - Includes rules released before or during December 2021 for Azure GA features.
    - Marked baseline `Azure.GA_2021_09` as obsolete.
  - Bicep support promoted from experimental to generally available (GA). [#1176](https://github.com/Azure/PSRule.Rules.Azure/issues/1176)
- New rules:
  - All resources:
    - Check comments for each template resource. [#969](https://github.com/Azure/PSRule.Rules.Azure/issues/969)
  - Automation Account:
    - Automation accounts should enable diagnostic logs. [#1075](https://github.com/Azure/PSRule.Rules.Azure/issues/1075)
  - Azure Kubernetes Service:
    - Check clusters have the HTTP application routing add-on disabled. [#1131](https://github.com/Azure/PSRule.Rules.Azure/issues/1131)
    - Check clusters use the Secrets Store CSI Driver add-on. [#992](https://github.com/Azure/PSRule.Rules.Azure/issues/992)
    - Check clusters autorotation with the Secrets Store CSI Driver add-on. [#993](https://github.com/Azure/PSRule.Rules.Azure/issues/993)
    - Check clusters use Azure AD Pod Managed Identities (preview). [#991](https://github.com/Azure/PSRule.Rules.Azure/issues/991)
  - Azure Redis Cache:
    - Use availability zones for Azure Cache for Redis for regions that support it. [#1078](https://github.com/Azure/PSRule.Rules.Azure/issues/1078)
      - `Azure.Redis.AvailabilityZone`
      - `Azure.RedisEnterprise.Zones`
  - Application Security Group:
    - Check Application Security Groups meet naming requirements. [#1110](https://github.com/Azure/PSRule.Rules.Azure/issues/1110)
  - Firewall:
    - Check Firewalls meet naming requirements. [#1110](https://github.com/Azure/PSRule.Rules.Azure/issues/1110)
    - Check Firewall policies meet naming requirements. [#1110](https://github.com/Azure/PSRule.Rules.Azure/issues/1110)
  - Private Endpoint:
    - Check Private Endpoints meet naming requirements. [#1110](https://github.com/Azure/PSRule.Rules.Azure/issues/1110)
  - Virtual WAN:
    - Check Virtual WANs meet naming requirements. [#1110](https://github.com/Azure/PSRule.Rules.Azure/issues/1110)
- Updated rules:
  - Azure Kubernetes Service:
    - Promoted `Azure.AKS.AutoUpgrade` to GA rule set. [#1130](https://github.com/Azure/PSRule.Rules.Azure/issues/1130)
- General improvements:
  - Added support for template function `tenant()`. [#1124](https://github.com/Azure/PSRule.Rules.Azure/issues/1124)
  - Added support for template function `managementGroup()`. [#1125](https://github.com/Azure/PSRule.Rules.Azure/issues/1125)
  - Added support for template function `pickZones()`. [#518](https://github.com/Azure/PSRule.Rules.Azure/issues/518)
- Engineering:
  - Rule refactoring of rules from PowerShell to YAML. [#1109](https://github.com/Azure/PSRule.Rules.Azure/issues/1109)
    - The following rules were refactored:
      - `Azure.LB.Name`
      - `Azure.NSG.Name`
      - `Azure.Firewall.Mode`
      - `Azure.Route.Name`
      - `Azure.VNET.Name`
      - `Azure.VNG.Name`
      - `Azure.VNG.ConnectionName`
      - `Azure.AppConfig.SKU`
      - `Azure.AppConfig.Name`
      - `Azure.AppInsights.Workspace`
      - `Azure.AppInsights.Name`
      - `Azure.Cosmos.AccountName`
      - `Azure.FrontDoor.State`
      - `Azure.FrontDoor.Name`
      - `Azure.FrontDoor.WAF.Mode`
      - `Azure.FrontDoor.WAF.Enabled`
      - `Azure.FrontDoor.WAF.Name`
      - `Azure.AKS.MinNodeCount`
      - `Azure.AKS.ManagedIdentity`
      - `Azure.AKS.StandardLB`
      - `Azure.AKS.AzurePolicyAddOn`
      - `Azure.AKS.ManagedAAD`
      - `Azure.AKS.AuthorizedIPs`
      - `Azure.AKS.LocalAccounts`
      - `Azure.AKS.AzureRBAC`
- Bug fixes:
  - Fixed output of Bicep informational and warning messages in error stream. [#1157](https://github.com/Azure/PSRule.Rules.Azure/issues/1157)

What's changed since pre-release v1.11.0-B2112112:

- New features:
  - Bicep support promoted from experimental to generally available (GA). [#1176](https://github.com/Azure/PSRule.Rules.Azure/issues/1176)

## v1.11.0-B2112112 (pre-release)

What's changed since pre-release v1.11.0-B2112104:

- New rules:
  - Azure Redis Cache:
    - Use availability zones for Azure Cache for Redis for regions that support it. [#1078](https://github.com/Azure/PSRule.Rules.Azure/issues/1078)
      - `Azure.Redis.AvailabilityZone`
      - `Azure.RedisEnterprise.Zones`

## v1.11.0-B2112104 (pre-release)

What's changed since pre-release v1.11.0-B2112073:

- New rules:
  - Azure Kubernetes Service:
    - Check clusters use Azure AD Pod Managed Identities (preview). [#991](https://github.com/Azure/PSRule.Rules.Azure/issues/991)
- Engineering:
  - Rule refactoring of rules from PowerShell to YAML. [#1109](https://github.com/Azure/PSRule.Rules.Azure/issues/1109)
    - The following rules were refactored:
      - `Azure.AppConfig.SKU`
      - `Azure.AppConfig.Name`
      - `Azure.AppInsights.Workspace`
      - `Azure.AppInsights.Name`
      - `Azure.Cosmos.AccountName`
      - `Azure.FrontDoor.State`
      - `Azure.FrontDoor.Name`
      - `Azure.FrontDoor.WAF.Mode`
      - `Azure.FrontDoor.WAF.Enabled`
      - `Azure.FrontDoor.WAF.Name`
      - `Azure.AKS.MinNodeCount`
      - `Azure.AKS.ManagedIdentity`
      - `Azure.AKS.StandardLB`
      - `Azure.AKS.AzurePolicyAddOn`
      - `Azure.AKS.ManagedAAD`
      - `Azure.AKS.AuthorizedIPs`
      - `Azure.AKS.LocalAccounts`
      - `Azure.AKS.AzureRBAC`
- Bug fixes:
  - Fixed output of Bicep informational and warning messages in error stream. [#1157](https://github.com/Azure/PSRule.Rules.Azure/issues/1157)
  - Fixed obsolete flag for baseline `Azure.Preview_2021_12`. [#1166](https://github.com/Azure/PSRule.Rules.Azure/issues/1166)

## v1.11.0-B2112073 (pre-release)

What's changed since pre-release v1.11.0-B2112024:

- New features:
  - Added baselines containing only Azure preview features. [#1129](https://github.com/Azure/PSRule.Rules.Azure/issues/1129)
    - Added baseline `Azure.Preview_2021_09`.
    - Added baseline `Azure.Preview_2021_12`.
  - Added `Azure.GA_2021_12` baseline. [#1146](https://github.com/Azure/PSRule.Rules.Azure/issues/1146)
    - Includes rules released before or during December 2021 for Azure GA features.
    - Marked baseline `Azure.GA_2021_09` as obsolete.
- New rules:
  - All resources:
    - Check comments for each template resource. [#969](https://github.com/Azure/PSRule.Rules.Azure/issues/969)
- Bug fixes:
  - Fixed template function `equals` parameter count mismatch. [#1137](https://github.com/Azure/PSRule.Rules.Azure/issues/1137)
  - Fixed copy loop on nested deployment parameters is not handled. [#1144](https://github.com/Azure/PSRule.Rules.Azure/issues/1144)
  - Fixed outer copy loop of nested deployment. [#1154](https://github.com/Azure/PSRule.Rules.Azure/issues/1154)

## v1.11.0-B2112024 (pre-release)

What's changed since pre-release v1.11.0-B2111014:

- New rules:
  - Azure Kubernetes Service:
    - Check clusters have the HTTP application routing add-on disabled. [#1131](https://github.com/Azure/PSRule.Rules.Azure/issues/1131)
    - Check clusters use the Secrets Store CSI Driver add-on. [#992](https://github.com/Azure/PSRule.Rules.Azure/issues/992)
    - Check clusters autorotation with the Secrets Store CSI Driver add-on. [#993](https://github.com/Azure/PSRule.Rules.Azure/issues/993)
  - Automation Account:
    - Automation accounts should enable diagnostic logs. [#1075](https://github.com/Azure/PSRule.Rules.Azure/issues/1075)
- Updated rules:
  - Azure Kubernetes Service:
    - Promoted `Azure.AKS.AutoUpgrade` to GA rule set. [#1130](https://github.com/Azure/PSRule.Rules.Azure/issues/1130)
- General improvements:
  - Added support for template function `tenant()`. [#1124](https://github.com/Azure/PSRule.Rules.Azure/issues/1124)
  - Added support for template function `managementGroup()`. [#1125](https://github.com/Azure/PSRule.Rules.Azure/issues/1125)
  - Added support for template function `pickZones()`. [#518](https://github.com/Azure/PSRule.Rules.Azure/issues/518)
- Bug fixes:
  - Fixed `Azure.Policy.WaiverExpiry` date conversion. [#1118](https://github.com/Azure/PSRule.Rules.Azure/issues/1118)

## v1.11.0-B2111014 (pre-release)

What's changed since v1.10.0:

- New rules:
  - Application Security Group:
    - Check Application Security Groups meet naming requirements. [#1110](https://github.com/Azure/PSRule.Rules.Azure/issues/1110)
  - Firewall:
    - Check Firewalls meet naming requirements. [#1110](https://github.com/Azure/PSRule.Rules.Azure/issues/1110)
    - Check Firewall policies meet naming requirements. [#1110](https://github.com/Azure/PSRule.Rules.Azure/issues/1110)
  - Private Endpoint:
    - Check Private Endpoints meet naming requirements. [#1110](https://github.com/Azure/PSRule.Rules.Azure/issues/1110)
  - Virtual WAN:
    - Check Virtual WANs meet naming requirements. [#1110](https://github.com/Azure/PSRule.Rules.Azure/issues/1110)
- Engineering:
  - Rule refactoring of rules from PowerShell to YAML. [#1109](https://github.com/Azure/PSRule.Rules.Azure/issues/1109)
    - The following rules were refactored:
      - `Azure.LB.Name`
      - `Azure.NSG.Name`
      - `Azure.Firewall.Mode`
      - `Azure.Route.Name`
      - `Azure.VNET.Name`
      - `Azure.VNG.Name`
      - `Azure.VNG.ConnectionName`

## v1.10.4

What's changed since v1.10.3:

- Bug fixes:
  - Fixed outer copy loop of nested deployment. [#1154](https://github.com/Azure/PSRule.Rules.Azure/issues/1154)

## v1.10.3

What's changed since v1.10.2:

- Bug fixes:
  - Fixed copy loop on nested deployment parameters is not handled. [#1144](https://github.com/Azure/PSRule.Rules.Azure/issues/1144)

## v1.10.2

What's changed since v1.10.1:

- Bug fixes:
  - Fixed template function `equals` parameter count mismatch. [#1137](https://github.com/Azure/PSRule.Rules.Azure/issues/1137)

## v1.10.1

What's changed since v1.10.0:

- Bug fixes:
  - Fixed `Azure.Policy.WaiverExpiry` date conversion. [#1118](https://github.com/Azure/PSRule.Rules.Azure/issues/1118)

## v1.10.0

What's changed since v1.9.1:

- New features:
  - Added support for parameter strong types. [#1083](https://github.com/Azure/PSRule.Rules.Azure/issues/1083)
    - The value of string parameters can be tested against the expected type.
    - When configuring a location strong type, the parameter value must be a valid Azure location.
    - When configuring a resource type strong type, the parameter value must be a matching resource Id.
- New rules:
  - All resources:
    - Check template expressions do not exceed a maximum length. [#1006](https://github.com/Azure/PSRule.Rules.Azure/issues/1006)
  - Automation Service:
    - Check automation accounts should use managed identities for authentication. [#1074](https://github.com/Azure/PSRule.Rules.Azure/issues/1074)
  - Event Grid:
    - Check topics and domains use managed identities. [#1091](https://github.com/Azure/PSRule.Rules.Azure/issues/1091)
    - Check topics and domains use private endpoints. [#1092](https://github.com/Azure/PSRule.Rules.Azure/issues/1092)
    - Check topics and domains use identity-based authentication. [#1093](https://github.com/Azure/PSRule.Rules.Azure/issues/1093)
- General improvements:
  - Updated default baseline to use module configuration. [#1089](https://github.com/Azure/PSRule.Rules.Azure/issues/1089)
- Engineering:
  - Bump PSRule dependency to v1.9.0. [#1081](https://github.com/Azure/PSRule.Rules.Azure/issues/1081)
  - Bump Microsoft.CodeAnalysis.NetAnalyzers to v6.0.0. [#1080](https://github.com/Azure/PSRule.Rules.Azure/pull/1080)
  - Bump Microsoft.SourceLink.GitHub to 1.1.1. [#1085](https://github.com/Azure/PSRule.Rules.Azure/pull/1085)
- Bug fixes:
  - Fixed expansion of secret references. [#1098](https://github.com/Azure/PSRule.Rules.Azure/issues/1098)
  - Fixed handling of tagging for deployments. [#1099](https://github.com/Azure/PSRule.Rules.Azure/issues/1099)
  - Fixed strong type issue flagged with empty defaultValue string. [#1100](https://github.com/Azure/PSRule.Rules.Azure/issues/1100)

What's changed since pre-release v1.10.0-B2111081:

- No additional changes.

## v1.10.0-B2111081 (pre-release)

What's changed since pre-release v1.10.0-B2111072:

- New rules:
  - Automation Service:
    - Automation accounts should use managed identities for authentication. [#1074](https://github.com/Azure/PSRule.Rules.Azure/issues/1074)

## v1.10.0-B2111072 (pre-release)

What's changed since pre-release v1.10.0-B2111058:

- New rules:
  - All resources:
    - Check template expressions do not exceed a maximum length. [#1006](https://github.com/Azure/PSRule.Rules.Azure/issues/1006)
- Bug fixes:
  - Fixed expansion of secret references. [#1098](https://github.com/Azure/PSRule.Rules.Azure/issues/1098)
  - Fixed handling of tagging for deployments. [#1099](https://github.com/Azure/PSRule.Rules.Azure/issues/1099)
  - Fixed strong type issue flagged with empty defaultValue string. [#1100](https://github.com/Azure/PSRule.Rules.Azure/issues/1100)

## v1.10.0-B2111058 (pre-release)

What's changed since pre-release v1.10.0-B2111040:

- New rules:
  - Event Grid:
    - Check topics and domains use managed identities. [#1091](https://github.com/Azure/PSRule.Rules.Azure/issues/1091)
    - Check topics and domains use private endpoints. [#1092](https://github.com/Azure/PSRule.Rules.Azure/issues/1092)
    - Check topics and domains use identity-based authentication. [#1093](https://github.com/Azure/PSRule.Rules.Azure/issues/1093)
- General improvements:
  - Updated default baseline to use module configuration. [#1089](https://github.com/Azure/PSRule.Rules.Azure/issues/1089)

## v1.10.0-B2111040 (pre-release)

What's changed since v1.9.1:

- New features:
  - Added support for parameter strong types. [#1083](https://github.com/Azure/PSRule.Rules.Azure/issues/1083)
    - The value of string parameters can be tested against the expected type.
    - When configuring a location strong type, the parameter value must be a valid Azure location.
    - When configuring a resource type strong type, the parameter value must be a matching resource Id.
- Engineering:
  - Bump PSRule dependency to v1.9.0. [#1081](https://github.com/Azure/PSRule.Rules.Azure/issues/1081)
  - Bump Microsoft.CodeAnalysis.NetAnalyzers to v6.0.0. [#1080](https://github.com/Azure/PSRule.Rules.Azure/pull/1080)
  - Bump Microsoft.SourceLink.GitHub to 1.1.1. [#1085](https://github.com/Azure/PSRule.Rules.Azure/pull/1085)

## v1.9.1

What's changed since v1.9.0:

- Bug fixes:
  - Fixed can not index into resource group tags. [#1066](https://github.com/Azure/PSRule.Rules.Azure/issues/1066)
  - Fixed `Azure.VM.ASMinMembers` for template deployments. [#1064](https://github.com/Azure/PSRule.Rules.Azure/issues/1064)
  - Fixed zones property not found on public IP resource. [#1070](https://github.com/Azure/PSRule.Rules.Azure/issues/1070)

## v1.9.0

What's changed since v1.8.1:

- New rules:
  - API Management Service:
    - Check API management services are using availability zones when available. [#1017](https://github.com/Azure/PSRule.Rules.Azure/issues/1017)
  - Public IP Address:
    - Check Public IP addresses are configured with zone-redundancy. [#958](https://github.com/Azure/PSRule.Rules.Azure/issues/958)
    - Check Public IP addresses are using Standard SKU. [#979](https://github.com/Azure/PSRule.Rules.Azure/issues/979)
  - User Assigned Managed Identity:
    - Check identities meet naming requirements. [#1021](https://github.com/Azure/PSRule.Rules.Azure/issues/1021)
  - Virtual Network Gateway:
    - Check VPN/ExpressRoute gateways are configured with availability zone SKU. [#926](https://github.com/Azure/PSRule.Rules.Azure/issues/926)
- General improvements:
  - Improved processing of AzOps generated templates. [#799](https://github.com/Azure/PSRule.Rules.Azure/issues/799)
    - `Azure.Template.DefineParameters` is ignored for AzOps generated templates.
    - `Azure.Template.UseLocationParameter` is ignored for AzOps generated templates.
  - Bicep is now installed when using PSRule GitHub Action. [#1050](https://github.com/Azure/PSRule.Rules.Azure/issues/1050)
- Engineering:
  - Bump PSRule dependency to v1.8.0. [#1018](https://github.com/Azure/PSRule.Rules.Azure/issues/1018)
  - Added automated PR workflow to bump `providers.json` monthly. [#1041](https://github.com/Azure/PSRule.Rules.Azure/issues/1041)
- Bug fixes:
  - Fixed AKS Network Policy should accept calico. [#1046](https://github.com/Azure/PSRule.Rules.Azure/issues/1046)
  - Fixed `Azure.ACR.AdminUser` fails when `adminUserEnabled` not set. [#1014](https://github.com/Azure/PSRule.Rules.Azure/issues/1014)
  - Fixed `Azure.KeyVault.Logs` reports cannot index into a null array. [#1024](https://github.com/Azure/PSRule.Rules.Azure/issues/1024)
  - Fixed template function empty returns object reference not set exception. [#1025](https://github.com/Azure/PSRule.Rules.Azure/issues/1025)
  - Fixed delayed binding of `and` template function. [#1026](https://github.com/Azure/PSRule.Rules.Azure/issues/1026)
  - Fixed template function array nests array with array parameters. [#1027](https://github.com/Azure/PSRule.Rules.Azure/issues/1027)
  - Fixed property used by `Azure.ACR.MinSKU` to work more reliably with templates. [#1034](https://github.com/Azure/PSRule.Rules.Azure/issues/1034)
  - Fixed could not determine JSON object type for MockMember using CreateObject. [#1035](https://github.com/Azure/PSRule.Rules.Azure/issues/1035)
  - Fixed Bicep convention ordering. [#1053](https://github.com/Azure/PSRule.Rules.Azure/issues/1053)

What's changed since pre-release v1.9.0-B2110087:

- No additional changes.

## v1.9.0-B2110087 (pre-release)

What's changed since pre-release v1.9.0-B2110082:

- Bug fixes:
  - Fixed Bicep convention ordering. [#1053](https://github.com/Azure/PSRule.Rules.Azure/issues/1053)

## v1.9.0-B2110082 (pre-release)

What's changed since pre-release v1.9.0-B2110059:

- General improvements:
  - Bicep is now installed when using PSRule GitHub Action. [#1050](https://github.com/Azure/PSRule.Rules.Azure/issues/1050)
- Engineering:
  - Added automated PR workflow to bump `providers.json` monthly. [#1041](https://github.com/Azure/PSRule.Rules.Azure/issues/1041)
- Bug fixes:
  - Fixed AKS Network Policy should accept calico. [#1046](https://github.com/Azure/PSRule.Rules.Azure/issues/1046)

## v1.9.0-B2110059 (pre-release)

What's changed since pre-release v1.9.0-B2110040:

- New rules:
  - API Management Service:
    - Check API management services are using availability zones when available. [#1017](https://github.com/Azure/PSRule.Rules.Azure/issues/1017)
- Bug fixes:
  - Fixed property used by `Azure.ACR.MinSKU` to work more reliably with templates. [#1034](https://github.com/Azure/PSRule.Rules.Azure/issues/1034)
  - Fixed could not determine JSON object type for MockMember using CreateObject. [#1035](https://github.com/Azure/PSRule.Rules.Azure/issues/1035)

## v1.9.0-B2110040 (pre-release)

What's changed since pre-release v1.9.0-B2110025:

- New rules:
  - User Assigned Managed Identity:
    - Check identities meet naming requirements. [#1021](https://github.com/Azure/PSRule.Rules.Azure/issues/1021)
- Bug fixes:
  - Fixed `Azure.KeyVault.Logs` reports cannot index into a null array. [#1024](https://github.com/Azure/PSRule.Rules.Azure/issues/1024)
  - Fixed template function empty returns object reference not set exception. [#1025](https://github.com/Azure/PSRule.Rules.Azure/issues/1025)
  - Fixed delayed binding of `and` template function. [#1026](https://github.com/Azure/PSRule.Rules.Azure/issues/1026)
  - Fixed template function array nests array with array parameters. [#1027](https://github.com/Azure/PSRule.Rules.Azure/issues/1027)

## v1.9.0-B2110025 (pre-release)

What's changed since pre-release v1.9.0-B2110014:

- Engineering:
  - Bump PSRule dependency to v1.8.0. [#1018](https://github.com/Azure/PSRule.Rules.Azure/issues/1018)
- Bug fixes:
  - Fixed `Azure.ACR.AdminUser` fails when `adminUserEnabled` not set. [#1014](https://github.com/Azure/PSRule.Rules.Azure/issues/1014)

## v1.9.0-B2110014 (pre-release)

What's changed since pre-release v1.9.0-B2110009:

- Bug fixes:
  - Fixed expression out of range of valid values. [#1005](https://github.com/Azure/PSRule.Rules.Azure/issues/1005)
  - Fixed template expand fails in nested reference expansion. [#1007](https://github.com/Azure/PSRule.Rules.Azure/issues/1007)

## v1.9.0-B2110009 (pre-release)

What's changed since pre-release v1.9.0-B2109027:

- Bug fixes:
  - Fixed handling of comments with template and parameter file rules. [#996](https://github.com/Azure/PSRule.Rules.Azure/issues/996)
  - Fixed `Azure.Template.UseLocationParameter` to only apply to templates deployed as RG scope [#995](https://github.com/Azure/PSRule.Rules.Azure/issues/995)
  - Fixed expand template fails with `createObject` when no parameters are specified. [#1000](https://github.com/Azure/PSRule.Rules.Azure/issues/1000)

## v1.9.0-B2109027 (pre-release)

What's changed since v1.8.0:

- New rules:
  - Public IP Address:
    - Check Public IP addresses are configured with zone-redundancy. [#958](https://github.com/Azure/PSRule.Rules.Azure/issues/958)
    - Check Public IP addresses are using Standard SKU. [#979](https://github.com/Azure/PSRule.Rules.Azure/issues/979)
  - Virtual Network Gateway:
    - Check VPN/ExpressRoute gateways are configured with availability zone SKU. [#926](https://github.com/Azure/PSRule.Rules.Azure/issues/926)
- General improvements:
  - Improved processing of AzOps generated templates. [#799](https://github.com/Azure/PSRule.Rules.Azure/issues/799)
    - `Azure.Template.DefineParameters` is ignored for AzOps generated templates.
    - `Azure.Template.UseLocationParameter` is ignored for AzOps generated templates.
- Bug fixes:
  - Fixed `ToUpper` fails to convert character. [#986](https://github.com/Azure/PSRule.Rules.Azure/issues/986)

## v1.8.1

What's changed since v1.8.0:

- Bug fixes:
  - Fixed handling of comments with template and parameter file rules. [#996](https://github.com/Azure/PSRule.Rules.Azure/issues/996)
  - Fixed `Azure.Template.UseLocationParameter` to only apply to templates deployed as RG scope [#995](https://github.com/Azure/PSRule.Rules.Azure/issues/995)
  - Fixed expand template fails with `createObject` when no parameters are specified. [#1000](https://github.com/Azure/PSRule.Rules.Azure/issues/1000)
  - Fixed `ToUpper` fails to convert character. [#986](https://github.com/Azure/PSRule.Rules.Azure/issues/986)
  - Fixed expression out of range of valid values. [#1005](https://github.com/Azure/PSRule.Rules.Azure/issues/1005)
  - Fixed template expand fails in nested reference expansion. [#1007](https://github.com/Azure/PSRule.Rules.Azure/issues/1007)

## v1.8.0

What's changed since v1.7.0:

- New features:
  - Added `Azure.GA_2021_09` baseline. [#961](https://github.com/Azure/PSRule.Rules.Azure/issues/961)
    - Includes rules released before or during September 2021 for Azure GA features.
    - Marked baseline `Azure.GA_2021_06` as obsolete.
- New rules:
  - Application Gateway:
    - Check App Gateways should use availability zones when available. Thanks [@ArmaanMcleod](https://github.com/ArmaanMcleod). [#928](https://github.com/Azure/PSRule.Rules.Azure/issues/928)
  - Azure Kubernetes Service:
    - Check clusters have control plane audit logs enabled. Thanks [@ArmaanMcleod](https://github.com/ArmaanMcleod). [#882](https://github.com/Azure/PSRule.Rules.Azure/issues/882)
    - Check clusters have control plane diagnostics enabled. Thanks [@ArmaanMcleod](https://github.com/ArmaanMcleod). [#922](https://github.com/Azure/PSRule.Rules.Azure/issues/922)
    - Check clusters use Container Insights for monitoring workloads. Thanks [@ArmaanMcleod](https://github.com/ArmaanMcleod). [#881](https://github.com/Azure/PSRule.Rules.Azure/issues/881)
    - Check clusters use availability zones when available. Thanks [@ArmaanMcleod](https://github.com/ArmaanMcleod). [#880](https://github.com/Azure/PSRule.Rules.Azure/issues/880)
  - Cosmos DB:
    - Check DB account names meet naming requirements. [#954](https://github.com/Azure/PSRule.Rules.Azure/issues/954)
    - Check DB accounts use Azure AD identities for resource management operations. [#953](https://github.com/Azure/PSRule.Rules.Azure/issues/953)
  - Load Balancer:
    - Check Load balancers are using Standard SKU. Thanks [@ArmaanMcleod](https://github.com/ArmaanMcleod). [#957](https://github.com/Azure/PSRule.Rules.Azure/issues/957)
    - Check Load Balancers are configured with zone-redundancy. Thanks [@ArmaanMcleod](https://github.com/ArmaanMcleod). [#927](https://github.com/Azure/PSRule.Rules.Azure/issues/927)
- Engineering:
  - Bump PSRule dependency to v1.7.2. [#951](https://github.com/Azure/PSRule.Rules.Azure/issues/951)
  - Automated update of availability zone information in providers.json. [#907](https://github.com/Azure/PSRule.Rules.Azure/issues/907)
  - Increased test coverage of rule reasons. Thanks [@ArmaanMcleod](https://github.com/ArmaanMcleod). [#960](https://github.com/Azure/PSRule.Rules.Azure/issues/960)
- Bug fixes:
  - Fixed export of in-flight AKS related subnets for kubenet clusters. Thanks [@ArmaanMcleod](https://github.com/ArmaanMcleod). [#920](https://github.com/Azure/PSRule.Rules.Azure/issues/920)
  - Fixed plan instance count is not applicable to Elastic Premium plans. [#946](https://github.com/Azure/PSRule.Rules.Azure/issues/946)
  - Fixed minimum App Service Plan fails Elastic Premium plans. [#945](https://github.com/Azure/PSRule.Rules.Azure/issues/945)
  - Fixed App Service Plan should include PremiumV3 plan. [#944](https://github.com/Azure/PSRule.Rules.Azure/issues/944)
  - Fixed Azure.VM.NICAttached with private endpoints. [#932](https://github.com/Azure/PSRule.Rules.Azure/issues/932)
  - Fixed Bicep CLI fails with unexpected end of content. [#889](https://github.com/Azure/PSRule.Rules.Azure/issues/889)
  - Fixed incomplete reason message for `Azure.Storage.MinTLS`. [#971](https://github.com/Azure/PSRule.Rules.Azure/issues/971)
  - Fixed false positive of `Azure.Storage.UseReplication` with large file storage. [#965](https://github.com/Azure/PSRule.Rules.Azure/issues/965)

What's changed since pre-release v1.8.0-B2109060:

- No additional changes.

## v1.8.0-B2109086 (pre-release)

What's changed since pre-release v1.8.0-B2109060:

- New rules:
  - Load Balancer:
    - Check Load balancers are using Standard SKU. Thanks [@ArmaanMcleod](https://github.com/ArmaanMcleod). [#957](https://github.com/Azure/PSRule.Rules.Azure/issues/957)
- Engineering:
  - Increased test coverage of rule reasons. Thanks [@ArmaanMcleod](https://github.com/ArmaanMcleod). [#960](https://github.com/Azure/PSRule.Rules.Azure/issues/960)
- Bug fixes:
  - Fixed Bicep CLI fails with unexpected end of content. [#889](https://github.com/Azure/PSRule.Rules.Azure/issues/889)
  - Fixed incomplete reason message for `Azure.Storage.MinTLS`. [#971](https://github.com/Azure/PSRule.Rules.Azure/issues/971)
  - Fixed false positive of `Azure.Storage.UseReplication` with large file storage. [#965](https://github.com/Azure/PSRule.Rules.Azure/issues/965)

## v1.8.0-B2109060 (pre-release)

What's changed since pre-release v1.8.0-B2109046:

- New features:
  - Added `Azure.GA_2021_09` baseline. [#961](https://github.com/Azure/PSRule.Rules.Azure/issues/961)
    - Includes rules released before or during September 2021 for Azure GA features.
    - Marked baseline `Azure.GA_2021_06` as obsolete.
- New rules:
  - Load Balancer:
    - Check Load Balancers are configured with zone-redundancy. Thanks [@ArmaanMcleod](https://github.com/ArmaanMcleod). [#927](https://github.com/Azure/PSRule.Rules.Azure/issues/927)

## v1.8.0-B2109046 (pre-release)

What's changed since pre-release v1.8.0-B2109020:

- New rules:
  - Application Gateway:
    - Check App Gateways should use availability zones when available. Thanks [@ArmaanMcleod](https://github.com/ArmaanMcleod). [#928](https://github.com/Azure/PSRule.Rules.Azure/issues/928)
  - Cosmos DB:
    - Check DB account names meet naming requirements. [#954](https://github.com/Azure/PSRule.Rules.Azure/issues/954)
    - Check DB accounts use Azure AD identities for resource management operations. [#953](https://github.com/Azure/PSRule.Rules.Azure/issues/953)
- Bug fixes:
  - Fixed plan instance count is not applicable to Elastic Premium plans. [#946](https://github.com/Azure/PSRule.Rules.Azure/issues/946)
  - Fixed minimum App Service Plan fails Elastic Premium plans. [#945](https://github.com/Azure/PSRule.Rules.Azure/issues/945)
  - Fixed App Service Plan should include PremiumV3 plan. [#944](https://github.com/Azure/PSRule.Rules.Azure/issues/944)
  - Fixed Azure.VM.NICAttached with private endpoints. [#932](https://github.com/Azure/PSRule.Rules.Azure/issues/932)
- Engineering:
  - Bump PSRule dependency to v1.7.2. [#951](https://github.com/Azure/PSRule.Rules.Azure/issues/951)

## v1.8.0-B2109020 (pre-release)

What's changed since pre-release v1.8.0-B2108026:

- New rules:
  - Azure Kubernetes Service:
    - Check clusters have control plane audit logs enabled. Thanks [@ArmaanMcleod](https://github.com/ArmaanMcleod). [#882](https://github.com/Azure/PSRule.Rules.Azure/issues/882)
    - Check clusters have control plane diagnostics enabled. Thanks [@ArmaanMcleod](https://github.com/ArmaanMcleod). [#922](https://github.com/Azure/PSRule.Rules.Azure/issues/922)
- Engineering:
  - Bump PSRule dependency to v1.7.0. [#938](https://github.com/Azure/PSRule.Rules.Azure/issues/938)

## v1.8.0-B2108026 (pre-release)

What's changed since pre-release v1.8.0-B2108013:

- New rules:
  - Azure Kubernetes Service:
    - Check clusters use Container Insights for monitoring workloads. Thanks [@ArmaanMcleod](https://github.com/ArmaanMcleod). [#881](https://github.com/Azure/PSRule.Rules.Azure/issues/881)
- Bug fixes:
  - Fixed export of in-flight AKS related subnets for kubenet clusters. Thanks [@ArmaanMcleod](https://github.com/ArmaanMcleod). [#920](https://github.com/Azure/PSRule.Rules.Azure/issues/920)

## v1.8.0-B2108013 (pre-release)

What's changed since v1.7.0:

- New rules:
  - Azure Kubernetes Service:
    - Check clusters use availability zones when available. Thanks [@ArmaanMcleod](https://github.com/ArmaanMcleod). [#880](https://github.com/Azure/PSRule.Rules.Azure/issues/880)
- Engineering:
  - Bump PSRule dependency to v1.6.1. [#913](https://github.com/Azure/PSRule.Rules.Azure/issues/913)
  - Automated update of availability zone information in providers.json. [#907](https://github.com/Azure/PSRule.Rules.Azure/issues/907)

## v1.7.0

What's changed since v1.6.0:

- New rules:
  - All resources:
    - Check template parameter files use metadata links. [#846](https://github.com/Azure/PSRule.Rules.Azure/issues/846)
      - Configure the `AZURE_PARAMETER_FILE_METADATA_LINK` option to enable this rule.
    - Check template files use a recent schema. [#845](https://github.com/Azure/PSRule.Rules.Azure/issues/845)
    - Check template files use a https schema scheme. [#894](https://github.com/Azure/PSRule.Rules.Azure/issues/894)
    - Check template parameter files use a https schema scheme. [#894](https://github.com/Azure/PSRule.Rules.Azure/issues/894)
    - Check template parameters set a value. [#896](https://github.com/Azure/PSRule.Rules.Azure/issues/896)
    - Check template parameters use a valid secret reference. [#897](https://github.com/Azure/PSRule.Rules.Azure/issues/897)
  - Azure Kubernetes Service:
    - Check clusters using Azure CNI should use large subnets. Thanks [@ArmaanMcleod](https://github.com/ArmaanMcleod). [#273](https://github.com/Azure/PSRule.Rules.Azure/issues/273)
    - Check clusters use auto-scale node pools. Thanks [@ArmaanMcleod](https://github.com/ArmaanMcleod). [#218](https://github.com/Azure/PSRule.Rules.Azure/issues/218)
      - By default, a minimum of a `/23` subnet is required.
      - Configure `AZURE_AKS_CNI_MINIMUM_CLUSTER_SUBNET_SIZE` to change the default minimum subnet size.
  - Storage Account:
    - Check Storage Accounts only accept explicitly allowed network traffic. [#884](https://github.com/Azure/PSRule.Rules.Azure/issues/884)
- Updated rules:
  - Virtual Network:
    - Excluded `AzureFirewallManagementSubnet` from `Azure.VNET.UseNSGs`. [#869](https://github.com/Azure/PSRule.Rules.Azure/issues/869)
- General improvements:
  - Added version information to bicep compilation exceptions. [#903](https://github.com/Azure/PSRule.Rules.Azure/issues/903)
- Engineering:
  - Bump PSRule dependency to v1.6.0. [#871](https://github.com/Azure/PSRule.Rules.Azure/issues/871)
- Bug fixes:
  - Fixed DateTimeAdd function and tests within timezones with DST. [#891](https://github.com/Azure/PSRule.Rules.Azure/issues/891)
  - Fixed `Azure.Template.ParameterValue` failing on empty value. [#901](https://github.com/Azure/PSRule.Rules.Azure/issues/901)

What's changed since pre-release v1.7.0-B2108059:

- No additional changes.

## v1.7.0-B2108059 (pre-release)

What's changed since pre-release v1.7.0-B2108049:

- General improvements:
  - Added version information to bicep compilation exceptions. [#903](https://github.com/Azure/PSRule.Rules.Azure/issues/903)
- Bug fixes:
  - Fixed `Azure.Template.ParameterValue` failing on empty value. [#901](https://github.com/Azure/PSRule.Rules.Azure/issues/901)

## v1.7.0-B2108049 (pre-release)

What's changed since pre-release v1.7.0-B2108040:

- New rules:
  - All resources:
    - Check template files use a recent schema. [#845](https://github.com/Azure/PSRule.Rules.Azure/issues/845)
    - Check template files use a https schema scheme. [#894](https://github.com/Azure/PSRule.Rules.Azure/issues/894)
    - Check template parameter files use a https schema scheme. [#894](https://github.com/Azure/PSRule.Rules.Azure/issues/894)
    - Check template parameters set a value. [#896](https://github.com/Azure/PSRule.Rules.Azure/issues/896)
    - Check template parameters use a valid secret reference. [#897](https://github.com/Azure/PSRule.Rules.Azure/issues/897)
- Bug fixes:
  - Fixed DateTimeAdd function and tests within timezones with DST. [#891](https://github.com/Azure/PSRule.Rules.Azure/issues/891)

## v1.7.0-B2108040 (pre-release)

What's changed since pre-release v1.7.0-B2108020:

- New rules:
  - All resources:
    - Check template parameter files use metadata links. [#846](https://github.com/Azure/PSRule.Rules.Azure/issues/846)
      - Configure the `AZURE_PARAMETER_FILE_METADATA_LINK` option to enable this rule.
  - Azure Kubernetes Service:
    - Check clusters using Azure CNI should use large subnets. Thanks [@ArmaanMcleod](https://github.com/ArmaanMcleod). [#273](https://github.com/Azure/PSRule.Rules.Azure/issues/273)
      - By default, a minimum of a `/23` subnet is required.
      - Configure `AZURE_AKS_CNI_MINIMUM_CLUSTER_SUBNET_SIZE` to change the default minimum subnet size.
  - Storage Account:
    - Check Storage Accounts only accept explicitly allowed network traffic. [#884](https://github.com/Azure/PSRule.Rules.Azure/issues/884)

## v1.7.0-B2108020 (pre-release)

What's changed since v1.6.0:

- New rules:
  - Azure Kubernetes Service:
    - Check clusters use auto-scale node pools. Thanks [@ArmaanMcleod](https://github.com/ArmaanMcleod). [#218](https://github.com/Azure/PSRule.Rules.Azure/issues/218)
- Updated rules:
  - Virtual Network:
    - Excluded `AzureFirewallManagementSubnet` from `Azure.VNET.UseNSGs`. [#869](https://github.com/Azure/PSRule.Rules.Azure/issues/869)
- Engineering:
  - Bump PSRule dependency to v1.6.0. [#871](https://github.com/Azure/PSRule.Rules.Azure/issues/871)

## v1.6.0

What's changed since v1.5.1:

- New features:
  - **Experimental**: Added support for expansion from Bicep source files. [#848](https://github.com/Azure/PSRule.Rules.Azure/issues/848) [#670](https://github.com/Azure/PSRule.Rules.Azure/issues/670) [#858](https://github.com/Azure/PSRule.Rules.Azure/issues/858)
    - Bicep support is currently experimental.
    - To opt-in set the `AZURE_BICEP_FILE_EXPANSION` configuration to `true`.
    - For more information see [Using Bicep](https://azure.github.io/PSRule.Rules.Azure/using-bicep/).
- New rules:
  - Application Gateways:
    - Check Application Gateways publish endpoints by HTTPS. [#841](https://github.com/Azure/PSRule.Rules.Azure/issues/841)
- Engineering:
  - Bump PSRule dependency to v1.5.0. [#832](https://github.com/Azure/PSRule.Rules.Azure/issues/832)
  - Migration of Pester v4 tests to Pester v5. Thanks [@ArmaanMcleod](https://github.com/ArmaanMcleod). [#395](https://github.com/Azure/PSRule.Rules.Azure/issues/395)

What's changed since pre-release v1.6.0-B2108038:

- Bug fixes:
  - Fixed Bicep expand creates deadlock and times out. [#863](https://github.com/Azure/PSRule.Rules.Azure/issues/863)

## v1.6.0-B2108038 (pre-release)

What's changed since pre-release v1.6.0-B2108023:

- Bug fixes:
  - Fixed Bicep expand hangs analysis. [#858](https://github.com/Azure/PSRule.Rules.Azure/issues/858)

## v1.6.0-B2108023 (pre-release)

What's changed since pre-release v1.6.0-B2107028:

- New features:
  - **Experimental**: Added support for expansion from Bicep source files. [#848](https://github.com/Azure/PSRule.Rules.Azure/issues/848) [#670](https://github.com/Azure/PSRule.Rules.Azure/issues/670)
    - Bicep support is currently experimental.
    - To opt-in set the `AZURE_BICEP_FILE_EXPANSION` configuration to `true`.
    - For more information see [Using Bicep](https://azure.github.io/PSRule.Rules.Azure/using-bicep/).

## v1.6.0-B2107028 (pre-release)

What's changed since v1.5.1:

- New rules:
  - Application Gateways:
    - Check Application Gateways publish endpoints by HTTPS. [#841](https://github.com/Azure/PSRule.Rules.Azure/issues/841)
- Engineering:
  - Bump PSRule dependency to v1.5.0. [#832](https://github.com/Azure/PSRule.Rules.Azure/issues/832)

## v1.5.1

What's changed since v1.5.0:

- Bug fixes:
  - Fixed rule does not detect more restrictive NSG rules. [#831](https://github.com/Azure/PSRule.Rules.Azure/issues/831)

## v1.5.0

What's changed since v1.4.1:

- New features:
  - Added `Azure.GA_2021_06` baseline. [#822](https://github.com/Azure/PSRule.Rules.Azure/issues/822)
    - Includes rules released before or during June 2021 for Azure GA features.
    - Marked baseline `Azure.GA_2021_03` as obsolete.
- New rules:
  - Application Insights:
    - Check App Insights resources use workspace-based configuration. [#813](https://github.com/Azure/PSRule.Rules.Azure/issues/813)
    - Check App Insights resources meet naming requirements. [#814](https://github.com/Azure/PSRule.Rules.Azure/issues/814)
- General improvements:
  - Exclude not applicable rules for templates generated with Bicep and PSArm. [#815](https://github.com/Azure/PSRule.Rules.Azure/issues/815)
  - Updated rule help to use docs pages for online version. [#824](https://github.com/Azure/PSRule.Rules.Azure/issues/824)
- Engineering:
  - Bump PSRule dependency to v1.4.0. [#823](https://github.com/Azure/PSRule.Rules.Azure/issues/823)
  - Bump YamlDotNet dependency to v11.2.1. [#821](https://github.com/Azure/PSRule.Rules.Azure/pull/821)
  - Migrate project to Azure GitHub organization and updated links. [#800](https://github.com/Azure/PSRule.Rules.Azure/pull/800)
- Bug fixes:
  - Fixed detection of parameters and variables with line breaks. [#811](https://github.com/Azure/PSRule.Rules.Azure/issues/811)

What's changed since pre-release v1.5.0-B2107002:

- No additional changes.

## v1.5.0-B2107002 (pre-release)

What's changed since pre-release v1.5.0-B2106018:

- New features:
  - Added `Azure.GA_2021_06` baseline. [#822](https://github.com/Azure/PSRule.Rules.Azure/issues/822)
    - Includes rules released before or during June 2021 for Azure GA features.
    - Marked baseline `Azure.GA_2021_03` as obsolete.
- General improvements:
  - Updated rule help to use docs pages for online version. [#824](https://github.com/Azure/PSRule.Rules.Azure/issues/824)
- Engineering:
  - Bump PSRule dependency to v1.4.0. [#823](https://github.com/Azure/PSRule.Rules.Azure/issues/823)
  - Bump YamlDotNet dependency to v11.2.1. [#821](https://github.com/Azure/PSRule.Rules.Azure/pull/821)

## v1.5.0-B2106018 (pre-release)

What's changed since v1.4.1:

- New rules:
  - Application Insights:
    - Check App Insights resources use workspace-based configuration. [#813](https://github.com/Azure/PSRule.Rules.Azure/issues/813)
    - Check App Insights resources meet naming requirements. [#814](https://github.com/Azure/PSRule.Rules.Azure/issues/814)
- General improvements:
  - Exclude not applicable rules for templates generated with Bicep and PSArm. [#815](https://github.com/Azure/PSRule.Rules.Azure/issues/815)
- Engineering:
  - Bump YamlDotNet dependency to v11.2.0. [#801](https://github.com/Azure/PSRule.Rules.Azure/pull/801)
  - Migrate project to Azure GitHub organization and updated links. [#800](https://github.com/Azure/PSRule.Rules.Azure/pull/800)
- Bug fixes:
  - Fixed detection of parameters and variables with line breaks. [#811](https://github.com/Azure/PSRule.Rules.Azure/issues/811)

## v1.4.1

What's changed since v1.4.0:

- Bug fixes:
  - Fixed boolean string conversion case. [#793](https://github.com/Azure/PSRule.Rules.Azure/issues/793)
  - Fixed case sensitive property matching. [#794](https://github.com/Azure/PSRule.Rules.Azure/issues/794)
  - Fixed automatic expansion of template parameter files. [#796](https://github.com/Azure/PSRule.Rules.Azure/issues/796)
    - Template parameter files are not automatically expanded by default.
    - To enable this, set the `AZURE_PARAMETER_FILE_EXPANSION` configuration option.

## v1.4.0

What's changed since v1.3.2:

- New features:
  - Automatically expand template from parameter files for analysis. [#772](https://github.com/Azure/PSRule.Rules.Azure/issues/772)
    - Previously templates needed to be exported with `Export-AzRuleTemplateData`.
    - To export template data automatically use PSRule cmdlets with `-Format File`.
- New rules:
  - Cognitive Search:
    - Check search services meet index SLA replica requirement. [#761](https://github.com/Azure/PSRule.Rules.Azure/issues/761)
    - Check search services meet query SLA replica requirement. [#762](https://github.com/Azure/PSRule.Rules.Azure/issues/762)
    - Check search services meet naming requirements. [#763](https://github.com/Azure/PSRule.Rules.Azure/issues/763)
    - Check search services use a minimum SKU. [#764](https://github.com/Azure/PSRule.Rules.Azure/issues/764)
    - Check search services use managed identities. [#765](https://github.com/Azure/PSRule.Rules.Azure/issues/765)
  - Azure Kubernetes Service:
    - Check clusters use AKS-managed Azure AD integration. [#436](https://github.com/Azure/PSRule.Rules.Azure/issues/436)
    - Check clusters have local account disabled (preview). [#786](https://github.com/Azure/PSRule.Rules.Azure/issues/786)
    - Check clusters have an auto-upgrade channel set (preview). [#787](https://github.com/Azure/PSRule.Rules.Azure/issues/787)
    - Check clusters limit access network access to the API server. [#788](https://github.com/Azure/PSRule.Rules.Azure/issues/788)
    - Check clusters used Azure RBAC for Kubernetes authorization. [#789](https://github.com/Azure/PSRule.Rules.Azure/issues/789)
- Updated rules:
  - Azure Kubernetes Service:
    - Updated `Azure.AKS.Version` to 1.20.5. [#767](https://github.com/Azure/PSRule.Rules.Azure/issues/767)
- General improvements:
  - Automatically nest template sub-resources for analysis. [#746](https://github.com/Azure/PSRule.Rules.Azure/issues/746)
    - Sub-resources such as diagnostic logs or configurations are automatically nested.
    - Automatic nesting a resource requires:
      - The parent resource is defined in the same template.
      - The sub-resource depends on the parent resource.
  - Added support for source location references to template files. [#781](https://github.com/Azure/PSRule.Rules.Azure/issues/781)
    - Output includes source location to resources exported from a templates.
- Bug fixes:
  - Fixed string index parsing in expressions with whitespace. [#775](https://github.com/Azure/PSRule.Rules.Azure/issues/775)
  - Fixed base for DateTimeAdd is not a valid string. [#777](https://github.com/Azure/PSRule.Rules.Azure/issues/777)
- Engineering:
  - Added source link to project. [#783](https://github.com/Azure/PSRule.Rules.Azure/issues/783)

What's changed since pre-release v1.4.0-B2105057:

- No additional changes.

## v1.4.0-B2105057 (pre-release)

What's changed since pre-release v1.4.0-B2105050:

- New rules:
  - Azure Kubernetes Service:
    - Check clusters use AKS-managed Azure AD integration. [#436](https://github.com/Azure/PSRule.Rules.Azure/issues/436)
    - Check clusters have local account disabled (preview). [#786](https://github.com/Azure/PSRule.Rules.Azure/issues/786)
    - Check clusters have an auto-upgrade channel set (preview). [#787](https://github.com/Azure/PSRule.Rules.Azure/issues/787)
    - Check clusters limit access network access to the API server. [#788](https://github.com/Azure/PSRule.Rules.Azure/issues/788)
    - Check clusters used Azure RBAC for Kubernetes authorization. [#789](https://github.com/Azure/PSRule.Rules.Azure/issues/789)
- Updated rules:
  - Azure Kubernetes Service:
    - Updated `Azure.AKS.Version` to 1.20.5. [#767](https://github.com/Azure/PSRule.Rules.Azure/issues/767)
- Engineering:
  - Added source link to project. [#783](https://github.com/Azure/PSRule.Rules.Azure/issues/783)

## v1.4.0-B2105050 (pre-release)

What's changed since pre-release v1.4.0-B2105044:

- General improvements:
  - Added support for source location references to template files. [#781](https://github.com/Azure/PSRule.Rules.Azure/issues/781)
    - Output includes source location to resources exported from a templates.

## v1.4.0-B2105044 (pre-release)

What's changed since pre-release v1.4.0-B2105027:

- New features:
  - Automatically expand template from parameter files for analysis. [#772](https://github.com/Azure/PSRule.Rules.Azure/issues/772)
    - Previously templates needed to be exported with `Export-AzRuleTemplateData`.
    - To export template data automatically use PSRule cmdlets with `-Format File`.
- Bug fixes:
  - Fixed string index parsing in expressions with whitespace. [#775](https://github.com/Azure/PSRule.Rules.Azure/issues/775)
  - Fixed base for DateTimeAdd is not a valid string. [#777](https://github.com/Azure/PSRule.Rules.Azure/issues/777)

## v1.4.0-B2105027 (pre-release)

What's changed since pre-release v1.4.0-B2105020:

- New rules:
  - Cognitive Search:
    - Check search services meet index SLA replica requirement. [#761](https://github.com/Azure/PSRule.Rules.Azure/issues/761)
    - Check search services meet query SLA replica requirement. [#762](https://github.com/Azure/PSRule.Rules.Azure/issues/762)
    - Check search services meet naming requirements. [#763](https://github.com/Azure/PSRule.Rules.Azure/issues/763)
    - Check search services use a minimum SKU. [#764](https://github.com/Azure/PSRule.Rules.Azure/issues/764)
    - Check search services use managed identities. [#765](https://github.com/Azure/PSRule.Rules.Azure/issues/765)

## v1.4.0-B2105020 (pre-release)

What's changed since v1.3.2:

- General improvements:
  - Automatically nest template sub-resources for analysis. [#746](https://github.com/Azure/PSRule.Rules.Azure/issues/746)
    - Sub-resources such as diagnostic logs or configurations are automatically nested.
    - Automatic nesting a resource requires:
      - The parent resource is defined in the same template.
      - The sub-resource depends on the parent resource.

## v1.3.2

What's changed since v1.3.1:

- Bug fixes:
  - Fixed rule reason reported the parameter inputObject is null. [#753](https://github.com/Azure/PSRule.Rules.Azure/issues/753)

## v1.3.1

What's changed since v1.3.0:

- Engineering:
  - Bump PSRule dependency to v1.3.0. [#749](https://github.com/Azure/PSRule.Rules.Azure/issues/749)
  - Bump YamlDotNet dependency to v11.1.1. [#742](https://github.com/Azure/PSRule.Rules.Azure/issues/742)

## v1.3.0

What's changed since v1.2.1:

- New rules:
  - Policy:
    - Check policy assignment display name and description are set. [#725](https://github.com/Azure/PSRule.Rules.Azure/issues/725)
    - Check policy assignment assigned by metadata is set. [#726](https://github.com/Azure/PSRule.Rules.Azure/issues/726)
    - Check policy exemption display name and description are set. [#723](https://github.com/Azure/PSRule.Rules.Azure/issues/723)
    - Check policy waiver exemptions have an expiry date set. [#724](https://github.com/Azure/PSRule.Rules.Azure/issues/724)
- Removed rules:
  - Storage:
    - Remove `Azure.Storage.UseEncryption` as Storage Service Encryption (SSE) is always on. [#630](https://github.com/Azure/PSRule.Rules.Azure/issues/630)
      - SSE is on by default and can not be disabled.
- General improvements:
  - Additional metadata added in parameter files is passed through with `Get-AzRuleTemplateLink`. [#706](https://github.com/Azure/PSRule.Rules.Azure/issues/706)
  - Improved binding support for File inputs. [#480](https://github.com/Azure/PSRule.Rules.Azure/issues/480)
    - Template and parameter file names now return a relative path instead of full path.
  - Added API version for each module resource. [#729](https://github.com/Azure/PSRule.Rules.Azure/issues/729)
- Engineering:
  - Clean up depreciated warning message for configuration option `azureAllowedRegions`. [#737](https://github.com/Azure/PSRule.Rules.Azure/issues/737)
  - Clean up depreciated warning message for configuration option `minAKSVersion`. [#738](https://github.com/Azure/PSRule.Rules.Azure/issues/738)
  - Bump PSRule dependency to v1.2.0. [#713](https://github.com/Azure/PSRule.Rules.Azure/issues/713)
- Bug fixes:
  - Fixed could not load file or assembly YamlDotNet. [#741](https://github.com/Azure/PSRule.Rules.Azure/issues/741)
    - This fix pins the PSRule version to v1.2.0 until the next stable release of PSRule for Azure.

What's changed since pre-release v1.3.0-B2104040:

- No additional changes.

## v1.3.0-B2104040 (pre-release)

What's changed since pre-release v1.3.0-B2104034:

- Bug fixes:
  - Fixed could not load file or assembly YamlDotNet. [#741](https://github.com/Azure/PSRule.Rules.Azure/issues/741)
    - This fix pins the PSRule version to v1.2.0 until the next stable release of PSRule for Azure.

## v1.3.0-B2104034 (pre-release)

What's changed since pre-release v1.3.0-B2104023:

- New rules:
  - Policy:
    - Check policy assignment display name and description are set. [#725](https://github.com/Azure/PSRule.Rules.Azure/issues/725)
    - Check policy assignment assigned by metadata is set. [#726](https://github.com/Azure/PSRule.Rules.Azure/issues/726)
    - Check policy exemption display name and description are set. [#723](https://github.com/Azure/PSRule.Rules.Azure/issues/723)
    - Check policy waiver exemptions have an expiry date set. [#724](https://github.com/Azure/PSRule.Rules.Azure/issues/724)
- Engineering:
  - Clean up depreciated warning message for configuration option `azureAllowedRegions`. [#737](https://github.com/Azure/PSRule.Rules.Azure/issues/737)
  - Clean up depreciated warning message for configuration option `minAKSVersion`. [#738](https://github.com/Azure/PSRule.Rules.Azure/issues/738)

## v1.3.0-B2104023 (pre-release)

What's changed since pre-release v1.3.0-B2104013:

- General improvements:
  - Improved binding support for File inputs. [#480](https://github.com/Azure/PSRule.Rules.Azure/issues/480)
    - Template and parameter file names now return a relative path instead of full path.
  - Added API version for each module resource. [#729](https://github.com/Azure/PSRule.Rules.Azure/issues/729)

## v1.3.0-B2104013 (pre-release)

What's changed since pre-release v1.3.0-B2103007:

- Engineering:
  - Bump PSRule dependency to v1.2.0. [#713](https://github.com/Azure/PSRule.Rules.Azure/issues/713)
- Bug fixes:
  - Fixed export not expanding nested deployments. [#715](https://github.com/Azure/PSRule.Rules.Azure/issues/715)

## v1.3.0-B2103007 (pre-release)

What's changed since v1.2.0:

- Removed rules:
  - Storage:
    - Remove `Azure.Storage.UseEncryption` as Storage Service Encryption (SSE) is always on. [#630](https://github.com/Azure/PSRule.Rules.Azure/issues/630)
      - SSE is on by default and can not be disabled.
- General improvements:
  - Additional metadata added in parameter files is passed through with `Get-AzRuleTemplateLink`. [#706](https://github.com/Azure/PSRule.Rules.Azure/issues/706)

## v1.2.1

What's changed since v1.2.0:

- Bug fixes:
  - Fixed export not expanding nested deployments. [#715](https://github.com/Azure/PSRule.Rules.Azure/issues/715)

## v1.2.0

What's changed since v1.1.4:

- New features:
  - Added `Azure.GA_2021_03` baseline. [#673](https://github.com/Azure/PSRule.Rules.Azure/issues/673)
    - Includes rules released before or during March 2021 for Azure GA features.
    - Marked baseline `Azure.GA_2020_12` as obsolete.
- New rules:
  - Key Vault:
    - Check vaults, keys, and secrets meet name requirements. [#646](https://github.com/Azure/PSRule.Rules.Azure/issues/646)
- Updated rules:
  - Azure Kubernetes Service:
    - Updated `Azure.AKS.Version` to 1.19.7. [#696](https://github.com/Azure/PSRule.Rules.Azure/issues/696)
- General improvements:
  - Added support for user defined functions in templates. [#682](https://github.com/Azure/PSRule.Rules.Azure/issues/682)
- Engineering:
  - Bump PSRule dependency to v1.1.0. [#692](https://github.com/Azure/PSRule.Rules.Azure/issues/692)

What's changed since pre-release v1.2.0-B2103044:

- No additional changes.

## v1.2.0-B2103044 (pre-release)

What's changed since pre-release v1.2.0-B2103032:

- New features:
  - Added `Azure.GA_2021_03` baseline. [#673](https://github.com/Azure/PSRule.Rules.Azure/issues/673)
    - Includes rules released before or during March 2021 for Azure GA features.
    - Marked baseline `Azure.GA_2020_12` as obsolete.
- Updated rules:
  - Azure Kubernetes Service:
    - Updated `Azure.AKS.Version` to 1.19.7. [#696](https://github.com/Azure/PSRule.Rules.Azure/issues/696)

## v1.2.0-B2103032 (pre-release)

What's changed since pre-release v1.2.0-B2103024:

- New rules:
  - Key Vault:
    - Check vaults, keys, and secrets meet name requirements. [#646](https://github.com/Azure/PSRule.Rules.Azure/issues/646)
- Engineering:
  - Bump PSRule dependency to v1.1.0. [#692](https://github.com/Azure/PSRule.Rules.Azure/issues/692)

## v1.2.0-B2103024 (pre-release)

What's changed since v1.1.4:

- General improvements:
  - Added support for user defined functions in templates. [#682](https://github.com/Azure/PSRule.Rules.Azure/issues/682)

## v1.1.4

What's changed since v1.1.3:

- Bug fixes:
  - Fixed handling of literal index with copyIndex function. [#686](https://github.com/Azure/PSRule.Rules.Azure/issues/686)
  - Fixed handling of inner scoped nested deployments. [#687](https://github.com/Azure/PSRule.Rules.Azure/issues/687)

## v1.1.3

What's changed since v1.1.2:

- Bug fixes:
  - Fixed parsing of property names for functions across multiple lines. [#683](https://github.com/Azure/PSRule.Rules.Azure/issues/683)

## v1.1.2

What's changed since v1.1.1:

- Bug fixes:
  - Fixed copy peer property resolve. [#677](https://github.com/Azure/PSRule.Rules.Azure/issues/677)
  - Fixed partial resource group or subscription object not populating. [#678](https://github.com/Azure/PSRule.Rules.Azure/issues/678)
  - Fixed lazy loading of environment and resource providers. [#679](https://github.com/Azure/PSRule.Rules.Azure/issues/679)

## v1.1.1

What's changed since v1.1.0:

- Bug fixes:
  - Fixed support for parameter file schemas. [#674](https://github.com/Azure/PSRule.Rules.Azure/issues/674)

## v1.1.0

What's changed since v1.0.0:

- New features:
  - Exporting template with `Export-AzRuleTemplateData` supports custom resource group and subscription. [#651](https://github.com/Azure/PSRule.Rules.Azure/issues/651)
    - Subscription and resource group used for deployment can be specified instead of using defaults.
    - `ResourceGroupName` parameter of `Export-AzRuleTemplateData` has been renamed to `ResourceGroup`.
    - Added a parameter alias for `ResourceGroupName` on `Export-AzRuleTemplateData`.
- New rules:
  - All resources:
    - Check template parameters are defined. [#631](https://github.com/Azure/PSRule.Rules.Azure/issues/631)
    - Check location parameter is type string. [#632](https://github.com/Azure/PSRule.Rules.Azure/issues/632)
    - Check template parameter `minValue` and `maxValue` constraints are valid. [#637](https://github.com/Azure/PSRule.Rules.Azure/issues/637)
    - Check template resources do not use hard coded locations. [#633](https://github.com/Azure/PSRule.Rules.Azure/issues/633)
    - Check resource group location not referenced instead of location parameter. [#634](https://github.com/Azure/PSRule.Rules.Azure/issues/634)
    - Check increased debug detail is disabled for nested deployments. [#638](https://github.com/Azure/PSRule.Rules.Azure/issues/638)
- General improvements:
  - Added support for matching template by name. [#661](https://github.com/Azure/PSRule.Rules.Azure/issues/661)
    - `Get-AzRuleTemplateLink` discovers `<templateName>.json` from `<templateName>.parameters.json`.
- Engineering:
  - Bump PSRule dependency to v1.0.3. [#648](https://github.com/Azure/PSRule.Rules.Azure/issues/648)
- Bug fixes:
  - Fixed `Azure.VM.ADE` to limit rule to exports only. [#644](https://github.com/Azure/PSRule.Rules.Azure/issues/644)
  - Fixed `if` condition values evaluation order. [#652](https://github.com/Azure/PSRule.Rules.Azure/issues/652)
  - Fixed handling of `int` parameters with large values. [#653](https://github.com/Azure/PSRule.Rules.Azure/issues/653)
  - Fixed handling of expressions split over multiple lines. [#654](https://github.com/Azure/PSRule.Rules.Azure/issues/654)
  - Fixed handling of bool parameter values within logical expressions. [#655](https://github.com/Azure/PSRule.Rules.Azure/issues/655)
  - Fixed copy loop value does not fall within the expected range. [#664](https://github.com/Azure/PSRule.Rules.Azure/issues/664)
  - Fixed template comparison functions handling of large integer values. [#666](https://github.com/Azure/PSRule.Rules.Azure/issues/666)
  - Fixed handling of `createArray` function with no arguments. [#667](https://github.com/Azure/PSRule.Rules.Azure/issues/667)

What's changed since pre-release v1.1.0-B2102034:

- No additional changes.

## v1.1.0-B2102034 (pre-release)

What's changed since pre-release v1.1.0-B2102023:

- General improvements:
  - Added support for matching template by name. [#661](https://github.com/Azure/PSRule.Rules.Azure/issues/661)
    - `Get-AzRuleTemplateLink` discovers `<templateName>.json` from `<templateName>.parameters.json`.
- Bug fixes:
  - Fixed copy loop value does not fall within the expected range. [#664](https://github.com/Azure/PSRule.Rules.Azure/issues/664)
  - Fixed template comparison functions handling of large integer values. [#666](https://github.com/Azure/PSRule.Rules.Azure/issues/666)
  - Fixed handling of `createArray` function with no arguments. [#667](https://github.com/Azure/PSRule.Rules.Azure/issues/667)

## v1.1.0-B2102023 (pre-release)

What's changed since pre-release v1.1.0-B2102015:

- New features:
  - Exporting template with `Export-AzRuleTemplateData` supports custom resource group and subscription. [#651](https://github.com/Azure/PSRule.Rules.Azure/issues/651)
    - Subscription and resource group used for deployment can be specified instead of using defaults.
    - `ResourceGroupName` parameter of `Export-AzRuleTemplateData` has been renamed to `ResourceGroup`.
    - Added a parameter alias for `ResourceGroupName` on `Export-AzRuleTemplateData`.

## v1.1.0-B2102015 (pre-release)

What's changed since pre-release v1.1.0-B2102010:

- Bug fixes:
  - Fixed `if` condition values evaluation order. [#652](https://github.com/Azure/PSRule.Rules.Azure/issues/652)
  - Fixed handling of `int` parameters with large values. [#653](https://github.com/Azure/PSRule.Rules.Azure/issues/653)
  - Fixed handling of expressions split over multiple lines. [#654](https://github.com/Azure/PSRule.Rules.Azure/issues/654)
  - Fixed handling of bool parameter values within logical expressions. [#655](https://github.com/Azure/PSRule.Rules.Azure/issues/655)

## v1.1.0-B2102010 (pre-release)

What's changed since pre-release v1.1.0-B2102001:

- Engineering:
  - Bump PSRule dependency to v1.0.3. [#648](https://github.com/Azure/PSRule.Rules.Azure/issues/648)
- Bug fixes:
  - Fixed `Azure.VM.ADE` to limit rule to exports only. [#644](https://github.com/Azure/PSRule.Rules.Azure/issues/644)

## v1.1.0-B2102001 (pre-release)

What's changed since v1.0.0:

- New rules:
  - All resources:
    - Check template parameters are defined. [#631](https://github.com/Azure/PSRule.Rules.Azure/issues/631)
    - Check location parameter is type string. [#632](https://github.com/Azure/PSRule.Rules.Azure/issues/632)
    - Check template parameter `minValue` and `maxValue` constraints are valid. [#637](https://github.com/Azure/PSRule.Rules.Azure/issues/637)
    - Check template resources do not use hard coded locations. [#633](https://github.com/Azure/PSRule.Rules.Azure/issues/633)
    - Check resource group location not referenced instead of location parameter. [#634](https://github.com/Azure/PSRule.Rules.Azure/issues/634)
    - Check increased debug detail is disabled for nested deployments. [#638](https://github.com/Azure/PSRule.Rules.Azure/issues/638)
- Engineering:
  - Bump PSRule dependency to v1.0.2. [#635](https://github.com/Azure/PSRule.Rules.Azure/issues/635)

## v1.0.0

What's changed since v0.19.0:

- New rules:
  - All resources:
    - Check parameter default value type matches type. [#311](https://github.com/Azure/PSRule.Rules.Azure/issues/311)
    - Check location parameter defaults to resource group. [#361](https://github.com/Azure/PSRule.Rules.Azure/issues/361)
  - Front Door:
    - Check Front Door uses a health probe for each backend pool. [#546](https://github.com/Azure/PSRule.Rules.Azure/issues/546)
    - Check Front Door uses a dedicated health probe path backend pools. [#547](https://github.com/Azure/PSRule.Rules.Azure/issues/547)
    - Check Front Door uses HEAD requests for backend health probes. [#613](https://github.com/Azure/PSRule.Rules.Azure/issues/613)
  - Service Fabric:
    - Check Service Fabric clusters use AAD client authentication. [#619](https://github.com/Azure/PSRule.Rules.Azure/issues/619)
- Updated rules:
  - Azure Kubernetes Service:
    - Updated `Azure.AKS.Version` to 1.19.6. [#603](https://github.com/Azure/PSRule.Rules.Azure/issues/603)
- General improvements:
  - Renamed `Export-AzTemplateRuleData` to `Export-AzRuleTemplateData`. [#596](https://github.com/Azure/PSRule.Rules.Azure/issues/596)
    - New name `Export-AzRuleTemplateData` aligns with prefix of other cmdlets.
    - Use of `Export-AzTemplateRuleData` is now deprecated and will be removed in the next major version.
    - Added alias to allow `Export-AzTemplateRuleData` to continue to be used.
    - Using `Export-AzTemplateRuleData` returns a deprecation warning.
  - Added support for `environment` template function. [#517](https://github.com/Azure/PSRule.Rules.Azure/issues/517)
- Engineering:
  - Bump PSRule dependency to v1.0.1. [#611](https://github.com/Azure/PSRule.Rules.Azure/issues/611)

What's changed since pre-release v1.0.0-B2101028:

- No additional changes.

## v1.0.0-B2101028 (pre-release)

What's changed since pre-release v1.0.0-B2101016:

- New rules:
  - All resources:
    - Check parameter default value type matches type. [#311](https://github.com/Azure/PSRule.Rules.Azure/issues/311)
- General improvements:
  - Renamed `Export-AzTemplateRuleData` to `Export-AzRuleTemplateData`. [#596](https://github.com/Azure/PSRule.Rules.Azure/issues/596)
    - New name `Export-AzRuleTemplateData` aligns with prefix of other cmdlets.
    - Use of `Export-AzTemplateRuleData` is now deprecated and will be removed in the next major version.
    - Added alias to allow `Export-AzTemplateRuleData` to continue to be used.
    - Using `Export-AzTemplateRuleData` returns a deprecation warning.

## v1.0.0-B2101016 (pre-release)

What's changed since pre-release v1.0.0-B2101006:

- New rules:
  - Service Fabric:
    - Check Service Fabric clusters use AAD client authentication. [#619](https://github.com/Azure/PSRule.Rules.Azure/issues/619)
- Bug fixes:
  - Fixed reason `Azure.FrontDoor.ProbePath` so the probe name is included. [#617](https://github.com/Azure/PSRule.Rules.Azure/issues/617)

## v1.0.0-B2101006 (pre-release)

What's changed since v0.19.0:

- New rules:
  - All resources:
    - Check location parameter defaults to resource group. [#361](https://github.com/Azure/PSRule.Rules.Azure/issues/361)
  - Front Door:
    - Check Front Door uses a health probe for each backend pool. [#546](https://github.com/Azure/PSRule.Rules.Azure/issues/546)
    - Check Front Door uses a dedicated health probe path backend pools. [#547](https://github.com/Azure/PSRule.Rules.Azure/issues/547)
    - Check Front Door uses HEAD requests for backend health probes. [#613](https://github.com/Azure/PSRule.Rules.Azure/issues/613)
- Updated rules:
  - Azure Kubernetes Service:
    - Updated `Azure.AKS.Version` to 1.19.6. [#603](https://github.com/Azure/PSRule.Rules.Azure/issues/603)
- General improvements:
  - Added support for `environment` template function. [#517](https://github.com/Azure/PSRule.Rules.Azure/issues/517)
- Engineering:
  - Bump PSRule dependency to v1.0.1. [#611](https://github.com/Azure/PSRule.Rules.Azure/issues/611)
- Redis Cache Enterprise
  - Check Redis Cache Enterprise uses minimum TLS 1.2 [1179](https://github.com/Azure/PSRule.Rules.Azure/issues/1179)

[troubleshooting guide]: troubleshooting.md<|MERGE_RESOLUTION|>--- conflicted
+++ resolved
@@ -26,13 +26,10 @@
 
 - New rules:
   - Container App:
-<<<<<<< HEAD
+    - Check that internal-only ingress for container apps are configured by @BenjaminEngeset.
+      [#2098](https://github.com/Azure/PSRule.Rules.Azure/issues/2098)
     - Check that Azure File volumes for container apps are configured by @BenjaminEngeset.
       [#2101](https://github.com/Azure/PSRule.Rules.Azure/issues/2101)
-=======
-    - Check that internal-only ingress for container apps are configured by @BenjaminEngeset.
-      [#2098](https://github.com/Azure/PSRule.Rules.Azure/issues/2098)
->>>>>>> 18d944fb
 
 What's changed since pre-release v1.26.0-B0011:
 
