--- conflicted
+++ resolved
@@ -32,17 +32,16 @@
 
 ## Unreleased
 
-<<<<<<< HEAD
+What's changed since pre-release v1.35.0-B0012:
+
 - General improvements:
   - Add rule severity to rule documentation pages by @BernieWhite.
     [#1243](https://github.com/Azure/PSRule.Rules.Azure/issues/1243)
   - Add documentation redirects for renamed rules by @BernieWhite.
     [#2757](https://github.com/Azure/PSRule.Rules.Azure/issues/2757)
-=======
 - Bug fixes:
   - Fixed rule `Azure.LB.AvailabilityZone` to remove the passing assertion for null or an empty zones list for the property of `properties.frontendIPConfigurations[*].zones` by @jtracey93.
     [#2759](https://github.com/Azure/PSRule.Rules.Azure/issues/2759)
->>>>>>> 8860aee8
 
 ## v1.35.0-B0012 (pre-release)
 
