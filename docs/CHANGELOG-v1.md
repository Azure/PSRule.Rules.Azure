---
discussion: false
link_users: true
---

# Change log

See [upgrade notes][1] for helpful information when upgrading from previous versions.

[1]: upgrade-notes.md

**Important notes**:

- Issue #741: `Could not load file or assembly YamlDotNet`.
  See [troubleshooting guide] for a workaround to this issue.
- The configuration option `Azure_AKSMinimumVersion` is replaced with `AZURE_AKS_CLUSTER_MINIMUM_VERSION`.
  If you have this option configured, please update it to `AZURE_AKS_CLUSTER_MINIMUM_VERSION`.
  Support for `Azure_AKSMinimumVersion` will be removed in v2.
  See [upgrade notes][1] for more information.
- The configuration option `Azure_AllowedRegions` is replaced with `AZURE_RESOURCE_ALLOWED_LOCATIONS`.
  If you have this option configured, please update it to `AZURE_RESOURCE_ALLOWED_LOCATIONS`.
  Support for `Azure_AllowedRegions` will be removed in v2.
  See [upgrade notes][1] for more information.
- The `SupportsTag` PowerShell function has been replaced with the `Azure.Resource.SupportsTags` selector.
  Update PowerShell rules to use the `Azure.Resource.SupportsTags` selector instead.
  Support for the `SupportsTag` function will be removed in v2.
  See [upgrade notes][1] for more information.
- Renamed network interface rules to reflect current usage.
  If you have excluded or suppressed these rules, please update your configuration to reference the new names.
  Support for the old names will be removed in v2.
  See [upgrade notes][1] for more information.

## Unreleased

<<<<<<< HEAD
What's changed since v1.33.1:

- Engineering:
  - Bump Microsoft.NET.Test.Sdk to v17.9.0.
    [#2680](https://github.com/Azure/PSRule.Rules.Azure/pull/2680)
  - Bump xunit to v2.7.0.
    [#2688](https://github.com/Azure/PSRule.Rules.Azure/pull/2688)
  - Bump xunit.runner.visualstudio to v2.5.7.
    [#2689](https://github.com/Azure/PSRule.Rules.Azure/pull/2689)
=======
## v1.33.2

What's changed since v1.33.1:

- Bug fixes:
  - Fixed false positive of `Azure.Resource.AllowedRegions` raised during assertion call by @BernieWhite.
    [#2687](https://github.com/Azure/PSRule.Rules.Azure/issues/2687)
>>>>>>> ac20103d

## v1.33.1

What's changed since v1.33.0:

- Bug fixes:
  - Fixed `Azure.AKS.AuthorizedIPs` is not valid for a private cluster by @BernieWhite.
    [#2677](https://github.com/Azure/PSRule.Rules.Azure/issues/2677)
  - Fixed generating rule for VM extensions from policy is incorrect by @BernieWhite.
    [#2608](https://github.com/Azure/PSRule.Rules.Azure/issues/2608)

## v1.33.0

What's changed since v1.32.1:

- New features:
  - Exporting policy as rules also generates a baseline by @BernieWhite.
    [#2482](https://github.com/Azure/PSRule.Rules.Azure/issues/2482)
    - A baseline is automatically generated that includes for all rules exported.
      If a policy rule has been replaced by a built-in rule, the baseline will include the built-in rule instead.
    - The baseline is named `<Prefix>.PolicyBaseline.All`. i.e. `Azure.PolicyBaseline.All` by default.
    - For details see [Policy as rules](./concepts/policy-as-rules.md#generated-baseline).
- New rules:
  - Databricks:
    - Check that Databricks workspaces use a non-trial SKU by @batemansogq.
      [#2646](https://github.com/Azure/PSRule.Rules.Azure/issues/2646)
    - Check that Databricks workspaces require use of private endpoints by @batemansogq.
      [#2646](https://github.com/Azure/PSRule.Rules.Azure/issues/2646)
  - Dev Box:
    - Check that projects limit the number of Dev Boxes per user by @BernieWhite.
      [#2654](https://github.com/Azure/PSRule.Rules.Azure/issues/2654)
- Updated rules:
  - Application Gateway:
    - Updated `Azure.AppGwWAF.RuleGroups` to use the rule sets by @BenjaminEngeset.
      [#2629](https://github.com/Azure/PSRule.Rules.Azure/issues/2629)
      - The latest Bot Manager rule set is now `1.0`.
      - The latest OWASP rule set is now `3.2`.
  - Cognitive Services:
    - Relaxed `Azure.Cognitive.ManagedIdentity` to configurations that require managed identities by @BernieWhite.
      [#2559](https://github.com/Azure/PSRule.Rules.Azure/issues/2559)
  - Virtual Machine:
    - Checks for Azure Hybrid Benefit `Azure.VM.UseHybridUseBenefit` are not enabled by default by @BernieWhite.
      [#2493](https://github.com/Azure/PSRule.Rules.Azure/issues/2493)
      - To enable, set the `AZURE_VM_USE_HYBRID_USE_BENEFIT` option to `true`.
  - Virtual Network:
    - Added option for excluding subnets to `Azure.VNET.UseNSGs` by @BernieWhite.
      [#2572](https://github.com/Azure/PSRule.Rules.Azure/issues/2572)
      - To add a subnet exclusion, set the `AZURE_VNET_SUBNET_EXCLUDED_FROM_NSG` option.
- General improvements:
  - Rules that are ignored during exporting policy as rules are now generate a verbose logs by @BernieWhite.
    [#2482](https://github.com/Azure/PSRule.Rules.Azure/issues/2482)
    - This is to improve transparency of why rules are not exported.
    - To see details on why a rule is ignored, enable verbose logging with `-Verbose`.
  - Policies that duplicate built-in rules can now be exported by using the `-KeepDuplicates` parameter by @BernieWhite.
    [#2482](https://github.com/Azure/PSRule.Rules.Azure/issues/2482)
    - For details see [Policy as rules](./concepts/policy-as-rules.md#duplicate-policies).
  - Quality updates to rules and documentation by @BernieWhite.
    [#1772](https://github.com/Azure/PSRule.Rules.Azure/issues/1772)
    [#2570](https://github.com/Azure/PSRule.Rules.Azure/issues/2570)
- Engineering:
  - Bump xunit to v2.6.6.
    [#2645](https://github.com/Azure/PSRule.Rules.Azure/pull/2645)
  - Bump xunit.runner.visualstudio to v2.5.6.
    [#2619](https://github.com/Azure/PSRule.Rules.Azure/pull/2619)
  - Bump BenchmarkDotNet to v0.13.12.
    [#2636](https://github.com/Azure/PSRule.Rules.Azure/pull/2636)
  - Bump BenchmarkDotNet.Diagnostics.Windows to v0.13.12.
    [#2636](https://github.com/Azure/PSRule.Rules.Azure/pull/2636)
- Bug fixes:
  - Fixed `dateTimeAdd` may fail with different localization by @BernieWhite.
    [#2631](https://github.com/Azure/PSRule.Rules.Azure/issues/2631)
  - Fixed inconclusive result reported for `Azure.ACR.Usage` by @BernieWhite.
    [#2494](https://github.com/Azure/PSRule.Rules.Azure/issues/2494)
  - Fixed export of Front Door resource data is incomplete by @BernieWhite.
    [#2668](https://github.com/Azure/PSRule.Rules.Azure/issues/2668)
  - Fixed `Azure.Template.TemplateFile` to support with `languageVersion` 2.0 template properties by @MrRoundRobin.
    [#2660](https://github.com/Azure/PSRule.Rules.Azure/issues/2660)
  - Fixed `Azure.VM.DiskSizeAlignment` does not handle smaller sizes and ultra disks by @BernieWhite.
    [#2656](https://github.com/Azure/PSRule.Rules.Azure/issues/2656)

What's changed since pre-release v1.33.0-B0169:

- No additional changes.

## v1.33.0-B0169 (pre-release)

What's changed since pre-release v1.33.0-B0126:

- New features:
  - Exporting policy as rules also generates a baseline by @BernieWhite.
    [#2482](https://github.com/Azure/PSRule.Rules.Azure/issues/2482)
    - A baseline is automatically generated that includes for all rules exported.
      If a policy rule has been replaced by a built-in rule, the baseline will include the built-in rule instead.
    - The baseline is named `<Prefix>.PolicyBaseline.All`. i.e. `Azure.PolicyBaseline.All` by default.
    - For details see [Policy as rules](./concepts/policy-as-rules.md#generated-baseline).
- General improvements:
  - Rules that are ignored during exporting policy as rules are now generate a verbose logs by @BernieWhite.
    [#2482](https://github.com/Azure/PSRule.Rules.Azure/issues/2482)
    - This is to improve transparency of why rules are not exported.
    - To see details on why a rule is ignored, enable verbose logging with `-Verbose`.
  - Policies that duplicate built-in rules can now be exported by using the `-KeepDuplicates` parameter by @BernieWhite.
    [#2482](https://github.com/Azure/PSRule.Rules.Azure/issues/2482)
    - For details see [Policy as rules](./concepts/policy-as-rules.md#duplicate-policies).
- Bug fixes:
  - Fixed inconclusive result reported for `Azure.ACR.Usage` by @BernieWhite.
    [#2494](https://github.com/Azure/PSRule.Rules.Azure/issues/2494)
  - Fixed export of Front Door resource data is incomplete by @BernieWhite.
    [#2668](https://github.com/Azure/PSRule.Rules.Azure/issues/2668)

## v1.33.0-B0126 (pre-release)

What's changed since pre-release v1.33.0-B0088:

- Bug fixes:
  - Fixed `Azure.Template.TemplateFile` to support with `languageVersion` 2.0 template properties by @MrRoundRobin.
    [#2660](https://github.com/Azure/PSRule.Rules.Azure/issues/2660)

## v1.33.0-B0088 (pre-release)

What's changed since pre-release v1.33.0-B0053:

- New rules:
  - Dev Box:
    - Check that projects limit the number of Dev Boxes per user by @BernieWhite.
      [#2654](https://github.com/Azure/PSRule.Rules.Azure/issues/2654)
- Bug fixes:
  - Fixed `Azure.VM.DiskSizeAlignment` does not handle smaller sizes and ultra disks by @BernieWhite.
    [#2656](https://github.com/Azure/PSRule.Rules.Azure/issues/2656)

## v1.33.0-B0053 (pre-release)

What's changed since pre-release v1.33.0-B0023:

- New rules:
  - Databricks:
    - Check that Databricks workspaces use a non-trial SKU by @batemansogq.
      [#2646](https://github.com/Azure/PSRule.Rules.Azure/issues/2646)
    - Check that Databricks workspaces require use of private endpoints by @batemansogq.
      [#2646](https://github.com/Azure/PSRule.Rules.Azure/issues/2646)
- Engineering:
  - Bump xunit to v2.6.6.
    [#2645](https://github.com/Azure/PSRule.Rules.Azure/pull/2645)
  - Bump BenchmarkDotNet to v0.13.12.
    [#2636](https://github.com/Azure/PSRule.Rules.Azure/pull/2636)
  - Bump BenchmarkDotNet.Diagnostics.Windows to v0.13.12.
    [#2636](https://github.com/Azure/PSRule.Rules.Azure/pull/2636)

## v1.33.0-B0023 (pre-release)

What's changed since v1.32.1:

- Updated rules:
  - Application Gateway:
    - Updated `Azure.AppGwWAF.RuleGroups` to use the rule sets by @BenjaminEngeset.
      [#2629](https://github.com/Azure/PSRule.Rules.Azure/issues/2629)
      - The latest Bot Manager rule set is now `1.0`.
      - The latest OWASP rule set is now `3.2`.
  - Cognitive Services:
    - Relaxed `Azure.Cognitive.ManagedIdentity` to configurations that require managed identities by @BernieWhite.
      [#2559](https://github.com/Azure/PSRule.Rules.Azure/issues/2559)
  - Virtual Machine:
    - Checks for Azure Hybrid Benefit `Azure.VM.UseHybridUseBenefit` are not enabled by default by @BernieWhite.
      [#2493](https://github.com/Azure/PSRule.Rules.Azure/issues/2493)
      - To enable, set the `AZURE_VM_USE_HYBRID_USE_BENEFIT` option to `true`.
  - Virtual Network:
    - Added option for excluding subnets to `Azure.VNET.UseNSGs` by @BernieWhite.
      [#2572](https://github.com/Azure/PSRule.Rules.Azure/issues/2572)
      - To add a subnet exclusion, set the `AZURE_VNET_SUBNET_EXCLUDED_FROM_NSG` option.
- General improvements:
  - Quality updates to rules and documentation by @BernieWhite.
    [#1772](https://github.com/Azure/PSRule.Rules.Azure/issues/1772)
    [#2570](https://github.com/Azure/PSRule.Rules.Azure/issues/2570)
- Engineering:
  - Bump xunit to v2.6.4.
    [#2618](https://github.com/Azure/PSRule.Rules.Azure/pull/2618)
  - Bump xunit.runner.visualstudio to v2.5.6.
    [#2619](https://github.com/Azure/PSRule.Rules.Azure/pull/2619)
- Bug fixes:
  - Fixed `dateTimeAdd` may fail with different localization by @BernieWhite.
    [#2631](https://github.com/Azure/PSRule.Rules.Azure/issues/2631)

## v1.32.1

What's changed since v1.32.0:

- Bug fixes:
  - Fixed quotes get incorrectly duplicated by @BernieWhite.
    [#2593](https://github.com/Azure/PSRule.Rules.Azure/issues/2593)
  - Fixed failure to expand copy loop in a Azure Policy deployment by @BernieWhite.
    [#2605](https://github.com/Azure/PSRule.Rules.Azure/issues/2605)
  - Fixed cast exception when expanding the union of an array and mock by @BernieWhite.
    [#2614](https://github.com/Azure/PSRule.Rules.Azure/issues/2614)

## v1.32.0

What's changed since v1.31.3:

- New features:
  - Added December 2023 baselines `Azure.GA_2023_12` and `Azure.Preview_2023_12` by @BernieWhite.
    [#2580](https://github.com/Azure/PSRule.Rules.Azure/issues/2580)
    - Includes rules released before or during December 2023.
    - Marked `Azure.GA_2023_09` and `Azure.Preview_2023_09` baselines as obsolete.
- Updated rules:
  - App Configuration:
    - Promoted `Azure.AppConfig.GeoReplica` to GA rule set by @BernieWhite.
      [#2592](https://github.com/Azure/PSRule.Rules.Azure/issues/2592)
  - API Management:
    - Promoted `Azure.APIM.DefenderCloud` to GA rule set by @BernieWhite.
      [#2591](https://github.com/Azure/PSRule.Rules.Azure/issues/2591)
  - Azure Kubernetes Service:
    - Updated `Azure.AKS.Version` to use latest stable version `1.27.7` by @BernieWhite.
      [#2581](https://github.com/Azure/PSRule.Rules.Azure/issues/2581)
  - Defender for Cloud:
    - Promoted `Azure.Defender.Api` to GA rule set by @BernieWhite.
      [#2591](https://github.com/Azure/PSRule.Rules.Azure/issues/2591)
  - Network Interface:
    - **Important change**: Renamed NIC rules to reflect current usage by @BernieWhite.
      [#2574](https://github.com/Azure/PSRule.Rules.Azure/issues/2574)
      - Rename `Azure.VM.NICAttached` to `Azure.NIC.Attached`.
      - Rename `Azure.VM.NICName` to `Azure.NIC.Name`.
      - Rename `Azure.VM.UniqueDns` to `Azure.NIC.UniqueDns`.
      - Added aliases to reference the old names for suppression and exclusion.
      - Old names will be removed from v2.
    - Added support for private link services to `Azure.VM.NICAttached` by @BernieWhite.
      [#2563](https://github.com/Azure/PSRule.Rules.Azure/issues/2563)
- General improvements:
  - Improved reporting of null argument in length function by @BernieWhite.
    [#2597](https://github.com/Azure/PSRule.Rules.Azure/issues/2597)
  - Quality updates to documentation by @BernieWhite.
    [#2557](https://github.com/Azure/PSRule.Rules.Azure/issues/2557)
    [#2570](https://github.com/Azure/PSRule.Rules.Azure/issues/2570)
    [#1772](https://github.com/Azure/PSRule.Rules.Azure/issues/1772)
- Engineering:
  - Updated resource providers and policy aliases.
    [#2579](https://github.com/Azure/PSRule.Rules.Azure/pull/2579)
  - Bump xunit to v2.6.2.
    [#2544](https://github.com/Azure/PSRule.Rules.Azure/pull/2544)
  - Bump xunit.runner.visualstudio to v2.5.4.
    [#2567](https://github.com/Azure/PSRule.Rules.Azure/pull/2567)
  - Bump Microsoft.SourceLink.GitHub to v8.0.0.
    [#2538](https://github.com/Azure/PSRule.Rules.Azure/pull/2538)
  - Bump BenchmarkDotNet.Diagnostics.Windows and BenchmarkDotNet to v0.13.11.
    [#2575](https://github.com/Azure/PSRule.Rules.Azure/pull/2575)
  - Bump Microsoft.CodeAnalysis.NetAnalyzers to v8.0.0.
    [#2568](https://github.com/Azure/PSRule.Rules.Azure/pull/2568)
  - Bump Microsoft.NET.Test.Sdk to v17.8.0.
    [#2527](https://github.com/Azure/PSRule.Rules.Azure/pull/2527)
- Bug fixes:
  - Fixed additional false positives of `Azure.Deployment.SecureParameter` by @BernieWhite.
    [#2556](https://github.com/Azure/PSRule.Rules.Azure/issues/2556)
  - Fixed expansion with sub-resource handling of deployments with duplicate resources by @BernieWhite.
    [#2564](https://github.com/Azure/PSRule.Rules.Azure/issues/2564)
  - Fixed dependency ordered is incorrect by @BernieWhite.
    [#2578](https://github.com/Azure/PSRule.Rules.Azure/issues/2578)

What's changed since pre-release v1.32.0-B0099:

- No additional changes.

## v1.32.0-B0099 (pre-release)

What's changed since pre-release v1.32.0-B0053:

- New features:
  - Added December 2023 baselines `Azure.GA_2023_12` and `Azure.Preview_2023_12` by @BernieWhite.
    [#2580](https://github.com/Azure/PSRule.Rules.Azure/issues/2580)
    - Includes rules released before or during December 2023.
    - Marked `Azure.GA_2023_09` and `Azure.Preview_2023_09` baselines as obsolete.
- Updated rules:
  - App Configuration:
    - Promoted `Azure.AppConfig.GeoReplica` to GA rule set by @BernieWhite.
      [#2592](https://github.com/Azure/PSRule.Rules.Azure/issues/2592)
  - API Management:
    - Promoted `Azure.APIM.DefenderCloud` to GA rule set by @BernieWhite.
      [#2591](https://github.com/Azure/PSRule.Rules.Azure/issues/2591)
  - Azure Kubernetes Service:
    - Updated `Azure.AKS.Version` to use latest stable version `1.27.7` by @BernieWhite.
      [#2581](https://github.com/Azure/PSRule.Rules.Azure/issues/2581)
  - Defender for Cloud:
    - Promoted `Azure.Defender.Api` to GA rule set by @BernieWhite.
      [#2591](https://github.com/Azure/PSRule.Rules.Azure/issues/2591)
- General improvements:
  - Improved reporting of null argument in length function by @BernieWhite.
    [#2597](https://github.com/Azure/PSRule.Rules.Azure/issues/2597)
- Engineering:
  - Updated resource providers and policy aliases.
    [#2579](https://github.com/Azure/PSRule.Rules.Azure/pull/2579)
  - Bump Microsoft.SourceLink.GitHub to v8.0.0.
    [#2538](https://github.com/Azure/PSRule.Rules.Azure/pull/2538)
  - Bump BenchmarkDotNet.Diagnostics.Windows and BenchmarkDotNet to v0.13.11.
    [#2575](https://github.com/Azure/PSRule.Rules.Azure/pull/2575)
  - Bump Microsoft.CodeAnalysis.NetAnalyzers to v8.0.0.
    [#2568](https://github.com/Azure/PSRule.Rules.Azure/pull/2568)

## v1.32.0-B0053 (pre-release)

What's changed since pre-release v1.32.0-B0021:

- Updated rules:
  - Network Interface:
    - **Important change**: Renamed NIC rules to reflect current usage by @BernieWhite.
      [#2574](https://github.com/Azure/PSRule.Rules.Azure/issues/2574)
      - Rename `Azure.VM.NICAttached` to `Azure.NIC.Attached`.
      - Rename `Azure.VM.NICName` to `Azure.NIC.Name`.
      - Rename `Azure.VM.UniqueDns` to `Azure.NIC.UniqueDns`.
      - Added aliases to reference the old names for suppression and exclusion.
      - Old names will be removed from v2.
    - Added support for private link services to `Azure.VM.NICAttached` by @BernieWhite.
      [#2563](https://github.com/Azure/PSRule.Rules.Azure/issues/2563)
- General improvements:
  - Quality updates to documentation by @BernieWhite.
    [#2570](https://github.com/Azure/PSRule.Rules.Azure/issues/2570)
    [#1772](https://github.com/Azure/PSRule.Rules.Azure/issues/1772)
- Engineering:
  - Bump xunit.runner.visualstudio to v2.5.4.
    [#2567](https://github.com/Azure/PSRule.Rules.Azure/pull/2567)
- Bug fixes:
  - Fixed dependency ordered is incorrect by @BernieWhite.
    [#2578](https://github.com/Azure/PSRule.Rules.Azure/issues/2578)

## v1.32.0-B0021 (pre-release)

What's changed since v1.31.3:

- General improvements:
  - Quality updates to documentation by @BernieWhite.
    [#2557](https://github.com/Azure/PSRule.Rules.Azure/issues/2557)
- Engineering:
  - Bump Microsoft.NET.Test.Sdk to v17.8.0.
    [#2527](https://github.com/Azure/PSRule.Rules.Azure/pull/2527)
  - Bump xunit to v2.6.2.
    [#2544](https://github.com/Azure/PSRule.Rules.Azure/pull/2544)
- Bug fixes:
  - Fixed additional false positives of `Azure.Deployment.SecureParameter` by @BernieWhite.
    [#2556](https://github.com/Azure/PSRule.Rules.Azure/issues/2556)
  - Fixed expansion with sub-resource handling of deployments with duplicate resources by @BernieWhite.
    [#2564](https://github.com/Azure/PSRule.Rules.Azure/issues/2564)

## v1.31.3

What's changed since v1.31.2:

- Bug fixes:
  - Fixed incorrect scope generated for subscription aliases by @BernieWhite.
    [#2545](https://github.com/Azure/PSRule.Rules.Azure/issues/2545)
  - Fixed null dereferenced properties in map lambda by @BernieWhite.
    [#2535](https://github.com/Azure/PSRule.Rules.Azure/issues/2535)
  - Fixed handling of for array index symbols by @BernieWhite.
    [#2548](https://github.com/Azure/PSRule.Rules.Azure/issues/2548)

## v1.31.2

What's changed since v1.31.1:

- Bug fixes:
  - Fixed nullable parameters with JValue null by @BernieWhite.
    [#2535](https://github.com/Azure/PSRule.Rules.Azure/issues/2535)

## v1.31.1

What's changed since v1.31.0:

- Bug fixes:
  - Fixed additional non-sensitive parameter name patterns by `Azure.Deployment.SecureParameter` by @BernieWhite.
    [#2528](https://github.com/Azure/PSRule.Rules.Azure/issues/2528)
    - Added support for configuration of the rule by setting `AZURE_DEPLOYMENT_NONSENSITIVE_PARAMETER_NAMES`.
  - Fixed incorrect handling of expressions with contains with JValue string by @BernieWhite.
    [#2531](https://github.com/Azure/PSRule.Rules.Azure/issues/2531)

## v1.31.0

What's changed since v1.30.3:

- New rules:
  - Deployment:
    - Check parameters potentially containing secure values by @BernieWhite.
      [#1476](https://github.com/Azure/PSRule.Rules.Azure/issues/1476)
  - Machine Learning:
    - Check compute instances are configured for an idle shutdown by @batemansogq.
      [#2484](https://github.com/Azure/PSRule.Rules.Azure/issues/2484)
    - Check workspace compute has local authentication disabled by @batemansogq.
      [#2484](https://github.com/Azure/PSRule.Rules.Azure/issues/2484)
    - Check workspace compute is connected to a VNET by @batemansogq.
      [#2484](https://github.com/Azure/PSRule.Rules.Azure/issues/2484)
    - Check public access to a workspace is disabled by @batemansogq.
      [#2484](https://github.com/Azure/PSRule.Rules.Azure/issues/2484)
    - Check workspaces use a user-assigned identity by @batemansogq.
      [#2484](https://github.com/Azure/PSRule.Rules.Azure/issues/2484)
- Engineering:
  - Bump development tools to .NET 7.0 SDK by @BernieWhite.
    [#1870](https://github.com/Azure/PSRule.Rules.Azure/issues/1870)
  - Bump BenchmarkDotNet to v0.13.10.
    [#2518](https://github.com/Azure/PSRule.Rules.Azure/pull/2518)
  - Bump BenchmarkDotNet.Diagnostics.Windows to v0.13.10.
    [#2508](https://github.com/Azure/PSRule.Rules.Azure/pull/2508)
  - Bump xunit to v2.6.1.
    [#2514](https://github.com/Azure/PSRule.Rules.Azure/pull/2514)
  - Bump xunit.runner.visualstudio to v2.5.3.
    [#2486](https://github.com/Azure/PSRule.Rules.Azure/pull/2486)
- Bug fixes:
  - Fixed dependency ordering with symbolic name by @BernieWhite.
    [#2505](https://github.com/Azure/PSRule.Rules.Azure/issues/2505)
  - Fixed nullable parameters for custom types by @BernieWhite.
    [#2489](https://github.com/Azure/PSRule.Rules.Azure/issues/2489)
  - Fixed API Connection might be missing dynamic properties by @BernieWhite.
    [#2424](https://github.com/Azure/PSRule.Rules.Azure/issues/2424)

What's changed since pre-release v1.31.0-B0048:

- No additional changes.

## v1.31.0-B0048 (pre-release)

What's changed since pre-release v1.31.0-B0020:

- Engineering:
  - Bump BenchmarkDotNet to v0.13.10.
    [#2518](https://github.com/Azure/PSRule.Rules.Azure/pull/2518)
  - Bump BenchmarkDotNet.Diagnostics.Windows to v0.13.10.
    [#2508](https://github.com/Azure/PSRule.Rules.Azure/pull/2508)
  - Bump xunit to v2.6.1.
    [#2514](https://github.com/Azure/PSRule.Rules.Azure/pull/2514)
  - Bump xunit.runner.visualstudio to v2.5.3.
    [#2486](https://github.com/Azure/PSRule.Rules.Azure/pull/2486)
- Bug fixes:
  - Fixed dependency ordering with symbolic name by @BernieWhite.
    [#2505](https://github.com/Azure/PSRule.Rules.Azure/issues/2505)
  - Fixed nullable parameters for custom types by @BernieWhite.
    [#2489](https://github.com/Azure/PSRule.Rules.Azure/issues/2489)
  - Fixed API Connection might be missing dynamic properties by @BernieWhite.
    [#2424](https://github.com/Azure/PSRule.Rules.Azure/issues/2424)

## v1.31.0-B0020 (pre-release)

What's changed since v1.30.3:

- New rules:
  - Deployment:
    - Check parameters potentially containing secure values by @BernieWhite.
      [#1476](https://github.com/Azure/PSRule.Rules.Azure/issues/1476)
  - Machine Learning:
    - Check compute instances are configured for an idle shutdown by @batemansogq.
      [#2484](https://github.com/Azure/PSRule.Rules.Azure/issues/2484)
    - Check workspace compute has local authentication disabled by @batemansogq.
      [#2484](https://github.com/Azure/PSRule.Rules.Azure/issues/2484)
    - Check workspace compute is connected to a VNET by @batemansogq.
      [#2484](https://github.com/Azure/PSRule.Rules.Azure/issues/2484)
    - Check public access to a workspace is disabled by @batemansogq.
      [#2484](https://github.com/Azure/PSRule.Rules.Azure/issues/2484)
    - Check workspaces use a user-assigned identity by @batemansogq.
      [#2484](https://github.com/Azure/PSRule.Rules.Azure/issues/2484)
- Engineering:
  - Bump development tools to .NET 7.0 SDK by @BernieWhite.
    [#1870](https://github.com/Azure/PSRule.Rules.Azure/issues/1870)
  - Bump BenchmarkDotNet to v0.13.9.
    [#2469](https://github.com/Azure/PSRule.Rules.Azure/pull/2469)
  - Bump BenchmarkDotNet.Diagnostics.Windows to v0.13.9.
    [#2470](https://github.com/Azure/PSRule.Rules.Azure/pull/2470)

## v1.30.3

What's changed since v1.30.2:

- Bug fixes:
  - Fixed nullable parameters for built-in types by @BernieWhite.
    [#2488](https://github.com/Azure/PSRule.Rules.Azure/issues/2488)

## v1.30.2

What's changed since v1.30.1:

- Bug fixes:
  - Fixed binding of results resourceId and resourceGroupName by @BernieWhite.
    [#2460](https://github.com/Azure/PSRule.Rules.Azure/issues/2460)

## v1.30.1

What's changed since v1.30.0:

- Bug fixes:
  - Fixed `Azure.Resource.AllowedRegions` which was failing when no allowed regions were configured by @BernieWhite.
    [#2461](https://github.com/Azure/PSRule.Rules.Azure/issues/2461)

## v1.30.0

What's changed since v1.29.0:

- New features:
  - Added September 2023 baselines `Azure.GA_2023_09` and `Azure.Preview_2023_09` by @BernieWhite.
    [#2451](https://github.com/Azure/PSRule.Rules.Azure/issues/2451)
    - Includes rules released before or during September 2023.
    - Marked `Azure.GA_2023_06` and `Azure.Preview_2023_06` baselines as obsolete.
- New rules:
  - Azure Container Apps:
    - Check that Container Apps uses a supported API version by @BenjaminEngeset.
      [#2398](https://github.com/Azure/PSRule.Rules.Azure/issues/2398)
  - Azure Container Registry:
    - Check that Container Registries restricts network access by @BenjaminEngeset.
      [#2423](https://github.com/Azure/PSRule.Rules.Azure/issues/2423)
    - Check that Container Registries disables anonymous pull access by @BenjaminEngeset.
      [#2422](https://github.com/Azure/PSRule.Rules.Azure/issues/2422)
  - Azure Database for MySQL:
    - Check that Azure AD-only authentication is configured for Azure Database for MySQL databases by @BenjaminEngeset.
      [#2227](https://github.com/Azure/PSRule.Rules.Azure/issues/2227)
  - Azure Firewall:
    - Check that Azure Firewall polices has configured threat intelligence-based filtering in `alert and deny` mode by @BenjaminEngeset.
      [#2354](https://github.com/Azure/PSRule.Rules.Azure/issues/2354)
  - Backup vault:
    - Check that immutability is configured for Backup vaults by @BenjaminEngeset.
      [#2387](https://github.com/Azure/PSRule.Rules.Azure/issues/2387)
  - Front Door:
    - Check that managed identity for Azure Front Door instances are configured by @BenjaminEngeset.
      [#2378](https://github.com/Azure/PSRule.Rules.Azure/issues/2378)
  - Public IP address:
    - Check that Public IP addresses uses Standard SKU by @BenjaminEngeset.
      [#2376](https://github.com/Azure/PSRule.Rules.Azure/issues/2376)
  - Recovery Services vault:
    - Check that immutability is configured for Recovery Services vaults by @BenjaminEngeset.
      [#2386](https://github.com/Azure/PSRule.Rules.Azure/issues/2386)
- Updated rules:
  - Azure Kubernetes Service:
    - Updated `Azure.AKS.Version` to use latest stable version `1.26.6` by @BernieWhite.
      [#2404](https://github.com/Azure/PSRule.Rules.Azure/issues/2404)
      - Use `AZURE_AKS_CLUSTER_MINIMUM_VERSION` to configure the minimum version of the cluster.
    - Promoted `Azure.AKS.LocalAccounts` to GA rule set by @BernieWhite.
      [#2448](https://github.com/Azure/PSRule.Rules.Azure/issues/2448)
  - Container App:
    - Promoted `Azure.ContainerApp.DisableAffinity` to GA rule set by @BernieWhite.
      [#2455](https://github.com/Azure/PSRule.Rules.Azure/issues/2455)
- General improvements:
  - **Important change:** Replaced the `Azure_AllowedRegions` option with `AZURE_RESOURCE_ALLOWED_LOCATIONS`.
    [#941](https://github.com/Azure/PSRule.Rules.Azure/issues/941)
    - For compatibility, if `Azure_AllowedRegions` is set it will be used instead of `AZURE_RESOURCE_ALLOWED_LOCATIONS`.
    - If only `AZURE_RESOURCE_ALLOWED_LOCATIONS` is set, this value will be used.
    - The default will be used neither options are configured.
    - If `Azure_AllowedRegions` is set a warning will be generated until the configuration is removed.
    - Support for `Azure_AllowedRegions` is deprecated and will be removed in v2.
    - See [upgrade notes][1] for details.
  - Add source link for rule in docs by @BernieWhite.
    [#2115](https://github.com/Azure/PSRule.Rules.Azure/issues/2115)
- Engineering:
  - Updated resource providers and policy aliases.
    [#2442](https://github.com/Azure/PSRule.Rules.Azure/pull/2442)
  - Bump xunit to v2.5.1.
    [#2436](https://github.com/Azure/PSRule.Rules.Azure/pull/2436)
  - Bump xunit.runner.visualstudio to v2.5.1.
    [#2435](https://github.com/Azure/PSRule.Rules.Azure/pull/2435)
  - Bump Microsoft.NET.Test.Sdk to v17.7.2.
    [#2407](https://github.com/Azure/PSRule.Rules.Azure/pull/2407)
  - Bump BenchmarkDotNet to v0.13.8.
    [#2425](https://github.com/Azure/PSRule.Rules.Azure/pull/2425)
  - Bump BenchmarkDotNet.Diagnostics.Windows to v0.13.8.
    [#2425](https://github.com/Azure/PSRule.Rules.Azure/pull/2425)
  - Bump Microsoft.CodeAnalysis.NetAnalyzers to v7.0.4.
    [#2405](https://github.com/Azure/PSRule.Rules.Azure/pull/2405)
- Bug fixes:
  - Fixed false positive with `Azure.Storage.SecureTransfer` on new API versions by @BernieWhite.
    [#2414](https://github.com/Azure/PSRule.Rules.Azure/issues/2414)
  - Fixed false positive with `Azure.VNET.LocalDNS` for DNS server addresses out of local scope by @BernieWhite.
    [#2370](https://github.com/Azure/PSRule.Rules.Azure/issues/2370)
    - This bug fix introduces a configuration option to flag when DNS from an Identity subscription is used.
    - Set `AZURE_VNET_DNS_WITH_IDENTITY` to `true` when using an Identity subscription for DNS.
  - Fixed non-resource group rule triggering for a resource group by @BernieWhite.
    [#2401](https://github.com/Azure/PSRule.Rules.Azure/issues/2401)
  - Fixed lambda map in map variable by @BernieWhite.
    [#2410](https://github.com/Azure/PSRule.Rules.Azure/issues/2410)
  - Fixed `Azure.AKS.Version` by excluding `node-image` channel by @BernieWhite.
    [#2446](https://github.com/Azure/PSRule.Rules.Azure/issues/2446)

What's changed since pre-release v1.30.0-B0127:

- No additional changes.

## v1.30.0-B0127 (pre-release)

What's changed since pre-release v1.30.0-B0080:

- New features:
  - Added September 2023 baselines `Azure.GA_2023_09` and `Azure.Preview_2023_09` by @BernieWhite.
    [#2451](https://github.com/Azure/PSRule.Rules.Azure/issues/2451)
    - Includes rules released before or during September 2023.
    - Marked `Azure.GA_2023_06` and `Azure.Preview_2023_06` baselines as obsolete.
- New rules:
  - Azure Container Registry:
    - Check that Container Registries restricts network access by @BenjaminEngeset.
      [#2423](https://github.com/Azure/PSRule.Rules.Azure/issues/2423)
    - Check that Container Registries disables anonymous pull access by @BenjaminEngeset.
      [#2422](https://github.com/Azure/PSRule.Rules.Azure/issues/2422)
- Updated rules:
  - Azure Kubernetes Service:
    - Updated `Azure.AKS.Version` to use latest stable version `1.26.6` by @BernieWhite.
      [#2404](https://github.com/Azure/PSRule.Rules.Azure/issues/2404)
      - Use `AZURE_AKS_CLUSTER_MINIMUM_VERSION` to configure the minimum version of the cluster.
    - Promoted `Azure.AKS.LocalAccounts` to GA rule set by @BernieWhite.
      [#2448](https://github.com/Azure/PSRule.Rules.Azure/issues/2448)
  - Container App:
    - Promoted `Azure.ContainerApp.DisableAffinity` to GA rule set by @BernieWhite.
      [#2455](https://github.com/Azure/PSRule.Rules.Azure/issues/2455)
- General improvements:
  - Add source link for rule in docs by @BernieWhite.
    [#2115](https://github.com/Azure/PSRule.Rules.Azure/issues/2115)
- Engineering:
  - Updated resource providers and policy aliases.
    [#2442](https://github.com/Azure/PSRule.Rules.Azure/pull/2442)
  - Bump xunit to v2.5.1.
    [#2436](https://github.com/Azure/PSRule.Rules.Azure/pull/2436)
  - Bump xunit.runner.visualstudio to v2.5.1.
    [#2435](https://github.com/Azure/PSRule.Rules.Azure/pull/2435)
- Bug fixes:
  - Fixed `Azure.AKS.Version` by excluding `node-image` channel by @BernieWhite.
    [#2446](https://github.com/Azure/PSRule.Rules.Azure/issues/2446)

## v1.30.0-B0080 (pre-release)

What's changed since pre-release v1.30.0-B0047:

- General improvements:
  - **Important change:** Replaced the `Azure_AllowedRegions` option with `AZURE_RESOURCE_ALLOWED_LOCATIONS`.
    [#941](https://github.com/Azure/PSRule.Rules.Azure/issues/941)
    - For compatibility, if `Azure_AllowedRegions` is set it will be used instead of `AZURE_RESOURCE_ALLOWED_LOCATIONS`.
    - If only `AZURE_RESOURCE_ALLOWED_LOCATIONS` is set, this value will be used.
    - The default will be used neither options are configured.
    - If `Azure_AllowedRegions` is set a warning will be generated until the configuration is removed.
    - Support for `Azure_AllowedRegions` is deprecated and will be removed in v2.
    - See [upgrade notes][1] for details.
- Engineering:
  - Bump Microsoft.NET.Test.Sdk to v17.7.2.
    [#2407](https://github.com/Azure/PSRule.Rules.Azure/pull/2407)
  - Bump BenchmarkDotNet to v0.13.8.
    [#2425](https://github.com/Azure/PSRule.Rules.Azure/pull/2425)
  - Bump BenchmarkDotNet.Diagnostics.Windows to v0.13.8.
    [#2425](https://github.com/Azure/PSRule.Rules.Azure/pull/2425)
- Bug fixes:
  - Fixed false positive with `Azure.Storage.SecureTransfer` on new API versions by @BernieWhite.
    [#2414](https://github.com/Azure/PSRule.Rules.Azure/issues/2414)
  - Fixed false positive with `Azure.VNET.LocalDNS` for DNS server addresses out of local scope by @BernieWhite.
    [#2370](https://github.com/Azure/PSRule.Rules.Azure/issues/2370)
    - This bug fix introduces a configuration option to flag when DNS from an Identity subscription is used.
    - Set `AZURE_VNET_DNS_WITH_IDENTITY` to `true` when using an Identity subscription for DNS.

## v1.30.0-B0047 (pre-release)

What's changed since pre-release v1.30.0-B0026:

- Engineering:
  - Bump Microsoft.CodeAnalysis.NetAnalyzers to v7.0.4.
    [#2405](https://github.com/Azure/PSRule.Rules.Azure/pull/2405)
- Bug fixes:
  - Fixed lambda map in map variable by @BernieWhite.
    [#2410](https://github.com/Azure/PSRule.Rules.Azure/issues/2410)

## v1.30.0-B0026 (pre-release)

What's changed since pre-release v1.30.0-B0011:

- New rules:
  - Azure Container Apps:
    - Check that Container Apps uses a supported API version by @BenjaminEngeset.
      [#2398](https://github.com/Azure/PSRule.Rules.Azure/issues/2398)
- Bug fixes:
  - Fixed non-resource group rule triggering for a resource group by @BernieWhite.
    [#2401](https://github.com/Azure/PSRule.Rules.Azure/issues/2401)

## v1.30.0-B0011 (pre-release)

What's changed since v1.29.0:

- New rules:
  - Azure Database for MySQL:
    - Check that Azure AD-only authentication is configured for Azure Database for MySQL databases by @BenjaminEngeset.
      [#2227](https://github.com/Azure/PSRule.Rules.Azure/issues/2227)
  - Azure Firewall:
    - Check that Azure Firewall polices has configured threat intelligence-based filtering in `alert and deny` mode by @BenjaminEngeset.
      [#2354](https://github.com/Azure/PSRule.Rules.Azure/issues/2354)
  - Backup vault:
    - Check that immutability is configured for Backup vaults by @BenjaminEngeset.
      [#2387](https://github.com/Azure/PSRule.Rules.Azure/issues/2387)
  - Front Door:
    - Check that managed identity for Azure Front Door instances are configured by @BenjaminEngeset.
      [#2378](https://github.com/Azure/PSRule.Rules.Azure/issues/2378)
  - Public IP address:
    - Check that Public IP addresses uses Standard SKU by @BenjaminEngeset.
      [#2376](https://github.com/Azure/PSRule.Rules.Azure/issues/2376)
  - Recovery Services vault:
    - Check that immutability is configured for Recovery Services vaults by @BenjaminEngeset.
      [#2386](https://github.com/Azure/PSRule.Rules.Azure/issues/2386)
- Engineering:
  - Bump BenchmarkDotNet to v0.13.7.
    [#2385](https://github.com/Azure/PSRule.Rules.Azure/pull/2385)
  - Bump BenchmarkDotNet.Diagnostics.Windows to v0.13.7.
    [#2382](https://github.com/Azure/PSRule.Rules.Azure/pull/2382)
  - Bump Microsoft.NET.Test.Sdk to v17.7.1.
    [#2393](https://github.com/Azure/PSRule.Rules.Azure/pull/2393)

## v1.29.0

What's changed since v1.28.2:

- New rules:
  - Databricks:
    - Check that workspaces use secure cluster connectivity by @BernieWhite.
      [#2334](https://github.com/Azure/PSRule.Rules.Azure/issues/2334)
- General improvements:
  - Use policy definition name when generating a rule from it by @BernieWhite.
    [#1959](https://github.com/Azure/PSRule.Rules.Azure/issues/1959)
  - Added export in-flight data for Defender for Storage from Storage Accounts by @BernieWhite.
    [#2248](https://github.com/Azure/PSRule.Rules.Azure/issues/2248)
  - Added export in-flight data for Defender for APIs from API Management by @BernieWhite.
    [#2247](https://github.com/Azure/PSRule.Rules.Azure/issues/2247)
- Bug fixes:
  - Fixed policy expansion with unquoted field property by @BernieWhite.
    [#2352](https://github.com/Azure/PSRule.Rules.Azure/issues/2352)
  - Fixed array contains with JArray by @BernieWhite.
    [#2368](https://github.com/Azure/PSRule.Rules.Azure/issues/2368)
  - Fixed index out of bounds of array with first function on empty array by @BernieWhite.
    [#2372](https://github.com/Azure/PSRule.Rules.Azure/issues/2372)

What's changed since pre-release v1.29.0-B0062:

- No additional changes.

## v1.29.0-B0062 (pre-release)

What's changed since pre-release v1.29.0-B0036:

- Bug fixes:
  - Fixed array contains with JArray by @BernieWhite.
    [#2368](https://github.com/Azure/PSRule.Rules.Azure/issues/2368)
  - Fixed index out of bounds of array with first function on empty array by @BernieWhite.
    [#2372](https://github.com/Azure/PSRule.Rules.Azure/issues/2372)

## v1.29.0-B0036 (pre-release)

What's changed since pre-release v1.29.0-B0015:

- General improvements:
  - Added export in-flight data for Defender for Storage from Storage Accounts by @BernieWhite.
    [#2248](https://github.com/Azure/PSRule.Rules.Azure/issues/2248)
  - Added export in-flight data for Defender for APIs from API Management by @BernieWhite.
    [#2247](https://github.com/Azure/PSRule.Rules.Azure/issues/2247)

## v1.29.0-B0015 (pre-release)

What's changed since v1.28.2:

- New rules:
  - Databricks:
    - Check that workspaces use secure cluster connectivity by @BernieWhite.
      [#2334](https://github.com/Azure/PSRule.Rules.Azure/issues/2334)
- General improvements:
  - Use policy definition name when generating a rule from it by @BernieWhite.
    [#1959](https://github.com/Azure/PSRule.Rules.Azure/issues/1959)
- Bug fixes:
  - Fixed policy expansion with unquoted field property by @BernieWhite.
    [#2352](https://github.com/Azure/PSRule.Rules.Azure/issues/2352)

## v1.28.2

What's changed since v1.28.1:

- Bug fixes:
  - Fixed policy rules with no effect conditions are evaluated incorrectly by @BernieWhite.
    [#2346](https://github.com/Azure/PSRule.Rules.Azure/issues/2346)

## v1.28.1

What's changed since v1.28.0:

- Bug fixes:
  - Fixed `parseCidr` with `/32` is not valid by @BernieWhite.
    [#2336](https://github.com/Azure/PSRule.Rules.Azure/issues/2336)
  - Fixed mismatch of resource group type on policy as code rules by @BernieWhite.
    [#2338](https://github.com/Azure/PSRule.Rules.Azure/issues/2338)
  - Fixed length cannot be less than zero when converting policy to rules by @BernieWhite.
    [#1802](https://github.com/Azure/PSRule.Rules.Azure/issues/1802)
  - Fixed naming rules for MariaDB by @BernieWhite.
    [#2335](https://github.com/Azure/PSRule.Rules.Azure/issues/2335)
    - Updated `Azure.MariaDB.VNETRuleName` to allow for parent resources.
    - Updated `Azure.MariaDB.FirewallRuleName` to allow for parent resources.
  - Fixed network watcher existence check by @BernieWhite.
    [#2342](https://github.com/Azure/PSRule.Rules.Azure/issues/2342)

## v1.28.0

What's changed since v1.27.3:

- New features:
  - Added June 2023 baselines `Azure.GA_2023_06` and `Azure.Preview_2023_06` by @BernieWhite.
    [#2310](https://github.com/Azure/PSRule.Rules.Azure/issues/2310)
    - Includes rules released before or during June 2023.
    - Marked `Azure.GA_2023_03` and `Azure.Preview_2023_03` baselines as obsolete.
- New rules:
  - Azure Database for MySQL:
    - Check that Azure AD authentication is configured for Azure Database for MySQL databases by @BenjaminEngeset.
      [#2226](https://github.com/Azure/PSRule.Rules.Azure/issues/2226)
  - Azure Database for PostgreSQL:
    - Check that Azure AD-only authentication is configured for Azure Database for PostgreSQL databases by @BenjaminEngeset.
      [#2250](https://github.com/Azure/PSRule.Rules.Azure/issues/2250)
    - Check that Azure AD authentication is configured for Azure Database for PostgreSQL databases by @BenjaminEngeset.
      [#2249](https://github.com/Azure/PSRule.Rules.Azure/issues/2249)
- Removed rules:
  - Azure Kubernetes Service:
    - Removed `Azure.AKS.PodIdentity` as pod identities has been replaced by workload identities by @BernieWhite.
      [#2273](https://github.com/Azure/PSRule.Rules.Azure/issues/2273)
- General improvements:
  - Added support for safe dereference operator by @BernieWhite.
    [#2322](https://github.com/Azure/PSRule.Rules.Azure/issues/2322)
    - Added support for `tryGet` Bicep function.
  - Added support for Bicep CIDR functions by @BernieWhite.
    [#2279](https://github.com/Azure/PSRule.Rules.Azure/issues/2279)
    - Added support for `parseCidr`, `cidrSubnet`, and `cidrHost`.
  - Added support for `managementGroupResourceId` Bicep function by @BernieWhite.
    [#2294](https://github.com/Azure/PSRule.Rules.Azure/issues/2294)
- Engineering:
  - Bump PSRule to v2.9.0.
    [#2293](https://github.com/Azure/PSRule.Rules.Azure/pull/2293)
  - Updated resource providers and policy aliases.
    [#2261](https://github.com/Azure/PSRule.Rules.Azure/pull/2261)
  - Bump Microsoft.CodeAnalysis.NetAnalyzers to v7.0.3.
    [#2281](https://github.com/Azure/PSRule.Rules.Azure/pull/2281)
  - Bump Microsoft.NET.Test.Sdk to v17.6.3.
    [#2290](https://github.com/Azure/PSRule.Rules.Azure/pull/2290)
  - Bump coverlet.collector to v6.0.0.
    [#2232](https://github.com/Azure/PSRule.Rules.Azure/pull/2232)
  - Bump Az.Resources to v6.7.0.
    [#2274](https://github.com/Azure/PSRule.Rules.Azure/pull/2274)
  - Bump xunit to v2.5.0.
    [#2306](https://github.com/Azure/PSRule.Rules.Azure/pull/2306)
  - Bump xunit.runner.visualstudio to v2.5.0.
    [#2307](https://github.com/Azure/PSRule.Rules.Azure/pull/2307)
  - Bump BenchmarkDotNet to v0.13.6.
    [#2317](https://github.com/Azure/PSRule.Rules.Azure/pull/2317)
  - Bump BenchmarkDotNet.Diagnostics.Windows to v0.13.6.
    [#2318](https://github.com/Azure/PSRule.Rules.Azure/pull/2318)
- Bug fixes:
  - Fixed Redis firewall rules can not bind to start by @BernieWhite.
    [#2303](https://github.com/Azure/PSRule.Rules.Azure/issues/2303)
  - Fixed null condition handling by @BernieWhite.
    [#2316](https://github.com/Azure/PSRule.Rules.Azure/issues/2316)
  - Fixed reference expression in property name by @BernieWhite.
    [#2321](https://github.com/Azure/PSRule.Rules.Azure/issues/2321)
  - Fixed handling of nested mock objects by @BernieWhite.
    [#2325](https://github.com/Azure/PSRule.Rules.Azure/issues/2325)
  - Fixed late binding of `coalesce` function by @BernieWhite.
    [#2328](https://github.com/Azure/PSRule.Rules.Azure/issues/2328)
  - Fixed handling of JArray outputs with runtime values by @BernieWhite.
    [#2159](https://github.com/Azure/PSRule.Rules.Azure/issues/2159)

What's changed since pre-release v1.28.0-B0213:

- No additional changes.

## v1.28.0-B0213 (pre-release)

What's changed since pre-release v1.28.0-B0159:

- General improvements:
  - Added support for safe dereference operator by @BernieWhite.
    [#2322](https://github.com/Azure/PSRule.Rules.Azure/issues/2322)
    - Added support for `tryGet` Bicep function.
- Engineering:
  - Bump BenchmarkDotNet to v0.13.6.
    [#2317](https://github.com/Azure/PSRule.Rules.Azure/pull/2317)
  - Bump BenchmarkDotNet.Diagnostics.Windows to v0.13.6.
    [#2318](https://github.com/Azure/PSRule.Rules.Azure/pull/2318)
- Bug fixes:
  - Fixed null condition handling by @BernieWhite.
    [#2316](https://github.com/Azure/PSRule.Rules.Azure/issues/2316)
  - Fixed reference expression in property name by @BernieWhite.
    [#2321](https://github.com/Azure/PSRule.Rules.Azure/issues/2321)
  - Fixed handling of nested mock objects by @BernieWhite.
    [#2325](https://github.com/Azure/PSRule.Rules.Azure/issues/2325)
  - Fixed late binding of `coalesce` function by @BernieWhite.
    [#2328](https://github.com/Azure/PSRule.Rules.Azure/issues/2328)

## v1.28.0-B0159 (pre-release)

What's changed since pre-release v1.28.0-B0115:

- New features:
  - Added June 2023 baselines `Azure.GA_2023_06` and `Azure.Preview_2023_06` by @BernieWhite.
    [#2310](https://github.com/Azure/PSRule.Rules.Azure/issues/2310)
    - Includes rules released before or during June 2023.
    - Marked `Azure.GA_2023_03` and `Azure.Preview_2023_03` baselines as obsolete.
- Engineering:
  - Bump xunit to v2.5.0.
    [#2306](https://github.com/Azure/PSRule.Rules.Azure/pull/2306)
  - Bump xunit.runner.visualstudio to v2.5.0.
    [#2307](https://github.com/Azure/PSRule.Rules.Azure/pull/2307)
- Bug fixes:
  - Fixed Redis firewall rules can not bind to start by @BernieWhite.
    [#2303](https://github.com/Azure/PSRule.Rules.Azure/issues/2303)

## v1.28.0-B0115 (pre-release)

What's changed since pre-release v1.28.0-B0079:

- General improvements:
  - Added support for Bicep CIDR functions by @BernieWhite.
    [#2279](https://github.com/Azure/PSRule.Rules.Azure/issues/2279)
    - Added support for `parseCidr`, `cidrSubnet`, and `cidrHost`.

## v1.28.0-B0079 (pre-release)

What's changed since pre-release v1.28.0-B0045:

- General improvements:
  - Added support for `managementGroupResourceId` Bicep function by @BernieWhite.
    [#2294](https://github.com/Azure/PSRule.Rules.Azure/issues/2294)
- Engineering:
  - Bump PSRule to v2.9.0.
    [#2293](https://github.com/Azure/PSRule.Rules.Azure/pull/2293)
  - Bump Microsoft.CodeAnalysis.NetAnalyzers to v7.0.3.
    [#2281](https://github.com/Azure/PSRule.Rules.Azure/pull/2281)
  - Bump Microsoft.NET.Test.Sdk to v17.6.3.
    [#2290](https://github.com/Azure/PSRule.Rules.Azure/pull/2290)
  - Bump coverlet.collector to v6.0.0.
    [#2232](https://github.com/Azure/PSRule.Rules.Azure/pull/2232)
- Bug fixes:
  - Fixed handling of JArray outputs with runtime values by @BernieWhite.
    [#2159](https://github.com/Azure/PSRule.Rules.Azure/issues/2159)

## v1.28.0-B0045 (pre-release)

What's changed since pre-release v1.28.0-B0024:

- Removed rules:
  - Azure Kubernetes Service:
    - Removed `Azure.AKS.PodIdentity` as pod identities has been replaced by workload identities by @BernieWhite.
      [#2273](https://github.com/Azure/PSRule.Rules.Azure/issues/2273)
- Engineering:
  - Bump Microsoft.NET.Test.Sdk to v17.6.2.
    [#2266](https://github.com/Azure/PSRule.Rules.Azure/pull/2266)
  - Bump Az.Resources to v6.7.0.
    [#2274](https://github.com/Azure/PSRule.Rules.Azure/pull/2274)
- Bug fixes:
  - Fixed false positive of `IsolatedV2` with `Azure.AppService.MinPlan` by @BernieWhite.
    [#2277](https://github.com/Azure/PSRule.Rules.Azure/issues/2277)

## v1.28.0-B0024 (pre-release)

What's changed since pre-release v1.28.0-B0010:

- Bug fixes:
  - Fixed union function for merge of object properties by @BernieWhite.
    [#2264](https://github.com/Azure/PSRule.Rules.Azure/issues/2264)
  - Fixed length function counting properties in object by @BernieWhite.
    [#2263](https://github.com/Azure/PSRule.Rules.Azure/issues/2263)

## v1.28.0-B0010 (pre-release)

What's changed since v1.27.1:

- New rules:
  - Azure Database for MySQL:
    - Check that Azure AD authentication is configured for Azure Database for MySQL databases by @BenjaminEngeset.
      [#2226](https://github.com/Azure/PSRule.Rules.Azure/issues/2226)
  - Azure Database for PostgreSQL:
    - Check that Azure AD-only authentication is configured for Azure Database for PostgreSQL databases by @BenjaminEngeset.
      [#2250](https://github.com/Azure/PSRule.Rules.Azure/issues/2250)
    - Check that Azure AD authentication is configured for Azure Database for PostgreSQL databases by @BenjaminEngeset.
      [#2249](https://github.com/Azure/PSRule.Rules.Azure/issues/2249)
- Engineering:
  - Updated resource providers and policy aliases.
    [#2261](https://github.com/Azure/PSRule.Rules.Azure/pull/2261)
  - Bump Microsoft.NET.Test.Sdk to v17.6.1.
    [#2256](https://github.com/Azure/PSRule.Rules.Azure/pull/2256)

## v1.27.3

What's changed since v1.27.2:

- Bug fixes:
  - Fixed false positive of `IsolatedV2` with `Azure.AppService.MinPlan` by @BernieWhite.
    [#2277](https://github.com/Azure/PSRule.Rules.Azure/issues/2277)

## v1.27.2

What's changed since v1.27.1:

- Bug fixes:
  - Fixed union function for merge of object properties by @BernieWhite.
    [#2264](https://github.com/Azure/PSRule.Rules.Azure/issues/2264)
  - Fixed length function counting properties in object by @BernieWhite.
    [#2263](https://github.com/Azure/PSRule.Rules.Azure/issues/2263)

## v1.27.1

What's changed since v1.27.0:

- Bug fixes:
  - Fixed depends on ordering fails to expand deployment by @BernieWhite.
    [#2255](https://github.com/Azure/PSRule.Rules.Azure/issues/2255)

## v1.27.0

What's changed since v1.26.1:

- New features:
  - **Experimental:** Added support for expanding deployments from `.bicepparam` files by @BernieWhite.
    [#2132](https://github.com/Azure/PSRule.Rules.Azure/issues/2132)
    - See [Using Bicep source](https://aka.ms/ps-rule-azure/bicep) for details.
- New rules:
  - Application Gateway:
    - Check that Application Gateways uses a v2 SKU by @BenjaminEngeset.
      [#2185](https://github.com/Azure/PSRule.Rules.Azure/issues/2185)
  - API Management:
    - Check that APIs published in Azure API Management are on-boarded to Microsoft Defender for APIs by @BenjaminEngeset.
      [#2187](https://github.com/Azure/PSRule.Rules.Azure/issues/2187)
    - Check that base element for any policy element in a section is configured by @BenjaminEngeset.
      [#2072](https://github.com/Azure/PSRule.Rules.Azure/issues/2072)
  - Arc-enabled Kubernetes cluster:
    - Check that Microsoft Defender for Containers extension for Arc-enabled Kubernetes clusters is configured by @BenjaminEngeset.
      [#2124](https://github.com/Azure/PSRule.Rules.Azure/issues/2124)
  - Arc-enabled server:
    - Check that a maintenance configuration for Arc-enabled servers is associated by @BenjaminEngeset.
      [#2122](https://github.com/Azure/PSRule.Rules.Azure/issues/2122)
  - Container App:
    - Check that container apps has disabled session affinity to prevent unbalanced distribution by @BenjaminEngeset.
      [#2188](https://github.com/Azure/PSRule.Rules.Azure/issues/2188)
    - Check that container apps with IP ingress restrictions mode configured is set to allow for all rules defined by @BenjaminEngeset.
      [#2189](https://github.com/Azure/PSRule.Rules.Azure/issues/2189)
  - Cosmos DB:
    - Check that Cosmos DB accounts has enabled Microsoft Defender by @BenjaminEngeset.
      [#2203](https://github.com/Azure/PSRule.Rules.Azure/issues/2203)
  - Defender for Cloud:
    - Check that sensitive data threat detection in Microsoft Defender for Storage is enabled by @BenjaminEngeset.
      [#2207](https://github.com/Azure/PSRule.Rules.Azure/issues/2207)
    - Check that Malware Scanning in Microsoft Defender for Storage is enabled by @BenjaminEngeset.
      [#2206](https://github.com/Azure/PSRule.Rules.Azure/issues/2206)
    - Check that Microsoft Defender for APIs is enabled by @BenjaminEngeset.
      [#2186](https://github.com/Azure/PSRule.Rules.Azure/issues/2186)
    - Check that Microsoft Defender for Azure Cosmos DB is enabled by @BenjaminEngeset.
      [#2204](https://github.com/Azure/PSRule.Rules.Azure/issues/2204)
    - Check that Microsoft Defender for open-source relational databases is enabled by @BenjaminEngeset.
      [#1632](https://github.com/Azure/PSRule.Rules.Azure/issues/1632)
    - Check that Microsoft Defender Cloud Security Posture Management is using `Standard` plan by @BenjaminEngeset.
      [#2151](https://github.com/Azure/PSRule.Rules.Azure/issues/2151)
  - Key Vault:
    - Check that key vaults uses Azure RBAC as the authorization system for the data plane by @BenjaminEngeset.
      [#1916](https://github.com/Azure/PSRule.Rules.Azure/issues/1916)
  - Storage Account:
    - Check that Microsoft Defender for Storage is enabled for storage accounts by @BenjaminEngeset.
      [#2225](https://github.com/Azure/PSRule.Rules.Azure/issues/2225)
    - Check that sensitive data threat detection in Microsoft Defender for Storage is enabled for storage accounts by @BenjaminEngeset.
      [#2207](https://github.com/Azure/PSRule.Rules.Azure/issues/2207)
    - Check that Malware Scanning in Microsoft Defender for Storage is enabled for storage accounts by @BenjaminEngeset.
      [#2206](https://github.com/Azure/PSRule.Rules.Azure/issues/2206)
  - Virtual Machine:
    - Check that a maintenance configuration for virtual machines is associated by @BenjaminEngeset.
      [#2121](https://github.com/Azure/PSRule.Rules.Azure/issues/2121)
- General improvements:
  - Added support for Bicep symbolic names by @BernieWhite.
    [#2238](https://github.com/Azure/PSRule.Rules.Azure/issues/2238)
- Updated rules:
  - API Management:
    - Updated `Azure.APIM.EncryptValues` to check all API Management named values are encrypted with Key Vault secrets @BenjaminEngeset.
      [#2146](https://github.com/Azure/PSRule.Rules.Azure/issues/2146)
  - Container App:
    - Promoted `Azure.ContainerApp.Insecure` to GA rule set by @BernieWhite.
      [#2174](https://github.com/Azure/PSRule.Rules.Azure/issues/2174)
  - Defender for Cloud:
    - Check that Microsoft Defender for Storage v2 is enabled by @BenjaminEngeset.
      [#2205](https://github.com/Azure/PSRule.Rules.Azure/issues/2205)
- Engineering:
  - Bump Microsoft.NET.Test.Sdk to v17.6.0.
    [#2216](https://github.com/Azure/PSRule.Rules.Azure/pull/2216)
- Bug fixes:
  - Fixed ignoring Redis firewall rules when Redis is configured to allow private connectivity by @BenjaminEngeset.
    [#2171](https://github.com/Azure/PSRule.Rules.Azure/issues/2171)
  - Fixed left-side `or` function evaluation by @BernieWhite.
    [#2220](https://github.com/Azure/PSRule.Rules.Azure/issues/2220)
  - Fixed interdependent variable copy loop count by @BernieWhite.
    [#2221](https://github.com/Azure/PSRule.Rules.Azure/issues/2221)
  - Fixed handling of database name in `Azure.MariaDB.Database` by @BernieWhite.
    [#2191](https://github.com/Azure/PSRule.Rules.Azure/issues/2191)
  - Fixed typing error in `Azure.Defender.Api` documentation by @BenjaminEngeset.
    [#2209](https://github.com/Azure/PSRule.Rules.Azure/issues/2209)
  - Fixed `Azure.AKS.UptimeSLA` with new pricing by @BenjaminEngeset.
    [#2065](https://github.com/Azure/PSRule.Rules.Azure/issues/2065)
    [#2202](https://github.com/Azure/PSRule.Rules.Azure/issues/2202)
  - Fixed false positive on managed identity without space by @BernieWhite.
    [#2235](https://github.com/Azure/PSRule.Rules.Azure/issues/2235)
  - Fixed reference for runtime subnet ID property by @BernieWhite.
    [#2159](https://github.com/Azure/PSRule.Rules.Azure/issues/2159)

What's changed since pre-release v1.27.0-B0186:

- No additional changes.

## v1.27.0-B0186 (pre-release)

What's changed since pre-release v1.27.0-B0136:

- New rules:
  - API Management:
    - Check that APIs published in Azure API Management are on-boarded to Microsoft Defender for APIs by @BenjaminEngeset.
      [#2187](https://github.com/Azure/PSRule.Rules.Azure/issues/2187)
  - Key Vault:
    - Check that key vaults uses Azure RBAC as the authorization system for the data plane by @BenjaminEngeset.
      [#1916](https://github.com/Azure/PSRule.Rules.Azure/issues/1916)
  - Storage Account:
    - Check that Microsoft Defender for Storage is enabled for storage accounts by @BenjaminEngeset.
      [#2225](https://github.com/Azure/PSRule.Rules.Azure/issues/2225)
    - Check that sensitive data threat detection in Microsoft Defender for Storage is enabled for storage accounts by @BenjaminEngeset.
      [#2207](https://github.com/Azure/PSRule.Rules.Azure/issues/2207)

## v1.27.0-B0136 (pre-release)

What's changed since pre-release v1.27.0-B0091:

- New rules:
  - Defender for Cloud:
    - Check that sensitive data threat detection in Microsoft Defender for Storage is enabled by @BenjaminEngeset.
      [#2207](https://github.com/Azure/PSRule.Rules.Azure/issues/2207)
- General improvements:
  - Added support for Bicep symbolic names by @BernieWhite.
    [#2238](https://github.com/Azure/PSRule.Rules.Azure/issues/2238)
- Bug fixes:
  - Fixed false positive on managed identity without space by @BernieWhite.
    [#2235](https://github.com/Azure/PSRule.Rules.Azure/issues/2235)

## v1.27.0-B0091 (pre-release)

What's changed since pre-release v1.27.0-B0050:

- New features:
  - **Experimental:** Added support for expanding deployments from `.bicepparam` files by @BernieWhite.
    [#2132](https://github.com/Azure/PSRule.Rules.Azure/issues/2132)
    - See [Using Bicep source](https://aka.ms/ps-rule-azure/bicep) for details.
- New rules:
  - Storage Account:
    - Check that Malware Scanning in Microsoft Defender for Storage is enabled for storage accounts by @BenjaminEngeset.
  - Defender for Cloud:
    - Check that Malware Scanning in Microsoft Defender for Storage is enabled by @BenjaminEngeset.
      [#2206](https://github.com/Azure/PSRule.Rules.Azure/issues/2206)
- Bug fixes:
  - Fixed left-side `or` function evaluation by @BernieWhite.
    [#2220](https://github.com/Azure/PSRule.Rules.Azure/issues/2220)
  - Fixed interdependent variable copy loop count by @BernieWhite.
    [#2221](https://github.com/Azure/PSRule.Rules.Azure/issues/2221)

## v1.27.0-B0050 (pre-release)

What's changed since pre-release v1.27.0-B0015:

- New rules:
  - Application Gateway:
    - Check that Application Gateways uses a v2 SKU by @BenjaminEngeset.
      [#2185](https://github.com/Azure/PSRule.Rules.Azure/issues/2185)
  - Arc-enabled Kubernetes cluster:
    - Check that Microsoft Defender for Containers extension for Arc-enabled Kubernetes clusters is configured by @BenjaminEngeset.
      [#2124](https://github.com/Azure/PSRule.Rules.Azure/issues/2124)
  - Arc-enabled server:
    - Check that a maintenance configuration for Arc-enabled servers is associated by @BenjaminEngeset.
      [#2122](https://github.com/Azure/PSRule.Rules.Azure/issues/2122)
  - Container App:
    - Check that container apps has disabled session affinity to prevent unbalanced distribution by @BenjaminEngeset.
      [#2188](https://github.com/Azure/PSRule.Rules.Azure/issues/2188)
    - Check that container apps with IP ingress restrictions mode configured is set to allow for all rules defined by @BenjaminEngeset.
      [#2189](https://github.com/Azure/PSRule.Rules.Azure/issues/2189)
  - Cosmos DB:
    - Check that Cosmos DB accounts has enabled Microsoft Defender by @BenjaminEngeset.
      [#2203](https://github.com/Azure/PSRule.Rules.Azure/issues/2203)
  - Defender for Cloud:
    - Check that Microsoft Defender for APIs is enabled by @BenjaminEngeset.
      [#2186](https://github.com/Azure/PSRule.Rules.Azure/issues/2186)
    - Check that Microsoft Defender for Azure Cosmos DB is enabled by @BenjaminEngeset.
      [#2204](https://github.com/Azure/PSRule.Rules.Azure/issues/2204)
    - Check that Microsoft Defender for open-source relational databases is enabled by @BenjaminEngeset.
      [#1632](https://github.com/Azure/PSRule.Rules.Azure/issues/1632)
  - Virtual Machine:
    - Check that a maintenance configuration for virtual machines is associated by @BenjaminEngeset.
      [#2121](https://github.com/Azure/PSRule.Rules.Azure/issues/2121)
- Updated rules:
  - Defender for Cloud:
    - Check that Microsoft Defender for Storage v2 is enabled by @BenjaminEngeset.
      [#2205](https://github.com/Azure/PSRule.Rules.Azure/issues/2205)
- Engineering:
  - Bump Microsoft.NET.Test.Sdk to v17.6.0.
    [#2216](https://github.com/Azure/PSRule.Rules.Azure/pull/2216)
- Bug fixes:
  - Fixed handling of database name in `Azure.MariaDB.Database` by @BernieWhite.
    [#2191](https://github.com/Azure/PSRule.Rules.Azure/issues/2191)
  - Fixed typing error in `Azure.Defender.Api` documentation by @BenjaminEngeset.
    [#2209](https://github.com/Azure/PSRule.Rules.Azure/issues/2209)
  - Fixed `Azure.AKS.UptimeSLA` with new pricing by @BenjaminEngeset.
    [#2065](https://github.com/Azure/PSRule.Rules.Azure/issues/2065)
    [#2202](https://github.com/Azure/PSRule.Rules.Azure/issues/2202)

## v1.27.0-B0015 (pre-release)

What's changed since pre-release v1.27.0-B0003:

- New rules:
  - API Management:
    - Check that base element for any policy element in a section is configured by @BenjaminEngeset.
      [#2072](https://github.com/Azure/PSRule.Rules.Azure/issues/2072)
  - Defender for Cloud:
    - Check that Microsoft Defender Cloud Security Posture Management is using `Standard` plan by @BenjaminEngeset.
      [#2151](https://github.com/Azure/PSRule.Rules.Azure/issues/2151)
- Updated rules:
  - Container App:
    - Promoted `Azure.ContainerApp.Insecure` to GA rule set by @BernieWhite.
      [#2174](https://github.com/Azure/PSRule.Rules.Azure/issues/2174)
- Bug fixes:
  - Fixed ignoring Redis firewall rules when Redis is configured to allow private connectivity by @BenjaminEngeset.
    [#2171](https://github.com/Azure/PSRule.Rules.Azure/issues/2171)

## v1.27.0-B0003 (pre-release)

What's changed since v1.26.1:

- Updated rules:
  - API Management:
    - Updated `Azure.APIM.EncryptValues` to check all API Management named values are encrypted with Key Vault secrets @BenjaminEngeset.
      [#2146](https://github.com/Azure/PSRule.Rules.Azure/issues/2146)
- Bug fixes:
  - Fixed reference for runtime subnet ID property by @BernieWhite.
    [#2159](https://github.com/Azure/PSRule.Rules.Azure/issues/2159)

## v1.26.1

What's changed since v1.26.0:

- Bug fixes:
  - Fixed null union with first value being null by @BernieWhite.
    [#2075](https://github.com/Azure/PSRule.Rules.Azure/issues/2075)
  - Fixed `Azure.Resource.UseTags` for additional resources that don't support tags by @BernieWhite.
    [#2129](https://github.com/Azure/PSRule.Rules.Azure/issues/2129)

## v1.26.0

What's changed since v1.25.0:

- New features:
  - Added March 2023 baselines `Azure.GA_2023_03` and `Azure.Preview_2023_03` by @BernieWhite.
    [#2138](https://github.com/Azure/PSRule.Rules.Azure/issues/2138)
    - Includes rules released before or during March 2023.
    - Marked `Azure.GA_2022_12` and `Azure.Preview_2022_12` baselines as obsolete.
- New rules:
  - API Management:
    - Check that wildcard `*` for any configuration option in CORS policies settings is not in use by @BenjaminEngeset.
      [#2073](https://github.com/Azure/PSRule.Rules.Azure/issues/2073)
  - Azure Kubernetes Service:
    - Check that the Defender profile with Azure Kubernetes Service clusters are enabled by @BenjaminEngeset.
      [#2123](https://github.com/Azure/PSRule.Rules.Azure/issues/2123)
  - Container App:
    - Check that internal-only ingress for container apps are configured by @BenjaminEngeset.
      [#2098](https://github.com/Azure/PSRule.Rules.Azure/issues/2098)
    - Check that Azure File volumes for container apps are configured by @BenjaminEngeset.
      [#2101](https://github.com/Azure/PSRule.Rules.Azure/issues/2101)
    - Check that the names of container apps meets the naming requirements by @BenjaminEngeset.
      [#2094](https://github.com/Azure/PSRule.Rules.Azure/issues/2094)
    - Check that managed identity for container apps are configured by @BenjaminEngeset.
      [#2096](https://github.com/Azure/PSRule.Rules.Azure/issues/2096)
    - Check that public network access for container apps environments are disabled by @BenjaminEngeset.
      [#2098](https://github.com/Azure/PSRule.Rules.Azure/issues/2098)
  - Deployment:
    - Check that the names of nested deployments meets the naming requirements of deployments by @BenjaminEngeset.
      [#1915](https://github.com/Azure/PSRule.Rules.Azure/issues/1915)
  - IoT Hub:
    - Check IoT Hubs in supported regions only uses TLS 1.2 version by @BenjaminEngeset.
      [#1996](https://github.com/Azure/PSRule.Rules.Azure/issues/1996)
  - Service Bus:
    - Check namespaces audit diagnostic logs are enabled by @BenjaminEngeset.
      [#1862](https://github.com/Azure/PSRule.Rules.Azure/issues/1862)
  - SQL Database:
    - Check that Azure AD-only authentication is enabled by @BenjaminEngeset.
      [#2119](https://github.com/Azure/PSRule.Rules.Azure/issues/2119)
    - Check that Azure AD authentication is configured for SQL Managed Instances by @BenjaminEngeset.
      [#2117](https://github.com/Azure/PSRule.Rules.Azure/issues/2117)
  - SQL Managed Instance:
    - Check that managed identity for SQL Managed Instances are configured by @BenjaminEngeset.
      [#2120](https://github.com/Azure/PSRule.Rules.Azure/issues/2120)
    - Check that Azure AD-only authentication is enabled by @BenjaminEngeset.
      [#2118](https://github.com/Azure/PSRule.Rules.Azure/issues/2118)
- Updated rules:
  - Azure Kubernetes Service:
    - Updated `Azure.AKS.Version` to use latest stable version `1.25.6` by @BernieWhite.
      [#2136](https://github.com/Azure/PSRule.Rules.Azure/issues/2136)
      - Use `AZURE_AKS_CLUSTER_MINIMUM_VERSION` to configure the minimum version of the cluster.
- General improvements:
  - Added a selector for premium Service Bus namespaces by @BernieWhite.
    [#2091](https://github.com/Azure/PSRule.Rules.Azure/issues/2091)
  - Improved export of in-flight deeply nested API Management policies by @BernieWhite.
    [#2153](https://github.com/Azure/PSRule.Rules.Azure/issues/2153)
- Engineering:
  - Bump Microsoft.CodeAnalysis.NetAnalyzers to v7.0.1.
    [#2082](https://github.com/Azure/PSRule.Rules.Azure/pull/2082)
  - Bump Newtonsoft.Json to v13.0.3.
    [#2080](https://github.com/Azure/PSRule.Rules.Azure/pull/2080)
  - Updated resource providers and policy aliases.
    [#2144](https://github.com/Azure/PSRule.Rules.Azure/pull/2144)
  - Bump PSRule to v2.8.1.
    [#2155](https://github.com/Azure/PSRule.Rules.Azure/pull/2155)
  - Bump Az.Resources to v6.6.0.
    [#2155](https://github.com/Azure/PSRule.Rules.Azure/pull/2155)
  - Bump Pester to v5.4.1.
    [#2155](https://github.com/Azure/PSRule.Rules.Azure/pull/2155)
- Bug fixes:
  - Fixed dependency issue of deployments across resource group scopes by @BernieWhite.
    [#2111](https://github.com/Azure/PSRule.Rules.Azure/issues/2111)
  - Fixed false positive with `Azure.Deployment.Name` by @BernieWhite.
    [#2109](https://github.com/Azure/PSRule.Rules.Azure/issues/2109)
  - Fixed false positives for `Azure.AppService.AlwaysOn` with Functions and Workflows by @BernieWhite.
    [#943](https://github.com/Azure/PSRule.Rules.Azure/issues/943)

What's changed since pre-release v1.26.0-B0078:

- No additional changes.

## v1.26.0-B0078 (pre-release)

What's changed since pre-release v1.26.0-B0040:

- General improvements:
  - Improved export of in-flight deeply nested API Management policies by @BernieWhite.
    [#2153](https://github.com/Azure/PSRule.Rules.Azure/issues/2153)
- Engineering:
  - Updated resource providers and policy aliases.
    [#2144](https://github.com/Azure/PSRule.Rules.Azure/pull/2144)
  - Bump PSRule to v2.8.1.
    [#2155](https://github.com/Azure/PSRule.Rules.Azure/pull/2155)
  - Bump Az.Resources to v6.6.0.
    [#2155](https://github.com/Azure/PSRule.Rules.Azure/pull/2155)
  - Bump Pester to v5.4.1.
    [#2155](https://github.com/Azure/PSRule.Rules.Azure/pull/2155)
- Bug fixes:
  - Fixed false positives for `Azure.AppService.AlwaysOn` with Functions and Workflows by @BernieWhite.
    [#943](https://github.com/Azure/PSRule.Rules.Azure/issues/943)

## v1.26.0-B0040 (pre-release)

What's changed since pre-release v1.26.0-B0011:

- New features:
  - Added March 2023 baselines `Azure.GA_2023_03` and `Azure.Preview_2023_03` by @BernieWhite.
    [#2138](https://github.com/Azure/PSRule.Rules.Azure/issues/2138)
    - Includes rules released before or during March 2023.
    - Marked `Azure.GA_2022_12` and `Azure.Preview_2022_12` baselines as obsolete.
- New rules:
  - API Management:
    - Check that wildcard `*` for any configuration option in CORS policies settings is not in use by @BenjaminEngeset.
      [#2073](https://github.com/Azure/PSRule.Rules.Azure/issues/2073)
  - Azure Kubernetes Service:
    - Check that the Defender profile with Azure Kubernetes Service clusters are enabled by @BenjaminEngeset.
      [#2123](https://github.com/Azure/PSRule.Rules.Azure/issues/2123)
  - Container App:
    - Check that internal-only ingress for container apps are configured by @BenjaminEngeset.
      [#2098](https://github.com/Azure/PSRule.Rules.Azure/issues/2098)
    - Check that Azure File volumes for container apps are configured by @BenjaminEngeset.
      [#2101](https://github.com/Azure/PSRule.Rules.Azure/issues/2101)
  - SQL Database:
    - Check that Azure AD-only authentication is enabled by @BenjaminEngeset.
      [#2119](https://github.com/Azure/PSRule.Rules.Azure/issues/2119)
    - Check that Azure AD authentication is configured for SQL Managed Instances by @BenjaminEngeset.
      [#2117](https://github.com/Azure/PSRule.Rules.Azure/issues/2117)
  - SQL Managed Instance:
    - Check that managed identity for SQL Managed Instances are configured by @BenjaminEngeset.
      [#2120](https://github.com/Azure/PSRule.Rules.Azure/issues/2120)
    - Check that Azure AD-only authentication is enabled by @BenjaminEngeset.
      [#2118](https://github.com/Azure/PSRule.Rules.Azure/issues/2118)
- Updated rules:
  - Azure Kubernetes Service:
    - Updated `Azure.AKS.Version` to use latest stable version `1.25.6` by @BernieWhite.
      [#2136](https://github.com/Azure/PSRule.Rules.Azure/issues/2136)
      - Use `AZURE_AKS_CLUSTER_MINIMUM_VERSION` to configure the minimum version of the cluster.
- Bug fixes:
  - Fixed dependency issue of deployments across resource group scopes by @BernieWhite.
    [#2111](https://github.com/Azure/PSRule.Rules.Azure/issues/2111)
  - Fixed false positive with `Azure.Deployment.Name` by @BernieWhite.
    [#2109](https://github.com/Azure/PSRule.Rules.Azure/issues/2109)

## v1.26.0-B0011 (pre-release)

What's changed since v1.25.0:

- New rules:
  - Container App:
    - Check that the names of container apps meets the naming requirements by @BenjaminEngeset.
      [#2094](https://github.com/Azure/PSRule.Rules.Azure/issues/2094)
    - Check that managed identity for container apps are configured by @BenjaminEngeset.
      [#2096](https://github.com/Azure/PSRule.Rules.Azure/issues/2096)
    - Check that public network access for container apps environments are disabled by @BenjaminEngeset.
      [#2098](https://github.com/Azure/PSRule.Rules.Azure/issues/2098)
  - Deployment:
    - Check that the names of nested deployments meets the naming requirements of deployments by @BenjaminEngeset.
      [#1915](https://github.com/Azure/PSRule.Rules.Azure/issues/1915)
  - IoT Hub:
    - Check IoT Hubs in supported regions only uses TLS 1.2 version by @BenjaminEngeset.
      [#1996](https://github.com/Azure/PSRule.Rules.Azure/issues/1996)
  - Service Bus:
    - Check namespaces audit diagnostic logs are enabled by @BenjaminEngeset.
      [#1862](https://github.com/Azure/PSRule.Rules.Azure/issues/1862)
- General improvements:
  - Added a selector for premium Service Bus namespaces by @BernieWhite.
    [#2091](https://github.com/Azure/PSRule.Rules.Azure/issues/2091)
- Engineering:
  - Bump Microsoft.CodeAnalysis.NetAnalyzers to v7.0.1.
    [#2082](https://github.com/Azure/PSRule.Rules.Azure/pull/2082)
  - Bump Newtonsoft.Json to v13.0.3.
    [#2080](https://github.com/Azure/PSRule.Rules.Azure/pull/2080)

## v1.25.1

What's changed since v1.25.0:

- Bug fixes:
  - Fixed dependency issue of deployments across resource group scopes by @BernieWhite.
    [#2111](https://github.com/Azure/PSRule.Rules.Azure/issues/2111)

## v1.25.0

What's changed since v1.24.2:

- New features:
  - **Experimental:** Added `Azure.MCSB.v1` which include rules aligned to the Microsoft Cloud Security Benchmark by @BernieWhite.
    [#1634](https://github.com/Azure/PSRule.Rules.Azure/issues/1634)
- New rules:
  - Defender for Cloud:
    - Check Microsoft Defender for Key Vault is enabled by @BernieWhite.
      [#1632](https://github.com/Azure/PSRule.Rules.Azure/issues/1632)
    - Check Microsoft Defender for DNS is enabled by @BernieWhite.
      [#1632](https://github.com/Azure/PSRule.Rules.Azure/issues/1632)
    - Check Microsoft Defender for ARM is enabled by @BernieWhite.
      [#1632](https://github.com/Azure/PSRule.Rules.Azure/issues/1632)
  - Event Hub:
    - Check Event Hub namespaces only uses TLS 1.2 version by @BenjaminEngeset.
      [#1995](https://github.com/Azure/PSRule.Rules.Azure/issues/1995)
  - Key Vault:
    - Check if firewall is set to deny by @zilberd.
      [#2067](https://github.com/Azure/PSRule.Rules.Azure/issues/2067)
  - Virtual Machine:
    - Virtual machines should be fully deallocated and not stopped by @dcrreynolds.
      [#88](https://github.com/Azure/PSRule.Rules.Azure/issues/88)
- General improvements:
  - Added support for Bicep `toObject` function by @BernieWhite.
    [#2014](https://github.com/Azure/PSRule.Rules.Azure/issues/2014)
  - Added support for configuring a minimum version of Bicep by @BernieWhite.
    [#1935](https://github.com/Azure/PSRule.Rules.Azure/issues/1935)
    - Configure this option to increase the visibility of the version of the Bicep CLI used by PSRule for Azure.
    - Set `AZURE_BICEP_CHECK_TOOL` to `true` to check the Bicep CLI.
    - Set `AZURE_BICEP_MINIMUM_VERSION` to configure the minimum version.
    - If the Bicep CLI is not installed or the version is less than the minimum version an error will be reported.
    - By default, the minimum Bicep version defaults to `0.4.451`.
  - Added support for Bicep custom types by @BernieWhite.
    [#2026](https://github.com/Azure/PSRule.Rules.Azure/issues/2026)
- Engineering:
  - Bump BenchmarkDotNet to v0.13.5.
    [#2052](https://github.com/Azure/PSRule.Rules.Azure/pull/2052)
  - Bump BenchmarkDotNet.Diagnostics.Windows to v0.13.5.
    [#2052](https://github.com/Azure/PSRule.Rules.Azure/pull/2052)
  - Bump Microsoft.NET.Test.Sdk to v17.5.0.
    [#2055](https://github.com/Azure/PSRule.Rules.Azure/pull/2055)
  - Bump Az.Resources to v6.5.2.
    [#2037](https://github.com/Azure/PSRule.Rules.Azure/pull/2037)
  - Updated build to use GitHub Actions by @BernieWhite.
    [#1696](https://github.com/Azure/PSRule.Rules.Azure/issues/1696)
- Bug fixes:
  - Fixed SQL transparent data Encryption (TDE) works properly on all resources including exported resources by @zilberd.
    [#2059](https://github.com/Azure/PSRule.Rules.Azure/issues/2059)
  - Fixed cases of exit code 5 with path probing by @BernieWhite.
    [#1901](https://github.com/Azure/PSRule.Rules.Azure/issues/1901)

What's changed since pre-release v1.25.0-B0100:

- No additional changes.

## v1.25.0-B0138 (pre-release)

What's changed since pre-release v1.25.0-B0100:

- New rules:
  - Event Hub:
    - Check Event Hub namespaces only uses TLS 1.2 version by @BenjaminEngeset.
      [#1995](https://github.com/Azure/PSRule.Rules.Azure/issues/1995)

## v1.25.0-B0100 (pre-release)

What's changed since pre-release v1.25.0-B0065:

- New rules:
  - Key Vault:
    - Check if firewall is set to deny by @zilberd.
      [#2067](https://github.com/Azure/PSRule.Rules.Azure/issues/2067)

## v1.25.0-B0065 (pre-release)

What's changed since pre-release v1.25.0-B0035:

- General improvements:
  - Added support for Bicep `toObject` function by @BernieWhite.
    [#2014](https://github.com/Azure/PSRule.Rules.Azure/issues/2014)
- Engineering:
  - Bump BenchmarkDotNet to v0.13.5.
    [#2052](https://github.com/Azure/PSRule.Rules.Azure/pull/2052)
  - Bump BenchmarkDotNet.Diagnostics.Windows to v0.13.5.
    [#2052](https://github.com/Azure/PSRule.Rules.Azure/pull/2052)
  - Bump Microsoft.NET.Test.Sdk to v17.5.0.
    [#2055](https://github.com/Azure/PSRule.Rules.Azure/pull/2055)
- Bug fixes:
  - Fixed SQL transparent data Encryption (TDE) works properly on all resources including exported resources by @zilberd.
    [#2059](https://github.com/Azure/PSRule.Rules.Azure/issues/2059)

## v1.25.0-B0035 (pre-release)

What's changed since pre-release v1.25.0-B0013:

- New rules:
  - Defender for Cloud:
    - Check Microsoft Defender for Key Vault is enabled by @BernieWhite.
      [#1632](https://github.com/Azure/PSRule.Rules.Azure/issues/1632)
    - Check Microsoft Defender for DNS is enabled by @BernieWhite.
      [#1632](https://github.com/Azure/PSRule.Rules.Azure/issues/1632)
    - Check Microsoft Defender for ARM is enabled by @BernieWhite.
      [#1632](https://github.com/Azure/PSRule.Rules.Azure/issues/1632)
- General improvements:
  - Added support for configuring a minimum version of Bicep by @BernieWhite.
    [#1935](https://github.com/Azure/PSRule.Rules.Azure/issues/1935)
    - Configure this option to increase the visibility of the version of the Bicep CLI used by PSRule for Azure.
    - Set `AZURE_BICEP_CHECK_TOOL` to `true` to check the Bicep CLI.
    - Set `AZURE_BICEP_MINIMUM_VERSION` to configure the minimum version.
    - If the Bicep CLI is not installed or the version is less than the minimum version an error will be reported.
    - By default, the minimum Bicep version defaults to `0.4.451`.
- Engineering:
  - Bump Az.Resources to v6.5.2.
    [#2037](https://github.com/Azure/PSRule.Rules.Azure/pull/2037)
- Bug fixes:
  - Fixed cases of exit code 5 with path probing by @BernieWhite.
    [#1901](https://github.com/Azure/PSRule.Rules.Azure/issues/1901)

## v1.25.0-B0013 (pre-release)

What's changed since v1.24.2:

- New features:
  - **Experimental:** Added `Azure.MCSB.v1` which include rules aligned to the Microsoft Cloud Security Benchmark by @BernieWhite.
    [#1634](https://github.com/Azure/PSRule.Rules.Azure/issues/1634)
- New rules:
  - Virtual Machine:
    - Virtual machines should be fully deallocated and not stopped by @dcrreynolds.
      [#88](https://github.com/Azure/PSRule.Rules.Azure/issues/88)
- General improvements:
  - Added support for Bicep custom types by @BernieWhite.
    [#2026](https://github.com/Azure/PSRule.Rules.Azure/issues/2026)
- Engineering:
  - Updated build to use GitHub Actions by @BernieWhite.
    [#1696](https://github.com/Azure/PSRule.Rules.Azure/issues/1696)
  - Bump BenchmarkDotNet to v0.13.4.
    [#1992](https://github.com/Azure/PSRule.Rules.Azure/pull/1992)
  - Bump BenchmarkDotNet.Diagnostics.Windows to v0.13.4.
    [#1992](https://github.com/Azure/PSRule.Rules.Azure/pull/1992)

## v1.24.2

This is a republish of v1.24.1 to fix a release issue.
What's changed since v1.24.0:

- Bug fixes:
  - Fixed Bicep expand object or null by @BernieWhite.
    [#2021](https://github.com/Azure/PSRule.Rules.Azure/issues/2021)

## v1.24.1

What's changed since v1.24.0:

- Bug fixes:
  - Fixed Bicep expand object or null by @BernieWhite.
    [#2021](https://github.com/Azure/PSRule.Rules.Azure/issues/2021)

## v1.24.0

What's changed since v1.23.0:

- General improvements:
  - Updated `Export-AzRuleData` to improve export performance by @BernieWhite.
    [#1341](https://github.com/Azure/PSRule.Rules.Azure/issues/1341)
    - Removed `Az.Resources` dependency.
    - Added async threading for export concurrency.
    - Improved performance by using automatic look up of API versions by using provider cache.
  - Added support for Bicep lambda functions by @BernieWhite.
    [#1536](https://github.com/Azure/PSRule.Rules.Azure/issues/1536)
    - Bicep `filter`, `map`, `reduce`, and `sort` are supported.
    - Support for `flatten` was previously added in v1.23.0.
  - Added optimization for policy type conditions by @BernieWhite.
    [#1966](https://github.com/Azure/PSRule.Rules.Azure/issues/1966)
- Engineering:
  - Bump PSRule to v2.7.0.
    [#1973](https://github.com/Azure/PSRule.Rules.Azure/pull/1973)
  - Updated resource providers and policy aliases.
    [#1736](https://github.com/Azure/PSRule.Rules.Azure/pull/1736)
  - Bump Az.Resources to v6.5.1.
    [#1973](https://github.com/Azure/PSRule.Rules.Azure/pull/1973)
  - Bump Newtonsoft.Json to v13.0.2.
    [#1903](https://github.com/Azure/PSRule.Rules.Azure/pull/1903)
  - Bump Pester to v5.4.0.
    [#1994](https://github.com/Azure/PSRule.Rules.Azure/pull/1994)
- Bug fixes:
  - Fixed `Export-AzRuleData` may not export all data if throttled by @BernieWhite.
    [#1341](https://github.com/Azure/PSRule.Rules.Azure/issues/1341)
  - Fixed failed to expand nested deployment with runtime shallow parameter by @BernieWhite.
    [#2004](https://github.com/Azure/PSRule.Rules.Azure/issues/2004)
  - Fixed `apiVersion` comparison of `requestContext` by @BernieWhite.
    [#1654](https://github.com/Azure/PSRule.Rules.Azure/issues/1654)
  - Fixed simple cases for field type expressions by @BernieWhite.
    [#1323](https://github.com/Azure/PSRule.Rules.Azure/issues/1323)

What's changed since pre-release v1.24.0-B0035:

- No additional changes.

## v1.24.0-B0035 (pre-release)

What's changed since pre-release v1.24.0-B0013:

- General improvements:
  - Added support for Bicep lambda functions by @BernieWhite.
    [#1536](https://github.com/Azure/PSRule.Rules.Azure/issues/1536)
    - Bicep `filter`, `map`, `reduce`, and `sort` are supported.
    - Support for `flatten` was previously added in v1.23.0.
  - Added optimization for policy type conditions by @BernieWhite.
    [#1966](https://github.com/Azure/PSRule.Rules.Azure/issues/1966)
- Engineering:
  - Updated resource providers and policy aliases.
    [#1736](https://github.com/Azure/PSRule.Rules.Azure/pull/1736)
- Bug fixes:
  - Fixed failed to expand nested deployment with runtime shallow parameter by @BernieWhite.
    [#2004](https://github.com/Azure/PSRule.Rules.Azure/issues/2004)
  - Fixed `apiVersion` comparison of `requestContext` by @BernieWhite.
    [#1654](https://github.com/Azure/PSRule.Rules.Azure/issues/1654)
  - Fixed simple cases for field type expressions by @BernieWhite.
    [#1323](https://github.com/Azure/PSRule.Rules.Azure/issues/1323)

## v1.24.0-B0013 (pre-release)

What's changed since v1.23.0:

- General improvements:
  - Updated `Export-AzRuleData` to improve export performance by @BernieWhite.
    [#1341](https://github.com/Azure/PSRule.Rules.Azure/issues/1341)
    - Removed `Az.Resources` dependency.
    - Added async threading for export concurrency.
    - Improved performance by using automatic look up of API versions by using provider cache.
- Engineering:
  - Bump PSRule to v2.7.0.
    [#1973](https://github.com/Azure/PSRule.Rules.Azure/pull/1973)
  - Bump Az.Resources to v6.5.1.
    [#1973](https://github.com/Azure/PSRule.Rules.Azure/pull/1973)
  - Bump Newtonsoft.Json to v13.0.2.
    [#1903](https://github.com/Azure/PSRule.Rules.Azure/pull/1903)
  - Bump Pester to v5.4.0.
    [#1994](https://github.com/Azure/PSRule.Rules.Azure/pull/1994)
- Bug fixes:
  - Fixed `Export-AzRuleData` may not export all data if throttled by @BernieWhite.
    [#1341](https://github.com/Azure/PSRule.Rules.Azure/issues/1341)

## v1.23.0

What's changed since v1.22.2:

- New features:
  - Added December 2022 baselines `Azure.GA_2022_12` and `Azure.Preview_2022_12` by @BernieWhite.
    [#1961](https://github.com/Azure/PSRule.Rules.Azure/issues/1961)
    - Includes rules released before or during December 2022.
    - Marked `Azure.GA_2022_09` and `Azure.Preview_2022_09` baselines as obsolete.
- New rules:
  - API Management:
    - Check API management instances has multi-region deployment gateways enabled by @BenjaminEngeset.
      [#1910](https://github.com/Azure/PSRule.Rules.Azure/issues/1910)
  - Application Gateway:
    - Check Application Gateways names meet naming requirements by @BenjaminEngeset.
      [#1943](https://github.com/Azure/PSRule.Rules.Azure/issues/1943)
  - Azure Cache for Redis:
    - Check Azure Cache for Redis instances uses Redis 6 by @BenjaminEngeset.
      [#1077](https://github.com/Azure/PSRule.Rules.Azure/issues/1077)
  - Azure Database for MariaDB:
    - Check Azure Database for MariaDB servers limits the amount of firewall permitted IP addresses by @BenjaminEngeset.
      [#1856](https://github.com/Azure/PSRule.Rules.Azure/issues/1856)
    - Check Azure Database for MariaDB servers limits the amount of firewall rules allowed by @BenjaminEngeset.
      [#1855](https://github.com/Azure/PSRule.Rules.Azure/issues/1855)
    - Check Azure Database for MariaDB servers does not have Azure services bypassed on firewall by @BenjaminEngeset.
      [#1857](https://github.com/Azure/PSRule.Rules.Azure/issues/1857)
  - Bastion:
    - Check Bastion hosts names meet naming requirements by @BenjaminEngeset.
      [#1950](https://github.com/Azure/PSRule.Rules.Azure/issues/1950)
  - Recovery Services Vault:
    - Check Recovery Services vaults names meet naming requirements by @BenjaminEngeset.
      [#1953](https://github.com/Azure/PSRule.Rules.Azure/issues/1953)
  - Virtual Machine:
    - Check virtual machines has Azure Monitor Agent installed by @BenjaminEngeset.
      [#1868](https://github.com/Azure/PSRule.Rules.Azure/issues/1868)
  - Virtual Machine Scale Sets:
    - Check virtual machine scale sets has Azure Monitor Agent installed by @BenjaminEngeset.
      [#1867](https://github.com/Azure/PSRule.Rules.Azure/issues/1867)
- Updated rules:
  - Azure Kubernetes Service:
    - Updated `Azure.AKS.Version` to use latest stable version `1.25.4` by @BernieWhite.
      [#1960](https://github.com/Azure/PSRule.Rules.Azure/issues/1960)
      - Use `AZURE_AKS_CLUSTER_MINIMUM_VERSION` to configure the minimum version of the cluster.
- General improvements:
  - Improves handling for policy definition modes by using support tags selector by @BernieWhite.
    [#1946](https://github.com/Azure/PSRule.Rules.Azure/issues/1946)
  - Added support to export exemptions related to policy assignments by @BernieWhite.
    [#1888](https://github.com/Azure/PSRule.Rules.Azure/issues/1888)
  - Added support for Bicep `flatten` function by @BernieWhite.
    [#1536](https://github.com/Azure/PSRule.Rules.Azure/issues/1536)
- Engineering:
  - Bump Az.Resources to v6.5.0.
    [#1945](https://github.com/Azure/PSRule.Rules.Azure/pull/1945)
  - Bump Microsoft.NET.Test.Sdk v17.4.1.
    [#1964](https://github.com/Azure/PSRule.Rules.Azure/pull/1964)
- Bug fixes:
  - Fixed Azure.AKS.Version ignore clusters with auto-upgrade enabled by @BenjaminEngeset.
    [#1926](https://github.com/Azure/PSRule.Rules.Azure/issues/1926)

What's changed since pre-release v1.23.0-B0072:

- No additional changes.

## v1.23.0-B0072 (pre-release)

What's changed since pre-release v1.23.0-B0046:

- New features:
  - Added December 2022 baselines `Azure.GA_2022_12` and `Azure.Preview_2022_12` by @BernieWhite.
    [#1961](https://github.com/Azure/PSRule.Rules.Azure/issues/1961)
    - Includes rules released before or during December 2022.
    - Marked `Azure.GA_2022_09` and `Azure.Preview_2022_09` baselines as obsolete.
- Updated rules:
  - Azure Kubernetes Service:
    - Updated `Azure.AKS.Version` to use latest stable version `1.25.4` by @BernieWhite.
      [#1960](https://github.com/Azure/PSRule.Rules.Azure/issues/1960)
      - Use `AZURE_AKS_CLUSTER_MINIMUM_VERSION` to configure the minimum version of the cluster.
- General improvements:
  - Improves handling for policy definition modes by using support tags selector by @BernieWhite.
    [#1946](https://github.com/Azure/PSRule.Rules.Azure/issues/1946)
- Engineering:
  - Bump Microsoft.NET.Test.Sdk v17.4.1.
    [#1964](https://github.com/Azure/PSRule.Rules.Azure/pull/1964)

## v1.23.0-B0046 (pre-release)

What's changed since pre-release v1.23.0-B0025:

- New rules:
  - Bastion:
    - Check Bastion hosts names meet naming requirements by @BenjaminEngeset.
      [#1950](https://github.com/Azure/PSRule.Rules.Azure/issues/1950)
  - Recovery Services Vault:
    - Check Recovery Services vaults names meet naming requirements by @BenjaminEngeset.
      [#1953](https://github.com/Azure/PSRule.Rules.Azure/issues/1953)
- Bug fixes:
  - Fixed `Azure.Deployment.SecureValue` with `reference` function expression by @BernieWhite.
    [#1882](https://github.com/Azure/PSRule.Rules.Azure/issues/1882)

## v1.23.0-B0025 (pre-release)

What's changed since pre-release v1.23.0-B0009:

- New rules:
  - Application Gateway:
    - Check Application Gateways names meet naming requirements by @BenjaminEngeset.
      [#1943](https://github.com/Azure/PSRule.Rules.Azure/issues/1943)
  - Azure Cache for Redis:
    - Check Azure Cache for Redis instances uses Redis 6 by @BenjaminEngeset.
      [#1077](https://github.com/Azure/PSRule.Rules.Azure/issues/1077)
  - Virtual Machine Scale Sets:
    - Check virtual machine scale sets has Azure Monitor Agent installed by @BenjaminEngeset.
      [#1867](https://github.com/Azure/PSRule.Rules.Azure/issues/1867)
- General improvements:
  - Added support to export exemptions related to policy assignments by @BernieWhite.
    [#1888](https://github.com/Azure/PSRule.Rules.Azure/issues/1888)
  - Added support for Bicep `flatten` function by @BernieWhite.
    [#1536](https://github.com/Azure/PSRule.Rules.Azure/issues/1536)
- Engineering:
  - Bump Az.Resources to v6.5.0.
    [#1945](https://github.com/Azure/PSRule.Rules.Azure/pull/1945)

## v1.23.0-B0009 (pre-release)

What's changed since v1.22.1:

- New rules:
  - API Management:
    - Check API management instances has multi-region deployment gateways enabled by @BenjaminEngeset.
      [#1910](https://github.com/Azure/PSRule.Rules.Azure/issues/1910)
  - Azure Database for MariaDB:
    - Check Azure Database for MariaDB servers limits the amount of firewall permitted IP addresses by @BenjaminEngeset.
      [#1856](https://github.com/Azure/PSRule.Rules.Azure/issues/1856)
    - Check Azure Database for MariaDB servers limits the amount of firewall rules allowed by @BenjaminEngeset.
      [#1855](https://github.com/Azure/PSRule.Rules.Azure/issues/1855)
    - Check Azure Database for MariaDB servers does not have Azure services bypassed on firewall by @BenjaminEngeset.
      [#1857](https://github.com/Azure/PSRule.Rules.Azure/issues/1857)
  - Virtual Machine:
    - Check virtual machines has Azure Monitor Agent installed by @BenjaminEngeset.
      [#1868](https://github.com/Azure/PSRule.Rules.Azure/issues/1868)
- Bug fixes:
  - Fixed Azure.AKS.Version ignore clusters with auto-upgrade enabled by @BenjaminEngeset.
    [#1926](https://github.com/Azure/PSRule.Rules.Azure/issues/1926)

## v1.22.2

What's changed since v1.22.1:

- Bug fixes:
  - Fixed `Azure.Deployment.SecureValue` with `reference` function expression by @BernieWhite.
    [#1882](https://github.com/Azure/PSRule.Rules.Azure/issues/1882)

## v1.22.1

What's changed since v1.22.0:

- Bug fixes:
  - Fixed template parameter does not use the required format by @BernieWhite.
    [#1930](https://github.com/Azure/PSRule.Rules.Azure/issues/1930)

## v1.22.0

What's changed since v1.21.2:

- New rules:
  - API Management:
    - Check API management instances uses multi-region deployment by @BenjaminEngeset.
      [#1030](https://github.com/Azure/PSRule.Rules.Azure/issues/1030)
    - Check api management instances limits control plane API calls to apim with version `'2021-08-01'` or newer by @BenjaminEngeset.
      [#1819](https://github.com/Azure/PSRule.Rules.Azure/issues/1819)
  - App Service Environment:
    - Check app service environments uses version 3 (ASEv3) instead of classic version 1 (ASEv1) and version 2 (ASEv2) by @BenjaminEngeset.
      [#1805](https://github.com/Azure/PSRule.Rules.Azure/issues/1805)
  - Azure Database for MariaDB:
    - Check Azure Database for MariaDB servers, databases, firewall rules and VNET rules names meet naming requirements by @BenjaminEngeset.
      [#1854](https://github.com/Azure/PSRule.Rules.Azure/issues/1854)
    - Check Azure Database for MariaDB servers only uses TLS 1.2 version by @BenjaminEngeset.
      [#1853](https://github.com/Azure/PSRule.Rules.Azure/issues/1853)
    - Check Azure Database for MariaDB servers only accept encrypted connections by @BenjaminEngeset.
      [#1852](https://github.com/Azure/PSRule.Rules.Azure/issues/1852)
    - Check Azure Database for MariaDB servers have Microsoft Defender configured by @BenjaminEngeset.
      [#1850](https://github.com/Azure/PSRule.Rules.Azure/issues/1850)
    - Check Azure Database for MariaDB servers have geo-redundant backup configured by @BenjaminEngeset.
      [#1848](https://github.com/Azure/PSRule.Rules.Azure/issues/1848)
  - Azure Database for PostgreSQL:
    - Check Azure Database for PostgreSQL servers have Microsoft Defender configured by @BenjaminEngeset.
      [#286](https://github.com/Azure/PSRule.Rules.Azure/issues/286)
    - Check Azure Database for PostgreSQL servers have geo-redundant backup configured by @BenjaminEngeset.
      [#285](https://github.com/Azure/PSRule.Rules.Azure/issues/285)
  - Azure Database for MySQL:
    - Check Azure Database for MySQL servers have Microsoft Defender configured by @BenjaminEngeset.
      [#287](https://github.com/Azure/PSRule.Rules.Azure/issues/287)
    - Check Azure Database for MySQL servers uses the flexible deployment model by @BenjaminEngeset.
      [#1841](https://github.com/Azure/PSRule.Rules.Azure/issues/1841)
    - Check Azure Database for MySQL Flexible Servers have geo-redundant backup configured by @BenjaminEngeset.
      [#1840](https://github.com/Azure/PSRule.Rules.Azure/issues/1840)
    - Check Azure Database for MySQL servers have geo-redundant backup configured by @BenjaminEngeset.
      [#284](https://github.com/Azure/PSRule.Rules.Azure/issues/284)
  - Azure Resource Deployments:
    - Check for nested deployment that are scoped to `outer` and passing secure values by @ms-sambell.
      [#1475](https://github.com/Azure/PSRule.Rules.Azure/issues/1475)
    - Check custom script extension uses protected settings for secure values by @ms-sambell.
      [#1478](https://github.com/Azure/PSRule.Rules.Azure/issues/1478)
  - Front Door:
    - Check front door uses caching by @BenjaminEngeset.
      [#548](https://github.com/Azure/PSRule.Rules.Azure/issues/548)
  - Virtual Machine:
    - Check virtual machines running SQL Server uses Premium disks or above by @BenjaminEngeset.
      [#9](https://github.com/Azure/PSRule.Rules.Azure/issues/9)
  - Virtual Network:
    - Check VNETs with a GatewaySubnet also has an AzureFirewallSubnet by @BernieWhite.
      [#875](https://github.com/Azure/PSRule.Rules.Azure/issues/875)
- General improvements:
  - Added debug logging improvements for Bicep expansion by @BernieWhite.
    [#1901](https://github.com/Azure/PSRule.Rules.Azure/issues/1901)
- Engineering:
  - Bump PSRule to v2.6.0.
    [#1883](https://github.com/Azure/PSRule.Rules.Azure/pull/1883)
  - Bump Az.Resources to v6.4.1.
    [#1883](https://github.com/Azure/PSRule.Rules.Azure/pull/1883)
  - Bump Microsoft.NET.Test.Sdk to v17.4.0
    [#1838](https://github.com/Azure/PSRule.Rules.Azure/pull/1838)
  - Bump coverlet.collector to v3.2.0.
    [#1814](https://github.com/Azure/PSRule.Rules.Azure/pull/1814)
- Bug fixes:
  - Fixed ref and name duplicated by @BernieWhite.
    [#1876](https://github.com/Azure/PSRule.Rules.Azure/issues/1876)
  - Fixed an item with the same key for parameters by @BernieWhite
    [#1871](https://github.com/Azure/PSRule.Rules.Azure/issues/1871)
  - Fixed policy parse of `requestContext` function by @BernieWhite.
    [#1654](https://github.com/Azure/PSRule.Rules.Azure/issues/1654)
  - Fixed handling of policy type field by @BernieWhite.
    [#1323](https://github.com/Azure/PSRule.Rules.Azure/issues/1323)
  - Fixed `Azure.AppService.WebProbe` with non-boolean value set by @BernieWhite.
    [#1906](https://github.com/Azure/PSRule.Rules.Azure/issues/1906)
  - Fixed managed identity flagged as secret by `Azure.Deployment.OutputSecretValue` by @BernieWhite.
    [#1826](https://github.com/Azure/PSRule.Rules.Azure/issues/1826)
    [#1886](https://github.com/Azure/PSRule.Rules.Azure/issues/1886)
  - Fixed missing support for diagnostic settings category groups by @BenjaminEngeset.
    [#1873](https://github.com/Azure/PSRule.Rules.Azure/issues/1873)

What's changed since pre-release v1.22.0-B0203:

- No additional changes.

## v1.22.0-B0203 (pre-release)

What's changed since pre-release v1.22.0-B0153:

- General improvements:
  - Added debug logging improvements for Bicep expansion by @BernieWhite.
    [#1901](https://github.com/Azure/PSRule.Rules.Azure/issues/1901)
- Bug fixes:
  - Fixed `Azure.AppService.WebProbe` with non-boolean value set by @BernieWhite.
    [#1906](https://github.com/Azure/PSRule.Rules.Azure/issues/1906)

## v1.22.0-B0153 (pre-release)

What's changed since pre-release v1.22.0-B0106:

- Bug fixes:
  - Fixed managed identity flagged as secret by `Azure.Deployment.OutputSecretValue` by @BernieWhite.
    [#1826](https://github.com/Azure/PSRule.Rules.Azure/issues/1826)
    [#1886](https://github.com/Azure/PSRule.Rules.Azure/issues/1886)

## v1.22.0-B0106 (pre-release)

What's changed since pre-release v1.22.0-B0062:

- New rules:
  - API Management:
    - Check API management instances uses multi-region deployment by @BenjaminEngeset.
      [#1030](https://github.com/Azure/PSRule.Rules.Azure/issues/1030)
  - Azure Database for MariaDB:
    - Check Azure Database for MariaDB servers, databases, firewall rules and VNET rules names meet naming requirements by @BenjaminEngeset.
      [#1854](https://github.com/Azure/PSRule.Rules.Azure/issues/1854)
- Engineering:
  - Bump PSRule to v2.6.0.
    [#1883](https://github.com/Azure/PSRule.Rules.Azure/pull/1883)
  - Bump Az.Resources to v6.4.1.
    [#1883](https://github.com/Azure/PSRule.Rules.Azure/pull/1883)
- Bug fixes:
  - Fixed ref and name duplicated by @BernieWhite.
    [#1876](https://github.com/Azure/PSRule.Rules.Azure/issues/1876)
  - Fixed an item with the same key for parameters by @BernieWhite
    [#1871](https://github.com/Azure/PSRule.Rules.Azure/issues/1871)
  - Fixed policy parse of `requestContext` function by @BernieWhite.
    [#1654](https://github.com/Azure/PSRule.Rules.Azure/issues/1654)
  - Fixed handling of policy type field by @BernieWhite.
    [#1323](https://github.com/Azure/PSRule.Rules.Azure/issues/1323)

## v1.22.0-B0062 (pre-release)

What's changed since pre-release v1.22.0-B0026:

- New rules:
  - Azure Database for MariaDB:
    - Check Azure Database for MariaDB servers only uses TLS 1.2 version by @BenjaminEngeset.
      [#1853](https://github.com/Azure/PSRule.Rules.Azure/issues/1853)
    - Check Azure Database for MariaDB servers only accept encrypted connections by @BenjaminEngeset.
      [#1852](https://github.com/Azure/PSRule.Rules.Azure/issues/1852)
    - Check Azure Database for MariaDB servers have Microsoft Defender configured by @BenjaminEngeset.
      [#1850](https://github.com/Azure/PSRule.Rules.Azure/issues/1850)
    - Check Azure Database for MariaDB servers have geo-redundant backup configured by @BenjaminEngeset.
      [#1848](https://github.com/Azure/PSRule.Rules.Azure/issues/1848)
  - Azure Database for PostgreSQL:
    - Check Azure Database for PostgreSQL servers have Microsoft Defender configured by @BenjaminEngeset.
      [#286](https://github.com/Azure/PSRule.Rules.Azure/issues/286)
    - Check Azure Database for PostgreSQL servers have geo-redundant backup configured by @BenjaminEngeset.
      [#285](https://github.com/Azure/PSRule.Rules.Azure/issues/285)
  - Azure Database for MySQL:
    - Check Azure Database for MySQL servers have Microsoft Defender configured by @BenjaminEngeset.
      [#287](https://github.com/Azure/PSRule.Rules.Azure/issues/287)
    - Check Azure Database for MySQL servers uses the flexible deployment model by @BenjaminEngeset.
      [#1841](https://github.com/Azure/PSRule.Rules.Azure/issues/1841)
    - Check Azure Database for MySQL Flexible Servers have geo-redundant backup configured by @BenjaminEngeset.
      [#1840](https://github.com/Azure/PSRule.Rules.Azure/issues/1840)
    - Check Azure Database for MySQL servers have geo-redundant backup configured by @BenjaminEngeset.
      [#284](https://github.com/Azure/PSRule.Rules.Azure/issues/284)
  - Azure Resource Deployments:
    - Check for nested deployment that are scoped to `outer` and passing secure values by @ms-sambell.
      [#1475](https://github.com/Azure/PSRule.Rules.Azure/issues/1475)
    - Check custom script extension uses protected settings for secure values by @ms-sambell.
      [#1478](https://github.com/Azure/PSRule.Rules.Azure/issues/1478)
  - Virtual Machine:
    - Check virtual machines running SQL Server uses Premium disks or above by @BenjaminEngeset.
      [#9](https://github.com/Azure/PSRule.Rules.Azure/issues/9)
- Engineering:
  - Bump Microsoft.NET.Test.Sdk to v17.4.0
    [#1838](https://github.com/Azure/PSRule.Rules.Azure/pull/1838)
  - Bump coverlet.collector to v3.2.0.
    [#1814](https://github.com/Azure/PSRule.Rules.Azure/pull/1814)
- Bug fixes:
  - Fixed missing support for diagnostic settings category groups by @BenjaminEngeset.
    [#1873](https://github.com/Azure/PSRule.Rules.Azure/issues/1873)

## v1.22.0-B0026 (pre-release)

What's changed since pre-release v1.22.0-B0011:

- New rules:
  - API Management:
    - Check api management instances limits control plane API calls to apim with version `'2021-08-01'` or newer by @BenjaminEngeset.
      [#1819](https://github.com/Azure/PSRule.Rules.Azure/issues/1819)
- Engineering:
  - Bump Az.Resources to v6.4.0.
    [#1829](https://github.com/Azure/PSRule.Rules.Azure/pull/1829)
- Bug fixes:
  - Fixed non-Linux VM images flagged as Linux by @BernieWhite.
    [#1825](https://github.com/Azure/PSRule.Rules.Azure/issues/1825)
  - Fixed failed to expand with last function on runtime property by @BernieWhite.
    [#1830](https://github.com/Azure/PSRule.Rules.Azure/issues/1830)

## v1.22.0-B0011 (pre-release)

What's changed since v1.21.0:

- New rules:
  - App Service Environment:
    - Check app service environments uses version 3 (ASEv3) instead of classic version 1 (ASEv1) and version 2 (ASEv2) by @BenjaminEngeset.
      [#1805](https://github.com/Azure/PSRule.Rules.Azure/issues/1805)
  - Front Door:
    - Check front door uses caching by @BenjaminEngeset.
      [#548](https://github.com/Azure/PSRule.Rules.Azure/issues/548)
  - Virtual Network:
    - Check VNETs with a GatewaySubnet also has an AzureFirewallSubnet by @BernieWhite.
      [#875](https://github.com/Azure/PSRule.Rules.Azure/issues/875)

## v1.21.2

What's changed since v1.21.1:

- Bug fixes:
  - Fixed non-Linux VM images flagged as Linux by @BernieWhite.
    [#1825](https://github.com/Azure/PSRule.Rules.Azure/issues/1825)
  - Fixed failed to expand with last function on runtime property by @BernieWhite.
    [#1830](https://github.com/Azure/PSRule.Rules.Azure/issues/1830)

## v1.21.1

What's changed since v1.21.0:

- Bug fixes:
  - Fixed multiple nested parameter loops returns stack empty exception by @BernieWhite.
    [#1811](https://github.com/Azure/PSRule.Rules.Azure/issues/1811)
  - Fixed `Azure.ACR.ContentTrust` when customer managed keys are enabled by @BernieWhite.
    [#1810](https://github.com/Azure/PSRule.Rules.Azure/issues/1810)

## v1.21.0

What's changed since v1.20.2:

- New features:
  - Mapping of Azure Security Benchmark v3 to security rules by @jagoodwin.
    [#1610](https://github.com/Azure/PSRule.Rules.Azure/issues/1610)
- New rules:
  - Deployment:
    - Check sensitive resource values use secure parameters by @VeraBE @BernieWhite.
      [#1773](https://github.com/Azure/PSRule.Rules.Azure/issues/1773)
  - Service Bus:
    - Check service bus namespaces uses TLS 1.2 version by @BenjaminEngeset.
      [#1777](https://github.com/Azure/PSRule.Rules.Azure/issues/1777)
  - Virtual Machine:
    - Check virtual machines uses Azure Monitor Agent instead of old legacy Log Analytics Agent by @BenjaminEngeset.
      [#1792](https://github.com/Azure/PSRule.Rules.Azure/issues/1792)
  - Virtual Machine Scale Sets:
    - Check virtual machine scale sets uses Azure Monitor Agent instead of old legacy Log Analytics Agent by @BenjaminEngeset.
      [#1792](https://github.com/Azure/PSRule.Rules.Azure/issues/1792)
  - Virtual Network:
    - Check VNETs with a GatewaySubnet also has a AzureBastionSubnet by @BenjaminEngeset.
      [#1761](https://github.com/Azure/PSRule.Rules.Azure/issues/1761)
- General improvements:
  - Added built-in list of ignored policy definitions by @BernieWhite.
    [#1730](https://github.com/Azure/PSRule.Rules.Azure/issues/1730)
    - To ignore additional policy definitions, use the `AZURE_POLICY_IGNORE_LIST` configuration option.
- Engineering:
  - Bump PSRule to v2.5.3.
    [#1800](https://github.com/Azure/PSRule.Rules.Azure/pull/1800)
  - Bump Az.Resources to v6.3.1.
    [#1800](https://github.com/Azure/PSRule.Rules.Azure/pull/1800)

What's changed since pre-release v1.21.0-B0050:

- No additional changes.

## v1.21.0-B0050 (pre-release)

What's changed since pre-release v1.21.0-B0027:

- New rules:
  - Virtual Machine:
    - Check virtual machines uses Azure Monitor Agent instead of old legacy Log Analytics Agent by @BenjaminEngeset.
      [#1792](https://github.com/Azure/PSRule.Rules.Azure/issues/1792)
  - Virtual Machine Scale Sets:
    - Check virtual machine scale sets uses Azure Monitor Agent instead of old legacy Log Analytics Agent by @BenjaminEngeset.
      [#1792](https://github.com/Azure/PSRule.Rules.Azure/issues/1792)
- Engineering:
  - Bump PSRule to v2.5.3.
    [#1800](https://github.com/Azure/PSRule.Rules.Azure/pull/1800)
  - Bump Az.Resources to v6.3.1.
    [#1800](https://github.com/Azure/PSRule.Rules.Azure/pull/1800)
- Bug fixes:
  - Fixed contains function unable to match array by @BernieWhite.
    [#1793](https://github.com/Azure/PSRule.Rules.Azure/issues/1793)

## v1.21.0-B0027 (pre-release)

What's changed since pre-release v1.21.0-B0011:

- New rules:
  - Deployment:
    - Check sensitive resource values use secure parameters by @VeraBE @BernieWhite.
      [#1773](https://github.com/Azure/PSRule.Rules.Azure/issues/1773)
  - Service Bus:
    - Check service bus namespaces uses TLS 1.2 version by @BenjaminEngeset.
      [#1777](https://github.com/Azure/PSRule.Rules.Azure/issues/1777)

## v1.21.0-B0011 (pre-release)

What's changed since v1.20.1:

- New features:
  - Mapping of Azure Security Benchmark v3 to security rules by @jagoodwin.
    [#1610](https://github.com/Azure/PSRule.Rules.Azure/issues/1610)
- New rules:
  - Virtual Network:
    - Check VNETs with a GatewaySubnet also has a AzureBastionSubnet by @BenjaminEngeset.
      [#1761](https://github.com/Azure/PSRule.Rules.Azure/issues/1761)
- General improvements:
  - Added built-in list of ignored policy definitions by @BernieWhite.
    [#1730](https://github.com/Azure/PSRule.Rules.Azure/issues/1730)
    - To ignore additional policy definitions, use the `AZURE_POLICY_IGNORE_LIST` configuration option.
- Engineering:
  - Bump PSRule to v2.5.1.
    [#1782](https://github.com/Azure/PSRule.Rules.Azure/pull/1782)
  - Bump Az.Resources to v6.3.0.
    [#1782](https://github.com/Azure/PSRule.Rules.Azure/pull/1782)

## v1.20.2

What's changed since v1.20.1:

- Bug fixes:
  - Fixed contains function unable to match array by @BernieWhite.
    [#1793](https://github.com/Azure/PSRule.Rules.Azure/issues/1793)

## v1.20.1

What's changed since v1.20.0:

- Bug fixes:
  - Fixed expand bicep source when reading JsonContent into a parameter by @BernieWhite.
    [#1780](https://github.com/Azure/PSRule.Rules.Azure/issues/1780)

## v1.20.0

What's changed since v1.19.2:

- New features:
  - Added September 2022 baselines `Azure.GA_2022_09` and `Azure.Preview_2022_09` by @BernieWhite.
    [#1738](https://github.com/Azure/PSRule.Rules.Azure/issues/1738)
    - Includes rules released before or during September 2022.
    - Marked `Azure.GA_2022_06` and `Azure.Preview_2022_06` baselines as obsolete.
- New rules:
  - AKS:
    - Check clusters use Ephemeral OS disk by @BenjaminEngeset.
      [#1618](https://github.com/Azure/PSRule.Rules.Azure/issues/1618)
  - App Configuration:
    - Check app configuration store has purge protection enabled by @BenjaminEngeset.
      [#1689](https://github.com/Azure/PSRule.Rules.Azure/issues/1689)
    - Check app configuration store has one or more replicas by @BenjaminEngeset.
      [#1688](https://github.com/Azure/PSRule.Rules.Azure/issues/1688)
    - Check app configuration store audit diagnostic logs are enabled by @BenjaminEngeset.
      [#1690](https://github.com/Azure/PSRule.Rules.Azure/issues/1690)
    - Check identity-based authentication is used for configuration stores by @pazdedav.
      [#1691](https://github.com/Azure/PSRule.Rules.Azure/issues/1691)
  - Application Gateway WAF:
    - Check policy is enabled by @fbinotto.
      [#1470](https://github.com/Azure/PSRule.Rules.Azure/issues/1470)
    - Check policy uses prevention mode by @fbinotto.
      [#1470](https://github.com/Azure/PSRule.Rules.Azure/issues/1470)
    - Check policy uses managed rule sets by @fbinotto.
      [#1470](https://github.com/Azure/PSRule.Rules.Azure/issues/1470)
    - Check policy does not have any exclusions defined by @fbinotto.
      [#1470](https://github.com/Azure/PSRule.Rules.Azure/issues/1470)
  - Azure Cache for Redis:
    - Check the number of firewall rules for caches by @jonathanruiz.
      [#544](https://github.com/Azure/PSRule.Rules.Azure/issues/544)
    - Check the number of IP addresses in firewall rules for caches by @jonathanruiz.
      [#544](https://github.com/Azure/PSRule.Rules.Azure/issues/544)
  - CDN:
    - Check CDN profile uses Front Door Standard or Premium tier by @BenjaminEngeset.
      [#1612](https://github.com/Azure/PSRule.Rules.Azure/issues/1612)
  - Container Registry:
    - Check soft delete policy is enabled by @BenjaminEngeset.
      [#1674](https://github.com/Azure/PSRule.Rules.Azure/issues/1674)
  - Defender for Cloud:
    - Check Microsoft Defender for Containers is enable by @jdewisscher.
      [#1632](https://github.com/Azure/PSRule.Rules.Azure/issues/1632)
    - Check Microsoft Defender for Servers is enabled by @jdewisscher.
      [#1632](https://github.com/Azure/PSRule.Rules.Azure/issues/1632)
    - Check Microsoft Defender for SQL is enabled by @jdewisscher.
      [#1632](https://github.com/Azure/PSRule.Rules.Azure/issues/1632)
    - Check Microsoft Defender for App Services is enabled by @jdewisscher.
      [#1632](https://github.com/Azure/PSRule.Rules.Azure/issues/1632)
    - Check Microsoft Defender for Storage is enabled by @jdewisscher.
      [#1632](https://github.com/Azure/PSRule.Rules.Azure/issues/1632)
    - Check Microsoft Defender for SQL Servers on VMs is enabled by @jdewisscher.
      [#1632](https://github.com/Azure/PSRule.Rules.Azure/issues/1632)
  - Deployment:
    - Check that nested deployments securely pass through administrator usernames by @ms-sambell.
      [#1479](https://github.com/Azure/PSRule.Rules.Azure/issues/1479)
  - Front Door WAF:
    - Check policy is enabled by @fbinotto.
      [#1470](https://github.com/Azure/PSRule.Rules.Azure/issues/1470)
    - Check policy uses prevention mode by @fbinotto.
      [#1470](https://github.com/Azure/PSRule.Rules.Azure/issues/1470)
    - Check policy uses managed rule sets by @fbinotto.
      [#1470](https://github.com/Azure/PSRule.Rules.Azure/issues/1470)
    - Check policy does not have any exclusions defined by @fbinotto.
      [#1470](https://github.com/Azure/PSRule.Rules.Azure/issues/1470)
  - Network Security Group:
    - Check AKS managed NSGs don't contain custom rules by @ms-sambell.
      [#8](https://github.com/Azure/PSRule.Rules.Azure/issues/8)
  - Storage Account:
    - Check blob container soft delete is enabled by @pazdedav.
      [#1671](https://github.com/Azure/PSRule.Rules.Azure/issues/1671)
    - Check file share soft delete is enabled by @jonathanruiz.
      [#966](https://github.com/Azure/PSRule.Rules.Azure/issues/966)
  - VMSS:
    - Check Linux VMSS has disabled password authentication by @BenjaminEngeset.
      [#1635](https://github.com/Azure/PSRule.Rules.Azure/issues/1635)
- Updated rules:
  - **Important change**: Updated rules, tests and docs with Microsoft Defender for Cloud by @jonathanruiz.
    [#545](https://github.com/Azure/PSRule.Rules.Azure/issues/545)
    - The following rules have been renamed with aliases:
      - Renamed `Azure.SQL.ThreatDetection` to `Azure.SQL.DefenderCloud`.
      - Renamed `Azure.SecurityCenter.Contact` to `Azure.DefenderCloud.Contact`.
      - Renamed `Azure.SecurityCenter.Provisioning` to `Azure.DefenderCloud.Provisioning`.
    - If you are referencing the old names please consider updating to the new names.
  - Updated documentation examples for Front Door and Key Vault rules by @lluppesms.
    [#1667](https://github.com/Azure/PSRule.Rules.Azure/issues/1667)
  - Improved the way we check that VM or VMSS has Linux by @verabe.
    [#1704](https://github.com/Azure/PSRule.Rules.Azure/issues/1704)
  - Azure Kubernetes Service:
    - Updated `Azure.AKS.Version` to use latest stable version `1.23.8` by @BernieWhite.
      [#1627](https://github.com/Azure/PSRule.Rules.Azure/issues/1627)
      - Use `AZURE_AKS_CLUSTER_MINIMUM_VERSION` to configure the minimum version of the cluster.
  - Event Grid:
    - Promoted `Azure.EventGrid.DisableLocalAuth` to GA rule set by @BernieWhite.
      [#1628](https://github.com/Azure/PSRule.Rules.Azure/issues/1628)
  - Key Vault:
    - Promoted `Azure.KeyVault.AutoRotationPolicy` to GA rule set by @BernieWhite.
      [#1629](https://github.com/Azure/PSRule.Rules.Azure/issues/1629)
- General improvements:
  - Updated NSG documentation with code snippets and links by @simone-bennett.
    [#1607](https://github.com/Azure/PSRule.Rules.Azure/issues/1607)
  - Updated Application Gateway documentation with code snippets by @ms-sambell.
    [#1608](https://github.com/Azure/PSRule.Rules.Azure/issues/1608)
  - Updated SQL firewall rules documentation by @ms-sambell.
    [#1569](https://github.com/Azure/PSRule.Rules.Azure/issues/1569)
  - Updated Container Apps documentation and rule to new resource type by @marie-schmidt.
    [#1672](https://github.com/Azure/PSRule.Rules.Azure/issues/1672)
  - Updated KeyVault and FrontDoor documentation with code snippets by @lluppesms.
    [#1667](https://github.com/Azure/PSRule.Rules.Azure/issues/1667)
  - Added tag and annotation metadata from policy for rules generation by @BernieWhite.
    [#1652](https://github.com/Azure/PSRule.Rules.Azure/issues/1652)
  - Added hash to `name` and `ref` properties for policy rules by @ArmaanMcleod.
    [#1653](https://github.com/Azure/PSRule.Rules.Azure/issues/1653)
    - Use `AZURE_POLICY_RULE_PREFIX` or `Export-AzPolicyAssignmentRuleData -RulePrefix` to override rule prefix.
- Engineering:
  - Bump PSRule to v2.4.2.
    [#1753](https://github.com/Azure/PSRule.Rules.Azure/pull/1753)
    [#1748](https://github.com/Azure/PSRule.Rules.Azure/issues/1748)
  - Bump Microsoft.NET.Test.Sdk to v17.3.2.
    [#1719](https://github.com/Azure/PSRule.Rules.Azure/pull/1719)
  - Updated provider data for analysis.
    [#1605](https://github.com/Azure/PSRule.Rules.Azure/pull/1605)
  - Bump Az.Resources to v6.2.0.
    [#1636](https://github.com/Azure/PSRule.Rules.Azure/pull/1636)
  - Bump PSScriptAnalyzer to v1.21.0.
    [#1636](https://github.com/Azure/PSRule.Rules.Azure/pull/1636)
- Bug fixes:
  - Fixed continue processing policy assignments on error by @BernieWhite.
    [#1651](https://github.com/Azure/PSRule.Rules.Azure/issues/1651)
  - Fixed handling of runtime assessment data by @BernieWhite.
    [#1707](https://github.com/Azure/PSRule.Rules.Azure/issues/1707)
  - Fixed conversion of type conditions to pre-conditions by @BernieWhite.
    [#1708](https://github.com/Azure/PSRule.Rules.Azure/issues/1708)
  - Fixed inconclusive failure of `Azure.Deployment.AdminUsername` by @BernieWhite.
    [#1631](https://github.com/Azure/PSRule.Rules.Azure/issues/1631)
  - Fixed error expanding with `json()` and single quotes by @BernieWhite.
    [#1656](https://github.com/Azure/PSRule.Rules.Azure/issues/1656)
  - Fixed handling key collision with duplicate definitions using same parameters by @ArmaanMcleod.
    [#1653](https://github.com/Azure/PSRule.Rules.Azure/issues/1653)
  - Fixed bug requiring all diagnostic logs settings to have auditing enabled by @BenjaminEngeset.
    [#1726](https://github.com/Azure/PSRule.Rules.Azure/issues/1726)
  - Fixed `Azure.Deployment.AdminUsername` incorrectly fails with nested deployments by @BernieWhite.
    [#1762](https://github.com/Azure/PSRule.Rules.Azure/issues/1762)
  - Fixed `Azure.FrontDoorWAF.Exclusions` reports exclusions when none are specified by @BernieWhite.
    [#1751](https://github.com/Azure/PSRule.Rules.Azure/issues/1751)
  - Fixed `Azure.Deployment.AdminUsername` does not match the pattern by @BernieWhite.
    [#1758](https://github.com/Azure/PSRule.Rules.Azure/issues/1758)
  - Consider private offerings when checking that a VM or VMSS has Linux by @verabe.
    [#1725](https://github.com/Azure/PSRule.Rules.Azure/issues/1725)

What's changed since pre-release v1.20.0-B0477:

- No additional changes.

## v1.20.0-B0477 (pre-release)

What's changed since pre-release v1.20.0-B0389:

- General improvements:
  - Added hash to `name` and `ref` properties for policy rules by @ArmaanMcleod.
    [#1653](https://github.com/Azure/PSRule.Rules.Azure/issues/1653)
    - Use `AZURE_POLICY_RULE_PREFIX` or `Export-AzPolicyAssignmentRuleData -RulePrefix` to override rule prefix.

## v1.20.0-B0389 (pre-release)

What's changed since pre-release v1.20.0-B0304:

- New rules:
  - App Configuration:
    - Check app configuration store has purge protection enabled by @BenjaminEngeset.
      [#1689](https://github.com/Azure/PSRule.Rules.Azure/issues/1689)
- Bug fixes:
  - Fixed `Azure.Deployment.AdminUsername` incorrectly fails with nested deployments by @BernieWhite.
    [#1762](https://github.com/Azure/PSRule.Rules.Azure/issues/1762)

## v1.20.0-B0304 (pre-release)

What's changed since pre-release v1.20.0-B0223:

- Engineering:
  - Bump PSRule to v2.4.2.
    [#1753](https://github.com/Azure/PSRule.Rules.Azure/pull/1753)
    [#1748](https://github.com/Azure/PSRule.Rules.Azure/issues/1748)
- Bug fixes:
  - Fixed `Azure.FrontDoorWAF.Exclusions` reports exclusions when none are specified by @BernieWhite.
    [#1751](https://github.com/Azure/PSRule.Rules.Azure/issues/1751)
  - Fixed `Azure.Deployment.AdminUsername` does not match the pattern by @BernieWhite.
    [#1758](https://github.com/Azure/PSRule.Rules.Azure/issues/1758)
  - Consider private offerings when checking that a VM or VMSS has Linux by @verabe.
    [#1725](https://github.com/Azure/PSRule.Rules.Azure/issues/1725)

## v1.20.0-B0223 (pre-release)

What's changed since pre-release v1.20.0-B0148:

- New features:
  - Added September 2022 baselines `Azure.GA_2022_09` and `Azure.Preview_2022_09` by @BernieWhite.
    [#1738](https://github.com/Azure/PSRule.Rules.Azure/issues/1738)
    - Includes rules released before or during September 2022.
    - Marked `Azure.GA_2022_06` and `Azure.Preview_2022_06` baselines as obsolete.
- New rules:
  - App Configuration:
    - Check app configuration store has one or more replicas by @BenjaminEngeset.
      [#1688](https://github.com/Azure/PSRule.Rules.Azure/issues/1688)
- Engineering:
  - Bump PSRule to v2.4.1.
    [#1636](https://github.com/Azure/PSRule.Rules.Azure/pull/1636)
  - Bump Az.Resources to v6.2.0.
    [#1636](https://github.com/Azure/PSRule.Rules.Azure/pull/1636)
  - Bump PSScriptAnalyzer to v1.21.0.
    [#1636](https://github.com/Azure/PSRule.Rules.Azure/pull/1636)
- Bug fixes:
  - Fixed handling key collision with duplicate definitions using same parameters by @ArmaanMcleod.
    [#1653](https://github.com/Azure/PSRule.Rules.Azure/issues/1653)
  - Fixed bug requiring all diagnostic logs settings to have auditing enabled by @BenjaminEngeset.
    [#1726](https://github.com/Azure/PSRule.Rules.Azure/issues/1726)

## v1.20.0-B0148 (pre-release)

What's changed since pre-release v1.20.0-B0085:

- New rules:
  - App Configuration:
    - Check app configuration store audit diagnostic logs are enabled by @BenjaminEngeset.
      [#1690](https://github.com/Azure/PSRule.Rules.Azure/issues/1690)
- Engineering:
  - Bump Microsoft.NET.Test.Sdk to v17.3.2.
    [#1719](https://github.com/Azure/PSRule.Rules.Azure/pull/1719)
- Bug fixes:
  - Fixed error expanding with `json()` and single quotes by @BernieWhite.
    [#1656](https://github.com/Azure/PSRule.Rules.Azure/issues/1656)

## v1.20.0-B0085 (pre-release)

What's changed since pre-release v1.20.0-B0028:

- New rules:
  - Azure Cache for Redis:
    - Check the number of firewall rules for caches by @jonathanruiz.
      [#544](https://github.com/Azure/PSRule.Rules.Azure/issues/544)
    - Check the number of IP addresses in firewall rules for caches by @jonathanruiz.
      [#544](https://github.com/Azure/PSRule.Rules.Azure/issues/544)
  - App Configuration:
    - Check identity-based authentication is used for configuration stores by @pazdedav.
      [#1691](https://github.com/Azure/PSRule.Rules.Azure/issues/1691)
  - Container Registry:
    - Check soft delete policy is enabled by @BenjaminEngeset.
      [#1674](https://github.com/Azure/PSRule.Rules.Azure/issues/1674)
  - Defender for Cloud:
    - Check Microsoft Defender for Cloud is enabled for Containers by @jdewisscher.
      [#1632](https://github.com/Azure/PSRule.Rules.Azure/issues/1632)
    - Check Microsoft Defender for Cloud is enabled for Virtual Machines by @jdewisscher.
      [#1632](https://github.com/Azure/PSRule.Rules.Azure/issues/1632)
    - Check Microsoft Defender for Cloud is enabled for SQL Servers by @jdewisscher.
      [#1632](https://github.com/Azure/PSRule.Rules.Azure/issues/1632)
    - Check Microsoft Defender for Cloud is enabled for App Services by @jdewisscher.
      [#1632](https://github.com/Azure/PSRule.Rules.Azure/issues/1632)
    - Check Microsoft Defender for Cloud is enabled for Storage Accounts by @jdewisscher.
      [#1632](https://github.com/Azure/PSRule.Rules.Azure/issues/1632)
    - Check Microsoft Defender for Cloud is enabled for SQL Servers on machines by @jdewisscher.
      [#1632](https://github.com/Azure/PSRule.Rules.Azure/issues/1632)
  - Network Security Group:
    - Check AKS managed NSGs don't contain custom rules by @ms-sambell.
      [#8](https://github.com/Azure/PSRule.Rules.Azure/issues/8)
  - Storage Account:
    - Check blob container soft delete is enabled by @pazdedav.
      [#1671](https://github.com/Azure/PSRule.Rules.Azure/issues/1671)
    - Check file share soft delete is enabled by @jonathanruiz.
      [#966](https://github.com/Azure/PSRule.Rules.Azure/issues/966)
- Updated rules:
  - **Important change**: Updated rules, tests and docs with Microsoft Defender for Cloud by @jonathanruiz.
    [#545](https://github.com/Azure/PSRule.Rules.Azure/issues/545)
    - The following rules have been renamed with aliases:
      - Renamed `Azure.SQL.ThreatDetection` to `Azure.SQL.DefenderCloud`.
      - Renamed `Azure.SecurityCenter.Contact` to `Azure.DefenderCloud.Contact`.
      - Renamed `Azure.SecurityCenter.Provisioning` to `Azure.DefenderCloud.Provisioning`.
    - If you are referencing the old names please consider updating to the new names.
  - Updated documentation examples for Front Door and Key Vault rules by @lluppesms.
    [#1667](https://github.com/Azure/PSRule.Rules.Azure/issues/1667)
  - Improved the way we check that VM or VMSS has Linux by @verabe.
    [#1704](https://github.com/Azure/PSRule.Rules.Azure/issues/1704)
- General improvements:
  - Updated NSG documentation with code snippets and links by @simone-bennett.
    [#1607](https://github.com/Azure/PSRule.Rules.Azure/issues/1607)
  - Updated Application Gateway documentation with code snippets by @ms-sambell.
    [#1608](https://github.com/Azure/PSRule.Rules.Azure/issues/1608)
  - Updated SQL firewall rules documentation by @ms-sambell.
    [#1569](https://github.com/Azure/PSRule.Rules.Azure/issues/1569)
  - Updated Container Apps documentation and rule to new resource type by @marie-schmidt.
    [#1672](https://github.com/Azure/PSRule.Rules.Azure/issues/1672)
  - Updated KeyVault and FrontDoor documentation with code snippets by @lluppesms.
    [#1667](https://github.com/Azure/PSRule.Rules.Azure/issues/1667)
  - Added tag and annotation metadata from policy for rules generation by @BernieWhite.
    [#1652](https://github.com/Azure/PSRule.Rules.Azure/issues/1652)
- Bug fixes:
  - Fixed continue processing policy assignments on error by @BernieWhite.
    [#1651](https://github.com/Azure/PSRule.Rules.Azure/issues/1651)
  - Fixed handling of runtime assessment data by @BernieWhite.
    [#1707](https://github.com/Azure/PSRule.Rules.Azure/issues/1707)
  - Fixed conversion of type conditions to pre-conditions by @BernieWhite.
    [#1708](https://github.com/Azure/PSRule.Rules.Azure/issues/1708)

## v1.20.0-B0028 (pre-release)

What's changed since pre-release v1.20.0-B0004:

- New rules:
  - AKS:
    - Check clusters use Ephemeral OS disk by @BenjaminEngeset.
      [#1618](https://github.com/Azure/PSRule.Rules.Azure/issues/1618)
  - CDN:
    - Check CDN profile uses Front Door Standard or Premium tier by @BenjaminEngeset.
      [#1612](https://github.com/Azure/PSRule.Rules.Azure/issues/1612)
  - VMSS:
    - Check Linux VMSS has disabled password authentication by @BenjaminEngeset.
      [#1635](https://github.com/Azure/PSRule.Rules.Azure/issues/1635)
- Updated rules:
  - Azure Kubernetes Service:
    - Updated `Azure.AKS.Version` to use latest stable version `1.23.8` by @BernieWhite.
      [#1627](https://github.com/Azure/PSRule.Rules.Azure/issues/1627)
      - Use `AZURE_AKS_CLUSTER_MINIMUM_VERSION` to configure the minimum version of the cluster.
  - Event Grid:
    - Promoted `Azure.EventGrid.DisableLocalAuth` to GA rule set by @BernieWhite.
      [#1628](https://github.com/Azure/PSRule.Rules.Azure/issues/1628)
  - Key Vault:
    - Promoted `Azure.KeyVault.AutoRotationPolicy` to GA rule set by @BernieWhite.
      [#1629](https://github.com/Azure/PSRule.Rules.Azure/issues/1629)
- Engineering:
  - Bump PSRule to v2.4.0.
    [#1620](https://github.com/Azure/PSRule.Rules.Azure/pull/1620)
  - Updated provider data for analysis.
    [#1605](https://github.com/Azure/PSRule.Rules.Azure/pull/1605)
- Bug fixes:
  - Fixed function `dateTimeAdd` errors handling `utcNow` output by @BernieWhite.
    [#1637](https://github.com/Azure/PSRule.Rules.Azure/issues/1637)
  - Fixed inconclusive failure of `Azure.Deployment.AdminUsername` by @BernieWhite.
    [#1631](https://github.com/Azure/PSRule.Rules.Azure/issues/1631)

## v1.20.0-B0004 (pre-release)

What's changed since v1.19.1:

- New rules:
  - Azure Resources:
    - Check that nested deployments securely pass through administrator usernames by @ms-sambell.
      [#1479](https://github.com/Azure/PSRule.Rules.Azure/issues/1479)
- Engineering:
  - Bump Microsoft.NET.Test.Sdk to v17.3.1.
    [#1603](https://github.com/Azure/PSRule.Rules.Azure/pull/1603)

## v1.19.2

What's changed since v1.19.1:

- Bug fixes:
  - Fixed function `dateTimeAdd` errors handling `utcNow` output by @BernieWhite.
    [#1637](https://github.com/Azure/PSRule.Rules.Azure/issues/1637)

## v1.19.1

What's changed since v1.19.0:

- Bug fixes:
  - Fixed `Azure.VNET.UseNSGs` is missing exceptions by @BernieWhite.
    [#1609](https://github.com/Azure/PSRule.Rules.Azure/issues/1609)
    - Added exclusions for `RouteServerSubnet` and any subnet with a dedicated HSM delegation.

## v1.19.0

What's changed since v1.18.1:

- New rules:
  - Azure Kubernetes Service:
    - Check clusters use uptime SLA by @BenjaminEngeset.
      [#1601](https://github.com/Azure/PSRule.Rules.Azure/issues/1601)
- General improvements:
  - Updated rule level for the following rules by @BernieWhite.
    [#1551](https://github.com/Azure/PSRule.Rules.Azure/issues/1551)
    - Set `Azure.APIM.APIDescriptors` to warning from error.
    - Set `Azure.APIM.ProductDescriptors` to warning from error.
    - Set `Azure.Template.UseLocationParameter` to warning from error.
    - Set `Azure.Template.UseComments` to information from error.
    - Set `Azure.Template.UseDescriptions` to information from error.
  - Improve reporting of failing resource property for rules by @BernieWhite.
    [#1429](https://github.com/Azure/PSRule.Rules.Azure/issues/1429)
- Engineering:
  - Added publishing of symbols for NuGet packages by @BernieWhite.
    [#1549](https://github.com/Azure/PSRule.Rules.Azure/issues/1549)
  - Bump Az.Resources to v6.1.0.
    [#1557](https://github.com/Azure/PSRule.Rules.Azure/pull/1557)
  - Bump Microsoft.NET.Test.Sdk to v17.3.0.
    [#1563](https://github.com/Azure/PSRule.Rules.Azure/pull/1563)
  - Bump PSRule to v2.3.2.
    [#1574](https://github.com/Azure/PSRule.Rules.Azure/pull/1574)
  - Bump support projects to .NET 6 by @BernieWhite.
    [#1560](https://github.com/Azure/PSRule.Rules.Azure/issues/1560)
  - Bump BenchmarkDotNet to v0.13.2.
    [#1593](https://github.com/Azure/PSRule.Rules.Azure/pull/1593)
  - Bump BenchmarkDotNet.Diagnostics.Windows to v0.13.2.
    [#1594](https://github.com/Azure/PSRule.Rules.Azure/pull/1594)
  - Updated provider data for analysis.
    [#1598](https://github.com/Azure/PSRule.Rules.Azure/pull/1598)
- Bug fixes:
  - Fixed parameter files linked to bicep code via naming convention is not working by @BernieWhite.
    [#1582](https://github.com/Azure/PSRule.Rules.Azure/issues/1582)
  - Fixed handling of storage accounts sub-resources with CMK by @BernieWhite.
    [#1575](https://github.com/Azure/PSRule.Rules.Azure/issues/1575)

What's changed since pre-release v1.19.0-B0077:

- No additional changes.

## v1.19.0-B0077 (pre-release)

What's changed since pre-release v1.19.0-B0042:

- New rules:
  - Azure Kubernetes Service:
    - Check clusters use uptime SLA by @BenjaminEngeset.
      [#1601](https://github.com/Azure/PSRule.Rules.Azure/issues/1601)

## v1.19.0-B0042 (pre-release)

What's changed since pre-release v1.19.0-B0010:

- General improvements:
  - Improve reporting of failing resource property for rules by @BernieWhite.
    [#1429](https://github.com/Azure/PSRule.Rules.Azure/issues/1429)
- Engineering:
  - Bump PSRule to v2.3.2.
    [#1574](https://github.com/Azure/PSRule.Rules.Azure/pull/1574)
  - Bump support projects to .NET 6 by @BernieWhite.
    [#1560](https://github.com/Azure/PSRule.Rules.Azure/issues/1560)
  - Bump BenchmarkDotNet to v0.13.2.
    [#1593](https://github.com/Azure/PSRule.Rules.Azure/pull/1593)
  - Bump BenchmarkDotNet.Diagnostics.Windows to v0.13.2.
    [#1594](https://github.com/Azure/PSRule.Rules.Azure/pull/1594)
  - Updated provider data for analysis.
    [#1598](https://github.com/Azure/PSRule.Rules.Azure/pull/1598)
- Bug fixes:
  - Fixed parameter files linked to bicep code via naming convention is not working by @BernieWhite.
    [#1582](https://github.com/Azure/PSRule.Rules.Azure/issues/1582)
  - Fixed handling of storage accounts sub-resources with CMK by @BernieWhite.
    [#1575](https://github.com/Azure/PSRule.Rules.Azure/issues/1575)

## v1.19.0-B0010 (pre-release)

What's changed since v1.18.1:

- General improvements:
  - Updated rule level for the following rules by @BernieWhite.
    [#1551](https://github.com/Azure/PSRule.Rules.Azure/issues/1551)
    - Set `Azure.APIM.APIDescriptors` to warning from error.
    - Set `Azure.APIM.ProductDescriptors` to warning from error.
    - Set `Azure.Template.UseLocationParameter` to warning from error.
    - Set `Azure.Template.UseComments` to information from error.
    - Set `Azure.Template.UseDescriptions` to information from error.
- Engineering:
  - Added publishing of symbols for NuGet packages by @BernieWhite.
    [#1549](https://github.com/Azure/PSRule.Rules.Azure/issues/1549)
  - Bump PSRule to v2.3.1.
    [#1561](https://github.com/Azure/PSRule.Rules.Azure/pull/1561)
  - Bump Az.Resources to v6.1.0.
    [#1557](https://github.com/Azure/PSRule.Rules.Azure/pull/1557)
  - Bump Microsoft.NET.Test.Sdk to v17.3.0.
    [#1563](https://github.com/Azure/PSRule.Rules.Azure/pull/1563)

## v1.18.1

What's changed since v1.18.0:

- Bug fixes:
  - Fixed `Azure.APIM.HTTPBackend` reports failure when service URL is not defined by @BernieWhite.
    [#1555](https://github.com/Azure/PSRule.Rules.Azure/issues/1555)
  - Fixed `Azure.SQL.AAD` failure with newer API by @BernieWhite.
    [#1302](https://github.com/Azure/PSRule.Rules.Azure/issues/1302)

## v1.18.0

What's changed since v1.17.1:

- New rules:
  - Cognitive Services:
    - Check accounts use network access restrictions by @BernieWhite.
      [#1532](https://github.com/Azure/PSRule.Rules.Azure/issues/1532)
    - Check accounts use managed identities to access Azure resources by @BernieWhite.
      [#1532](https://github.com/Azure/PSRule.Rules.Azure/issues/1532)
    - Check accounts only accept requests using Azure AD identities by @BernieWhite.
      [#1532](https://github.com/Azure/PSRule.Rules.Azure/issues/1532)
    - Check accounts disable access using public endpoints by @BernieWhite.
      [#1532](https://github.com/Azure/PSRule.Rules.Azure/issues/1532)
- General improvements:
  - Added support for array `indexOf`, `lastIndexOf`, and `items` ARM functions by @BernieWhite.
    [#1440](https://github.com/Azure/PSRule.Rules.Azure/issues/1440)
  - Added support for `join` ARM function by @BernieWhite.
    [#1535](https://github.com/Azure/PSRule.Rules.Azure/issues/1535)
  - Improved output of full path to emitted resources by @BernieWhite.
    [#1523](https://github.com/Azure/PSRule.Rules.Azure/issues/1523)
- Engineering:
  - Bump Az.Resources to v6.0.1.
    [#1521](https://github.com/Azure/PSRule.Rules.Azure/pull/1521)
  - Updated provider data for analysis.
    [#1540](https://github.com/Azure/PSRule.Rules.Azure/pull/1540)
  - Bump xunit to v2.4.2.
    [#1542](https://github.com/Azure/PSRule.Rules.Azure/pull/1542)
  - Added readme and tags to NuGet by @BernieWhite.
    [#1513](https://github.com/Azure/PSRule.Rules.Azure/issues/1513)
- Bug fixes:
  - Fixed `Azure.SQL.TDE` is not required to enable Transparent Data Encryption for IaC by @BernieWhite.
    [#1530](https://github.com/Azure/PSRule.Rules.Azure/issues/1530)

What's changed since pre-release v1.18.0-B0027:

- No additional changes.

## v1.18.0-B0027 (pre-release)

What's changed since pre-release v1.18.0-B0010:

- New rules:
  - Cognitive Services:
    - Check accounts use network access restrictions by @BernieWhite.
      [#1532](https://github.com/Azure/PSRule.Rules.Azure/issues/1532)
    - Check accounts use managed identities to access Azure resources by @BernieWhite.
      [#1532](https://github.com/Azure/PSRule.Rules.Azure/issues/1532)
    - Check accounts only accept requests using Azure AD identities by @BernieWhite.
      [#1532](https://github.com/Azure/PSRule.Rules.Azure/issues/1532)
    - Check accounts disable access using public endpoints by @BernieWhite.
      [#1532](https://github.com/Azure/PSRule.Rules.Azure/issues/1532)
- General improvements:
  - Added support for array `indexOf`, `lastIndexOf`, and `items` ARM functions by @BernieWhite.
    [#1440](https://github.com/Azure/PSRule.Rules.Azure/issues/1440)
  - Added support for `join` ARM function by @BernieWhite.
    [#1535](https://github.com/Azure/PSRule.Rules.Azure/issues/1535)
- Engineering:
  - Updated provider data for analysis.
    [#1540](https://github.com/Azure/PSRule.Rules.Azure/pull/1540)
  - Bump xunit to v2.4.2.
    [#1542](https://github.com/Azure/PSRule.Rules.Azure/pull/1542)
- Bug fixes:
  - Fixed `Azure.SQL.TDE` is not required to enable Transparent Data Encryption for IaC by @BernieWhite.
    [#1530](https://github.com/Azure/PSRule.Rules.Azure/issues/1530)

## v1.18.0-B0010 (pre-release)

What's changed since pre-release v1.18.0-B0002:

- General improvements:
  - Improved output of full path to emitted resources by @BernieWhite.
    [#1523](https://github.com/Azure/PSRule.Rules.Azure/issues/1523)
- Engineering:
  - Bump Az.Resources to v6.0.1.
    [#1521](https://github.com/Azure/PSRule.Rules.Azure/pull/1521)

## v1.18.0-B0002 (pre-release)

What's changed since v1.17.1:

- Engineering:
  - Added readme and tags to NuGet by @BernieWhite.
    [#1513](https://github.com/Azure/PSRule.Rules.Azure/issues/1513)

## v1.17.1

What's changed since v1.17.0:

- Bug fixes:
  - Fixed union returns null when merged with built-in expansion objects by @BernieWhite.
    [#1515](https://github.com/Azure/PSRule.Rules.Azure/issues/1515)
  - Fixed missing zones in test for standalone VM by @BernieWhite.
    [#1506](https://github.com/Azure/PSRule.Rules.Azure/issues/1506)

## v1.17.0

What's changed since v1.16.1:

- New features:
  - Added more field count expression support for Azure Policy JSON rules by @ArmaanMcleod.
    [#181](https://github.com/Azure/PSRule.Rules.Azure/issues/181)
  - Added June 2022 baselines `Azure.GA_2022_06` and `Azure.Preview_2022_06` by @BernieWhite.
    [#1499](https://github.com/Azure/PSRule.Rules.Azure/issues/1499)
    - Includes rules released before or during June 2022.
    - Marked `Azure.GA_2022_03` and `Azure.Preview_2022_03` baselines as obsolete.
- New rules:
  - Deployment:
    - Check for secure values in outputs by @BernieWhite.
      [#297](https://github.com/Azure/PSRule.Rules.Azure/issues/297)
- Engineering:
  - Bump Newtonsoft.Json to v13.0.1.
    [#1494](https://github.com/Azure/PSRule.Rules.Azure/pull/1494)
  - Updated NuGet packaging metadata by @BernieWhite.
    [#1428](https://github.com/Azure/PSRule.Rules.Azure/pull/1428)
  - Updated provider data for analysis.
    [#1502](https://github.com/Azure/PSRule.Rules.Azure/pull/1502)
  - Bump PSRule to v2.2.0.
    [#1444](https://github.com/Azure/PSRule.Rules.Azure/pull/1444)
  - Updated NuGet packaging metadata by @BernieWhite.
    [#1428](https://github.com/Azure/PSRule.Rules.Azure/issues/1428)
- Bug fixes:
  - Fixed TDE property status to state by @Dylan-Prins.
    [#1505](https://github.com/Azure/PSRule.Rules.Azure/pull/1505)
  - Fixed the language expression value fails in outputs by @BernieWhite.
    [#1485](https://github.com/Azure/PSRule.Rules.Azure/issues/1485)

What's changed since pre-release v1.17.0-B0064:

- No additional changes.

## v1.17.0-B0064 (pre-release)

What's changed since pre-release v1.17.0-B0035:

- Engineering:
  - Updated provider data for analysis.
    [#1502](https://github.com/Azure/PSRule.Rules.Azure/pull/1502)
  - Bump PSRule to v2.2.0.
    [#1444](https://github.com/Azure/PSRule.Rules.Azure/pull/1444)
- Bug fixes:
  - Fixed TDE property status to state by @Dylan-Prins.
    [#1505](https://github.com/Azure/PSRule.Rules.Azure/pull/1505)

## v1.17.0-B0035 (pre-release)

What's changed since pre-release v1.17.0-B0014:

- New features:
  - Added June 2022 baselines `Azure.GA_2022_06` and `Azure.Preview_2022_06` by @BernieWhite.
    [#1499](https://github.com/Azure/PSRule.Rules.Azure/issues/1499)
    - Includes rules released before or during June 2022.
    - Marked `Azure.GA_2022_03` and `Azure.Preview_2022_03` baselines as obsolete.
- Engineering:
  - Bump Newtonsoft.Json to v13.0.1.
    [#1494](https://github.com/Azure/PSRule.Rules.Azure/pull/1494)
  - Updated NuGet packaging metadata by @BernieWhite.
    [#1428](https://github.com/Azure/PSRule.Rules.Azure/pull/1428)

## v1.17.0-B0014 (pre-release)

What's changed since v1.16.1:

- New features:
  - Added more field count expression support for Azure Policy JSON rules by @ArmaanMcleod.
    [#181](https://github.com/Azure/PSRule.Rules.Azure/issues/181)
- New rules:
  - Deployment:
    - Check for secure values in outputs by @BernieWhite.
      [#297](https://github.com/Azure/PSRule.Rules.Azure/issues/297)
- Engineering:
  - Updated NuGet packaging metadata by @BernieWhite.
    [#1428](https://github.com/Azure/PSRule.Rules.Azure/issues/1428)
- Bug fixes:
  - Fixed the language expression value fails in outputs by @BernieWhite.
    [#1485](https://github.com/Azure/PSRule.Rules.Azure/issues/1485)

## v1.16.1

What's changed since v1.16.0:

- Bug fixes:
  - Fixed TLS 1.3 support in `Azure.AppGw.SSLPolicy` by @BernieWhite.
    [#1469](https://github.com/Azure/PSRule.Rules.Azure/issues/1469)
  - Fixed Application Gateway referencing a WAF policy by @BernieWhite.
    [#1466](https://github.com/Azure/PSRule.Rules.Azure/issues/1466)

## v1.16.0

What's changed since v1.15.2:

- New rules:
  - App Service:
    - Check web apps have insecure FTP disabled by @BernieWhite.
      [#1436](https://github.com/Azure/PSRule.Rules.Azure/issues/1436)
    - Check web apps use a dedicated health probe by @BernieWhite.
      [#1437](https://github.com/Azure/PSRule.Rules.Azure/issues/1437)
- Updated rules:
  - Public IP:
    - Updated `Azure.PublicIP.AvailabilityZone` to exclude IP addresses for Azure Bastion by @BernieWhite.
      [#1442](https://github.com/Azure/PSRule.Rules.Azure/issues/1442)
      - Public IP addresses with the `resource-usage` tag set to `azure-bastion` are excluded.
- General improvements:
  - Added support for `dateTimeFromEpoch` and `dateTimeToEpoch` ARM functions by @BernieWhite.
    [#1451](https://github.com/Azure/PSRule.Rules.Azure/issues/1451)
- Engineering:
  - Updated built documentation to include rule ref and metadata by @BernieWhite.
    [#1432](https://github.com/Azure/PSRule.Rules.Azure/issues/1432)
  - Added ref properties for several rules by @BernieWhite.
    [#1430](https://github.com/Azure/PSRule.Rules.Azure/issues/1430)
  - Updated provider data for analysis.
    [#1453](https://github.com/Azure/PSRule.Rules.Azure/pull/1453)
  - Bump Microsoft.NET.Test.Sdk to v17.2.0.
    [#1410](https://github.com/Azure/PSRule.Rules.Azure/pull/1410)
  - Update CI checks to include required ref property by @BernieWhite.
    [#1431](https://github.com/Azure/PSRule.Rules.Azure/issues/1431)
  - Added ref properties for rules by @BernieWhite.
    [#1430](https://github.com/Azure/PSRule.Rules.Azure/issues/1430)
- Bug fixes:
  - Fixed `Azure.Template.UseVariables` does not accept function variables names by @BernieWhite.
    [#1427](https://github.com/Azure/PSRule.Rules.Azure/issues/1427)
  - Fixed dependency issue within Azure Pipelines `AzurePowerShell` task by @BernieWhite.
    [#1447](https://github.com/Azure/PSRule.Rules.Azure/issues/1447)
    - Removed dependency on `Az.Accounts` and `Az.Resources` from manifest.
      Pre-install these modules to use export cmdlets.

What's changed since pre-release v1.16.0-B0072:

- No additional changes.

## v1.16.0-B0072 (pre-release)

What's changed since pre-release v1.16.0-B0041:

- Engineering:
  - Update CI checks to include required ref property by @BernieWhite.
    [#1431](https://github.com/Azure/PSRule.Rules.Azure/issues/1431)
  - Added ref properties for rules by @BernieWhite.
    [#1430](https://github.com/Azure/PSRule.Rules.Azure/issues/1430)
- Bug fixes:
  - Fixed dependency issue within Azure Pipelines `AzurePowerShell` task by @BernieWhite.
    [#1447](https://github.com/Azure/PSRule.Rules.Azure/issues/1447)
    - Removed dependency on `Az.Accounts` and `Az.Resources` from manifest.
      Pre-install these modules to use export cmdlets.

## v1.16.0-B0041 (pre-release)

What's changed since pre-release v1.16.0-B0017:

- Updated rules:
  - Public IP:
    - Updated `Azure.PublicIP.AvailabilityZone` to exclude IP addresses for Azure Bastion by @BernieWhite.
      [#1442](https://github.com/Azure/PSRule.Rules.Azure/issues/1442)
      - Public IP addresses with the `resource-usage` tag set to `azure-bastion` are excluded.
- General improvements:
  - Added support for `dateTimeFromEpoch` and `dateTimeToEpoch` ARM functions by @BernieWhite.
    [#1451](https://github.com/Azure/PSRule.Rules.Azure/issues/1451)
- Engineering:
  - Updated built documentation to include rule ref and metadata by @BernieWhite.
    [#1432](https://github.com/Azure/PSRule.Rules.Azure/issues/1432)
  - Added ref properties for several rules by @BernieWhite.
    [#1430](https://github.com/Azure/PSRule.Rules.Azure/issues/1430)
  - Updated provider data for analysis.
    [#1453](https://github.com/Azure/PSRule.Rules.Azure/pull/1453)

## v1.16.0-B0017 (pre-release)

What's changed since v1.15.2:

- New rules:
  - App Service:
    - Check web apps have insecure FTP disabled by @BernieWhite.
      [#1436](https://github.com/Azure/PSRule.Rules.Azure/issues/1436)
    - Check web apps use a dedicated health probe by @BernieWhite.
      [#1437](https://github.com/Azure/PSRule.Rules.Azure/issues/1437)
- Engineering:
  - Bump Microsoft.NET.Test.Sdk to v17.2.0.
    [#1410](https://github.com/Azure/PSRule.Rules.Azure/pull/1410)
- Bug fixes:
  - Fixed `Azure.Template.UseVariables` does not accept function variables names by @BernieWhite.
    [#1427](https://github.com/Azure/PSRule.Rules.Azure/issues/1427)

## v1.15.2

What's changed since v1.15.1:

- Bug fixes:
  - Fixed `Azure.AppService.ManagedIdentity` does not accept both system and user assigned by @BernieWhite.
    [#1415](https://github.com/Azure/PSRule.Rules.Azure/issues/1415)
    - This also applies to:
      - `Azure.ADX.ManagedIdentity`
      - `Azure.APIM.ManagedIdentity`
      - `Azure.EventGrid.ManagedIdentity`
      - `Azure.Automation.ManagedIdentity`
  - Fixed Web apps with .NET 6 do not meet version constraint of `Azure.AppService.NETVersion` by @BernieWhite.
    [#1414](https://github.com/Azure/PSRule.Rules.Azure/issues/1414)
    - This also applies to `Azure.AppService.PHPVersion`.

## v1.15.1

What's changed since v1.15.0:

- Bug fixes:
  - Fixed exclusion of `dataCollectionRuleAssociations` from `Azure.Resource.UseTags` by @BernieWhite.
    [#1400](https://github.com/Azure/PSRule.Rules.Azure/issues/1400)
  - Fixed could not determine JSON object type for MockObject using CreateObject by @BernieWhite.
    [#1411](https://github.com/Azure/PSRule.Rules.Azure/issues/1411)
  - Fixed cannot bind argument to parameter 'Sku' because it is an empty string by @BernieWhite.
    [#1407](https://github.com/Azure/PSRule.Rules.Azure/issues/1407)

## v1.15.0

What's changed since v1.14.3:

- New features:
  - **Important change**: Added `Azure.Resource.SupportsTags` selector by @BernieWhite.
    [#1339](https://github.com/Azure/PSRule.Rules.Azure/issues/1339)
    - Use this selector in custom rules to filter rules to only run against resources that support tags.
    - This selector replaces the `SupportsTags` PowerShell function.
    - Using the `SupportsTag` function will now result in a warning.
    - The `SupportsTags` function will be removed in v2.
    - See [upgrade notes][1] for more information.
- Updated rules:
  - Azure Kubernetes Service:
    - Updated `Azure.AKS.Version` to use latest stable version `1.22.6` by @BernieWhite.
      [#1386](https://github.com/Azure/PSRule.Rules.Azure/issues/1386)
      - Use `AZURE_AKS_CLUSTER_MINIMUM_VERSION` to configure the minimum version of the cluster.
- Engineering:
  - Added code signing of module by @BernieWhite.
    [#1379](https://github.com/Azure/PSRule.Rules.Azure/issues/1379)
  - Added SBOM manifests to module by @BernieWhite.
    [#1380](https://github.com/Azure/PSRule.Rules.Azure/issues/1380)
  - Embedded provider and alias information as manifest resources by @BernieWhite.
    [#1383](https://github.com/Azure/PSRule.Rules.Azure/issues/1383)
    - Resources are minified and compressed to improve size and speed.
  - Added additional `nodeps` manifest that does not include dependencies for Az modules by @BernieWhite.
    [#1392](https://github.com/Azure/PSRule.Rules.Azure/issues/1392)
  - Bump Az.Accounts to 2.7.6. [#1338](https://github.com/Azure/PSRule.Rules.Azure/pull/1338)
  - Bump Az.Resources to 5.6.0. [#1338](https://github.com/Azure/PSRule.Rules.Azure/pull/1338)
  - Bump PSRule to 2.1.0. [#1338](https://github.com/Azure/PSRule.Rules.Azure/pull/1338)
  - Bump Pester to 5.3.3. [#1338](https://github.com/Azure/PSRule.Rules.Azure/pull/1338)
- Bug fixes:
  - Fixed dependency chain order when dependsOn copy by @BernieWhite.
    [#1381](https://github.com/Azure/PSRule.Rules.Azure/issues/1381)
  - Fixed error calling SupportsTags function by @BernieWhite.
    [#1401](https://github.com/Azure/PSRule.Rules.Azure/issues/1401)

What's changed since pre-release v1.15.0-B0053:

- Bug fixes:
  - Fixed error calling SupportsTags function by @BernieWhite.
    [#1401](https://github.com/Azure/PSRule.Rules.Azure/issues/1401)

## v1.15.0-B0053 (pre-release)

What's changed since pre-release v1.15.0-B0022:

- New features:
  - **Important change**: Added `Azure.Resource.SupportsTags` selector. [#1339](https://github.com/Azure/PSRule.Rules.Azure/issues/1339)
    - Use this selector in custom rules to filter rules to only run against resources that support tags.
    - This selector replaces the `SupportsTags` PowerShell function.
    - Using the `SupportsTag` function will now result in a warning.
    - The `SupportsTags` function will be removed in v2.
    - See [upgrade notes][1] for more information.
- Engineering:
  - Embedded provider and alias information as manifest resources. [#1383](https://github.com/Azure/PSRule.Rules.Azure/issues/1383)
    - Resources are minified and compressed to improve size and speed.
  - Added additional `nodeps` manifest that does not include dependencies for Az modules. [#1392](https://github.com/Azure/PSRule.Rules.Azure/issues/1392)
  - Bump Az.Accounts to 2.7.6. [#1338](https://github.com/Azure/PSRule.Rules.Azure/pull/1338)
  - Bump Az.Resources to 5.6.0. [#1338](https://github.com/Azure/PSRule.Rules.Azure/pull/1338)
  - Bump PSRule to 2.1.0. [#1338](https://github.com/Azure/PSRule.Rules.Azure/pull/1338)
  - Bump Pester to 5.3.3. [#1338](https://github.com/Azure/PSRule.Rules.Azure/pull/1338)

## v1.15.0-B0022 (pre-release)

What's changed since v1.14.3:

- Updated rules:
  - Azure Kubernetes Service:
    - Updated `Azure.AKS.Version` to use latest stable version `1.22.6`. [#1386](https://github.com/Azure/PSRule.Rules.Azure/issues/1386)
      - Use `AZURE_AKS_CLUSTER_MINIMUM_VERSION` to configure the minimum version of the cluster.
- Engineering:
  - Added code signing of module. [#1379](https://github.com/Azure/PSRule.Rules.Azure/issues/1379)
  - Added SBOM manifests to module. [#1380](https://github.com/Azure/PSRule.Rules.Azure/issues/1380)
- Bug fixes:
  - Fixed dependency chain order when dependsOn copy. [#1381](https://github.com/Azure/PSRule.Rules.Azure/issues/1381)

## v1.14.3

What's changed since v1.14.2:

- Bug fixes:
  - Fixed Azure Firewall threat intel mode reported for Secure VNET hubs. [#1365](https://github.com/Azure/PSRule.Rules.Azure/issues/1365)
  - Fixed array function handling with mock objects. [#1367](https://github.com/Azure/PSRule.Rules.Azure/issues/1367)

## v1.14.2

What's changed since v1.14.1:

- Bug fixes:
  - Fixed handling of parent resources when sub resource is in a separate deployment. [#1360](https://github.com/Azure/PSRule.Rules.Azure/issues/1360)

## v1.14.1

What's changed since v1.14.0:

- Bug fixes:
  - Fixed unable to set parameter defaults option with type object. [#1355](https://github.com/Azure/PSRule.Rules.Azure/issues/1355)

## v1.14.0

What's changed since v1.13.4:

- New features:
  - Added support for referencing resources in template. [#1315](https://github.com/Azure/PSRule.Rules.Azure/issues/1315)
    - The `reference()` function can be used to reference resources in template.
    - A placeholder value is still used for resources outside of the template.
  - Added March 2022 baselines `Azure.GA_2022_03` and `Azure.Preview_2022_03`. [#1334](https://github.com/Azure/PSRule.Rules.Azure/issues/1334)
    - Includes rules released before or during March 2022.
    - Marked `Azure.GA_2021_12` and `Azure.Preview_2021_12` baselines as obsolete.
  - **Experimental:** Cmdlets to validate objects with Azure policy conditions:
    - `Export-AzPolicyAssignmentData` - Exports policy assignment data. [#1266](https://github.com/Azure/PSRule.Rules.Azure/issues/1266)
    - `Export-AzPolicyAssignmentRuleData` - Exports JSON rules from policy assignment data. [#1278](https://github.com/Azure/PSRule.Rules.Azure/issues/1278)
    - `Get-AzPolicyAssignmentDataSource` - Discovers policy assignment data. [#1340](https://github.com/Azure/PSRule.Rules.Azure/issues/1340)
    - See cmdlet help for limitations and usage.
    - Additional information will be posted as this feature evolves [here](https://github.com/Azure/PSRule.Rules.Azure/discussions/1345).
- New rules:
  - SignalR Service:
    - Check services use Managed Identities. [#1306](https://github.com/Azure/PSRule.Rules.Azure/issues/1306)
    - Check services use a SKU with an SLA. [#1307](https://github.com/Azure/PSRule.Rules.Azure/issues/1307)
  - Web PubSub Service:
    - Check services use Managed Identities. [#1308](https://github.com/Azure/PSRule.Rules.Azure/issues/1308)
    - Check services use a SKU with an SLA. [#1309](https://github.com/Azure/PSRule.Rules.Azure/issues/1309)
- Updated rules:
  - Azure Kubernetes Service:
    - Updated `Azure.AKS.Version` to use latest stable version `1.21.9`. [#1318](https://github.com/Azure/PSRule.Rules.Azure/issues/1318)
      - Use `AZURE_AKS_CLUSTER_MINIMUM_VERSION` to configure the minimum version of the cluster.
- Engineering:
  - Cache Azure Policy Aliases. [#1277](https://github.com/Azure/PSRule.Rules.Azure/issues/1277)
  - Cleanup of additional alias metadata. [#1351](https://github.com/Azure/PSRule.Rules.Azure/pull/1351)
- Bug fixes:
  - Fixed index was out of range with split on mock properties. [#1327](https://github.com/Azure/PSRule.Rules.Azure/issues/1327)
  - Fixed mock objects with no properties. [#1347](https://github.com/Azure/PSRule.Rules.Azure/issues/1347)
  - Fixed sub-resources nesting by scope regression. [#1348](https://github.com/Azure/PSRule.Rules.Azure/issues/1348)
  - Fixed expand of runtime properties on reference objects. [#1324](https://github.com/Azure/PSRule.Rules.Azure/issues/1324)
  - Fixed processing of deployment outputs. [#1316](https://github.com/Azure/PSRule.Rules.Azure/issues/1316)

What's changed since pre-release v1.14.0-B2204013:

- No additional changes.

## v1.14.0-B2204013 (pre-release)

What's changed since pre-release v1.14.0-B2204007:

- Engineering:
  - Cleanup of additional alias metadata. [#1351](https://github.com/Azure/PSRule.Rules.Azure/pull/1351)

## v1.14.0-B2204007 (pre-release)

What's changed since pre-release v1.14.0-B2203117:

- Bug fixes:
  - Fixed mock objects with no properties. [#1347](https://github.com/Azure/PSRule.Rules.Azure/issues/1347)
  - Fixed sub-resources nesting by scope regression. [#1348](https://github.com/Azure/PSRule.Rules.Azure/issues/1348)

## v1.14.0-B2203117 (pre-release)

What's changed since pre-release v1.14.0-B2203088:

- New features:
  - **Experimental:** Cmdlets to validate objects with Azure policy conditions:
    - `Export-AzPolicyAssignmentData` - Exports policy assignment data. [#1266](https://github.com/Azure/PSRule.Rules.Azure/issues/1266)
    - `Export-AzPolicyAssignmentRuleData` - Exports JSON rules from policy assignment data. [#1278](https://github.com/Azure/PSRule.Rules.Azure/issues/1278)
    - `Get-AzPolicyAssignmentDataSource` - Discovers policy assignment data. [#1340](https://github.com/Azure/PSRule.Rules.Azure/issues/1340)
    - See cmdlet help for limitations and usage.
    - Additional information will be posted as this feature evolves [here](https://github.com/Azure/PSRule.Rules.Azure/discussions/1345).
- Engineering:
  - Cache Azure Policy Aliases. [#1277](https://github.com/Azure/PSRule.Rules.Azure/issues/1277)
- Bug fixes:
  - Fixed index was out of range with split on mock properties. [#1327](https://github.com/Azure/PSRule.Rules.Azure/issues/1327)

## v1.14.0-B2203088 (pre-release)

What's changed since pre-release v1.14.0-B2203066:

- New features:
  - Added March 2022 baselines `Azure.GA_2022_03` and `Azure.Preview_2022_03`. [#1334](https://github.com/Azure/PSRule.Rules.Azure/issues/1334)
    - Includes rules released before or during March 2022.
    - Marked `Azure.GA_2021_12` and `Azure.Preview_2021_12` baselines as obsolete.
- Bug fixes:
  - Fixed expand of runtime properties on reference objects. [#1324](https://github.com/Azure/PSRule.Rules.Azure/issues/1324)

## v1.14.0-B2203066 (pre-release)

What's changed since v1.13.4:

- New features:
  - Added support for referencing resources in template. [#1315](https://github.com/Azure/PSRule.Rules.Azure/issues/1315)
    - The `reference()` function can be used to reference resources in template.
    - A placeholder value is still used for resources outside of the template.
- New rules:
  - SignalR Service:
    - Check services use Managed Identities. [#1306](https://github.com/Azure/PSRule.Rules.Azure/issues/1306)
    - Check services use a SKU with an SLA. [#1307](https://github.com/Azure/PSRule.Rules.Azure/issues/1307)
  - Web PubSub Service:
    - Check services use Managed Identities. [#1308](https://github.com/Azure/PSRule.Rules.Azure/issues/1308)
    - Check services use a SKU with an SLA. [#1309](https://github.com/Azure/PSRule.Rules.Azure/issues/1309)
- Updated rules:
  - Azure Kubernetes Service:
    - Updated `Azure.AKS.Version` to use latest stable version `1.21.9`. [#1318](https://github.com/Azure/PSRule.Rules.Azure/issues/1318)
      - Use `AZURE_AKS_CLUSTER_MINIMUM_VERSION` to configure the minimum version of the cluster.
- Bug fixes:
  - Fixed processing of deployment outputs. [#1316](https://github.com/Azure/PSRule.Rules.Azure/issues/1316)

## v1.13.4

What's changed since v1.13.3:

- Bug fixes:
  - Fixed virtual network without any subnets is invalid. [#1303](https://github.com/Azure/PSRule.Rules.Azure/issues/1303)
  - Fixed container registry rules that require a premium tier. [#1304](https://github.com/Azure/PSRule.Rules.Azure/issues/1304)
    - Rules `Azure.ACR.Retention` and `Azure.ACR.ContentTrust` are now only run against premium instances.

## v1.13.3

What's changed since v1.13.2:

- Bug fixes:
  - Fixed bicep build timeout for complex deployments. [#1299](https://github.com/Azure/PSRule.Rules.Azure/issues/1299)

## v1.13.2

What's changed since v1.13.1:

- Engineering:
  - Bump PowerShellStandard.Library to 5.1.1. [#1295](https://github.com/Azure/PSRule.Rules.Azure/pull/1295)
- Bug fixes:
  - Fixed nested resource loops. [#1293](https://github.com/Azure/PSRule.Rules.Azure/issues/1293)

## v1.13.1

What's changed since v1.13.0:

- Bug fixes:
  - Fixed parsing of nested quote pairs within JSON function. [#1288](https://github.com/Azure/PSRule.Rules.Azure/issues/1288)

## v1.13.0

What's changed since v1.12.2:

- New features:
  - Added support for setting defaults for required parameters. [#1065](https://github.com/Azure/PSRule.Rules.Azure/issues/1065)
    - When specified, the value will be used when a parameter value is not provided.
  - Added support expanding Bicep from parameter files. [#1160](https://github.com/Azure/PSRule.Rules.Azure/issues/1160)
- New rules:
  - Azure Cache for Redis:
    - Limit public access for Azure Cache for Redis instances. [#935](https://github.com/Azure/PSRule.Rules.Azure/issues/935)
  - Container App:
    - Check insecure ingress is not enabled (preview). [#1252](https://github.com/Azure/PSRule.Rules.Azure/issues/1252)
  - Key Vault:
    - Check key auto-rotation is enabled (preview). [#1159](https://github.com/Azure/PSRule.Rules.Azure/issues/1159)
  - Recovery Services Vault:
    - Check vaults have replication alerts configured. [#7](https://github.com/Azure/PSRule.Rules.Azure/issues/7)
- Engineering:
  - Automatically build baseline docs. [#1242](https://github.com/Azure/PSRule.Rules.Azure/issues/1242)
  - Bump PSRule dependency to v1.11.1. [#1269](https://github.com/Azure/PSRule.Rules.Azure/pull/1269)
- Bug fixes:
  - Fixed empty value with strong type. [#1258](https://github.com/Azure/PSRule.Rules.Azure/issues/1258)
  - Fixed error with empty logic app trigger. [#1249](https://github.com/Azure/PSRule.Rules.Azure/issues/1249)
  - Fixed out of order parameters. [#1257](https://github.com/Azure/PSRule.Rules.Azure/issues/1257)
  - Fixed mapping default configuration causes cast exception. [#1274](https://github.com/Azure/PSRule.Rules.Azure/issues/1274)
  - Fixed resource id is incorrectly built for sub resource types. [#1279](https://github.com/Azure/PSRule.Rules.Azure/issues/1279)

What's changed since pre-release v1.13.0-B2202113:

- No additional changes.

## v1.13.0-B2202113 (pre-release)

What's changed since pre-release v1.13.0-B2202108:

- Bug fixes:
  - Fixed resource id is incorrectly built for sub resource types. [#1279](https://github.com/Azure/PSRule.Rules.Azure/issues/1279)

## v1.13.0-B2202108 (pre-release)

What's changed since pre-release v1.13.0-B2202103:

- Bug fixes:
  - Fixed mapping default configuration causes cast exception. [#1274](https://github.com/Azure/PSRule.Rules.Azure/issues/1274)

## v1.13.0-B2202103 (pre-release)

What's changed since pre-release v1.13.0-B2202090:

- Engineering:
  - Bump PSRule dependency to v1.11.1. [#1269](https://github.com/Azure/PSRule.Rules.Azure/pull/1269)
- Bug fixes:
  - Fixed out of order parameters. [#1257](https://github.com/Azure/PSRule.Rules.Azure/issues/1257)

## v1.13.0-B2202090 (pre-release)

What's changed since pre-release v1.13.0-B2202063:

- New rules:
  - Azure Cache for Redis:
    - Limit public access for Azure Cache for Redis instances. [#935](https://github.com/Azure/PSRule.Rules.Azure/issues/935)
- Engineering:
  - Automatically build baseline docs. [#1242](https://github.com/Azure/PSRule.Rules.Azure/issues/1242)
- Bug fixes:
  - Fixed empty value with strong type. [#1258](https://github.com/Azure/PSRule.Rules.Azure/issues/1258)

## v1.13.0-B2202063 (pre-release)

What's changed since v1.12.2:

- New features:
  - Added support for setting defaults for required parameters. [#1065](https://github.com/Azure/PSRule.Rules.Azure/issues/1065)
    - When specified, the value will be used when a parameter value is not provided.
  - Added support expanding Bicep from parameter files. [#1160](https://github.com/Azure/PSRule.Rules.Azure/issues/1160)
- New rules:
  - Container App:
    - Check insecure ingress is not enabled (preview). [#1252](https://github.com/Azure/PSRule.Rules.Azure/issues/1252)
  - Key Vault:
    - Check key auto-rotation is enabled (preview). [#1159](https://github.com/Azure/PSRule.Rules.Azure/issues/1159)
  - Recovery Services Vault:
    - Check vaults have replication alerts configured. [#7](https://github.com/Azure/PSRule.Rules.Azure/issues/7)
- Bug fixes:
  - Fixed error with empty logic app trigger. [#1249](https://github.com/Azure/PSRule.Rules.Azure/issues/1249)

## v1.12.2

What's changed since v1.12.1:

- Bug fixes:
  - Fixed detect strong type requirements for nested deployments. [#1235](https://github.com/Azure/PSRule.Rules.Azure/issues/1235)

## v1.12.1

What's changed since v1.12.0:

- Bug fixes:
  - Fixed Bicep already exists with PSRule v2. [#1232](https://github.com/Azure/PSRule.Rules.Azure/issues/1232)

## v1.12.0

What's changed since v1.11.1:

- New rules:
  - Data Explorer:
    - Check clusters use Managed Identities. [#1207](https://github.com/Azure/PSRule.Rules.Azure/issues/1207)
    - Check clusters use a SKU with a SLA. [#1208](https://github.com/Azure/PSRule.Rules.Azure/issues/1208)
    - Check clusters use disk encryption. [#1209](https://github.com/Azure/PSRule.Rules.Azure/issues/1209)
    - Check clusters are in use with databases. [#1215](https://github.com/Azure/PSRule.Rules.Azure/issues/1215)
  - Event Hub:
    - Check namespaces are in use with event hubs. [#1216](https://github.com/Azure/PSRule.Rules.Azure/issues/1216)
    - Check namespaces only accept identity-based authentication. [#1217](https://github.com/Azure/PSRule.Rules.Azure/issues/1217)
  - Azure Recovery Services Vault:
    - Check vaults use geo-redundant storage. [#5](https://github.com/Azure/PSRule.Rules.Azure/issues/5)
  - Service Bus:
    - Check namespaces are in use with queues and topics. [#1218](https://github.com/Azure/PSRule.Rules.Azure/issues/1218)
    - Check namespaces only accept identity-based authentication. [#1219](https://github.com/Azure/PSRule.Rules.Azure/issues/1219)
- Updated rules:
  - Azure Kubernetes Service:
    - Updated `Azure.AKS.Version` to use latest stable version `1.21.7`. [#1188](https://github.com/Azure/PSRule.Rules.Azure/issues/1188)
      - Pinned latest GA baseline `Azure.GA_2021_12` to previous version `1.20.5`.
      - Use `AZURE_AKS_CLUSTER_MINIMUM_VERSION` to configure the minimum version of the cluster.
  - Azure API Management:
    - Check service disabled insecure ciphers.
      [#1128](https://github.com/Azure/PSRule.Rules.Azure/issues/1128)
    - Refactored the cipher and protocol rule into individual rules.
      - `Azure.APIM.Protocols`
      - `Azure.APIM.Ciphers`
- General improvements:
  - **Important change:** Replaced `Azure_AKSMinimumVersion` option with `AZURE_AKS_CLUSTER_MINIMUM_VERSION`. [#941](https://github.com/Azure/PSRule.Rules.Azure/issues/941)
    - For compatibility, if `Azure_AKSMinimumVersion` is set it will be used instead of `AZURE_AKS_CLUSTER_MINIMUM_VERSION`.
    - If only `AZURE_AKS_CLUSTER_MINIMUM_VERSION` is set, this value will be used.
    - The default will be used neither options are configured.
    - If `Azure_AKSMinimumVersion` is set a warning will be generated until the configuration is removed.
    - Support for `Azure_AKSMinimumVersion` is deprecated and will be removed in v2.
    - See [upgrade notes][1] for details.
- Bug fixes:
  - Fixed false positive of blob container with access unspecified. [#1212](https://github.com/Azure/PSRule.Rules.Azure/issues/1212)

What's changed since pre-release v1.12.0-B2201086:

- No additional changes.

## v1.12.0-B2201086 (pre-release)

What's changed since pre-release v1.12.0-B2201067:

- New rules:
  - Data Explorer:
    - Check clusters are in use with databases. [#1215](https://github.com/Azure/PSRule.Rules.Azure/issues/1215)
  - Event Hub:
    - Check namespaces are in use with event hubs. [#1216](https://github.com/Azure/PSRule.Rules.Azure/issues/1216)
    - Check namespaces only accept identity-based authentication. [#1217](https://github.com/Azure/PSRule.Rules.Azure/issues/1217)
  - Azure Recovery Services Vault:
    - Check vaults use geo-redundant storage. [#5](https://github.com/Azure/PSRule.Rules.Azure/issues/5)
  - Service Bus:
    - Check namespaces are in use with queues and topics. [#1218](https://github.com/Azure/PSRule.Rules.Azure/issues/1218)
    - Check namespaces only accept identity-based authentication. [#1219](https://github.com/Azure/PSRule.Rules.Azure/issues/1219)

## v1.12.0-B2201067 (pre-release)

What's changed since pre-release v1.12.0-B2201054:

- New rules:
  - Data Explorer:
    - Check clusters use Managed Identities. [#1207](https://github.com/Azure/PSRule.Rules.Azure/issues/1207)
    - Check clusters use a SKU with a SLA. [#1208](https://github.com/Azure/PSRule.Rules.Azure/issues/1208)
    - Check clusters use disk encryption. [#1209](https://github.com/Azure/PSRule.Rules.Azure/issues/1209)
- Bug fixes:
  - Fixed false positive of blob container with access unspecified. [#1212](https://github.com/Azure/PSRule.Rules.Azure/issues/1212)

## v1.12.0-B2201054 (pre-release)

What's changed since v1.11.1:

- Updated rules:
  - Azure Kubernetes Service:
    - Updated `Azure.AKS.Version` to use latest stable version `1.21.7`. [#1188](https://github.com/Azure/PSRule.Rules.Azure/issues/1188)
      - Pinned latest GA baseline `Azure.GA_2021_12` to previous version `1.20.5`.
      - Use `AZURE_AKS_CLUSTER_MINIMUM_VERSION` to configure the minimum version of the cluster.
  - Azure API Management:
    - Check service disabled insecure ciphers.
      [#1128](https://github.com/Azure/PSRule.Rules.Azure/issues/1128)
    - Refactored the cipher and protocol rule into individual rules.
      - `Azure.APIM.Protocols`
      - `Azure.APIM.Ciphers`
- General improvements:
  - **Important change:** Replaced `Azure_AKSMinimumVersion` option with `AZURE_AKS_CLUSTER_MINIMUM_VERSION`. [#941](https://github.com/Azure/PSRule.Rules.Azure/issues/941)
    - For compatibility, if `Azure_AKSMinimumVersion` is set it will be used instead of `AZURE_AKS_CLUSTER_MINIMUM_VERSION`.
    - If only `AZURE_AKS_CLUSTER_MINIMUM_VERSION` is set, this value will be used.
    - The default will be used neither options are configured.
    - If `Azure_AKSMinimumVersion` is set a warning will be generated until the configuration is removed.
    - Support for `Azure_AKSMinimumVersion` is deprecated and will be removed in v2.
    - See [upgrade notes][1] for details.

## v1.11.1

What's changed since v1.11.0:

- Bug fixes:
  - Fixed `Azure.AKS.CNISubnetSize` rule to use CNI selector. [#1178](https://github.com/Azure/PSRule.Rules.Azure/issues/1178)

## v1.11.0

What's changed since v1.10.4:

- New features:
  - Added baselines containing only Azure preview features. [#1129](https://github.com/Azure/PSRule.Rules.Azure/issues/1129)
    - Added baseline `Azure.Preview_2021_09`.
    - Added baseline `Azure.Preview_2021_12`.
  - Added `Azure.GA_2021_12` baseline. [#1146](https://github.com/Azure/PSRule.Rules.Azure/issues/1146)
    - Includes rules released before or during December 2021 for Azure GA features.
    - Marked baseline `Azure.GA_2021_09` as obsolete.
  - Bicep support promoted from experimental to generally available (GA). [#1176](https://github.com/Azure/PSRule.Rules.Azure/issues/1176)
- New rules:
  - All resources:
    - Check comments for each template resource. [#969](https://github.com/Azure/PSRule.Rules.Azure/issues/969)
  - Automation Account:
    - Automation accounts should enable diagnostic logs. [#1075](https://github.com/Azure/PSRule.Rules.Azure/issues/1075)
  - Azure Kubernetes Service:
    - Check clusters have the HTTP application routing add-on disabled. [#1131](https://github.com/Azure/PSRule.Rules.Azure/issues/1131)
    - Check clusters use the Secrets Store CSI Driver add-on. [#992](https://github.com/Azure/PSRule.Rules.Azure/issues/992)
    - Check clusters autorotation with the Secrets Store CSI Driver add-on. [#993](https://github.com/Azure/PSRule.Rules.Azure/issues/993)
    - Check clusters use Azure AD Pod Managed Identities (preview). [#991](https://github.com/Azure/PSRule.Rules.Azure/issues/991)
  - Azure Redis Cache:
    - Use availability zones for Azure Cache for Redis for regions that support it. [#1078](https://github.com/Azure/PSRule.Rules.Azure/issues/1078)
      - `Azure.Redis.AvailabilityZone`
      - `Azure.RedisEnterprise.Zones`
  - Application Security Group:
    - Check Application Security Groups meet naming requirements. [#1110](https://github.com/Azure/PSRule.Rules.Azure/issues/1110)
  - Firewall:
    - Check Firewalls meet naming requirements. [#1110](https://github.com/Azure/PSRule.Rules.Azure/issues/1110)
    - Check Firewall policies meet naming requirements. [#1110](https://github.com/Azure/PSRule.Rules.Azure/issues/1110)
  - Private Endpoint:
    - Check Private Endpoints meet naming requirements. [#1110](https://github.com/Azure/PSRule.Rules.Azure/issues/1110)
  - Virtual WAN:
    - Check Virtual WANs meet naming requirements. [#1110](https://github.com/Azure/PSRule.Rules.Azure/issues/1110)
- Updated rules:
  - Azure Kubernetes Service:
    - Promoted `Azure.AKS.AutoUpgrade` to GA rule set. [#1130](https://github.com/Azure/PSRule.Rules.Azure/issues/1130)
- General improvements:
  - Added support for template function `tenant()`. [#1124](https://github.com/Azure/PSRule.Rules.Azure/issues/1124)
  - Added support for template function `managementGroup()`. [#1125](https://github.com/Azure/PSRule.Rules.Azure/issues/1125)
  - Added support for template function `pickZones()`. [#518](https://github.com/Azure/PSRule.Rules.Azure/issues/518)
- Engineering:
  - Rule refactoring of rules from PowerShell to YAML. [#1109](https://github.com/Azure/PSRule.Rules.Azure/issues/1109)
    - The following rules were refactored:
      - `Azure.LB.Name`
      - `Azure.NSG.Name`
      - `Azure.Firewall.Mode`
      - `Azure.Route.Name`
      - `Azure.VNET.Name`
      - `Azure.VNG.Name`
      - `Azure.VNG.ConnectionName`
      - `Azure.AppConfig.SKU`
      - `Azure.AppConfig.Name`
      - `Azure.AppInsights.Workspace`
      - `Azure.AppInsights.Name`
      - `Azure.Cosmos.AccountName`
      - `Azure.FrontDoor.State`
      - `Azure.FrontDoor.Name`
      - `Azure.FrontDoor.WAF.Mode`
      - `Azure.FrontDoor.WAF.Enabled`
      - `Azure.FrontDoor.WAF.Name`
      - `Azure.AKS.MinNodeCount`
      - `Azure.AKS.ManagedIdentity`
      - `Azure.AKS.StandardLB`
      - `Azure.AKS.AzurePolicyAddOn`
      - `Azure.AKS.ManagedAAD`
      - `Azure.AKS.AuthorizedIPs`
      - `Azure.AKS.LocalAccounts`
      - `Azure.AKS.AzureRBAC`
- Bug fixes:
  - Fixed output of Bicep informational and warning messages in error stream. [#1157](https://github.com/Azure/PSRule.Rules.Azure/issues/1157)

What's changed since pre-release v1.11.0-B2112112:

- New features:
  - Bicep support promoted from experimental to generally available (GA). [#1176](https://github.com/Azure/PSRule.Rules.Azure/issues/1176)

## v1.11.0-B2112112 (pre-release)

What's changed since pre-release v1.11.0-B2112104:

- New rules:
  - Azure Redis Cache:
    - Use availability zones for Azure Cache for Redis for regions that support it. [#1078](https://github.com/Azure/PSRule.Rules.Azure/issues/1078)
      - `Azure.Redis.AvailabilityZone`
      - `Azure.RedisEnterprise.Zones`

## v1.11.0-B2112104 (pre-release)

What's changed since pre-release v1.11.0-B2112073:

- New rules:
  - Azure Kubernetes Service:
    - Check clusters use Azure AD Pod Managed Identities (preview). [#991](https://github.com/Azure/PSRule.Rules.Azure/issues/991)
- Engineering:
  - Rule refactoring of rules from PowerShell to YAML. [#1109](https://github.com/Azure/PSRule.Rules.Azure/issues/1109)
    - The following rules were refactored:
      - `Azure.AppConfig.SKU`
      - `Azure.AppConfig.Name`
      - `Azure.AppInsights.Workspace`
      - `Azure.AppInsights.Name`
      - `Azure.Cosmos.AccountName`
      - `Azure.FrontDoor.State`
      - `Azure.FrontDoor.Name`
      - `Azure.FrontDoor.WAF.Mode`
      - `Azure.FrontDoor.WAF.Enabled`
      - `Azure.FrontDoor.WAF.Name`
      - `Azure.AKS.MinNodeCount`
      - `Azure.AKS.ManagedIdentity`
      - `Azure.AKS.StandardLB`
      - `Azure.AKS.AzurePolicyAddOn`
      - `Azure.AKS.ManagedAAD`
      - `Azure.AKS.AuthorizedIPs`
      - `Azure.AKS.LocalAccounts`
      - `Azure.AKS.AzureRBAC`
- Bug fixes:
  - Fixed output of Bicep informational and warning messages in error stream. [#1157](https://github.com/Azure/PSRule.Rules.Azure/issues/1157)
  - Fixed obsolete flag for baseline `Azure.Preview_2021_12`. [#1166](https://github.com/Azure/PSRule.Rules.Azure/issues/1166)

## v1.11.0-B2112073 (pre-release)

What's changed since pre-release v1.11.0-B2112024:

- New features:
  - Added baselines containing only Azure preview features. [#1129](https://github.com/Azure/PSRule.Rules.Azure/issues/1129)
    - Added baseline `Azure.Preview_2021_09`.
    - Added baseline `Azure.Preview_2021_12`.
  - Added `Azure.GA_2021_12` baseline. [#1146](https://github.com/Azure/PSRule.Rules.Azure/issues/1146)
    - Includes rules released before or during December 2021 for Azure GA features.
    - Marked baseline `Azure.GA_2021_09` as obsolete.
- New rules:
  - All resources:
    - Check comments for each template resource. [#969](https://github.com/Azure/PSRule.Rules.Azure/issues/969)
- Bug fixes:
  - Fixed template function `equals` parameter count mismatch. [#1137](https://github.com/Azure/PSRule.Rules.Azure/issues/1137)
  - Fixed copy loop on nested deployment parameters is not handled. [#1144](https://github.com/Azure/PSRule.Rules.Azure/issues/1144)
  - Fixed outer copy loop of nested deployment. [#1154](https://github.com/Azure/PSRule.Rules.Azure/issues/1154)

## v1.11.0-B2112024 (pre-release)

What's changed since pre-release v1.11.0-B2111014:

- New rules:
  - Azure Kubernetes Service:
    - Check clusters have the HTTP application routing add-on disabled. [#1131](https://github.com/Azure/PSRule.Rules.Azure/issues/1131)
    - Check clusters use the Secrets Store CSI Driver add-on. [#992](https://github.com/Azure/PSRule.Rules.Azure/issues/992)
    - Check clusters autorotation with the Secrets Store CSI Driver add-on. [#993](https://github.com/Azure/PSRule.Rules.Azure/issues/993)
  - Automation Account:
    - Automation accounts should enable diagnostic logs. [#1075](https://github.com/Azure/PSRule.Rules.Azure/issues/1075)
- Updated rules:
  - Azure Kubernetes Service:
    - Promoted `Azure.AKS.AutoUpgrade` to GA rule set. [#1130](https://github.com/Azure/PSRule.Rules.Azure/issues/1130)
- General improvements:
  - Added support for template function `tenant()`. [#1124](https://github.com/Azure/PSRule.Rules.Azure/issues/1124)
  - Added support for template function `managementGroup()`. [#1125](https://github.com/Azure/PSRule.Rules.Azure/issues/1125)
  - Added support for template function `pickZones()`. [#518](https://github.com/Azure/PSRule.Rules.Azure/issues/518)
- Bug fixes:
  - Fixed `Azure.Policy.WaiverExpiry` date conversion. [#1118](https://github.com/Azure/PSRule.Rules.Azure/issues/1118)

## v1.11.0-B2111014 (pre-release)

What's changed since v1.10.0:

- New rules:
  - Application Security Group:
    - Check Application Security Groups meet naming requirements. [#1110](https://github.com/Azure/PSRule.Rules.Azure/issues/1110)
  - Firewall:
    - Check Firewalls meet naming requirements. [#1110](https://github.com/Azure/PSRule.Rules.Azure/issues/1110)
    - Check Firewall policies meet naming requirements. [#1110](https://github.com/Azure/PSRule.Rules.Azure/issues/1110)
  - Private Endpoint:
    - Check Private Endpoints meet naming requirements. [#1110](https://github.com/Azure/PSRule.Rules.Azure/issues/1110)
  - Virtual WAN:
    - Check Virtual WANs meet naming requirements. [#1110](https://github.com/Azure/PSRule.Rules.Azure/issues/1110)
- Engineering:
  - Rule refactoring of rules from PowerShell to YAML. [#1109](https://github.com/Azure/PSRule.Rules.Azure/issues/1109)
    - The following rules were refactored:
      - `Azure.LB.Name`
      - `Azure.NSG.Name`
      - `Azure.Firewall.Mode`
      - `Azure.Route.Name`
      - `Azure.VNET.Name`
      - `Azure.VNG.Name`
      - `Azure.VNG.ConnectionName`

## v1.10.4

What's changed since v1.10.3:

- Bug fixes:
  - Fixed outer copy loop of nested deployment. [#1154](https://github.com/Azure/PSRule.Rules.Azure/issues/1154)

## v1.10.3

What's changed since v1.10.2:

- Bug fixes:
  - Fixed copy loop on nested deployment parameters is not handled. [#1144](https://github.com/Azure/PSRule.Rules.Azure/issues/1144)

## v1.10.2

What's changed since v1.10.1:

- Bug fixes:
  - Fixed template function `equals` parameter count mismatch. [#1137](https://github.com/Azure/PSRule.Rules.Azure/issues/1137)

## v1.10.1

What's changed since v1.10.0:

- Bug fixes:
  - Fixed `Azure.Policy.WaiverExpiry` date conversion. [#1118](https://github.com/Azure/PSRule.Rules.Azure/issues/1118)

## v1.10.0

What's changed since v1.9.1:

- New features:
  - Added support for parameter strong types. [#1083](https://github.com/Azure/PSRule.Rules.Azure/issues/1083)
    - The value of string parameters can be tested against the expected type.
    - When configuring a location strong type, the parameter value must be a valid Azure location.
    - When configuring a resource type strong type, the parameter value must be a matching resource Id.
- New rules:
  - All resources:
    - Check template expressions do not exceed a maximum length. [#1006](https://github.com/Azure/PSRule.Rules.Azure/issues/1006)
  - Automation Service:
    - Check automation accounts should use managed identities for authentication. [#1074](https://github.com/Azure/PSRule.Rules.Azure/issues/1074)
  - Event Grid:
    - Check topics and domains use managed identities. [#1091](https://github.com/Azure/PSRule.Rules.Azure/issues/1091)
    - Check topics and domains use private endpoints. [#1092](https://github.com/Azure/PSRule.Rules.Azure/issues/1092)
    - Check topics and domains use identity-based authentication. [#1093](https://github.com/Azure/PSRule.Rules.Azure/issues/1093)
- General improvements:
  - Updated default baseline to use module configuration. [#1089](https://github.com/Azure/PSRule.Rules.Azure/issues/1089)
- Engineering:
  - Bump PSRule dependency to v1.9.0. [#1081](https://github.com/Azure/PSRule.Rules.Azure/issues/1081)
  - Bump Microsoft.CodeAnalysis.NetAnalyzers to v6.0.0. [#1080](https://github.com/Azure/PSRule.Rules.Azure/pull/1080)
  - Bump Microsoft.SourceLink.GitHub to 1.1.1. [#1085](https://github.com/Azure/PSRule.Rules.Azure/pull/1085)
- Bug fixes:
  - Fixed expansion of secret references. [#1098](https://github.com/Azure/PSRule.Rules.Azure/issues/1098)
  - Fixed handling of tagging for deployments. [#1099](https://github.com/Azure/PSRule.Rules.Azure/issues/1099)
  - Fixed strong type issue flagged with empty defaultValue string. [#1100](https://github.com/Azure/PSRule.Rules.Azure/issues/1100)

What's changed since pre-release v1.10.0-B2111081:

- No additional changes.

## v1.10.0-B2111081 (pre-release)

What's changed since pre-release v1.10.0-B2111072:

- New rules:
  - Automation Service:
    - Automation accounts should use managed identities for authentication. [#1074](https://github.com/Azure/PSRule.Rules.Azure/issues/1074)

## v1.10.0-B2111072 (pre-release)

What's changed since pre-release v1.10.0-B2111058:

- New rules:
  - All resources:
    - Check template expressions do not exceed a maximum length. [#1006](https://github.com/Azure/PSRule.Rules.Azure/issues/1006)
- Bug fixes:
  - Fixed expansion of secret references. [#1098](https://github.com/Azure/PSRule.Rules.Azure/issues/1098)
  - Fixed handling of tagging for deployments. [#1099](https://github.com/Azure/PSRule.Rules.Azure/issues/1099)
  - Fixed strong type issue flagged with empty defaultValue string. [#1100](https://github.com/Azure/PSRule.Rules.Azure/issues/1100)

## v1.10.0-B2111058 (pre-release)

What's changed since pre-release v1.10.0-B2111040:

- New rules:
  - Event Grid:
    - Check topics and domains use managed identities. [#1091](https://github.com/Azure/PSRule.Rules.Azure/issues/1091)
    - Check topics and domains use private endpoints. [#1092](https://github.com/Azure/PSRule.Rules.Azure/issues/1092)
    - Check topics and domains use identity-based authentication. [#1093](https://github.com/Azure/PSRule.Rules.Azure/issues/1093)
- General improvements:
  - Updated default baseline to use module configuration. [#1089](https://github.com/Azure/PSRule.Rules.Azure/issues/1089)

## v1.10.0-B2111040 (pre-release)

What's changed since v1.9.1:

- New features:
  - Added support for parameter strong types. [#1083](https://github.com/Azure/PSRule.Rules.Azure/issues/1083)
    - The value of string parameters can be tested against the expected type.
    - When configuring a location strong type, the parameter value must be a valid Azure location.
    - When configuring a resource type strong type, the parameter value must be a matching resource Id.
- Engineering:
  - Bump PSRule dependency to v1.9.0. [#1081](https://github.com/Azure/PSRule.Rules.Azure/issues/1081)
  - Bump Microsoft.CodeAnalysis.NetAnalyzers to v6.0.0. [#1080](https://github.com/Azure/PSRule.Rules.Azure/pull/1080)
  - Bump Microsoft.SourceLink.GitHub to 1.1.1. [#1085](https://github.com/Azure/PSRule.Rules.Azure/pull/1085)

## v1.9.1

What's changed since v1.9.0:

- Bug fixes:
  - Fixed can not index into resource group tags. [#1066](https://github.com/Azure/PSRule.Rules.Azure/issues/1066)
  - Fixed `Azure.VM.ASMinMembers` for template deployments. [#1064](https://github.com/Azure/PSRule.Rules.Azure/issues/1064)
  - Fixed zones property not found on public IP resource. [#1070](https://github.com/Azure/PSRule.Rules.Azure/issues/1070)

## v1.9.0

What's changed since v1.8.1:

- New rules:
  - API Management Service:
    - Check API management services are using availability zones when available. [#1017](https://github.com/Azure/PSRule.Rules.Azure/issues/1017)
  - Public IP Address:
    - Check Public IP addresses are configured with zone-redundancy. [#958](https://github.com/Azure/PSRule.Rules.Azure/issues/958)
    - Check Public IP addresses are using Standard SKU. [#979](https://github.com/Azure/PSRule.Rules.Azure/issues/979)
  - User Assigned Managed Identity:
    - Check identities meet naming requirements. [#1021](https://github.com/Azure/PSRule.Rules.Azure/issues/1021)
  - Virtual Network Gateway:
    - Check VPN/ExpressRoute gateways are configured with availability zone SKU. [#926](https://github.com/Azure/PSRule.Rules.Azure/issues/926)
- General improvements:
  - Improved processing of AzOps generated templates. [#799](https://github.com/Azure/PSRule.Rules.Azure/issues/799)
    - `Azure.Template.DefineParameters` is ignored for AzOps generated templates.
    - `Azure.Template.UseLocationParameter` is ignored for AzOps generated templates.
  - Bicep is now installed when using PSRule GitHub Action. [#1050](https://github.com/Azure/PSRule.Rules.Azure/issues/1050)
- Engineering:
  - Bump PSRule dependency to v1.8.0. [#1018](https://github.com/Azure/PSRule.Rules.Azure/issues/1018)
  - Added automated PR workflow to bump `providers.json` monthly. [#1041](https://github.com/Azure/PSRule.Rules.Azure/issues/1041)
- Bug fixes:
  - Fixed AKS Network Policy should accept calico. [#1046](https://github.com/Azure/PSRule.Rules.Azure/issues/1046)
  - Fixed `Azure.ACR.AdminUser` fails when `adminUserEnabled` not set. [#1014](https://github.com/Azure/PSRule.Rules.Azure/issues/1014)
  - Fixed `Azure.KeyVault.Logs` reports cannot index into a null array. [#1024](https://github.com/Azure/PSRule.Rules.Azure/issues/1024)
  - Fixed template function empty returns object reference not set exception. [#1025](https://github.com/Azure/PSRule.Rules.Azure/issues/1025)
  - Fixed delayed binding of `and` template function. [#1026](https://github.com/Azure/PSRule.Rules.Azure/issues/1026)
  - Fixed template function array nests array with array parameters. [#1027](https://github.com/Azure/PSRule.Rules.Azure/issues/1027)
  - Fixed property used by `Azure.ACR.MinSKU` to work more reliably with templates. [#1034](https://github.com/Azure/PSRule.Rules.Azure/issues/1034)
  - Fixed could not determine JSON object type for MockMember using CreateObject. [#1035](https://github.com/Azure/PSRule.Rules.Azure/issues/1035)
  - Fixed Bicep convention ordering. [#1053](https://github.com/Azure/PSRule.Rules.Azure/issues/1053)

What's changed since pre-release v1.9.0-B2110087:

- No additional changes.

## v1.9.0-B2110087 (pre-release)

What's changed since pre-release v1.9.0-B2110082:

- Bug fixes:
  - Fixed Bicep convention ordering. [#1053](https://github.com/Azure/PSRule.Rules.Azure/issues/1053)

## v1.9.0-B2110082 (pre-release)

What's changed since pre-release v1.9.0-B2110059:

- General improvements:
  - Bicep is now installed when using PSRule GitHub Action. [#1050](https://github.com/Azure/PSRule.Rules.Azure/issues/1050)
- Engineering:
  - Added automated PR workflow to bump `providers.json` monthly. [#1041](https://github.com/Azure/PSRule.Rules.Azure/issues/1041)
- Bug fixes:
  - Fixed AKS Network Policy should accept calico. [#1046](https://github.com/Azure/PSRule.Rules.Azure/issues/1046)

## v1.9.0-B2110059 (pre-release)

What's changed since pre-release v1.9.0-B2110040:

- New rules:
  - API Management Service:
    - Check API management services are using availability zones when available. [#1017](https://github.com/Azure/PSRule.Rules.Azure/issues/1017)
- Bug fixes:
  - Fixed property used by `Azure.ACR.MinSKU` to work more reliably with templates. [#1034](https://github.com/Azure/PSRule.Rules.Azure/issues/1034)
  - Fixed could not determine JSON object type for MockMember using CreateObject. [#1035](https://github.com/Azure/PSRule.Rules.Azure/issues/1035)

## v1.9.0-B2110040 (pre-release)

What's changed since pre-release v1.9.0-B2110025:

- New rules:
  - User Assigned Managed Identity:
    - Check identities meet naming requirements. [#1021](https://github.com/Azure/PSRule.Rules.Azure/issues/1021)
- Bug fixes:
  - Fixed `Azure.KeyVault.Logs` reports cannot index into a null array. [#1024](https://github.com/Azure/PSRule.Rules.Azure/issues/1024)
  - Fixed template function empty returns object reference not set exception. [#1025](https://github.com/Azure/PSRule.Rules.Azure/issues/1025)
  - Fixed delayed binding of `and` template function. [#1026](https://github.com/Azure/PSRule.Rules.Azure/issues/1026)
  - Fixed template function array nests array with array parameters. [#1027](https://github.com/Azure/PSRule.Rules.Azure/issues/1027)

## v1.9.0-B2110025 (pre-release)

What's changed since pre-release v1.9.0-B2110014:

- Engineering:
  - Bump PSRule dependency to v1.8.0. [#1018](https://github.com/Azure/PSRule.Rules.Azure/issues/1018)
- Bug fixes:
  - Fixed `Azure.ACR.AdminUser` fails when `adminUserEnabled` not set. [#1014](https://github.com/Azure/PSRule.Rules.Azure/issues/1014)

## v1.9.0-B2110014 (pre-release)

What's changed since pre-release v1.9.0-B2110009:

- Bug fixes:
  - Fixed expression out of range of valid values. [#1005](https://github.com/Azure/PSRule.Rules.Azure/issues/1005)
  - Fixed template expand fails in nested reference expansion. [#1007](https://github.com/Azure/PSRule.Rules.Azure/issues/1007)

## v1.9.0-B2110009 (pre-release)

What's changed since pre-release v1.9.0-B2109027:

- Bug fixes:
  - Fixed handling of comments with template and parameter file rules. [#996](https://github.com/Azure/PSRule.Rules.Azure/issues/996)
  - Fixed `Azure.Template.UseLocationParameter` to only apply to templates deployed as RG scope [#995](https://github.com/Azure/PSRule.Rules.Azure/issues/995)
  - Fixed expand template fails with `createObject` when no parameters are specified. [#1000](https://github.com/Azure/PSRule.Rules.Azure/issues/1000)

## v1.9.0-B2109027 (pre-release)

What's changed since v1.8.0:

- New rules:
  - Public IP Address:
    - Check Public IP addresses are configured with zone-redundancy. [#958](https://github.com/Azure/PSRule.Rules.Azure/issues/958)
    - Check Public IP addresses are using Standard SKU. [#979](https://github.com/Azure/PSRule.Rules.Azure/issues/979)
  - Virtual Network Gateway:
    - Check VPN/ExpressRoute gateways are configured with availability zone SKU. [#926](https://github.com/Azure/PSRule.Rules.Azure/issues/926)
- General improvements:
  - Improved processing of AzOps generated templates. [#799](https://github.com/Azure/PSRule.Rules.Azure/issues/799)
    - `Azure.Template.DefineParameters` is ignored for AzOps generated templates.
    - `Azure.Template.UseLocationParameter` is ignored for AzOps generated templates.
- Bug fixes:
  - Fixed `ToUpper` fails to convert character. [#986](https://github.com/Azure/PSRule.Rules.Azure/issues/986)

## v1.8.1

What's changed since v1.8.0:

- Bug fixes:
  - Fixed handling of comments with template and parameter file rules. [#996](https://github.com/Azure/PSRule.Rules.Azure/issues/996)
  - Fixed `Azure.Template.UseLocationParameter` to only apply to templates deployed as RG scope [#995](https://github.com/Azure/PSRule.Rules.Azure/issues/995)
  - Fixed expand template fails with `createObject` when no parameters are specified. [#1000](https://github.com/Azure/PSRule.Rules.Azure/issues/1000)
  - Fixed `ToUpper` fails to convert character. [#986](https://github.com/Azure/PSRule.Rules.Azure/issues/986)
  - Fixed expression out of range of valid values. [#1005](https://github.com/Azure/PSRule.Rules.Azure/issues/1005)
  - Fixed template expand fails in nested reference expansion. [#1007](https://github.com/Azure/PSRule.Rules.Azure/issues/1007)

## v1.8.0

What's changed since v1.7.0:

- New features:
  - Added `Azure.GA_2021_09` baseline. [#961](https://github.com/Azure/PSRule.Rules.Azure/issues/961)
    - Includes rules released before or during September 2021 for Azure GA features.
    - Marked baseline `Azure.GA_2021_06` as obsolete.
- New rules:
  - Application Gateway:
    - Check App Gateways should use availability zones when available. Thanks [@ArmaanMcleod](https://github.com/ArmaanMcleod). [#928](https://github.com/Azure/PSRule.Rules.Azure/issues/928)
  - Azure Kubernetes Service:
    - Check clusters have control plane audit logs enabled. Thanks [@ArmaanMcleod](https://github.com/ArmaanMcleod). [#882](https://github.com/Azure/PSRule.Rules.Azure/issues/882)
    - Check clusters have control plane diagnostics enabled. Thanks [@ArmaanMcleod](https://github.com/ArmaanMcleod). [#922](https://github.com/Azure/PSRule.Rules.Azure/issues/922)
    - Check clusters use Container Insights for monitoring workloads. Thanks [@ArmaanMcleod](https://github.com/ArmaanMcleod). [#881](https://github.com/Azure/PSRule.Rules.Azure/issues/881)
    - Check clusters use availability zones when available. Thanks [@ArmaanMcleod](https://github.com/ArmaanMcleod). [#880](https://github.com/Azure/PSRule.Rules.Azure/issues/880)
  - Cosmos DB:
    - Check DB account names meet naming requirements. [#954](https://github.com/Azure/PSRule.Rules.Azure/issues/954)
    - Check DB accounts use Azure AD identities for resource management operations. [#953](https://github.com/Azure/PSRule.Rules.Azure/issues/953)
  - Load Balancer:
    - Check Load balancers are using Standard SKU. Thanks [@ArmaanMcleod](https://github.com/ArmaanMcleod). [#957](https://github.com/Azure/PSRule.Rules.Azure/issues/957)
    - Check Load Balancers are configured with zone-redundancy. Thanks [@ArmaanMcleod](https://github.com/ArmaanMcleod). [#927](https://github.com/Azure/PSRule.Rules.Azure/issues/927)
- Engineering:
  - Bump PSRule dependency to v1.7.2. [#951](https://github.com/Azure/PSRule.Rules.Azure/issues/951)
  - Automated update of availability zone information in providers.json. [#907](https://github.com/Azure/PSRule.Rules.Azure/issues/907)
  - Increased test coverage of rule reasons. Thanks [@ArmaanMcleod](https://github.com/ArmaanMcleod). [#960](https://github.com/Azure/PSRule.Rules.Azure/issues/960)
- Bug fixes:
  - Fixed export of in-flight AKS related subnets for kubenet clusters. Thanks [@ArmaanMcleod](https://github.com/ArmaanMcleod). [#920](https://github.com/Azure/PSRule.Rules.Azure/issues/920)
  - Fixed plan instance count is not applicable to Elastic Premium plans. [#946](https://github.com/Azure/PSRule.Rules.Azure/issues/946)
  - Fixed minimum App Service Plan fails Elastic Premium plans. [#945](https://github.com/Azure/PSRule.Rules.Azure/issues/945)
  - Fixed App Service Plan should include PremiumV3 plan. [#944](https://github.com/Azure/PSRule.Rules.Azure/issues/944)
  - Fixed Azure.VM.NICAttached with private endpoints. [#932](https://github.com/Azure/PSRule.Rules.Azure/issues/932)
  - Fixed Bicep CLI fails with unexpected end of content. [#889](https://github.com/Azure/PSRule.Rules.Azure/issues/889)
  - Fixed incomplete reason message for `Azure.Storage.MinTLS`. [#971](https://github.com/Azure/PSRule.Rules.Azure/issues/971)
  - Fixed false positive of `Azure.Storage.UseReplication` with large file storage. [#965](https://github.com/Azure/PSRule.Rules.Azure/issues/965)

What's changed since pre-release v1.8.0-B2109060:

- No additional changes.

## v1.8.0-B2109086 (pre-release)

What's changed since pre-release v1.8.0-B2109060:

- New rules:
  - Load Balancer:
    - Check Load balancers are using Standard SKU. Thanks [@ArmaanMcleod](https://github.com/ArmaanMcleod). [#957](https://github.com/Azure/PSRule.Rules.Azure/issues/957)
- Engineering:
  - Increased test coverage of rule reasons. Thanks [@ArmaanMcleod](https://github.com/ArmaanMcleod). [#960](https://github.com/Azure/PSRule.Rules.Azure/issues/960)
- Bug fixes:
  - Fixed Bicep CLI fails with unexpected end of content. [#889](https://github.com/Azure/PSRule.Rules.Azure/issues/889)
  - Fixed incomplete reason message for `Azure.Storage.MinTLS`. [#971](https://github.com/Azure/PSRule.Rules.Azure/issues/971)
  - Fixed false positive of `Azure.Storage.UseReplication` with large file storage. [#965](https://github.com/Azure/PSRule.Rules.Azure/issues/965)

## v1.8.0-B2109060 (pre-release)

What's changed since pre-release v1.8.0-B2109046:

- New features:
  - Added `Azure.GA_2021_09` baseline. [#961](https://github.com/Azure/PSRule.Rules.Azure/issues/961)
    - Includes rules released before or during September 2021 for Azure GA features.
    - Marked baseline `Azure.GA_2021_06` as obsolete.
- New rules:
  - Load Balancer:
    - Check Load Balancers are configured with zone-redundancy. Thanks [@ArmaanMcleod](https://github.com/ArmaanMcleod). [#927](https://github.com/Azure/PSRule.Rules.Azure/issues/927)

## v1.8.0-B2109046 (pre-release)

What's changed since pre-release v1.8.0-B2109020:

- New rules:
  - Application Gateway:
    - Check App Gateways should use availability zones when available. Thanks [@ArmaanMcleod](https://github.com/ArmaanMcleod). [#928](https://github.com/Azure/PSRule.Rules.Azure/issues/928)
  - Cosmos DB:
    - Check DB account names meet naming requirements. [#954](https://github.com/Azure/PSRule.Rules.Azure/issues/954)
    - Check DB accounts use Azure AD identities for resource management operations. [#953](https://github.com/Azure/PSRule.Rules.Azure/issues/953)
- Bug fixes:
  - Fixed plan instance count is not applicable to Elastic Premium plans. [#946](https://github.com/Azure/PSRule.Rules.Azure/issues/946)
  - Fixed minimum App Service Plan fails Elastic Premium plans. [#945](https://github.com/Azure/PSRule.Rules.Azure/issues/945)
  - Fixed App Service Plan should include PremiumV3 plan. [#944](https://github.com/Azure/PSRule.Rules.Azure/issues/944)
  - Fixed Azure.VM.NICAttached with private endpoints. [#932](https://github.com/Azure/PSRule.Rules.Azure/issues/932)
- Engineering:
  - Bump PSRule dependency to v1.7.2. [#951](https://github.com/Azure/PSRule.Rules.Azure/issues/951)

## v1.8.0-B2109020 (pre-release)

What's changed since pre-release v1.8.0-B2108026:

- New rules:
  - Azure Kubernetes Service:
    - Check clusters have control plane audit logs enabled. Thanks [@ArmaanMcleod](https://github.com/ArmaanMcleod). [#882](https://github.com/Azure/PSRule.Rules.Azure/issues/882)
    - Check clusters have control plane diagnostics enabled. Thanks [@ArmaanMcleod](https://github.com/ArmaanMcleod). [#922](https://github.com/Azure/PSRule.Rules.Azure/issues/922)
- Engineering:
  - Bump PSRule dependency to v1.7.0. [#938](https://github.com/Azure/PSRule.Rules.Azure/issues/938)

## v1.8.0-B2108026 (pre-release)

What's changed since pre-release v1.8.0-B2108013:

- New rules:
  - Azure Kubernetes Service:
    - Check clusters use Container Insights for monitoring workloads. Thanks [@ArmaanMcleod](https://github.com/ArmaanMcleod). [#881](https://github.com/Azure/PSRule.Rules.Azure/issues/881)
- Bug fixes:
  - Fixed export of in-flight AKS related subnets for kubenet clusters. Thanks [@ArmaanMcleod](https://github.com/ArmaanMcleod). [#920](https://github.com/Azure/PSRule.Rules.Azure/issues/920)

## v1.8.0-B2108013 (pre-release)

What's changed since v1.7.0:

- New rules:
  - Azure Kubernetes Service:
    - Check clusters use availability zones when available. Thanks [@ArmaanMcleod](https://github.com/ArmaanMcleod). [#880](https://github.com/Azure/PSRule.Rules.Azure/issues/880)
- Engineering:
  - Bump PSRule dependency to v1.6.1. [#913](https://github.com/Azure/PSRule.Rules.Azure/issues/913)
  - Automated update of availability zone information in providers.json. [#907](https://github.com/Azure/PSRule.Rules.Azure/issues/907)

## v1.7.0

What's changed since v1.6.0:

- New rules:
  - All resources:
    - Check template parameter files use metadata links. [#846](https://github.com/Azure/PSRule.Rules.Azure/issues/846)
      - Configure the `AZURE_PARAMETER_FILE_METADATA_LINK` option to enable this rule.
    - Check template files use a recent schema. [#845](https://github.com/Azure/PSRule.Rules.Azure/issues/845)
    - Check template files use a https schema scheme. [#894](https://github.com/Azure/PSRule.Rules.Azure/issues/894)
    - Check template parameter files use a https schema scheme. [#894](https://github.com/Azure/PSRule.Rules.Azure/issues/894)
    - Check template parameters set a value. [#896](https://github.com/Azure/PSRule.Rules.Azure/issues/896)
    - Check template parameters use a valid secret reference. [#897](https://github.com/Azure/PSRule.Rules.Azure/issues/897)
  - Azure Kubernetes Service:
    - Check clusters using Azure CNI should use large subnets. Thanks [@ArmaanMcleod](https://github.com/ArmaanMcleod). [#273](https://github.com/Azure/PSRule.Rules.Azure/issues/273)
    - Check clusters use auto-scale node pools. Thanks [@ArmaanMcleod](https://github.com/ArmaanMcleod). [#218](https://github.com/Azure/PSRule.Rules.Azure/issues/218)
      - By default, a minimum of a `/23` subnet is required.
      - Configure `AZURE_AKS_CNI_MINIMUM_CLUSTER_SUBNET_SIZE` to change the default minimum subnet size.
  - Storage Account:
    - Check Storage Accounts only accept explicitly allowed network traffic. [#884](https://github.com/Azure/PSRule.Rules.Azure/issues/884)
- Updated rules:
  - Virtual Network:
    - Excluded `AzureFirewallManagementSubnet` from `Azure.VNET.UseNSGs`. [#869](https://github.com/Azure/PSRule.Rules.Azure/issues/869)
- General improvements:
  - Added version information to bicep compilation exceptions. [#903](https://github.com/Azure/PSRule.Rules.Azure/issues/903)
- Engineering:
  - Bump PSRule dependency to v1.6.0. [#871](https://github.com/Azure/PSRule.Rules.Azure/issues/871)
- Bug fixes:
  - Fixed DateTimeAdd function and tests within timezones with DST. [#891](https://github.com/Azure/PSRule.Rules.Azure/issues/891)
  - Fixed `Azure.Template.ParameterValue` failing on empty value. [#901](https://github.com/Azure/PSRule.Rules.Azure/issues/901)

What's changed since pre-release v1.7.0-B2108059:

- No additional changes.

## v1.7.0-B2108059 (pre-release)

What's changed since pre-release v1.7.0-B2108049:

- General improvements:
  - Added version information to bicep compilation exceptions. [#903](https://github.com/Azure/PSRule.Rules.Azure/issues/903)
- Bug fixes:
  - Fixed `Azure.Template.ParameterValue` failing on empty value. [#901](https://github.com/Azure/PSRule.Rules.Azure/issues/901)

## v1.7.0-B2108049 (pre-release)

What's changed since pre-release v1.7.0-B2108040:

- New rules:
  - All resources:
    - Check template files use a recent schema. [#845](https://github.com/Azure/PSRule.Rules.Azure/issues/845)
    - Check template files use a https schema scheme. [#894](https://github.com/Azure/PSRule.Rules.Azure/issues/894)
    - Check template parameter files use a https schema scheme. [#894](https://github.com/Azure/PSRule.Rules.Azure/issues/894)
    - Check template parameters set a value. [#896](https://github.com/Azure/PSRule.Rules.Azure/issues/896)
    - Check template parameters use a valid secret reference. [#897](https://github.com/Azure/PSRule.Rules.Azure/issues/897)
- Bug fixes:
  - Fixed DateTimeAdd function and tests within timezones with DST. [#891](https://github.com/Azure/PSRule.Rules.Azure/issues/891)

## v1.7.0-B2108040 (pre-release)

What's changed since pre-release v1.7.0-B2108020:

- New rules:
  - All resources:
    - Check template parameter files use metadata links. [#846](https://github.com/Azure/PSRule.Rules.Azure/issues/846)
      - Configure the `AZURE_PARAMETER_FILE_METADATA_LINK` option to enable this rule.
  - Azure Kubernetes Service:
    - Check clusters using Azure CNI should use large subnets. Thanks [@ArmaanMcleod](https://github.com/ArmaanMcleod). [#273](https://github.com/Azure/PSRule.Rules.Azure/issues/273)
      - By default, a minimum of a `/23` subnet is required.
      - Configure `AZURE_AKS_CNI_MINIMUM_CLUSTER_SUBNET_SIZE` to change the default minimum subnet size.
  - Storage Account:
    - Check Storage Accounts only accept explicitly allowed network traffic. [#884](https://github.com/Azure/PSRule.Rules.Azure/issues/884)

## v1.7.0-B2108020 (pre-release)

What's changed since v1.6.0:

- New rules:
  - Azure Kubernetes Service:
    - Check clusters use auto-scale node pools. Thanks [@ArmaanMcleod](https://github.com/ArmaanMcleod). [#218](https://github.com/Azure/PSRule.Rules.Azure/issues/218)
- Updated rules:
  - Virtual Network:
    - Excluded `AzureFirewallManagementSubnet` from `Azure.VNET.UseNSGs`. [#869](https://github.com/Azure/PSRule.Rules.Azure/issues/869)
- Engineering:
  - Bump PSRule dependency to v1.6.0. [#871](https://github.com/Azure/PSRule.Rules.Azure/issues/871)

## v1.6.0

What's changed since v1.5.1:

- New features:
  - **Experimental:** Added support for expansion from Bicep source files. [#848](https://github.com/Azure/PSRule.Rules.Azure/issues/848) [#670](https://github.com/Azure/PSRule.Rules.Azure/issues/670) [#858](https://github.com/Azure/PSRule.Rules.Azure/issues/858)
    - Bicep support is currently experimental.
    - To opt-in set the `AZURE_BICEP_FILE_EXPANSION` configuration to `true`.
    - For more information see [Using Bicep](https://azure.github.io/PSRule.Rules.Azure/using-bicep/).
- New rules:
  - Application Gateways:
    - Check Application Gateways publish endpoints by HTTPS. [#841](https://github.com/Azure/PSRule.Rules.Azure/issues/841)
- Engineering:
  - Bump PSRule dependency to v1.5.0. [#832](https://github.com/Azure/PSRule.Rules.Azure/issues/832)
  - Migration of Pester v4 tests to Pester v5. Thanks [@ArmaanMcleod](https://github.com/ArmaanMcleod). [#395](https://github.com/Azure/PSRule.Rules.Azure/issues/395)

What's changed since pre-release v1.6.0-B2108038:

- Bug fixes:
  - Fixed Bicep expand creates deadlock and times out. [#863](https://github.com/Azure/PSRule.Rules.Azure/issues/863)

## v1.6.0-B2108038 (pre-release)

What's changed since pre-release v1.6.0-B2108023:

- Bug fixes:
  - Fixed Bicep expand hangs analysis. [#858](https://github.com/Azure/PSRule.Rules.Azure/issues/858)

## v1.6.0-B2108023 (pre-release)

What's changed since pre-release v1.6.0-B2107028:

- New features:
  - **Experimental:** Added support for expansion from Bicep source files. [#848](https://github.com/Azure/PSRule.Rules.Azure/issues/848) [#670](https://github.com/Azure/PSRule.Rules.Azure/issues/670)
    - Bicep support is currently experimental.
    - To opt-in set the `AZURE_BICEP_FILE_EXPANSION` configuration to `true`.
    - For more information see [Using Bicep](https://azure.github.io/PSRule.Rules.Azure/using-bicep/).

## v1.6.0-B2107028 (pre-release)

What's changed since v1.5.1:

- New rules:
  - Application Gateways:
    - Check Application Gateways publish endpoints by HTTPS. [#841](https://github.com/Azure/PSRule.Rules.Azure/issues/841)
- Engineering:
  - Bump PSRule dependency to v1.5.0. [#832](https://github.com/Azure/PSRule.Rules.Azure/issues/832)

## v1.5.1

What's changed since v1.5.0:

- Bug fixes:
  - Fixed rule does not detect more restrictive NSG rules. [#831](https://github.com/Azure/PSRule.Rules.Azure/issues/831)

## v1.5.0

What's changed since v1.4.1:

- New features:
  - Added `Azure.GA_2021_06` baseline. [#822](https://github.com/Azure/PSRule.Rules.Azure/issues/822)
    - Includes rules released before or during June 2021 for Azure GA features.
    - Marked baseline `Azure.GA_2021_03` as obsolete.
- New rules:
  - Application Insights:
    - Check App Insights resources use workspace-based configuration. [#813](https://github.com/Azure/PSRule.Rules.Azure/issues/813)
    - Check App Insights resources meet naming requirements. [#814](https://github.com/Azure/PSRule.Rules.Azure/issues/814)
- General improvements:
  - Exclude not applicable rules for templates generated with Bicep and PSArm. [#815](https://github.com/Azure/PSRule.Rules.Azure/issues/815)
  - Updated rule help to use docs pages for online version. [#824](https://github.com/Azure/PSRule.Rules.Azure/issues/824)
- Engineering:
  - Bump PSRule dependency to v1.4.0. [#823](https://github.com/Azure/PSRule.Rules.Azure/issues/823)
  - Bump YamlDotNet dependency to v11.2.1. [#821](https://github.com/Azure/PSRule.Rules.Azure/pull/821)
  - Migrate project to Azure GitHub organization and updated links. [#800](https://github.com/Azure/PSRule.Rules.Azure/pull/800)
- Bug fixes:
  - Fixed detection of parameters and variables with line breaks. [#811](https://github.com/Azure/PSRule.Rules.Azure/issues/811)

What's changed since pre-release v1.5.0-B2107002:

- No additional changes.

## v1.5.0-B2107002 (pre-release)

What's changed since pre-release v1.5.0-B2106018:

- New features:
  - Added `Azure.GA_2021_06` baseline. [#822](https://github.com/Azure/PSRule.Rules.Azure/issues/822)
    - Includes rules released before or during June 2021 for Azure GA features.
    - Marked baseline `Azure.GA_2021_03` as obsolete.
- General improvements:
  - Updated rule help to use docs pages for online version. [#824](https://github.com/Azure/PSRule.Rules.Azure/issues/824)
- Engineering:
  - Bump PSRule dependency to v1.4.0. [#823](https://github.com/Azure/PSRule.Rules.Azure/issues/823)
  - Bump YamlDotNet dependency to v11.2.1. [#821](https://github.com/Azure/PSRule.Rules.Azure/pull/821)

## v1.5.0-B2106018 (pre-release)

What's changed since v1.4.1:

- New rules:
  - Application Insights:
    - Check App Insights resources use workspace-based configuration. [#813](https://github.com/Azure/PSRule.Rules.Azure/issues/813)
    - Check App Insights resources meet naming requirements. [#814](https://github.com/Azure/PSRule.Rules.Azure/issues/814)
- General improvements:
  - Exclude not applicable rules for templates generated with Bicep and PSArm. [#815](https://github.com/Azure/PSRule.Rules.Azure/issues/815)
- Engineering:
  - Bump YamlDotNet dependency to v11.2.0. [#801](https://github.com/Azure/PSRule.Rules.Azure/pull/801)
  - Migrate project to Azure GitHub organization and updated links. [#800](https://github.com/Azure/PSRule.Rules.Azure/pull/800)
- Bug fixes:
  - Fixed detection of parameters and variables with line breaks. [#811](https://github.com/Azure/PSRule.Rules.Azure/issues/811)

## v1.4.1

What's changed since v1.4.0:

- Bug fixes:
  - Fixed boolean string conversion case. [#793](https://github.com/Azure/PSRule.Rules.Azure/issues/793)
  - Fixed case sensitive property matching. [#794](https://github.com/Azure/PSRule.Rules.Azure/issues/794)
  - Fixed automatic expansion of template parameter files. [#796](https://github.com/Azure/PSRule.Rules.Azure/issues/796)
    - Template parameter files are not automatically expanded by default.
    - To enable this, set the `AZURE_PARAMETER_FILE_EXPANSION` configuration option.

## v1.4.0

What's changed since v1.3.2:

- New features:
  - Automatically expand template from parameter files for analysis. [#772](https://github.com/Azure/PSRule.Rules.Azure/issues/772)
    - Previously templates needed to be exported with `Export-AzRuleTemplateData`.
    - To export template data automatically use PSRule cmdlets with `-Format File`.
- New rules:
  - Cognitive Search:
    - Check search services meet index SLA replica requirement. [#761](https://github.com/Azure/PSRule.Rules.Azure/issues/761)
    - Check search services meet query SLA replica requirement. [#762](https://github.com/Azure/PSRule.Rules.Azure/issues/762)
    - Check search services meet naming requirements. [#763](https://github.com/Azure/PSRule.Rules.Azure/issues/763)
    - Check search services use a minimum SKU. [#764](https://github.com/Azure/PSRule.Rules.Azure/issues/764)
    - Check search services use managed identities. [#765](https://github.com/Azure/PSRule.Rules.Azure/issues/765)
  - Azure Kubernetes Service:
    - Check clusters use AKS-managed Azure AD integration. [#436](https://github.com/Azure/PSRule.Rules.Azure/issues/436)
    - Check clusters have local account disabled (preview). [#786](https://github.com/Azure/PSRule.Rules.Azure/issues/786)
    - Check clusters have an auto-upgrade channel set (preview). [#787](https://github.com/Azure/PSRule.Rules.Azure/issues/787)
    - Check clusters limit access network access to the API server. [#788](https://github.com/Azure/PSRule.Rules.Azure/issues/788)
    - Check clusters used Azure RBAC for Kubernetes authorization. [#789](https://github.com/Azure/PSRule.Rules.Azure/issues/789)
- Updated rules:
  - Azure Kubernetes Service:
    - Updated `Azure.AKS.Version` to 1.20.5. [#767](https://github.com/Azure/PSRule.Rules.Azure/issues/767)
- General improvements:
  - Automatically nest template sub-resources for analysis. [#746](https://github.com/Azure/PSRule.Rules.Azure/issues/746)
    - Sub-resources such as diagnostic logs or configurations are automatically nested.
    - Automatic nesting a resource requires:
      - The parent resource is defined in the same template.
      - The sub-resource depends on the parent resource.
  - Added support for source location references to template files. [#781](https://github.com/Azure/PSRule.Rules.Azure/issues/781)
    - Output includes source location to resources exported from a templates.
- Bug fixes:
  - Fixed string index parsing in expressions with whitespace. [#775](https://github.com/Azure/PSRule.Rules.Azure/issues/775)
  - Fixed base for DateTimeAdd is not a valid string. [#777](https://github.com/Azure/PSRule.Rules.Azure/issues/777)
- Engineering:
  - Added source link to project. [#783](https://github.com/Azure/PSRule.Rules.Azure/issues/783)

What's changed since pre-release v1.4.0-B2105057:

- No additional changes.

## v1.4.0-B2105057 (pre-release)

What's changed since pre-release v1.4.0-B2105050:

- New rules:
  - Azure Kubernetes Service:
    - Check clusters use AKS-managed Azure AD integration. [#436](https://github.com/Azure/PSRule.Rules.Azure/issues/436)
    - Check clusters have local account disabled (preview). [#786](https://github.com/Azure/PSRule.Rules.Azure/issues/786)
    - Check clusters have an auto-upgrade channel set (preview). [#787](https://github.com/Azure/PSRule.Rules.Azure/issues/787)
    - Check clusters limit access network access to the API server. [#788](https://github.com/Azure/PSRule.Rules.Azure/issues/788)
    - Check clusters used Azure RBAC for Kubernetes authorization. [#789](https://github.com/Azure/PSRule.Rules.Azure/issues/789)
- Updated rules:
  - Azure Kubernetes Service:
    - Updated `Azure.AKS.Version` to 1.20.5. [#767](https://github.com/Azure/PSRule.Rules.Azure/issues/767)
- Engineering:
  - Added source link to project. [#783](https://github.com/Azure/PSRule.Rules.Azure/issues/783)

## v1.4.0-B2105050 (pre-release)

What's changed since pre-release v1.4.0-B2105044:

- General improvements:
  - Added support for source location references to template files. [#781](https://github.com/Azure/PSRule.Rules.Azure/issues/781)
    - Output includes source location to resources exported from a templates.

## v1.4.0-B2105044 (pre-release)

What's changed since pre-release v1.4.0-B2105027:

- New features:
  - Automatically expand template from parameter files for analysis. [#772](https://github.com/Azure/PSRule.Rules.Azure/issues/772)
    - Previously templates needed to be exported with `Export-AzRuleTemplateData`.
    - To export template data automatically use PSRule cmdlets with `-Format File`.
- Bug fixes:
  - Fixed string index parsing in expressions with whitespace. [#775](https://github.com/Azure/PSRule.Rules.Azure/issues/775)
  - Fixed base for DateTimeAdd is not a valid string. [#777](https://github.com/Azure/PSRule.Rules.Azure/issues/777)

## v1.4.0-B2105027 (pre-release)

What's changed since pre-release v1.4.0-B2105020:

- New rules:
  - Cognitive Search:
    - Check search services meet index SLA replica requirement. [#761](https://github.com/Azure/PSRule.Rules.Azure/issues/761)
    - Check search services meet query SLA replica requirement. [#762](https://github.com/Azure/PSRule.Rules.Azure/issues/762)
    - Check search services meet naming requirements. [#763](https://github.com/Azure/PSRule.Rules.Azure/issues/763)
    - Check search services use a minimum SKU. [#764](https://github.com/Azure/PSRule.Rules.Azure/issues/764)
    - Check search services use managed identities. [#765](https://github.com/Azure/PSRule.Rules.Azure/issues/765)

## v1.4.0-B2105020 (pre-release)

What's changed since v1.3.2:

- General improvements:
  - Automatically nest template sub-resources for analysis. [#746](https://github.com/Azure/PSRule.Rules.Azure/issues/746)
    - Sub-resources such as diagnostic logs or configurations are automatically nested.
    - Automatic nesting a resource requires:
      - The parent resource is defined in the same template.
      - The sub-resource depends on the parent resource.

## v1.3.2

What's changed since v1.3.1:

- Bug fixes:
  - Fixed rule reason reported the parameter inputObject is null. [#753](https://github.com/Azure/PSRule.Rules.Azure/issues/753)

## v1.3.1

What's changed since v1.3.0:

- Engineering:
  - Bump PSRule dependency to v1.3.0. [#749](https://github.com/Azure/PSRule.Rules.Azure/issues/749)
  - Bump YamlDotNet dependency to v11.1.1. [#742](https://github.com/Azure/PSRule.Rules.Azure/issues/742)

## v1.3.0

What's changed since v1.2.1:

- New rules:
  - Policy:
    - Check policy assignment display name and description are set. [#725](https://github.com/Azure/PSRule.Rules.Azure/issues/725)
    - Check policy assignment assigned by metadata is set. [#726](https://github.com/Azure/PSRule.Rules.Azure/issues/726)
    - Check policy exemption display name and description are set. [#723](https://github.com/Azure/PSRule.Rules.Azure/issues/723)
    - Check policy waiver exemptions have an expiry date set. [#724](https://github.com/Azure/PSRule.Rules.Azure/issues/724)
- Removed rules:
  - Storage:
    - Remove `Azure.Storage.UseEncryption` as Storage Service Encryption (SSE) is always on. [#630](https://github.com/Azure/PSRule.Rules.Azure/issues/630)
      - SSE is on by default and can not be disabled.
- General improvements:
  - Additional metadata added in parameter files is passed through with `Get-AzRuleTemplateLink`. [#706](https://github.com/Azure/PSRule.Rules.Azure/issues/706)
  - Improved binding support for File inputs. [#480](https://github.com/Azure/PSRule.Rules.Azure/issues/480)
    - Template and parameter file names now return a relative path instead of full path.
  - Added API version for each module resource. [#729](https://github.com/Azure/PSRule.Rules.Azure/issues/729)
- Engineering:
  - Clean up depreciated warning message for configuration option `azureAllowedRegions`. [#737](https://github.com/Azure/PSRule.Rules.Azure/issues/737)
  - Clean up depreciated warning message for configuration option `minAKSVersion`. [#738](https://github.com/Azure/PSRule.Rules.Azure/issues/738)
  - Bump PSRule dependency to v1.2.0. [#713](https://github.com/Azure/PSRule.Rules.Azure/issues/713)
- Bug fixes:
  - Fixed could not load file or assembly YamlDotNet. [#741](https://github.com/Azure/PSRule.Rules.Azure/issues/741)
    - This fix pins the PSRule version to v1.2.0 until the next stable release of PSRule for Azure.

What's changed since pre-release v1.3.0-B2104040:

- No additional changes.

## v1.3.0-B2104040 (pre-release)

What's changed since pre-release v1.3.0-B2104034:

- Bug fixes:
  - Fixed could not load file or assembly YamlDotNet. [#741](https://github.com/Azure/PSRule.Rules.Azure/issues/741)
    - This fix pins the PSRule version to v1.2.0 until the next stable release of PSRule for Azure.

## v1.3.0-B2104034 (pre-release)

What's changed since pre-release v1.3.0-B2104023:

- New rules:
  - Policy:
    - Check policy assignment display name and description are set. [#725](https://github.com/Azure/PSRule.Rules.Azure/issues/725)
    - Check policy assignment assigned by metadata is set. [#726](https://github.com/Azure/PSRule.Rules.Azure/issues/726)
    - Check policy exemption display name and description are set. [#723](https://github.com/Azure/PSRule.Rules.Azure/issues/723)
    - Check policy waiver exemptions have an expiry date set. [#724](https://github.com/Azure/PSRule.Rules.Azure/issues/724)
- Engineering:
  - Clean up depreciated warning message for configuration option `azureAllowedRegions`. [#737](https://github.com/Azure/PSRule.Rules.Azure/issues/737)
  - Clean up depreciated warning message for configuration option `minAKSVersion`. [#738](https://github.com/Azure/PSRule.Rules.Azure/issues/738)

## v1.3.0-B2104023 (pre-release)

What's changed since pre-release v1.3.0-B2104013:

- General improvements:
  - Improved binding support for File inputs. [#480](https://github.com/Azure/PSRule.Rules.Azure/issues/480)
    - Template and parameter file names now return a relative path instead of full path.
  - Added API version for each module resource. [#729](https://github.com/Azure/PSRule.Rules.Azure/issues/729)

## v1.3.0-B2104013 (pre-release)

What's changed since pre-release v1.3.0-B2103007:

- Engineering:
  - Bump PSRule dependency to v1.2.0. [#713](https://github.com/Azure/PSRule.Rules.Azure/issues/713)
- Bug fixes:
  - Fixed export not expanding nested deployments. [#715](https://github.com/Azure/PSRule.Rules.Azure/issues/715)

## v1.3.0-B2103007 (pre-release)

What's changed since v1.2.0:

- Removed rules:
  - Storage:
    - Remove `Azure.Storage.UseEncryption` as Storage Service Encryption (SSE) is always on. [#630](https://github.com/Azure/PSRule.Rules.Azure/issues/630)
      - SSE is on by default and can not be disabled.
- General improvements:
  - Additional metadata added in parameter files is passed through with `Get-AzRuleTemplateLink`. [#706](https://github.com/Azure/PSRule.Rules.Azure/issues/706)

## v1.2.1

What's changed since v1.2.0:

- Bug fixes:
  - Fixed export not expanding nested deployments. [#715](https://github.com/Azure/PSRule.Rules.Azure/issues/715)

## v1.2.0

What's changed since v1.1.4:

- New features:
  - Added `Azure.GA_2021_03` baseline. [#673](https://github.com/Azure/PSRule.Rules.Azure/issues/673)
    - Includes rules released before or during March 2021 for Azure GA features.
    - Marked baseline `Azure.GA_2020_12` as obsolete.
- New rules:
  - Key Vault:
    - Check vaults, keys, and secrets meet name requirements. [#646](https://github.com/Azure/PSRule.Rules.Azure/issues/646)
- Updated rules:
  - Azure Kubernetes Service:
    - Updated `Azure.AKS.Version` to 1.19.7. [#696](https://github.com/Azure/PSRule.Rules.Azure/issues/696)
- General improvements:
  - Added support for user defined functions in templates. [#682](https://github.com/Azure/PSRule.Rules.Azure/issues/682)
- Engineering:
  - Bump PSRule dependency to v1.1.0. [#692](https://github.com/Azure/PSRule.Rules.Azure/issues/692)

What's changed since pre-release v1.2.0-B2103044:

- No additional changes.

## v1.2.0-B2103044 (pre-release)

What's changed since pre-release v1.2.0-B2103032:

- New features:
  - Added `Azure.GA_2021_03` baseline. [#673](https://github.com/Azure/PSRule.Rules.Azure/issues/673)
    - Includes rules released before or during March 2021 for Azure GA features.
    - Marked baseline `Azure.GA_2020_12` as obsolete.
- Updated rules:
  - Azure Kubernetes Service:
    - Updated `Azure.AKS.Version` to 1.19.7. [#696](https://github.com/Azure/PSRule.Rules.Azure/issues/696)

## v1.2.0-B2103032 (pre-release)

What's changed since pre-release v1.2.0-B2103024:

- New rules:
  - Key Vault:
    - Check vaults, keys, and secrets meet name requirements. [#646](https://github.com/Azure/PSRule.Rules.Azure/issues/646)
- Engineering:
  - Bump PSRule dependency to v1.1.0. [#692](https://github.com/Azure/PSRule.Rules.Azure/issues/692)

## v1.2.0-B2103024 (pre-release)

What's changed since v1.1.4:

- General improvements:
  - Added support for user defined functions in templates. [#682](https://github.com/Azure/PSRule.Rules.Azure/issues/682)

## v1.1.4

What's changed since v1.1.3:

- Bug fixes:
  - Fixed handling of literal index with copyIndex function. [#686](https://github.com/Azure/PSRule.Rules.Azure/issues/686)
  - Fixed handling of inner scoped nested deployments. [#687](https://github.com/Azure/PSRule.Rules.Azure/issues/687)

## v1.1.3

What's changed since v1.1.2:

- Bug fixes:
  - Fixed parsing of property names for functions across multiple lines. [#683](https://github.com/Azure/PSRule.Rules.Azure/issues/683)

## v1.1.2

What's changed since v1.1.1:

- Bug fixes:
  - Fixed copy peer property resolve. [#677](https://github.com/Azure/PSRule.Rules.Azure/issues/677)
  - Fixed partial resource group or subscription object not populating. [#678](https://github.com/Azure/PSRule.Rules.Azure/issues/678)
  - Fixed lazy loading of environment and resource providers. [#679](https://github.com/Azure/PSRule.Rules.Azure/issues/679)

## v1.1.1

What's changed since v1.1.0:

- Bug fixes:
  - Fixed support for parameter file schemas. [#674](https://github.com/Azure/PSRule.Rules.Azure/issues/674)

## v1.1.0

What's changed since v1.0.0:

- New features:
  - Exporting template with `Export-AzRuleTemplateData` supports custom resource group and subscription. [#651](https://github.com/Azure/PSRule.Rules.Azure/issues/651)
    - Subscription and resource group used for deployment can be specified instead of using defaults.
    - `ResourceGroupName` parameter of `Export-AzRuleTemplateData` has been renamed to `ResourceGroup`.
    - Added a parameter alias for `ResourceGroupName` on `Export-AzRuleTemplateData`.
- New rules:
  - All resources:
    - Check template parameters are defined. [#631](https://github.com/Azure/PSRule.Rules.Azure/issues/631)
    - Check location parameter is type string. [#632](https://github.com/Azure/PSRule.Rules.Azure/issues/632)
    - Check template parameter `minValue` and `maxValue` constraints are valid. [#637](https://github.com/Azure/PSRule.Rules.Azure/issues/637)
    - Check template resources do not use hard coded locations. [#633](https://github.com/Azure/PSRule.Rules.Azure/issues/633)
    - Check resource group location not referenced instead of location parameter. [#634](https://github.com/Azure/PSRule.Rules.Azure/issues/634)
    - Check increased debug detail is disabled for nested deployments. [#638](https://github.com/Azure/PSRule.Rules.Azure/issues/638)
- General improvements:
  - Added support for matching template by name. [#661](https://github.com/Azure/PSRule.Rules.Azure/issues/661)
    - `Get-AzRuleTemplateLink` discovers `<templateName>.json` from `<templateName>.parameters.json`.
- Engineering:
  - Bump PSRule dependency to v1.0.3. [#648](https://github.com/Azure/PSRule.Rules.Azure/issues/648)
- Bug fixes:
  - Fixed `Azure.VM.ADE` to limit rule to exports only. [#644](https://github.com/Azure/PSRule.Rules.Azure/issues/644)
  - Fixed `if` condition values evaluation order. [#652](https://github.com/Azure/PSRule.Rules.Azure/issues/652)
  - Fixed handling of `int` parameters with large values. [#653](https://github.com/Azure/PSRule.Rules.Azure/issues/653)
  - Fixed handling of expressions split over multiple lines. [#654](https://github.com/Azure/PSRule.Rules.Azure/issues/654)
  - Fixed handling of bool parameter values within logical expressions. [#655](https://github.com/Azure/PSRule.Rules.Azure/issues/655)
  - Fixed copy loop value does not fall within the expected range. [#664](https://github.com/Azure/PSRule.Rules.Azure/issues/664)
  - Fixed template comparison functions handling of large integer values. [#666](https://github.com/Azure/PSRule.Rules.Azure/issues/666)
  - Fixed handling of `createArray` function with no arguments. [#667](https://github.com/Azure/PSRule.Rules.Azure/issues/667)

What's changed since pre-release v1.1.0-B2102034:

- No additional changes.

## v1.1.0-B2102034 (pre-release)

What's changed since pre-release v1.1.0-B2102023:

- General improvements:
  - Added support for matching template by name. [#661](https://github.com/Azure/PSRule.Rules.Azure/issues/661)
    - `Get-AzRuleTemplateLink` discovers `<templateName>.json` from `<templateName>.parameters.json`.
- Bug fixes:
  - Fixed copy loop value does not fall within the expected range. [#664](https://github.com/Azure/PSRule.Rules.Azure/issues/664)
  - Fixed template comparison functions handling of large integer values. [#666](https://github.com/Azure/PSRule.Rules.Azure/issues/666)
  - Fixed handling of `createArray` function with no arguments. [#667](https://github.com/Azure/PSRule.Rules.Azure/issues/667)

## v1.1.0-B2102023 (pre-release)

What's changed since pre-release v1.1.0-B2102015:

- New features:
  - Exporting template with `Export-AzRuleTemplateData` supports custom resource group and subscription. [#651](https://github.com/Azure/PSRule.Rules.Azure/issues/651)
    - Subscription and resource group used for deployment can be specified instead of using defaults.
    - `ResourceGroupName` parameter of `Export-AzRuleTemplateData` has been renamed to `ResourceGroup`.
    - Added a parameter alias for `ResourceGroupName` on `Export-AzRuleTemplateData`.

## v1.1.0-B2102015 (pre-release)

What's changed since pre-release v1.1.0-B2102010:

- Bug fixes:
  - Fixed `if` condition values evaluation order. [#652](https://github.com/Azure/PSRule.Rules.Azure/issues/652)
  - Fixed handling of `int` parameters with large values. [#653](https://github.com/Azure/PSRule.Rules.Azure/issues/653)
  - Fixed handling of expressions split over multiple lines. [#654](https://github.com/Azure/PSRule.Rules.Azure/issues/654)
  - Fixed handling of bool parameter values within logical expressions. [#655](https://github.com/Azure/PSRule.Rules.Azure/issues/655)

## v1.1.0-B2102010 (pre-release)

What's changed since pre-release v1.1.0-B2102001:

- Engineering:
  - Bump PSRule dependency to v1.0.3. [#648](https://github.com/Azure/PSRule.Rules.Azure/issues/648)
- Bug fixes:
  - Fixed `Azure.VM.ADE` to limit rule to exports only. [#644](https://github.com/Azure/PSRule.Rules.Azure/issues/644)

## v1.1.0-B2102001 (pre-release)

What's changed since v1.0.0:

- New rules:
  - All resources:
    - Check template parameters are defined. [#631](https://github.com/Azure/PSRule.Rules.Azure/issues/631)
    - Check location parameter is type string. [#632](https://github.com/Azure/PSRule.Rules.Azure/issues/632)
    - Check template parameter `minValue` and `maxValue` constraints are valid. [#637](https://github.com/Azure/PSRule.Rules.Azure/issues/637)
    - Check template resources do not use hard coded locations. [#633](https://github.com/Azure/PSRule.Rules.Azure/issues/633)
    - Check resource group location not referenced instead of location parameter. [#634](https://github.com/Azure/PSRule.Rules.Azure/issues/634)
    - Check increased debug detail is disabled for nested deployments. [#638](https://github.com/Azure/PSRule.Rules.Azure/issues/638)
- Engineering:
  - Bump PSRule dependency to v1.0.2. [#635](https://github.com/Azure/PSRule.Rules.Azure/issues/635)

## v1.0.0

What's changed since v0.19.0:

- New rules:
  - All resources:
    - Check parameter default value type matches type. [#311](https://github.com/Azure/PSRule.Rules.Azure/issues/311)
    - Check location parameter defaults to resource group. [#361](https://github.com/Azure/PSRule.Rules.Azure/issues/361)
  - Front Door:
    - Check Front Door uses a health probe for each backend pool. [#546](https://github.com/Azure/PSRule.Rules.Azure/issues/546)
    - Check Front Door uses a dedicated health probe path backend pools. [#547](https://github.com/Azure/PSRule.Rules.Azure/issues/547)
    - Check Front Door uses HEAD requests for backend health probes. [#613](https://github.com/Azure/PSRule.Rules.Azure/issues/613)
  - Service Fabric:
    - Check Service Fabric clusters use AAD client authentication. [#619](https://github.com/Azure/PSRule.Rules.Azure/issues/619)
- Updated rules:
  - Azure Kubernetes Service:
    - Updated `Azure.AKS.Version` to 1.19.6. [#603](https://github.com/Azure/PSRule.Rules.Azure/issues/603)
- General improvements:
  - Renamed `Export-AzTemplateRuleData` to `Export-AzRuleTemplateData`. [#596](https://github.com/Azure/PSRule.Rules.Azure/issues/596)
    - New name `Export-AzRuleTemplateData` aligns with prefix of other cmdlets.
    - Use of `Export-AzTemplateRuleData` is now deprecated and will be removed in the next major version.
    - Added alias to allow `Export-AzTemplateRuleData` to continue to be used.
    - Using `Export-AzTemplateRuleData` returns a deprecation warning.
  - Added support for `environment` template function. [#517](https://github.com/Azure/PSRule.Rules.Azure/issues/517)
- Engineering:
  - Bump PSRule dependency to v1.0.1. [#611](https://github.com/Azure/PSRule.Rules.Azure/issues/611)

What's changed since pre-release v1.0.0-B2101028:

- No additional changes.

## v1.0.0-B2101028 (pre-release)

What's changed since pre-release v1.0.0-B2101016:

- New rules:
  - All resources:
    - Check parameter default value type matches type. [#311](https://github.com/Azure/PSRule.Rules.Azure/issues/311)
- General improvements:
  - Renamed `Export-AzTemplateRuleData` to `Export-AzRuleTemplateData`. [#596](https://github.com/Azure/PSRule.Rules.Azure/issues/596)
    - New name `Export-AzRuleTemplateData` aligns with prefix of other cmdlets.
    - Use of `Export-AzTemplateRuleData` is now deprecated and will be removed in the next major version.
    - Added alias to allow `Export-AzTemplateRuleData` to continue to be used.
    - Using `Export-AzTemplateRuleData` returns a deprecation warning.

## v1.0.0-B2101016 (pre-release)

What's changed since pre-release v1.0.0-B2101006:

- New rules:
  - Service Fabric:
    - Check Service Fabric clusters use AAD client authentication. [#619](https://github.com/Azure/PSRule.Rules.Azure/issues/619)
- Bug fixes:
  - Fixed reason `Azure.FrontDoor.ProbePath` so the probe name is included. [#617](https://github.com/Azure/PSRule.Rules.Azure/issues/617)

## v1.0.0-B2101006 (pre-release)

What's changed since v0.19.0:

- New rules:
  - All resources:
    - Check location parameter defaults to resource group. [#361](https://github.com/Azure/PSRule.Rules.Azure/issues/361)
  - Front Door:
    - Check Front Door uses a health probe for each backend pool. [#546](https://github.com/Azure/PSRule.Rules.Azure/issues/546)
    - Check Front Door uses a dedicated health probe path backend pools. [#547](https://github.com/Azure/PSRule.Rules.Azure/issues/547)
    - Check Front Door uses HEAD requests for backend health probes. [#613](https://github.com/Azure/PSRule.Rules.Azure/issues/613)
- Updated rules:
  - Azure Kubernetes Service:
    - Updated `Azure.AKS.Version` to 1.19.6. [#603](https://github.com/Azure/PSRule.Rules.Azure/issues/603)
- General improvements:
  - Added support for `environment` template function. [#517](https://github.com/Azure/PSRule.Rules.Azure/issues/517)
- Engineering:
  - Bump PSRule dependency to v1.0.1. [#611](https://github.com/Azure/PSRule.Rules.Azure/issues/611)
- Redis Cache Enterprise
  - Check Redis Cache Enterprise uses minimum TLS 1.2 [1179](https://github.com/Azure/PSRule.Rules.Azure/issues/1179)

[troubleshooting guide]: troubleshooting.md<|MERGE_RESOLUTION|>--- conflicted
+++ resolved
@@ -32,8 +32,7 @@
 
 ## Unreleased
 
-<<<<<<< HEAD
-What's changed since v1.33.1:
+What's changed since v1.33.2:
 
 - Engineering:
   - Bump Microsoft.NET.Test.Sdk to v17.9.0.
@@ -42,7 +41,7 @@
     [#2688](https://github.com/Azure/PSRule.Rules.Azure/pull/2688)
   - Bump xunit.runner.visualstudio to v2.5.7.
     [#2689](https://github.com/Azure/PSRule.Rules.Azure/pull/2689)
-=======
+
 ## v1.33.2
 
 What's changed since v1.33.1:
@@ -50,7 +49,6 @@
 - Bug fixes:
   - Fixed false positive of `Azure.Resource.AllowedRegions` raised during assertion call by @BernieWhite.
     [#2687](https://github.com/Azure/PSRule.Rules.Azure/issues/2687)
->>>>>>> ac20103d
 
 ## v1.33.1
 
