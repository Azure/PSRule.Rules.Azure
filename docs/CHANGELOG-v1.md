# Change log

**Important notes**:

- Issue #741: `Could not load file or assembly YamlDotNet`.
See [troubleshooting guide] for a workaround to this issue.

## Unreleased

<<<<<<< HEAD
What's changed since pre-release v1.11.0-B2112024:

- Bug fixes:
  - Fixed template function `equals` parameter count mismatch. [#1137](https://github.com/Azure/PSRule.Rules.Azure/issues/1137)
  - Fixed copy loop on nested deployment parameters is not handled. [#1144](https://github.com/Azure/PSRule.Rules.Azure/issues/1144)
- New rules:
  - Check comments for each template resource. [#969](https://github.com/Azure/PSRule.Rules.Azure/issues/969)

## v1.11.0-B2112024 (pre-release)

What's changed since pre-release v1.11.0-B2111014:

- New rules:
  - Azure Kubernetes Service:
    - Check clusters have the HTTP application routing add-on disabled. [#1131](https://github.com/Azure/PSRule.Rules.Azure/issues/1131)
    - Check clusters use the Secrets Store CSI Driver add-on. [#992](https://github.com/Azure/PSRule.Rules.Azure/issues/992)
    - Check clusters autorotation with the Secrets Store CSI Driver add-on. [#993](https://github.com/Azure/PSRule.Rules.Azure/issues/993)
  - Automation Account:
    - Automation accounts should enable diagnostic logs. [#1075](https://github.com/Azure/PSRule.Rules.Azure/issues/1075)
- Update rules:
  - Azure Kubernetes Service:
    - Promoted `Azure.AKS.AutoUpgrade` to GA rule set. [#1130](https://github.com/Azure/PSRule.Rules.Azure/issues/1130)
- General improvements:
  - Added support for template function `tenant()`. [#1124](https://github.com/Azure/PSRule.Rules.Azure/issues/1124)
  - Added support for template function `managementGroup()`. [#1125](https://github.com/Azure/PSRule.Rules.Azure/issues/1125)
  - Added support for template function `pickZones()`. [#518](https://github.com/Azure/PSRule.Rules.Azure/issues/518)
- Bug fixes:
  - Fixed `Azure.Policy.WaiverExpiry` date conversion. [#1118](https://github.com/Azure/PSRule.Rules.Azure/issues/1118)

## v1.11.0-B2111014 (pre-release)

What's changed since v1.10.0:

- New rules:
  - Application Security Group:
    - Check Application Security Groups meet naming requirements. [#1110](https://github.com/Azure/PSRule.Rules.Azure/issues/1110)
  - Firewall:
    - Check Firewalls meet naming requirements. [#1110](https://github.com/Azure/PSRule.Rules.Azure/issues/1110)
    - Check Firewall policies meet naming requirements. [#1110](https://github.com/Azure/PSRule.Rules.Azure/issues/1110)
  - Private Endpoint:
    - Check Private Endpoints meet naming requirements. [#1110](https://github.com/Azure/PSRule.Rules.Azure/issues/1110)
  - Virtual WAN:
    - Check Virtual WANs meet naming requirements. [#1110](https://github.com/Azure/PSRule.Rules.Azure/issues/1110)
- Engineering:
  - Rule refactoring of rules from PowerShell to YAML. [#1109](https://github.com/Azure/PSRule.Rules.Azure/issues/1109)
    - The following rules where refactored:
      - `Azure.LB.Name`
      - `Azure.NSG.Name`
      - `Azure.Firewall.Mode`
      - `Azure.Route.Name`
      - `Azure.VNET.Name`
      - `Azure.VNG.Name`
      - `Azure.VNG.ConnectionName`
=======
## v1.10.4

What's changed since v1.10.3:

- Bug fixes:
  - Fixed outer copy loop of nested deployment. [#1154](https://github.com/Azure/PSRule.Rules.Azure/issues/1154)
>>>>>>> 731a49c9

## v1.10.3

What's changed since v1.10.2:

- Bug fixes:
  - Fixed copy loop on nested deployment parameters is not handled. [#1144](https://github.com/Azure/PSRule.Rules.Azure/issues/1144)

## v1.10.2

What's changed since v1.10.1:

- Bug fixes:
  - Fixed template function `equals` parameter count mismatch. [#1137](https://github.com/Azure/PSRule.Rules.Azure/issues/1137)

## v1.10.1

What's changed since v1.10.0:

- Bug fixes:
  - Fixed `Azure.Policy.WaiverExpiry` date conversion. [#1118](https://github.com/Azure/PSRule.Rules.Azure/issues/1118)

## v1.10.0

What's changed since v1.9.1:

- New features:
  - Added support for parameter strong types. [#1083](https://github.com/Azure/PSRule.Rules.Azure/issues/1083)
    - The value of string parameters can be tested against the expected type.
    - When configuring a location strong type, the parameter value must be a valid Azure location.
    - When configuring a resource type strong type, the parameter value must be a matching resource Id.
- New rules:
  - All resources:
    - Check template expressions do not exceed a maximum length. [#1006](https://github.com/Azure/PSRule.Rules.Azure/issues/1006)
  - Automation Service:
    - Check automation accounts should use managed identities for authentication. [#1074](https://github.com/Azure/PSRule.Rules.Azure/issues/1074)
  - Event Grid:
    - Check topics and domains use managed identities. [#1091](https://github.com/Azure/PSRule.Rules.Azure/issues/1091)
    - Check topics and domains use private endpoints. [#1092](https://github.com/Azure/PSRule.Rules.Azure/issues/1092)
    - Check topics and domains use identity-based authentication. [#1093](https://github.com/Azure/PSRule.Rules.Azure/issues/1093)
- General improvements:
  - Updated default baseline to use module configuration. [#1089](https://github.com/Azure/PSRule.Rules.Azure/issues/1089)
- Engineering:
  - Bump PSRule dependency to v1.9.0. [#1081](https://github.com/Azure/PSRule.Rules.Azure/issues/1081)
  - Bump Microsoft.CodeAnalysis.NetAnalyzers to v6.0.0. [#1080](https://github.com/Azure/PSRule.Rules.Azure/pull/1080)
  - Bump Microsoft.SourceLink.GitHub to 1.1.1. [#1085](https://github.com/Azure/PSRule.Rules.Azure/pull/1085)
- Bug fixes:
  - Fixed expansion of secret references. [#1098](https://github.com/Azure/PSRule.Rules.Azure/issues/1098)
  - Fixed handling of tagging for deployments. [#1099](https://github.com/Azure/PSRule.Rules.Azure/issues/1099)
  - Fixed strong type issue flagged with empty defaultValue string. [#1100](https://github.com/Azure/PSRule.Rules.Azure/issues/1100)

What's changed since pre-release v1.10.0-B2111081:

- No additional changes.

## v1.10.0-B2111081 (pre-release)

What's changed since pre-release v1.10.0-B2111072:

- New rules:
  - Automation Service:
    - Automation accounts should use managed identities for authentication. [#1074](https://github.com/Azure/PSRule.Rules.Azure/issues/1074)

## v1.10.0-B2111072 (pre-release)

What's changed since pre-release v1.10.0-B2111058:

- New rules:
  - All resources:
    - Check template expressions do not exceed a maximum length. [#1006](https://github.com/Azure/PSRule.Rules.Azure/issues/1006)
- Bug fixes:
  - Fixed expansion of secret references. [#1098](https://github.com/Azure/PSRule.Rules.Azure/issues/1098)
  - Fixed handling of tagging for deployments. [#1099](https://github.com/Azure/PSRule.Rules.Azure/issues/1099)
  - Fixed strong type issue flagged with empty defaultValue string. [#1100](https://github.com/Azure/PSRule.Rules.Azure/issues/1100)

## v1.10.0-B2111058 (pre-release)

What's changed since pre-release v1.10.0-B2111040:

- New rules:
  - Event Grid:
    - Check topics and domains use managed identities. [#1091](https://github.com/Azure/PSRule.Rules.Azure/issues/1091)
    - Check topics and domains use private endpoints. [#1092](https://github.com/Azure/PSRule.Rules.Azure/issues/1092)
    - Check topics and domains use identity-based authentication. [#1093](https://github.com/Azure/PSRule.Rules.Azure/issues/1093)
- General improvements:
  - Updated default baseline to use module configuration. [#1089](https://github.com/Azure/PSRule.Rules.Azure/issues/1089)

## v1.10.0-B2111040 (pre-release)

What's changed since v1.9.1:

- New features:
  - Added support for parameter strong types. [#1083](https://github.com/Azure/PSRule.Rules.Azure/issues/1083)
    - The value of string parameters can be tested against the expected type.
    - When configuring a location strong type, the parameter value must be a valid Azure location.
    - When configuring a resource type strong type, the parameter value must be a matching resource Id.
- Engineering:
  - Bump PSRule dependency to v1.9.0. [#1081](https://github.com/Azure/PSRule.Rules.Azure/issues/1081)
  - Bump Microsoft.CodeAnalysis.NetAnalyzers to v6.0.0. [#1080](https://github.com/Azure/PSRule.Rules.Azure/pull/1080)
  - Bump Microsoft.SourceLink.GitHub to 1.1.1. [#1085](https://github.com/Azure/PSRule.Rules.Azure/pull/1085)

## v1.9.1

What's changed since v1.9.0:

- Bug fixes:
  - Fixed can not index into resource group tags. [#1066](https://github.com/Azure/PSRule.Rules.Azure/issues/1066)
  - Fixed `Azure.VM.ASMinMembers` for template deployments. [#1064](https://github.com/Azure/PSRule.Rules.Azure/issues/1064)
  - Fixed zones property not found on public IP resource. [#1070](https://github.com/Azure/PSRule.Rules.Azure/issues/1070)

## v1.9.0

What's changed since v1.8.1:

- New rules:
  - API Management Service:
    - Check API management services are using availability zones when available. [#1017](https://github.com/Azure/PSRule.Rules.Azure/issues/1017)
  - Public IP Address:
    - Check Public IP addresses are configured with zone-redundancy. [#958](https://github.com/Azure/PSRule.Rules.Azure/issues/958)
    - Check Public IP addresses are using Standard SKU. [#979](https://github.com/Azure/PSRule.Rules.Azure/issues/979)
  - User Assigned Managed Identity:
    - Check identities meet naming requirements. [#1021](https://github.com/Azure/PSRule.Rules.Azure/issues/1021)
  - Virtual Network Gateway:
    - Check VPN/ExpressRoute gateways are configured with availability zone SKU. [#926](https://github.com/Azure/PSRule.Rules.Azure/issues/926)
- General improvements:
  - Improved processing of AzOps generated templates. [#799](https://github.com/Azure/PSRule.Rules.Azure/issues/799)
    - `Azure.Template.DefineParameters` is ignored for AzOps generated templates.
    - `Azure.Template.UseLocationParameter` is ignored for AzOps generated templates.
  - Bicep is now installed when using PSRule GitHub Action. [#1050](https://github.com/Azure/PSRule.Rules.Azure/issues/1050)
- Engineering:
  - Bump PSRule dependency to v1.8.0. [#1018](https://github.com/Azure/PSRule.Rules.Azure/issues/1018)
  - Added automated PR workflow to bump `providers.json` monthly. [#1041](https://github.com/Azure/PSRule.Rules.Azure/issues/1041)
- Bug fixes:
  - Fixed AKS Network Policy should accept calico. [#1046](https://github.com/Azure/PSRule.Rules.Azure/issues/1046)
  - Fixed `Azure.ACR.AdminUser` fails when `adminUserEnabled` not set. [#1014](https://github.com/Azure/PSRule.Rules.Azure/issues/1014)
  - Fixed `Azure.KeyVault.Logs` reports cannot index into a null array. [#1024](https://github.com/Azure/PSRule.Rules.Azure/issues/1024)
  - Fixed template function empty returns object reference not set exception. [#1025](https://github.com/Azure/PSRule.Rules.Azure/issues/1025)
  - Fixed delayed binding of `and` template function. [#1026](https://github.com/Azure/PSRule.Rules.Azure/issues/1026)
  - Fixed template function array nests array with array parameters. [#1027](https://github.com/Azure/PSRule.Rules.Azure/issues/1027)
  - Fixed property used by `Azure.ACR.MinSKU` to work more reliably with templates. [#1034](https://github.com/Azure/PSRule.Rules.Azure/issues/1034)
  - Fixed could not determine JSON object type for MockMember using CreateObject. [#1035](https://github.com/Azure/PSRule.Rules.Azure/issues/1035)
  - Fixed Bicep convention ordering. [#1053](https://github.com/Azure/PSRule.Rules.Azure/issues/1053)

What's changed since pre-release v1.9.0-B2110087:

- No additional changes.

## v1.9.0-B2110087 (pre-release)

What's changed since pre-release v1.9.0-B2110082:

- Bug fixes:
  - Fixed Bicep convention ordering. [#1053](https://github.com/Azure/PSRule.Rules.Azure/issues/1053)

## v1.9.0-B2110082 (pre-release)

What's changed since pre-release v1.9.0-B2110059:

- General improvements:
  - Bicep is now installed when using PSRule GitHub Action. [#1050](https://github.com/Azure/PSRule.Rules.Azure/issues/1050)
- Engineering:
  - Added automated PR workflow to bump `providers.json` monthly. [#1041](https://github.com/Azure/PSRule.Rules.Azure/issues/1041)
- Bug fixes:
  - Fixed AKS Network Policy should accept calico. [#1046](https://github.com/Azure/PSRule.Rules.Azure/issues/1046)

## v1.9.0-B2110059 (pre-release)

What's changed since pre-release v1.9.0-B2110040:

- New rules:
  - API Management Service:
    - Check API management services are using availability zones when available. [#1017](https://github.com/Azure/PSRule.Rules.Azure/issues/1017)
- Bug fixes:
  - Fixed property used by `Azure.ACR.MinSKU` to work more reliably with templates. [#1034](https://github.com/Azure/PSRule.Rules.Azure/issues/1034)
  - Fixed could not determine JSON object type for MockMember using CreateObject. [#1035](https://github.com/Azure/PSRule.Rules.Azure/issues/1035)

## v1.9.0-B2110040 (pre-release)

What's changed since pre-release v1.9.0-B2110025:

- New rules:
  - User Assigned Managed Identity:
    - Check identities meet naming requirements. [#1021](https://github.com/Azure/PSRule.Rules.Azure/issues/1021)
- Bug fixes:
  - Fixed `Azure.KeyVault.Logs` reports cannot index into a null array. [#1024](https://github.com/Azure/PSRule.Rules.Azure/issues/1024)
  - Fixed template function empty returns object reference not set exception. [#1025](https://github.com/Azure/PSRule.Rules.Azure/issues/1025)
  - Fixed delayed binding of `and` template function. [#1026](https://github.com/Azure/PSRule.Rules.Azure/issues/1026)
  - Fixed template function array nests array with array parameters. [#1027](https://github.com/Azure/PSRule.Rules.Azure/issues/1027)

## v1.9.0-B2110025 (pre-release)

What's changed since pre-release v1.9.0-B2110014:

- Engineering:
  - Bump PSRule dependency to v1.8.0. [#1018](https://github.com/Azure/PSRule.Rules.Azure/issues/1018)
- Bug fixes:
  - Fixed `Azure.ACR.AdminUser` fails when `adminUserEnabled` not set. [#1014](https://github.com/Azure/PSRule.Rules.Azure/issues/1014)

## v1.9.0-B2110014 (pre-release)

What's changed since pre-release v1.9.0-B2110009:

- Bug fixes:
  - Fixed expression out of range of valid values. [#1005](https://github.com/Azure/PSRule.Rules.Azure/issues/1005)
  - Fixed template expand fails in nested reference expansion. [#1007](https://github.com/Azure/PSRule.Rules.Azure/issues/1007)

## v1.9.0-B2110009 (pre-release)

What's changed since pre-release v1.9.0-B2109027:

- Bug fixes:
  - Fixed handling of comments with template and parameter file rules. [#996](https://github.com/Azure/PSRule.Rules.Azure/issues/996)
  - Fixed `Azure.Template.UseLocationParameter` to only apply to templates deployed as RG scope [#995](https://github.com/Azure/PSRule.Rules.Azure/issues/995)
  - Fixed expand template fails with `createObject` when no parameters are specified. [#1000](https://github.com/Azure/PSRule.Rules.Azure/issues/1000)

## v1.9.0-B2109027 (pre-release)

What's changed since v1.8.0:

- New rules:
  - Public IP Address:
    - Check Public IP addresses are configured with zone-redundancy. [#958](https://github.com/Azure/PSRule.Rules.Azure/issues/958)
    - Check Public IP addresses are using Standard SKU. [#979](https://github.com/Azure/PSRule.Rules.Azure/issues/979)
  - Virtual Network Gateway:
    - Check VPN/ExpressRoute gateways are configured with availability zone SKU. [#926](https://github.com/Azure/PSRule.Rules.Azure/issues/926)
- General improvements:
  - Improved processing of AzOps generated templates. [#799](https://github.com/Azure/PSRule.Rules.Azure/issues/799)
    - `Azure.Template.DefineParameters` is ignored for AzOps generated templates.
    - `Azure.Template.UseLocationParameter` is ignored for AzOps generated templates.
- Bug fixes:
  - Fixed `ToUpper` fails to convert character. [#986](https://github.com/Azure/PSRule.Rules.Azure/issues/986)

## v1.8.1

What's changed since v1.8.0:

- Bug fixes:
  - Fixed handling of comments with template and parameter file rules. [#996](https://github.com/Azure/PSRule.Rules.Azure/issues/996)
  - Fixed `Azure.Template.UseLocationParameter` to only apply to templates deployed as RG scope [#995](https://github.com/Azure/PSRule.Rules.Azure/issues/995)
  - Fixed expand template fails with `createObject` when no parameters are specified. [#1000](https://github.com/Azure/PSRule.Rules.Azure/issues/1000)
  - Fixed `ToUpper` fails to convert character. [#986](https://github.com/Azure/PSRule.Rules.Azure/issues/986)
  - Fixed expression out of range of valid values. [#1005](https://github.com/Azure/PSRule.Rules.Azure/issues/1005)
  - Fixed template expand fails in nested reference expansion. [#1007](https://github.com/Azure/PSRule.Rules.Azure/issues/1007)

## v1.8.0

What's changed since v1.7.0:

- New features:
  - Added `Azure.GA_2021_09` baseline. [#961](https://github.com/Azure/PSRule.Rules.Azure/issues/961)
    - Includes rules released before or during September 2021 for Azure GA features.
    - Marked baseline `Azure.GA_2021_06` as obsolete.
- New rules:
  - Application Gateway:
    - Check App Gateways should use availability zones when available. Thanks [@ArmaanMcleod](https://github.com/ArmaanMcleod). [#928](https://github.com/Azure/PSRule.Rules.Azure/issues/928)
  - Azure Kubernetes Service:
    - Check clusters have control plane audit logs enabled. Thanks [@ArmaanMcleod](https://github.com/ArmaanMcleod). [#882](https://github.com/Azure/PSRule.Rules.Azure/issues/882)
    - Check clusters have control plane diagnostics enabled. Thanks [@ArmaanMcleod](https://github.com/ArmaanMcleod). [#922](https://github.com/Azure/PSRule.Rules.Azure/issues/922)
    - Check clusters use Container Insights for monitoring workloads. Thanks [@ArmaanMcleod](https://github.com/ArmaanMcleod). [#881](https://github.com/Azure/PSRule.Rules.Azure/issues/881)
    - Check clusters use availability zones when available. Thanks [@ArmaanMcleod](https://github.com/ArmaanMcleod). [#880](https://github.com/Azure/PSRule.Rules.Azure/issues/880)
  - Cosmos DB:
    - Check DB account names meet naming requirements. [#954](https://github.com/Azure/PSRule.Rules.Azure/issues/954)
    - Check DB accounts use Azure AD identities for resource management operations. [#953](https://github.com/Azure/PSRule.Rules.Azure/issues/953)
  - Load Balancer:
    - Check Load balancers are using Standard SKU. Thanks [@ArmaanMcleod](https://github.com/ArmaanMcleod). [#957](https://github.com/Azure/PSRule.Rules.Azure/issues/957)
    - Check Load Balancers are configured with zone-redundancy. Thanks [@ArmaanMcleod](https://github.com/ArmaanMcleod). [#927](https://github.com/Azure/PSRule.Rules.Azure/issues/927)
- Engineering:
  - Bump PSRule dependency to v1.7.2. [#951](https://github.com/Azure/PSRule.Rules.Azure/issues/951)
  - Automated update of availability zone information in providers.json. [#907](https://github.com/Azure/PSRule.Rules.Azure/issues/907)
  - Increased test coverage of rule reasons. Thanks [@ArmaanMcleod](https://github.com/ArmaanMcleod). [#960](https://github.com/Azure/PSRule.Rules.Azure/issues/960)
- Bug fixes:
  - Fixed export of in-flight AKS related subnets for kubenet clusters. Thanks [@ArmaanMcleod](https://github.com/ArmaanMcleod). [#920](https://github.com/Azure/PSRule.Rules.Azure/issues/920)
  - Fixed plan instance count is not applicable to Elastic Premium plans. [#946](https://github.com/Azure/PSRule.Rules.Azure/issues/946)
  - Fixed minimum App Service Plan fails Elastic Premium plans. [#945](https://github.com/Azure/PSRule.Rules.Azure/issues/945)
  - Fixed App Service Plan should include PremiumV3 plan. [#944](https://github.com/Azure/PSRule.Rules.Azure/issues/944)
  - Fixed Azure.VM.NICAttached with private endpoints. [#932](https://github.com/Azure/PSRule.Rules.Azure/issues/932)
  - Fixed Bicep CLI fails with unexpected end of content. [#889](https://github.com/Azure/PSRule.Rules.Azure/issues/889)
  - Fixed incomplete reason message for `Azure.Storage.MinTLS`. [#971](https://github.com/Azure/PSRule.Rules.Azure/issues/971)
  - Fixed false positive of `Azure.Storage.UseReplication` with large file storage. [#965](https://github.com/Azure/PSRule.Rules.Azure/issues/965)

What's changed since pre-release v1.8.0-B2109060:

- No additional changes.

## v1.8.0-B2109086 (pre-release)

What's changed since pre-release v1.8.0-B2109060:

- New rules:
  - Load Balancer:
    - Check Load balancers are using Standard SKU. Thanks [@ArmaanMcleod](https://github.com/ArmaanMcleod). [#957](https://github.com/Azure/PSRule.Rules.Azure/issues/957)
- Engineering:
  - Increased test coverage of rule reasons. Thanks [@ArmaanMcleod](https://github.com/ArmaanMcleod). [#960](https://github.com/Azure/PSRule.Rules.Azure/issues/960)
- Bug fixes:
  - Fixed Bicep CLI fails with unexpected end of content. [#889](https://github.com/Azure/PSRule.Rules.Azure/issues/889)
  - Fixed incomplete reason message for `Azure.Storage.MinTLS`. [#971](https://github.com/Azure/PSRule.Rules.Azure/issues/971)
  - Fixed false positive of `Azure.Storage.UseReplication` with large file storage. [#965](https://github.com/Azure/PSRule.Rules.Azure/issues/965)

## v1.8.0-B2109060 (pre-release)

What's changed since pre-release v1.8.0-B2109046:

- New features:
  - Added `Azure.GA_2021_09` baseline. [#961](https://github.com/Azure/PSRule.Rules.Azure/issues/961)
    - Includes rules released before or during September 2021 for Azure GA features.
    - Marked baseline `Azure.GA_2021_06` as obsolete.
- New rules:
  - Load Balancer:
    - Check Load Balancers are configured with zone-redundancy. Thanks [@ArmaanMcleod](https://github.com/ArmaanMcleod). [#927](https://github.com/Azure/PSRule.Rules.Azure/issues/927)

## v1.8.0-B2109046 (pre-release)

What's changed since pre-release v1.8.0-B2109020:

- New rules:
  - Application Gateway:
    - Check App Gateways should use availability zones when available. Thanks [@ArmaanMcleod](https://github.com/ArmaanMcleod). [#928](https://github.com/Azure/PSRule.Rules.Azure/issues/928)
  - Cosmos DB:
    - Check DB account names meet naming requirements. [#954](https://github.com/Azure/PSRule.Rules.Azure/issues/954)
    - Check DB accounts use Azure AD identities for resource management operations. [#953](https://github.com/Azure/PSRule.Rules.Azure/issues/953)
- Bug fixes:
  - Fixed plan instance count is not applicable to Elastic Premium plans. [#946](https://github.com/Azure/PSRule.Rules.Azure/issues/946)
  - Fixed minimum App Service Plan fails Elastic Premium plans. [#945](https://github.com/Azure/PSRule.Rules.Azure/issues/945)
  - Fixed App Service Plan should include PremiumV3 plan. [#944](https://github.com/Azure/PSRule.Rules.Azure/issues/944)
  - Fixed Azure.VM.NICAttached with private endpoints. [#932](https://github.com/Azure/PSRule.Rules.Azure/issues/932)
- Engineering:
  - Bump PSRule dependency to v1.7.2. [#951](https://github.com/Azure/PSRule.Rules.Azure/issues/951)

## v1.8.0-B2109020 (pre-release)

What's changed since pre-release v1.8.0-B2108026:

- New rules:
  - Azure Kubernetes Service:
    - Check clusters have control plane audit logs enabled. Thanks [@ArmaanMcleod](https://github.com/ArmaanMcleod). [#882](https://github.com/Azure/PSRule.Rules.Azure/issues/882)
    - Check clusters have control plane diagnostics enabled. Thanks [@ArmaanMcleod](https://github.com/ArmaanMcleod). [#922](https://github.com/Azure/PSRule.Rules.Azure/issues/922)
- Engineering:
  - Bump PSRule dependency to v1.7.0. [#938](https://github.com/Azure/PSRule.Rules.Azure/issues/938)

## v1.8.0-B2108026 (pre-release)

What's changed since pre-release v1.8.0-B2108013:

- New rules:
  - Azure Kubernetes Service:
    - Check clusters use Container Insights for monitoring workloads. Thanks [@ArmaanMcleod](https://github.com/ArmaanMcleod). [#881](https://github.com/Azure/PSRule.Rules.Azure/issues/881)
- Bug fixes:
  - Fixed export of in-flight AKS related subnets for kubenet clusters. Thanks [@ArmaanMcleod](https://github.com/ArmaanMcleod). [#920](https://github.com/Azure/PSRule.Rules.Azure/issues/920)

## v1.8.0-B2108013 (pre-release)

What's changed since v1.7.0:

- New rules:
  - Azure Kubernetes Service:
    - Check clusters use availability zones when available. Thanks [@ArmaanMcleod](https://github.com/ArmaanMcleod). [#880](https://github.com/Azure/PSRule.Rules.Azure/issues/880)
- Engineering:
  - Bump PSRule dependency to v1.6.1. [#913](https://github.com/Azure/PSRule.Rules.Azure/issues/913)
  - Automated update of availability zone information in providers.json. [#907](https://github.com/Azure/PSRule.Rules.Azure/issues/907)

## v1.7.0

What's changed since v1.6.0:

- New rules:
  - All resources:
    - Check template parameter files use metadata links. [#846](https://github.com/Azure/PSRule.Rules.Azure/issues/846)
      - Configure the `AZURE_PARAMETER_FILE_METADATA_LINK` option to enable this rule.
    - Check template files use a recent schema. [#845](https://github.com/Azure/PSRule.Rules.Azure/issues/845)
    - Check template files use a https schema scheme. [#894](https://github.com/Azure/PSRule.Rules.Azure/issues/894)
    - Check template parameter files use a https schema scheme. [#894](https://github.com/Azure/PSRule.Rules.Azure/issues/894)
    - Check template parameters set a value. [#896](https://github.com/Azure/PSRule.Rules.Azure/issues/896)
    - Check template parameters use a valid secret reference. [#897](https://github.com/Azure/PSRule.Rules.Azure/issues/897)
  - Azure Kubernetes Service:
    - Check clusters using Azure CNI should use large subnets. Thanks [@ArmaanMcleod](https://github.com/ArmaanMcleod). [#273](https://github.com/Azure/PSRule.Rules.Azure/issues/273)
    - Check clusters use auto-scale node pools. Thanks [@ArmaanMcleod](https://github.com/ArmaanMcleod). [#218](https://github.com/Azure/PSRule.Rules.Azure/issues/218)
      - By default, a minimum of a `/23` subnet is required.
      - Configure `AZURE_AKS_CNI_MINIMUM_CLUSTER_SUBNET_SIZE` to change the default minimum subnet size.
  - Storage Account:
    - Check Storage Accounts only accept explicitly allowed network traffic. [#884](https://github.com/Azure/PSRule.Rules.Azure/issues/884)
- Updated rules:
  - Virtual Network:
    - Excluded `AzureFirewallManagementSubnet` from `Azure.VNET.UseNSGs`. [#869](https://github.com/Azure/PSRule.Rules.Azure/issues/869)
- General improvements:
  - Added version information to bicep compilation exceptions. [#903](https://github.com/Azure/PSRule.Rules.Azure/issues/903)
- Engineering:
  - Bump PSRule dependency to v1.6.0. [#871](https://github.com/Azure/PSRule.Rules.Azure/issues/871)
- Bug fixes:
  - Fixed DateTimeAdd function and tests within timezones with DST. [#891](https://github.com/Azure/PSRule.Rules.Azure/issues/891)
  - Fixed `Azure.Template.ParameterValue` failing on empty value. [#901](https://github.com/Azure/PSRule.Rules.Azure/issues/901)

What's changed since pre-release v1.7.0-B2108059:

- No additional changes.

## v1.7.0-B2108059 (pre-release)

What's changed since pre-release v1.7.0-B2108049:

- General improvements:
  - Added version information to bicep compilation exceptions. [#903](https://github.com/Azure/PSRule.Rules.Azure/issues/903)
- Bug fixes:
  - Fixed `Azure.Template.ParameterValue` failing on empty value. [#901](https://github.com/Azure/PSRule.Rules.Azure/issues/901)

## v1.7.0-B2108049 (pre-release)

What's changed since pre-release v1.7.0-B2108040:

- New rules:
  - All resources:
    - Check template files use a recent schema. [#845](https://github.com/Azure/PSRule.Rules.Azure/issues/845)
    - Check template files use a https schema scheme. [#894](https://github.com/Azure/PSRule.Rules.Azure/issues/894)
    - Check template parameter files use a https schema scheme. [#894](https://github.com/Azure/PSRule.Rules.Azure/issues/894)
    - Check template parameters set a value. [#896](https://github.com/Azure/PSRule.Rules.Azure/issues/896)
    - Check template parameters use a valid secret reference. [#897](https://github.com/Azure/PSRule.Rules.Azure/issues/897)
- Bug fixes:
  - Fixed DateTimeAdd function and tests within timezones with DST. [#891](https://github.com/Azure/PSRule.Rules.Azure/issues/891)

## v1.7.0-B2108040 (pre-release)

What's changed since pre-release v1.7.0-B2108020:

- New rules:
  - All resources:
    - Check template parameter files use metadata links. [#846](https://github.com/Azure/PSRule.Rules.Azure/issues/846)
      - Configure the `AZURE_PARAMETER_FILE_METADATA_LINK` option to enable this rule.
  - Azure Kubernetes Service:
    - Check clusters using Azure CNI should use large subnets. Thanks [@ArmaanMcleod](https://github.com/ArmaanMcleod). [#273](https://github.com/Azure/PSRule.Rules.Azure/issues/273)
      - By default, a minimum of a `/23` subnet is required.
      - Configure `AZURE_AKS_CNI_MINIMUM_CLUSTER_SUBNET_SIZE` to change the default minimum subnet size.
  - Storage Account:
    - Check Storage Accounts only accept explicitly allowed network traffic. [#884](https://github.com/Azure/PSRule.Rules.Azure/issues/884)

## v1.7.0-B2108020 (pre-release)

What's changed since v1.6.0:

- New rules:
  - Azure Kubernetes Service:
    - Check clusters use auto-scale node pools. Thanks [@ArmaanMcleod](https://github.com/ArmaanMcleod). [#218](https://github.com/Azure/PSRule.Rules.Azure/issues/218)
- Updated rules:
  - Virtual Network:
    - Excluded `AzureFirewallManagementSubnet` from `Azure.VNET.UseNSGs`. [#869](https://github.com/Azure/PSRule.Rules.Azure/issues/869)
- Engineering:
  - Bump PSRule dependency to v1.6.0. [#871](https://github.com/Azure/PSRule.Rules.Azure/issues/871)

## v1.6.0

What's changed since v1.5.1:

- New features:
  - **Experimental**: Added support for expansion from Bicep source files. [#848](https://github.com/Azure/PSRule.Rules.Azure/issues/848) [#670](https://github.com/Azure/PSRule.Rules.Azure/issues/670) [#858](https://github.com/Azure/PSRule.Rules.Azure/issues/858)
    - Bicep support is currently experimental.
    - To opt-in set the `AZURE_BICEP_FILE_EXPANSION` configuration to `true`.
    - For more information see [Using Bicep](https://azure.github.io/PSRule.Rules.Azure/using-bicep/).
- New rules:
  - Application Gateways:
    - Check Application Gateways publish endpoints by HTTPS. [#841](https://github.com/Azure/PSRule.Rules.Azure/issues/841)
- Engineering:
  - Bump PSRule dependency to v1.5.0. [#832](https://github.com/Azure/PSRule.Rules.Azure/issues/832)
  - Migration of Pester v4 tests to Pester v5. Thanks [@ArmaanMcleod](https://github.com/ArmaanMcleod). [#395](https://github.com/Azure/PSRule.Rules.Azure/issues/395)

What's changed since pre-release v1.6.0-B2108038:

- Bug fixes:
  - Fixed Bicep expand creates deadlock and times out. [#863](https://github.com/Azure/PSRule.Rules.Azure/issues/863)

## v1.6.0-B2108038 (pre-release)

What's changed since pre-release v1.6.0-B2108023:

- Bug fixes:
  - Fixed Bicep expand hangs analysis. [#858](https://github.com/Azure/PSRule.Rules.Azure/issues/858)

## v1.6.0-B2108023 (pre-release)

What's changed since pre-release v1.6.0-B2107028:

- New features:
  - **Experimental**: Added support for expansion from Bicep source files. [#848](https://github.com/Azure/PSRule.Rules.Azure/issues/848) [#670](https://github.com/Azure/PSRule.Rules.Azure/issues/670)
    - Bicep support is currently experimental.
    - To opt-in set the `AZURE_BICEP_FILE_EXPANSION` configuration to `true`.
    - For more information see [Using Bicep](https://azure.github.io/PSRule.Rules.Azure/using-bicep/).

## v1.6.0-B2107028 (pre-release)

What's changed since v1.5.1:

- New rules:
  - Application Gateways:
    - Check Application Gateways publish endpoints by HTTPS. [#841](https://github.com/Azure/PSRule.Rules.Azure/issues/841)
- Engineering:
  - Bump PSRule dependency to v1.5.0. [#832](https://github.com/Azure/PSRule.Rules.Azure/issues/832)

## v1.5.1

What's changed since v1.5.0:

- Bug fixes:
  - Fixed rule does not detect more restrictive NSG rules. [#831](https://github.com/Azure/PSRule.Rules.Azure/issues/831)

## v1.5.0

What's changed since v1.4.1:

- New features:
  - Added `Azure.GA_2021_06` baseline. [#822](https://github.com/Azure/PSRule.Rules.Azure/issues/822)
    - Includes rules released before or during June 2021 for Azure GA features.
    - Marked baseline `Azure.GA_2021_03` as obsolete.
- New rules:
  - Application Insights:
    - Check App Insights resources use workspace-based configuration. [#813](https://github.com/Azure/PSRule.Rules.Azure/issues/813)
    - Check App Insights resources meet naming requirements. [#814](https://github.com/Azure/PSRule.Rules.Azure/issues/814)
- General improvements:
  - Exclude not applicable rules for templates generated with Bicep and PSArm. [#815](https://github.com/Azure/PSRule.Rules.Azure/issues/815)
  - Updated rule help to use docs pages for online version. [#824](https://github.com/Azure/PSRule.Rules.Azure/issues/824)
- Engineering:
  - Bump PSRule dependency to v1.4.0. [#823](https://github.com/Azure/PSRule.Rules.Azure/issues/823)
  - Bump YamlDotNet dependency to v11.2.1. [#821](https://github.com/Azure/PSRule.Rules.Azure/pull/821)
  - Migrate project to Azure GitHub organization and updated links. [#800](https://github.com/Azure/PSRule.Rules.Azure/pull/800)
- Bug fixes:
  - Fixed detection of parameters and variables with line breaks. [#811](https://github.com/Azure/PSRule.Rules.Azure/issues/811)

What's changed since pre-release v1.5.0-B2107002:

- No additional changes.

## v1.5.0-B2107002 (pre-release)

What's changed since pre-release v1.5.0-B2106018:

- New features:
  - Added `Azure.GA_2021_06` baseline. [#822](https://github.com/Azure/PSRule.Rules.Azure/issues/822)
    - Includes rules released before or during June 2021 for Azure GA features.
    - Marked baseline `Azure.GA_2021_03` as obsolete.
- General improvements:
  - Updated rule help to use docs pages for online version. [#824](https://github.com/Azure/PSRule.Rules.Azure/issues/824)
- Engineering:
  - Bump PSRule dependency to v1.4.0. [#823](https://github.com/Azure/PSRule.Rules.Azure/issues/823)
  - Bump YamlDotNet dependency to v11.2.1. [#821](https://github.com/Azure/PSRule.Rules.Azure/pull/821)

## v1.5.0-B2106018 (pre-release)

What's changed since v1.4.1:

- New rules:
  - Application Insights:
    - Check App Insights resources use workspace-based configuration. [#813](https://github.com/Azure/PSRule.Rules.Azure/issues/813)
    - Check App Insights resources meet naming requirements. [#814](https://github.com/Azure/PSRule.Rules.Azure/issues/814)
- General improvements:
  - Exclude not applicable rules for templates generated with Bicep and PSArm. [#815](https://github.com/Azure/PSRule.Rules.Azure/issues/815)
- Engineering:
  - Bump YamlDotNet dependency to v11.2.0. [#801](https://github.com/Azure/PSRule.Rules.Azure/pull/801)
  - Migrate project to Azure GitHub organization and updated links. [#800](https://github.com/Azure/PSRule.Rules.Azure/pull/800)
- Bug fixes:
  - Fixed detection of parameters and variables with line breaks. [#811](https://github.com/Azure/PSRule.Rules.Azure/issues/811)

## v1.4.1

What's changed since v1.4.0:

- Bug fixes:
  - Fixed boolean string conversion case. [#793](https://github.com/Azure/PSRule.Rules.Azure/issues/793)
  - Fixed case sensitive property matching. [#794](https://github.com/Azure/PSRule.Rules.Azure/issues/794)
  - Fixed automatic expansion of template parameter files. [#796](https://github.com/Azure/PSRule.Rules.Azure/issues/796)
    - Template parameter files are not automatically expanded by default.
    - To enable this, set the `AZURE_PARAMETER_FILE_EXPANSION` configuration option.

## v1.4.0

What's changed since v1.3.2:

- New features:
  - Automatically expand template from parameter files for analysis. [#772](https://github.com/Azure/PSRule.Rules.Azure/issues/772)
    - Previously templates needed to be exported with `Export-AzRuleTemplateData`.
    - To export template data automatically use PSRule cmdlets with `-Format File`.
- New rules:
  - Cognitive Search:
    - Check search services meet index SLA replica requirement. [#761](https://github.com/Azure/PSRule.Rules.Azure/issues/761)
    - Check search services meet query SLA replica requirement. [#762](https://github.com/Azure/PSRule.Rules.Azure/issues/762)
    - Check search services meet naming requirements. [#763](https://github.com/Azure/PSRule.Rules.Azure/issues/763)
    - Check search services use a minimum SKU. [#764](https://github.com/Azure/PSRule.Rules.Azure/issues/764)
    - Check search services use managed identities. [#765](https://github.com/Azure/PSRule.Rules.Azure/issues/765)
  - Azure Kubernetes Service:
    - Check clusters use AKS-managed Azure AD integration. [#436](https://github.com/Azure/PSRule.Rules.Azure/issues/436)
    - Check clusters have local account disabled (preview). [#786](https://github.com/Azure/PSRule.Rules.Azure/issues/786)
    - Check clusters have an auto-upgrade channel set (preview). [#787](https://github.com/Azure/PSRule.Rules.Azure/issues/787)
    - Check clusters limit access network access to the API server. [#788](https://github.com/Azure/PSRule.Rules.Azure/issues/788)
    - Check clusters used Azure RBAC for Kubernetes authorization. [#789](https://github.com/Azure/PSRule.Rules.Azure/issues/789)
- Updated rules:
  - Azure Kubernetes Service:
    - Updated `Azure.AKS.Version` to 1.20.5. [#767](https://github.com/Azure/PSRule.Rules.Azure/issues/767)
- General improvements:
  - Automatically nest template sub-resources for analysis. [#746](https://github.com/Azure/PSRule.Rules.Azure/issues/746)
    - Sub-resources such as diagnostic logs or configurations are automatically nested.
    - Automatic nesting a resource requires:
      - The parent resource is defined in the same template.
      - The sub-resource depends on the parent resource.
  - Added support for source location references to template files. [#781](https://github.com/Azure/PSRule.Rules.Azure/issues/781)
    - Output includes source location to resources exported from a templates.
- Bug fixes:
  - Fixed string index parsing in expressions with whitespace. [#775](https://github.com/Azure/PSRule.Rules.Azure/issues/775)
  - Fixed base for DateTimeAdd is not a valid string. [#777](https://github.com/Azure/PSRule.Rules.Azure/issues/777)
- Engineering:
  - Added source link to project. [#783](https://github.com/Azure/PSRule.Rules.Azure/issues/783)

What's changed since pre-release v1.4.0-B2105057:

- No additional changes.

## v1.4.0-B2105057 (pre-release)

What's changed since pre-release v1.4.0-B2105050:

- New rules:
  - Azure Kubernetes Service:
    - Check clusters use AKS-managed Azure AD integration. [#436](https://github.com/Azure/PSRule.Rules.Azure/issues/436)
    - Check clusters have local account disabled (preview). [#786](https://github.com/Azure/PSRule.Rules.Azure/issues/786)
    - Check clusters have an auto-upgrade channel set (preview). [#787](https://github.com/Azure/PSRule.Rules.Azure/issues/787)
    - Check clusters limit access network access to the API server. [#788](https://github.com/Azure/PSRule.Rules.Azure/issues/788)
    - Check clusters used Azure RBAC for Kubernetes authorization. [#789](https://github.com/Azure/PSRule.Rules.Azure/issues/789)
- Updated rules:
  - Azure Kubernetes Service:
    - Updated `Azure.AKS.Version` to 1.20.5. [#767](https://github.com/Azure/PSRule.Rules.Azure/issues/767)
- Engineering:
  - Added source link to project. [#783](https://github.com/Azure/PSRule.Rules.Azure/issues/783)

## v1.4.0-B2105050 (pre-release)

What's changed since pre-release v1.4.0-B2105044:

- General improvements:
  - Added support for source location references to template files. [#781](https://github.com/Azure/PSRule.Rules.Azure/issues/781)
    - Output includes source location to resources exported from a templates.

## v1.4.0-B2105044 (pre-release)

What's changed since pre-release v1.4.0-B2105027:

- New features:
  - Automatically expand template from parameter files for analysis. [#772](https://github.com/Azure/PSRule.Rules.Azure/issues/772)
    - Previously templates needed to be exported with `Export-AzRuleTemplateData`.
    - To export template data automatically use PSRule cmdlets with `-Format File`.
- Bug fixes:
  - Fixed string index parsing in expressions with whitespace. [#775](https://github.com/Azure/PSRule.Rules.Azure/issues/775)
  - Fixed base for DateTimeAdd is not a valid string. [#777](https://github.com/Azure/PSRule.Rules.Azure/issues/777)

## v1.4.0-B2105027 (pre-release)

What's changed since pre-release v1.4.0-B2105020:

- New rules:
  - Cognitive Search:
    - Check search services meet index SLA replica requirement. [#761](https://github.com/Azure/PSRule.Rules.Azure/issues/761)
    - Check search services meet query SLA replica requirement. [#762](https://github.com/Azure/PSRule.Rules.Azure/issues/762)
    - Check search services meet naming requirements. [#763](https://github.com/Azure/PSRule.Rules.Azure/issues/763)
    - Check search services use a minimum SKU. [#764](https://github.com/Azure/PSRule.Rules.Azure/issues/764)
    - Check search services use managed identities. [#765](https://github.com/Azure/PSRule.Rules.Azure/issues/765)

## v1.4.0-B2105020 (pre-release)

What's changed since v1.3.2:

- General improvements:
  - Automatically nest template sub-resources for analysis. [#746](https://github.com/Azure/PSRule.Rules.Azure/issues/746)
    - Sub-resources such as diagnostic logs or configurations are automatically nested.
    - Automatic nesting a resource requires:
      - The parent resource is defined in the same template.
      - The sub-resource depends on the parent resource.

## v1.3.2

What's changed since v1.3.1:

- Bug fixes:
  - Fixed rule reason reported the parameter inputObject is null. [#753](https://github.com/Azure/PSRule.Rules.Azure/issues/753)

## v1.3.1

What's changed since v1.3.0:

- Engineering:
  - Bump PSRule dependency to v1.3.0. [#749](https://github.com/Azure/PSRule.Rules.Azure/issues/749)
  - Bump YamlDotNet dependency to v11.1.1. [#742](https://github.com/Azure/PSRule.Rules.Azure/issues/742)

## v1.3.0

What's changed since v1.2.1:

- New rules:
  - Policy:
    - Check policy assignment display name and description are set. [#725](https://github.com/Azure/PSRule.Rules.Azure/issues/725)
    - Check policy assignment assigned by metadata is set. [#726](https://github.com/Azure/PSRule.Rules.Azure/issues/726)
    - Check policy exemption display name and description are set. [#723](https://github.com/Azure/PSRule.Rules.Azure/issues/723)
    - Check policy waiver exemptions have an expiry date set. [#724](https://github.com/Azure/PSRule.Rules.Azure/issues/724)
- Removed rules:
  - Storage:
    - Remove `Azure.Storage.UseEncryption` as Storage Service Encryption (SSE) is always on. [#630](https://github.com/Azure/PSRule.Rules.Azure/issues/630)
      - SSE is on by default and can not be disabled.
- General improvements:
  - Additional metadata added in parameter files is passed through with `Get-AzRuleTemplateLink`. [#706](https://github.com/Azure/PSRule.Rules.Azure/issues/706)
  - Improved binding support for File inputs. [#480](https://github.com/Azure/PSRule.Rules.Azure/issues/480)
    - Template and parameter file names now return a relative path instead of full path.
  - Added API version for each module resource. [#729](https://github.com/Azure/PSRule.Rules.Azure/issues/729)
- Engineering:
  - Clean up depreciated warning message for configuration option `azureAllowedRegions`. [#737](https://github.com/Azure/PSRule.Rules.Azure/issues/737)
  - Clean up depreciated warning message for configuration option `minAKSVersion`. [#738](https://github.com/Azure/PSRule.Rules.Azure/issues/738)
  - Bump PSRule dependency to v1.2.0. [#713](https://github.com/Azure/PSRule.Rules.Azure/issues/713)
- Bug fixes:
  - Fixed could not load file or assembly YamlDotNet. [#741](https://github.com/Azure/PSRule.Rules.Azure/issues/741)
    - This fix pins the PSRule version to v1.2.0 until the next stable release of PSRule for Azure.

What's changed since pre-release v1.3.0-B2104040:

- No additional changes.

## v1.3.0-B2104040 (pre-release)

What's changed since pre-release v1.3.0-B2104034:

- Bug fixes:
  - Fixed could not load file or assembly YamlDotNet. [#741](https://github.com/Azure/PSRule.Rules.Azure/issues/741)
    - This fix pins the PSRule version to v1.2.0 until the next stable release of PSRule for Azure.

## v1.3.0-B2104034 (pre-release)

What's changed since pre-release v1.3.0-B2104023:

- New rules:
  - Policy:
    - Check policy assignment display name and description are set. [#725](https://github.com/Azure/PSRule.Rules.Azure/issues/725)
    - Check policy assignment assigned by metadata is set. [#726](https://github.com/Azure/PSRule.Rules.Azure/issues/726)
    - Check policy exemption display name and description are set. [#723](https://github.com/Azure/PSRule.Rules.Azure/issues/723)
    - Check policy waiver exemptions have an expiry date set. [#724](https://github.com/Azure/PSRule.Rules.Azure/issues/724)
- Engineering:
  - Clean up depreciated warning message for configuration option `azureAllowedRegions`. [#737](https://github.com/Azure/PSRule.Rules.Azure/issues/737)
  - Clean up depreciated warning message for configuration option `minAKSVersion`. [#738](https://github.com/Azure/PSRule.Rules.Azure/issues/738)

## v1.3.0-B2104023 (pre-release)

What's changed since pre-release v1.3.0-B2104013:

- General improvements:
  - Improved binding support for File inputs. [#480](https://github.com/Azure/PSRule.Rules.Azure/issues/480)
    - Template and parameter file names now return a relative path instead of full path.
  - Added API version for each module resource. [#729](https://github.com/Azure/PSRule.Rules.Azure/issues/729)

## v1.3.0-B2104013 (pre-release)

What's changed since pre-release v1.3.0-B2103007:

- Engineering:
  - Bump PSRule dependency to v1.2.0. [#713](https://github.com/Azure/PSRule.Rules.Azure/issues/713)
- Bug fixes:
  - Fixed export not expanding nested deployments. [#715](https://github.com/Azure/PSRule.Rules.Azure/issues/715)

## v1.3.0-B2103007 (pre-release)

What's changed since v1.2.0:

- Removed rules:
  - Storage:
    - Remove `Azure.Storage.UseEncryption` as Storage Service Encryption (SSE) is always on. [#630](https://github.com/Azure/PSRule.Rules.Azure/issues/630)
      - SSE is on by default and can not be disabled.
- General improvements:
  - Additional metadata added in parameter files is passed through with `Get-AzRuleTemplateLink`. [#706](https://github.com/Azure/PSRule.Rules.Azure/issues/706)

## v1.2.1

What's changed since v1.2.0:

- Bug fixes:
  - Fixed export not expanding nested deployments. [#715](https://github.com/Azure/PSRule.Rules.Azure/issues/715)

## v1.2.0

What's changed since v1.1.4:

- New features:
  - Added `Azure.GA_2021_03` baseline. [#673](https://github.com/Azure/PSRule.Rules.Azure/issues/673)
    - Includes rules released before or during March 2021 for Azure GA features.
    - Marked baseline `Azure.GA_2020_12` as obsolete.
- New rules:
  - Key Vault:
    - Check vaults, keys, and secrets meet name requirements. [#646](https://github.com/Azure/PSRule.Rules.Azure/issues/646)
- Updated rules:
  - Azure Kubernetes Service:
    - Updated `Azure.AKS.Version` to 1.19.7. [#696](https://github.com/Azure/PSRule.Rules.Azure/issues/696)
- General improvements:
  - Added support for user defined functions in templates. [#682](https://github.com/Azure/PSRule.Rules.Azure/issues/682)
- Engineering:
  - Bump PSRule dependency to v1.1.0. [#692](https://github.com/Azure/PSRule.Rules.Azure/issues/692)

What's changed since pre-release v1.2.0-B2103044:

- No additional changes.

## v1.2.0-B2103044 (pre-release)

What's changed since pre-release v1.2.0-B2103032:

- New features:
  - Added `Azure.GA_2021_03` baseline. [#673](https://github.com/Azure/PSRule.Rules.Azure/issues/673)
    - Includes rules released before or during March 2021 for Azure GA features.
    - Marked baseline `Azure.GA_2020_12` as obsolete.
- Updated rules:
  - Azure Kubernetes Service:
    - Updated `Azure.AKS.Version` to 1.19.7. [#696](https://github.com/Azure/PSRule.Rules.Azure/issues/696)

## v1.2.0-B2103032 (pre-release)

What's changed since pre-release v1.2.0-B2103024:

- New rules:
  - Key Vault:
    - Check vaults, keys, and secrets meet name requirements. [#646](https://github.com/Azure/PSRule.Rules.Azure/issues/646)
- Engineering:
  - Bump PSRule dependency to v1.1.0. [#692](https://github.com/Azure/PSRule.Rules.Azure/issues/692)

## v1.2.0-B2103024 (pre-release)

What's changed since v1.1.4:

- General improvements:
  - Added support for user defined functions in templates. [#682](https://github.com/Azure/PSRule.Rules.Azure/issues/682)

## v1.1.4

What's changed since v1.1.3:

- Bug fixes:
  - Fixed handling of literal index with copyIndex function. [#686](https://github.com/Azure/PSRule.Rules.Azure/issues/686)
  - Fixed handling of inner scoped nested deployments. [#687](https://github.com/Azure/PSRule.Rules.Azure/issues/687)

## v1.1.3

What's changed since v1.1.2:

- Bug fixes:
  - Fixed parsing of property names for functions across multiple lines. [#683](https://github.com/Azure/PSRule.Rules.Azure/issues/683)

## v1.1.2

What's changed since v1.1.1:

- Bug fixes:
  - Fixed copy peer property resolve. [#677](https://github.com/Azure/PSRule.Rules.Azure/issues/677)
  - Fixed partial resource group or subscription object not populating. [#678](https://github.com/Azure/PSRule.Rules.Azure/issues/678)
  - Fixed lazy loading of environment and resource providers. [#679](https://github.com/Azure/PSRule.Rules.Azure/issues/679)

## v1.1.1

What's changed since v1.1.0:

- Bug fixes:
  - Fixed support for parameter file schemas. [#674](https://github.com/Azure/PSRule.Rules.Azure/issues/674)

## v1.1.0

What's changed since v1.0.0:

- New features:
  - Exporting template with `Export-AzRuleTemplateData` supports custom resource group and subscription. [#651](https://github.com/Azure/PSRule.Rules.Azure/issues/651)
    - Subscription and resource group used for deployment can be specified instead of using defaults.
    - `ResourceGroupName` parameter of `Export-AzRuleTemplateData` has been renamed to `ResourceGroup`.
    - Added a parameter alias for `ResourceGroupName` on `Export-AzRuleTemplateData`.
- New rules:
  - All resources:
    - Check template parameters are defined. [#631](https://github.com/Azure/PSRule.Rules.Azure/issues/631)
    - Check location parameter is type string. [#632](https://github.com/Azure/PSRule.Rules.Azure/issues/632)
    - Check template parameter `minValue` and `maxValue` constraints are valid. [#637](https://github.com/Azure/PSRule.Rules.Azure/issues/637)
    - Check template resources do not use hard coded locations. [#633](https://github.com/Azure/PSRule.Rules.Azure/issues/633)
    - Check resource group location not referenced instead of location parameter. [#634](https://github.com/Azure/PSRule.Rules.Azure/issues/634)
    - Check increased debug detail is disabled for nested deployments. [#638](https://github.com/Azure/PSRule.Rules.Azure/issues/638)
- General improvements:
  - Added support for matching template by name. [#661](https://github.com/Azure/PSRule.Rules.Azure/issues/661)
    - `Get-AzRuleTemplateLink` discovers `<templateName>.json` from `<templateName>.parameters.json`.
- Engineering:
  - Bump PSRule dependency to v1.0.3. [#648](https://github.com/Azure/PSRule.Rules.Azure/issues/648)
- Bug fixes:
  - Fixed `Azure.VM.ADE` to limit rule to exports only. [#644](https://github.com/Azure/PSRule.Rules.Azure/issues/644)
  - Fixed `if` condition values evaluation order. [#652](https://github.com/Azure/PSRule.Rules.Azure/issues/652)
  - Fixed handling of `int` parameters with large values. [#653](https://github.com/Azure/PSRule.Rules.Azure/issues/653)
  - Fixed handling of expressions split over multiple lines. [#654](https://github.com/Azure/PSRule.Rules.Azure/issues/654)
  - Fixed handling of bool parameter values within logical expressions. [#655](https://github.com/Azure/PSRule.Rules.Azure/issues/655)
  - Fixed copy loop value does not fall within the expected range. [#664](https://github.com/Azure/PSRule.Rules.Azure/issues/664)
  - Fixed template comparison functions handling of large integer values. [#666](https://github.com/Azure/PSRule.Rules.Azure/issues/666)
  - Fixed handling of `createArray` function with no arguments. [#667](https://github.com/Azure/PSRule.Rules.Azure/issues/667)

What's changed since pre-release v1.1.0-B2102034:

- No additional changes.

## v1.1.0-B2102034 (pre-release)

What's changed since pre-release v1.1.0-B2102023:

- General improvements:
  - Added support for matching template by name. [#661](https://github.com/Azure/PSRule.Rules.Azure/issues/661)
    - `Get-AzRuleTemplateLink` discovers `<templateName>.json` from `<templateName>.parameters.json`.
- Bug fixes:
  - Fixed copy loop value does not fall within the expected range. [#664](https://github.com/Azure/PSRule.Rules.Azure/issues/664)
  - Fixed template comparison functions handling of large integer values. [#666](https://github.com/Azure/PSRule.Rules.Azure/issues/666)
  - Fixed handling of `createArray` function with no arguments. [#667](https://github.com/Azure/PSRule.Rules.Azure/issues/667)

## v1.1.0-B2102023 (pre-release)

What's changed since pre-release v1.1.0-B2102015:

- New features:
  - Exporting template with `Export-AzRuleTemplateData` supports custom resource group and subscription. [#651](https://github.com/Azure/PSRule.Rules.Azure/issues/651)
    - Subscription and resource group used for deployment can be specified instead of using defaults.
    - `ResourceGroupName` parameter of `Export-AzRuleTemplateData` has been renamed to `ResourceGroup`.
    - Added a parameter alias for `ResourceGroupName` on `Export-AzRuleTemplateData`.

## v1.1.0-B2102015 (pre-release)

What's changed since pre-release v1.1.0-B2102010:

- Bug fixes:
  - Fixed `if` condition values evaluation order. [#652](https://github.com/Azure/PSRule.Rules.Azure/issues/652)
  - Fixed handling of `int` parameters with large values. [#653](https://github.com/Azure/PSRule.Rules.Azure/issues/653)
  - Fixed handling of expressions split over multiple lines. [#654](https://github.com/Azure/PSRule.Rules.Azure/issues/654)
  - Fixed handling of bool parameter values within logical expressions. [#655](https://github.com/Azure/PSRule.Rules.Azure/issues/655)

## v1.1.0-B2102010 (pre-release)

What's changed since pre-release v1.1.0-B2102001:

- Engineering:
  - Bump PSRule dependency to v1.0.3. [#648](https://github.com/Azure/PSRule.Rules.Azure/issues/648)
- Bug fixes:
  - Fixed `Azure.VM.ADE` to limit rule to exports only. [#644](https://github.com/Azure/PSRule.Rules.Azure/issues/644)

## v1.1.0-B2102001 (pre-release)

What's changed since v1.0.0:

- New rules:
  - All resources:
    - Check template parameters are defined. [#631](https://github.com/Azure/PSRule.Rules.Azure/issues/631)
    - Check location parameter is type string. [#632](https://github.com/Azure/PSRule.Rules.Azure/issues/632)
    - Check template parameter `minValue` and `maxValue` constraints are valid. [#637](https://github.com/Azure/PSRule.Rules.Azure/issues/637)
    - Check template resources do not use hard coded locations. [#633](https://github.com/Azure/PSRule.Rules.Azure/issues/633)
    - Check resource group location not referenced instead of location parameter. [#634](https://github.com/Azure/PSRule.Rules.Azure/issues/634)
    - Check increased debug detail is disabled for nested deployments. [#638](https://github.com/Azure/PSRule.Rules.Azure/issues/638)
- Engineering:
  - Bump PSRule dependency to v1.0.2. [#635](https://github.com/Azure/PSRule.Rules.Azure/issues/635)

## v1.0.0

What's changed since v0.19.0:

- New rules:
  - All resources:
    - Check parameter default value type matches type. [#311](https://github.com/Azure/PSRule.Rules.Azure/issues/311)
    - Check location parameter defaults to resource group. [#361](https://github.com/Azure/PSRule.Rules.Azure/issues/361)
  - Front Door:
    - Check Front Door uses a health probe for each backend pool. [#546](https://github.com/Azure/PSRule.Rules.Azure/issues/546)
    - Check Front Door uses a dedicated health probe path backend pools. [#547](https://github.com/Azure/PSRule.Rules.Azure/issues/547)
    - Check Front Door uses HEAD requests for backend health probes. [#613](https://github.com/Azure/PSRule.Rules.Azure/issues/613)
  - Service Fabric:
    - Check Service Fabric clusters use AAD client authentication. [#619](https://github.com/Azure/PSRule.Rules.Azure/issues/619)
- Updated rules:
  - Azure Kubernetes Service:
    - Updated `Azure.AKS.Version` to 1.19.6. [#603](https://github.com/Azure/PSRule.Rules.Azure/issues/603)
- General improvements:
  - Renamed `Export-AzTemplateRuleData` to `Export-AzRuleTemplateData`. [#596](https://github.com/Azure/PSRule.Rules.Azure/issues/596)
    - New name `Export-AzRuleTemplateData` aligns with prefix of other cmdlets.
    - Use of `Export-AzTemplateRuleData` is now deprecated and will be removed in the next major version.
    - Added alias to allow `Export-AzTemplateRuleData` to continue to be used.
    - Using `Export-AzTemplateRuleData` returns a deprecation warning.
  - Added support for `environment` template function. [#517](https://github.com/Azure/PSRule.Rules.Azure/issues/517)
- Engineering:
  - Bump PSRule dependency to v1.0.1. [#611](https://github.com/Azure/PSRule.Rules.Azure/issues/611)

What's changed since pre-release v1.0.0-B2101028:

- No additional changes.

## v1.0.0-B2101028 (pre-release)

What's changed since pre-release v1.0.0-B2101016:

- New rules:
  - All resources:
    - Check parameter default value type matches type. [#311](https://github.com/Azure/PSRule.Rules.Azure/issues/311)
- General improvements:
  - Renamed `Export-AzTemplateRuleData` to `Export-AzRuleTemplateData`. [#596](https://github.com/Azure/PSRule.Rules.Azure/issues/596)
    - New name `Export-AzRuleTemplateData` aligns with prefix of other cmdlets.
    - Use of `Export-AzTemplateRuleData` is now deprecated and will be removed in the next major version.
    - Added alias to allow `Export-AzTemplateRuleData` to continue to be used.
    - Using `Export-AzTemplateRuleData` returns a deprecation warning.

## v1.0.0-B2101016 (pre-release)

What's changed since pre-release v1.0.0-B2101006:

- New rules:
  - Service Fabric:
    - Check Service Fabric clusters use AAD client authentication. [#619](https://github.com/Azure/PSRule.Rules.Azure/issues/619)
- Bug fixes:
  - Fixed reason `Azure.FrontDoor.ProbePath` so the probe name is included. [#617](https://github.com/Azure/PSRule.Rules.Azure/issues/617)

## v1.0.0-B2101006 (pre-release)

What's changed since v0.19.0:

- New rules:
  - All resources:
    - Check location parameter defaults to resource group. [#361](https://github.com/Azure/PSRule.Rules.Azure/issues/361)
  - Front Door:
    - Check Front Door uses a health probe for each backend pool. [#546](https://github.com/Azure/PSRule.Rules.Azure/issues/546)
    - Check Front Door uses a dedicated health probe path backend pools. [#547](https://github.com/Azure/PSRule.Rules.Azure/issues/547)
    - Check Front Door uses HEAD requests for backend health probes. [#613](https://github.com/Azure/PSRule.Rules.Azure/issues/613)
- Updated rules:
  - Azure Kubernetes Service:
    - Updated `Azure.AKS.Version` to 1.19.6. [#603](https://github.com/Azure/PSRule.Rules.Azure/issues/603)
- General improvements:
  - Added support for `environment` template function. [#517](https://github.com/Azure/PSRule.Rules.Azure/issues/517)
- Engineering:
  - Bump PSRule dependency to v1.0.1. [#611](https://github.com/Azure/PSRule.Rules.Azure/issues/611)

[troubleshooting guide]: troubleshooting.md<|MERGE_RESOLUTION|>--- conflicted
+++ resolved
@@ -7,7 +7,6 @@
 
 ## Unreleased
 
-<<<<<<< HEAD
 What's changed since pre-release v1.11.0-B2112024:
 
 - Bug fixes:
@@ -61,14 +60,13 @@
       - `Azure.VNET.Name`
       - `Azure.VNG.Name`
       - `Azure.VNG.ConnectionName`
-=======
+
 ## v1.10.4
 
 What's changed since v1.10.3:
 
 - Bug fixes:
   - Fixed outer copy loop of nested deployment. [#1154](https://github.com/Azure/PSRule.Rules.Azure/issues/1154)
->>>>>>> 731a49c9
 
 ## v1.10.3
 
