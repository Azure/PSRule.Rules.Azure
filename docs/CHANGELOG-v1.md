--- conflicted
+++ resolved
@@ -29,27 +29,21 @@
 
 ## Unreleased
 
+What's changed since pre-release v1.39.0-B0009:
+
 - New rules:
   - Azure Kubernetes Service:
+    - Verify that clusters have kube-audit logging disabled when not required by @BenjaminEngeset.
+      [#2450](https://github.com/Azure/PSRule.Rules.Azure/issues/2450)
     - Verify that clusters have the customer-controlled maintenance windows 'aksManagedAutoUpgradeSchedule' and 'aksManagedNodeOSUpgradeSchedule' configured by @BenjaminEngeset.
       [#2444](https://github.com/Azure/PSRule.Rules.Azure/issues/2444)
-<<<<<<< HEAD
   - Virtual Network:
     - Verify that zonal-deployed Azure firewalls uses Azure NAT Gateway for outbound access by @BenjaminEngeset.
       [##3005](https://github.com/Azure/PSRule.Rules.Azure/issues/#3005)
-=======
 - Updated rules:
   - Virtual Network:
     - Updated `Azure.VNET.UseNSGs` to correctly handle cases for special purpose and customer-excluded subnets by @BenjaminEngeset.
       [#3007](https://github.com/Azure/PSRule.Rules.Azure/issues/3007)
->>>>>>> a8850b7a
-
-What's changed since pre-release v1.39.0-B0009:
-
-- New rules:
-  - Azure Kubernetes Service:
-    - Verify that clusters have kube-audit logging disabled when not required by @BenjaminEngeset.
-      [#2450](https://github.com/Azure/PSRule.Rules.Azure/issues/2450)
 - General improvements:
   - Add binding configuration to policy as rules docs by @BernieWhite.
     [#2995](https://github.com/Azure/PSRule.Rules.Azure/issues/2995)
