--- conflicted
+++ resolved
@@ -24,6 +24,12 @@
 
 ## Unreleased
 
+- New rules:
+  - Container App:
+    - Check that internal-only ingress for container apps are configured by @BenjaminEngeset.
+      [#2098](https://github.com/Azure/PSRule.Rules.Azure/issues/2098)
+    
+
 ## v1.26.0-B0011 (pre-release)
 
 What's changed since v1.25.0:
@@ -34,17 +40,8 @@
       [#2094](https://github.com/Azure/PSRule.Rules.Azure/issues/2094)
     - Check that managed identity for container apps are configured by @BenjaminEngeset.
       [#2096](https://github.com/Azure/PSRule.Rules.Azure/issues/2096)
-<<<<<<< HEAD
-    - Check that internal-only ingress for container apps are configured by @BenjaminEngeset.
-      [#2098](https://github.com/Azure/PSRule.Rules.Azure/issues/2098)
-
-What's changed since v1.25.0:
-
-- New rules:
-=======
     - Check that public network access for container apps environments are disabled by @BenjaminEngeset.
       [#2098](https://github.com/Azure/PSRule.Rules.Azure/issues/2098)
->>>>>>> c37c3bc2
   - Deployment:
     - Check that the names of nested deployments meets the naming requirements of deployments by @BenjaminEngeset.
       [#1915](https://github.com/Azure/PSRule.Rules.Azure/issues/1915)
