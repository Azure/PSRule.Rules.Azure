--- conflicted
+++ resolved
@@ -24,18 +24,16 @@
 
 ## Unreleased
 
-<<<<<<< HEAD
 - New rules:
   - Storage Account:
     - Check that sensitive data threat detection in Microsoft Defender for Storage is enabled for storage accounts by @BenjaminEngeset.
       [#2207](https://github.com/Azure/PSRule.Rules.Azure/issues/2207)
-=======
+
 What's changed since pre-release v1.27.0-B0091:
 
 - Bug fixes:
   - Fixed false positive on managed identity without space by @BernieWhite.
     [#2235](https://github.com/Azure/PSRule.Rules.Azure/issues/2235)
->>>>>>> 933fa0df
 
 ## v1.27.0-B0091 (pre-release)
 
