--- conflicted
+++ resolved
@@ -16,13 +16,10 @@
 
 What's changed since pre-release v1.13.0-B2202063:
 
-<<<<<<< HEAD
 - Engineering:
   - Added workflow to automatically build baseline docs for PRs. [#1242](https://github.com/Azure/PSRule.Rules.Azure/issues/1242)
-=======
 - Bug fixes:
   - Fixed empty value with strong type. [#1258](https://github.com/Azure/PSRule.Rules.Azure/issues/1258)
->>>>>>> 814864e3
 - New rules:
   - Azure Cache for Redis:
     - Limit public access for Azure Cache for Redis instances. [#935](https://github.com/Azure/PSRule.Rules.Azure/issues/935)
