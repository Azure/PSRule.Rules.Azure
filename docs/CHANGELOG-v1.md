---
discussion: false
link_users: true
---

# Change log

See [upgrade notes][1] for helpful information when upgrading from previous versions.

[1]: upgrade-notes.md

**Important notes**:

- Issue #741: `Could not load file or assembly YamlDotNet`.
  See [troubleshooting guide] for a workaround to this issue.
- The configuration option `Azure_AKSMinimumVersion` is replaced with `AZURE_AKS_CLUSTER_MINIMUM_VERSION`.
  If you have this option configured, please update it to `AZURE_AKS_CLUSTER_MINIMUM_VERSION`.
  Support for `Azure_AKSMinimumVersion` will be removed in v2.
  See [upgrade notes][1] for more information.
- The `SupportsTag` PowerShell function has been replaced with the `Azure.Resource.SupportsTags` selector.
  Update PowerShell rules to use the `Azure.Resource.SupportsTags` selector instead.
  Support for the `SupportsTag` function will be removed in v2.
  See [upgrade notes][1] for more information.

## Unreleased

<<<<<<< HEAD
What's changed since pre-release v1.21.0-B0011:

- New rules:
  - Deployment:
    - Check sensitive resource values use secure parameters by @BernieWhite.
      [#1773](https://github.com/Azure/PSRule.Rules.Azure/issues/1773)
=======
- New rules:
  - Service Bus:
    - Check service bus namespaces uses TLS 1.2 version by @bengeset96.
      [#1777](https://github.com/Azure/PSRule.Rules.Azure/issues/1777)
>>>>>>> 403ca41f

## v1.21.0-B0011 (pre-release)

What's changed since v1.20.1:

- New features:
  - Mapping of Azure Security Benchmark v3 to security rules by @jagoodwin.
    [#1610](https://github.com/Azure/PSRule.Rules.Azure/issues/1610)
- New rules:
  - Virtual Network:
    - Check VNETs with a GatewaySubnet also has a AzureBastionSubnet by @bengeset96.
      [#1761](https://github.com/Azure/PSRule.Rules.Azure/issues/1761)
- General improvements:
  - Added built-in list of ignored policy definitions by @BernieWhite.
    [#1730](https://github.com/Azure/PSRule.Rules.Azure/issues/1730)
    - To ignore additional policy definitions, use the `AZURE_POLICY_IGNORE_LIST` configuration option.
- Engineering:
  - Bump PSRule to v2.5.1.
    [#1782](https://github.com/Azure/PSRule.Rules.Azure/pull/1782)
  - Bump Az.Resources to v6.3.0.
    [#1782](https://github.com/Azure/PSRule.Rules.Azure/pull/1782)

## v1.20.1

What's changed since v1.20.0:

- Bug fixes:
  - Fixed expand bicep source when reading JsonContent into a parameter by @BernieWhite.
    [#1780](https://github.com/Azure/PSRule.Rules.Azure/issues/1780)

## v1.20.0

What's changed since v1.19.2:

- New features:
  - Added September 2022 baselines `Azure.GA_2022_09` and `Azure.Preview_2022_09` by @BernieWhite.
    [#1738](https://github.com/Azure/PSRule.Rules.Azure/issues/1738)
    - Includes rules released before or during September 2022.
    - Marked `Azure.GA_2022_06` and `Azure.Preview_2022_06` baselines as obsolete.
- New rules:
  - AKS:
    - Check clusters use Ephemeral OS disk by @bengeset96.
      [#1618](https://github.com/Azure/PSRule.Rules.Azure/issues/1618)
  - App Configuration:
    - Check app configuration store has purge protection enabled by @bengeset96.
      [#1689](https://github.com/Azure/PSRule.Rules.Azure/issues/1689)
    - Check app configuration store has one or more replicas by @bengeset96.
      [#1688](https://github.com/Azure/PSRule.Rules.Azure/issues/1688)
    - Check app configuration store audit diagnostic logs are enabled by @bengeset96.
      [#1690](https://github.com/Azure/PSRule.Rules.Azure/issues/1690)
    - Check identity-based authentication is used for configuration stores by @pazdedav.
      [#1691](https://github.com/Azure/PSRule.Rules.Azure/issues/1691)
  - Application Gateway WAF:
    - Check policy is enabled by @fbinotto.
      [#1470](https://github.com/Azure/PSRule.Rules.Azure/issues/1470)
    - Check policy uses prevention mode by @fbinotto.
      [#1470](https://github.com/Azure/PSRule.Rules.Azure/issues/1470)
    - Check policy uses managed rule sets by @fbinotto.
      [#1470](https://github.com/Azure/PSRule.Rules.Azure/issues/1470)
    - Check policy does not have any exclusions defined by @fbinotto.
      [#1470](https://github.com/Azure/PSRule.Rules.Azure/issues/1470)
  - Azure Cache for Redis:
    - Check the number of firewall rules for caches by @jonathanruiz.
      [#544](https://github.com/Azure/PSRule.Rules.Azure/issues/544)
    - Check the number of IP addresses in firewall rules for caches by @jonathanruiz.
      [#544](https://github.com/Azure/PSRule.Rules.Azure/issues/544)
  - CDN:
    - Check CDN profile uses Front Door Standard or Premium tier by @bengeset96.
      [#1612](https://github.com/Azure/PSRule.Rules.Azure/issues/1612)
  - Container Registry:
    - Check soft delete policy is enabled by @bengeset96.
      [#1674](https://github.com/Azure/PSRule.Rules.Azure/issues/1674)
  - Defender for Cloud:
    - Check Microsoft Defender for Cloud is enabled for Containers by @jdewisscher.
      [#1632](hhttps://github.com/Azure/PSRule.Rules.Azure/issues/1632)
    - Check Microsoft Defender for Cloud is enabled for Virtual Machines by @jdewisscher.
      [#1632](hhttps://github.com/Azure/PSRule.Rules.Azure/issues/1632)
    - Check Microsoft Defender for Cloud is enabled for SQL Servers by @jdewisscher.
      [#1632](hhttps://github.com/Azure/PSRule.Rules.Azure/issues/1632)
    - Check Microsoft Defender for Cloud is enabled for App Services by @jdewisscher.
      [#1632](hhttps://github.com/Azure/PSRule.Rules.Azure/issues/1632)
    - Check Microsoft Defender for Cloud is enabled for Storage Accounts by @jdewisscher.
      [#1632](hhttps://github.com/Azure/PSRule.Rules.Azure/issues/1632)
    - Check Microsoft Defender for Cloud is enabled for SQL Servers on machines by @jdewisscher.
      [#1632](hhttps://github.com/Azure/PSRule.Rules.Azure/issues/1632)
  - Deployment:
    - Check that nested deployments securely pass through administrator usernames by @ms-sambell.
      [#1479](https://github.com/Azure/PSRule.Rules.Azure/issues/1479)
  - Front Door WAF:
    - Check policy is enabled by @fbinotto.
      [#1470](https://github.com/Azure/PSRule.Rules.Azure/issues/1470)
    - Check policy uses prevention mode by @fbinotto.
      [#1470](https://github.com/Azure/PSRule.Rules.Azure/issues/1470)
    - Check policy uses managed rule sets by @fbinotto.
      [#1470](https://github.com/Azure/PSRule.Rules.Azure/issues/1470)
    - Check policy does not have any exclusions defined by @fbinotto.
      [#1470](https://github.com/Azure/PSRule.Rules.Azure/issues/1470)
  - Network Security Group:
    - Check AKS managed NSGs don't contain custom rules by @ms-sambell.
      [#8](https://github.com/Azure/PSRule.Rules.Azure/issues/8)
  - Storage Account:
    - Check blob container soft delete is enabled by @pazdedav.
      [#1671](https://github.com/Azure/PSRule.Rules.Azure/issues/1671)
    - Check file share soft delete is enabled by @jonathanruiz.
      [#966](https://github.com/Azure/PSRule.Rules.Azure/issues/966)
  - VMSS:
    - Check Linux VMSS has disabled password authentication by @bengeset96.
      [#1635](https://github.com/Azure/PSRule.Rules.Azure/issues/1635)
- Updated rules:
  - **Important change**: Updated rules, tests and docs with Microsoft Defender for Cloud by @jonathanruiz.
    [#545](https://github.com/Azure/PSRule.Rules.Azure/issues/545)
    - The following rules have been renamed with aliases:
      - Renamed `Azure.SQL.ThreatDetection` to `Azure.SQL.DefenderCloud`.
      - Renamed `Azure.SecurityCenter.Contact` to `Azure.DefenderCloud.Contact`.
      - Renamed `Azure.SecurityCenter.Provisioning` to `Azure.DefenderCloud.Provisioning`.
    - If you are referencing the old names please consider updating to the new names.
  - Updated documentation examples for Front Door and Key Vault rules by @lluppesms.
    [#1667](https://github.com/Azure/PSRule.Rules.Azure/issues/1667)
  - Improved the way we check that VM or VMSS has Linux by @verabe.
    [#1704](https://github.com/Azure/PSRule.Rules.Azure/issues/1704)
  - Azure Kubernetes Service:
    - Updated `Azure.AKS.Version` to use latest stable version `1.23.8` by @BernieWhite.
      [#1627](https://github.com/Azure/PSRule.Rules.Azure/issues/1627)
      - Use `AZURE_AKS_CLUSTER_MINIMUM_VERSION` to configure the minimum version of the cluster.
  - Event Grid:
    - Promoted `Azure.EventGrid.DisableLocalAuth` to GA rule set by @BernieWhite.
      [#1628](https://github.com/Azure/PSRule.Rules.Azure/issues/1628)
  - Key Vault:
    - Promoted `Azure.KeyVault.AutoRotationPolicy` to GA rule set by @BernieWhite.
      [#1629](https://github.com/Azure/PSRule.Rules.Azure/issues/1629)
- General improvements:
  - Updated NSG documentation with code snippets and links by @simone-bennett.
    [#1607](https://github.com/Azure/PSRule.Rules.Azure/issues/1607)
  - Updated Application Gateway documentation with code snippets by @ms-sambell.
    [#1608](https://github.com/Azure/PSRule.Rules.Azure/issues/1608)
  - Updated SQL firewall rules documentation by @ms-sambell.
    [#1569](https://github.com/Azure/PSRule.Rules.Azure/issues/1569)
  - Updated Container Apps documentation and rule to new resource type by @marie-schmidt.
    [#1672](https://github.com/Azure/PSRule.Rules.Azure/issues/1672)
  - Updated KeyVault and FrontDoor documentation with code snippets by @lluppesms.
    [#1667](https://github.com/Azure/PSRule.Rules.Azure/issues/1667)
  - Added tag and annotation metadata from policy for rules generation by @BernieWhite.
    [#1652](https://github.com/Azure/PSRule.Rules.Azure/issues/1652)
  - Added hash to `name` and `ref` properties for policy rules by @ArmaanMcleod.
    [#1653](https://github.com/Azure/PSRule.Rules.Azure/issues/1653)
    - Use `AZURE_POLICY_RULE_PREFIX` or `Export-AzPolicyAssignmentRuleData -RulePrefix` to override rule prefix.
- Engineering:
  - Bump PSRule to v2.4.2.
    [#1753](https://github.com/Azure/PSRule.Rules.Azure/pull/1753)
    [#1748](https://github.com/Azure/PSRule.Rules.Azure/issues/1748)
  - Bump Microsoft.NET.Test.Sdk to v17.3.2.
    [#1719](https://github.com/Azure/PSRule.Rules.Azure/pull/1719)
  - Updated provider data for analysis.
    [#1605](https://github.com/Azure/PSRule.Rules.Azure/pull/1605)
  - Bump Az.Resources to v6.2.0.
    [#1636](https://github.com/Azure/PSRule.Rules.Azure/pull/1636)
  - Bump PSScriptAnalyzer to v1.21.0.
    [#1636](https://github.com/Azure/PSRule.Rules.Azure/pull/1636)
- Bug fixes:
  - Fixed continue processing policy assignments on error by @BernieWhite.
    [#1651](https://github.com/Azure/PSRule.Rules.Azure/issues/1651)
  - Fixed handling of runtime assessment data by @BernieWhite.
    [#1707](https://github.com/Azure/PSRule.Rules.Azure/issues/1707)
  - Fixed conversion of type conditions to pre-conditions by @BernieWhite.
    [#1708](https://github.com/Azure/PSRule.Rules.Azure/issues/1708)
  - Fixed inconclusive failure of `Azure.Deployment.AdminUsername` by @BernieWhite.
    [#1631](https://github.com/Azure/PSRule.Rules.Azure/issues/1631)
  - Fixed error expanding with `json()` and single quotes by @BernieWhite.
    [#1656](https://github.com/Azure/PSRule.Rules.Azure/issues/1656)
  - Fixed handling key collision with duplicate definitions using same parameters by @ArmaanMcleod.
    [#1653](https://github.com/Azure/PSRule.Rules.Azure/issues/1653)
  - Fixed bug requiring all diagnostic logs settings to have auditing enabled by @bengeset96.
    [#1726](https://github.com/Azure/PSRule.Rules.Azure/issues/1726)
  - Fixed `Azure.Deployment.AdminUsername` incorrectly fails with nested deployments by @BernieWhite.
    [#1762](https://github.com/Azure/PSRule.Rules.Azure/issues/1762)
  - Fixed `Azure.FrontDoorWAF.Exclusions` reports exclusions when none are specified by @BernieWhite.
    [#1751](https://github.com/Azure/PSRule.Rules.Azure/issues/1751)
  - Fixed `Azure.Deployment.AdminUsername` does not match the pattern by @BernieWhite.
    [#1758](https://github.com/Azure/PSRule.Rules.Azure/issues/1758)
  - Consider private offerings when checking that a VM or VMSS has Linux by @verabe.
    [#1725](https://github.com/Azure/PSRule.Rules.Azure/issues/1725)

What's changed since pre-release v1.20.0-B0477:

- No additional changes.

## v1.20.0-B0477 (pre-release)

What's changed since pre-release v1.20.0-B0389:

- General improvements:
  - Added hash to `name` and `ref` properties for policy rules by @ArmaanMcleod.
    [#1653](https://github.com/Azure/PSRule.Rules.Azure/issues/1653)
    - Use `AZURE_POLICY_RULE_PREFIX` or `Export-AzPolicyAssignmentRuleData -RulePrefix` to override rule prefix.

## v1.20.0-B0389 (pre-release)

What's changed since pre-release v1.20.0-B0304:

- New rules:
  - App Configuration:
    - Check app configuration store has purge protection enabled by @bengeset96.
      [#1689](https://github.com/Azure/PSRule.Rules.Azure/issues/1689)
- Bug fixes:
  - Fixed `Azure.Deployment.AdminUsername` incorrectly fails with nested deployments by @BernieWhite.
    [#1762](https://github.com/Azure/PSRule.Rules.Azure/issues/1762)

## v1.20.0-B0304 (pre-release)

What's changed since pre-release v1.20.0-B0223:

- Engineering:
  - Bump PSRule to v2.4.2.
    [#1753](https://github.com/Azure/PSRule.Rules.Azure/pull/1753)
    [#1748](https://github.com/Azure/PSRule.Rules.Azure/issues/1748)
- Bug fixes:
  - Fixed `Azure.FrontDoorWAF.Exclusions` reports exclusions when none are specified by @BernieWhite.
    [#1751](https://github.com/Azure/PSRule.Rules.Azure/issues/1751)
  - Fixed `Azure.Deployment.AdminUsername` does not match the pattern by @BernieWhite.
    [#1758](https://github.com/Azure/PSRule.Rules.Azure/issues/1758)
  - Consider private offerings when checking that a VM or VMSS has Linux by @verabe.
    [#1725](https://github.com/Azure/PSRule.Rules.Azure/issues/1725)

## v1.20.0-B0223 (pre-release)

What's changed since pre-release v1.20.0-B0148:

- New features:
  - Added September 2022 baselines `Azure.GA_2022_09` and `Azure.Preview_2022_09` by @BernieWhite.
    [#1738](https://github.com/Azure/PSRule.Rules.Azure/issues/1738)
    - Includes rules released before or during September 2022.
    - Marked `Azure.GA_2022_06` and `Azure.Preview_2022_06` baselines as obsolete.
- New rules:
  - App Configuration:
    - Check app configuration store has one or more replicas by @bengeset96.
      [#1688](https://github.com/Azure/PSRule.Rules.Azure/issues/1688)
- Engineering:
  - Bump PSRule to v2.4.1.
    [#1636](https://github.com/Azure/PSRule.Rules.Azure/pull/1636)
  - Bump Az.Resources to v6.2.0.
    [#1636](https://github.com/Azure/PSRule.Rules.Azure/pull/1636)
  - Bump PSScriptAnalyzer to v1.21.0.
    [#1636](https://github.com/Azure/PSRule.Rules.Azure/pull/1636)
- Bug fixes:
  - Fixed handling key collision with duplicate definitions using same parameters by @ArmaanMcleod.
    [#1653](https://github.com/Azure/PSRule.Rules.Azure/issues/1653)
  - Fixed bug requiring all diagnostic logs settings to have auditing enabled by @bengeset96.
    [#1726](https://github.com/Azure/PSRule.Rules.Azure/issues/1726)

## v1.20.0-B0148 (pre-release)

What's changed since pre-release v1.20.0-B0085:

- New rules:
  - App Configuration:
    - Check app configuration store audit diagnostic logs are enabled by @bengeset96.
      [#1690](https://github.com/Azure/PSRule.Rules.Azure/issues/1690)
- Engineering:
  - Bump Microsoft.NET.Test.Sdk to v17.3.2.
    [#1719](https://github.com/Azure/PSRule.Rules.Azure/pull/1719)
- Bug fixes:
  - Fixed error expanding with `json()` and single quotes by @BernieWhite.
    [#1656](https://github.com/Azure/PSRule.Rules.Azure/issues/1656)

## v1.20.0-B0085 (pre-release)

What's changed since pre-release v1.20.0-B0028:

- New rules:
  - Azure Cache for Redis:
    - Check the number of firewall rules for caches by @jonathanruiz.
      [#544](https://github.com/Azure/PSRule.Rules.Azure/issues/544)
    - Check the number of IP addresses in firewall rules for caches by @jonathanruiz.
      [#544](https://github.com/Azure/PSRule.Rules.Azure/issues/544)
  - App Configuration:
    - Check identity-based authentication is used for configuration stores by @pazdedav.
      [#1691](https://github.com/Azure/PSRule.Rules.Azure/issues/1691)
  - Container Registry:
    - Check soft delete policy is enabled by @bengeset96.
      [#1674](https://github.com/Azure/PSRule.Rules.Azure/issues/1674)
  - Defender for Cloud:
    - Check Microsoft Defender for Cloud is enabled for Containers by @jdewisscher.
      [#1632](hhttps://github.com/Azure/PSRule.Rules.Azure/issues/1632)
    - Check Microsoft Defender for Cloud is enabled for Virtual Machines by @jdewisscher.
      [#1632](hhttps://github.com/Azure/PSRule.Rules.Azure/issues/1632)
    - Check Microsoft Defender for Cloud is enabled for SQL Servers by @jdewisscher.
      [#1632](hhttps://github.com/Azure/PSRule.Rules.Azure/issues/1632)
    - Check Microsoft Defender for Cloud is enabled for App Services by @jdewisscher.
      [#1632](hhttps://github.com/Azure/PSRule.Rules.Azure/issues/1632)
    - Check Microsoft Defender for Cloud is enabled for Storage Accounts by @jdewisscher.
      [#1632](hhttps://github.com/Azure/PSRule.Rules.Azure/issues/1632)
    - Check Microsoft Defender for Cloud is enabled for SQL Servers on machines by @jdewisscher.
      [#1632](hhttps://github.com/Azure/PSRule.Rules.Azure/issues/1632)
  - Network Security Group:
    - Check AKS managed NSGs don't contain custom rules by @ms-sambell.
      [#8](https://github.com/Azure/PSRule.Rules.Azure/issues/8)
  - Storage Account:
    - Check blob container soft delete is enabled by @pazdedav.
      [#1671](https://github.com/Azure/PSRule.Rules.Azure/issues/1671)
    - Check file share soft delete is enabled by @jonathanruiz.
      [#966](https://github.com/Azure/PSRule.Rules.Azure/issues/966)
- Updated rules:
  - **Important change**: Updated rules, tests and docs with Microsoft Defender for Cloud by @jonathanruiz.
    [#545](https://github.com/Azure/PSRule.Rules.Azure/issues/545)
    - The following rules have been renamed with aliases:
      - Renamed `Azure.SQL.ThreatDetection` to `Azure.SQL.DefenderCloud`.
      - Renamed `Azure.SecurityCenter.Contact` to `Azure.DefenderCloud.Contact`.
      - Renamed `Azure.SecurityCenter.Provisioning` to `Azure.DefenderCloud.Provisioning`.
    - If you are referencing the old names please consider updating to the new names.
  - Updated documentation examples for Front Door and Key Vault rules by @lluppesms.
    [#1667](https://github.com/Azure/PSRule.Rules.Azure/issues/1667)
  - Improved the way we check that VM or VMSS has Linux by @verabe.
    [#1704](https://github.com/Azure/PSRule.Rules.Azure/issues/1704)
- General improvements:
  - Updated NSG documentation with code snippets and links by @simone-bennett.
    [#1607](https://github.com/Azure/PSRule.Rules.Azure/issues/1607)
  - Updated Application Gateway documentation with code snippets by @ms-sambell.
    [#1608](https://github.com/Azure/PSRule.Rules.Azure/issues/1608)
  - Updated SQL firewall rules documentation by @ms-sambell.
    [#1569](https://github.com/Azure/PSRule.Rules.Azure/issues/1569)
  - Updated Container Apps documentation and rule to new resource type by @marie-schmidt.
    [#1672](https://github.com/Azure/PSRule.Rules.Azure/issues/1672)
  - Updated KeyVault and FrontDoor documentation with code snippets by @lluppesms.
    [#1667](https://github.com/Azure/PSRule.Rules.Azure/issues/1667)
  - Added tag and annotation metadata from policy for rules generation by @BernieWhite.
    [#1652](https://github.com/Azure/PSRule.Rules.Azure/issues/1652)
- Bug fixes:
  - Fixed continue processing policy assignments on error by @BernieWhite.
    [#1651](https://github.com/Azure/PSRule.Rules.Azure/issues/1651)
  - Fixed handling of runtime assessment data by @BernieWhite.
    [#1707](https://github.com/Azure/PSRule.Rules.Azure/issues/1707)
  - Fixed conversion of type conditions to pre-conditions by @BernieWhite.
    [#1708](https://github.com/Azure/PSRule.Rules.Azure/issues/1708)

## v1.20.0-B0028 (pre-release)

What's changed since pre-release v1.20.0-B0004:

- New rules:
  - AKS:
    - Check clusters use Ephemeral OS disk by @bengeset96.
      [#1618](https://github.com/Azure/PSRule.Rules.Azure/issues/1618)
  - CDN:
    - Check CDN profile uses Front Door Standard or Premium tier by @bengeset96.
      [#1612](https://github.com/Azure/PSRule.Rules.Azure/issues/1612)
  - VMSS:
    - Check Linux VMSS has disabled password authentication by @bengeset96.
      [#1635](https://github.com/Azure/PSRule.Rules.Azure/issues/1635)
- Updated rules:
  - Azure Kubernetes Service:
    - Updated `Azure.AKS.Version` to use latest stable version `1.23.8` by @BernieWhite.
      [#1627](https://github.com/Azure/PSRule.Rules.Azure/issues/1627)
      - Use `AZURE_AKS_CLUSTER_MINIMUM_VERSION` to configure the minimum version of the cluster.
  - Event Grid:
    - Promoted `Azure.EventGrid.DisableLocalAuth` to GA rule set by @BernieWhite.
      [#1628](https://github.com/Azure/PSRule.Rules.Azure/issues/1628)
  - Key Vault:
    - Promoted `Azure.KeyVault.AutoRotationPolicy` to GA rule set by @BernieWhite.
      [#1629](https://github.com/Azure/PSRule.Rules.Azure/issues/1629)
- Engineering:
  - Bump PSRule to v2.4.0.
    [#1620](https://github.com/Azure/PSRule.Rules.Azure/pull/1620)
  - Updated provider data for analysis.
    [#1605](https://github.com/Azure/PSRule.Rules.Azure/pull/1605)
- Bug fixes:
  - Fixed function `dateTimeAdd` errors handling `utcNow` output by @BernieWhite.
    [#1637](https://github.com/Azure/PSRule.Rules.Azure/issues/1637)
  - Fixed inconclusive failure of `Azure.Deployment.AdminUsername` by @BernieWhite.
    [#1631](https://github.com/Azure/PSRule.Rules.Azure/issues/1631)

## v1.20.0-B0004 (pre-release)

What's changed since v1.19.1:

- New rules:
  - Azure Resources:
    - Check that nested deployments securely pass through administrator usernames by @ms-sambell.
      [#1479](https://github.com/Azure/PSRule.Rules.Azure/issues/1479)
- Engineering:
  - Bump Microsoft.NET.Test.Sdk to v17.3.1.
    [#1603](https://github.com/Azure/PSRule.Rules.Azure/pull/1603)

## v1.19.2

What's changed since v1.19.1:

- Bug fixes:
  - Fixed function `dateTimeAdd` errors handling `utcNow` output by @BernieWhite.
    [#1637](https://github.com/Azure/PSRule.Rules.Azure/issues/1637)

## v1.19.1

What's changed since v1.19.0:

- Bug fixes:
  - Fixed `Azure.VNET.UseNSGs` is missing exceptions by @BernieWhite.
    [#1609](https://github.com/Azure/PSRule.Rules.Azure/issues/1609)
    - Added exclusions for `RouteServerSubnet` and any subnet with a dedicated HSM delegation.

## v1.19.0

What's changed since v1.18.1:

- New rules:
  - Azure Kubernetes Service:
    - Check clusters use uptime SLA by @bengeset96.
      [#1601](https://github.com/Azure/PSRule.Rules.Azure/issues/1601)
- General improvements:
  - Updated rule level for the following rules by @BernieWhite.
    [#1551](https://github.com/Azure/PSRule.Rules.Azure/issues/1551)
    - Set `Azure.APIM.APIDescriptors` to warning from error.
    - Set `Azure.APIM.ProductDescriptors` to warning from error.
    - Set `Azure.Template.UseLocationParameter` to warning from error.
    - Set `Azure.Template.UseComments` to information from error.
    - Set `Azure.Template.UseDescriptions` to information from error.
  - Improve reporting of failing resource property for rules by @BernieWhite.
    [#1429](https://github.com/Azure/PSRule.Rules.Azure/issues/1429)
- Engineering:
  - Added publishing of symbols for NuGet packages by @BernieWhite.
    [#1549](https://github.com/Azure/PSRule.Rules.Azure/issues/1549)
  - Bump Az.Resources to v6.1.0.
    [#1557](https://github.com/Azure/PSRule.Rules.Azure/pull/1557)
  - Bump Microsoft.NET.Test.Sdk to v17.3.0.
    [#1563](https://github.com/Azure/PSRule.Rules.Azure/pull/1563)
  - Bump PSRule to v2.3.2.
    [#1574](https://github.com/Azure/PSRule.Rules.Azure/pull/1574)
  - Bump support projects to .NET 6 by @BernieWhite.
    [#1560](https://github.com/Azure/PSRule.Rules.Azure/issues/1560)
  - Bump BenchmarkDotNet to v0.13.2.
    [#1593](https://github.com/Azure/PSRule.Rules.Azure/pull/1593)
  - Bump BenchmarkDotNet.Diagnostics.Windows to v0.13.2.
    [#1594](https://github.com/Azure/PSRule.Rules.Azure/pull/1594)
  - Updated provider data for analysis.
    [#1598](https://github.com/Azure/PSRule.Rules.Azure/pull/1598)
- Bug fixes:
  - Fixed parameter files linked to bicep code via naming convention is not working by @BernieWhite.
    [#1582](https://github.com/Azure/PSRule.Rules.Azure/issues/1582)
  - Fixed handling of storage accounts sub-resources with CMK by @BernieWhite.
    [#1575](https://github.com/Azure/PSRule.Rules.Azure/issues/1575)

What's changed since pre-release v1.19.0-B0077:

- No additional changes.

## v1.19.0-B0077 (pre-release)

What's changed since pre-release v1.19.0-B0042:

- New rules:
  - Azure Kubernetes Service:
    - Check clusters use uptime SLA by @bengeset96.
      [#1601](https://github.com/Azure/PSRule.Rules.Azure/issues/1601)

## v1.19.0-B0042 (pre-release)

What's changed since pre-release v1.19.0-B0010:

- General improvements:
  - Improve reporting of failing resource property for rules by @BernieWhite.
    [#1429](https://github.com/Azure/PSRule.Rules.Azure/issues/1429)
- Engineering:
  - Bump PSRule to v2.3.2.
    [#1574](https://github.com/Azure/PSRule.Rules.Azure/pull/1574)
  - Bump support projects to .NET 6 by @BernieWhite.
    [#1560](https://github.com/Azure/PSRule.Rules.Azure/issues/1560)
  - Bump BenchmarkDotNet to v0.13.2.
    [#1593](https://github.com/Azure/PSRule.Rules.Azure/pull/1593)
  - Bump BenchmarkDotNet.Diagnostics.Windows to v0.13.2.
    [#1594](https://github.com/Azure/PSRule.Rules.Azure/pull/1594)
  - Updated provider data for analysis.
    [#1598](https://github.com/Azure/PSRule.Rules.Azure/pull/1598)
- Bug fixes:
  - Fixed parameter files linked to bicep code via naming convention is not working by @BernieWhite.
    [#1582](https://github.com/Azure/PSRule.Rules.Azure/issues/1582)
  - Fixed handling of storage accounts sub-resources with CMK by @BernieWhite.
    [#1575](https://github.com/Azure/PSRule.Rules.Azure/issues/1575)

## v1.19.0-B0010 (pre-release)

What's changed since v1.18.1:

- General improvements:
  - Updated rule level for the following rules by @BernieWhite.
    [#1551](https://github.com/Azure/PSRule.Rules.Azure/issues/1551)
    - Set `Azure.APIM.APIDescriptors` to warning from error.
    - Set `Azure.APIM.ProductDescriptors` to warning from error.
    - Set `Azure.Template.UseLocationParameter` to warning from error.
    - Set `Azure.Template.UseComments` to information from error.
    - Set `Azure.Template.UseDescriptions` to information from error.
- Engineering:
  - Added publishing of symbols for NuGet packages by @BernieWhite.
    [#1549](https://github.com/Azure/PSRule.Rules.Azure/issues/1549)
  - Bump PSRule to v2.3.1.
    [#1561](https://github.com/Azure/PSRule.Rules.Azure/pull/1561)
  - Bump Az.Resources to v6.1.0.
    [#1557](https://github.com/Azure/PSRule.Rules.Azure/pull/1557)
  - Bump Microsoft.NET.Test.Sdk to v17.3.0.
    [#1563](https://github.com/Azure/PSRule.Rules.Azure/pull/1563)

## v1.18.1

What's changed since v1.18.0:

- Bug fixes:
  - Fixed `Azure.APIM.HTTPBackend` reports failure when service URL is not defined by @BernieWhite.
    [#1555](https://github.com/Azure/PSRule.Rules.Azure/issues/1555)
  - Fixed `Azure.SQL.AAD` failure with newer API by @BernieWhite.
    [#1302](https://github.com/Azure/PSRule.Rules.Azure/issues/1302)

## v1.18.0

What's changed since v1.17.1:

- New rules:
  - Cognitive Services:
    - Check accounts use network access restrictions by @BernieWhite.
      [#1532](https://github.com/Azure/PSRule.Rules.Azure/issues/1532)
    - Check accounts use managed identities to access Azure resources by @BernieWhite.
      [#1532](https://github.com/Azure/PSRule.Rules.Azure/issues/1532)
    - Check accounts only accept requests using Azure AD identities by @BernieWhite.
      [#1532](https://github.com/Azure/PSRule.Rules.Azure/issues/1532)
    - Check accounts disable access using public endpoints by @BernieWhite.
      [#1532](https://github.com/Azure/PSRule.Rules.Azure/issues/1532)
- General improvements:
  - Added support for array `indexOf`, `lastIndexOf`, and `items` ARM functions by @BernieWhite.
    [#1440](https://github.com/Azure/PSRule.Rules.Azure/issues/1440)
  - Added support for `join` ARM function by @BernieWhite.
    [#1535](https://github.com/Azure/PSRule.Rules.Azure/issues/1535)
  - Improved output of full path to emitted resources by @BernieWhite.
    [#1523](https://github.com/Azure/PSRule.Rules.Azure/issues/1523)
- Engineering:
  - Bump Az.Resources to v6.0.1.
    [#1521](https://github.com/Azure/PSRule.Rules.Azure/pull/1521)
  - Updated provider data for analysis.
    [#1540](https://github.com/Azure/PSRule.Rules.Azure/pull/1540)
  - Bump xunit to v2.4.2.
    [#1542](https://github.com/Azure/PSRule.Rules.Azure/pull/1542)
  - Added readme and tags to NuGet by @BernieWhite.
    [#1513](https://github.com/Azure/PSRule.Rules.Azure/issues/1513)
- Bug fixes:
  - Fixed `Azure.SQL.TDE` is not required to enable Transparent Data Encryption for IaC by @BernieWhite.
    [#1530](https://github.com/Azure/PSRule.Rules.Azure/issues/1530)

What's changed since pre-release v1.18.0-B0027:

- No additional changes.

## v1.18.0-B0027 (pre-release)

What's changed since pre-release v1.18.0-B0010:

- New rules:
  - Cognitive Services:
    - Check accounts use network access restrictions by @BernieWhite.
      [#1532](https://github.com/Azure/PSRule.Rules.Azure/issues/1532)
    - Check accounts use managed identities to access Azure resources by @BernieWhite.
      [#1532](https://github.com/Azure/PSRule.Rules.Azure/issues/1532)
    - Check accounts only accept requests using Azure AD identities by @BernieWhite.
      [#1532](https://github.com/Azure/PSRule.Rules.Azure/issues/1532)
    - Check accounts disable access using public endpoints by @BernieWhite.
      [#1532](https://github.com/Azure/PSRule.Rules.Azure/issues/1532)
- General improvements:
  - Added support for array `indexOf`, `lastIndexOf`, and `items` ARM functions by @BernieWhite.
    [#1440](https://github.com/Azure/PSRule.Rules.Azure/issues/1440)
  - Added support for `join` ARM function by @BernieWhite.
    [#1535](https://github.com/Azure/PSRule.Rules.Azure/issues/1535)
- Engineering:
  - Updated provider data for analysis.
    [#1540](https://github.com/Azure/PSRule.Rules.Azure/pull/1540)
  - Bump xunit to v2.4.2.
    [#1542](https://github.com/Azure/PSRule.Rules.Azure/pull/1542)
- Bug fixes:
  - Fixed `Azure.SQL.TDE` is not required to enable Transparent Data Encryption for IaC by @BernieWhite.
    [#1530](https://github.com/Azure/PSRule.Rules.Azure/issues/1530)

## v1.18.0-B0010 (pre-release)

What's changed since pre-release v1.18.0-B0002:

- General improvements:
  - Improved output of full path to emitted resources by @BernieWhite.
    [#1523](https://github.com/Azure/PSRule.Rules.Azure/issues/1523)
- Engineering:
  - Bump Az.Resources to v6.0.1.
    [#1521](https://github.com/Azure/PSRule.Rules.Azure/pull/1521)

## v1.18.0-B0002 (pre-release)

What's changed since v1.17.1:

- Engineering:
  - Added readme and tags to NuGet by @BernieWhite.
    [#1513](https://github.com/Azure/PSRule.Rules.Azure/issues/1513)

## v1.17.1

What's changed since v1.17.0:

- Bug fixes:
  - Fixed union returns null when merged with built-in expansion objects by @BernieWhite.
    [#1515](https://github.com/Azure/PSRule.Rules.Azure/issues/1515)
  - Fixed missing zones in test for standalone VM by @BernieWhite.
    [#1506](https://github.com/Azure/PSRule.Rules.Azure/issues/1506)

## v1.17.0

What's changed since v1.16.1:

- New features:
  - Added more field count expression support for Azure Policy JSON rules by @ArmaanMcleod.
    [#181](https://github.com/Azure/PSRule.Rules.Azure/issues/181)
  - Added June 2022 baselines `Azure.GA_2022_06` and `Azure.Preview_2022_06` by @BernieWhite.
    [#1499](https://github.com/Azure/PSRule.Rules.Azure/issues/1499)
    - Includes rules released before or during June 2022.
    - Marked `Azure.GA_2022_03` and `Azure.Preview_2022_03` baselines as obsolete.
- New rules:
  - Deployment:
    - Check for secure values in outputs by @BernieWhite.
      [#297](https://github.com/Azure/PSRule.Rules.Azure/issues/297)
- Engineering:
  - Bump Newtonsoft.Json to v13.0.1.
    [#1494](https://github.com/Azure/PSRule.Rules.Azure/pull/1494)
  - Updated NuGet packaging metadata by @BernieWhite.
    [#1428](https://github.com/Azure/PSRule.Rules.Azure/pull/1428)
  - Updated provider data for analysis.
    [#1502](https://github.com/Azure/PSRule.Rules.Azure/pull/1502)
  - Bump PSRule to v2.2.0.
    [#1444](https://github.com/Azure/PSRule.Rules.Azure/pull/1444)
  - Updated NuGet packaging metadata by @BernieWhite.
    [#1428](https://github.com/Azure/PSRule.Rules.Azure/issues/1428)
- Bug fixes:
  - Fixed TDE property status to state by @Dylan-Prins.
    [#1505](https://github.com/Azure/PSRule.Rules.Azure/pull/1505)
  - Fixed the language expression value fails in outputs by @BernieWhite.
    [#1485](https://github.com/Azure/PSRule.Rules.Azure/issues/1485)

What's changed since pre-release v1.17.0-B0064:

- No additional changes.

## v1.17.0-B0064 (pre-release)

What's changed since pre-release v1.17.0-B0035:

- Engineering:
  - Updated provider data for analysis.
    [#1502](https://github.com/Azure/PSRule.Rules.Azure/pull/1502)
  - Bump PSRule to v2.2.0.
    [#1444](https://github.com/Azure/PSRule.Rules.Azure/pull/1444)
- Bug fixes:
  - Fixed TDE property status to state by @Dylan-Prins.
    [#1505](https://github.com/Azure/PSRule.Rules.Azure/pull/1505)

## v1.17.0-B0035 (pre-release)

What's changed since pre-release v1.17.0-B0014:

- New features:
  - Added June 2022 baselines `Azure.GA_2022_06` and `Azure.Preview_2022_06` by @BernieWhite.
    [#1499](https://github.com/Azure/PSRule.Rules.Azure/issues/1499)
    - Includes rules released before or during June 2022.
    - Marked `Azure.GA_2022_03` and `Azure.Preview_2022_03` baselines as obsolete.
- Engineering:
  - Bump Newtonsoft.Json to v13.0.1.
    [#1494](https://github.com/Azure/PSRule.Rules.Azure/pull/1494)
  - Updated NuGet packaging metadata by @BernieWhite.
    [#1428](https://github.com/Azure/PSRule.Rules.Azure/pull/1428)

## v1.17.0-B0014 (pre-release)

What's changed since v1.16.1:

- New features:
  - Added more field count expression support for Azure Policy JSON rules by @ArmaanMcleod.
    [#181](https://github.com/Azure/PSRule.Rules.Azure/issues/181)
- New rules:
  - Deployment:
    - Check for secure values in outputs by @BernieWhite.
      [#297](https://github.com/Azure/PSRule.Rules.Azure/issues/297)
- Engineering:
  - Updated NuGet packaging metadata by @BernieWhite.
    [#1428](https://github.com/Azure/PSRule.Rules.Azure/issues/1428)
- Bug fixes:
  - Fixed the language expression value fails in outputs by @BernieWhite.
    [#1485](https://github.com/Azure/PSRule.Rules.Azure/issues/1485)

## v1.16.1

What's changed since v1.16.0:

- Bug fixes:
  - Fixed TLS 1.3 support in `Azure.AppGw.SSLPolicy` by @BernieWhite.
    [#1469](https://github.com/Azure/PSRule.Rules.Azure/issues/1469)
  - Fixed Application Gateway referencing a WAF policy by @BernieWhite.
    [#1466](https://github.com/Azure/PSRule.Rules.Azure/issues/1466)

## v1.16.0

What's changed since v1.15.2:

- New rules:
  - App Service:
    - Check web apps have insecure FTP disabled by @BernieWhite.
      [#1436](https://github.com/Azure/PSRule.Rules.Azure/issues/1436)
    - Check web apps use a dedicated health probe by @BernieWhite.
      [#1437](https://github.com/Azure/PSRule.Rules.Azure/issues/1437)
- Updated rules:
  - Public IP:
    - Updated `Azure.PublicIP.AvailabilityZone` to exclude IP addresses for Azure Bastion by @BernieWhite.
      [#1442](https://github.com/Azure/PSRule.Rules.Azure/issues/1442)
      - Public IP addresses with the `resource-usage` tag set to `azure-bastion` are excluded.
- General improvements:
  - Added support for `dateTimeFromEpoch` and `dateTimeToEpoch` ARM functions by @BernieWhite.
    [#1451](https://github.com/Azure/PSRule.Rules.Azure/issues/1451)
- Engineering:
  - Updated built documentation to include rule ref and metadata by @BernieWhite.
    [#1432](https://github.com/Azure/PSRule.Rules.Azure/issues/1432)
  - Added ref properties for several rules by @BernieWhite.
    [#1430](https://github.com/Azure/PSRule.Rules.Azure/issues/1430)
  - Updated provider data for analysis.
    [#1453](https://github.com/Azure/PSRule.Rules.Azure/pull/1453)
  - Bump Microsoft.NET.Test.Sdk to v17.2.0.
    [#1410](https://github.com/Azure/PSRule.Rules.Azure/pull/1410)
  - Update CI checks to include required ref property by @BernieWhite.
    [#1431](https://github.com/Azure/PSRule.Rules.Azure/issues/1431)
  - Added ref properties for rules by @BernieWhite.
    [#1430](https://github.com/Azure/PSRule.Rules.Azure/issues/1430)
- Bug fixes:
  - Fixed `Azure.Template.UseVariables` does not accept function variables names by @BernieWhite.
    [#1427](https://github.com/Azure/PSRule.Rules.Azure/issues/1427)
  - Fixed dependency issue within Azure Pipelines `AzurePowerShell` task by @BernieWhite.
    [#1447](https://github.com/Azure/PSRule.Rules.Azure/issues/1447)
    - Removed dependency on `Az.Accounts` and `Az.Resources` from manifest.
      Pre-install these modules to use export cmdlets.

What's changed since pre-release v1.16.0-B0072:

- No additional changes.

## v1.16.0-B0072 (pre-release)

What's changed since pre-release v1.16.0-B0041:

- Engineering:
  - Update CI checks to include required ref property by @BernieWhite.
    [#1431](https://github.com/Azure/PSRule.Rules.Azure/issues/1431)
  - Added ref properties for rules by @BernieWhite.
    [#1430](https://github.com/Azure/PSRule.Rules.Azure/issues/1430)
- Bug fixes:
  - Fixed dependency issue within Azure Pipelines `AzurePowerShell` task by @BernieWhite.
    [#1447](https://github.com/Azure/PSRule.Rules.Azure/issues/1447)
    - Removed dependency on `Az.Accounts` and `Az.Resources` from manifest.
      Pre-install these modules to use export cmdlets.

## v1.16.0-B0041 (pre-release)

What's changed since pre-release v1.16.0-B0017:

- Updated rules:
  - Public IP:
    - Updated `Azure.PublicIP.AvailabilityZone` to exclude IP addresses for Azure Bastion by @BernieWhite.
      [#1442](https://github.com/Azure/PSRule.Rules.Azure/issues/1442)
      - Public IP addresses with the `resource-usage` tag set to `azure-bastion` are excluded.
- General improvements:
  - Added support for `dateTimeFromEpoch` and `dateTimeToEpoch` ARM functions by @BernieWhite.
    [#1451](https://github.com/Azure/PSRule.Rules.Azure/issues/1451)
- Engineering:
  - Updated built documentation to include rule ref and metadata by @BernieWhite.
    [#1432](https://github.com/Azure/PSRule.Rules.Azure/issues/1432)
  - Added ref properties for several rules by @BernieWhite.
    [#1430](https://github.com/Azure/PSRule.Rules.Azure/issues/1430)
  - Updated provider data for analysis.
    [#1453](https://github.com/Azure/PSRule.Rules.Azure/pull/1453)

## v1.16.0-B0017 (pre-release)

What's changed since v1.15.2:

- New rules:
  - App Service:
    - Check web apps have insecure FTP disabled by @BernieWhite.
      [#1436](https://github.com/Azure/PSRule.Rules.Azure/issues/1436)
    - Check web apps use a dedicated health probe by @BernieWhite.
      [#1437](https://github.com/Azure/PSRule.Rules.Azure/issues/1437)
- Engineering:
  - Bump Microsoft.NET.Test.Sdk to v17.2.0.
    [#1410](https://github.com/Azure/PSRule.Rules.Azure/pull/1410)
- Bug fixes:
  - Fixed `Azure.Template.UseVariables` does not accept function variables names by @BernieWhite.
    [#1427](https://github.com/Azure/PSRule.Rules.Azure/issues/1427)

## v1.15.2

What's changed since v1.15.1:

- Bug fixes:
  - Fixed `Azure.AppService.ManagedIdentity` does not accept both system and user assigned by @BernieWhite.
    [#1415](https://github.com/Azure/PSRule.Rules.Azure/issues/1415)
    - This also applies to:
      - `Azure.ADX.ManagedIdentity`
      - `Azure.APIM.ManagedIdentity`
      - `Azure.EventGrid.ManagedIdentity`
      - `Azure.Automation.ManagedIdentity`
  - Fixed Web apps with .NET 6 do not meet version constraint of `Azure.AppService.NETVersion` by @BernieWhite.
    [#1414](https://github.com/Azure/PSRule.Rules.Azure/issues/1414)
    - This also applies to `Azure.AppService.PHPVersion`.

## v1.15.1

What's changed since v1.15.0:

- Bug fixes:
  - Fixed exclusion of `dataCollectionRuleAssociations` from `Azure.Resource.UseTags` by @BernieWhite.
    [#1400](https://github.com/Azure/PSRule.Rules.Azure/issues/1400)
  - Fixed could not determine JSON object type for MockObject using CreateObject by @BernieWhite.
    [#1411](https://github.com/Azure/PSRule.Rules.Azure/issues/1411)
  - Fixed cannot bind argument to parameter 'Sku' because it is an empty string by @BernieWhite.
    [#1407](https://github.com/Azure/PSRule.Rules.Azure/issues/1407)

## v1.15.0

What's changed since v1.14.3:

- New features:
  - **Important change**: Added `Azure.Resource.SupportsTags` selector by @BernieWhite.
    [#1339](https://github.com/Azure/PSRule.Rules.Azure/issues/1339)
    - Use this selector in custom rules to filter rules to only run against resources that support tags.
    - This selector replaces the `SupportsTags` PowerShell function.
    - Using the `SupportsTag` function will now result in a warning.
    - The `SupportsTags` function will be removed in v2.
    - See [upgrade notes][1] for more information.
- Updated rules:
  - Azure Kubernetes Service:
    - Updated `Azure.AKS.Version` to use latest stable version `1.22.6` by @BernieWhite.
      [#1386](https://github.com/Azure/PSRule.Rules.Azure/issues/1386)
      - Use `AZURE_AKS_CLUSTER_MINIMUM_VERSION` to configure the minimum version of the cluster.
- Engineering:
  - Added code signing of module by @BernieWhite.
    [#1379](https://github.com/Azure/PSRule.Rules.Azure/issues/1379)
  - Added SBOM manifests to module by @BernieWhite.
    [#1380](https://github.com/Azure/PSRule.Rules.Azure/issues/1380)
  - Embedded provider and alias information as manifest resources by @BernieWhite.
    [#1383](https://github.com/Azure/PSRule.Rules.Azure/issues/1383)
    - Resources are minified and compressed to improve size and speed.
  - Added additional `nodeps` manifest that does not include dependencies for Az modules by @BernieWhite.
    [#1392](https://github.com/Azure/PSRule.Rules.Azure/issues/1392)
  - Bump Az.Accounts to 2.7.6. [#1338](https://github.com/Azure/PSRule.Rules.Azure/pull/1338)
  - Bump Az.Resources to 5.6.0. [#1338](https://github.com/Azure/PSRule.Rules.Azure/pull/1338)
  - Bump PSRule to 2.1.0. [#1338](https://github.com/Azure/PSRule.Rules.Azure/pull/1338)
  - Bump Pester to 5.3.3. [#1338](https://github.com/Azure/PSRule.Rules.Azure/pull/1338)
- Bug fixes:
  - Fixed dependency chain order when dependsOn copy by @BernieWhite.
    [#1381](https://github.com/Azure/PSRule.Rules.Azure/issues/1381)
  - Fixed error calling SupportsTags function by @BernieWhite.
    [#1401](https://github.com/Azure/PSRule.Rules.Azure/issues/1401)

What's changed since pre-release v1.15.0-B0053:

- Bug fixes:
  - Fixed error calling SupportsTags function by @BernieWhite.
    [#1401](https://github.com/Azure/PSRule.Rules.Azure/issues/1401)

## v1.15.0-B0053 (pre-release)

What's changed since pre-release v1.15.0-B0022:

- New features:
  - **Important change**: Added `Azure.Resource.SupportsTags` selector. [#1339](https://github.com/Azure/PSRule.Rules.Azure/issues/1339)
    - Use this selector in custom rules to filter rules to only run against resources that support tags.
    - This selector replaces the `SupportsTags` PowerShell function.
    - Using the `SupportsTag` function will now result in a warning.
    - The `SupportsTags` function will be removed in v2.
    - See [upgrade notes][1] for more information.
- Engineering:
  - Embedded provider and alias information as manifest resources. [#1383](https://github.com/Azure/PSRule.Rules.Azure/issues/1383)
    - Resources are minified and compressed to improve size and speed.
  - Added additional `nodeps` manifest that does not include dependencies for Az modules. [#1392](https://github.com/Azure/PSRule.Rules.Azure/issues/1392)
  - Bump Az.Accounts to 2.7.6. [#1338](https://github.com/Azure/PSRule.Rules.Azure/pull/1338)
  - Bump Az.Resources to 5.6.0. [#1338](https://github.com/Azure/PSRule.Rules.Azure/pull/1338)
  - Bump PSRule to 2.1.0. [#1338](https://github.com/Azure/PSRule.Rules.Azure/pull/1338)
  - Bump Pester to 5.3.3. [#1338](https://github.com/Azure/PSRule.Rules.Azure/pull/1338)

## v1.15.0-B0022 (pre-release)

What's changed since v1.14.3:

- Updated rules:
  - Azure Kubernetes Service:
    - Updated `Azure.AKS.Version` to use latest stable version `1.22.6`. [#1386](https://github.com/Azure/PSRule.Rules.Azure/issues/1386)
      - Use `AZURE_AKS_CLUSTER_MINIMUM_VERSION` to configure the minimum version of the cluster.
- Engineering:
  - Added code signing of module. [#1379](https://github.com/Azure/PSRule.Rules.Azure/issues/1379)
  - Added SBOM manifests to module. [#1380](https://github.com/Azure/PSRule.Rules.Azure/issues/1380)
- Bug fixes:
  - Fixed dependency chain order when dependsOn copy. [#1381](https://github.com/Azure/PSRule.Rules.Azure/issues/1381)

## v1.14.3

What's changed since v1.14.2:

- Bug fixes:
  - Fixed Azure Firewall threat intel mode reported for Secure VNET hubs. [#1365](https://github.com/Azure/PSRule.Rules.Azure/issues/1365)
  - Fixed array function handling with mock objects. [#1367](https://github.com/Azure/PSRule.Rules.Azure/issues/1367)

## v1.14.2

What's changed since v1.14.1:

- Bug fixes:
  - Fixed handling of parent resources when sub resource is in a separate deployment. [#1360](https://github.com/Azure/PSRule.Rules.Azure/issues/1360)

## v1.14.1

What's changed since v1.14.0:

- Bug fixes:
  - Fixed unable to set parameter defaults option with type object. [#1355](https://github.com/Azure/PSRule.Rules.Azure/issues/1355)

## v1.14.0

What's changed since v1.13.4:

- New features:
  - Added support for referencing resources in template. [#1315](https://github.com/Azure/PSRule.Rules.Azure/issues/1315)
    - The `reference()` function can be used to reference resources in template.
    - A placeholder value is still used for resources outside of the template.
  - Added March 2022 baselines `Azure.GA_2022_03` and `Azure.Preview_2022_03`. [#1334](https://github.com/Azure/PSRule.Rules.Azure/issues/1334)
    - Includes rules released before or during March 2022.
    - Marked `Azure.GA_2021_12` and `Azure.Preview_2021_12` baselines as obsolete.
  - **Experimental**: Cmdlets to validate objects with Azure policy conditions:
    - `Export-AzPolicyAssignmentData` - Exports policy assignment data. [#1266](https://github.com/Azure/PSRule.Rules.Azure/issues/1266)
    - `Export-AzPolicyAssignmentRuleData` - Exports JSON rules from policy assignment data. [#1278](https://github.com/Azure/PSRule.Rules.Azure/issues/1278)
    - `Get-AzPolicyAssignmentDataSource` - Discovers policy assignment data. [#1340](https://github.com/Azure/PSRule.Rules.Azure/issues/1340)
    - See cmdlet help for limitations and usage.
    - Additional information will be posted as this feature evolves [here](https://github.com/Azure/PSRule.Rules.Azure/discussions/1345).
- New rules:
  - SignalR Service:
    - Check services use Managed Identities. [#1306](https://github.com/Azure/PSRule.Rules.Azure/issues/1306)
    - Check services use a SKU with an SLA. [#1307](https://github.com/Azure/PSRule.Rules.Azure/issues/1307)
  - Web PubSub Service:
    - Check services use Managed Identities. [#1308](https://github.com/Azure/PSRule.Rules.Azure/issues/1308)
    - Check services use a SKU with an SLA. [#1309](https://github.com/Azure/PSRule.Rules.Azure/issues/1309)
- Updated rules:
  - Azure Kubernetes Service:
    - Updated `Azure.AKS.Version` to use latest stable version `1.21.9`. [#1318](https://github.com/Azure/PSRule.Rules.Azure/issues/1318)
      - Use `AZURE_AKS_CLUSTER_MINIMUM_VERSION` to configure the minimum version of the cluster.
- Engineering:
  - Cache Azure Policy Aliases. [#1277](https://github.com/Azure/PSRule.Rules.Azure/issues/1277)
  - Cleanup of additional alias metadata. [#1351](https://github.com/Azure/PSRule.Rules.Azure/pull/1351)
- Bug fixes:
  - Fixed index was out of range with split on mock properties. [#1327](https://github.com/Azure/PSRule.Rules.Azure/issues/1327)
  - Fixed mock objects with no properties. [#1347](https://github.com/Azure/PSRule.Rules.Azure/issues/1347)
  - Fixed sub-resources nesting by scope regression. [#1348](https://github.com/Azure/PSRule.Rules.Azure/issues/1348)
  - Fixed expand of runtime properties on reference objects. [#1324](https://github.com/Azure/PSRule.Rules.Azure/issues/1324)
  - Fixed processing of deployment outputs. [#1316](https://github.com/Azure/PSRule.Rules.Azure/issues/1316)

What's changed since pre-release v1.14.0-B2204013:

- No additional changes.

## v1.14.0-B2204013 (pre-release)

What's changed since pre-release v1.14.0-B2204007:

- Engineering:
  - Cleanup of additional alias metadata. [#1351](https://github.com/Azure/PSRule.Rules.Azure/pull/1351)

## v1.14.0-B2204007 (pre-release)

What's changed since pre-release v1.14.0-B2203117:

- Bug fixes:
  - Fixed mock objects with no properties. [#1347](https://github.com/Azure/PSRule.Rules.Azure/issues/1347)
  - Fixed sub-resources nesting by scope regression. [#1348](https://github.com/Azure/PSRule.Rules.Azure/issues/1348)

## v1.14.0-B2203117 (pre-release)

What's changed since pre-release v1.14.0-B2203088:

- New features:
  - **Experimental**: Cmdlets to validate objects with Azure policy conditions:
    - `Export-AzPolicyAssignmentData` - Exports policy assignment data. [#1266](https://github.com/Azure/PSRule.Rules.Azure/issues/1266)
    - `Export-AzPolicyAssignmentRuleData` - Exports JSON rules from policy assignment data. [#1278](https://github.com/Azure/PSRule.Rules.Azure/issues/1278)
    - `Get-AzPolicyAssignmentDataSource` - Discovers policy assignment data. [#1340](https://github.com/Azure/PSRule.Rules.Azure/issues/1340)
    - See cmdlet help for limitations and usage.
    - Additional information will be posted as this feature evolves [here](https://github.com/Azure/PSRule.Rules.Azure/discussions/1345).
- Engineering:
  - Cache Azure Policy Aliases. [#1277](https://github.com/Azure/PSRule.Rules.Azure/issues/1277)
- Bug fixes:
  - Fixed index was out of range with split on mock properties. [#1327](https://github.com/Azure/PSRule.Rules.Azure/issues/1327)

## v1.14.0-B2203088 (pre-release)

What's changed since pre-release v1.14.0-B2203066:

- New features:
  - Added March 2022 baselines `Azure.GA_2022_03` and `Azure.Preview_2022_03`. [#1334](https://github.com/Azure/PSRule.Rules.Azure/issues/1334)
    - Includes rules released before or during March 2022.
    - Marked `Azure.GA_2021_12` and `Azure.Preview_2021_12` baselines as obsolete.
- Bug fixes:
  - Fixed expand of runtime properties on reference objects. [#1324](https://github.com/Azure/PSRule.Rules.Azure/issues/1324)

## v1.14.0-B2203066 (pre-release)

What's changed since v1.13.4:

- New features:
  - Added support for referencing resources in template. [#1315](https://github.com/Azure/PSRule.Rules.Azure/issues/1315)
    - The `reference()` function can be used to reference resources in template.
    - A placeholder value is still used for resources outside of the template.
- New rules:
  - SignalR Service:
    - Check services use Managed Identities. [#1306](https://github.com/Azure/PSRule.Rules.Azure/issues/1306)
    - Check services use a SKU with an SLA. [#1307](https://github.com/Azure/PSRule.Rules.Azure/issues/1307)
  - Web PubSub Service:
    - Check services use Managed Identities. [#1308](https://github.com/Azure/PSRule.Rules.Azure/issues/1308)
    - Check services use a SKU with an SLA. [#1309](https://github.com/Azure/PSRule.Rules.Azure/issues/1309)
- Updated rules:
  - Azure Kubernetes Service:
    - Updated `Azure.AKS.Version` to use latest stable version `1.21.9`. [#1318](https://github.com/Azure/PSRule.Rules.Azure/issues/1318)
      - Use `AZURE_AKS_CLUSTER_MINIMUM_VERSION` to configure the minimum version of the cluster.
- Bug fixes:
  - Fixed processing of deployment outputs. [#1316](https://github.com/Azure/PSRule.Rules.Azure/issues/1316)

## v1.13.4

What's changed since v1.13.3:

- Bug fixes:
  - Fixed virtual network without any subnets is invalid. [#1303](https://github.com/Azure/PSRule.Rules.Azure/issues/1303)
  - Fixed container registry rules that require a premium tier. [#1304](https://github.com/Azure/PSRule.Rules.Azure/issues/1304)
    - Rules `Azure.ACR.Retention` and `Azure.ACR.ContentTrust` are now only run against premium instances.

## v1.13.3

What's changed since v1.13.2:

- Bug fixes:
  - Fixed bicep build timeout for complex deployments. [#1299](https://github.com/Azure/PSRule.Rules.Azure/issues/1299)

## v1.13.2

What's changed since v1.13.1:

- Engineering:
  - Bump PowerShellStandard.Library to 5.1.1. [#1295](https://github.com/Azure/PSRule.Rules.Azure/pull/1295)
- Bug fixes:
  - Fixed nested resource loops. [#1293](https://github.com/Azure/PSRule.Rules.Azure/issues/1293)

## v1.13.1

What's changed since v1.13.0:

- Bug fixes:
  - Fixed parsing of nested quote pairs within JSON function. [#1288](https://github.com/Azure/PSRule.Rules.Azure/issues/1288)

## v1.13.0

What's changed since v1.12.2:

- New features:
  - Added support for setting defaults for required parameters. [#1065](https://github.com/Azure/PSRule.Rules.Azure/issues/1065)
    - When specified, the value will be used when a parameter value is not provided.
  - Added support expanding Bicep from parameter files. [#1160](https://github.com/Azure/PSRule.Rules.Azure/issues/1160)
- New rules:
  - Azure Cache for Redis:
    - Limit public access for Azure Cache for Redis instances. [#935](https://github.com/Azure/PSRule.Rules.Azure/issues/935)
  - Container App:
    - Check insecure ingress is not enabled (preview). [#1252](https://github.com/Azure/PSRule.Rules.Azure/issues/1252)
  - Key Vault:
    - Check key auto-rotation is enabled (preview). [#1159](https://github.com/Azure/PSRule.Rules.Azure/issues/1159)
  - Recovery Services Vault:
    - Check vaults have replication alerts configured. [#7](https://github.com/Azure/PSRule.Rules.Azure/issues/7)
- Engineering:
  - Automatically build baseline docs. [#1242](https://github.com/Azure/PSRule.Rules.Azure/issues/1242)
  - Bump PSRule dependency to v1.11.1. [#1269](https://github.com/Azure/PSRule.Rules.Azure/pull/1269)
- Bug fixes:
  - Fixed empty value with strong type. [#1258](https://github.com/Azure/PSRule.Rules.Azure/issues/1258)
  - Fixed error with empty logic app trigger. [#1249](https://github.com/Azure/PSRule.Rules.Azure/issues/1249)
  - Fixed out of order parameters. [#1257](https://github.com/Azure/PSRule.Rules.Azure/issues/1257)
  - Fixed mapping default configuration causes cast exception. [#1274](https://github.com/Azure/PSRule.Rules.Azure/issues/1274)
  - Fixed resource id is incorrectly built for sub resource types. [#1279](https://github.com/Azure/PSRule.Rules.Azure/issues/1279)

What's changed since pre-release v1.13.0-B2202113:

- No additional changes.

## v1.13.0-B2202113 (pre-release)

What's changed since pre-release v1.13.0-B2202108:

- Bug fixes:
  - Fixed resource id is incorrectly built for sub resource types. [#1279](https://github.com/Azure/PSRule.Rules.Azure/issues/1279)

## v1.13.0-B2202108 (pre-release)

What's changed since pre-release v1.13.0-B2202103:

- Bug fixes:
  - Fixed mapping default configuration causes cast exception. [#1274](https://github.com/Azure/PSRule.Rules.Azure/issues/1274)

## v1.13.0-B2202103 (pre-release)

What's changed since pre-release v1.13.0-B2202090:

- Engineering:
  - Bump PSRule dependency to v1.11.1. [#1269](https://github.com/Azure/PSRule.Rules.Azure/pull/1269)
- Bug fixes:
  - Fixed out of order parameters. [#1257](https://github.com/Azure/PSRule.Rules.Azure/issues/1257)

## v1.13.0-B2202090 (pre-release)

What's changed since pre-release v1.13.0-B2202063:

- New rules:
  - Azure Cache for Redis:
    - Limit public access for Azure Cache for Redis instances. [#935](https://github.com/Azure/PSRule.Rules.Azure/issues/935)
- Engineering:
  - Automatically build baseline docs. [#1242](https://github.com/Azure/PSRule.Rules.Azure/issues/1242)
- Bug fixes:
  - Fixed empty value with strong type. [#1258](https://github.com/Azure/PSRule.Rules.Azure/issues/1258)

## v1.13.0-B2202063 (pre-release)

What's changed since v1.12.2:

- New features:
  - Added support for setting defaults for required parameters. [#1065](https://github.com/Azure/PSRule.Rules.Azure/issues/1065)
    - When specified, the value will be used when a parameter value is not provided.
  - Added support expanding Bicep from parameter files. [#1160](https://github.com/Azure/PSRule.Rules.Azure/issues/1160)
- New rules:
  - Container App:
    - Check insecure ingress is not enabled (preview). [#1252](https://github.com/Azure/PSRule.Rules.Azure/issues/1252)
  - Key Vault:
    - Check key auto-rotation is enabled (preview). [#1159](https://github.com/Azure/PSRule.Rules.Azure/issues/1159)
  - Recovery Services Vault:
    - Check vaults have replication alerts configured. [#7](https://github.com/Azure/PSRule.Rules.Azure/issues/7)
- Bug fixes:
  - Fixed error with empty logic app trigger. [#1249](https://github.com/Azure/PSRule.Rules.Azure/issues/1249)

## v1.12.2

What's changed since v1.12.1:

- Bug fixes:
  - Fixed detect strong type requirements for nested deployments. [#1235](https://github.com/Azure/PSRule.Rules.Azure/issues/1235)

## v1.12.1

What's changed since v1.12.0:

- Bug fixes:
  - Fixed Bicep already exists with PSRule v2. [#1232](https://github.com/Azure/PSRule.Rules.Azure/issues/1232)

## v1.12.0

What's changed since v1.11.1:

- New rules:
  - Data Explorer:
    - Check clusters use Managed Identities. [#1207](https://github.com/Azure/PSRule.Rules.Azure/issues/1207)
    - Check clusters use a SKU with a SLA. [#1208](https://github.com/Azure/PSRule.Rules.Azure/issues/1208)
    - Check clusters use disk encryption. [#1209](https://github.com/Azure/PSRule.Rules.Azure/issues/1209)
    - Check clusters are in use with databases. [#1215](https://github.com/Azure/PSRule.Rules.Azure/issues/1215)
  - Event Hub:
    - Check namespaces are in use with event hubs. [#1216](https://github.com/Azure/PSRule.Rules.Azure/issues/1216)
    - Check namespaces only accept identity-based authentication. [#1217](https://github.com/Azure/PSRule.Rules.Azure/issues/1217)
  - Azure Recovery Services Vault:
    - Check vaults use geo-redundant storage. [#5](https://github.com/Azure/PSRule.Rules.Azure/issues/5)
  - Service Bus:
    - Check namespaces are in use with queues and topics. [#1218](https://github.com/Azure/PSRule.Rules.Azure/issues/1218)
    - Check namespaces only accept identity-based authentication. [#1219](https://github.com/Azure/PSRule.Rules.Azure/issues/1219)
- Updated rules:
  - Azure Kubernetes Service:
    - Updated `Azure.AKS.Version` to use latest stable version `1.21.7`. [#1188](https://github.com/Azure/PSRule.Rules.Azure/issues/1188)
      - Pinned latest GA baseline `Azure.GA_2021_12` to previous version `1.20.5`.
      - Use `AZURE_AKS_CLUSTER_MINIMUM_VERSION` to configure the minimum version of the cluster.
  - Azure API Management:
    - Check service disabled insecure ciphers.
      [#1128](https://github.com/Azure/PSRule.Rules.Azure/issues/1128)
    - Refactored the cipher and protocol rule into individual rules.
      - `Azure.APIM.Protocols`
      - `Azure.APIM.Ciphers`
- General improvements:
  - **Important change:** Replaced `Azure_AKSMinimumVersion` option with `AZURE_AKS_CLUSTER_MINIMUM_VERSION`. [#941](https://github.com/Azure/PSRule.Rules.Azure/issues/941)
    - For compatibility, if `Azure_AKSMinimumVersion` is set it will be used instead of `AZURE_AKS_CLUSTER_MINIMUM_VERSION`.
    - If only `AZURE_AKS_CLUSTER_MINIMUM_VERSION` is set, this value will be used.
    - The default will be used neither options are configured.
    - If `Azure_AKSMinimumVersion` is set a warning will be generated until the configuration is removed.
    - Support for `Azure_AKSMinimumVersion` is deprecated and will be removed in v2.
    - See [upgrade notes][1] for details.
- Bug fixes:
  - Fixed false positive of blob container with access unspecified. [#1212](https://github.com/Azure/PSRule.Rules.Azure/issues/1212)

What's changed since pre-release v1.12.0-B2201086:

- No additional changes.

## v1.12.0-B2201086 (pre-release)

What's changed since pre-release v1.12.0-B2201067:

- New rules:
  - Data Explorer:
    - Check clusters are in use with databases. [#1215](https://github.com/Azure/PSRule.Rules.Azure/issues/1215)
  - Event Hub:
    - Check namespaces are in use with event hubs. [#1216](https://github.com/Azure/PSRule.Rules.Azure/issues/1216)
    - Check namespaces only accept identity-based authentication. [#1217](https://github.com/Azure/PSRule.Rules.Azure/issues/1217)
  - Azure Recovery Services Vault:
    - Check vaults use geo-redundant storage. [#5](https://github.com/Azure/PSRule.Rules.Azure/issues/5)
  - Service Bus:
    - Check namespaces are in use with queues and topics. [#1218](https://github.com/Azure/PSRule.Rules.Azure/issues/1218)
    - Check namespaces only accept identity-based authentication. [#1219](https://github.com/Azure/PSRule.Rules.Azure/issues/1219)

## v1.12.0-B2201067 (pre-release)

What's changed since pre-release v1.12.0-B2201054:

- New rules:
  - Data Explorer:
    - Check clusters use Managed Identities. [#1207](https://github.com/Azure/PSRule.Rules.Azure/issues/1207)
    - Check clusters use a SKU with a SLA. [#1208](https://github.com/Azure/PSRule.Rules.Azure/issues/1208)
    - Check clusters use disk encryption. [#1209](https://github.com/Azure/PSRule.Rules.Azure/issues/1209)
- Bug fixes:
  - Fixed false positive of blob container with access unspecified. [#1212](https://github.com/Azure/PSRule.Rules.Azure/issues/1212)

## v1.12.0-B2201054 (pre-release)

What's changed since v1.11.1:

- Updated rules:
  - Azure Kubernetes Service:
    - Updated `Azure.AKS.Version` to use latest stable version `1.21.7`. [#1188](https://github.com/Azure/PSRule.Rules.Azure/issues/1188)
      - Pinned latest GA baseline `Azure.GA_2021_12` to previous version `1.20.5`.
      - Use `AZURE_AKS_CLUSTER_MINIMUM_VERSION` to configure the minimum version of the cluster.
  - Azure API Management:
    - Check service disabled insecure ciphers.
      [#1128](https://github.com/Azure/PSRule.Rules.Azure/issues/1128)
    - Refactored the cipher and protocol rule into individual rules.
      - `Azure.APIM.Protocols`
      - `Azure.APIM.Ciphers`
- General improvements:
  - **Important change:** Replaced `Azure_AKSMinimumVersion` option with `AZURE_AKS_CLUSTER_MINIMUM_VERSION`. [#941](https://github.com/Azure/PSRule.Rules.Azure/issues/941)
    - For compatibility, if `Azure_AKSMinimumVersion` is set it will be used instead of `AZURE_AKS_CLUSTER_MINIMUM_VERSION`.
    - If only `AZURE_AKS_CLUSTER_MINIMUM_VERSION` is set, this value will be used.
    - The default will be used neither options are configured.
    - If `Azure_AKSMinimumVersion` is set a warning will be generated until the configuration is removed.
    - Support for `Azure_AKSMinimumVersion` is deprecated and will be removed in v2.
    - See [upgrade notes][1] for details.

## v1.11.1

What's changed since v1.11.0:

- Bug fixes:
  - Fixed `Azure.AKS.CNISubnetSize` rule to use CNI selector. [#1178](https://github.com/Azure/PSRule.Rules.Azure/issues/1178)

## v1.11.0

What's changed since v1.10.4:

- New features:
  - Added baselines containing only Azure preview features. [#1129](https://github.com/Azure/PSRule.Rules.Azure/issues/1129)
    - Added baseline `Azure.Preview_2021_09`.
    - Added baseline `Azure.Preview_2021_12`.
  - Added `Azure.GA_2021_12` baseline. [#1146](https://github.com/Azure/PSRule.Rules.Azure/issues/1146)
    - Includes rules released before or during December 2021 for Azure GA features.
    - Marked baseline `Azure.GA_2021_09` as obsolete.
  - Bicep support promoted from experimental to generally available (GA). [#1176](https://github.com/Azure/PSRule.Rules.Azure/issues/1176)
- New rules:
  - All resources:
    - Check comments for each template resource. [#969](https://github.com/Azure/PSRule.Rules.Azure/issues/969)
  - Automation Account:
    - Automation accounts should enable diagnostic logs. [#1075](https://github.com/Azure/PSRule.Rules.Azure/issues/1075)
  - Azure Kubernetes Service:
    - Check clusters have the HTTP application routing add-on disabled. [#1131](https://github.com/Azure/PSRule.Rules.Azure/issues/1131)
    - Check clusters use the Secrets Store CSI Driver add-on. [#992](https://github.com/Azure/PSRule.Rules.Azure/issues/992)
    - Check clusters autorotation with the Secrets Store CSI Driver add-on. [#993](https://github.com/Azure/PSRule.Rules.Azure/issues/993)
    - Check clusters use Azure AD Pod Managed Identities (preview). [#991](https://github.com/Azure/PSRule.Rules.Azure/issues/991)
  - Azure Redis Cache:
    - Use availability zones for Azure Cache for Redis for regions that support it. [#1078](https://github.com/Azure/PSRule.Rules.Azure/issues/1078)
      - `Azure.Redis.AvailabilityZone`
      - `Azure.RedisEnterprise.Zones`
  - Application Security Group:
    - Check Application Security Groups meet naming requirements. [#1110](https://github.com/Azure/PSRule.Rules.Azure/issues/1110)
  - Firewall:
    - Check Firewalls meet naming requirements. [#1110](https://github.com/Azure/PSRule.Rules.Azure/issues/1110)
    - Check Firewall policies meet naming requirements. [#1110](https://github.com/Azure/PSRule.Rules.Azure/issues/1110)
  - Private Endpoint:
    - Check Private Endpoints meet naming requirements. [#1110](https://github.com/Azure/PSRule.Rules.Azure/issues/1110)
  - Virtual WAN:
    - Check Virtual WANs meet naming requirements. [#1110](https://github.com/Azure/PSRule.Rules.Azure/issues/1110)
- Updated rules:
  - Azure Kubernetes Service:
    - Promoted `Azure.AKS.AutoUpgrade` to GA rule set. [#1130](https://github.com/Azure/PSRule.Rules.Azure/issues/1130)
- General improvements:
  - Added support for template function `tenant()`. [#1124](https://github.com/Azure/PSRule.Rules.Azure/issues/1124)
  - Added support for template function `managementGroup()`. [#1125](https://github.com/Azure/PSRule.Rules.Azure/issues/1125)
  - Added support for template function `pickZones()`. [#518](https://github.com/Azure/PSRule.Rules.Azure/issues/518)
- Engineering:
  - Rule refactoring of rules from PowerShell to YAML. [#1109](https://github.com/Azure/PSRule.Rules.Azure/issues/1109)
    - The following rules were refactored:
      - `Azure.LB.Name`
      - `Azure.NSG.Name`
      - `Azure.Firewall.Mode`
      - `Azure.Route.Name`
      - `Azure.VNET.Name`
      - `Azure.VNG.Name`
      - `Azure.VNG.ConnectionName`
      - `Azure.AppConfig.SKU`
      - `Azure.AppConfig.Name`
      - `Azure.AppInsights.Workspace`
      - `Azure.AppInsights.Name`
      - `Azure.Cosmos.AccountName`
      - `Azure.FrontDoor.State`
      - `Azure.FrontDoor.Name`
      - `Azure.FrontDoor.WAF.Mode`
      - `Azure.FrontDoor.WAF.Enabled`
      - `Azure.FrontDoor.WAF.Name`
      - `Azure.AKS.MinNodeCount`
      - `Azure.AKS.ManagedIdentity`
      - `Azure.AKS.StandardLB`
      - `Azure.AKS.AzurePolicyAddOn`
      - `Azure.AKS.ManagedAAD`
      - `Azure.AKS.AuthorizedIPs`
      - `Azure.AKS.LocalAccounts`
      - `Azure.AKS.AzureRBAC`
- Bug fixes:
  - Fixed output of Bicep informational and warning messages in error stream. [#1157](https://github.com/Azure/PSRule.Rules.Azure/issues/1157)

What's changed since pre-release v1.11.0-B2112112:

- New features:
  - Bicep support promoted from experimental to generally available (GA). [#1176](https://github.com/Azure/PSRule.Rules.Azure/issues/1176)

## v1.11.0-B2112112 (pre-release)

What's changed since pre-release v1.11.0-B2112104:

- New rules:
  - Azure Redis Cache:
    - Use availability zones for Azure Cache for Redis for regions that support it. [#1078](https://github.com/Azure/PSRule.Rules.Azure/issues/1078)
      - `Azure.Redis.AvailabilityZone`
      - `Azure.RedisEnterprise.Zones`

## v1.11.0-B2112104 (pre-release)

What's changed since pre-release v1.11.0-B2112073:

- New rules:
  - Azure Kubernetes Service:
    - Check clusters use Azure AD Pod Managed Identities (preview). [#991](https://github.com/Azure/PSRule.Rules.Azure/issues/991)
- Engineering:
  - Rule refactoring of rules from PowerShell to YAML. [#1109](https://github.com/Azure/PSRule.Rules.Azure/issues/1109)
    - The following rules were refactored:
      - `Azure.AppConfig.SKU`
      - `Azure.AppConfig.Name`
      - `Azure.AppInsights.Workspace`
      - `Azure.AppInsights.Name`
      - `Azure.Cosmos.AccountName`
      - `Azure.FrontDoor.State`
      - `Azure.FrontDoor.Name`
      - `Azure.FrontDoor.WAF.Mode`
      - `Azure.FrontDoor.WAF.Enabled`
      - `Azure.FrontDoor.WAF.Name`
      - `Azure.AKS.MinNodeCount`
      - `Azure.AKS.ManagedIdentity`
      - `Azure.AKS.StandardLB`
      - `Azure.AKS.AzurePolicyAddOn`
      - `Azure.AKS.ManagedAAD`
      - `Azure.AKS.AuthorizedIPs`
      - `Azure.AKS.LocalAccounts`
      - `Azure.AKS.AzureRBAC`
- Bug fixes:
  - Fixed output of Bicep informational and warning messages in error stream. [#1157](https://github.com/Azure/PSRule.Rules.Azure/issues/1157)
  - Fixed obsolete flag for baseline `Azure.Preview_2021_12`. [#1166](https://github.com/Azure/PSRule.Rules.Azure/issues/1166)

## v1.11.0-B2112073 (pre-release)

What's changed since pre-release v1.11.0-B2112024:

- New features:
  - Added baselines containing only Azure preview features. [#1129](https://github.com/Azure/PSRule.Rules.Azure/issues/1129)
    - Added baseline `Azure.Preview_2021_09`.
    - Added baseline `Azure.Preview_2021_12`.
  - Added `Azure.GA_2021_12` baseline. [#1146](https://github.com/Azure/PSRule.Rules.Azure/issues/1146)
    - Includes rules released before or during December 2021 for Azure GA features.
    - Marked baseline `Azure.GA_2021_09` as obsolete.
- New rules:
  - All resources:
    - Check comments for each template resource. [#969](https://github.com/Azure/PSRule.Rules.Azure/issues/969)
- Bug fixes:
  - Fixed template function `equals` parameter count mismatch. [#1137](https://github.com/Azure/PSRule.Rules.Azure/issues/1137)
  - Fixed copy loop on nested deployment parameters is not handled. [#1144](https://github.com/Azure/PSRule.Rules.Azure/issues/1144)
  - Fixed outer copy loop of nested deployment. [#1154](https://github.com/Azure/PSRule.Rules.Azure/issues/1154)

## v1.11.0-B2112024 (pre-release)

What's changed since pre-release v1.11.0-B2111014:

- New rules:
  - Azure Kubernetes Service:
    - Check clusters have the HTTP application routing add-on disabled. [#1131](https://github.com/Azure/PSRule.Rules.Azure/issues/1131)
    - Check clusters use the Secrets Store CSI Driver add-on. [#992](https://github.com/Azure/PSRule.Rules.Azure/issues/992)
    - Check clusters autorotation with the Secrets Store CSI Driver add-on. [#993](https://github.com/Azure/PSRule.Rules.Azure/issues/993)
  - Automation Account:
    - Automation accounts should enable diagnostic logs. [#1075](https://github.com/Azure/PSRule.Rules.Azure/issues/1075)
- Updated rules:
  - Azure Kubernetes Service:
    - Promoted `Azure.AKS.AutoUpgrade` to GA rule set. [#1130](https://github.com/Azure/PSRule.Rules.Azure/issues/1130)
- General improvements:
  - Added support for template function `tenant()`. [#1124](https://github.com/Azure/PSRule.Rules.Azure/issues/1124)
  - Added support for template function `managementGroup()`. [#1125](https://github.com/Azure/PSRule.Rules.Azure/issues/1125)
  - Added support for template function `pickZones()`. [#518](https://github.com/Azure/PSRule.Rules.Azure/issues/518)
- Bug fixes:
  - Fixed `Azure.Policy.WaiverExpiry` date conversion. [#1118](https://github.com/Azure/PSRule.Rules.Azure/issues/1118)

## v1.11.0-B2111014 (pre-release)

What's changed since v1.10.0:

- New rules:
  - Application Security Group:
    - Check Application Security Groups meet naming requirements. [#1110](https://github.com/Azure/PSRule.Rules.Azure/issues/1110)
  - Firewall:
    - Check Firewalls meet naming requirements. [#1110](https://github.com/Azure/PSRule.Rules.Azure/issues/1110)
    - Check Firewall policies meet naming requirements. [#1110](https://github.com/Azure/PSRule.Rules.Azure/issues/1110)
  - Private Endpoint:
    - Check Private Endpoints meet naming requirements. [#1110](https://github.com/Azure/PSRule.Rules.Azure/issues/1110)
  - Virtual WAN:
    - Check Virtual WANs meet naming requirements. [#1110](https://github.com/Azure/PSRule.Rules.Azure/issues/1110)
- Engineering:
  - Rule refactoring of rules from PowerShell to YAML. [#1109](https://github.com/Azure/PSRule.Rules.Azure/issues/1109)
    - The following rules were refactored:
      - `Azure.LB.Name`
      - `Azure.NSG.Name`
      - `Azure.Firewall.Mode`
      - `Azure.Route.Name`
      - `Azure.VNET.Name`
      - `Azure.VNG.Name`
      - `Azure.VNG.ConnectionName`

## v1.10.4

What's changed since v1.10.3:

- Bug fixes:
  - Fixed outer copy loop of nested deployment. [#1154](https://github.com/Azure/PSRule.Rules.Azure/issues/1154)

## v1.10.3

What's changed since v1.10.2:

- Bug fixes:
  - Fixed copy loop on nested deployment parameters is not handled. [#1144](https://github.com/Azure/PSRule.Rules.Azure/issues/1144)

## v1.10.2

What's changed since v1.10.1:

- Bug fixes:
  - Fixed template function `equals` parameter count mismatch. [#1137](https://github.com/Azure/PSRule.Rules.Azure/issues/1137)

## v1.10.1

What's changed since v1.10.0:

- Bug fixes:
  - Fixed `Azure.Policy.WaiverExpiry` date conversion. [#1118](https://github.com/Azure/PSRule.Rules.Azure/issues/1118)

## v1.10.0

What's changed since v1.9.1:

- New features:
  - Added support for parameter strong types. [#1083](https://github.com/Azure/PSRule.Rules.Azure/issues/1083)
    - The value of string parameters can be tested against the expected type.
    - When configuring a location strong type, the parameter value must be a valid Azure location.
    - When configuring a resource type strong type, the parameter value must be a matching resource Id.
- New rules:
  - All resources:
    - Check template expressions do not exceed a maximum length. [#1006](https://github.com/Azure/PSRule.Rules.Azure/issues/1006)
  - Automation Service:
    - Check automation accounts should use managed identities for authentication. [#1074](https://github.com/Azure/PSRule.Rules.Azure/issues/1074)
  - Event Grid:
    - Check topics and domains use managed identities. [#1091](https://github.com/Azure/PSRule.Rules.Azure/issues/1091)
    - Check topics and domains use private endpoints. [#1092](https://github.com/Azure/PSRule.Rules.Azure/issues/1092)
    - Check topics and domains use identity-based authentication. [#1093](https://github.com/Azure/PSRule.Rules.Azure/issues/1093)
- General improvements:
  - Updated default baseline to use module configuration. [#1089](https://github.com/Azure/PSRule.Rules.Azure/issues/1089)
- Engineering:
  - Bump PSRule dependency to v1.9.0. [#1081](https://github.com/Azure/PSRule.Rules.Azure/issues/1081)
  - Bump Microsoft.CodeAnalysis.NetAnalyzers to v6.0.0. [#1080](https://github.com/Azure/PSRule.Rules.Azure/pull/1080)
  - Bump Microsoft.SourceLink.GitHub to 1.1.1. [#1085](https://github.com/Azure/PSRule.Rules.Azure/pull/1085)
- Bug fixes:
  - Fixed expansion of secret references. [#1098](https://github.com/Azure/PSRule.Rules.Azure/issues/1098)
  - Fixed handling of tagging for deployments. [#1099](https://github.com/Azure/PSRule.Rules.Azure/issues/1099)
  - Fixed strong type issue flagged with empty defaultValue string. [#1100](https://github.com/Azure/PSRule.Rules.Azure/issues/1100)

What's changed since pre-release v1.10.0-B2111081:

- No additional changes.

## v1.10.0-B2111081 (pre-release)

What's changed since pre-release v1.10.0-B2111072:

- New rules:
  - Automation Service:
    - Automation accounts should use managed identities for authentication. [#1074](https://github.com/Azure/PSRule.Rules.Azure/issues/1074)

## v1.10.0-B2111072 (pre-release)

What's changed since pre-release v1.10.0-B2111058:

- New rules:
  - All resources:
    - Check template expressions do not exceed a maximum length. [#1006](https://github.com/Azure/PSRule.Rules.Azure/issues/1006)
- Bug fixes:
  - Fixed expansion of secret references. [#1098](https://github.com/Azure/PSRule.Rules.Azure/issues/1098)
  - Fixed handling of tagging for deployments. [#1099](https://github.com/Azure/PSRule.Rules.Azure/issues/1099)
  - Fixed strong type issue flagged with empty defaultValue string. [#1100](https://github.com/Azure/PSRule.Rules.Azure/issues/1100)

## v1.10.0-B2111058 (pre-release)

What's changed since pre-release v1.10.0-B2111040:

- New rules:
  - Event Grid:
    - Check topics and domains use managed identities. [#1091](https://github.com/Azure/PSRule.Rules.Azure/issues/1091)
    - Check topics and domains use private endpoints. [#1092](https://github.com/Azure/PSRule.Rules.Azure/issues/1092)
    - Check topics and domains use identity-based authentication. [#1093](https://github.com/Azure/PSRule.Rules.Azure/issues/1093)
- General improvements:
  - Updated default baseline to use module configuration. [#1089](https://github.com/Azure/PSRule.Rules.Azure/issues/1089)

## v1.10.0-B2111040 (pre-release)

What's changed since v1.9.1:

- New features:
  - Added support for parameter strong types. [#1083](https://github.com/Azure/PSRule.Rules.Azure/issues/1083)
    - The value of string parameters can be tested against the expected type.
    - When configuring a location strong type, the parameter value must be a valid Azure location.
    - When configuring a resource type strong type, the parameter value must be a matching resource Id.
- Engineering:
  - Bump PSRule dependency to v1.9.0. [#1081](https://github.com/Azure/PSRule.Rules.Azure/issues/1081)
  - Bump Microsoft.CodeAnalysis.NetAnalyzers to v6.0.0. [#1080](https://github.com/Azure/PSRule.Rules.Azure/pull/1080)
  - Bump Microsoft.SourceLink.GitHub to 1.1.1. [#1085](https://github.com/Azure/PSRule.Rules.Azure/pull/1085)

## v1.9.1

What's changed since v1.9.0:

- Bug fixes:
  - Fixed can not index into resource group tags. [#1066](https://github.com/Azure/PSRule.Rules.Azure/issues/1066)
  - Fixed `Azure.VM.ASMinMembers` for template deployments. [#1064](https://github.com/Azure/PSRule.Rules.Azure/issues/1064)
  - Fixed zones property not found on public IP resource. [#1070](https://github.com/Azure/PSRule.Rules.Azure/issues/1070)

## v1.9.0

What's changed since v1.8.1:

- New rules:
  - API Management Service:
    - Check API management services are using availability zones when available. [#1017](https://github.com/Azure/PSRule.Rules.Azure/issues/1017)
  - Public IP Address:
    - Check Public IP addresses are configured with zone-redundancy. [#958](https://github.com/Azure/PSRule.Rules.Azure/issues/958)
    - Check Public IP addresses are using Standard SKU. [#979](https://github.com/Azure/PSRule.Rules.Azure/issues/979)
  - User Assigned Managed Identity:
    - Check identities meet naming requirements. [#1021](https://github.com/Azure/PSRule.Rules.Azure/issues/1021)
  - Virtual Network Gateway:
    - Check VPN/ExpressRoute gateways are configured with availability zone SKU. [#926](https://github.com/Azure/PSRule.Rules.Azure/issues/926)
- General improvements:
  - Improved processing of AzOps generated templates. [#799](https://github.com/Azure/PSRule.Rules.Azure/issues/799)
    - `Azure.Template.DefineParameters` is ignored for AzOps generated templates.
    - `Azure.Template.UseLocationParameter` is ignored for AzOps generated templates.
  - Bicep is now installed when using PSRule GitHub Action. [#1050](https://github.com/Azure/PSRule.Rules.Azure/issues/1050)
- Engineering:
  - Bump PSRule dependency to v1.8.0. [#1018](https://github.com/Azure/PSRule.Rules.Azure/issues/1018)
  - Added automated PR workflow to bump `providers.json` monthly. [#1041](https://github.com/Azure/PSRule.Rules.Azure/issues/1041)
- Bug fixes:
  - Fixed AKS Network Policy should accept calico. [#1046](https://github.com/Azure/PSRule.Rules.Azure/issues/1046)
  - Fixed `Azure.ACR.AdminUser` fails when `adminUserEnabled` not set. [#1014](https://github.com/Azure/PSRule.Rules.Azure/issues/1014)
  - Fixed `Azure.KeyVault.Logs` reports cannot index into a null array. [#1024](https://github.com/Azure/PSRule.Rules.Azure/issues/1024)
  - Fixed template function empty returns object reference not set exception. [#1025](https://github.com/Azure/PSRule.Rules.Azure/issues/1025)
  - Fixed delayed binding of `and` template function. [#1026](https://github.com/Azure/PSRule.Rules.Azure/issues/1026)
  - Fixed template function array nests array with array parameters. [#1027](https://github.com/Azure/PSRule.Rules.Azure/issues/1027)
  - Fixed property used by `Azure.ACR.MinSKU` to work more reliably with templates. [#1034](https://github.com/Azure/PSRule.Rules.Azure/issues/1034)
  - Fixed could not determine JSON object type for MockMember using CreateObject. [#1035](https://github.com/Azure/PSRule.Rules.Azure/issues/1035)
  - Fixed Bicep convention ordering. [#1053](https://github.com/Azure/PSRule.Rules.Azure/issues/1053)

What's changed since pre-release v1.9.0-B2110087:

- No additional changes.

## v1.9.0-B2110087 (pre-release)

What's changed since pre-release v1.9.0-B2110082:

- Bug fixes:
  - Fixed Bicep convention ordering. [#1053](https://github.com/Azure/PSRule.Rules.Azure/issues/1053)

## v1.9.0-B2110082 (pre-release)

What's changed since pre-release v1.9.0-B2110059:

- General improvements:
  - Bicep is now installed when using PSRule GitHub Action. [#1050](https://github.com/Azure/PSRule.Rules.Azure/issues/1050)
- Engineering:
  - Added automated PR workflow to bump `providers.json` monthly. [#1041](https://github.com/Azure/PSRule.Rules.Azure/issues/1041)
- Bug fixes:
  - Fixed AKS Network Policy should accept calico. [#1046](https://github.com/Azure/PSRule.Rules.Azure/issues/1046)

## v1.9.0-B2110059 (pre-release)

What's changed since pre-release v1.9.0-B2110040:

- New rules:
  - API Management Service:
    - Check API management services are using availability zones when available. [#1017](https://github.com/Azure/PSRule.Rules.Azure/issues/1017)
- Bug fixes:
  - Fixed property used by `Azure.ACR.MinSKU` to work more reliably with templates. [#1034](https://github.com/Azure/PSRule.Rules.Azure/issues/1034)
  - Fixed could not determine JSON object type for MockMember using CreateObject. [#1035](https://github.com/Azure/PSRule.Rules.Azure/issues/1035)

## v1.9.0-B2110040 (pre-release)

What's changed since pre-release v1.9.0-B2110025:

- New rules:
  - User Assigned Managed Identity:
    - Check identities meet naming requirements. [#1021](https://github.com/Azure/PSRule.Rules.Azure/issues/1021)
- Bug fixes:
  - Fixed `Azure.KeyVault.Logs` reports cannot index into a null array. [#1024](https://github.com/Azure/PSRule.Rules.Azure/issues/1024)
  - Fixed template function empty returns object reference not set exception. [#1025](https://github.com/Azure/PSRule.Rules.Azure/issues/1025)
  - Fixed delayed binding of `and` template function. [#1026](https://github.com/Azure/PSRule.Rules.Azure/issues/1026)
  - Fixed template function array nests array with array parameters. [#1027](https://github.com/Azure/PSRule.Rules.Azure/issues/1027)

## v1.9.0-B2110025 (pre-release)

What's changed since pre-release v1.9.0-B2110014:

- Engineering:
  - Bump PSRule dependency to v1.8.0. [#1018](https://github.com/Azure/PSRule.Rules.Azure/issues/1018)
- Bug fixes:
  - Fixed `Azure.ACR.AdminUser` fails when `adminUserEnabled` not set. [#1014](https://github.com/Azure/PSRule.Rules.Azure/issues/1014)

## v1.9.0-B2110014 (pre-release)

What's changed since pre-release v1.9.0-B2110009:

- Bug fixes:
  - Fixed expression out of range of valid values. [#1005](https://github.com/Azure/PSRule.Rules.Azure/issues/1005)
  - Fixed template expand fails in nested reference expansion. [#1007](https://github.com/Azure/PSRule.Rules.Azure/issues/1007)

## v1.9.0-B2110009 (pre-release)

What's changed since pre-release v1.9.0-B2109027:

- Bug fixes:
  - Fixed handling of comments with template and parameter file rules. [#996](https://github.com/Azure/PSRule.Rules.Azure/issues/996)
  - Fixed `Azure.Template.UseLocationParameter` to only apply to templates deployed as RG scope [#995](https://github.com/Azure/PSRule.Rules.Azure/issues/995)
  - Fixed expand template fails with `createObject` when no parameters are specified. [#1000](https://github.com/Azure/PSRule.Rules.Azure/issues/1000)

## v1.9.0-B2109027 (pre-release)

What's changed since v1.8.0:

- New rules:
  - Public IP Address:
    - Check Public IP addresses are configured with zone-redundancy. [#958](https://github.com/Azure/PSRule.Rules.Azure/issues/958)
    - Check Public IP addresses are using Standard SKU. [#979](https://github.com/Azure/PSRule.Rules.Azure/issues/979)
  - Virtual Network Gateway:
    - Check VPN/ExpressRoute gateways are configured with availability zone SKU. [#926](https://github.com/Azure/PSRule.Rules.Azure/issues/926)
- General improvements:
  - Improved processing of AzOps generated templates. [#799](https://github.com/Azure/PSRule.Rules.Azure/issues/799)
    - `Azure.Template.DefineParameters` is ignored for AzOps generated templates.
    - `Azure.Template.UseLocationParameter` is ignored for AzOps generated templates.
- Bug fixes:
  - Fixed `ToUpper` fails to convert character. [#986](https://github.com/Azure/PSRule.Rules.Azure/issues/986)

## v1.8.1

What's changed since v1.8.0:

- Bug fixes:
  - Fixed handling of comments with template and parameter file rules. [#996](https://github.com/Azure/PSRule.Rules.Azure/issues/996)
  - Fixed `Azure.Template.UseLocationParameter` to only apply to templates deployed as RG scope [#995](https://github.com/Azure/PSRule.Rules.Azure/issues/995)
  - Fixed expand template fails with `createObject` when no parameters are specified. [#1000](https://github.com/Azure/PSRule.Rules.Azure/issues/1000)
  - Fixed `ToUpper` fails to convert character. [#986](https://github.com/Azure/PSRule.Rules.Azure/issues/986)
  - Fixed expression out of range of valid values. [#1005](https://github.com/Azure/PSRule.Rules.Azure/issues/1005)
  - Fixed template expand fails in nested reference expansion. [#1007](https://github.com/Azure/PSRule.Rules.Azure/issues/1007)

## v1.8.0

What's changed since v1.7.0:

- New features:
  - Added `Azure.GA_2021_09` baseline. [#961](https://github.com/Azure/PSRule.Rules.Azure/issues/961)
    - Includes rules released before or during September 2021 for Azure GA features.
    - Marked baseline `Azure.GA_2021_06` as obsolete.
- New rules:
  - Application Gateway:
    - Check App Gateways should use availability zones when available. Thanks [@ArmaanMcleod](https://github.com/ArmaanMcleod). [#928](https://github.com/Azure/PSRule.Rules.Azure/issues/928)
  - Azure Kubernetes Service:
    - Check clusters have control plane audit logs enabled. Thanks [@ArmaanMcleod](https://github.com/ArmaanMcleod). [#882](https://github.com/Azure/PSRule.Rules.Azure/issues/882)
    - Check clusters have control plane diagnostics enabled. Thanks [@ArmaanMcleod](https://github.com/ArmaanMcleod). [#922](https://github.com/Azure/PSRule.Rules.Azure/issues/922)
    - Check clusters use Container Insights for monitoring workloads. Thanks [@ArmaanMcleod](https://github.com/ArmaanMcleod). [#881](https://github.com/Azure/PSRule.Rules.Azure/issues/881)
    - Check clusters use availability zones when available. Thanks [@ArmaanMcleod](https://github.com/ArmaanMcleod). [#880](https://github.com/Azure/PSRule.Rules.Azure/issues/880)
  - Cosmos DB:
    - Check DB account names meet naming requirements. [#954](https://github.com/Azure/PSRule.Rules.Azure/issues/954)
    - Check DB accounts use Azure AD identities for resource management operations. [#953](https://github.com/Azure/PSRule.Rules.Azure/issues/953)
  - Load Balancer:
    - Check Load balancers are using Standard SKU. Thanks [@ArmaanMcleod](https://github.com/ArmaanMcleod). [#957](https://github.com/Azure/PSRule.Rules.Azure/issues/957)
    - Check Load Balancers are configured with zone-redundancy. Thanks [@ArmaanMcleod](https://github.com/ArmaanMcleod). [#927](https://github.com/Azure/PSRule.Rules.Azure/issues/927)
- Engineering:
  - Bump PSRule dependency to v1.7.2. [#951](https://github.com/Azure/PSRule.Rules.Azure/issues/951)
  - Automated update of availability zone information in providers.json. [#907](https://github.com/Azure/PSRule.Rules.Azure/issues/907)
  - Increased test coverage of rule reasons. Thanks [@ArmaanMcleod](https://github.com/ArmaanMcleod). [#960](https://github.com/Azure/PSRule.Rules.Azure/issues/960)
- Bug fixes:
  - Fixed export of in-flight AKS related subnets for kubenet clusters. Thanks [@ArmaanMcleod](https://github.com/ArmaanMcleod). [#920](https://github.com/Azure/PSRule.Rules.Azure/issues/920)
  - Fixed plan instance count is not applicable to Elastic Premium plans. [#946](https://github.com/Azure/PSRule.Rules.Azure/issues/946)
  - Fixed minimum App Service Plan fails Elastic Premium plans. [#945](https://github.com/Azure/PSRule.Rules.Azure/issues/945)
  - Fixed App Service Plan should include PremiumV3 plan. [#944](https://github.com/Azure/PSRule.Rules.Azure/issues/944)
  - Fixed Azure.VM.NICAttached with private endpoints. [#932](https://github.com/Azure/PSRule.Rules.Azure/issues/932)
  - Fixed Bicep CLI fails with unexpected end of content. [#889](https://github.com/Azure/PSRule.Rules.Azure/issues/889)
  - Fixed incomplete reason message for `Azure.Storage.MinTLS`. [#971](https://github.com/Azure/PSRule.Rules.Azure/issues/971)
  - Fixed false positive of `Azure.Storage.UseReplication` with large file storage. [#965](https://github.com/Azure/PSRule.Rules.Azure/issues/965)

What's changed since pre-release v1.8.0-B2109060:

- No additional changes.

## v1.8.0-B2109086 (pre-release)

What's changed since pre-release v1.8.0-B2109060:

- New rules:
  - Load Balancer:
    - Check Load balancers are using Standard SKU. Thanks [@ArmaanMcleod](https://github.com/ArmaanMcleod). [#957](https://github.com/Azure/PSRule.Rules.Azure/issues/957)
- Engineering:
  - Increased test coverage of rule reasons. Thanks [@ArmaanMcleod](https://github.com/ArmaanMcleod). [#960](https://github.com/Azure/PSRule.Rules.Azure/issues/960)
- Bug fixes:
  - Fixed Bicep CLI fails with unexpected end of content. [#889](https://github.com/Azure/PSRule.Rules.Azure/issues/889)
  - Fixed incomplete reason message for `Azure.Storage.MinTLS`. [#971](https://github.com/Azure/PSRule.Rules.Azure/issues/971)
  - Fixed false positive of `Azure.Storage.UseReplication` with large file storage. [#965](https://github.com/Azure/PSRule.Rules.Azure/issues/965)

## v1.8.0-B2109060 (pre-release)

What's changed since pre-release v1.8.0-B2109046:

- New features:
  - Added `Azure.GA_2021_09` baseline. [#961](https://github.com/Azure/PSRule.Rules.Azure/issues/961)
    - Includes rules released before or during September 2021 for Azure GA features.
    - Marked baseline `Azure.GA_2021_06` as obsolete.
- New rules:
  - Load Balancer:
    - Check Load Balancers are configured with zone-redundancy. Thanks [@ArmaanMcleod](https://github.com/ArmaanMcleod). [#927](https://github.com/Azure/PSRule.Rules.Azure/issues/927)

## v1.8.0-B2109046 (pre-release)

What's changed since pre-release v1.8.0-B2109020:

- New rules:
  - Application Gateway:
    - Check App Gateways should use availability zones when available. Thanks [@ArmaanMcleod](https://github.com/ArmaanMcleod). [#928](https://github.com/Azure/PSRule.Rules.Azure/issues/928)
  - Cosmos DB:
    - Check DB account names meet naming requirements. [#954](https://github.com/Azure/PSRule.Rules.Azure/issues/954)
    - Check DB accounts use Azure AD identities for resource management operations. [#953](https://github.com/Azure/PSRule.Rules.Azure/issues/953)
- Bug fixes:
  - Fixed plan instance count is not applicable to Elastic Premium plans. [#946](https://github.com/Azure/PSRule.Rules.Azure/issues/946)
  - Fixed minimum App Service Plan fails Elastic Premium plans. [#945](https://github.com/Azure/PSRule.Rules.Azure/issues/945)
  - Fixed App Service Plan should include PremiumV3 plan. [#944](https://github.com/Azure/PSRule.Rules.Azure/issues/944)
  - Fixed Azure.VM.NICAttached with private endpoints. [#932](https://github.com/Azure/PSRule.Rules.Azure/issues/932)
- Engineering:
  - Bump PSRule dependency to v1.7.2. [#951](https://github.com/Azure/PSRule.Rules.Azure/issues/951)

## v1.8.0-B2109020 (pre-release)

What's changed since pre-release v1.8.0-B2108026:

- New rules:
  - Azure Kubernetes Service:
    - Check clusters have control plane audit logs enabled. Thanks [@ArmaanMcleod](https://github.com/ArmaanMcleod). [#882](https://github.com/Azure/PSRule.Rules.Azure/issues/882)
    - Check clusters have control plane diagnostics enabled. Thanks [@ArmaanMcleod](https://github.com/ArmaanMcleod). [#922](https://github.com/Azure/PSRule.Rules.Azure/issues/922)
- Engineering:
  - Bump PSRule dependency to v1.7.0. [#938](https://github.com/Azure/PSRule.Rules.Azure/issues/938)

## v1.8.0-B2108026 (pre-release)

What's changed since pre-release v1.8.0-B2108013:

- New rules:
  - Azure Kubernetes Service:
    - Check clusters use Container Insights for monitoring workloads. Thanks [@ArmaanMcleod](https://github.com/ArmaanMcleod). [#881](https://github.com/Azure/PSRule.Rules.Azure/issues/881)
- Bug fixes:
  - Fixed export of in-flight AKS related subnets for kubenet clusters. Thanks [@ArmaanMcleod](https://github.com/ArmaanMcleod). [#920](https://github.com/Azure/PSRule.Rules.Azure/issues/920)

## v1.8.0-B2108013 (pre-release)

What's changed since v1.7.0:

- New rules:
  - Azure Kubernetes Service:
    - Check clusters use availability zones when available. Thanks [@ArmaanMcleod](https://github.com/ArmaanMcleod). [#880](https://github.com/Azure/PSRule.Rules.Azure/issues/880)
- Engineering:
  - Bump PSRule dependency to v1.6.1. [#913](https://github.com/Azure/PSRule.Rules.Azure/issues/913)
  - Automated update of availability zone information in providers.json. [#907](https://github.com/Azure/PSRule.Rules.Azure/issues/907)

## v1.7.0

What's changed since v1.6.0:

- New rules:
  - All resources:
    - Check template parameter files use metadata links. [#846](https://github.com/Azure/PSRule.Rules.Azure/issues/846)
      - Configure the `AZURE_PARAMETER_FILE_METADATA_LINK` option to enable this rule.
    - Check template files use a recent schema. [#845](https://github.com/Azure/PSRule.Rules.Azure/issues/845)
    - Check template files use a https schema scheme. [#894](https://github.com/Azure/PSRule.Rules.Azure/issues/894)
    - Check template parameter files use a https schema scheme. [#894](https://github.com/Azure/PSRule.Rules.Azure/issues/894)
    - Check template parameters set a value. [#896](https://github.com/Azure/PSRule.Rules.Azure/issues/896)
    - Check template parameters use a valid secret reference. [#897](https://github.com/Azure/PSRule.Rules.Azure/issues/897)
  - Azure Kubernetes Service:
    - Check clusters using Azure CNI should use large subnets. Thanks [@ArmaanMcleod](https://github.com/ArmaanMcleod). [#273](https://github.com/Azure/PSRule.Rules.Azure/issues/273)
    - Check clusters use auto-scale node pools. Thanks [@ArmaanMcleod](https://github.com/ArmaanMcleod). [#218](https://github.com/Azure/PSRule.Rules.Azure/issues/218)
      - By default, a minimum of a `/23` subnet is required.
      - Configure `AZURE_AKS_CNI_MINIMUM_CLUSTER_SUBNET_SIZE` to change the default minimum subnet size.
  - Storage Account:
    - Check Storage Accounts only accept explicitly allowed network traffic. [#884](https://github.com/Azure/PSRule.Rules.Azure/issues/884)
- Updated rules:
  - Virtual Network:
    - Excluded `AzureFirewallManagementSubnet` from `Azure.VNET.UseNSGs`. [#869](https://github.com/Azure/PSRule.Rules.Azure/issues/869)
- General improvements:
  - Added version information to bicep compilation exceptions. [#903](https://github.com/Azure/PSRule.Rules.Azure/issues/903)
- Engineering:
  - Bump PSRule dependency to v1.6.0. [#871](https://github.com/Azure/PSRule.Rules.Azure/issues/871)
- Bug fixes:
  - Fixed DateTimeAdd function and tests within timezones with DST. [#891](https://github.com/Azure/PSRule.Rules.Azure/issues/891)
  - Fixed `Azure.Template.ParameterValue` failing on empty value. [#901](https://github.com/Azure/PSRule.Rules.Azure/issues/901)

What's changed since pre-release v1.7.0-B2108059:

- No additional changes.

## v1.7.0-B2108059 (pre-release)

What's changed since pre-release v1.7.0-B2108049:

- General improvements:
  - Added version information to bicep compilation exceptions. [#903](https://github.com/Azure/PSRule.Rules.Azure/issues/903)
- Bug fixes:
  - Fixed `Azure.Template.ParameterValue` failing on empty value. [#901](https://github.com/Azure/PSRule.Rules.Azure/issues/901)

## v1.7.0-B2108049 (pre-release)

What's changed since pre-release v1.7.0-B2108040:

- New rules:
  - All resources:
    - Check template files use a recent schema. [#845](https://github.com/Azure/PSRule.Rules.Azure/issues/845)
    - Check template files use a https schema scheme. [#894](https://github.com/Azure/PSRule.Rules.Azure/issues/894)
    - Check template parameter files use a https schema scheme. [#894](https://github.com/Azure/PSRule.Rules.Azure/issues/894)
    - Check template parameters set a value. [#896](https://github.com/Azure/PSRule.Rules.Azure/issues/896)
    - Check template parameters use a valid secret reference. [#897](https://github.com/Azure/PSRule.Rules.Azure/issues/897)
- Bug fixes:
  - Fixed DateTimeAdd function and tests within timezones with DST. [#891](https://github.com/Azure/PSRule.Rules.Azure/issues/891)

## v1.7.0-B2108040 (pre-release)

What's changed since pre-release v1.7.0-B2108020:

- New rules:
  - All resources:
    - Check template parameter files use metadata links. [#846](https://github.com/Azure/PSRule.Rules.Azure/issues/846)
      - Configure the `AZURE_PARAMETER_FILE_METADATA_LINK` option to enable this rule.
  - Azure Kubernetes Service:
    - Check clusters using Azure CNI should use large subnets. Thanks [@ArmaanMcleod](https://github.com/ArmaanMcleod). [#273](https://github.com/Azure/PSRule.Rules.Azure/issues/273)
      - By default, a minimum of a `/23` subnet is required.
      - Configure `AZURE_AKS_CNI_MINIMUM_CLUSTER_SUBNET_SIZE` to change the default minimum subnet size.
  - Storage Account:
    - Check Storage Accounts only accept explicitly allowed network traffic. [#884](https://github.com/Azure/PSRule.Rules.Azure/issues/884)

## v1.7.0-B2108020 (pre-release)

What's changed since v1.6.0:

- New rules:
  - Azure Kubernetes Service:
    - Check clusters use auto-scale node pools. Thanks [@ArmaanMcleod](https://github.com/ArmaanMcleod). [#218](https://github.com/Azure/PSRule.Rules.Azure/issues/218)
- Updated rules:
  - Virtual Network:
    - Excluded `AzureFirewallManagementSubnet` from `Azure.VNET.UseNSGs`. [#869](https://github.com/Azure/PSRule.Rules.Azure/issues/869)
- Engineering:
  - Bump PSRule dependency to v1.6.0. [#871](https://github.com/Azure/PSRule.Rules.Azure/issues/871)

## v1.6.0

What's changed since v1.5.1:

- New features:
  - **Experimental**: Added support for expansion from Bicep source files. [#848](https://github.com/Azure/PSRule.Rules.Azure/issues/848) [#670](https://github.com/Azure/PSRule.Rules.Azure/issues/670) [#858](https://github.com/Azure/PSRule.Rules.Azure/issues/858)
    - Bicep support is currently experimental.
    - To opt-in set the `AZURE_BICEP_FILE_EXPANSION` configuration to `true`.
    - For more information see [Using Bicep](https://azure.github.io/PSRule.Rules.Azure/using-bicep/).
- New rules:
  - Application Gateways:
    - Check Application Gateways publish endpoints by HTTPS. [#841](https://github.com/Azure/PSRule.Rules.Azure/issues/841)
- Engineering:
  - Bump PSRule dependency to v1.5.0. [#832](https://github.com/Azure/PSRule.Rules.Azure/issues/832)
  - Migration of Pester v4 tests to Pester v5. Thanks [@ArmaanMcleod](https://github.com/ArmaanMcleod). [#395](https://github.com/Azure/PSRule.Rules.Azure/issues/395)

What's changed since pre-release v1.6.0-B2108038:

- Bug fixes:
  - Fixed Bicep expand creates deadlock and times out. [#863](https://github.com/Azure/PSRule.Rules.Azure/issues/863)

## v1.6.0-B2108038 (pre-release)

What's changed since pre-release v1.6.0-B2108023:

- Bug fixes:
  - Fixed Bicep expand hangs analysis. [#858](https://github.com/Azure/PSRule.Rules.Azure/issues/858)

## v1.6.0-B2108023 (pre-release)

What's changed since pre-release v1.6.0-B2107028:

- New features:
  - **Experimental**: Added support for expansion from Bicep source files. [#848](https://github.com/Azure/PSRule.Rules.Azure/issues/848) [#670](https://github.com/Azure/PSRule.Rules.Azure/issues/670)
    - Bicep support is currently experimental.
    - To opt-in set the `AZURE_BICEP_FILE_EXPANSION` configuration to `true`.
    - For more information see [Using Bicep](https://azure.github.io/PSRule.Rules.Azure/using-bicep/).

## v1.6.0-B2107028 (pre-release)

What's changed since v1.5.1:

- New rules:
  - Application Gateways:
    - Check Application Gateways publish endpoints by HTTPS. [#841](https://github.com/Azure/PSRule.Rules.Azure/issues/841)
- Engineering:
  - Bump PSRule dependency to v1.5.0. [#832](https://github.com/Azure/PSRule.Rules.Azure/issues/832)

## v1.5.1

What's changed since v1.5.0:

- Bug fixes:
  - Fixed rule does not detect more restrictive NSG rules. [#831](https://github.com/Azure/PSRule.Rules.Azure/issues/831)

## v1.5.0

What's changed since v1.4.1:

- New features:
  - Added `Azure.GA_2021_06` baseline. [#822](https://github.com/Azure/PSRule.Rules.Azure/issues/822)
    - Includes rules released before or during June 2021 for Azure GA features.
    - Marked baseline `Azure.GA_2021_03` as obsolete.
- New rules:
  - Application Insights:
    - Check App Insights resources use workspace-based configuration. [#813](https://github.com/Azure/PSRule.Rules.Azure/issues/813)
    - Check App Insights resources meet naming requirements. [#814](https://github.com/Azure/PSRule.Rules.Azure/issues/814)
- General improvements:
  - Exclude not applicable rules for templates generated with Bicep and PSArm. [#815](https://github.com/Azure/PSRule.Rules.Azure/issues/815)
  - Updated rule help to use docs pages for online version. [#824](https://github.com/Azure/PSRule.Rules.Azure/issues/824)
- Engineering:
  - Bump PSRule dependency to v1.4.0. [#823](https://github.com/Azure/PSRule.Rules.Azure/issues/823)
  - Bump YamlDotNet dependency to v11.2.1. [#821](https://github.com/Azure/PSRule.Rules.Azure/pull/821)
  - Migrate project to Azure GitHub organization and updated links. [#800](https://github.com/Azure/PSRule.Rules.Azure/pull/800)
- Bug fixes:
  - Fixed detection of parameters and variables with line breaks. [#811](https://github.com/Azure/PSRule.Rules.Azure/issues/811)

What's changed since pre-release v1.5.0-B2107002:

- No additional changes.

## v1.5.0-B2107002 (pre-release)

What's changed since pre-release v1.5.0-B2106018:

- New features:
  - Added `Azure.GA_2021_06` baseline. [#822](https://github.com/Azure/PSRule.Rules.Azure/issues/822)
    - Includes rules released before or during June 2021 for Azure GA features.
    - Marked baseline `Azure.GA_2021_03` as obsolete.
- General improvements:
  - Updated rule help to use docs pages for online version. [#824](https://github.com/Azure/PSRule.Rules.Azure/issues/824)
- Engineering:
  - Bump PSRule dependency to v1.4.0. [#823](https://github.com/Azure/PSRule.Rules.Azure/issues/823)
  - Bump YamlDotNet dependency to v11.2.1. [#821](https://github.com/Azure/PSRule.Rules.Azure/pull/821)

## v1.5.0-B2106018 (pre-release)

What's changed since v1.4.1:

- New rules:
  - Application Insights:
    - Check App Insights resources use workspace-based configuration. [#813](https://github.com/Azure/PSRule.Rules.Azure/issues/813)
    - Check App Insights resources meet naming requirements. [#814](https://github.com/Azure/PSRule.Rules.Azure/issues/814)
- General improvements:
  - Exclude not applicable rules for templates generated with Bicep and PSArm. [#815](https://github.com/Azure/PSRule.Rules.Azure/issues/815)
- Engineering:
  - Bump YamlDotNet dependency to v11.2.0. [#801](https://github.com/Azure/PSRule.Rules.Azure/pull/801)
  - Migrate project to Azure GitHub organization and updated links. [#800](https://github.com/Azure/PSRule.Rules.Azure/pull/800)
- Bug fixes:
  - Fixed detection of parameters and variables with line breaks. [#811](https://github.com/Azure/PSRule.Rules.Azure/issues/811)

## v1.4.1

What's changed since v1.4.0:

- Bug fixes:
  - Fixed boolean string conversion case. [#793](https://github.com/Azure/PSRule.Rules.Azure/issues/793)
  - Fixed case sensitive property matching. [#794](https://github.com/Azure/PSRule.Rules.Azure/issues/794)
  - Fixed automatic expansion of template parameter files. [#796](https://github.com/Azure/PSRule.Rules.Azure/issues/796)
    - Template parameter files are not automatically expanded by default.
    - To enable this, set the `AZURE_PARAMETER_FILE_EXPANSION` configuration option.

## v1.4.0

What's changed since v1.3.2:

- New features:
  - Automatically expand template from parameter files for analysis. [#772](https://github.com/Azure/PSRule.Rules.Azure/issues/772)
    - Previously templates needed to be exported with `Export-AzRuleTemplateData`.
    - To export template data automatically use PSRule cmdlets with `-Format File`.
- New rules:
  - Cognitive Search:
    - Check search services meet index SLA replica requirement. [#761](https://github.com/Azure/PSRule.Rules.Azure/issues/761)
    - Check search services meet query SLA replica requirement. [#762](https://github.com/Azure/PSRule.Rules.Azure/issues/762)
    - Check search services meet naming requirements. [#763](https://github.com/Azure/PSRule.Rules.Azure/issues/763)
    - Check search services use a minimum SKU. [#764](https://github.com/Azure/PSRule.Rules.Azure/issues/764)
    - Check search services use managed identities. [#765](https://github.com/Azure/PSRule.Rules.Azure/issues/765)
  - Azure Kubernetes Service:
    - Check clusters use AKS-managed Azure AD integration. [#436](https://github.com/Azure/PSRule.Rules.Azure/issues/436)
    - Check clusters have local account disabled (preview). [#786](https://github.com/Azure/PSRule.Rules.Azure/issues/786)
    - Check clusters have an auto-upgrade channel set (preview). [#787](https://github.com/Azure/PSRule.Rules.Azure/issues/787)
    - Check clusters limit access network access to the API server. [#788](https://github.com/Azure/PSRule.Rules.Azure/issues/788)
    - Check clusters used Azure RBAC for Kubernetes authorization. [#789](https://github.com/Azure/PSRule.Rules.Azure/issues/789)
- Updated rules:
  - Azure Kubernetes Service:
    - Updated `Azure.AKS.Version` to 1.20.5. [#767](https://github.com/Azure/PSRule.Rules.Azure/issues/767)
- General improvements:
  - Automatically nest template sub-resources for analysis. [#746](https://github.com/Azure/PSRule.Rules.Azure/issues/746)
    - Sub-resources such as diagnostic logs or configurations are automatically nested.
    - Automatic nesting a resource requires:
      - The parent resource is defined in the same template.
      - The sub-resource depends on the parent resource.
  - Added support for source location references to template files. [#781](https://github.com/Azure/PSRule.Rules.Azure/issues/781)
    - Output includes source location to resources exported from a templates.
- Bug fixes:
  - Fixed string index parsing in expressions with whitespace. [#775](https://github.com/Azure/PSRule.Rules.Azure/issues/775)
  - Fixed base for DateTimeAdd is not a valid string. [#777](https://github.com/Azure/PSRule.Rules.Azure/issues/777)
- Engineering:
  - Added source link to project. [#783](https://github.com/Azure/PSRule.Rules.Azure/issues/783)

What's changed since pre-release v1.4.0-B2105057:

- No additional changes.

## v1.4.0-B2105057 (pre-release)

What's changed since pre-release v1.4.0-B2105050:

- New rules:
  - Azure Kubernetes Service:
    - Check clusters use AKS-managed Azure AD integration. [#436](https://github.com/Azure/PSRule.Rules.Azure/issues/436)
    - Check clusters have local account disabled (preview). [#786](https://github.com/Azure/PSRule.Rules.Azure/issues/786)
    - Check clusters have an auto-upgrade channel set (preview). [#787](https://github.com/Azure/PSRule.Rules.Azure/issues/787)
    - Check clusters limit access network access to the API server. [#788](https://github.com/Azure/PSRule.Rules.Azure/issues/788)
    - Check clusters used Azure RBAC for Kubernetes authorization. [#789](https://github.com/Azure/PSRule.Rules.Azure/issues/789)
- Updated rules:
  - Azure Kubernetes Service:
    - Updated `Azure.AKS.Version` to 1.20.5. [#767](https://github.com/Azure/PSRule.Rules.Azure/issues/767)
- Engineering:
  - Added source link to project. [#783](https://github.com/Azure/PSRule.Rules.Azure/issues/783)

## v1.4.0-B2105050 (pre-release)

What's changed since pre-release v1.4.0-B2105044:

- General improvements:
  - Added support for source location references to template files. [#781](https://github.com/Azure/PSRule.Rules.Azure/issues/781)
    - Output includes source location to resources exported from a templates.

## v1.4.0-B2105044 (pre-release)

What's changed since pre-release v1.4.0-B2105027:

- New features:
  - Automatically expand template from parameter files for analysis. [#772](https://github.com/Azure/PSRule.Rules.Azure/issues/772)
    - Previously templates needed to be exported with `Export-AzRuleTemplateData`.
    - To export template data automatically use PSRule cmdlets with `-Format File`.
- Bug fixes:
  - Fixed string index parsing in expressions with whitespace. [#775](https://github.com/Azure/PSRule.Rules.Azure/issues/775)
  - Fixed base for DateTimeAdd is not a valid string. [#777](https://github.com/Azure/PSRule.Rules.Azure/issues/777)

## v1.4.0-B2105027 (pre-release)

What's changed since pre-release v1.4.0-B2105020:

- New rules:
  - Cognitive Search:
    - Check search services meet index SLA replica requirement. [#761](https://github.com/Azure/PSRule.Rules.Azure/issues/761)
    - Check search services meet query SLA replica requirement. [#762](https://github.com/Azure/PSRule.Rules.Azure/issues/762)
    - Check search services meet naming requirements. [#763](https://github.com/Azure/PSRule.Rules.Azure/issues/763)
    - Check search services use a minimum SKU. [#764](https://github.com/Azure/PSRule.Rules.Azure/issues/764)
    - Check search services use managed identities. [#765](https://github.com/Azure/PSRule.Rules.Azure/issues/765)

## v1.4.0-B2105020 (pre-release)

What's changed since v1.3.2:

- General improvements:
  - Automatically nest template sub-resources for analysis. [#746](https://github.com/Azure/PSRule.Rules.Azure/issues/746)
    - Sub-resources such as diagnostic logs or configurations are automatically nested.
    - Automatic nesting a resource requires:
      - The parent resource is defined in the same template.
      - The sub-resource depends on the parent resource.

## v1.3.2

What's changed since v1.3.1:

- Bug fixes:
  - Fixed rule reason reported the parameter inputObject is null. [#753](https://github.com/Azure/PSRule.Rules.Azure/issues/753)

## v1.3.1

What's changed since v1.3.0:

- Engineering:
  - Bump PSRule dependency to v1.3.0. [#749](https://github.com/Azure/PSRule.Rules.Azure/issues/749)
  - Bump YamlDotNet dependency to v11.1.1. [#742](https://github.com/Azure/PSRule.Rules.Azure/issues/742)

## v1.3.0

What's changed since v1.2.1:

- New rules:
  - Policy:
    - Check policy assignment display name and description are set. [#725](https://github.com/Azure/PSRule.Rules.Azure/issues/725)
    - Check policy assignment assigned by metadata is set. [#726](https://github.com/Azure/PSRule.Rules.Azure/issues/726)
    - Check policy exemption display name and description are set. [#723](https://github.com/Azure/PSRule.Rules.Azure/issues/723)
    - Check policy waiver exemptions have an expiry date set. [#724](https://github.com/Azure/PSRule.Rules.Azure/issues/724)
- Removed rules:
  - Storage:
    - Remove `Azure.Storage.UseEncryption` as Storage Service Encryption (SSE) is always on. [#630](https://github.com/Azure/PSRule.Rules.Azure/issues/630)
      - SSE is on by default and can not be disabled.
- General improvements:
  - Additional metadata added in parameter files is passed through with `Get-AzRuleTemplateLink`. [#706](https://github.com/Azure/PSRule.Rules.Azure/issues/706)
  - Improved binding support for File inputs. [#480](https://github.com/Azure/PSRule.Rules.Azure/issues/480)
    - Template and parameter file names now return a relative path instead of full path.
  - Added API version for each module resource. [#729](https://github.com/Azure/PSRule.Rules.Azure/issues/729)
- Engineering:
  - Clean up depreciated warning message for configuration option `azureAllowedRegions`. [#737](https://github.com/Azure/PSRule.Rules.Azure/issues/737)
  - Clean up depreciated warning message for configuration option `minAKSVersion`. [#738](https://github.com/Azure/PSRule.Rules.Azure/issues/738)
  - Bump PSRule dependency to v1.2.0. [#713](https://github.com/Azure/PSRule.Rules.Azure/issues/713)
- Bug fixes:
  - Fixed could not load file or assembly YamlDotNet. [#741](https://github.com/Azure/PSRule.Rules.Azure/issues/741)
    - This fix pins the PSRule version to v1.2.0 until the next stable release of PSRule for Azure.

What's changed since pre-release v1.3.0-B2104040:

- No additional changes.

## v1.3.0-B2104040 (pre-release)

What's changed since pre-release v1.3.0-B2104034:

- Bug fixes:
  - Fixed could not load file or assembly YamlDotNet. [#741](https://github.com/Azure/PSRule.Rules.Azure/issues/741)
    - This fix pins the PSRule version to v1.2.0 until the next stable release of PSRule for Azure.

## v1.3.0-B2104034 (pre-release)

What's changed since pre-release v1.3.0-B2104023:

- New rules:
  - Policy:
    - Check policy assignment display name and description are set. [#725](https://github.com/Azure/PSRule.Rules.Azure/issues/725)
    - Check policy assignment assigned by metadata is set. [#726](https://github.com/Azure/PSRule.Rules.Azure/issues/726)
    - Check policy exemption display name and description are set. [#723](https://github.com/Azure/PSRule.Rules.Azure/issues/723)
    - Check policy waiver exemptions have an expiry date set. [#724](https://github.com/Azure/PSRule.Rules.Azure/issues/724)
- Engineering:
  - Clean up depreciated warning message for configuration option `azureAllowedRegions`. [#737](https://github.com/Azure/PSRule.Rules.Azure/issues/737)
  - Clean up depreciated warning message for configuration option `minAKSVersion`. [#738](https://github.com/Azure/PSRule.Rules.Azure/issues/738)

## v1.3.0-B2104023 (pre-release)

What's changed since pre-release v1.3.0-B2104013:

- General improvements:
  - Improved binding support for File inputs. [#480](https://github.com/Azure/PSRule.Rules.Azure/issues/480)
    - Template and parameter file names now return a relative path instead of full path.
  - Added API version for each module resource. [#729](https://github.com/Azure/PSRule.Rules.Azure/issues/729)

## v1.3.0-B2104013 (pre-release)

What's changed since pre-release v1.3.0-B2103007:

- Engineering:
  - Bump PSRule dependency to v1.2.0. [#713](https://github.com/Azure/PSRule.Rules.Azure/issues/713)
- Bug fixes:
  - Fixed export not expanding nested deployments. [#715](https://github.com/Azure/PSRule.Rules.Azure/issues/715)

## v1.3.0-B2103007 (pre-release)

What's changed since v1.2.0:

- Removed rules:
  - Storage:
    - Remove `Azure.Storage.UseEncryption` as Storage Service Encryption (SSE) is always on. [#630](https://github.com/Azure/PSRule.Rules.Azure/issues/630)
      - SSE is on by default and can not be disabled.
- General improvements:
  - Additional metadata added in parameter files is passed through with `Get-AzRuleTemplateLink`. [#706](https://github.com/Azure/PSRule.Rules.Azure/issues/706)

## v1.2.1

What's changed since v1.2.0:

- Bug fixes:
  - Fixed export not expanding nested deployments. [#715](https://github.com/Azure/PSRule.Rules.Azure/issues/715)

## v1.2.0

What's changed since v1.1.4:

- New features:
  - Added `Azure.GA_2021_03` baseline. [#673](https://github.com/Azure/PSRule.Rules.Azure/issues/673)
    - Includes rules released before or during March 2021 for Azure GA features.
    - Marked baseline `Azure.GA_2020_12` as obsolete.
- New rules:
  - Key Vault:
    - Check vaults, keys, and secrets meet name requirements. [#646](https://github.com/Azure/PSRule.Rules.Azure/issues/646)
- Updated rules:
  - Azure Kubernetes Service:
    - Updated `Azure.AKS.Version` to 1.19.7. [#696](https://github.com/Azure/PSRule.Rules.Azure/issues/696)
- General improvements:
  - Added support for user defined functions in templates. [#682](https://github.com/Azure/PSRule.Rules.Azure/issues/682)
- Engineering:
  - Bump PSRule dependency to v1.1.0. [#692](https://github.com/Azure/PSRule.Rules.Azure/issues/692)

What's changed since pre-release v1.2.0-B2103044:

- No additional changes.

## v1.2.0-B2103044 (pre-release)

What's changed since pre-release v1.2.0-B2103032:

- New features:
  - Added `Azure.GA_2021_03` baseline. [#673](https://github.com/Azure/PSRule.Rules.Azure/issues/673)
    - Includes rules released before or during March 2021 for Azure GA features.
    - Marked baseline `Azure.GA_2020_12` as obsolete.
- Updated rules:
  - Azure Kubernetes Service:
    - Updated `Azure.AKS.Version` to 1.19.7. [#696](https://github.com/Azure/PSRule.Rules.Azure/issues/696)

## v1.2.0-B2103032 (pre-release)

What's changed since pre-release v1.2.0-B2103024:

- New rules:
  - Key Vault:
    - Check vaults, keys, and secrets meet name requirements. [#646](https://github.com/Azure/PSRule.Rules.Azure/issues/646)
- Engineering:
  - Bump PSRule dependency to v1.1.0. [#692](https://github.com/Azure/PSRule.Rules.Azure/issues/692)

## v1.2.0-B2103024 (pre-release)

What's changed since v1.1.4:

- General improvements:
  - Added support for user defined functions in templates. [#682](https://github.com/Azure/PSRule.Rules.Azure/issues/682)

## v1.1.4

What's changed since v1.1.3:

- Bug fixes:
  - Fixed handling of literal index with copyIndex function. [#686](https://github.com/Azure/PSRule.Rules.Azure/issues/686)
  - Fixed handling of inner scoped nested deployments. [#687](https://github.com/Azure/PSRule.Rules.Azure/issues/687)

## v1.1.3

What's changed since v1.1.2:

- Bug fixes:
  - Fixed parsing of property names for functions across multiple lines. [#683](https://github.com/Azure/PSRule.Rules.Azure/issues/683)

## v1.1.2

What's changed since v1.1.1:

- Bug fixes:
  - Fixed copy peer property resolve. [#677](https://github.com/Azure/PSRule.Rules.Azure/issues/677)
  - Fixed partial resource group or subscription object not populating. [#678](https://github.com/Azure/PSRule.Rules.Azure/issues/678)
  - Fixed lazy loading of environment and resource providers. [#679](https://github.com/Azure/PSRule.Rules.Azure/issues/679)

## v1.1.1

What's changed since v1.1.0:

- Bug fixes:
  - Fixed support for parameter file schemas. [#674](https://github.com/Azure/PSRule.Rules.Azure/issues/674)

## v1.1.0

What's changed since v1.0.0:

- New features:
  - Exporting template with `Export-AzRuleTemplateData` supports custom resource group and subscription. [#651](https://github.com/Azure/PSRule.Rules.Azure/issues/651)
    - Subscription and resource group used for deployment can be specified instead of using defaults.
    - `ResourceGroupName` parameter of `Export-AzRuleTemplateData` has been renamed to `ResourceGroup`.
    - Added a parameter alias for `ResourceGroupName` on `Export-AzRuleTemplateData`.
- New rules:
  - All resources:
    - Check template parameters are defined. [#631](https://github.com/Azure/PSRule.Rules.Azure/issues/631)
    - Check location parameter is type string. [#632](https://github.com/Azure/PSRule.Rules.Azure/issues/632)
    - Check template parameter `minValue` and `maxValue` constraints are valid. [#637](https://github.com/Azure/PSRule.Rules.Azure/issues/637)
    - Check template resources do not use hard coded locations. [#633](https://github.com/Azure/PSRule.Rules.Azure/issues/633)
    - Check resource group location not referenced instead of location parameter. [#634](https://github.com/Azure/PSRule.Rules.Azure/issues/634)
    - Check increased debug detail is disabled for nested deployments. [#638](https://github.com/Azure/PSRule.Rules.Azure/issues/638)
- General improvements:
  - Added support for matching template by name. [#661](https://github.com/Azure/PSRule.Rules.Azure/issues/661)
    - `Get-AzRuleTemplateLink` discovers `<templateName>.json` from `<templateName>.parameters.json`.
- Engineering:
  - Bump PSRule dependency to v1.0.3. [#648](https://github.com/Azure/PSRule.Rules.Azure/issues/648)
- Bug fixes:
  - Fixed `Azure.VM.ADE` to limit rule to exports only. [#644](https://github.com/Azure/PSRule.Rules.Azure/issues/644)
  - Fixed `if` condition values evaluation order. [#652](https://github.com/Azure/PSRule.Rules.Azure/issues/652)
  - Fixed handling of `int` parameters with large values. [#653](https://github.com/Azure/PSRule.Rules.Azure/issues/653)
  - Fixed handling of expressions split over multiple lines. [#654](https://github.com/Azure/PSRule.Rules.Azure/issues/654)
  - Fixed handling of bool parameter values within logical expressions. [#655](https://github.com/Azure/PSRule.Rules.Azure/issues/655)
  - Fixed copy loop value does not fall within the expected range. [#664](https://github.com/Azure/PSRule.Rules.Azure/issues/664)
  - Fixed template comparison functions handling of large integer values. [#666](https://github.com/Azure/PSRule.Rules.Azure/issues/666)
  - Fixed handling of `createArray` function with no arguments. [#667](https://github.com/Azure/PSRule.Rules.Azure/issues/667)

What's changed since pre-release v1.1.0-B2102034:

- No additional changes.

## v1.1.0-B2102034 (pre-release)

What's changed since pre-release v1.1.0-B2102023:

- General improvements:
  - Added support for matching template by name. [#661](https://github.com/Azure/PSRule.Rules.Azure/issues/661)
    - `Get-AzRuleTemplateLink` discovers `<templateName>.json` from `<templateName>.parameters.json`.
- Bug fixes:
  - Fixed copy loop value does not fall within the expected range. [#664](https://github.com/Azure/PSRule.Rules.Azure/issues/664)
  - Fixed template comparison functions handling of large integer values. [#666](https://github.com/Azure/PSRule.Rules.Azure/issues/666)
  - Fixed handling of `createArray` function with no arguments. [#667](https://github.com/Azure/PSRule.Rules.Azure/issues/667)

## v1.1.0-B2102023 (pre-release)

What's changed since pre-release v1.1.0-B2102015:

- New features:
  - Exporting template with `Export-AzRuleTemplateData` supports custom resource group and subscription. [#651](https://github.com/Azure/PSRule.Rules.Azure/issues/651)
    - Subscription and resource group used for deployment can be specified instead of using defaults.
    - `ResourceGroupName` parameter of `Export-AzRuleTemplateData` has been renamed to `ResourceGroup`.
    - Added a parameter alias for `ResourceGroupName` on `Export-AzRuleTemplateData`.

## v1.1.0-B2102015 (pre-release)

What's changed since pre-release v1.1.0-B2102010:

- Bug fixes:
  - Fixed `if` condition values evaluation order. [#652](https://github.com/Azure/PSRule.Rules.Azure/issues/652)
  - Fixed handling of `int` parameters with large values. [#653](https://github.com/Azure/PSRule.Rules.Azure/issues/653)
  - Fixed handling of expressions split over multiple lines. [#654](https://github.com/Azure/PSRule.Rules.Azure/issues/654)
  - Fixed handling of bool parameter values within logical expressions. [#655](https://github.com/Azure/PSRule.Rules.Azure/issues/655)

## v1.1.0-B2102010 (pre-release)

What's changed since pre-release v1.1.0-B2102001:

- Engineering:
  - Bump PSRule dependency to v1.0.3. [#648](https://github.com/Azure/PSRule.Rules.Azure/issues/648)
- Bug fixes:
  - Fixed `Azure.VM.ADE` to limit rule to exports only. [#644](https://github.com/Azure/PSRule.Rules.Azure/issues/644)

## v1.1.0-B2102001 (pre-release)

What's changed since v1.0.0:

- New rules:
  - All resources:
    - Check template parameters are defined. [#631](https://github.com/Azure/PSRule.Rules.Azure/issues/631)
    - Check location parameter is type string. [#632](https://github.com/Azure/PSRule.Rules.Azure/issues/632)
    - Check template parameter `minValue` and `maxValue` constraints are valid. [#637](https://github.com/Azure/PSRule.Rules.Azure/issues/637)
    - Check template resources do not use hard coded locations. [#633](https://github.com/Azure/PSRule.Rules.Azure/issues/633)
    - Check resource group location not referenced instead of location parameter. [#634](https://github.com/Azure/PSRule.Rules.Azure/issues/634)
    - Check increased debug detail is disabled for nested deployments. [#638](https://github.com/Azure/PSRule.Rules.Azure/issues/638)
- Engineering:
  - Bump PSRule dependency to v1.0.2. [#635](https://github.com/Azure/PSRule.Rules.Azure/issues/635)

## v1.0.0

What's changed since v0.19.0:

- New rules:
  - All resources:
    - Check parameter default value type matches type. [#311](https://github.com/Azure/PSRule.Rules.Azure/issues/311)
    - Check location parameter defaults to resource group. [#361](https://github.com/Azure/PSRule.Rules.Azure/issues/361)
  - Front Door:
    - Check Front Door uses a health probe for each backend pool. [#546](https://github.com/Azure/PSRule.Rules.Azure/issues/546)
    - Check Front Door uses a dedicated health probe path backend pools. [#547](https://github.com/Azure/PSRule.Rules.Azure/issues/547)
    - Check Front Door uses HEAD requests for backend health probes. [#613](https://github.com/Azure/PSRule.Rules.Azure/issues/613)
  - Service Fabric:
    - Check Service Fabric clusters use AAD client authentication. [#619](https://github.com/Azure/PSRule.Rules.Azure/issues/619)
- Updated rules:
  - Azure Kubernetes Service:
    - Updated `Azure.AKS.Version` to 1.19.6. [#603](https://github.com/Azure/PSRule.Rules.Azure/issues/603)
- General improvements:
  - Renamed `Export-AzTemplateRuleData` to `Export-AzRuleTemplateData`. [#596](https://github.com/Azure/PSRule.Rules.Azure/issues/596)
    - New name `Export-AzRuleTemplateData` aligns with prefix of other cmdlets.
    - Use of `Export-AzTemplateRuleData` is now deprecated and will be removed in the next major version.
    - Added alias to allow `Export-AzTemplateRuleData` to continue to be used.
    - Using `Export-AzTemplateRuleData` returns a deprecation warning.
  - Added support for `environment` template function. [#517](https://github.com/Azure/PSRule.Rules.Azure/issues/517)
- Engineering:
  - Bump PSRule dependency to v1.0.1. [#611](https://github.com/Azure/PSRule.Rules.Azure/issues/611)

What's changed since pre-release v1.0.0-B2101028:

- No additional changes.

## v1.0.0-B2101028 (pre-release)

What's changed since pre-release v1.0.0-B2101016:

- New rules:
  - All resources:
    - Check parameter default value type matches type. [#311](https://github.com/Azure/PSRule.Rules.Azure/issues/311)
- General improvements:
  - Renamed `Export-AzTemplateRuleData` to `Export-AzRuleTemplateData`. [#596](https://github.com/Azure/PSRule.Rules.Azure/issues/596)
    - New name `Export-AzRuleTemplateData` aligns with prefix of other cmdlets.
    - Use of `Export-AzTemplateRuleData` is now deprecated and will be removed in the next major version.
    - Added alias to allow `Export-AzTemplateRuleData` to continue to be used.
    - Using `Export-AzTemplateRuleData` returns a deprecation warning.

## v1.0.0-B2101016 (pre-release)

What's changed since pre-release v1.0.0-B2101006:

- New rules:
  - Service Fabric:
    - Check Service Fabric clusters use AAD client authentication. [#619](https://github.com/Azure/PSRule.Rules.Azure/issues/619)
- Bug fixes:
  - Fixed reason `Azure.FrontDoor.ProbePath` so the probe name is included. [#617](https://github.com/Azure/PSRule.Rules.Azure/issues/617)

## v1.0.0-B2101006 (pre-release)

What's changed since v0.19.0:

- New rules:
  - All resources:
    - Check location parameter defaults to resource group. [#361](https://github.com/Azure/PSRule.Rules.Azure/issues/361)
  - Front Door:
    - Check Front Door uses a health probe for each backend pool. [#546](https://github.com/Azure/PSRule.Rules.Azure/issues/546)
    - Check Front Door uses a dedicated health probe path backend pools. [#547](https://github.com/Azure/PSRule.Rules.Azure/issues/547)
    - Check Front Door uses HEAD requests for backend health probes. [#613](https://github.com/Azure/PSRule.Rules.Azure/issues/613)
- Updated rules:
  - Azure Kubernetes Service:
    - Updated `Azure.AKS.Version` to 1.19.6. [#603](https://github.com/Azure/PSRule.Rules.Azure/issues/603)
- General improvements:
  - Added support for `environment` template function. [#517](https://github.com/Azure/PSRule.Rules.Azure/issues/517)
- Engineering:
  - Bump PSRule dependency to v1.0.1. [#611](https://github.com/Azure/PSRule.Rules.Azure/issues/611)
- Redis Cache Enterprise
  - Check Redis Cache Enterprise uses minimum TLS 1.2 [1179](https://github.com/Azure/PSRule.Rules.Azure/issues/1179)

[troubleshooting guide]: troubleshooting.md<|MERGE_RESOLUTION|>--- conflicted
+++ resolved
@@ -24,19 +24,15 @@
 
 ## Unreleased
 
-<<<<<<< HEAD
 What's changed since pre-release v1.21.0-B0011:
 
 - New rules:
   - Deployment:
     - Check sensitive resource values use secure parameters by @BernieWhite.
       [#1773](https://github.com/Azure/PSRule.Rules.Azure/issues/1773)
-=======
-- New rules:
   - Service Bus:
     - Check service bus namespaces uses TLS 1.2 version by @bengeset96.
       [#1777](https://github.com/Azure/PSRule.Rules.Azure/issues/1777)
->>>>>>> 403ca41f
 
 ## v1.21.0-B0011 (pre-release)
 
