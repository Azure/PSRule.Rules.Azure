--- conflicted
+++ resolved
@@ -9,17 +9,14 @@
 
 What's changed since v1.9.1:
 
-<<<<<<< HEAD
 - New features:
   - Added support for parameter strong types. [#1083](https://github.com/Azure/PSRule.Rules.Azure/issues/1083)
     - The value of string parameters can be tested against the expected type.
     - When configuring a location strong type, the parameter value must be a valid Azure location.
     - When configuring a resource type strong type, the parameter value must be a matching resource Id.
-=======
 - Engineering:
   - Bump PSRule dependency to v1.9.0. [#1081](https://github.com/Azure/PSRule.Rules.Azure/issues/1081)
   - Bump Microsoft.CodeAnalysis.NetAnalyzers to v6.0.0. [#1080](https://github.com/Azure/PSRule.Rules.Azure/pull/1080)
->>>>>>> 4c6645d8
 
 ## v1.9.1
 
