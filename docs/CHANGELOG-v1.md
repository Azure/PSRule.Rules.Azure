--- conflicted
+++ resolved
@@ -24,18 +24,6 @@
 
 ## Unreleased
 
-<<<<<<< HEAD
-- New rules:
-  - Defender for Cloud:
-    - Check that Malware Scanning in Microsoft Defender for Storage is enabled by @BenjaminEngeset.
-      [#2206](https://github.com/Azure/PSRule.Rules.Azure/issues/2206)
-- Bug fixes:
-  - Updated `Azure.AKS.UptimeSLA` with new pricing by @BenjaminEngeset.
-    [#2065](https://github.com/Azure/PSRule.Rules.Azure/issues/2065)
-    [#2202](https://github.com/Azure/PSRule.Rules.Azure/issues/2202)
-
-=======
->>>>>>> 35b7e375
 What's changed since pre-release v1.27.0-B0015:
 
 - New rules:
@@ -56,14 +44,15 @@
   - Defender for Cloud:
     - Check that Microsoft Defender for APIs is enabled by @BenjaminEngeset.
       [#2186](https://github.com/Azure/PSRule.Rules.Azure/issues/2186)
-  - Virtual Machine:
-    - Check that a maintenance configuration for virtual machines is associated by @BenjaminEngeset.
-      [#2121](https://github.com/Azure/PSRule.Rules.Azure/issues/2121)
-  - Defender for Cloud:
+    - Check that Malware Scanning in Microsoft Defender for Storage is enabled by @BenjaminEngeset.
+      [#2206](https://github.com/Azure/PSRule.Rules.Azure/issues/2206)
     - Check that Microsoft Defender for Azure Cosmos DB is enabled by @BenjaminEngeset.
       [#2204](https://github.com/Azure/PSRule.Rules.Azure/issues/2204)
     - Check that Microsoft Defender for open-source relational databases is enabled by @BenjaminEngeset.
       [#1632](https://github.com/Azure/PSRule.Rules.Azure/issues/1632)
+  - Virtual Machine:
+    - Check that a maintenance configuration for virtual machines is associated by @BenjaminEngeset.
+      [#2121](https://github.com/Azure/PSRule.Rules.Azure/issues/2121)
 - Updated rules:
   - Defender for Cloud:
     - Check that Microsoft Defender for Storage (new) is enabled by @BenjaminEngeset.
