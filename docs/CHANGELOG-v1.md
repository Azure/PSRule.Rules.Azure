---
discussion: false
link_users: true
---

# Change log

See [upgrade notes][1] for helpful information when upgrading from previous versions.

[1]: upgrade-notes.md

**Important notes**:

- Issue #741: `Could not load file or assembly YamlDotNet`.
  See [troubleshooting guide] for a workaround to this issue.
- The configuration option `Azure_AKSMinimumVersion` is replaced with `AZURE_AKS_CLUSTER_MINIMUM_VERSION`.
  If you have this option configured, please update it to `AZURE_AKS_CLUSTER_MINIMUM_VERSION`.
  Support for `Azure_AKSMinimumVersion` will be removed in v2.
  See [upgrade notes][1] for more information.
- The `SupportsTag` PowerShell function has been replaced with the `Azure.Resource.SupportsTags` selector.
  Update PowerShell rules to use the `Azure.Resource.SupportsTags` selector instead.
  Support for the `SupportsTag` function will be removed in v2.
  See [upgrade notes][1] for more information.

## Unreleased

- New rules:
  - Azure Database for MariaDB:
<<<<<<< HEAD
    - Check Azure Database for MariaDB servers only uses TLS 1.2 version by @bengeset96.
      [#1853](https://github.com/Azure/PSRule.Rules.Azure/issues/1853)
=======
    - Check Azure Database for MariaDB servers only accept encrypted connections by @bengeset96.
      [#1852](https://github.com/Azure/PSRule.Rules.Azure/issues/1852)
>>>>>>> 48e8f685
    - Check Azure Database for MariaDB servers have Microsoft Defender configured by @bengeset96.
      [#1850](https://github.com/Azure/PSRule.Rules.Azure/issues/1850)
    - Check Azure Database for MariaDB servers have geo-redundant backup configured by @bengeset96.
      [#1848](https://github.com/Azure/PSRule.Rules.Azure/issues/1848)
  - Azure Database for PostgreSQL:
    - Check Azure Database for PostgreSQL servers have Microsoft Defender configured by @bengeset96.
      [#286](https://github.com/Azure/PSRule.Rules.Azure/issues/286)
    - Check Azure Database for PostgreSQL servers have geo-redundant backup configured by @bengeset96.
      [#285](https://github.com/Azure/PSRule.Rules.Azure/issues/285)
  - Azure Database for MySQL:
    - Check Azure Database for MySQL servers have Microsoft Defender configured by @bengeset96.
      [#287](https://github.com/Azure/PSRule.Rules.Azure/issues/287)
    - Check Azure Database for MySQL servers uses the flexible deployment model by @bengeset96.
      [#1841](https://github.com/Azure/PSRule.Rules.Azure/issues/1841)
    - Check Azure Database for MySQL Flexible Servers have geo-redundant backup configured by @bengeset96.
      [#1840](https://github.com/Azure/PSRule.Rules.Azure/issues/1840)
    - Check Azure Database for MySQL servers have geo-redundant backup configured by @bengeset96.
      [#284](https://github.com/Azure/PSRule.Rules.Azure/issues/284)
  - Azure Resource Deployments:
    - Check for nested deployment that are scoped to `outer` and passing secure values by @ms-sambell.
      [#1475](https://github.com/Azure/PSRule.Rules.Azure/issues/1475)
    - Check custom script extension uses protected settings for secure values by @ms-sambell.
      [#1478](https://github.com/Azure/PSRule.Rules.Azure/issues/1478)
  - Virtual Machine:
    - Check virtual machines running SQL Server uses Premium disks or above by @bengeset96.
      [#9](https://github.com/Azure/PSRule.Rules.Azure/issues/9)
- Engineering:
  - Bump Microsoft.NET.Test.Sdk to v17.4.0
    [#1838](https://github.com/Azure/PSRule.Rules.Azure/pull/1838)

## v1.22.0-B0026 (pre-release)

What's changed since pre-release v1.22.0-B0011:

- New rules:
  - API Management:
    - Check api management instances limits control plane API calls to apim with version `'2021-08-01'` or newer by @bengeset96.
      [#1819](https://github.com/Azure/PSRule.Rules.Azure/issues/1819)
- Engineering:
  - Bump Az.Resources to v6.4.0.
    [#1829](https://github.com/Azure/PSRule.Rules.Azure/pull/1829)
- Bug fixes:
  - Fixed non-Linux VM images flagged as Linux by @BernieWhite.
    [#1825](https://github.com/Azure/PSRule.Rules.Azure/issues/1825)
  - Fixed failed to expand with last function on runtime property by @BernieWhite.
    [#1830](https://github.com/Azure/PSRule.Rules.Azure/issues/1830)

## v1.22.0-B0011 (pre-release)

What's changed since v1.21.0:

- New rules:
  - App Service Environment:
    - Check app service environments uses version 3 (ASEv3) instead of classic version 1 (ASEv1) and version 2 (ASEv2) by @bengeset96.
      [#1805](https://github.com/Azure/PSRule.Rules.Azure/issues/1805)
  - Front Door:
    - Check front door uses caching by @bengeset96.
      [#548](https://github.com/Azure/PSRule.Rules.Azure/issues/548)
  - Virtual Network:
    - Check VNETs with a GatewaySubnet also has an AzureFirewallSubnet by @BernieWhite.
      [#875](https://github.com/Azure/PSRule.Rules.Azure/issues/875)

## v1.21.2

What's changed since v1.21.1:

- Bug fixes:
  - Fixed non-Linux VM images flagged as Linux by @BernieWhite.
    [#1825](https://github.com/Azure/PSRule.Rules.Azure/issues/1825)
  - Fixed failed to expand with last function on runtime property by @BernieWhite.
    [#1830](https://github.com/Azure/PSRule.Rules.Azure/issues/1830)

## v1.21.1

What's changed since v1.21.0:

- Bug fixes:
  - Fixed multiple nested parameter loops returns stack empty exception by @BernieWhite.
    [#1811](https://github.com/Azure/PSRule.Rules.Azure/issues/1811)
  - Fixed `Azure.ACR.ContentTrust` when customer managed keys are enabled by @BernieWhite.
    [#1810](https://github.com/Azure/PSRule.Rules.Azure/issues/1810)

## v1.21.0

What's changed since v1.20.2:

- New features:
  - Mapping of Azure Security Benchmark v3 to security rules by @jagoodwin.
    [#1610](https://github.com/Azure/PSRule.Rules.Azure/issues/1610)
- New rules:
  - Deployment:
    - Check sensitive resource values use secure parameters by @VeraBE @BernieWhite.
      [#1773](https://github.com/Azure/PSRule.Rules.Azure/issues/1773)
  - Service Bus:
    - Check service bus namespaces uses TLS 1.2 version by @bengeset96.
      [#1777](https://github.com/Azure/PSRule.Rules.Azure/issues/1777)
  - Virtual Machine:
    - Check virtual machines uses Azure Monitor Agent instead of old legacy Log Analytics Agent by @bengeset96.
      [#1792](https://github.com/Azure/PSRule.Rules.Azure/issues/1792)
  - Virtual Machine Scale Sets:
    - Check virtual machine scale sets uses Azure Monitor Agent instead of old legacy Log Analytics Agent by @bengeset96.
      [#1792](https://github.com/Azure/PSRule.Rules.Azure/issues/1792)
  - Virtual Network:
    - Check VNETs with a GatewaySubnet also has a AzureBastionSubnet by @bengeset96.
      [#1761](https://github.com/Azure/PSRule.Rules.Azure/issues/1761)
- General improvements:
  - Added built-in list of ignored policy definitions by @BernieWhite.
    [#1730](https://github.com/Azure/PSRule.Rules.Azure/issues/1730)
    - To ignore additional policy definitions, use the `AZURE_POLICY_IGNORE_LIST` configuration option.
- Engineering:
  - Bump PSRule to v2.5.3.
    [#1800](https://github.com/Azure/PSRule.Rules.Azure/pull/1800)
  - Bump Az.Resources to v6.3.1.
    [#1800](https://github.com/Azure/PSRule.Rules.Azure/pull/1800)

What's changed since pre-release v1.21.0-B0050:

- No additional changes.

## v1.21.0-B0050 (pre-release)

What's changed since pre-release v1.21.0-B0027:

- New rules:
  - Virtual Machine:
    - Check virtual machines uses Azure Monitor Agent instead of old legacy Log Analytics Agent by @bengeset96.
      [#1792](https://github.com/Azure/PSRule.Rules.Azure/issues/1792)
  - Virtual Machine Scale Sets:
    - Check virtual machine scale sets uses Azure Monitor Agent instead of old legacy Log Analytics Agent by @bengeset96.
      [#1792](https://github.com/Azure/PSRule.Rules.Azure/issues/1792)
- Engineering:
  - Bump PSRule to v2.5.3.
    [#1800](https://github.com/Azure/PSRule.Rules.Azure/pull/1800)
  - Bump Az.Resources to v6.3.1.
    [#1800](https://github.com/Azure/PSRule.Rules.Azure/pull/1800)
- Bug fixes:
  - Fixed contains function unable to match array by @BernieWhite.
    [#1793](https://github.com/Azure/PSRule.Rules.Azure/issues/1793)

## v1.21.0-B0027 (pre-release)

What's changed since pre-release v1.21.0-B0011:

- New rules:
  - Deployment:
    - Check sensitive resource values use secure parameters by @VeraBE @BernieWhite.
      [#1773](https://github.com/Azure/PSRule.Rules.Azure/issues/1773)
  - Service Bus:
    - Check service bus namespaces uses TLS 1.2 version by @bengeset96.
      [#1777](https://github.com/Azure/PSRule.Rules.Azure/issues/1777)

## v1.21.0-B0011 (pre-release)

What's changed since v1.20.1:

- New features:
  - Mapping of Azure Security Benchmark v3 to security rules by @jagoodwin.
    [#1610](https://github.com/Azure/PSRule.Rules.Azure/issues/1610)
- New rules:
  - Virtual Network:
    - Check VNETs with a GatewaySubnet also has a AzureBastionSubnet by @bengeset96.
      [#1761](https://github.com/Azure/PSRule.Rules.Azure/issues/1761)
- General improvements:
  - Added built-in list of ignored policy definitions by @BernieWhite.
    [#1730](https://github.com/Azure/PSRule.Rules.Azure/issues/1730)
    - To ignore additional policy definitions, use the `AZURE_POLICY_IGNORE_LIST` configuration option.
- Engineering:
  - Bump PSRule to v2.5.1.
    [#1782](https://github.com/Azure/PSRule.Rules.Azure/pull/1782)
  - Bump Az.Resources to v6.3.0.
    [#1782](https://github.com/Azure/PSRule.Rules.Azure/pull/1782)

## v1.20.2

What's changed since v1.20.1:

- Bug fixes:
  - Fixed contains function unable to match array by @BernieWhite.
    [#1793](https://github.com/Azure/PSRule.Rules.Azure/issues/1793)

## v1.20.1

What's changed since v1.20.0:

- Bug fixes:
  - Fixed expand bicep source when reading JsonContent into a parameter by @BernieWhite.
    [#1780](https://github.com/Azure/PSRule.Rules.Azure/issues/1780)

## v1.20.0

What's changed since v1.19.2:

- New features:
  - Added September 2022 baselines `Azure.GA_2022_09` and `Azure.Preview_2022_09` by @BernieWhite.
    [#1738](https://github.com/Azure/PSRule.Rules.Azure/issues/1738)
    - Includes rules released before or during September 2022.
    - Marked `Azure.GA_2022_06` and `Azure.Preview_2022_06` baselines as obsolete.
- New rules:
  - AKS:
    - Check clusters use Ephemeral OS disk by @bengeset96.
      [#1618](https://github.com/Azure/PSRule.Rules.Azure/issues/1618)
  - App Configuration:
    - Check app configuration store has purge protection enabled by @bengeset96.
      [#1689](https://github.com/Azure/PSRule.Rules.Azure/issues/1689)
    - Check app configuration store has one or more replicas by @bengeset96.
      [#1688](https://github.com/Azure/PSRule.Rules.Azure/issues/1688)
    - Check app configuration store audit diagnostic logs are enabled by @bengeset96.
      [#1690](https://github.com/Azure/PSRule.Rules.Azure/issues/1690)
    - Check identity-based authentication is used for configuration stores by @pazdedav.
      [#1691](https://github.com/Azure/PSRule.Rules.Azure/issues/1691)
  - Application Gateway WAF:
    - Check policy is enabled by @fbinotto.
      [#1470](https://github.com/Azure/PSRule.Rules.Azure/issues/1470)
    - Check policy uses prevention mode by @fbinotto.
      [#1470](https://github.com/Azure/PSRule.Rules.Azure/issues/1470)
    - Check policy uses managed rule sets by @fbinotto.
      [#1470](https://github.com/Azure/PSRule.Rules.Azure/issues/1470)
    - Check policy does not have any exclusions defined by @fbinotto.
      [#1470](https://github.com/Azure/PSRule.Rules.Azure/issues/1470)
  - Azure Cache for Redis:
    - Check the number of firewall rules for caches by @jonathanruiz.
      [#544](https://github.com/Azure/PSRule.Rules.Azure/issues/544)
    - Check the number of IP addresses in firewall rules for caches by @jonathanruiz.
      [#544](https://github.com/Azure/PSRule.Rules.Azure/issues/544)
  - CDN:
    - Check CDN profile uses Front Door Standard or Premium tier by @bengeset96.
      [#1612](https://github.com/Azure/PSRule.Rules.Azure/issues/1612)
  - Container Registry:
    - Check soft delete policy is enabled by @bengeset96.
      [#1674](https://github.com/Azure/PSRule.Rules.Azure/issues/1674)
  - Defender for Cloud:
    - Check Microsoft Defender for Cloud is enabled for Containers by @jdewisscher.
      [#1632](hhttps://github.com/Azure/PSRule.Rules.Azure/issues/1632)
    - Check Microsoft Defender for Cloud is enabled for Virtual Machines by @jdewisscher.
      [#1632](hhttps://github.com/Azure/PSRule.Rules.Azure/issues/1632)
    - Check Microsoft Defender for Cloud is enabled for SQL Servers by @jdewisscher.
      [#1632](hhttps://github.com/Azure/PSRule.Rules.Azure/issues/1632)
    - Check Microsoft Defender for Cloud is enabled for App Services by @jdewisscher.
      [#1632](hhttps://github.com/Azure/PSRule.Rules.Azure/issues/1632)
    - Check Microsoft Defender for Cloud is enabled for Storage Accounts by @jdewisscher.
      [#1632](hhttps://github.com/Azure/PSRule.Rules.Azure/issues/1632)
    - Check Microsoft Defender for Cloud is enabled for SQL Servers on machines by @jdewisscher.
      [#1632](hhttps://github.com/Azure/PSRule.Rules.Azure/issues/1632)
  - Deployment:
    - Check that nested deployments securely pass through administrator usernames by @ms-sambell.
      [#1479](https://github.com/Azure/PSRule.Rules.Azure/issues/1479)
  - Front Door WAF:
    - Check policy is enabled by @fbinotto.
      [#1470](https://github.com/Azure/PSRule.Rules.Azure/issues/1470)
    - Check policy uses prevention mode by @fbinotto.
      [#1470](https://github.com/Azure/PSRule.Rules.Azure/issues/1470)
    - Check policy uses managed rule sets by @fbinotto.
      [#1470](https://github.com/Azure/PSRule.Rules.Azure/issues/1470)
    - Check policy does not have any exclusions defined by @fbinotto.
      [#1470](https://github.com/Azure/PSRule.Rules.Azure/issues/1470)
  - Network Security Group:
    - Check AKS managed NSGs don't contain custom rules by @ms-sambell.
      [#8](https://github.com/Azure/PSRule.Rules.Azure/issues/8)
  - Storage Account:
    - Check blob container soft delete is enabled by @pazdedav.
      [#1671](https://github.com/Azure/PSRule.Rules.Azure/issues/1671)
    - Check file share soft delete is enabled by @jonathanruiz.
      [#966](https://github.com/Azure/PSRule.Rules.Azure/issues/966)
  - VMSS:
    - Check Linux VMSS has disabled password authentication by @bengeset96.
      [#1635](https://github.com/Azure/PSRule.Rules.Azure/issues/1635)
- Updated rules:
  - **Important change**: Updated rules, tests and docs with Microsoft Defender for Cloud by @jonathanruiz.
    [#545](https://github.com/Azure/PSRule.Rules.Azure/issues/545)
    - The following rules have been renamed with aliases:
      - Renamed `Azure.SQL.ThreatDetection` to `Azure.SQL.DefenderCloud`.
      - Renamed `Azure.SecurityCenter.Contact` to `Azure.DefenderCloud.Contact`.
      - Renamed `Azure.SecurityCenter.Provisioning` to `Azure.DefenderCloud.Provisioning`.
    - If you are referencing the old names please consider updating to the new names.
  - Updated documentation examples for Front Door and Key Vault rules by @lluppesms.
    [#1667](https://github.com/Azure/PSRule.Rules.Azure/issues/1667)
  - Improved the way we check that VM or VMSS has Linux by @verabe.
    [#1704](https://github.com/Azure/PSRule.Rules.Azure/issues/1704)
  - Azure Kubernetes Service:
    - Updated `Azure.AKS.Version` to use latest stable version `1.23.8` by @BernieWhite.
      [#1627](https://github.com/Azure/PSRule.Rules.Azure/issues/1627)
      - Use `AZURE_AKS_CLUSTER_MINIMUM_VERSION` to configure the minimum version of the cluster.
  - Event Grid:
    - Promoted `Azure.EventGrid.DisableLocalAuth` to GA rule set by @BernieWhite.
      [#1628](https://github.com/Azure/PSRule.Rules.Azure/issues/1628)
  - Key Vault:
    - Promoted `Azure.KeyVault.AutoRotationPolicy` to GA rule set by @BernieWhite.
      [#1629](https://github.com/Azure/PSRule.Rules.Azure/issues/1629)
- General improvements:
  - Updated NSG documentation with code snippets and links by @simone-bennett.
    [#1607](https://github.com/Azure/PSRule.Rules.Azure/issues/1607)
  - Updated Application Gateway documentation with code snippets by @ms-sambell.
    [#1608](https://github.com/Azure/PSRule.Rules.Azure/issues/1608)
  - Updated SQL firewall rules documentation by @ms-sambell.
    [#1569](https://github.com/Azure/PSRule.Rules.Azure/issues/1569)
  - Updated Container Apps documentation and rule to new resource type by @marie-schmidt.
    [#1672](https://github.com/Azure/PSRule.Rules.Azure/issues/1672)
  - Updated KeyVault and FrontDoor documentation with code snippets by @lluppesms.
    [#1667](https://github.com/Azure/PSRule.Rules.Azure/issues/1667)
  - Added tag and annotation metadata from policy for rules generation by @BernieWhite.
    [#1652](https://github.com/Azure/PSRule.Rules.Azure/issues/1652)
  - Added hash to `name` and `ref` properties for policy rules by @ArmaanMcleod.
    [#1653](https://github.com/Azure/PSRule.Rules.Azure/issues/1653)
    - Use `AZURE_POLICY_RULE_PREFIX` or `Export-AzPolicyAssignmentRuleData -RulePrefix` to override rule prefix.
- Engineering:
  - Bump PSRule to v2.4.2.
    [#1753](https://github.com/Azure/PSRule.Rules.Azure/pull/1753)
    [#1748](https://github.com/Azure/PSRule.Rules.Azure/issues/1748)
  - Bump Microsoft.NET.Test.Sdk to v17.3.2.
    [#1719](https://github.com/Azure/PSRule.Rules.Azure/pull/1719)
  - Updated provider data for analysis.
    [#1605](https://github.com/Azure/PSRule.Rules.Azure/pull/1605)
  - Bump Az.Resources to v6.2.0.
    [#1636](https://github.com/Azure/PSRule.Rules.Azure/pull/1636)
  - Bump PSScriptAnalyzer to v1.21.0.
    [#1636](https://github.com/Azure/PSRule.Rules.Azure/pull/1636)
- Bug fixes:
  - Fixed continue processing policy assignments on error by @BernieWhite.
    [#1651](https://github.com/Azure/PSRule.Rules.Azure/issues/1651)
  - Fixed handling of runtime assessment data by @BernieWhite.
    [#1707](https://github.com/Azure/PSRule.Rules.Azure/issues/1707)
  - Fixed conversion of type conditions to pre-conditions by @BernieWhite.
    [#1708](https://github.com/Azure/PSRule.Rules.Azure/issues/1708)
  - Fixed inconclusive failure of `Azure.Deployment.AdminUsername` by @BernieWhite.
    [#1631](https://github.com/Azure/PSRule.Rules.Azure/issues/1631)
  - Fixed error expanding with `json()` and single quotes by @BernieWhite.
    [#1656](https://github.com/Azure/PSRule.Rules.Azure/issues/1656)
  - Fixed handling key collision with duplicate definitions using same parameters by @ArmaanMcleod.
    [#1653](https://github.com/Azure/PSRule.Rules.Azure/issues/1653)
  - Fixed bug requiring all diagnostic logs settings to have auditing enabled by @bengeset96.
    [#1726](https://github.com/Azure/PSRule.Rules.Azure/issues/1726)
  - Fixed `Azure.Deployment.AdminUsername` incorrectly fails with nested deployments by @BernieWhite.
    [#1762](https://github.com/Azure/PSRule.Rules.Azure/issues/1762)
  - Fixed `Azure.FrontDoorWAF.Exclusions` reports exclusions when none are specified by @BernieWhite.
    [#1751](https://github.com/Azure/PSRule.Rules.Azure/issues/1751)
  - Fixed `Azure.Deployment.AdminUsername` does not match the pattern by @BernieWhite.
    [#1758](https://github.com/Azure/PSRule.Rules.Azure/issues/1758)
  - Consider private offerings when checking that a VM or VMSS has Linux by @verabe.
    [#1725](https://github.com/Azure/PSRule.Rules.Azure/issues/1725)

What's changed since pre-release v1.20.0-B0477:

- No additional changes.

## v1.20.0-B0477 (pre-release)

What's changed since pre-release v1.20.0-B0389:

- General improvements:
  - Added hash to `name` and `ref` properties for policy rules by @ArmaanMcleod.
    [#1653](https://github.com/Azure/PSRule.Rules.Azure/issues/1653)
    - Use `AZURE_POLICY_RULE_PREFIX` or `Export-AzPolicyAssignmentRuleData -RulePrefix` to override rule prefix.

## v1.20.0-B0389 (pre-release)

What's changed since pre-release v1.20.0-B0304:

- New rules:
  - App Configuration:
    - Check app configuration store has purge protection enabled by @bengeset96.
      [#1689](https://github.com/Azure/PSRule.Rules.Azure/issues/1689)
- Bug fixes:
  - Fixed `Azure.Deployment.AdminUsername` incorrectly fails with nested deployments by @BernieWhite.
    [#1762](https://github.com/Azure/PSRule.Rules.Azure/issues/1762)

## v1.20.0-B0304 (pre-release)

What's changed since pre-release v1.20.0-B0223:

- Engineering:
  - Bump PSRule to v2.4.2.
    [#1753](https://github.com/Azure/PSRule.Rules.Azure/pull/1753)
    [#1748](https://github.com/Azure/PSRule.Rules.Azure/issues/1748)
- Bug fixes:
  - Fixed `Azure.FrontDoorWAF.Exclusions` reports exclusions when none are specified by @BernieWhite.
    [#1751](https://github.com/Azure/PSRule.Rules.Azure/issues/1751)
  - Fixed `Azure.Deployment.AdminUsername` does not match the pattern by @BernieWhite.
    [#1758](https://github.com/Azure/PSRule.Rules.Azure/issues/1758)
  - Consider private offerings when checking that a VM or VMSS has Linux by @verabe.
    [#1725](https://github.com/Azure/PSRule.Rules.Azure/issues/1725)

## v1.20.0-B0223 (pre-release)

What's changed since pre-release v1.20.0-B0148:

- New features:
  - Added September 2022 baselines `Azure.GA_2022_09` and `Azure.Preview_2022_09` by @BernieWhite.
    [#1738](https://github.com/Azure/PSRule.Rules.Azure/issues/1738)
    - Includes rules released before or during September 2022.
    - Marked `Azure.GA_2022_06` and `Azure.Preview_2022_06` baselines as obsolete.
- New rules:
  - App Configuration:
    - Check app configuration store has one or more replicas by @bengeset96.
      [#1688](https://github.com/Azure/PSRule.Rules.Azure/issues/1688)
- Engineering:
  - Bump PSRule to v2.4.1.
    [#1636](https://github.com/Azure/PSRule.Rules.Azure/pull/1636)
  - Bump Az.Resources to v6.2.0.
    [#1636](https://github.com/Azure/PSRule.Rules.Azure/pull/1636)
  - Bump PSScriptAnalyzer to v1.21.0.
    [#1636](https://github.com/Azure/PSRule.Rules.Azure/pull/1636)
- Bug fixes:
  - Fixed handling key collision with duplicate definitions using same parameters by @ArmaanMcleod.
    [#1653](https://github.com/Azure/PSRule.Rules.Azure/issues/1653)
  - Fixed bug requiring all diagnostic logs settings to have auditing enabled by @bengeset96.
    [#1726](https://github.com/Azure/PSRule.Rules.Azure/issues/1726)

## v1.20.0-B0148 (pre-release)

What's changed since pre-release v1.20.0-B0085:

- New rules:
  - App Configuration:
    - Check app configuration store audit diagnostic logs are enabled by @bengeset96.
      [#1690](https://github.com/Azure/PSRule.Rules.Azure/issues/1690)
- Engineering:
  - Bump Microsoft.NET.Test.Sdk to v17.3.2.
    [#1719](https://github.com/Azure/PSRule.Rules.Azure/pull/1719)
- Bug fixes:
  - Fixed error expanding with `json()` and single quotes by @BernieWhite.
    [#1656](https://github.com/Azure/PSRule.Rules.Azure/issues/1656)

## v1.20.0-B0085 (pre-release)

What's changed since pre-release v1.20.0-B0028:

- New rules:
  - Azure Cache for Redis:
    - Check the number of firewall rules for caches by @jonathanruiz.
      [#544](https://github.com/Azure/PSRule.Rules.Azure/issues/544)
    - Check the number of IP addresses in firewall rules for caches by @jonathanruiz.
      [#544](https://github.com/Azure/PSRule.Rules.Azure/issues/544)
  - App Configuration:
    - Check identity-based authentication is used for configuration stores by @pazdedav.
      [#1691](https://github.com/Azure/PSRule.Rules.Azure/issues/1691)
  - Container Registry:
    - Check soft delete policy is enabled by @bengeset96.
      [#1674](https://github.com/Azure/PSRule.Rules.Azure/issues/1674)
  - Defender for Cloud:
    - Check Microsoft Defender for Cloud is enabled for Containers by @jdewisscher.
      [#1632](hhttps://github.com/Azure/PSRule.Rules.Azure/issues/1632)
    - Check Microsoft Defender for Cloud is enabled for Virtual Machines by @jdewisscher.
      [#1632](hhttps://github.com/Azure/PSRule.Rules.Azure/issues/1632)
    - Check Microsoft Defender for Cloud is enabled for SQL Servers by @jdewisscher.
      [#1632](hhttps://github.com/Azure/PSRule.Rules.Azure/issues/1632)
    - Check Microsoft Defender for Cloud is enabled for App Services by @jdewisscher.
      [#1632](hhttps://github.com/Azure/PSRule.Rules.Azure/issues/1632)
    - Check Microsoft Defender for Cloud is enabled for Storage Accounts by @jdewisscher.
      [#1632](hhttps://github.com/Azure/PSRule.Rules.Azure/issues/1632)
    - Check Microsoft Defender for Cloud is enabled for SQL Servers on machines by @jdewisscher.
      [#1632](hhttps://github.com/Azure/PSRule.Rules.Azure/issues/1632)
  - Network Security Group:
    - Check AKS managed NSGs don't contain custom rules by @ms-sambell.
      [#8](https://github.com/Azure/PSRule.Rules.Azure/issues/8)
  - Storage Account:
    - Check blob container soft delete is enabled by @pazdedav.
      [#1671](https://github.com/Azure/PSRule.Rules.Azure/issues/1671)
    - Check file share soft delete is enabled by @jonathanruiz.
      [#966](https://github.com/Azure/PSRule.Rules.Azure/issues/966)
- Updated rules:
  - **Important change**: Updated rules, tests and docs with Microsoft Defender for Cloud by @jonathanruiz.
    [#545](https://github.com/Azure/PSRule.Rules.Azure/issues/545)
    - The following rules have been renamed with aliases:
      - Renamed `Azure.SQL.ThreatDetection` to `Azure.SQL.DefenderCloud`.
      - Renamed `Azure.SecurityCenter.Contact` to `Azure.DefenderCloud.Contact`.
      - Renamed `Azure.SecurityCenter.Provisioning` to `Azure.DefenderCloud.Provisioning`.
    - If you are referencing the old names please consider updating to the new names.
  - Updated documentation examples for Front Door and Key Vault rules by @lluppesms.
    [#1667](https://github.com/Azure/PSRule.Rules.Azure/issues/1667)
  - Improved the way we check that VM or VMSS has Linux by @verabe.
    [#1704](https://github.com/Azure/PSRule.Rules.Azure/issues/1704)
- General improvements:
  - Updated NSG documentation with code snippets and links by @simone-bennett.
    [#1607](https://github.com/Azure/PSRule.Rules.Azure/issues/1607)
  - Updated Application Gateway documentation with code snippets by @ms-sambell.
    [#1608](https://github.com/Azure/PSRule.Rules.Azure/issues/1608)
  - Updated SQL firewall rules documentation by @ms-sambell.
    [#1569](https://github.com/Azure/PSRule.Rules.Azure/issues/1569)
  - Updated Container Apps documentation and rule to new resource type by @marie-schmidt.
    [#1672](https://github.com/Azure/PSRule.Rules.Azure/issues/1672)
  - Updated KeyVault and FrontDoor documentation with code snippets by @lluppesms.
    [#1667](https://github.com/Azure/PSRule.Rules.Azure/issues/1667)
  - Added tag and annotation metadata from policy for rules generation by @BernieWhite.
    [#1652](https://github.com/Azure/PSRule.Rules.Azure/issues/1652)
- Bug fixes:
  - Fixed continue processing policy assignments on error by @BernieWhite.
    [#1651](https://github.com/Azure/PSRule.Rules.Azure/issues/1651)
  - Fixed handling of runtime assessment data by @BernieWhite.
    [#1707](https://github.com/Azure/PSRule.Rules.Azure/issues/1707)
  - Fixed conversion of type conditions to pre-conditions by @BernieWhite.
    [#1708](https://github.com/Azure/PSRule.Rules.Azure/issues/1708)

## v1.20.0-B0028 (pre-release)

What's changed since pre-release v1.20.0-B0004:

- New rules:
  - AKS:
    - Check clusters use Ephemeral OS disk by @bengeset96.
      [#1618](https://github.com/Azure/PSRule.Rules.Azure/issues/1618)
  - CDN:
    - Check CDN profile uses Front Door Standard or Premium tier by @bengeset96.
      [#1612](https://github.com/Azure/PSRule.Rules.Azure/issues/1612)
  - VMSS:
    - Check Linux VMSS has disabled password authentication by @bengeset96.
      [#1635](https://github.com/Azure/PSRule.Rules.Azure/issues/1635)
- Updated rules:
  - Azure Kubernetes Service:
    - Updated `Azure.AKS.Version` to use latest stable version `1.23.8` by @BernieWhite.
      [#1627](https://github.com/Azure/PSRule.Rules.Azure/issues/1627)
      - Use `AZURE_AKS_CLUSTER_MINIMUM_VERSION` to configure the minimum version of the cluster.
  - Event Grid:
    - Promoted `Azure.EventGrid.DisableLocalAuth` to GA rule set by @BernieWhite.
      [#1628](https://github.com/Azure/PSRule.Rules.Azure/issues/1628)
  - Key Vault:
    - Promoted `Azure.KeyVault.AutoRotationPolicy` to GA rule set by @BernieWhite.
      [#1629](https://github.com/Azure/PSRule.Rules.Azure/issues/1629)
- Engineering:
  - Bump PSRule to v2.4.0.
    [#1620](https://github.com/Azure/PSRule.Rules.Azure/pull/1620)
  - Updated provider data for analysis.
    [#1605](https://github.com/Azure/PSRule.Rules.Azure/pull/1605)
- Bug fixes:
  - Fixed function `dateTimeAdd` errors handling `utcNow` output by @BernieWhite.
    [#1637](https://github.com/Azure/PSRule.Rules.Azure/issues/1637)
  - Fixed inconclusive failure of `Azure.Deployment.AdminUsername` by @BernieWhite.
    [#1631](https://github.com/Azure/PSRule.Rules.Azure/issues/1631)

## v1.20.0-B0004 (pre-release)

What's changed since v1.19.1:

- New rules:
  - Azure Resources:
    - Check that nested deployments securely pass through administrator usernames by @ms-sambell.
      [#1479](https://github.com/Azure/PSRule.Rules.Azure/issues/1479)
- Engineering:
  - Bump Microsoft.NET.Test.Sdk to v17.3.1.
    [#1603](https://github.com/Azure/PSRule.Rules.Azure/pull/1603)

## v1.19.2

What's changed since v1.19.1:

- Bug fixes:
  - Fixed function `dateTimeAdd` errors handling `utcNow` output by @BernieWhite.
    [#1637](https://github.com/Azure/PSRule.Rules.Azure/issues/1637)

## v1.19.1

What's changed since v1.19.0:

- Bug fixes:
  - Fixed `Azure.VNET.UseNSGs` is missing exceptions by @BernieWhite.
    [#1609](https://github.com/Azure/PSRule.Rules.Azure/issues/1609)
    - Added exclusions for `RouteServerSubnet` and any subnet with a dedicated HSM delegation.

## v1.19.0

What's changed since v1.18.1:

- New rules:
  - Azure Kubernetes Service:
    - Check clusters use uptime SLA by @bengeset96.
      [#1601](https://github.com/Azure/PSRule.Rules.Azure/issues/1601)
- General improvements:
  - Updated rule level for the following rules by @BernieWhite.
    [#1551](https://github.com/Azure/PSRule.Rules.Azure/issues/1551)
    - Set `Azure.APIM.APIDescriptors` to warning from error.
    - Set `Azure.APIM.ProductDescriptors` to warning from error.
    - Set `Azure.Template.UseLocationParameter` to warning from error.
    - Set `Azure.Template.UseComments` to information from error.
    - Set `Azure.Template.UseDescriptions` to information from error.
  - Improve reporting of failing resource property for rules by @BernieWhite.
    [#1429](https://github.com/Azure/PSRule.Rules.Azure/issues/1429)
- Engineering:
  - Added publishing of symbols for NuGet packages by @BernieWhite.
    [#1549](https://github.com/Azure/PSRule.Rules.Azure/issues/1549)
  - Bump Az.Resources to v6.1.0.
    [#1557](https://github.com/Azure/PSRule.Rules.Azure/pull/1557)
  - Bump Microsoft.NET.Test.Sdk to v17.3.0.
    [#1563](https://github.com/Azure/PSRule.Rules.Azure/pull/1563)
  - Bump PSRule to v2.3.2.
    [#1574](https://github.com/Azure/PSRule.Rules.Azure/pull/1574)
  - Bump support projects to .NET 6 by @BernieWhite.
    [#1560](https://github.com/Azure/PSRule.Rules.Azure/issues/1560)
  - Bump BenchmarkDotNet to v0.13.2.
    [#1593](https://github.com/Azure/PSRule.Rules.Azure/pull/1593)
  - Bump BenchmarkDotNet.Diagnostics.Windows to v0.13.2.
    [#1594](https://github.com/Azure/PSRule.Rules.Azure/pull/1594)
  - Updated provider data for analysis.
    [#1598](https://github.com/Azure/PSRule.Rules.Azure/pull/1598)
- Bug fixes:
  - Fixed parameter files linked to bicep code via naming convention is not working by @BernieWhite.
    [#1582](https://github.com/Azure/PSRule.Rules.Azure/issues/1582)
  - Fixed handling of storage accounts sub-resources with CMK by @BernieWhite.
    [#1575](https://github.com/Azure/PSRule.Rules.Azure/issues/1575)

What's changed since pre-release v1.19.0-B0077:

- No additional changes.

## v1.19.0-B0077 (pre-release)

What's changed since pre-release v1.19.0-B0042:

- New rules:
  - Azure Kubernetes Service:
    - Check clusters use uptime SLA by @bengeset96.
      [#1601](https://github.com/Azure/PSRule.Rules.Azure/issues/1601)

## v1.19.0-B0042 (pre-release)

What's changed since pre-release v1.19.0-B0010:

- General improvements:
  - Improve reporting of failing resource property for rules by @BernieWhite.
    [#1429](https://github.com/Azure/PSRule.Rules.Azure/issues/1429)
- Engineering:
  - Bump PSRule to v2.3.2.
    [#1574](https://github.com/Azure/PSRule.Rules.Azure/pull/1574)
  - Bump support projects to .NET 6 by @BernieWhite.
    [#1560](https://github.com/Azure/PSRule.Rules.Azure/issues/1560)
  - Bump BenchmarkDotNet to v0.13.2.
    [#1593](https://github.com/Azure/PSRule.Rules.Azure/pull/1593)
  - Bump BenchmarkDotNet.Diagnostics.Windows to v0.13.2.
    [#1594](https://github.com/Azure/PSRule.Rules.Azure/pull/1594)
  - Updated provider data for analysis.
    [#1598](https://github.com/Azure/PSRule.Rules.Azure/pull/1598)
- Bug fixes:
  - Fixed parameter files linked to bicep code via naming convention is not working by @BernieWhite.
    [#1582](https://github.com/Azure/PSRule.Rules.Azure/issues/1582)
  - Fixed handling of storage accounts sub-resources with CMK by @BernieWhite.
    [#1575](https://github.com/Azure/PSRule.Rules.Azure/issues/1575)

## v1.19.0-B0010 (pre-release)

What's changed since v1.18.1:

- General improvements:
  - Updated rule level for the following rules by @BernieWhite.
    [#1551](https://github.com/Azure/PSRule.Rules.Azure/issues/1551)
    - Set `Azure.APIM.APIDescriptors` to warning from error.
    - Set `Azure.APIM.ProductDescriptors` to warning from error.
    - Set `Azure.Template.UseLocationParameter` to warning from error.
    - Set `Azure.Template.UseComments` to information from error.
    - Set `Azure.Template.UseDescriptions` to information from error.
- Engineering:
  - Added publishing of symbols for NuGet packages by @BernieWhite.
    [#1549](https://github.com/Azure/PSRule.Rules.Azure/issues/1549)
  - Bump PSRule to v2.3.1.
    [#1561](https://github.com/Azure/PSRule.Rules.Azure/pull/1561)
  - Bump Az.Resources to v6.1.0.
    [#1557](https://github.com/Azure/PSRule.Rules.Azure/pull/1557)
  - Bump Microsoft.NET.Test.Sdk to v17.3.0.
    [#1563](https://github.com/Azure/PSRule.Rules.Azure/pull/1563)

## v1.18.1

What's changed since v1.18.0:

- Bug fixes:
  - Fixed `Azure.APIM.HTTPBackend` reports failure when service URL is not defined by @BernieWhite.
    [#1555](https://github.com/Azure/PSRule.Rules.Azure/issues/1555)
  - Fixed `Azure.SQL.AAD` failure with newer API by @BernieWhite.
    [#1302](https://github.com/Azure/PSRule.Rules.Azure/issues/1302)

## v1.18.0

What's changed since v1.17.1:

- New rules:
  - Cognitive Services:
    - Check accounts use network access restrictions by @BernieWhite.
      [#1532](https://github.com/Azure/PSRule.Rules.Azure/issues/1532)
    - Check accounts use managed identities to access Azure resources by @BernieWhite.
      [#1532](https://github.com/Azure/PSRule.Rules.Azure/issues/1532)
    - Check accounts only accept requests using Azure AD identities by @BernieWhite.
      [#1532](https://github.com/Azure/PSRule.Rules.Azure/issues/1532)
    - Check accounts disable access using public endpoints by @BernieWhite.
      [#1532](https://github.com/Azure/PSRule.Rules.Azure/issues/1532)
- General improvements:
  - Added support for array `indexOf`, `lastIndexOf`, and `items` ARM functions by @BernieWhite.
    [#1440](https://github.com/Azure/PSRule.Rules.Azure/issues/1440)
  - Added support for `join` ARM function by @BernieWhite.
    [#1535](https://github.com/Azure/PSRule.Rules.Azure/issues/1535)
  - Improved output of full path to emitted resources by @BernieWhite.
    [#1523](https://github.com/Azure/PSRule.Rules.Azure/issues/1523)
- Engineering:
  - Bump Az.Resources to v6.0.1.
    [#1521](https://github.com/Azure/PSRule.Rules.Azure/pull/1521)
  - Updated provider data for analysis.
    [#1540](https://github.com/Azure/PSRule.Rules.Azure/pull/1540)
  - Bump xunit to v2.4.2.
    [#1542](https://github.com/Azure/PSRule.Rules.Azure/pull/1542)
  - Added readme and tags to NuGet by @BernieWhite.
    [#1513](https://github.com/Azure/PSRule.Rules.Azure/issues/1513)
- Bug fixes:
  - Fixed `Azure.SQL.TDE` is not required to enable Transparent Data Encryption for IaC by @BernieWhite.
    [#1530](https://github.com/Azure/PSRule.Rules.Azure/issues/1530)

What's changed since pre-release v1.18.0-B0027:

- No additional changes.

## v1.18.0-B0027 (pre-release)

What's changed since pre-release v1.18.0-B0010:

- New rules:
  - Cognitive Services:
    - Check accounts use network access restrictions by @BernieWhite.
      [#1532](https://github.com/Azure/PSRule.Rules.Azure/issues/1532)
    - Check accounts use managed identities to access Azure resources by @BernieWhite.
      [#1532](https://github.com/Azure/PSRule.Rules.Azure/issues/1532)
    - Check accounts only accept requests using Azure AD identities by @BernieWhite.
      [#1532](https://github.com/Azure/PSRule.Rules.Azure/issues/1532)
    - Check accounts disable access using public endpoints by @BernieWhite.
      [#1532](https://github.com/Azure/PSRule.Rules.Azure/issues/1532)
- General improvements:
  - Added support for array `indexOf`, `lastIndexOf`, and `items` ARM functions by @BernieWhite.
    [#1440](https://github.com/Azure/PSRule.Rules.Azure/issues/1440)
  - Added support for `join` ARM function by @BernieWhite.
    [#1535](https://github.com/Azure/PSRule.Rules.Azure/issues/1535)
- Engineering:
  - Updated provider data for analysis.
    [#1540](https://github.com/Azure/PSRule.Rules.Azure/pull/1540)
  - Bump xunit to v2.4.2.
    [#1542](https://github.com/Azure/PSRule.Rules.Azure/pull/1542)
- Bug fixes:
  - Fixed `Azure.SQL.TDE` is not required to enable Transparent Data Encryption for IaC by @BernieWhite.
    [#1530](https://github.com/Azure/PSRule.Rules.Azure/issues/1530)

## v1.18.0-B0010 (pre-release)

What's changed since pre-release v1.18.0-B0002:

- General improvements:
  - Improved output of full path to emitted resources by @BernieWhite.
    [#1523](https://github.com/Azure/PSRule.Rules.Azure/issues/1523)
- Engineering:
  - Bump Az.Resources to v6.0.1.
    [#1521](https://github.com/Azure/PSRule.Rules.Azure/pull/1521)

## v1.18.0-B0002 (pre-release)

What's changed since v1.17.1:

- Engineering:
  - Added readme and tags to NuGet by @BernieWhite.
    [#1513](https://github.com/Azure/PSRule.Rules.Azure/issues/1513)

## v1.17.1

What's changed since v1.17.0:

- Bug fixes:
  - Fixed union returns null when merged with built-in expansion objects by @BernieWhite.
    [#1515](https://github.com/Azure/PSRule.Rules.Azure/issues/1515)
  - Fixed missing zones in test for standalone VM by @BernieWhite.
    [#1506](https://github.com/Azure/PSRule.Rules.Azure/issues/1506)

## v1.17.0

What's changed since v1.16.1:

- New features:
  - Added more field count expression support for Azure Policy JSON rules by @ArmaanMcleod.
    [#181](https://github.com/Azure/PSRule.Rules.Azure/issues/181)
  - Added June 2022 baselines `Azure.GA_2022_06` and `Azure.Preview_2022_06` by @BernieWhite.
    [#1499](https://github.com/Azure/PSRule.Rules.Azure/issues/1499)
    - Includes rules released before or during June 2022.
    - Marked `Azure.GA_2022_03` and `Azure.Preview_2022_03` baselines as obsolete.
- New rules:
  - Deployment:
    - Check for secure values in outputs by @BernieWhite.
      [#297](https://github.com/Azure/PSRule.Rules.Azure/issues/297)
- Engineering:
  - Bump Newtonsoft.Json to v13.0.1.
    [#1494](https://github.com/Azure/PSRule.Rules.Azure/pull/1494)
  - Updated NuGet packaging metadata by @BernieWhite.
    [#1428](https://github.com/Azure/PSRule.Rules.Azure/pull/1428)
  - Updated provider data for analysis.
    [#1502](https://github.com/Azure/PSRule.Rules.Azure/pull/1502)
  - Bump PSRule to v2.2.0.
    [#1444](https://github.com/Azure/PSRule.Rules.Azure/pull/1444)
  - Updated NuGet packaging metadata by @BernieWhite.
    [#1428](https://github.com/Azure/PSRule.Rules.Azure/issues/1428)
- Bug fixes:
  - Fixed TDE property status to state by @Dylan-Prins.
    [#1505](https://github.com/Azure/PSRule.Rules.Azure/pull/1505)
  - Fixed the language expression value fails in outputs by @BernieWhite.
    [#1485](https://github.com/Azure/PSRule.Rules.Azure/issues/1485)

What's changed since pre-release v1.17.0-B0064:

- No additional changes.

## v1.17.0-B0064 (pre-release)

What's changed since pre-release v1.17.0-B0035:

- Engineering:
  - Updated provider data for analysis.
    [#1502](https://github.com/Azure/PSRule.Rules.Azure/pull/1502)
  - Bump PSRule to v2.2.0.
    [#1444](https://github.com/Azure/PSRule.Rules.Azure/pull/1444)
- Bug fixes:
  - Fixed TDE property status to state by @Dylan-Prins.
    [#1505](https://github.com/Azure/PSRule.Rules.Azure/pull/1505)

## v1.17.0-B0035 (pre-release)

What's changed since pre-release v1.17.0-B0014:

- New features:
  - Added June 2022 baselines `Azure.GA_2022_06` and `Azure.Preview_2022_06` by @BernieWhite.
    [#1499](https://github.com/Azure/PSRule.Rules.Azure/issues/1499)
    - Includes rules released before or during June 2022.
    - Marked `Azure.GA_2022_03` and `Azure.Preview_2022_03` baselines as obsolete.
- Engineering:
  - Bump Newtonsoft.Json to v13.0.1.
    [#1494](https://github.com/Azure/PSRule.Rules.Azure/pull/1494)
  - Updated NuGet packaging metadata by @BernieWhite.
    [#1428](https://github.com/Azure/PSRule.Rules.Azure/pull/1428)

## v1.17.0-B0014 (pre-release)

What's changed since v1.16.1:

- New features:
  - Added more field count expression support for Azure Policy JSON rules by @ArmaanMcleod.
    [#181](https://github.com/Azure/PSRule.Rules.Azure/issues/181)
- New rules:
  - Deployment:
    - Check for secure values in outputs by @BernieWhite.
      [#297](https://github.com/Azure/PSRule.Rules.Azure/issues/297)
- Engineering:
  - Updated NuGet packaging metadata by @BernieWhite.
    [#1428](https://github.com/Azure/PSRule.Rules.Azure/issues/1428)
- Bug fixes:
  - Fixed the language expression value fails in outputs by @BernieWhite.
    [#1485](https://github.com/Azure/PSRule.Rules.Azure/issues/1485)

## v1.16.1

What's changed since v1.16.0:

- Bug fixes:
  - Fixed TLS 1.3 support in `Azure.AppGw.SSLPolicy` by @BernieWhite.
    [#1469](https://github.com/Azure/PSRule.Rules.Azure/issues/1469)
  - Fixed Application Gateway referencing a WAF policy by @BernieWhite.
    [#1466](https://github.com/Azure/PSRule.Rules.Azure/issues/1466)

## v1.16.0

What's changed since v1.15.2:

- New rules:
  - App Service:
    - Check web apps have insecure FTP disabled by @BernieWhite.
      [#1436](https://github.com/Azure/PSRule.Rules.Azure/issues/1436)
    - Check web apps use a dedicated health probe by @BernieWhite.
      [#1437](https://github.com/Azure/PSRule.Rules.Azure/issues/1437)
- Updated rules:
  - Public IP:
    - Updated `Azure.PublicIP.AvailabilityZone` to exclude IP addresses for Azure Bastion by @BernieWhite.
      [#1442](https://github.com/Azure/PSRule.Rules.Azure/issues/1442)
      - Public IP addresses with the `resource-usage` tag set to `azure-bastion` are excluded.
- General improvements:
  - Added support for `dateTimeFromEpoch` and `dateTimeToEpoch` ARM functions by @BernieWhite.
    [#1451](https://github.com/Azure/PSRule.Rules.Azure/issues/1451)
- Engineering:
  - Updated built documentation to include rule ref and metadata by @BernieWhite.
    [#1432](https://github.com/Azure/PSRule.Rules.Azure/issues/1432)
  - Added ref properties for several rules by @BernieWhite.
    [#1430](https://github.com/Azure/PSRule.Rules.Azure/issues/1430)
  - Updated provider data for analysis.
    [#1453](https://github.com/Azure/PSRule.Rules.Azure/pull/1453)
  - Bump Microsoft.NET.Test.Sdk to v17.2.0.
    [#1410](https://github.com/Azure/PSRule.Rules.Azure/pull/1410)
  - Update CI checks to include required ref property by @BernieWhite.
    [#1431](https://github.com/Azure/PSRule.Rules.Azure/issues/1431)
  - Added ref properties for rules by @BernieWhite.
    [#1430](https://github.com/Azure/PSRule.Rules.Azure/issues/1430)
- Bug fixes:
  - Fixed `Azure.Template.UseVariables` does not accept function variables names by @BernieWhite.
    [#1427](https://github.com/Azure/PSRule.Rules.Azure/issues/1427)
  - Fixed dependency issue within Azure Pipelines `AzurePowerShell` task by @BernieWhite.
    [#1447](https://github.com/Azure/PSRule.Rules.Azure/issues/1447)
    - Removed dependency on `Az.Accounts` and `Az.Resources` from manifest.
      Pre-install these modules to use export cmdlets.

What's changed since pre-release v1.16.0-B0072:

- No additional changes.

## v1.16.0-B0072 (pre-release)

What's changed since pre-release v1.16.0-B0041:

- Engineering:
  - Update CI checks to include required ref property by @BernieWhite.
    [#1431](https://github.com/Azure/PSRule.Rules.Azure/issues/1431)
  - Added ref properties for rules by @BernieWhite.
    [#1430](https://github.com/Azure/PSRule.Rules.Azure/issues/1430)
- Bug fixes:
  - Fixed dependency issue within Azure Pipelines `AzurePowerShell` task by @BernieWhite.
    [#1447](https://github.com/Azure/PSRule.Rules.Azure/issues/1447)
    - Removed dependency on `Az.Accounts` and `Az.Resources` from manifest.
      Pre-install these modules to use export cmdlets.

## v1.16.0-B0041 (pre-release)

What's changed since pre-release v1.16.0-B0017:

- Updated rules:
  - Public IP:
    - Updated `Azure.PublicIP.AvailabilityZone` to exclude IP addresses for Azure Bastion by @BernieWhite.
      [#1442](https://github.com/Azure/PSRule.Rules.Azure/issues/1442)
      - Public IP addresses with the `resource-usage` tag set to `azure-bastion` are excluded.
- General improvements:
  - Added support for `dateTimeFromEpoch` and `dateTimeToEpoch` ARM functions by @BernieWhite.
    [#1451](https://github.com/Azure/PSRule.Rules.Azure/issues/1451)
- Engineering:
  - Updated built documentation to include rule ref and metadata by @BernieWhite.
    [#1432](https://github.com/Azure/PSRule.Rules.Azure/issues/1432)
  - Added ref properties for several rules by @BernieWhite.
    [#1430](https://github.com/Azure/PSRule.Rules.Azure/issues/1430)
  - Updated provider data for analysis.
    [#1453](https://github.com/Azure/PSRule.Rules.Azure/pull/1453)

## v1.16.0-B0017 (pre-release)

What's changed since v1.15.2:

- New rules:
  - App Service:
    - Check web apps have insecure FTP disabled by @BernieWhite.
      [#1436](https://github.com/Azure/PSRule.Rules.Azure/issues/1436)
    - Check web apps use a dedicated health probe by @BernieWhite.
      [#1437](https://github.com/Azure/PSRule.Rules.Azure/issues/1437)
- Engineering:
  - Bump Microsoft.NET.Test.Sdk to v17.2.0.
    [#1410](https://github.com/Azure/PSRule.Rules.Azure/pull/1410)
- Bug fixes:
  - Fixed `Azure.Template.UseVariables` does not accept function variables names by @BernieWhite.
    [#1427](https://github.com/Azure/PSRule.Rules.Azure/issues/1427)

## v1.15.2

What's changed since v1.15.1:

- Bug fixes:
  - Fixed `Azure.AppService.ManagedIdentity` does not accept both system and user assigned by @BernieWhite.
    [#1415](https://github.com/Azure/PSRule.Rules.Azure/issues/1415)
    - This also applies to:
      - `Azure.ADX.ManagedIdentity`
      - `Azure.APIM.ManagedIdentity`
      - `Azure.EventGrid.ManagedIdentity`
      - `Azure.Automation.ManagedIdentity`
  - Fixed Web apps with .NET 6 do not meet version constraint of `Azure.AppService.NETVersion` by @BernieWhite.
    [#1414](https://github.com/Azure/PSRule.Rules.Azure/issues/1414)
    - This also applies to `Azure.AppService.PHPVersion`.

## v1.15.1

What's changed since v1.15.0:

- Bug fixes:
  - Fixed exclusion of `dataCollectionRuleAssociations` from `Azure.Resource.UseTags` by @BernieWhite.
    [#1400](https://github.com/Azure/PSRule.Rules.Azure/issues/1400)
  - Fixed could not determine JSON object type for MockObject using CreateObject by @BernieWhite.
    [#1411](https://github.com/Azure/PSRule.Rules.Azure/issues/1411)
  - Fixed cannot bind argument to parameter 'Sku' because it is an empty string by @BernieWhite.
    [#1407](https://github.com/Azure/PSRule.Rules.Azure/issues/1407)

## v1.15.0

What's changed since v1.14.3:

- New features:
  - **Important change**: Added `Azure.Resource.SupportsTags` selector by @BernieWhite.
    [#1339](https://github.com/Azure/PSRule.Rules.Azure/issues/1339)
    - Use this selector in custom rules to filter rules to only run against resources that support tags.
    - This selector replaces the `SupportsTags` PowerShell function.
    - Using the `SupportsTag` function will now result in a warning.
    - The `SupportsTags` function will be removed in v2.
    - See [upgrade notes][1] for more information.
- Updated rules:
  - Azure Kubernetes Service:
    - Updated `Azure.AKS.Version` to use latest stable version `1.22.6` by @BernieWhite.
      [#1386](https://github.com/Azure/PSRule.Rules.Azure/issues/1386)
      - Use `AZURE_AKS_CLUSTER_MINIMUM_VERSION` to configure the minimum version of the cluster.
- Engineering:
  - Added code signing of module by @BernieWhite.
    [#1379](https://github.com/Azure/PSRule.Rules.Azure/issues/1379)
  - Added SBOM manifests to module by @BernieWhite.
    [#1380](https://github.com/Azure/PSRule.Rules.Azure/issues/1380)
  - Embedded provider and alias information as manifest resources by @BernieWhite.
    [#1383](https://github.com/Azure/PSRule.Rules.Azure/issues/1383)
    - Resources are minified and compressed to improve size and speed.
  - Added additional `nodeps` manifest that does not include dependencies for Az modules by @BernieWhite.
    [#1392](https://github.com/Azure/PSRule.Rules.Azure/issues/1392)
  - Bump Az.Accounts to 2.7.6. [#1338](https://github.com/Azure/PSRule.Rules.Azure/pull/1338)
  - Bump Az.Resources to 5.6.0. [#1338](https://github.com/Azure/PSRule.Rules.Azure/pull/1338)
  - Bump PSRule to 2.1.0. [#1338](https://github.com/Azure/PSRule.Rules.Azure/pull/1338)
  - Bump Pester to 5.3.3. [#1338](https://github.com/Azure/PSRule.Rules.Azure/pull/1338)
- Bug fixes:
  - Fixed dependency chain order when dependsOn copy by @BernieWhite.
    [#1381](https://github.com/Azure/PSRule.Rules.Azure/issues/1381)
  - Fixed error calling SupportsTags function by @BernieWhite.
    [#1401](https://github.com/Azure/PSRule.Rules.Azure/issues/1401)

What's changed since pre-release v1.15.0-B0053:

- Bug fixes:
  - Fixed error calling SupportsTags function by @BernieWhite.
    [#1401](https://github.com/Azure/PSRule.Rules.Azure/issues/1401)

## v1.15.0-B0053 (pre-release)

What's changed since pre-release v1.15.0-B0022:

- New features:
  - **Important change**: Added `Azure.Resource.SupportsTags` selector. [#1339](https://github.com/Azure/PSRule.Rules.Azure/issues/1339)
    - Use this selector in custom rules to filter rules to only run against resources that support tags.
    - This selector replaces the `SupportsTags` PowerShell function.
    - Using the `SupportsTag` function will now result in a warning.
    - The `SupportsTags` function will be removed in v2.
    - See [upgrade notes][1] for more information.
- Engineering:
  - Embedded provider and alias information as manifest resources. [#1383](https://github.com/Azure/PSRule.Rules.Azure/issues/1383)
    - Resources are minified and compressed to improve size and speed.
  - Added additional `nodeps` manifest that does not include dependencies for Az modules. [#1392](https://github.com/Azure/PSRule.Rules.Azure/issues/1392)
  - Bump Az.Accounts to 2.7.6. [#1338](https://github.com/Azure/PSRule.Rules.Azure/pull/1338)
  - Bump Az.Resources to 5.6.0. [#1338](https://github.com/Azure/PSRule.Rules.Azure/pull/1338)
  - Bump PSRule to 2.1.0. [#1338](https://github.com/Azure/PSRule.Rules.Azure/pull/1338)
  - Bump Pester to 5.3.3. [#1338](https://github.com/Azure/PSRule.Rules.Azure/pull/1338)

## v1.15.0-B0022 (pre-release)

What's changed since v1.14.3:

- Updated rules:
  - Azure Kubernetes Service:
    - Updated `Azure.AKS.Version` to use latest stable version `1.22.6`. [#1386](https://github.com/Azure/PSRule.Rules.Azure/issues/1386)
      - Use `AZURE_AKS_CLUSTER_MINIMUM_VERSION` to configure the minimum version of the cluster.
- Engineering:
  - Added code signing of module. [#1379](https://github.com/Azure/PSRule.Rules.Azure/issues/1379)
  - Added SBOM manifests to module. [#1380](https://github.com/Azure/PSRule.Rules.Azure/issues/1380)
- Bug fixes:
  - Fixed dependency chain order when dependsOn copy. [#1381](https://github.com/Azure/PSRule.Rules.Azure/issues/1381)

## v1.14.3

What's changed since v1.14.2:

- Bug fixes:
  - Fixed Azure Firewall threat intel mode reported for Secure VNET hubs. [#1365](https://github.com/Azure/PSRule.Rules.Azure/issues/1365)
  - Fixed array function handling with mock objects. [#1367](https://github.com/Azure/PSRule.Rules.Azure/issues/1367)

## v1.14.2

What's changed since v1.14.1:

- Bug fixes:
  - Fixed handling of parent resources when sub resource is in a separate deployment. [#1360](https://github.com/Azure/PSRule.Rules.Azure/issues/1360)

## v1.14.1

What's changed since v1.14.0:

- Bug fixes:
  - Fixed unable to set parameter defaults option with type object. [#1355](https://github.com/Azure/PSRule.Rules.Azure/issues/1355)

## v1.14.0

What's changed since v1.13.4:

- New features:
  - Added support for referencing resources in template. [#1315](https://github.com/Azure/PSRule.Rules.Azure/issues/1315)
    - The `reference()` function can be used to reference resources in template.
    - A placeholder value is still used for resources outside of the template.
  - Added March 2022 baselines `Azure.GA_2022_03` and `Azure.Preview_2022_03`. [#1334](https://github.com/Azure/PSRule.Rules.Azure/issues/1334)
    - Includes rules released before or during March 2022.
    - Marked `Azure.GA_2021_12` and `Azure.Preview_2021_12` baselines as obsolete.
  - **Experimental**: Cmdlets to validate objects with Azure policy conditions:
    - `Export-AzPolicyAssignmentData` - Exports policy assignment data. [#1266](https://github.com/Azure/PSRule.Rules.Azure/issues/1266)
    - `Export-AzPolicyAssignmentRuleData` - Exports JSON rules from policy assignment data. [#1278](https://github.com/Azure/PSRule.Rules.Azure/issues/1278)
    - `Get-AzPolicyAssignmentDataSource` - Discovers policy assignment data. [#1340](https://github.com/Azure/PSRule.Rules.Azure/issues/1340)
    - See cmdlet help for limitations and usage.
    - Additional information will be posted as this feature evolves [here](https://github.com/Azure/PSRule.Rules.Azure/discussions/1345).
- New rules:
  - SignalR Service:
    - Check services use Managed Identities. [#1306](https://github.com/Azure/PSRule.Rules.Azure/issues/1306)
    - Check services use a SKU with an SLA. [#1307](https://github.com/Azure/PSRule.Rules.Azure/issues/1307)
  - Web PubSub Service:
    - Check services use Managed Identities. [#1308](https://github.com/Azure/PSRule.Rules.Azure/issues/1308)
    - Check services use a SKU with an SLA. [#1309](https://github.com/Azure/PSRule.Rules.Azure/issues/1309)
- Updated rules:
  - Azure Kubernetes Service:
    - Updated `Azure.AKS.Version` to use latest stable version `1.21.9`. [#1318](https://github.com/Azure/PSRule.Rules.Azure/issues/1318)
      - Use `AZURE_AKS_CLUSTER_MINIMUM_VERSION` to configure the minimum version of the cluster.
- Engineering:
  - Cache Azure Policy Aliases. [#1277](https://github.com/Azure/PSRule.Rules.Azure/issues/1277)
  - Cleanup of additional alias metadata. [#1351](https://github.com/Azure/PSRule.Rules.Azure/pull/1351)
- Bug fixes:
  - Fixed index was out of range with split on mock properties. [#1327](https://github.com/Azure/PSRule.Rules.Azure/issues/1327)
  - Fixed mock objects with no properties. [#1347](https://github.com/Azure/PSRule.Rules.Azure/issues/1347)
  - Fixed sub-resources nesting by scope regression. [#1348](https://github.com/Azure/PSRule.Rules.Azure/issues/1348)
  - Fixed expand of runtime properties on reference objects. [#1324](https://github.com/Azure/PSRule.Rules.Azure/issues/1324)
  - Fixed processing of deployment outputs. [#1316](https://github.com/Azure/PSRule.Rules.Azure/issues/1316)

What's changed since pre-release v1.14.0-B2204013:

- No additional changes.

## v1.14.0-B2204013 (pre-release)

What's changed since pre-release v1.14.0-B2204007:

- Engineering:
  - Cleanup of additional alias metadata. [#1351](https://github.com/Azure/PSRule.Rules.Azure/pull/1351)

## v1.14.0-B2204007 (pre-release)

What's changed since pre-release v1.14.0-B2203117:

- Bug fixes:
  - Fixed mock objects with no properties. [#1347](https://github.com/Azure/PSRule.Rules.Azure/issues/1347)
  - Fixed sub-resources nesting by scope regression. [#1348](https://github.com/Azure/PSRule.Rules.Azure/issues/1348)

## v1.14.0-B2203117 (pre-release)

What's changed since pre-release v1.14.0-B2203088:

- New features:
  - **Experimental**: Cmdlets to validate objects with Azure policy conditions:
    - `Export-AzPolicyAssignmentData` - Exports policy assignment data. [#1266](https://github.com/Azure/PSRule.Rules.Azure/issues/1266)
    - `Export-AzPolicyAssignmentRuleData` - Exports JSON rules from policy assignment data. [#1278](https://github.com/Azure/PSRule.Rules.Azure/issues/1278)
    - `Get-AzPolicyAssignmentDataSource` - Discovers policy assignment data. [#1340](https://github.com/Azure/PSRule.Rules.Azure/issues/1340)
    - See cmdlet help for limitations and usage.
    - Additional information will be posted as this feature evolves [here](https://github.com/Azure/PSRule.Rules.Azure/discussions/1345).
- Engineering:
  - Cache Azure Policy Aliases. [#1277](https://github.com/Azure/PSRule.Rules.Azure/issues/1277)
- Bug fixes:
  - Fixed index was out of range with split on mock properties. [#1327](https://github.com/Azure/PSRule.Rules.Azure/issues/1327)

## v1.14.0-B2203088 (pre-release)

What's changed since pre-release v1.14.0-B2203066:

- New features:
  - Added March 2022 baselines `Azure.GA_2022_03` and `Azure.Preview_2022_03`. [#1334](https://github.com/Azure/PSRule.Rules.Azure/issues/1334)
    - Includes rules released before or during March 2022.
    - Marked `Azure.GA_2021_12` and `Azure.Preview_2021_12` baselines as obsolete.
- Bug fixes:
  - Fixed expand of runtime properties on reference objects. [#1324](https://github.com/Azure/PSRule.Rules.Azure/issues/1324)

## v1.14.0-B2203066 (pre-release)

What's changed since v1.13.4:

- New features:
  - Added support for referencing resources in template. [#1315](https://github.com/Azure/PSRule.Rules.Azure/issues/1315)
    - The `reference()` function can be used to reference resources in template.
    - A placeholder value is still used for resources outside of the template.
- New rules:
  - SignalR Service:
    - Check services use Managed Identities. [#1306](https://github.com/Azure/PSRule.Rules.Azure/issues/1306)
    - Check services use a SKU with an SLA. [#1307](https://github.com/Azure/PSRule.Rules.Azure/issues/1307)
  - Web PubSub Service:
    - Check services use Managed Identities. [#1308](https://github.com/Azure/PSRule.Rules.Azure/issues/1308)
    - Check services use a SKU with an SLA. [#1309](https://github.com/Azure/PSRule.Rules.Azure/issues/1309)
- Updated rules:
  - Azure Kubernetes Service:
    - Updated `Azure.AKS.Version` to use latest stable version `1.21.9`. [#1318](https://github.com/Azure/PSRule.Rules.Azure/issues/1318)
      - Use `AZURE_AKS_CLUSTER_MINIMUM_VERSION` to configure the minimum version of the cluster.
- Bug fixes:
  - Fixed processing of deployment outputs. [#1316](https://github.com/Azure/PSRule.Rules.Azure/issues/1316)

## v1.13.4

What's changed since v1.13.3:

- Bug fixes:
  - Fixed virtual network without any subnets is invalid. [#1303](https://github.com/Azure/PSRule.Rules.Azure/issues/1303)
  - Fixed container registry rules that require a premium tier. [#1304](https://github.com/Azure/PSRule.Rules.Azure/issues/1304)
    - Rules `Azure.ACR.Retention` and `Azure.ACR.ContentTrust` are now only run against premium instances.

## v1.13.3

What's changed since v1.13.2:

- Bug fixes:
  - Fixed bicep build timeout for complex deployments. [#1299](https://github.com/Azure/PSRule.Rules.Azure/issues/1299)

## v1.13.2

What's changed since v1.13.1:

- Engineering:
  - Bump PowerShellStandard.Library to 5.1.1. [#1295](https://github.com/Azure/PSRule.Rules.Azure/pull/1295)
- Bug fixes:
  - Fixed nested resource loops. [#1293](https://github.com/Azure/PSRule.Rules.Azure/issues/1293)

## v1.13.1

What's changed since v1.13.0:

- Bug fixes:
  - Fixed parsing of nested quote pairs within JSON function. [#1288](https://github.com/Azure/PSRule.Rules.Azure/issues/1288)

## v1.13.0

What's changed since v1.12.2:

- New features:
  - Added support for setting defaults for required parameters. [#1065](https://github.com/Azure/PSRule.Rules.Azure/issues/1065)
    - When specified, the value will be used when a parameter value is not provided.
  - Added support expanding Bicep from parameter files. [#1160](https://github.com/Azure/PSRule.Rules.Azure/issues/1160)
- New rules:
  - Azure Cache for Redis:
    - Limit public access for Azure Cache for Redis instances. [#935](https://github.com/Azure/PSRule.Rules.Azure/issues/935)
  - Container App:
    - Check insecure ingress is not enabled (preview). [#1252](https://github.com/Azure/PSRule.Rules.Azure/issues/1252)
  - Key Vault:
    - Check key auto-rotation is enabled (preview). [#1159](https://github.com/Azure/PSRule.Rules.Azure/issues/1159)
  - Recovery Services Vault:
    - Check vaults have replication alerts configured. [#7](https://github.com/Azure/PSRule.Rules.Azure/issues/7)
- Engineering:
  - Automatically build baseline docs. [#1242](https://github.com/Azure/PSRule.Rules.Azure/issues/1242)
  - Bump PSRule dependency to v1.11.1. [#1269](https://github.com/Azure/PSRule.Rules.Azure/pull/1269)
- Bug fixes:
  - Fixed empty value with strong type. [#1258](https://github.com/Azure/PSRule.Rules.Azure/issues/1258)
  - Fixed error with empty logic app trigger. [#1249](https://github.com/Azure/PSRule.Rules.Azure/issues/1249)
  - Fixed out of order parameters. [#1257](https://github.com/Azure/PSRule.Rules.Azure/issues/1257)
  - Fixed mapping default configuration causes cast exception. [#1274](https://github.com/Azure/PSRule.Rules.Azure/issues/1274)
  - Fixed resource id is incorrectly built for sub resource types. [#1279](https://github.com/Azure/PSRule.Rules.Azure/issues/1279)

What's changed since pre-release v1.13.0-B2202113:

- No additional changes.

## v1.13.0-B2202113 (pre-release)

What's changed since pre-release v1.13.0-B2202108:

- Bug fixes:
  - Fixed resource id is incorrectly built for sub resource types. [#1279](https://github.com/Azure/PSRule.Rules.Azure/issues/1279)

## v1.13.0-B2202108 (pre-release)

What's changed since pre-release v1.13.0-B2202103:

- Bug fixes:
  - Fixed mapping default configuration causes cast exception. [#1274](https://github.com/Azure/PSRule.Rules.Azure/issues/1274)

## v1.13.0-B2202103 (pre-release)

What's changed since pre-release v1.13.0-B2202090:

- Engineering:
  - Bump PSRule dependency to v1.11.1. [#1269](https://github.com/Azure/PSRule.Rules.Azure/pull/1269)
- Bug fixes:
  - Fixed out of order parameters. [#1257](https://github.com/Azure/PSRule.Rules.Azure/issues/1257)

## v1.13.0-B2202090 (pre-release)

What's changed since pre-release v1.13.0-B2202063:

- New rules:
  - Azure Cache for Redis:
    - Limit public access for Azure Cache for Redis instances. [#935](https://github.com/Azure/PSRule.Rules.Azure/issues/935)
- Engineering:
  - Automatically build baseline docs. [#1242](https://github.com/Azure/PSRule.Rules.Azure/issues/1242)
- Bug fixes:
  - Fixed empty value with strong type. [#1258](https://github.com/Azure/PSRule.Rules.Azure/issues/1258)

## v1.13.0-B2202063 (pre-release)

What's changed since v1.12.2:

- New features:
  - Added support for setting defaults for required parameters. [#1065](https://github.com/Azure/PSRule.Rules.Azure/issues/1065)
    - When specified, the value will be used when a parameter value is not provided.
  - Added support expanding Bicep from parameter files. [#1160](https://github.com/Azure/PSRule.Rules.Azure/issues/1160)
- New rules:
  - Container App:
    - Check insecure ingress is not enabled (preview). [#1252](https://github.com/Azure/PSRule.Rules.Azure/issues/1252)
  - Key Vault:
    - Check key auto-rotation is enabled (preview). [#1159](https://github.com/Azure/PSRule.Rules.Azure/issues/1159)
  - Recovery Services Vault:
    - Check vaults have replication alerts configured. [#7](https://github.com/Azure/PSRule.Rules.Azure/issues/7)
- Bug fixes:
  - Fixed error with empty logic app trigger. [#1249](https://github.com/Azure/PSRule.Rules.Azure/issues/1249)

## v1.12.2

What's changed since v1.12.1:

- Bug fixes:
  - Fixed detect strong type requirements for nested deployments. [#1235](https://github.com/Azure/PSRule.Rules.Azure/issues/1235)

## v1.12.1

What's changed since v1.12.0:

- Bug fixes:
  - Fixed Bicep already exists with PSRule v2. [#1232](https://github.com/Azure/PSRule.Rules.Azure/issues/1232)

## v1.12.0

What's changed since v1.11.1:

- New rules:
  - Data Explorer:
    - Check clusters use Managed Identities. [#1207](https://github.com/Azure/PSRule.Rules.Azure/issues/1207)
    - Check clusters use a SKU with a SLA. [#1208](https://github.com/Azure/PSRule.Rules.Azure/issues/1208)
    - Check clusters use disk encryption. [#1209](https://github.com/Azure/PSRule.Rules.Azure/issues/1209)
    - Check clusters are in use with databases. [#1215](https://github.com/Azure/PSRule.Rules.Azure/issues/1215)
  - Event Hub:
    - Check namespaces are in use with event hubs. [#1216](https://github.com/Azure/PSRule.Rules.Azure/issues/1216)
    - Check namespaces only accept identity-based authentication. [#1217](https://github.com/Azure/PSRule.Rules.Azure/issues/1217)
  - Azure Recovery Services Vault:
    - Check vaults use geo-redundant storage. [#5](https://github.com/Azure/PSRule.Rules.Azure/issues/5)
  - Service Bus:
    - Check namespaces are in use with queues and topics. [#1218](https://github.com/Azure/PSRule.Rules.Azure/issues/1218)
    - Check namespaces only accept identity-based authentication. [#1219](https://github.com/Azure/PSRule.Rules.Azure/issues/1219)
- Updated rules:
  - Azure Kubernetes Service:
    - Updated `Azure.AKS.Version` to use latest stable version `1.21.7`. [#1188](https://github.com/Azure/PSRule.Rules.Azure/issues/1188)
      - Pinned latest GA baseline `Azure.GA_2021_12` to previous version `1.20.5`.
      - Use `AZURE_AKS_CLUSTER_MINIMUM_VERSION` to configure the minimum version of the cluster.
  - Azure API Management:
    - Check service disabled insecure ciphers.
      [#1128](https://github.com/Azure/PSRule.Rules.Azure/issues/1128)
    - Refactored the cipher and protocol rule into individual rules.
      - `Azure.APIM.Protocols`
      - `Azure.APIM.Ciphers`
- General improvements:
  - **Important change:** Replaced `Azure_AKSMinimumVersion` option with `AZURE_AKS_CLUSTER_MINIMUM_VERSION`. [#941](https://github.com/Azure/PSRule.Rules.Azure/issues/941)
    - For compatibility, if `Azure_AKSMinimumVersion` is set it will be used instead of `AZURE_AKS_CLUSTER_MINIMUM_VERSION`.
    - If only `AZURE_AKS_CLUSTER_MINIMUM_VERSION` is set, this value will be used.
    - The default will be used neither options are configured.
    - If `Azure_AKSMinimumVersion` is set a warning will be generated until the configuration is removed.
    - Support for `Azure_AKSMinimumVersion` is deprecated and will be removed in v2.
    - See [upgrade notes][1] for details.
- Bug fixes:
  - Fixed false positive of blob container with access unspecified. [#1212](https://github.com/Azure/PSRule.Rules.Azure/issues/1212)

What's changed since pre-release v1.12.0-B2201086:

- No additional changes.

## v1.12.0-B2201086 (pre-release)

What's changed since pre-release v1.12.0-B2201067:

- New rules:
  - Data Explorer:
    - Check clusters are in use with databases. [#1215](https://github.com/Azure/PSRule.Rules.Azure/issues/1215)
  - Event Hub:
    - Check namespaces are in use with event hubs. [#1216](https://github.com/Azure/PSRule.Rules.Azure/issues/1216)
    - Check namespaces only accept identity-based authentication. [#1217](https://github.com/Azure/PSRule.Rules.Azure/issues/1217)
  - Azure Recovery Services Vault:
    - Check vaults use geo-redundant storage. [#5](https://github.com/Azure/PSRule.Rules.Azure/issues/5)
  - Service Bus:
    - Check namespaces are in use with queues and topics. [#1218](https://github.com/Azure/PSRule.Rules.Azure/issues/1218)
    - Check namespaces only accept identity-based authentication. [#1219](https://github.com/Azure/PSRule.Rules.Azure/issues/1219)

## v1.12.0-B2201067 (pre-release)

What's changed since pre-release v1.12.0-B2201054:

- New rules:
  - Data Explorer:
    - Check clusters use Managed Identities. [#1207](https://github.com/Azure/PSRule.Rules.Azure/issues/1207)
    - Check clusters use a SKU with a SLA. [#1208](https://github.com/Azure/PSRule.Rules.Azure/issues/1208)
    - Check clusters use disk encryption. [#1209](https://github.com/Azure/PSRule.Rules.Azure/issues/1209)
- Bug fixes:
  - Fixed false positive of blob container with access unspecified. [#1212](https://github.com/Azure/PSRule.Rules.Azure/issues/1212)

## v1.12.0-B2201054 (pre-release)

What's changed since v1.11.1:

- Updated rules:
  - Azure Kubernetes Service:
    - Updated `Azure.AKS.Version` to use latest stable version `1.21.7`. [#1188](https://github.com/Azure/PSRule.Rules.Azure/issues/1188)
      - Pinned latest GA baseline `Azure.GA_2021_12` to previous version `1.20.5`.
      - Use `AZURE_AKS_CLUSTER_MINIMUM_VERSION` to configure the minimum version of the cluster.
  - Azure API Management:
    - Check service disabled insecure ciphers.
      [#1128](https://github.com/Azure/PSRule.Rules.Azure/issues/1128)
    - Refactored the cipher and protocol rule into individual rules.
      - `Azure.APIM.Protocols`
      - `Azure.APIM.Ciphers`
- General improvements:
  - **Important change:** Replaced `Azure_AKSMinimumVersion` option with `AZURE_AKS_CLUSTER_MINIMUM_VERSION`. [#941](https://github.com/Azure/PSRule.Rules.Azure/issues/941)
    - For compatibility, if `Azure_AKSMinimumVersion` is set it will be used instead of `AZURE_AKS_CLUSTER_MINIMUM_VERSION`.
    - If only `AZURE_AKS_CLUSTER_MINIMUM_VERSION` is set, this value will be used.
    - The default will be used neither options are configured.
    - If `Azure_AKSMinimumVersion` is set a warning will be generated until the configuration is removed.
    - Support for `Azure_AKSMinimumVersion` is deprecated and will be removed in v2.
    - See [upgrade notes][1] for details.

## v1.11.1

What's changed since v1.11.0:

- Bug fixes:
  - Fixed `Azure.AKS.CNISubnetSize` rule to use CNI selector. [#1178](https://github.com/Azure/PSRule.Rules.Azure/issues/1178)

## v1.11.0

What's changed since v1.10.4:

- New features:
  - Added baselines containing only Azure preview features. [#1129](https://github.com/Azure/PSRule.Rules.Azure/issues/1129)
    - Added baseline `Azure.Preview_2021_09`.
    - Added baseline `Azure.Preview_2021_12`.
  - Added `Azure.GA_2021_12` baseline. [#1146](https://github.com/Azure/PSRule.Rules.Azure/issues/1146)
    - Includes rules released before or during December 2021 for Azure GA features.
    - Marked baseline `Azure.GA_2021_09` as obsolete.
  - Bicep support promoted from experimental to generally available (GA). [#1176](https://github.com/Azure/PSRule.Rules.Azure/issues/1176)
- New rules:
  - All resources:
    - Check comments for each template resource. [#969](https://github.com/Azure/PSRule.Rules.Azure/issues/969)
  - Automation Account:
    - Automation accounts should enable diagnostic logs. [#1075](https://github.com/Azure/PSRule.Rules.Azure/issues/1075)
  - Azure Kubernetes Service:
    - Check clusters have the HTTP application routing add-on disabled. [#1131](https://github.com/Azure/PSRule.Rules.Azure/issues/1131)
    - Check clusters use the Secrets Store CSI Driver add-on. [#992](https://github.com/Azure/PSRule.Rules.Azure/issues/992)
    - Check clusters autorotation with the Secrets Store CSI Driver add-on. [#993](https://github.com/Azure/PSRule.Rules.Azure/issues/993)
    - Check clusters use Azure AD Pod Managed Identities (preview). [#991](https://github.com/Azure/PSRule.Rules.Azure/issues/991)
  - Azure Redis Cache:
    - Use availability zones for Azure Cache for Redis for regions that support it. [#1078](https://github.com/Azure/PSRule.Rules.Azure/issues/1078)
      - `Azure.Redis.AvailabilityZone`
      - `Azure.RedisEnterprise.Zones`
  - Application Security Group:
    - Check Application Security Groups meet naming requirements. [#1110](https://github.com/Azure/PSRule.Rules.Azure/issues/1110)
  - Firewall:
    - Check Firewalls meet naming requirements. [#1110](https://github.com/Azure/PSRule.Rules.Azure/issues/1110)
    - Check Firewall policies meet naming requirements. [#1110](https://github.com/Azure/PSRule.Rules.Azure/issues/1110)
  - Private Endpoint:
    - Check Private Endpoints meet naming requirements. [#1110](https://github.com/Azure/PSRule.Rules.Azure/issues/1110)
  - Virtual WAN:
    - Check Virtual WANs meet naming requirements. [#1110](https://github.com/Azure/PSRule.Rules.Azure/issues/1110)
- Updated rules:
  - Azure Kubernetes Service:
    - Promoted `Azure.AKS.AutoUpgrade` to GA rule set. [#1130](https://github.com/Azure/PSRule.Rules.Azure/issues/1130)
- General improvements:
  - Added support for template function `tenant()`. [#1124](https://github.com/Azure/PSRule.Rules.Azure/issues/1124)
  - Added support for template function `managementGroup()`. [#1125](https://github.com/Azure/PSRule.Rules.Azure/issues/1125)
  - Added support for template function `pickZones()`. [#518](https://github.com/Azure/PSRule.Rules.Azure/issues/518)
- Engineering:
  - Rule refactoring of rules from PowerShell to YAML. [#1109](https://github.com/Azure/PSRule.Rules.Azure/issues/1109)
    - The following rules were refactored:
      - `Azure.LB.Name`
      - `Azure.NSG.Name`
      - `Azure.Firewall.Mode`
      - `Azure.Route.Name`
      - `Azure.VNET.Name`
      - `Azure.VNG.Name`
      - `Azure.VNG.ConnectionName`
      - `Azure.AppConfig.SKU`
      - `Azure.AppConfig.Name`
      - `Azure.AppInsights.Workspace`
      - `Azure.AppInsights.Name`
      - `Azure.Cosmos.AccountName`
      - `Azure.FrontDoor.State`
      - `Azure.FrontDoor.Name`
      - `Azure.FrontDoor.WAF.Mode`
      - `Azure.FrontDoor.WAF.Enabled`
      - `Azure.FrontDoor.WAF.Name`
      - `Azure.AKS.MinNodeCount`
      - `Azure.AKS.ManagedIdentity`
      - `Azure.AKS.StandardLB`
      - `Azure.AKS.AzurePolicyAddOn`
      - `Azure.AKS.ManagedAAD`
      - `Azure.AKS.AuthorizedIPs`
      - `Azure.AKS.LocalAccounts`
      - `Azure.AKS.AzureRBAC`
- Bug fixes:
  - Fixed output of Bicep informational and warning messages in error stream. [#1157](https://github.com/Azure/PSRule.Rules.Azure/issues/1157)

What's changed since pre-release v1.11.0-B2112112:

- New features:
  - Bicep support promoted from experimental to generally available (GA). [#1176](https://github.com/Azure/PSRule.Rules.Azure/issues/1176)

## v1.11.0-B2112112 (pre-release)

What's changed since pre-release v1.11.0-B2112104:

- New rules:
  - Azure Redis Cache:
    - Use availability zones for Azure Cache for Redis for regions that support it. [#1078](https://github.com/Azure/PSRule.Rules.Azure/issues/1078)
      - `Azure.Redis.AvailabilityZone`
      - `Azure.RedisEnterprise.Zones`

## v1.11.0-B2112104 (pre-release)

What's changed since pre-release v1.11.0-B2112073:

- New rules:
  - Azure Kubernetes Service:
    - Check clusters use Azure AD Pod Managed Identities (preview). [#991](https://github.com/Azure/PSRule.Rules.Azure/issues/991)
- Engineering:
  - Rule refactoring of rules from PowerShell to YAML. [#1109](https://github.com/Azure/PSRule.Rules.Azure/issues/1109)
    - The following rules were refactored:
      - `Azure.AppConfig.SKU`
      - `Azure.AppConfig.Name`
      - `Azure.AppInsights.Workspace`
      - `Azure.AppInsights.Name`
      - `Azure.Cosmos.AccountName`
      - `Azure.FrontDoor.State`
      - `Azure.FrontDoor.Name`
      - `Azure.FrontDoor.WAF.Mode`
      - `Azure.FrontDoor.WAF.Enabled`
      - `Azure.FrontDoor.WAF.Name`
      - `Azure.AKS.MinNodeCount`
      - `Azure.AKS.ManagedIdentity`
      - `Azure.AKS.StandardLB`
      - `Azure.AKS.AzurePolicyAddOn`
      - `Azure.AKS.ManagedAAD`
      - `Azure.AKS.AuthorizedIPs`
      - `Azure.AKS.LocalAccounts`
      - `Azure.AKS.AzureRBAC`
- Bug fixes:
  - Fixed output of Bicep informational and warning messages in error stream. [#1157](https://github.com/Azure/PSRule.Rules.Azure/issues/1157)
  - Fixed obsolete flag for baseline `Azure.Preview_2021_12`. [#1166](https://github.com/Azure/PSRule.Rules.Azure/issues/1166)

## v1.11.0-B2112073 (pre-release)

What's changed since pre-release v1.11.0-B2112024:

- New features:
  - Added baselines containing only Azure preview features. [#1129](https://github.com/Azure/PSRule.Rules.Azure/issues/1129)
    - Added baseline `Azure.Preview_2021_09`.
    - Added baseline `Azure.Preview_2021_12`.
  - Added `Azure.GA_2021_12` baseline. [#1146](https://github.com/Azure/PSRule.Rules.Azure/issues/1146)
    - Includes rules released before or during December 2021 for Azure GA features.
    - Marked baseline `Azure.GA_2021_09` as obsolete.
- New rules:
  - All resources:
    - Check comments for each template resource. [#969](https://github.com/Azure/PSRule.Rules.Azure/issues/969)
- Bug fixes:
  - Fixed template function `equals` parameter count mismatch. [#1137](https://github.com/Azure/PSRule.Rules.Azure/issues/1137)
  - Fixed copy loop on nested deployment parameters is not handled. [#1144](https://github.com/Azure/PSRule.Rules.Azure/issues/1144)
  - Fixed outer copy loop of nested deployment. [#1154](https://github.com/Azure/PSRule.Rules.Azure/issues/1154)

## v1.11.0-B2112024 (pre-release)

What's changed since pre-release v1.11.0-B2111014:

- New rules:
  - Azure Kubernetes Service:
    - Check clusters have the HTTP application routing add-on disabled. [#1131](https://github.com/Azure/PSRule.Rules.Azure/issues/1131)
    - Check clusters use the Secrets Store CSI Driver add-on. [#992](https://github.com/Azure/PSRule.Rules.Azure/issues/992)
    - Check clusters autorotation with the Secrets Store CSI Driver add-on. [#993](https://github.com/Azure/PSRule.Rules.Azure/issues/993)
  - Automation Account:
    - Automation accounts should enable diagnostic logs. [#1075](https://github.com/Azure/PSRule.Rules.Azure/issues/1075)
- Updated rules:
  - Azure Kubernetes Service:
    - Promoted `Azure.AKS.AutoUpgrade` to GA rule set. [#1130](https://github.com/Azure/PSRule.Rules.Azure/issues/1130)
- General improvements:
  - Added support for template function `tenant()`. [#1124](https://github.com/Azure/PSRule.Rules.Azure/issues/1124)
  - Added support for template function `managementGroup()`. [#1125](https://github.com/Azure/PSRule.Rules.Azure/issues/1125)
  - Added support for template function `pickZones()`. [#518](https://github.com/Azure/PSRule.Rules.Azure/issues/518)
- Bug fixes:
  - Fixed `Azure.Policy.WaiverExpiry` date conversion. [#1118](https://github.com/Azure/PSRule.Rules.Azure/issues/1118)

## v1.11.0-B2111014 (pre-release)

What's changed since v1.10.0:

- New rules:
  - Application Security Group:
    - Check Application Security Groups meet naming requirements. [#1110](https://github.com/Azure/PSRule.Rules.Azure/issues/1110)
  - Firewall:
    - Check Firewalls meet naming requirements. [#1110](https://github.com/Azure/PSRule.Rules.Azure/issues/1110)
    - Check Firewall policies meet naming requirements. [#1110](https://github.com/Azure/PSRule.Rules.Azure/issues/1110)
  - Private Endpoint:
    - Check Private Endpoints meet naming requirements. [#1110](https://github.com/Azure/PSRule.Rules.Azure/issues/1110)
  - Virtual WAN:
    - Check Virtual WANs meet naming requirements. [#1110](https://github.com/Azure/PSRule.Rules.Azure/issues/1110)
- Engineering:
  - Rule refactoring of rules from PowerShell to YAML. [#1109](https://github.com/Azure/PSRule.Rules.Azure/issues/1109)
    - The following rules were refactored:
      - `Azure.LB.Name`
      - `Azure.NSG.Name`
      - `Azure.Firewall.Mode`
      - `Azure.Route.Name`
      - `Azure.VNET.Name`
      - `Azure.VNG.Name`
      - `Azure.VNG.ConnectionName`

## v1.10.4

What's changed since v1.10.3:

- Bug fixes:
  - Fixed outer copy loop of nested deployment. [#1154](https://github.com/Azure/PSRule.Rules.Azure/issues/1154)

## v1.10.3

What's changed since v1.10.2:

- Bug fixes:
  - Fixed copy loop on nested deployment parameters is not handled. [#1144](https://github.com/Azure/PSRule.Rules.Azure/issues/1144)

## v1.10.2

What's changed since v1.10.1:

- Bug fixes:
  - Fixed template function `equals` parameter count mismatch. [#1137](https://github.com/Azure/PSRule.Rules.Azure/issues/1137)

## v1.10.1

What's changed since v1.10.0:

- Bug fixes:
  - Fixed `Azure.Policy.WaiverExpiry` date conversion. [#1118](https://github.com/Azure/PSRule.Rules.Azure/issues/1118)

## v1.10.0

What's changed since v1.9.1:

- New features:
  - Added support for parameter strong types. [#1083](https://github.com/Azure/PSRule.Rules.Azure/issues/1083)
    - The value of string parameters can be tested against the expected type.
    - When configuring a location strong type, the parameter value must be a valid Azure location.
    - When configuring a resource type strong type, the parameter value must be a matching resource Id.
- New rules:
  - All resources:
    - Check template expressions do not exceed a maximum length. [#1006](https://github.com/Azure/PSRule.Rules.Azure/issues/1006)
  - Automation Service:
    - Check automation accounts should use managed identities for authentication. [#1074](https://github.com/Azure/PSRule.Rules.Azure/issues/1074)
  - Event Grid:
    - Check topics and domains use managed identities. [#1091](https://github.com/Azure/PSRule.Rules.Azure/issues/1091)
    - Check topics and domains use private endpoints. [#1092](https://github.com/Azure/PSRule.Rules.Azure/issues/1092)
    - Check topics and domains use identity-based authentication. [#1093](https://github.com/Azure/PSRule.Rules.Azure/issues/1093)
- General improvements:
  - Updated default baseline to use module configuration. [#1089](https://github.com/Azure/PSRule.Rules.Azure/issues/1089)
- Engineering:
  - Bump PSRule dependency to v1.9.0. [#1081](https://github.com/Azure/PSRule.Rules.Azure/issues/1081)
  - Bump Microsoft.CodeAnalysis.NetAnalyzers to v6.0.0. [#1080](https://github.com/Azure/PSRule.Rules.Azure/pull/1080)
  - Bump Microsoft.SourceLink.GitHub to 1.1.1. [#1085](https://github.com/Azure/PSRule.Rules.Azure/pull/1085)
- Bug fixes:
  - Fixed expansion of secret references. [#1098](https://github.com/Azure/PSRule.Rules.Azure/issues/1098)
  - Fixed handling of tagging for deployments. [#1099](https://github.com/Azure/PSRule.Rules.Azure/issues/1099)
  - Fixed strong type issue flagged with empty defaultValue string. [#1100](https://github.com/Azure/PSRule.Rules.Azure/issues/1100)

What's changed since pre-release v1.10.0-B2111081:

- No additional changes.

## v1.10.0-B2111081 (pre-release)

What's changed since pre-release v1.10.0-B2111072:

- New rules:
  - Automation Service:
    - Automation accounts should use managed identities for authentication. [#1074](https://github.com/Azure/PSRule.Rules.Azure/issues/1074)

## v1.10.0-B2111072 (pre-release)

What's changed since pre-release v1.10.0-B2111058:

- New rules:
  - All resources:
    - Check template expressions do not exceed a maximum length. [#1006](https://github.com/Azure/PSRule.Rules.Azure/issues/1006)
- Bug fixes:
  - Fixed expansion of secret references. [#1098](https://github.com/Azure/PSRule.Rules.Azure/issues/1098)
  - Fixed handling of tagging for deployments. [#1099](https://github.com/Azure/PSRule.Rules.Azure/issues/1099)
  - Fixed strong type issue flagged with empty defaultValue string. [#1100](https://github.com/Azure/PSRule.Rules.Azure/issues/1100)

## v1.10.0-B2111058 (pre-release)

What's changed since pre-release v1.10.0-B2111040:

- New rules:
  - Event Grid:
    - Check topics and domains use managed identities. [#1091](https://github.com/Azure/PSRule.Rules.Azure/issues/1091)
    - Check topics and domains use private endpoints. [#1092](https://github.com/Azure/PSRule.Rules.Azure/issues/1092)
    - Check topics and domains use identity-based authentication. [#1093](https://github.com/Azure/PSRule.Rules.Azure/issues/1093)
- General improvements:
  - Updated default baseline to use module configuration. [#1089](https://github.com/Azure/PSRule.Rules.Azure/issues/1089)

## v1.10.0-B2111040 (pre-release)

What's changed since v1.9.1:

- New features:
  - Added support for parameter strong types. [#1083](https://github.com/Azure/PSRule.Rules.Azure/issues/1083)
    - The value of string parameters can be tested against the expected type.
    - When configuring a location strong type, the parameter value must be a valid Azure location.
    - When configuring a resource type strong type, the parameter value must be a matching resource Id.
- Engineering:
  - Bump PSRule dependency to v1.9.0. [#1081](https://github.com/Azure/PSRule.Rules.Azure/issues/1081)
  - Bump Microsoft.CodeAnalysis.NetAnalyzers to v6.0.0. [#1080](https://github.com/Azure/PSRule.Rules.Azure/pull/1080)
  - Bump Microsoft.SourceLink.GitHub to 1.1.1. [#1085](https://github.com/Azure/PSRule.Rules.Azure/pull/1085)

## v1.9.1

What's changed since v1.9.0:

- Bug fixes:
  - Fixed can not index into resource group tags. [#1066](https://github.com/Azure/PSRule.Rules.Azure/issues/1066)
  - Fixed `Azure.VM.ASMinMembers` for template deployments. [#1064](https://github.com/Azure/PSRule.Rules.Azure/issues/1064)
  - Fixed zones property not found on public IP resource. [#1070](https://github.com/Azure/PSRule.Rules.Azure/issues/1070)

## v1.9.0

What's changed since v1.8.1:

- New rules:
  - API Management Service:
    - Check API management services are using availability zones when available. [#1017](https://github.com/Azure/PSRule.Rules.Azure/issues/1017)
  - Public IP Address:
    - Check Public IP addresses are configured with zone-redundancy. [#958](https://github.com/Azure/PSRule.Rules.Azure/issues/958)
    - Check Public IP addresses are using Standard SKU. [#979](https://github.com/Azure/PSRule.Rules.Azure/issues/979)
  - User Assigned Managed Identity:
    - Check identities meet naming requirements. [#1021](https://github.com/Azure/PSRule.Rules.Azure/issues/1021)
  - Virtual Network Gateway:
    - Check VPN/ExpressRoute gateways are configured with availability zone SKU. [#926](https://github.com/Azure/PSRule.Rules.Azure/issues/926)
- General improvements:
  - Improved processing of AzOps generated templates. [#799](https://github.com/Azure/PSRule.Rules.Azure/issues/799)
    - `Azure.Template.DefineParameters` is ignored for AzOps generated templates.
    - `Azure.Template.UseLocationParameter` is ignored for AzOps generated templates.
  - Bicep is now installed when using PSRule GitHub Action. [#1050](https://github.com/Azure/PSRule.Rules.Azure/issues/1050)
- Engineering:
  - Bump PSRule dependency to v1.8.0. [#1018](https://github.com/Azure/PSRule.Rules.Azure/issues/1018)
  - Added automated PR workflow to bump `providers.json` monthly. [#1041](https://github.com/Azure/PSRule.Rules.Azure/issues/1041)
- Bug fixes:
  - Fixed AKS Network Policy should accept calico. [#1046](https://github.com/Azure/PSRule.Rules.Azure/issues/1046)
  - Fixed `Azure.ACR.AdminUser` fails when `adminUserEnabled` not set. [#1014](https://github.com/Azure/PSRule.Rules.Azure/issues/1014)
  - Fixed `Azure.KeyVault.Logs` reports cannot index into a null array. [#1024](https://github.com/Azure/PSRule.Rules.Azure/issues/1024)
  - Fixed template function empty returns object reference not set exception. [#1025](https://github.com/Azure/PSRule.Rules.Azure/issues/1025)
  - Fixed delayed binding of `and` template function. [#1026](https://github.com/Azure/PSRule.Rules.Azure/issues/1026)
  - Fixed template function array nests array with array parameters. [#1027](https://github.com/Azure/PSRule.Rules.Azure/issues/1027)
  - Fixed property used by `Azure.ACR.MinSKU` to work more reliably with templates. [#1034](https://github.com/Azure/PSRule.Rules.Azure/issues/1034)
  - Fixed could not determine JSON object type for MockMember using CreateObject. [#1035](https://github.com/Azure/PSRule.Rules.Azure/issues/1035)
  - Fixed Bicep convention ordering. [#1053](https://github.com/Azure/PSRule.Rules.Azure/issues/1053)

What's changed since pre-release v1.9.0-B2110087:

- No additional changes.

## v1.9.0-B2110087 (pre-release)

What's changed since pre-release v1.9.0-B2110082:

- Bug fixes:
  - Fixed Bicep convention ordering. [#1053](https://github.com/Azure/PSRule.Rules.Azure/issues/1053)

## v1.9.0-B2110082 (pre-release)

What's changed since pre-release v1.9.0-B2110059:

- General improvements:
  - Bicep is now installed when using PSRule GitHub Action. [#1050](https://github.com/Azure/PSRule.Rules.Azure/issues/1050)
- Engineering:
  - Added automated PR workflow to bump `providers.json` monthly. [#1041](https://github.com/Azure/PSRule.Rules.Azure/issues/1041)
- Bug fixes:
  - Fixed AKS Network Policy should accept calico. [#1046](https://github.com/Azure/PSRule.Rules.Azure/issues/1046)

## v1.9.0-B2110059 (pre-release)

What's changed since pre-release v1.9.0-B2110040:

- New rules:
  - API Management Service:
    - Check API management services are using availability zones when available. [#1017](https://github.com/Azure/PSRule.Rules.Azure/issues/1017)
- Bug fixes:
  - Fixed property used by `Azure.ACR.MinSKU` to work more reliably with templates. [#1034](https://github.com/Azure/PSRule.Rules.Azure/issues/1034)
  - Fixed could not determine JSON object type for MockMember using CreateObject. [#1035](https://github.com/Azure/PSRule.Rules.Azure/issues/1035)

## v1.9.0-B2110040 (pre-release)

What's changed since pre-release v1.9.0-B2110025:

- New rules:
  - User Assigned Managed Identity:
    - Check identities meet naming requirements. [#1021](https://github.com/Azure/PSRule.Rules.Azure/issues/1021)
- Bug fixes:
  - Fixed `Azure.KeyVault.Logs` reports cannot index into a null array. [#1024](https://github.com/Azure/PSRule.Rules.Azure/issues/1024)
  - Fixed template function empty returns object reference not set exception. [#1025](https://github.com/Azure/PSRule.Rules.Azure/issues/1025)
  - Fixed delayed binding of `and` template function. [#1026](https://github.com/Azure/PSRule.Rules.Azure/issues/1026)
  - Fixed template function array nests array with array parameters. [#1027](https://github.com/Azure/PSRule.Rules.Azure/issues/1027)

## v1.9.0-B2110025 (pre-release)

What's changed since pre-release v1.9.0-B2110014:

- Engineering:
  - Bump PSRule dependency to v1.8.0. [#1018](https://github.com/Azure/PSRule.Rules.Azure/issues/1018)
- Bug fixes:
  - Fixed `Azure.ACR.AdminUser` fails when `adminUserEnabled` not set. [#1014](https://github.com/Azure/PSRule.Rules.Azure/issues/1014)

## v1.9.0-B2110014 (pre-release)

What's changed since pre-release v1.9.0-B2110009:

- Bug fixes:
  - Fixed expression out of range of valid values. [#1005](https://github.com/Azure/PSRule.Rules.Azure/issues/1005)
  - Fixed template expand fails in nested reference expansion. [#1007](https://github.com/Azure/PSRule.Rules.Azure/issues/1007)

## v1.9.0-B2110009 (pre-release)

What's changed since pre-release v1.9.0-B2109027:

- Bug fixes:
  - Fixed handling of comments with template and parameter file rules. [#996](https://github.com/Azure/PSRule.Rules.Azure/issues/996)
  - Fixed `Azure.Template.UseLocationParameter` to only apply to templates deployed as RG scope [#995](https://github.com/Azure/PSRule.Rules.Azure/issues/995)
  - Fixed expand template fails with `createObject` when no parameters are specified. [#1000](https://github.com/Azure/PSRule.Rules.Azure/issues/1000)

## v1.9.0-B2109027 (pre-release)

What's changed since v1.8.0:

- New rules:
  - Public IP Address:
    - Check Public IP addresses are configured with zone-redundancy. [#958](https://github.com/Azure/PSRule.Rules.Azure/issues/958)
    - Check Public IP addresses are using Standard SKU. [#979](https://github.com/Azure/PSRule.Rules.Azure/issues/979)
  - Virtual Network Gateway:
    - Check VPN/ExpressRoute gateways are configured with availability zone SKU. [#926](https://github.com/Azure/PSRule.Rules.Azure/issues/926)
- General improvements:
  - Improved processing of AzOps generated templates. [#799](https://github.com/Azure/PSRule.Rules.Azure/issues/799)
    - `Azure.Template.DefineParameters` is ignored for AzOps generated templates.
    - `Azure.Template.UseLocationParameter` is ignored for AzOps generated templates.
- Bug fixes:
  - Fixed `ToUpper` fails to convert character. [#986](https://github.com/Azure/PSRule.Rules.Azure/issues/986)

## v1.8.1

What's changed since v1.8.0:

- Bug fixes:
  - Fixed handling of comments with template and parameter file rules. [#996](https://github.com/Azure/PSRule.Rules.Azure/issues/996)
  - Fixed `Azure.Template.UseLocationParameter` to only apply to templates deployed as RG scope [#995](https://github.com/Azure/PSRule.Rules.Azure/issues/995)
  - Fixed expand template fails with `createObject` when no parameters are specified. [#1000](https://github.com/Azure/PSRule.Rules.Azure/issues/1000)
  - Fixed `ToUpper` fails to convert character. [#986](https://github.com/Azure/PSRule.Rules.Azure/issues/986)
  - Fixed expression out of range of valid values. [#1005](https://github.com/Azure/PSRule.Rules.Azure/issues/1005)
  - Fixed template expand fails in nested reference expansion. [#1007](https://github.com/Azure/PSRule.Rules.Azure/issues/1007)

## v1.8.0

What's changed since v1.7.0:

- New features:
  - Added `Azure.GA_2021_09` baseline. [#961](https://github.com/Azure/PSRule.Rules.Azure/issues/961)
    - Includes rules released before or during September 2021 for Azure GA features.
    - Marked baseline `Azure.GA_2021_06` as obsolete.
- New rules:
  - Application Gateway:
    - Check App Gateways should use availability zones when available. Thanks [@ArmaanMcleod](https://github.com/ArmaanMcleod). [#928](https://github.com/Azure/PSRule.Rules.Azure/issues/928)
  - Azure Kubernetes Service:
    - Check clusters have control plane audit logs enabled. Thanks [@ArmaanMcleod](https://github.com/ArmaanMcleod). [#882](https://github.com/Azure/PSRule.Rules.Azure/issues/882)
    - Check clusters have control plane diagnostics enabled. Thanks [@ArmaanMcleod](https://github.com/ArmaanMcleod). [#922](https://github.com/Azure/PSRule.Rules.Azure/issues/922)
    - Check clusters use Container Insights for monitoring workloads. Thanks [@ArmaanMcleod](https://github.com/ArmaanMcleod). [#881](https://github.com/Azure/PSRule.Rules.Azure/issues/881)
    - Check clusters use availability zones when available. Thanks [@ArmaanMcleod](https://github.com/ArmaanMcleod). [#880](https://github.com/Azure/PSRule.Rules.Azure/issues/880)
  - Cosmos DB:
    - Check DB account names meet naming requirements. [#954](https://github.com/Azure/PSRule.Rules.Azure/issues/954)
    - Check DB accounts use Azure AD identities for resource management operations. [#953](https://github.com/Azure/PSRule.Rules.Azure/issues/953)
  - Load Balancer:
    - Check Load balancers are using Standard SKU. Thanks [@ArmaanMcleod](https://github.com/ArmaanMcleod). [#957](https://github.com/Azure/PSRule.Rules.Azure/issues/957)
    - Check Load Balancers are configured with zone-redundancy. Thanks [@ArmaanMcleod](https://github.com/ArmaanMcleod). [#927](https://github.com/Azure/PSRule.Rules.Azure/issues/927)
- Engineering:
  - Bump PSRule dependency to v1.7.2. [#951](https://github.com/Azure/PSRule.Rules.Azure/issues/951)
  - Automated update of availability zone information in providers.json. [#907](https://github.com/Azure/PSRule.Rules.Azure/issues/907)
  - Increased test coverage of rule reasons. Thanks [@ArmaanMcleod](https://github.com/ArmaanMcleod). [#960](https://github.com/Azure/PSRule.Rules.Azure/issues/960)
- Bug fixes:
  - Fixed export of in-flight AKS related subnets for kubenet clusters. Thanks [@ArmaanMcleod](https://github.com/ArmaanMcleod). [#920](https://github.com/Azure/PSRule.Rules.Azure/issues/920)
  - Fixed plan instance count is not applicable to Elastic Premium plans. [#946](https://github.com/Azure/PSRule.Rules.Azure/issues/946)
  - Fixed minimum App Service Plan fails Elastic Premium plans. [#945](https://github.com/Azure/PSRule.Rules.Azure/issues/945)
  - Fixed App Service Plan should include PremiumV3 plan. [#944](https://github.com/Azure/PSRule.Rules.Azure/issues/944)
  - Fixed Azure.VM.NICAttached with private endpoints. [#932](https://github.com/Azure/PSRule.Rules.Azure/issues/932)
  - Fixed Bicep CLI fails with unexpected end of content. [#889](https://github.com/Azure/PSRule.Rules.Azure/issues/889)
  - Fixed incomplete reason message for `Azure.Storage.MinTLS`. [#971](https://github.com/Azure/PSRule.Rules.Azure/issues/971)
  - Fixed false positive of `Azure.Storage.UseReplication` with large file storage. [#965](https://github.com/Azure/PSRule.Rules.Azure/issues/965)

What's changed since pre-release v1.8.0-B2109060:

- No additional changes.

## v1.8.0-B2109086 (pre-release)

What's changed since pre-release v1.8.0-B2109060:

- New rules:
  - Load Balancer:
    - Check Load balancers are using Standard SKU. Thanks [@ArmaanMcleod](https://github.com/ArmaanMcleod). [#957](https://github.com/Azure/PSRule.Rules.Azure/issues/957)
- Engineering:
  - Increased test coverage of rule reasons. Thanks [@ArmaanMcleod](https://github.com/ArmaanMcleod). [#960](https://github.com/Azure/PSRule.Rules.Azure/issues/960)
- Bug fixes:
  - Fixed Bicep CLI fails with unexpected end of content. [#889](https://github.com/Azure/PSRule.Rules.Azure/issues/889)
  - Fixed incomplete reason message for `Azure.Storage.MinTLS`. [#971](https://github.com/Azure/PSRule.Rules.Azure/issues/971)
  - Fixed false positive of `Azure.Storage.UseReplication` with large file storage. [#965](https://github.com/Azure/PSRule.Rules.Azure/issues/965)

## v1.8.0-B2109060 (pre-release)

What's changed since pre-release v1.8.0-B2109046:

- New features:
  - Added `Azure.GA_2021_09` baseline. [#961](https://github.com/Azure/PSRule.Rules.Azure/issues/961)
    - Includes rules released before or during September 2021 for Azure GA features.
    - Marked baseline `Azure.GA_2021_06` as obsolete.
- New rules:
  - Load Balancer:
    - Check Load Balancers are configured with zone-redundancy. Thanks [@ArmaanMcleod](https://github.com/ArmaanMcleod). [#927](https://github.com/Azure/PSRule.Rules.Azure/issues/927)

## v1.8.0-B2109046 (pre-release)

What's changed since pre-release v1.8.0-B2109020:

- New rules:
  - Application Gateway:
    - Check App Gateways should use availability zones when available. Thanks [@ArmaanMcleod](https://github.com/ArmaanMcleod). [#928](https://github.com/Azure/PSRule.Rules.Azure/issues/928)
  - Cosmos DB:
    - Check DB account names meet naming requirements. [#954](https://github.com/Azure/PSRule.Rules.Azure/issues/954)
    - Check DB accounts use Azure AD identities for resource management operations. [#953](https://github.com/Azure/PSRule.Rules.Azure/issues/953)
- Bug fixes:
  - Fixed plan instance count is not applicable to Elastic Premium plans. [#946](https://github.com/Azure/PSRule.Rules.Azure/issues/946)
  - Fixed minimum App Service Plan fails Elastic Premium plans. [#945](https://github.com/Azure/PSRule.Rules.Azure/issues/945)
  - Fixed App Service Plan should include PremiumV3 plan. [#944](https://github.com/Azure/PSRule.Rules.Azure/issues/944)
  - Fixed Azure.VM.NICAttached with private endpoints. [#932](https://github.com/Azure/PSRule.Rules.Azure/issues/932)
- Engineering:
  - Bump PSRule dependency to v1.7.2. [#951](https://github.com/Azure/PSRule.Rules.Azure/issues/951)

## v1.8.0-B2109020 (pre-release)

What's changed since pre-release v1.8.0-B2108026:

- New rules:
  - Azure Kubernetes Service:
    - Check clusters have control plane audit logs enabled. Thanks [@ArmaanMcleod](https://github.com/ArmaanMcleod). [#882](https://github.com/Azure/PSRule.Rules.Azure/issues/882)
    - Check clusters have control plane diagnostics enabled. Thanks [@ArmaanMcleod](https://github.com/ArmaanMcleod). [#922](https://github.com/Azure/PSRule.Rules.Azure/issues/922)
- Engineering:
  - Bump PSRule dependency to v1.7.0. [#938](https://github.com/Azure/PSRule.Rules.Azure/issues/938)

## v1.8.0-B2108026 (pre-release)

What's changed since pre-release v1.8.0-B2108013:

- New rules:
  - Azure Kubernetes Service:
    - Check clusters use Container Insights for monitoring workloads. Thanks [@ArmaanMcleod](https://github.com/ArmaanMcleod). [#881](https://github.com/Azure/PSRule.Rules.Azure/issues/881)
- Bug fixes:
  - Fixed export of in-flight AKS related subnets for kubenet clusters. Thanks [@ArmaanMcleod](https://github.com/ArmaanMcleod). [#920](https://github.com/Azure/PSRule.Rules.Azure/issues/920)

## v1.8.0-B2108013 (pre-release)

What's changed since v1.7.0:

- New rules:
  - Azure Kubernetes Service:
    - Check clusters use availability zones when available. Thanks [@ArmaanMcleod](https://github.com/ArmaanMcleod). [#880](https://github.com/Azure/PSRule.Rules.Azure/issues/880)
- Engineering:
  - Bump PSRule dependency to v1.6.1. [#913](https://github.com/Azure/PSRule.Rules.Azure/issues/913)
  - Automated update of availability zone information in providers.json. [#907](https://github.com/Azure/PSRule.Rules.Azure/issues/907)

## v1.7.0

What's changed since v1.6.0:

- New rules:
  - All resources:
    - Check template parameter files use metadata links. [#846](https://github.com/Azure/PSRule.Rules.Azure/issues/846)
      - Configure the `AZURE_PARAMETER_FILE_METADATA_LINK` option to enable this rule.
    - Check template files use a recent schema. [#845](https://github.com/Azure/PSRule.Rules.Azure/issues/845)
    - Check template files use a https schema scheme. [#894](https://github.com/Azure/PSRule.Rules.Azure/issues/894)
    - Check template parameter files use a https schema scheme. [#894](https://github.com/Azure/PSRule.Rules.Azure/issues/894)
    - Check template parameters set a value. [#896](https://github.com/Azure/PSRule.Rules.Azure/issues/896)
    - Check template parameters use a valid secret reference. [#897](https://github.com/Azure/PSRule.Rules.Azure/issues/897)
  - Azure Kubernetes Service:
    - Check clusters using Azure CNI should use large subnets. Thanks [@ArmaanMcleod](https://github.com/ArmaanMcleod). [#273](https://github.com/Azure/PSRule.Rules.Azure/issues/273)
    - Check clusters use auto-scale node pools. Thanks [@ArmaanMcleod](https://github.com/ArmaanMcleod). [#218](https://github.com/Azure/PSRule.Rules.Azure/issues/218)
      - By default, a minimum of a `/23` subnet is required.
      - Configure `AZURE_AKS_CNI_MINIMUM_CLUSTER_SUBNET_SIZE` to change the default minimum subnet size.
  - Storage Account:
    - Check Storage Accounts only accept explicitly allowed network traffic. [#884](https://github.com/Azure/PSRule.Rules.Azure/issues/884)
- Updated rules:
  - Virtual Network:
    - Excluded `AzureFirewallManagementSubnet` from `Azure.VNET.UseNSGs`. [#869](https://github.com/Azure/PSRule.Rules.Azure/issues/869)
- General improvements:
  - Added version information to bicep compilation exceptions. [#903](https://github.com/Azure/PSRule.Rules.Azure/issues/903)
- Engineering:
  - Bump PSRule dependency to v1.6.0. [#871](https://github.com/Azure/PSRule.Rules.Azure/issues/871)
- Bug fixes:
  - Fixed DateTimeAdd function and tests within timezones with DST. [#891](https://github.com/Azure/PSRule.Rules.Azure/issues/891)
  - Fixed `Azure.Template.ParameterValue` failing on empty value. [#901](https://github.com/Azure/PSRule.Rules.Azure/issues/901)

What's changed since pre-release v1.7.0-B2108059:

- No additional changes.

## v1.7.0-B2108059 (pre-release)

What's changed since pre-release v1.7.0-B2108049:

- General improvements:
  - Added version information to bicep compilation exceptions. [#903](https://github.com/Azure/PSRule.Rules.Azure/issues/903)
- Bug fixes:
  - Fixed `Azure.Template.ParameterValue` failing on empty value. [#901](https://github.com/Azure/PSRule.Rules.Azure/issues/901)

## v1.7.0-B2108049 (pre-release)

What's changed since pre-release v1.7.0-B2108040:

- New rules:
  - All resources:
    - Check template files use a recent schema. [#845](https://github.com/Azure/PSRule.Rules.Azure/issues/845)
    - Check template files use a https schema scheme. [#894](https://github.com/Azure/PSRule.Rules.Azure/issues/894)
    - Check template parameter files use a https schema scheme. [#894](https://github.com/Azure/PSRule.Rules.Azure/issues/894)
    - Check template parameters set a value. [#896](https://github.com/Azure/PSRule.Rules.Azure/issues/896)
    - Check template parameters use a valid secret reference. [#897](https://github.com/Azure/PSRule.Rules.Azure/issues/897)
- Bug fixes:
  - Fixed DateTimeAdd function and tests within timezones with DST. [#891](https://github.com/Azure/PSRule.Rules.Azure/issues/891)

## v1.7.0-B2108040 (pre-release)

What's changed since pre-release v1.7.0-B2108020:

- New rules:
  - All resources:
    - Check template parameter files use metadata links. [#846](https://github.com/Azure/PSRule.Rules.Azure/issues/846)
      - Configure the `AZURE_PARAMETER_FILE_METADATA_LINK` option to enable this rule.
  - Azure Kubernetes Service:
    - Check clusters using Azure CNI should use large subnets. Thanks [@ArmaanMcleod](https://github.com/ArmaanMcleod). [#273](https://github.com/Azure/PSRule.Rules.Azure/issues/273)
      - By default, a minimum of a `/23` subnet is required.
      - Configure `AZURE_AKS_CNI_MINIMUM_CLUSTER_SUBNET_SIZE` to change the default minimum subnet size.
  - Storage Account:
    - Check Storage Accounts only accept explicitly allowed network traffic. [#884](https://github.com/Azure/PSRule.Rules.Azure/issues/884)

## v1.7.0-B2108020 (pre-release)

What's changed since v1.6.0:

- New rules:
  - Azure Kubernetes Service:
    - Check clusters use auto-scale node pools. Thanks [@ArmaanMcleod](https://github.com/ArmaanMcleod). [#218](https://github.com/Azure/PSRule.Rules.Azure/issues/218)
- Updated rules:
  - Virtual Network:
    - Excluded `AzureFirewallManagementSubnet` from `Azure.VNET.UseNSGs`. [#869](https://github.com/Azure/PSRule.Rules.Azure/issues/869)
- Engineering:
  - Bump PSRule dependency to v1.6.0. [#871](https://github.com/Azure/PSRule.Rules.Azure/issues/871)

## v1.6.0

What's changed since v1.5.1:

- New features:
  - **Experimental**: Added support for expansion from Bicep source files. [#848](https://github.com/Azure/PSRule.Rules.Azure/issues/848) [#670](https://github.com/Azure/PSRule.Rules.Azure/issues/670) [#858](https://github.com/Azure/PSRule.Rules.Azure/issues/858)
    - Bicep support is currently experimental.
    - To opt-in set the `AZURE_BICEP_FILE_EXPANSION` configuration to `true`.
    - For more information see [Using Bicep](https://azure.github.io/PSRule.Rules.Azure/using-bicep/).
- New rules:
  - Application Gateways:
    - Check Application Gateways publish endpoints by HTTPS. [#841](https://github.com/Azure/PSRule.Rules.Azure/issues/841)
- Engineering:
  - Bump PSRule dependency to v1.5.0. [#832](https://github.com/Azure/PSRule.Rules.Azure/issues/832)
  - Migration of Pester v4 tests to Pester v5. Thanks [@ArmaanMcleod](https://github.com/ArmaanMcleod). [#395](https://github.com/Azure/PSRule.Rules.Azure/issues/395)

What's changed since pre-release v1.6.0-B2108038:

- Bug fixes:
  - Fixed Bicep expand creates deadlock and times out. [#863](https://github.com/Azure/PSRule.Rules.Azure/issues/863)

## v1.6.0-B2108038 (pre-release)

What's changed since pre-release v1.6.0-B2108023:

- Bug fixes:
  - Fixed Bicep expand hangs analysis. [#858](https://github.com/Azure/PSRule.Rules.Azure/issues/858)

## v1.6.0-B2108023 (pre-release)

What's changed since pre-release v1.6.0-B2107028:

- New features:
  - **Experimental**: Added support for expansion from Bicep source files. [#848](https://github.com/Azure/PSRule.Rules.Azure/issues/848) [#670](https://github.com/Azure/PSRule.Rules.Azure/issues/670)
    - Bicep support is currently experimental.
    - To opt-in set the `AZURE_BICEP_FILE_EXPANSION` configuration to `true`.
    - For more information see [Using Bicep](https://azure.github.io/PSRule.Rules.Azure/using-bicep/).

## v1.6.0-B2107028 (pre-release)

What's changed since v1.5.1:

- New rules:
  - Application Gateways:
    - Check Application Gateways publish endpoints by HTTPS. [#841](https://github.com/Azure/PSRule.Rules.Azure/issues/841)
- Engineering:
  - Bump PSRule dependency to v1.5.0. [#832](https://github.com/Azure/PSRule.Rules.Azure/issues/832)

## v1.5.1

What's changed since v1.5.0:

- Bug fixes:
  - Fixed rule does not detect more restrictive NSG rules. [#831](https://github.com/Azure/PSRule.Rules.Azure/issues/831)

## v1.5.0

What's changed since v1.4.1:

- New features:
  - Added `Azure.GA_2021_06` baseline. [#822](https://github.com/Azure/PSRule.Rules.Azure/issues/822)
    - Includes rules released before or during June 2021 for Azure GA features.
    - Marked baseline `Azure.GA_2021_03` as obsolete.
- New rules:
  - Application Insights:
    - Check App Insights resources use workspace-based configuration. [#813](https://github.com/Azure/PSRule.Rules.Azure/issues/813)
    - Check App Insights resources meet naming requirements. [#814](https://github.com/Azure/PSRule.Rules.Azure/issues/814)
- General improvements:
  - Exclude not applicable rules for templates generated with Bicep and PSArm. [#815](https://github.com/Azure/PSRule.Rules.Azure/issues/815)
  - Updated rule help to use docs pages for online version. [#824](https://github.com/Azure/PSRule.Rules.Azure/issues/824)
- Engineering:
  - Bump PSRule dependency to v1.4.0. [#823](https://github.com/Azure/PSRule.Rules.Azure/issues/823)
  - Bump YamlDotNet dependency to v11.2.1. [#821](https://github.com/Azure/PSRule.Rules.Azure/pull/821)
  - Migrate project to Azure GitHub organization and updated links. [#800](https://github.com/Azure/PSRule.Rules.Azure/pull/800)
- Bug fixes:
  - Fixed detection of parameters and variables with line breaks. [#811](https://github.com/Azure/PSRule.Rules.Azure/issues/811)

What's changed since pre-release v1.5.0-B2107002:

- No additional changes.

## v1.5.0-B2107002 (pre-release)

What's changed since pre-release v1.5.0-B2106018:

- New features:
  - Added `Azure.GA_2021_06` baseline. [#822](https://github.com/Azure/PSRule.Rules.Azure/issues/822)
    - Includes rules released before or during June 2021 for Azure GA features.
    - Marked baseline `Azure.GA_2021_03` as obsolete.
- General improvements:
  - Updated rule help to use docs pages for online version. [#824](https://github.com/Azure/PSRule.Rules.Azure/issues/824)
- Engineering:
  - Bump PSRule dependency to v1.4.0. [#823](https://github.com/Azure/PSRule.Rules.Azure/issues/823)
  - Bump YamlDotNet dependency to v11.2.1. [#821](https://github.com/Azure/PSRule.Rules.Azure/pull/821)

## v1.5.0-B2106018 (pre-release)

What's changed since v1.4.1:

- New rules:
  - Application Insights:
    - Check App Insights resources use workspace-based configuration. [#813](https://github.com/Azure/PSRule.Rules.Azure/issues/813)
    - Check App Insights resources meet naming requirements. [#814](https://github.com/Azure/PSRule.Rules.Azure/issues/814)
- General improvements:
  - Exclude not applicable rules for templates generated with Bicep and PSArm. [#815](https://github.com/Azure/PSRule.Rules.Azure/issues/815)
- Engineering:
  - Bump YamlDotNet dependency to v11.2.0. [#801](https://github.com/Azure/PSRule.Rules.Azure/pull/801)
  - Migrate project to Azure GitHub organization and updated links. [#800](https://github.com/Azure/PSRule.Rules.Azure/pull/800)
- Bug fixes:
  - Fixed detection of parameters and variables with line breaks. [#811](https://github.com/Azure/PSRule.Rules.Azure/issues/811)

## v1.4.1

What's changed since v1.4.0:

- Bug fixes:
  - Fixed boolean string conversion case. [#793](https://github.com/Azure/PSRule.Rules.Azure/issues/793)
  - Fixed case sensitive property matching. [#794](https://github.com/Azure/PSRule.Rules.Azure/issues/794)
  - Fixed automatic expansion of template parameter files. [#796](https://github.com/Azure/PSRule.Rules.Azure/issues/796)
    - Template parameter files are not automatically expanded by default.
    - To enable this, set the `AZURE_PARAMETER_FILE_EXPANSION` configuration option.

## v1.4.0

What's changed since v1.3.2:

- New features:
  - Automatically expand template from parameter files for analysis. [#772](https://github.com/Azure/PSRule.Rules.Azure/issues/772)
    - Previously templates needed to be exported with `Export-AzRuleTemplateData`.
    - To export template data automatically use PSRule cmdlets with `-Format File`.
- New rules:
  - Cognitive Search:
    - Check search services meet index SLA replica requirement. [#761](https://github.com/Azure/PSRule.Rules.Azure/issues/761)
    - Check search services meet query SLA replica requirement. [#762](https://github.com/Azure/PSRule.Rules.Azure/issues/762)
    - Check search services meet naming requirements. [#763](https://github.com/Azure/PSRule.Rules.Azure/issues/763)
    - Check search services use a minimum SKU. [#764](https://github.com/Azure/PSRule.Rules.Azure/issues/764)
    - Check search services use managed identities. [#765](https://github.com/Azure/PSRule.Rules.Azure/issues/765)
  - Azure Kubernetes Service:
    - Check clusters use AKS-managed Azure AD integration. [#436](https://github.com/Azure/PSRule.Rules.Azure/issues/436)
    - Check clusters have local account disabled (preview). [#786](https://github.com/Azure/PSRule.Rules.Azure/issues/786)
    - Check clusters have an auto-upgrade channel set (preview). [#787](https://github.com/Azure/PSRule.Rules.Azure/issues/787)
    - Check clusters limit access network access to the API server. [#788](https://github.com/Azure/PSRule.Rules.Azure/issues/788)
    - Check clusters used Azure RBAC for Kubernetes authorization. [#789](https://github.com/Azure/PSRule.Rules.Azure/issues/789)
- Updated rules:
  - Azure Kubernetes Service:
    - Updated `Azure.AKS.Version` to 1.20.5. [#767](https://github.com/Azure/PSRule.Rules.Azure/issues/767)
- General improvements:
  - Automatically nest template sub-resources for analysis. [#746](https://github.com/Azure/PSRule.Rules.Azure/issues/746)
    - Sub-resources such as diagnostic logs or configurations are automatically nested.
    - Automatic nesting a resource requires:
      - The parent resource is defined in the same template.
      - The sub-resource depends on the parent resource.
  - Added support for source location references to template files. [#781](https://github.com/Azure/PSRule.Rules.Azure/issues/781)
    - Output includes source location to resources exported from a templates.
- Bug fixes:
  - Fixed string index parsing in expressions with whitespace. [#775](https://github.com/Azure/PSRule.Rules.Azure/issues/775)
  - Fixed base for DateTimeAdd is not a valid string. [#777](https://github.com/Azure/PSRule.Rules.Azure/issues/777)
- Engineering:
  - Added source link to project. [#783](https://github.com/Azure/PSRule.Rules.Azure/issues/783)

What's changed since pre-release v1.4.0-B2105057:

- No additional changes.

## v1.4.0-B2105057 (pre-release)

What's changed since pre-release v1.4.0-B2105050:

- New rules:
  - Azure Kubernetes Service:
    - Check clusters use AKS-managed Azure AD integration. [#436](https://github.com/Azure/PSRule.Rules.Azure/issues/436)
    - Check clusters have local account disabled (preview). [#786](https://github.com/Azure/PSRule.Rules.Azure/issues/786)
    - Check clusters have an auto-upgrade channel set (preview). [#787](https://github.com/Azure/PSRule.Rules.Azure/issues/787)
    - Check clusters limit access network access to the API server. [#788](https://github.com/Azure/PSRule.Rules.Azure/issues/788)
    - Check clusters used Azure RBAC for Kubernetes authorization. [#789](https://github.com/Azure/PSRule.Rules.Azure/issues/789)
- Updated rules:
  - Azure Kubernetes Service:
    - Updated `Azure.AKS.Version` to 1.20.5. [#767](https://github.com/Azure/PSRule.Rules.Azure/issues/767)
- Engineering:
  - Added source link to project. [#783](https://github.com/Azure/PSRule.Rules.Azure/issues/783)

## v1.4.0-B2105050 (pre-release)

What's changed since pre-release v1.4.0-B2105044:

- General improvements:
  - Added support for source location references to template files. [#781](https://github.com/Azure/PSRule.Rules.Azure/issues/781)
    - Output includes source location to resources exported from a templates.

## v1.4.0-B2105044 (pre-release)

What's changed since pre-release v1.4.0-B2105027:

- New features:
  - Automatically expand template from parameter files for analysis. [#772](https://github.com/Azure/PSRule.Rules.Azure/issues/772)
    - Previously templates needed to be exported with `Export-AzRuleTemplateData`.
    - To export template data automatically use PSRule cmdlets with `-Format File`.
- Bug fixes:
  - Fixed string index parsing in expressions with whitespace. [#775](https://github.com/Azure/PSRule.Rules.Azure/issues/775)
  - Fixed base for DateTimeAdd is not a valid string. [#777](https://github.com/Azure/PSRule.Rules.Azure/issues/777)

## v1.4.0-B2105027 (pre-release)

What's changed since pre-release v1.4.0-B2105020:

- New rules:
  - Cognitive Search:
    - Check search services meet index SLA replica requirement. [#761](https://github.com/Azure/PSRule.Rules.Azure/issues/761)
    - Check search services meet query SLA replica requirement. [#762](https://github.com/Azure/PSRule.Rules.Azure/issues/762)
    - Check search services meet naming requirements. [#763](https://github.com/Azure/PSRule.Rules.Azure/issues/763)
    - Check search services use a minimum SKU. [#764](https://github.com/Azure/PSRule.Rules.Azure/issues/764)
    - Check search services use managed identities. [#765](https://github.com/Azure/PSRule.Rules.Azure/issues/765)

## v1.4.0-B2105020 (pre-release)

What's changed since v1.3.2:

- General improvements:
  - Automatically nest template sub-resources for analysis. [#746](https://github.com/Azure/PSRule.Rules.Azure/issues/746)
    - Sub-resources such as diagnostic logs or configurations are automatically nested.
    - Automatic nesting a resource requires:
      - The parent resource is defined in the same template.
      - The sub-resource depends on the parent resource.

## v1.3.2

What's changed since v1.3.1:

- Bug fixes:
  - Fixed rule reason reported the parameter inputObject is null. [#753](https://github.com/Azure/PSRule.Rules.Azure/issues/753)

## v1.3.1

What's changed since v1.3.0:

- Engineering:
  - Bump PSRule dependency to v1.3.0. [#749](https://github.com/Azure/PSRule.Rules.Azure/issues/749)
  - Bump YamlDotNet dependency to v11.1.1. [#742](https://github.com/Azure/PSRule.Rules.Azure/issues/742)

## v1.3.0

What's changed since v1.2.1:

- New rules:
  - Policy:
    - Check policy assignment display name and description are set. [#725](https://github.com/Azure/PSRule.Rules.Azure/issues/725)
    - Check policy assignment assigned by metadata is set. [#726](https://github.com/Azure/PSRule.Rules.Azure/issues/726)
    - Check policy exemption display name and description are set. [#723](https://github.com/Azure/PSRule.Rules.Azure/issues/723)
    - Check policy waiver exemptions have an expiry date set. [#724](https://github.com/Azure/PSRule.Rules.Azure/issues/724)
- Removed rules:
  - Storage:
    - Remove `Azure.Storage.UseEncryption` as Storage Service Encryption (SSE) is always on. [#630](https://github.com/Azure/PSRule.Rules.Azure/issues/630)
      - SSE is on by default and can not be disabled.
- General improvements:
  - Additional metadata added in parameter files is passed through with `Get-AzRuleTemplateLink`. [#706](https://github.com/Azure/PSRule.Rules.Azure/issues/706)
  - Improved binding support for File inputs. [#480](https://github.com/Azure/PSRule.Rules.Azure/issues/480)
    - Template and parameter file names now return a relative path instead of full path.
  - Added API version for each module resource. [#729](https://github.com/Azure/PSRule.Rules.Azure/issues/729)
- Engineering:
  - Clean up depreciated warning message for configuration option `azureAllowedRegions`. [#737](https://github.com/Azure/PSRule.Rules.Azure/issues/737)
  - Clean up depreciated warning message for configuration option `minAKSVersion`. [#738](https://github.com/Azure/PSRule.Rules.Azure/issues/738)
  - Bump PSRule dependency to v1.2.0. [#713](https://github.com/Azure/PSRule.Rules.Azure/issues/713)
- Bug fixes:
  - Fixed could not load file or assembly YamlDotNet. [#741](https://github.com/Azure/PSRule.Rules.Azure/issues/741)
    - This fix pins the PSRule version to v1.2.0 until the next stable release of PSRule for Azure.

What's changed since pre-release v1.3.0-B2104040:

- No additional changes.

## v1.3.0-B2104040 (pre-release)

What's changed since pre-release v1.3.0-B2104034:

- Bug fixes:
  - Fixed could not load file or assembly YamlDotNet. [#741](https://github.com/Azure/PSRule.Rules.Azure/issues/741)
    - This fix pins the PSRule version to v1.2.0 until the next stable release of PSRule for Azure.

## v1.3.0-B2104034 (pre-release)

What's changed since pre-release v1.3.0-B2104023:

- New rules:
  - Policy:
    - Check policy assignment display name and description are set. [#725](https://github.com/Azure/PSRule.Rules.Azure/issues/725)
    - Check policy assignment assigned by metadata is set. [#726](https://github.com/Azure/PSRule.Rules.Azure/issues/726)
    - Check policy exemption display name and description are set. [#723](https://github.com/Azure/PSRule.Rules.Azure/issues/723)
    - Check policy waiver exemptions have an expiry date set. [#724](https://github.com/Azure/PSRule.Rules.Azure/issues/724)
- Engineering:
  - Clean up depreciated warning message for configuration option `azureAllowedRegions`. [#737](https://github.com/Azure/PSRule.Rules.Azure/issues/737)
  - Clean up depreciated warning message for configuration option `minAKSVersion`. [#738](https://github.com/Azure/PSRule.Rules.Azure/issues/738)

## v1.3.0-B2104023 (pre-release)

What's changed since pre-release v1.3.0-B2104013:

- General improvements:
  - Improved binding support for File inputs. [#480](https://github.com/Azure/PSRule.Rules.Azure/issues/480)
    - Template and parameter file names now return a relative path instead of full path.
  - Added API version for each module resource. [#729](https://github.com/Azure/PSRule.Rules.Azure/issues/729)

## v1.3.0-B2104013 (pre-release)

What's changed since pre-release v1.3.0-B2103007:

- Engineering:
  - Bump PSRule dependency to v1.2.0. [#713](https://github.com/Azure/PSRule.Rules.Azure/issues/713)
- Bug fixes:
  - Fixed export not expanding nested deployments. [#715](https://github.com/Azure/PSRule.Rules.Azure/issues/715)

## v1.3.0-B2103007 (pre-release)

What's changed since v1.2.0:

- Removed rules:
  - Storage:
    - Remove `Azure.Storage.UseEncryption` as Storage Service Encryption (SSE) is always on. [#630](https://github.com/Azure/PSRule.Rules.Azure/issues/630)
      - SSE is on by default and can not be disabled.
- General improvements:
  - Additional metadata added in parameter files is passed through with `Get-AzRuleTemplateLink`. [#706](https://github.com/Azure/PSRule.Rules.Azure/issues/706)

## v1.2.1

What's changed since v1.2.0:

- Bug fixes:
  - Fixed export not expanding nested deployments. [#715](https://github.com/Azure/PSRule.Rules.Azure/issues/715)

## v1.2.0

What's changed since v1.1.4:

- New features:
  - Added `Azure.GA_2021_03` baseline. [#673](https://github.com/Azure/PSRule.Rules.Azure/issues/673)
    - Includes rules released before or during March 2021 for Azure GA features.
    - Marked baseline `Azure.GA_2020_12` as obsolete.
- New rules:
  - Key Vault:
    - Check vaults, keys, and secrets meet name requirements. [#646](https://github.com/Azure/PSRule.Rules.Azure/issues/646)
- Updated rules:
  - Azure Kubernetes Service:
    - Updated `Azure.AKS.Version` to 1.19.7. [#696](https://github.com/Azure/PSRule.Rules.Azure/issues/696)
- General improvements:
  - Added support for user defined functions in templates. [#682](https://github.com/Azure/PSRule.Rules.Azure/issues/682)
- Engineering:
  - Bump PSRule dependency to v1.1.0. [#692](https://github.com/Azure/PSRule.Rules.Azure/issues/692)

What's changed since pre-release v1.2.0-B2103044:

- No additional changes.

## v1.2.0-B2103044 (pre-release)

What's changed since pre-release v1.2.0-B2103032:

- New features:
  - Added `Azure.GA_2021_03` baseline. [#673](https://github.com/Azure/PSRule.Rules.Azure/issues/673)
    - Includes rules released before or during March 2021 for Azure GA features.
    - Marked baseline `Azure.GA_2020_12` as obsolete.
- Updated rules:
  - Azure Kubernetes Service:
    - Updated `Azure.AKS.Version` to 1.19.7. [#696](https://github.com/Azure/PSRule.Rules.Azure/issues/696)

## v1.2.0-B2103032 (pre-release)

What's changed since pre-release v1.2.0-B2103024:

- New rules:
  - Key Vault:
    - Check vaults, keys, and secrets meet name requirements. [#646](https://github.com/Azure/PSRule.Rules.Azure/issues/646)
- Engineering:
  - Bump PSRule dependency to v1.1.0. [#692](https://github.com/Azure/PSRule.Rules.Azure/issues/692)

## v1.2.0-B2103024 (pre-release)

What's changed since v1.1.4:

- General improvements:
  - Added support for user defined functions in templates. [#682](https://github.com/Azure/PSRule.Rules.Azure/issues/682)

## v1.1.4

What's changed since v1.1.3:

- Bug fixes:
  - Fixed handling of literal index with copyIndex function. [#686](https://github.com/Azure/PSRule.Rules.Azure/issues/686)
  - Fixed handling of inner scoped nested deployments. [#687](https://github.com/Azure/PSRule.Rules.Azure/issues/687)

## v1.1.3

What's changed since v1.1.2:

- Bug fixes:
  - Fixed parsing of property names for functions across multiple lines. [#683](https://github.com/Azure/PSRule.Rules.Azure/issues/683)

## v1.1.2

What's changed since v1.1.1:

- Bug fixes:
  - Fixed copy peer property resolve. [#677](https://github.com/Azure/PSRule.Rules.Azure/issues/677)
  - Fixed partial resource group or subscription object not populating. [#678](https://github.com/Azure/PSRule.Rules.Azure/issues/678)
  - Fixed lazy loading of environment and resource providers. [#679](https://github.com/Azure/PSRule.Rules.Azure/issues/679)

## v1.1.1

What's changed since v1.1.0:

- Bug fixes:
  - Fixed support for parameter file schemas. [#674](https://github.com/Azure/PSRule.Rules.Azure/issues/674)

## v1.1.0

What's changed since v1.0.0:

- New features:
  - Exporting template with `Export-AzRuleTemplateData` supports custom resource group and subscription. [#651](https://github.com/Azure/PSRule.Rules.Azure/issues/651)
    - Subscription and resource group used for deployment can be specified instead of using defaults.
    - `ResourceGroupName` parameter of `Export-AzRuleTemplateData` has been renamed to `ResourceGroup`.
    - Added a parameter alias for `ResourceGroupName` on `Export-AzRuleTemplateData`.
- New rules:
  - All resources:
    - Check template parameters are defined. [#631](https://github.com/Azure/PSRule.Rules.Azure/issues/631)
    - Check location parameter is type string. [#632](https://github.com/Azure/PSRule.Rules.Azure/issues/632)
    - Check template parameter `minValue` and `maxValue` constraints are valid. [#637](https://github.com/Azure/PSRule.Rules.Azure/issues/637)
    - Check template resources do not use hard coded locations. [#633](https://github.com/Azure/PSRule.Rules.Azure/issues/633)
    - Check resource group location not referenced instead of location parameter. [#634](https://github.com/Azure/PSRule.Rules.Azure/issues/634)
    - Check increased debug detail is disabled for nested deployments. [#638](https://github.com/Azure/PSRule.Rules.Azure/issues/638)
- General improvements:
  - Added support for matching template by name. [#661](https://github.com/Azure/PSRule.Rules.Azure/issues/661)
    - `Get-AzRuleTemplateLink` discovers `<templateName>.json` from `<templateName>.parameters.json`.
- Engineering:
  - Bump PSRule dependency to v1.0.3. [#648](https://github.com/Azure/PSRule.Rules.Azure/issues/648)
- Bug fixes:
  - Fixed `Azure.VM.ADE` to limit rule to exports only. [#644](https://github.com/Azure/PSRule.Rules.Azure/issues/644)
  - Fixed `if` condition values evaluation order. [#652](https://github.com/Azure/PSRule.Rules.Azure/issues/652)
  - Fixed handling of `int` parameters with large values. [#653](https://github.com/Azure/PSRule.Rules.Azure/issues/653)
  - Fixed handling of expressions split over multiple lines. [#654](https://github.com/Azure/PSRule.Rules.Azure/issues/654)
  - Fixed handling of bool parameter values within logical expressions. [#655](https://github.com/Azure/PSRule.Rules.Azure/issues/655)
  - Fixed copy loop value does not fall within the expected range. [#664](https://github.com/Azure/PSRule.Rules.Azure/issues/664)
  - Fixed template comparison functions handling of large integer values. [#666](https://github.com/Azure/PSRule.Rules.Azure/issues/666)
  - Fixed handling of `createArray` function with no arguments. [#667](https://github.com/Azure/PSRule.Rules.Azure/issues/667)

What's changed since pre-release v1.1.0-B2102034:

- No additional changes.

## v1.1.0-B2102034 (pre-release)

What's changed since pre-release v1.1.0-B2102023:

- General improvements:
  - Added support for matching template by name. [#661](https://github.com/Azure/PSRule.Rules.Azure/issues/661)
    - `Get-AzRuleTemplateLink` discovers `<templateName>.json` from `<templateName>.parameters.json`.
- Bug fixes:
  - Fixed copy loop value does not fall within the expected range. [#664](https://github.com/Azure/PSRule.Rules.Azure/issues/664)
  - Fixed template comparison functions handling of large integer values. [#666](https://github.com/Azure/PSRule.Rules.Azure/issues/666)
  - Fixed handling of `createArray` function with no arguments. [#667](https://github.com/Azure/PSRule.Rules.Azure/issues/667)

## v1.1.0-B2102023 (pre-release)

What's changed since pre-release v1.1.0-B2102015:

- New features:
  - Exporting template with `Export-AzRuleTemplateData` supports custom resource group and subscription. [#651](https://github.com/Azure/PSRule.Rules.Azure/issues/651)
    - Subscription and resource group used for deployment can be specified instead of using defaults.
    - `ResourceGroupName` parameter of `Export-AzRuleTemplateData` has been renamed to `ResourceGroup`.
    - Added a parameter alias for `ResourceGroupName` on `Export-AzRuleTemplateData`.

## v1.1.0-B2102015 (pre-release)

What's changed since pre-release v1.1.0-B2102010:

- Bug fixes:
  - Fixed `if` condition values evaluation order. [#652](https://github.com/Azure/PSRule.Rules.Azure/issues/652)
  - Fixed handling of `int` parameters with large values. [#653](https://github.com/Azure/PSRule.Rules.Azure/issues/653)
  - Fixed handling of expressions split over multiple lines. [#654](https://github.com/Azure/PSRule.Rules.Azure/issues/654)
  - Fixed handling of bool parameter values within logical expressions. [#655](https://github.com/Azure/PSRule.Rules.Azure/issues/655)

## v1.1.0-B2102010 (pre-release)

What's changed since pre-release v1.1.0-B2102001:

- Engineering:
  - Bump PSRule dependency to v1.0.3. [#648](https://github.com/Azure/PSRule.Rules.Azure/issues/648)
- Bug fixes:
  - Fixed `Azure.VM.ADE` to limit rule to exports only. [#644](https://github.com/Azure/PSRule.Rules.Azure/issues/644)

## v1.1.0-B2102001 (pre-release)

What's changed since v1.0.0:

- New rules:
  - All resources:
    - Check template parameters are defined. [#631](https://github.com/Azure/PSRule.Rules.Azure/issues/631)
    - Check location parameter is type string. [#632](https://github.com/Azure/PSRule.Rules.Azure/issues/632)
    - Check template parameter `minValue` and `maxValue` constraints are valid. [#637](https://github.com/Azure/PSRule.Rules.Azure/issues/637)
    - Check template resources do not use hard coded locations. [#633](https://github.com/Azure/PSRule.Rules.Azure/issues/633)
    - Check resource group location not referenced instead of location parameter. [#634](https://github.com/Azure/PSRule.Rules.Azure/issues/634)
    - Check increased debug detail is disabled for nested deployments. [#638](https://github.com/Azure/PSRule.Rules.Azure/issues/638)
- Engineering:
  - Bump PSRule dependency to v1.0.2. [#635](https://github.com/Azure/PSRule.Rules.Azure/issues/635)

## v1.0.0

What's changed since v0.19.0:

- New rules:
  - All resources:
    - Check parameter default value type matches type. [#311](https://github.com/Azure/PSRule.Rules.Azure/issues/311)
    - Check location parameter defaults to resource group. [#361](https://github.com/Azure/PSRule.Rules.Azure/issues/361)
  - Front Door:
    - Check Front Door uses a health probe for each backend pool. [#546](https://github.com/Azure/PSRule.Rules.Azure/issues/546)
    - Check Front Door uses a dedicated health probe path backend pools. [#547](https://github.com/Azure/PSRule.Rules.Azure/issues/547)
    - Check Front Door uses HEAD requests for backend health probes. [#613](https://github.com/Azure/PSRule.Rules.Azure/issues/613)
  - Service Fabric:
    - Check Service Fabric clusters use AAD client authentication. [#619](https://github.com/Azure/PSRule.Rules.Azure/issues/619)
- Updated rules:
  - Azure Kubernetes Service:
    - Updated `Azure.AKS.Version` to 1.19.6. [#603](https://github.com/Azure/PSRule.Rules.Azure/issues/603)
- General improvements:
  - Renamed `Export-AzTemplateRuleData` to `Export-AzRuleTemplateData`. [#596](https://github.com/Azure/PSRule.Rules.Azure/issues/596)
    - New name `Export-AzRuleTemplateData` aligns with prefix of other cmdlets.
    - Use of `Export-AzTemplateRuleData` is now deprecated and will be removed in the next major version.
    - Added alias to allow `Export-AzTemplateRuleData` to continue to be used.
    - Using `Export-AzTemplateRuleData` returns a deprecation warning.
  - Added support for `environment` template function. [#517](https://github.com/Azure/PSRule.Rules.Azure/issues/517)
- Engineering:
  - Bump PSRule dependency to v1.0.1. [#611](https://github.com/Azure/PSRule.Rules.Azure/issues/611)

What's changed since pre-release v1.0.0-B2101028:

- No additional changes.

## v1.0.0-B2101028 (pre-release)

What's changed since pre-release v1.0.0-B2101016:

- New rules:
  - All resources:
    - Check parameter default value type matches type. [#311](https://github.com/Azure/PSRule.Rules.Azure/issues/311)
- General improvements:
  - Renamed `Export-AzTemplateRuleData` to `Export-AzRuleTemplateData`. [#596](https://github.com/Azure/PSRule.Rules.Azure/issues/596)
    - New name `Export-AzRuleTemplateData` aligns with prefix of other cmdlets.
    - Use of `Export-AzTemplateRuleData` is now deprecated and will be removed in the next major version.
    - Added alias to allow `Export-AzTemplateRuleData` to continue to be used.
    - Using `Export-AzTemplateRuleData` returns a deprecation warning.

## v1.0.0-B2101016 (pre-release)

What's changed since pre-release v1.0.0-B2101006:

- New rules:
  - Service Fabric:
    - Check Service Fabric clusters use AAD client authentication. [#619](https://github.com/Azure/PSRule.Rules.Azure/issues/619)
- Bug fixes:
  - Fixed reason `Azure.FrontDoor.ProbePath` so the probe name is included. [#617](https://github.com/Azure/PSRule.Rules.Azure/issues/617)

## v1.0.0-B2101006 (pre-release)

What's changed since v0.19.0:

- New rules:
  - All resources:
    - Check location parameter defaults to resource group. [#361](https://github.com/Azure/PSRule.Rules.Azure/issues/361)
  - Front Door:
    - Check Front Door uses a health probe for each backend pool. [#546](https://github.com/Azure/PSRule.Rules.Azure/issues/546)
    - Check Front Door uses a dedicated health probe path backend pools. [#547](https://github.com/Azure/PSRule.Rules.Azure/issues/547)
    - Check Front Door uses HEAD requests for backend health probes. [#613](https://github.com/Azure/PSRule.Rules.Azure/issues/613)
- Updated rules:
  - Azure Kubernetes Service:
    - Updated `Azure.AKS.Version` to 1.19.6. [#603](https://github.com/Azure/PSRule.Rules.Azure/issues/603)
- General improvements:
  - Added support for `environment` template function. [#517](https://github.com/Azure/PSRule.Rules.Azure/issues/517)
- Engineering:
  - Bump PSRule dependency to v1.0.1. [#611](https://github.com/Azure/PSRule.Rules.Azure/issues/611)
- Redis Cache Enterprise
  - Check Redis Cache Enterprise uses minimum TLS 1.2 [1179](https://github.com/Azure/PSRule.Rules.Azure/issues/1179)

[troubleshooting guide]: troubleshooting.md<|MERGE_RESOLUTION|>--- conflicted
+++ resolved
@@ -26,13 +26,10 @@
 
 - New rules:
   - Azure Database for MariaDB:
-<<<<<<< HEAD
     - Check Azure Database for MariaDB servers only uses TLS 1.2 version by @bengeset96.
       [#1853](https://github.com/Azure/PSRule.Rules.Azure/issues/1853)
-=======
     - Check Azure Database for MariaDB servers only accept encrypted connections by @bengeset96.
       [#1852](https://github.com/Azure/PSRule.Rules.Azure/issues/1852)
->>>>>>> 48e8f685
     - Check Azure Database for MariaDB servers have Microsoft Defender configured by @bengeset96.
       [#1850](https://github.com/Azure/PSRule.Rules.Azure/issues/1850)
     - Check Azure Database for MariaDB servers have geo-redundant backup configured by @bengeset96.
