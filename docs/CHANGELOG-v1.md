--- conflicted
+++ resolved
@@ -24,14 +24,12 @@
 
 ## Unreleased
 
-<<<<<<< HEAD
 - New rules:
   - Azure Database for PostgreSQL:
     - Check that Azure AD-only authentication is configured for Azure Database for PostgreSQL databases by @BenjaminEngeset.
       [#2227](https://github.com/Azure/PSRule.Rules.Azure/issues/2227)
-=======
+
 ## v1.27.0-B0136 (pre-release)
->>>>>>> b2166d35
 
 What's changed since pre-release v1.27.0-B0091:
 
