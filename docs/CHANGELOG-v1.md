---
discussion: false
link_users: true
---

# Change log

See [upgrade notes][1] for helpful information when upgrading from previous versions.

[1]: upgrade-notes.md

**Important notes**:

- Issue #741: `Could not load file or assembly YamlDotNet`.
  See [troubleshooting guide] for a workaround to this issue.
- The configuration option `Azure_AKSMinimumVersion` is replaced with `AZURE_AKS_CLUSTER_MINIMUM_VERSION`.
  If you have this option configured, please update it to `AZURE_AKS_CLUSTER_MINIMUM_VERSION`.
  Support for `Azure_AKSMinimumVersion` will be removed in v2.
  See [upgrade notes][1] for more information.
- The `SupportsTag` PowerShell function has been replaced with the `Azure.Resource.SupportsTags` selector.
  Update PowerShell rules to use the `Azure.Resource.SupportsTags` selector instead.
  Support for the `SupportsTag` function will be removed in v2.
  See [upgrade notes][1] for more information.

## Unreleased

<<<<<<< HEAD
## v1.23.0-B0025 (pre-release)

What's changed since pre-release v1.23.0-B0009:

- New rules:
  - Application Gateway:
    - Check Application Gateways names meet naming requirements by @BenjaminEngeset.
      [#1943](https://github.com/Azure/PSRule.Rules.Azure/issues/1943)
  - Azure Cache for Redis:
    - Check Azure Cache for Redis instances uses Redis 6 by @BenjaminEngeset.
      [#1077](https://github.com/Azure/PSRule.Rules.Azure/issues/1077)
  - Virtual Machine Scale Sets:
    - Check virtual machine scale sets has Azure Monitor Agent installed by @BenjaminEngeset.
      [#1867](https://github.com/Azure/PSRule.Rules.Azure/issues/1867)
- General improvements:
  - Added support to export exemptions related to policy assignments by @BernieWhite.
    [#1888](https://github.com/Azure/PSRule.Rules.Azure/issues/1888)
  - Added support for Bicep `flatten` function by @BernieWhite.
    [#1536](https://github.com/Azure/PSRule.Rules.Azure/issues/1536)
- Engineering:
  - Bump Az.Resources to v6.5.0.
    [#1945](https://github.com/Azure/PSRule.Rules.Azure/pull/1945)

## v1.23.0-B0009 (pre-release)

What's changed since v1.22.1:

- New rules:
  - API Management:
    - Check API management instances has multi-region deployment gateways enabled by @BenjaminEngeset.
      [#1910](https://github.com/Azure/PSRule.Rules.Azure/issues/1910)
  - Azure Database for MariaDB:
    - Check Azure Database for MariaDB servers limits the amount of firewall permitted IP addresses by @BenjaminEngeset.
      [#1856](https://github.com/Azure/PSRule.Rules.Azure/issues/1856)
    - Check Azure Database for MariaDB servers limits the amount of firewall rules allowed by @BenjaminEngeset.
      [#1855](https://github.com/Azure/PSRule.Rules.Azure/issues/1855)
    - Check Azure Database for MariaDB servers does not have Azure services bypassed on firewall by @BenjaminEngeset.
      [#1857](https://github.com/Azure/PSRule.Rules.Azure/issues/1857)
  - Virtual Machine:
    - Check virtual machines has Azure Monitor Agent installed by @BenjaminEngeset.
      [#1868](https://github.com/Azure/PSRule.Rules.Azure/issues/1868)
- Bug fixes:
  - Fixed Azure.AKS.Version ignore clusters with auto-upgrade enabled by @BenjaminEngeset.
    [#1926](https://github.com/Azure/PSRule.Rules.Azure/issues/1926)
=======
## v1.22.2

What's changed since v1.22.1:

- Bug fixes:
  - Fixed `Azure.Deployment.SecureValue` with `reference` function expression by @BernieWhite.
    [#1882](https://github.com/Azure/PSRule.Rules.Azure/issues/1882)
>>>>>>> 48a14a49

## v1.22.1

What's changed since v1.22.0:

- Bug fixes:
<<<<<<< HEAD
  - Fixes template parameter does not use the required format by @BernieWhite.
=======
  - Fixed template parameter does not use the required format by @BernieWhite.
>>>>>>> 48a14a49
    [#1930](https://github.com/Azure/PSRule.Rules.Azure/issues/1930)

## v1.22.0

What's changed since v1.21.2:

- New rules:
  - API Management:
    - Check API management instances uses multi-region deployment by @BenjaminEngeset.
      [#1030](https://github.com/Azure/PSRule.Rules.Azure/issues/1030)
    - Check api management instances limits control plane API calls to apim with version `'2021-08-01'` or newer by @BenjaminEngeset.
      [#1819](https://github.com/Azure/PSRule.Rules.Azure/issues/1819)
  - App Service Environment:
    - Check app service environments uses version 3 (ASEv3) instead of classic version 1 (ASEv1) and version 2 (ASEv2) by @BenjaminEngeset.
      [#1805](https://github.com/Azure/PSRule.Rules.Azure/issues/1805)
  - Azure Database for MariaDB:
    - Check Azure Database for MariaDB servers, databases, firewall rules and VNET rules names meet naming requirements by @BenjaminEngeset.
      [#1854](https://github.com/Azure/PSRule.Rules.Azure/issues/1854)
    - Check Azure Database for MariaDB servers only uses TLS 1.2 version by @BenjaminEngeset.
      [#1853](https://github.com/Azure/PSRule.Rules.Azure/issues/1853)
    - Check Azure Database for MariaDB servers only accept encrypted connections by @BenjaminEngeset.
      [#1852](https://github.com/Azure/PSRule.Rules.Azure/issues/1852)
    - Check Azure Database for MariaDB servers have Microsoft Defender configured by @BenjaminEngeset.
      [#1850](https://github.com/Azure/PSRule.Rules.Azure/issues/1850)
    - Check Azure Database for MariaDB servers have geo-redundant backup configured by @BenjaminEngeset.
      [#1848](https://github.com/Azure/PSRule.Rules.Azure/issues/1848)
  - Azure Database for PostgreSQL:
    - Check Azure Database for PostgreSQL servers have Microsoft Defender configured by @BenjaminEngeset.
      [#286](https://github.com/Azure/PSRule.Rules.Azure/issues/286)
    - Check Azure Database for PostgreSQL servers have geo-redundant backup configured by @BenjaminEngeset.
      [#285](https://github.com/Azure/PSRule.Rules.Azure/issues/285)
  - Azure Database for MySQL:
    - Check Azure Database for MySQL servers have Microsoft Defender configured by @BenjaminEngeset.
      [#287](https://github.com/Azure/PSRule.Rules.Azure/issues/287)
    - Check Azure Database for MySQL servers uses the flexible deployment model by @BenjaminEngeset.
      [#1841](https://github.com/Azure/PSRule.Rules.Azure/issues/1841)
    - Check Azure Database for MySQL Flexible Servers have geo-redundant backup configured by @BenjaminEngeset.
      [#1840](https://github.com/Azure/PSRule.Rules.Azure/issues/1840)
    - Check Azure Database for MySQL servers have geo-redundant backup configured by @BenjaminEngeset.
      [#284](https://github.com/Azure/PSRule.Rules.Azure/issues/284)
  - Azure Resource Deployments:
    - Check for nested deployment that are scoped to `outer` and passing secure values by @ms-sambell.
      [#1475](https://github.com/Azure/PSRule.Rules.Azure/issues/1475)
    - Check custom script extension uses protected settings for secure values by @ms-sambell.
      [#1478](https://github.com/Azure/PSRule.Rules.Azure/issues/1478)
  - Front Door:
    - Check front door uses caching by @BenjaminEngeset.
      [#548](https://github.com/Azure/PSRule.Rules.Azure/issues/548)
  - Virtual Machine:
    - Check virtual machines running SQL Server uses Premium disks or above by @BenjaminEngeset.
      [#9](https://github.com/Azure/PSRule.Rules.Azure/issues/9)
  - Virtual Network:
    - Check VNETs with a GatewaySubnet also has an AzureFirewallSubnet by @BernieWhite.
      [#875](https://github.com/Azure/PSRule.Rules.Azure/issues/875)
- General improvements:
  - Added debug logging improvements for Bicep expansion by @BernieWhite.
    [#1901](https://github.com/Azure/PSRule.Rules.Azure/issues/1901)
- Engineering:
  - Bump PSRule to v2.6.0.
    [#1883](https://github.com/Azure/PSRule.Rules.Azure/pull/1883)
  - Bump Az.Resources to v6.4.1.
    [#1883](https://github.com/Azure/PSRule.Rules.Azure/pull/1883)
  - Bump Microsoft.NET.Test.Sdk to v17.4.0
    [#1838](https://github.com/Azure/PSRule.Rules.Azure/pull/1838)
  - Bump coverlet.collector to v3.2.0.
    [#1814](https://github.com/Azure/PSRule.Rules.Azure/pull/1814)
- Bug fixes:
  - Fixed ref and name duplicated by @BernieWhite.
    [#1876](https://github.com/Azure/PSRule.Rules.Azure/issues/1876)
  - Fixed an item with the same key for parameters by @BernieWhite
    [#1871](https://github.com/Azure/PSRule.Rules.Azure/issues/1871)
  - Fixed policy parse of `requestContext` function by @BernieWhite.
    [#1654](https://github.com/Azure/PSRule.Rules.Azure/issues/1654)
  - Fixed handling of policy type field by @BernieWhite.
    [#1323](https://github.com/Azure/PSRule.Rules.Azure/issues/1323)
  - Fixed `Azure.AppService.WebProbe` with non-boolean value set by @BernieWhite.
    [#1906](https://github.com/Azure/PSRule.Rules.Azure/issues/1906)
  - Fixed managed identity flagged as secret by `Azure.Deployment.OutputSecretValue` by @BernieWhite.
    [#1826](https://github.com/Azure/PSRule.Rules.Azure/issues/1826)
    [#1886](https://github.com/Azure/PSRule.Rules.Azure/issues/1886)
  - Fixed missing support for diagnostic settings category groups by @BenjaminEngeset.
    [#1873](https://github.com/Azure/PSRule.Rules.Azure/issues/1873)

What's changed since pre-release v1.22.0-B0203:

- No additional changes.

## v1.22.0-B0203 (pre-release)

What's changed since pre-release v1.22.0-B0153:

- General improvements:
  - Added debug logging improvements for Bicep expansion by @BernieWhite.
    [#1901](https://github.com/Azure/PSRule.Rules.Azure/issues/1901)
- Bug fixes:
  - Fixed `Azure.AppService.WebProbe` with non-boolean value set by @BernieWhite.
    [#1906](https://github.com/Azure/PSRule.Rules.Azure/issues/1906)

## v1.22.0-B0153 (pre-release)

What's changed since pre-release v1.22.0-B0106:

- Bug fixes:
  - Fixed managed identity flagged as secret by `Azure.Deployment.OutputSecretValue` by @BernieWhite.
    [#1826](https://github.com/Azure/PSRule.Rules.Azure/issues/1826)
    [#1886](https://github.com/Azure/PSRule.Rules.Azure/issues/1886)

## v1.22.0-B0106 (pre-release)

What's changed since pre-release v1.22.0-B0062:

- New rules:
  - API Management:
    - Check API management instances uses multi-region deployment by @BenjaminEngeset.
      [#1030](https://github.com/Azure/PSRule.Rules.Azure/issues/1030)
  - Azure Database for MariaDB:
    - Check Azure Database for MariaDB servers, databases, firewall rules and VNET rules names meet naming requirements by @BenjaminEngeset.
      [#1854](https://github.com/Azure/PSRule.Rules.Azure/issues/1854)
- Engineering:
  - Bump PSRule to v2.6.0.
    [#1883](https://github.com/Azure/PSRule.Rules.Azure/pull/1883)
  - Bump Az.Resources to v6.4.1.
    [#1883](https://github.com/Azure/PSRule.Rules.Azure/pull/1883)
- Bug fixes:
  - Fixed ref and name duplicated by @BernieWhite.
    [#1876](https://github.com/Azure/PSRule.Rules.Azure/issues/1876)
  - Fixed an item with the same key for parameters by @BernieWhite
    [#1871](https://github.com/Azure/PSRule.Rules.Azure/issues/1871)
  - Fixed policy parse of `requestContext` function by @BernieWhite.
    [#1654](https://github.com/Azure/PSRule.Rules.Azure/issues/1654)
  - Fixed handling of policy type field by @BernieWhite.
    [#1323](https://github.com/Azure/PSRule.Rules.Azure/issues/1323)

## v1.22.0-B0062 (pre-release)

What's changed since pre-release v1.22.0-B0026:

- New rules:
  - Azure Database for MariaDB:
    - Check Azure Database for MariaDB servers only uses TLS 1.2 version by @BenjaminEngeset.
      [#1853](https://github.com/Azure/PSRule.Rules.Azure/issues/1853)
    - Check Azure Database for MariaDB servers only accept encrypted connections by @BenjaminEngeset.
      [#1852](https://github.com/Azure/PSRule.Rules.Azure/issues/1852)
    - Check Azure Database for MariaDB servers have Microsoft Defender configured by @BenjaminEngeset.
      [#1850](https://github.com/Azure/PSRule.Rules.Azure/issues/1850)
    - Check Azure Database for MariaDB servers have geo-redundant backup configured by @BenjaminEngeset.
      [#1848](https://github.com/Azure/PSRule.Rules.Azure/issues/1848)
  - Azure Database for PostgreSQL:
    - Check Azure Database for PostgreSQL servers have Microsoft Defender configured by @BenjaminEngeset.
      [#286](https://github.com/Azure/PSRule.Rules.Azure/issues/286)
    - Check Azure Database for PostgreSQL servers have geo-redundant backup configured by @BenjaminEngeset.
      [#285](https://github.com/Azure/PSRule.Rules.Azure/issues/285)
  - Azure Database for MySQL:
    - Check Azure Database for MySQL servers have Microsoft Defender configured by @BenjaminEngeset.
      [#287](https://github.com/Azure/PSRule.Rules.Azure/issues/287)
    - Check Azure Database for MySQL servers uses the flexible deployment model by @BenjaminEngeset.
      [#1841](https://github.com/Azure/PSRule.Rules.Azure/issues/1841)
    - Check Azure Database for MySQL Flexible Servers have geo-redundant backup configured by @BenjaminEngeset.
      [#1840](https://github.com/Azure/PSRule.Rules.Azure/issues/1840)
    - Check Azure Database for MySQL servers have geo-redundant backup configured by @BenjaminEngeset.
      [#284](https://github.com/Azure/PSRule.Rules.Azure/issues/284)
  - Azure Resource Deployments:
    - Check for nested deployment that are scoped to `outer` and passing secure values by @ms-sambell.
      [#1475](https://github.com/Azure/PSRule.Rules.Azure/issues/1475)
    - Check custom script extension uses protected settings for secure values by @ms-sambell.
      [#1478](https://github.com/Azure/PSRule.Rules.Azure/issues/1478)
  - Virtual Machine:
    - Check virtual machines running SQL Server uses Premium disks or above by @BenjaminEngeset.
      [#9](https://github.com/Azure/PSRule.Rules.Azure/issues/9)
- Engineering:
  - Bump Microsoft.NET.Test.Sdk to v17.4.0
    [#1838](https://github.com/Azure/PSRule.Rules.Azure/pull/1838)
  - Bump coverlet.collector to v3.2.0.
    [#1814](https://github.com/Azure/PSRule.Rules.Azure/pull/1814)
- Bug fixes:
  - Fixed missing support for diagnostic settings category groups by @BenjaminEngeset.
    [#1873](https://github.com/Azure/PSRule.Rules.Azure/issues/1873)

## v1.22.0-B0026 (pre-release)

What's changed since pre-release v1.22.0-B0011:

- New rules:
  - API Management:
    - Check api management instances limits control plane API calls to apim with version `'2021-08-01'` or newer by @BenjaminEngeset.
      [#1819](https://github.com/Azure/PSRule.Rules.Azure/issues/1819)
- Engineering:
  - Bump Az.Resources to v6.4.0.
    [#1829](https://github.com/Azure/PSRule.Rules.Azure/pull/1829)
- Bug fixes:
  - Fixed non-Linux VM images flagged as Linux by @BernieWhite.
    [#1825](https://github.com/Azure/PSRule.Rules.Azure/issues/1825)
  - Fixed failed to expand with last function on runtime property by @BernieWhite.
    [#1830](https://github.com/Azure/PSRule.Rules.Azure/issues/1830)

## v1.22.0-B0011 (pre-release)

What's changed since v1.21.0:

- New rules:
  - App Service Environment:
    - Check app service environments uses version 3 (ASEv3) instead of classic version 1 (ASEv1) and version 2 (ASEv2) by @BenjaminEngeset.
      [#1805](https://github.com/Azure/PSRule.Rules.Azure/issues/1805)
  - Front Door:
    - Check front door uses caching by @BenjaminEngeset.
      [#548](https://github.com/Azure/PSRule.Rules.Azure/issues/548)
  - Virtual Network:
    - Check VNETs with a GatewaySubnet also has an AzureFirewallSubnet by @BernieWhite.
      [#875](https://github.com/Azure/PSRule.Rules.Azure/issues/875)

## v1.21.2

What's changed since v1.21.1:

- Bug fixes:
  - Fixed non-Linux VM images flagged as Linux by @BernieWhite.
    [#1825](https://github.com/Azure/PSRule.Rules.Azure/issues/1825)
  - Fixed failed to expand with last function on runtime property by @BernieWhite.
    [#1830](https://github.com/Azure/PSRule.Rules.Azure/issues/1830)

## v1.21.1

What's changed since v1.21.0:

- Bug fixes:
  - Fixed multiple nested parameter loops returns stack empty exception by @BernieWhite.
    [#1811](https://github.com/Azure/PSRule.Rules.Azure/issues/1811)
  - Fixed `Azure.ACR.ContentTrust` when customer managed keys are enabled by @BernieWhite.
    [#1810](https://github.com/Azure/PSRule.Rules.Azure/issues/1810)

## v1.21.0

What's changed since v1.20.2:

- New features:
  - Mapping of Azure Security Benchmark v3 to security rules by @jagoodwin.
    [#1610](https://github.com/Azure/PSRule.Rules.Azure/issues/1610)
- New rules:
  - Deployment:
    - Check sensitive resource values use secure parameters by @VeraBE @BernieWhite.
      [#1773](https://github.com/Azure/PSRule.Rules.Azure/issues/1773)
  - Service Bus:
    - Check service bus namespaces uses TLS 1.2 version by @BenjaminEngeset.
      [#1777](https://github.com/Azure/PSRule.Rules.Azure/issues/1777)
  - Virtual Machine:
    - Check virtual machines uses Azure Monitor Agent instead of old legacy Log Analytics Agent by @BenjaminEngeset.
      [#1792](https://github.com/Azure/PSRule.Rules.Azure/issues/1792)
  - Virtual Machine Scale Sets:
    - Check virtual machine scale sets uses Azure Monitor Agent instead of old legacy Log Analytics Agent by @BenjaminEngeset.
      [#1792](https://github.com/Azure/PSRule.Rules.Azure/issues/1792)
  - Virtual Network:
    - Check VNETs with a GatewaySubnet also has a AzureBastionSubnet by @BenjaminEngeset.
      [#1761](https://github.com/Azure/PSRule.Rules.Azure/issues/1761)
- General improvements:
  - Added built-in list of ignored policy definitions by @BernieWhite.
    [#1730](https://github.com/Azure/PSRule.Rules.Azure/issues/1730)
    - To ignore additional policy definitions, use the `AZURE_POLICY_IGNORE_LIST` configuration option.
- Engineering:
  - Bump PSRule to v2.5.3.
    [#1800](https://github.com/Azure/PSRule.Rules.Azure/pull/1800)
  - Bump Az.Resources to v6.3.1.
    [#1800](https://github.com/Azure/PSRule.Rules.Azure/pull/1800)

What's changed since pre-release v1.21.0-B0050:

- No additional changes.

## v1.21.0-B0050 (pre-release)

What's changed since pre-release v1.21.0-B0027:

- New rules:
  - Virtual Machine:
    - Check virtual machines uses Azure Monitor Agent instead of old legacy Log Analytics Agent by @BenjaminEngeset.
      [#1792](https://github.com/Azure/PSRule.Rules.Azure/issues/1792)
  - Virtual Machine Scale Sets:
    - Check virtual machine scale sets uses Azure Monitor Agent instead of old legacy Log Analytics Agent by @BenjaminEngeset.
      [#1792](https://github.com/Azure/PSRule.Rules.Azure/issues/1792)
- Engineering:
  - Bump PSRule to v2.5.3.
    [#1800](https://github.com/Azure/PSRule.Rules.Azure/pull/1800)
  - Bump Az.Resources to v6.3.1.
    [#1800](https://github.com/Azure/PSRule.Rules.Azure/pull/1800)
- Bug fixes:
  - Fixed contains function unable to match array by @BernieWhite.
    [#1793](https://github.com/Azure/PSRule.Rules.Azure/issues/1793)

## v1.21.0-B0027 (pre-release)

What's changed since pre-release v1.21.0-B0011:

- New rules:
  - Deployment:
    - Check sensitive resource values use secure parameters by @VeraBE @BernieWhite.
      [#1773](https://github.com/Azure/PSRule.Rules.Azure/issues/1773)
  - Service Bus:
    - Check service bus namespaces uses TLS 1.2 version by @BenjaminEngeset.
      [#1777](https://github.com/Azure/PSRule.Rules.Azure/issues/1777)

## v1.21.0-B0011 (pre-release)

What's changed since v1.20.1:

- New features:
  - Mapping of Azure Security Benchmark v3 to security rules by @jagoodwin.
    [#1610](https://github.com/Azure/PSRule.Rules.Azure/issues/1610)
- New rules:
  - Virtual Network:
    - Check VNETs with a GatewaySubnet also has a AzureBastionSubnet by @BenjaminEngeset.
      [#1761](https://github.com/Azure/PSRule.Rules.Azure/issues/1761)
- General improvements:
  - Added built-in list of ignored policy definitions by @BernieWhite.
    [#1730](https://github.com/Azure/PSRule.Rules.Azure/issues/1730)
    - To ignore additional policy definitions, use the `AZURE_POLICY_IGNORE_LIST` configuration option.
- Engineering:
  - Bump PSRule to v2.5.1.
    [#1782](https://github.com/Azure/PSRule.Rules.Azure/pull/1782)
  - Bump Az.Resources to v6.3.0.
    [#1782](https://github.com/Azure/PSRule.Rules.Azure/pull/1782)

## v1.20.2

What's changed since v1.20.1:

- Bug fixes:
  - Fixed contains function unable to match array by @BernieWhite.
    [#1793](https://github.com/Azure/PSRule.Rules.Azure/issues/1793)

## v1.20.1

What's changed since v1.20.0:

- Bug fixes:
  - Fixed expand bicep source when reading JsonContent into a parameter by @BernieWhite.
    [#1780](https://github.com/Azure/PSRule.Rules.Azure/issues/1780)

## v1.20.0

What's changed since v1.19.2:

- New features:
  - Added September 2022 baselines `Azure.GA_2022_09` and `Azure.Preview_2022_09` by @BernieWhite.
    [#1738](https://github.com/Azure/PSRule.Rules.Azure/issues/1738)
    - Includes rules released before or during September 2022.
    - Marked `Azure.GA_2022_06` and `Azure.Preview_2022_06` baselines as obsolete.
- New rules:
  - AKS:
    - Check clusters use Ephemeral OS disk by @BenjaminEngeset.
      [#1618](https://github.com/Azure/PSRule.Rules.Azure/issues/1618)
  - App Configuration:
    - Check app configuration store has purge protection enabled by @BenjaminEngeset.
      [#1689](https://github.com/Azure/PSRule.Rules.Azure/issues/1689)
    - Check app configuration store has one or more replicas by @BenjaminEngeset.
      [#1688](https://github.com/Azure/PSRule.Rules.Azure/issues/1688)
    - Check app configuration store audit diagnostic logs are enabled by @BenjaminEngeset.
      [#1690](https://github.com/Azure/PSRule.Rules.Azure/issues/1690)
    - Check identity-based authentication is used for configuration stores by @pazdedav.
      [#1691](https://github.com/Azure/PSRule.Rules.Azure/issues/1691)
  - Application Gateway WAF:
    - Check policy is enabled by @fbinotto.
      [#1470](https://github.com/Azure/PSRule.Rules.Azure/issues/1470)
    - Check policy uses prevention mode by @fbinotto.
      [#1470](https://github.com/Azure/PSRule.Rules.Azure/issues/1470)
    - Check policy uses managed rule sets by @fbinotto.
      [#1470](https://github.com/Azure/PSRule.Rules.Azure/issues/1470)
    - Check policy does not have any exclusions defined by @fbinotto.
      [#1470](https://github.com/Azure/PSRule.Rules.Azure/issues/1470)
  - Azure Cache for Redis:
    - Check the number of firewall rules for caches by @jonathanruiz.
      [#544](https://github.com/Azure/PSRule.Rules.Azure/issues/544)
    - Check the number of IP addresses in firewall rules for caches by @jonathanruiz.
      [#544](https://github.com/Azure/PSRule.Rules.Azure/issues/544)
  - CDN:
    - Check CDN profile uses Front Door Standard or Premium tier by @BenjaminEngeset.
      [#1612](https://github.com/Azure/PSRule.Rules.Azure/issues/1612)
  - Container Registry:
    - Check soft delete policy is enabled by @BenjaminEngeset.
      [#1674](https://github.com/Azure/PSRule.Rules.Azure/issues/1674)
  - Defender for Cloud:
    - Check Microsoft Defender for Cloud is enabled for Containers by @jdewisscher.
      [#1632](hhttps://github.com/Azure/PSRule.Rules.Azure/issues/1632)
    - Check Microsoft Defender for Cloud is enabled for Virtual Machines by @jdewisscher.
      [#1632](hhttps://github.com/Azure/PSRule.Rules.Azure/issues/1632)
    - Check Microsoft Defender for Cloud is enabled for SQL Servers by @jdewisscher.
      [#1632](hhttps://github.com/Azure/PSRule.Rules.Azure/issues/1632)
    - Check Microsoft Defender for Cloud is enabled for App Services by @jdewisscher.
      [#1632](hhttps://github.com/Azure/PSRule.Rules.Azure/issues/1632)
    - Check Microsoft Defender for Cloud is enabled for Storage Accounts by @jdewisscher.
      [#1632](hhttps://github.com/Azure/PSRule.Rules.Azure/issues/1632)
    - Check Microsoft Defender for Cloud is enabled for SQL Servers on machines by @jdewisscher.
      [#1632](hhttps://github.com/Azure/PSRule.Rules.Azure/issues/1632)
  - Deployment:
    - Check that nested deployments securely pass through administrator usernames by @ms-sambell.
      [#1479](https://github.com/Azure/PSRule.Rules.Azure/issues/1479)
  - Front Door WAF:
    - Check policy is enabled by @fbinotto.
      [#1470](https://github.com/Azure/PSRule.Rules.Azure/issues/1470)
    - Check policy uses prevention mode by @fbinotto.
      [#1470](https://github.com/Azure/PSRule.Rules.Azure/issues/1470)
    - Check policy uses managed rule sets by @fbinotto.
      [#1470](https://github.com/Azure/PSRule.Rules.Azure/issues/1470)
    - Check policy does not have any exclusions defined by @fbinotto.
      [#1470](https://github.com/Azure/PSRule.Rules.Azure/issues/1470)
  - Network Security Group:
    - Check AKS managed NSGs don't contain custom rules by @ms-sambell.
      [#8](https://github.com/Azure/PSRule.Rules.Azure/issues/8)
  - Storage Account:
    - Check blob container soft delete is enabled by @pazdedav.
      [#1671](https://github.com/Azure/PSRule.Rules.Azure/issues/1671)
    - Check file share soft delete is enabled by @jonathanruiz.
      [#966](https://github.com/Azure/PSRule.Rules.Azure/issues/966)
  - VMSS:
    - Check Linux VMSS has disabled password authentication by @BenjaminEngeset.
      [#1635](https://github.com/Azure/PSRule.Rules.Azure/issues/1635)
- Updated rules:
  - **Important change**: Updated rules, tests and docs with Microsoft Defender for Cloud by @jonathanruiz.
    [#545](https://github.com/Azure/PSRule.Rules.Azure/issues/545)
    - The following rules have been renamed with aliases:
      - Renamed `Azure.SQL.ThreatDetection` to `Azure.SQL.DefenderCloud`.
      - Renamed `Azure.SecurityCenter.Contact` to `Azure.DefenderCloud.Contact`.
      - Renamed `Azure.SecurityCenter.Provisioning` to `Azure.DefenderCloud.Provisioning`.
    - If you are referencing the old names please consider updating to the new names.
  - Updated documentation examples for Front Door and Key Vault rules by @lluppesms.
    [#1667](https://github.com/Azure/PSRule.Rules.Azure/issues/1667)
  - Improved the way we check that VM or VMSS has Linux by @verabe.
    [#1704](https://github.com/Azure/PSRule.Rules.Azure/issues/1704)
  - Azure Kubernetes Service:
    - Updated `Azure.AKS.Version` to use latest stable version `1.23.8` by @BernieWhite.
      [#1627](https://github.com/Azure/PSRule.Rules.Azure/issues/1627)
      - Use `AZURE_AKS_CLUSTER_MINIMUM_VERSION` to configure the minimum version of the cluster.
  - Event Grid:
    - Promoted `Azure.EventGrid.DisableLocalAuth` to GA rule set by @BernieWhite.
      [#1628](https://github.com/Azure/PSRule.Rules.Azure/issues/1628)
  - Key Vault:
    - Promoted `Azure.KeyVault.AutoRotationPolicy` to GA rule set by @BernieWhite.
      [#1629](https://github.com/Azure/PSRule.Rules.Azure/issues/1629)
- General improvements:
  - Updated NSG documentation with code snippets and links by @simone-bennett.
    [#1607](https://github.com/Azure/PSRule.Rules.Azure/issues/1607)
  - Updated Application Gateway documentation with code snippets by @ms-sambell.
    [#1608](https://github.com/Azure/PSRule.Rules.Azure/issues/1608)
  - Updated SQL firewall rules documentation by @ms-sambell.
    [#1569](https://github.com/Azure/PSRule.Rules.Azure/issues/1569)
  - Updated Container Apps documentation and rule to new resource type by @marie-schmidt.
    [#1672](https://github.com/Azure/PSRule.Rules.Azure/issues/1672)
  - Updated KeyVault and FrontDoor documentation with code snippets by @lluppesms.
    [#1667](https://github.com/Azure/PSRule.Rules.Azure/issues/1667)
  - Added tag and annotation metadata from policy for rules generation by @BernieWhite.
    [#1652](https://github.com/Azure/PSRule.Rules.Azure/issues/1652)
  - Added hash to `name` and `ref` properties for policy rules by @ArmaanMcleod.
    [#1653](https://github.com/Azure/PSRule.Rules.Azure/issues/1653)
    - Use `AZURE_POLICY_RULE_PREFIX` or `Export-AzPolicyAssignmentRuleData -RulePrefix` to override rule prefix.
- Engineering:
  - Bump PSRule to v2.4.2.
    [#1753](https://github.com/Azure/PSRule.Rules.Azure/pull/1753)
    [#1748](https://github.com/Azure/PSRule.Rules.Azure/issues/1748)
  - Bump Microsoft.NET.Test.Sdk to v17.3.2.
    [#1719](https://github.com/Azure/PSRule.Rules.Azure/pull/1719)
  - Updated provider data for analysis.
    [#1605](https://github.com/Azure/PSRule.Rules.Azure/pull/1605)
  - Bump Az.Resources to v6.2.0.
    [#1636](https://github.com/Azure/PSRule.Rules.Azure/pull/1636)
  - Bump PSScriptAnalyzer to v1.21.0.
    [#1636](https://github.com/Azure/PSRule.Rules.Azure/pull/1636)
- Bug fixes:
  - Fixed continue processing policy assignments on error by @BernieWhite.
    [#1651](https://github.com/Azure/PSRule.Rules.Azure/issues/1651)
  - Fixed handling of runtime assessment data by @BernieWhite.
    [#1707](https://github.com/Azure/PSRule.Rules.Azure/issues/1707)
  - Fixed conversion of type conditions to pre-conditions by @BernieWhite.
    [#1708](https://github.com/Azure/PSRule.Rules.Azure/issues/1708)
  - Fixed inconclusive failure of `Azure.Deployment.AdminUsername` by @BernieWhite.
    [#1631](https://github.com/Azure/PSRule.Rules.Azure/issues/1631)
  - Fixed error expanding with `json()` and single quotes by @BernieWhite.
    [#1656](https://github.com/Azure/PSRule.Rules.Azure/issues/1656)
  - Fixed handling key collision with duplicate definitions using same parameters by @ArmaanMcleod.
    [#1653](https://github.com/Azure/PSRule.Rules.Azure/issues/1653)
  - Fixed bug requiring all diagnostic logs settings to have auditing enabled by @BenjaminEngeset.
    [#1726](https://github.com/Azure/PSRule.Rules.Azure/issues/1726)
  - Fixed `Azure.Deployment.AdminUsername` incorrectly fails with nested deployments by @BernieWhite.
    [#1762](https://github.com/Azure/PSRule.Rules.Azure/issues/1762)
  - Fixed `Azure.FrontDoorWAF.Exclusions` reports exclusions when none are specified by @BernieWhite.
    [#1751](https://github.com/Azure/PSRule.Rules.Azure/issues/1751)
  - Fixed `Azure.Deployment.AdminUsername` does not match the pattern by @BernieWhite.
    [#1758](https://github.com/Azure/PSRule.Rules.Azure/issues/1758)
  - Consider private offerings when checking that a VM or VMSS has Linux by @verabe.
    [#1725](https://github.com/Azure/PSRule.Rules.Azure/issues/1725)

What's changed since pre-release v1.20.0-B0477:

- No additional changes.

## v1.20.0-B0477 (pre-release)

What's changed since pre-release v1.20.0-B0389:

- General improvements:
  - Added hash to `name` and `ref` properties for policy rules by @ArmaanMcleod.
    [#1653](https://github.com/Azure/PSRule.Rules.Azure/issues/1653)
    - Use `AZURE_POLICY_RULE_PREFIX` or `Export-AzPolicyAssignmentRuleData -RulePrefix` to override rule prefix.

## v1.20.0-B0389 (pre-release)

What's changed since pre-release v1.20.0-B0304:

- New rules:
  - App Configuration:
    - Check app configuration store has purge protection enabled by @BenjaminEngeset.
      [#1689](https://github.com/Azure/PSRule.Rules.Azure/issues/1689)
- Bug fixes:
  - Fixed `Azure.Deployment.AdminUsername` incorrectly fails with nested deployments by @BernieWhite.
    [#1762](https://github.com/Azure/PSRule.Rules.Azure/issues/1762)

## v1.20.0-B0304 (pre-release)

What's changed since pre-release v1.20.0-B0223:

- Engineering:
  - Bump PSRule to v2.4.2.
    [#1753](https://github.com/Azure/PSRule.Rules.Azure/pull/1753)
    [#1748](https://github.com/Azure/PSRule.Rules.Azure/issues/1748)
- Bug fixes:
  - Fixed `Azure.FrontDoorWAF.Exclusions` reports exclusions when none are specified by @BernieWhite.
    [#1751](https://github.com/Azure/PSRule.Rules.Azure/issues/1751)
  - Fixed `Azure.Deployment.AdminUsername` does not match the pattern by @BernieWhite.
    [#1758](https://github.com/Azure/PSRule.Rules.Azure/issues/1758)
  - Consider private offerings when checking that a VM or VMSS has Linux by @verabe.
    [#1725](https://github.com/Azure/PSRule.Rules.Azure/issues/1725)

## v1.20.0-B0223 (pre-release)

What's changed since pre-release v1.20.0-B0148:

- New features:
  - Added September 2022 baselines `Azure.GA_2022_09` and `Azure.Preview_2022_09` by @BernieWhite.
    [#1738](https://github.com/Azure/PSRule.Rules.Azure/issues/1738)
    - Includes rules released before or during September 2022.
    - Marked `Azure.GA_2022_06` and `Azure.Preview_2022_06` baselines as obsolete.
- New rules:
  - App Configuration:
    - Check app configuration store has one or more replicas by @BenjaminEngeset.
      [#1688](https://github.com/Azure/PSRule.Rules.Azure/issues/1688)
- Engineering:
  - Bump PSRule to v2.4.1.
    [#1636](https://github.com/Azure/PSRule.Rules.Azure/pull/1636)
  - Bump Az.Resources to v6.2.0.
    [#1636](https://github.com/Azure/PSRule.Rules.Azure/pull/1636)
  - Bump PSScriptAnalyzer to v1.21.0.
    [#1636](https://github.com/Azure/PSRule.Rules.Azure/pull/1636)
- Bug fixes:
  - Fixed handling key collision with duplicate definitions using same parameters by @ArmaanMcleod.
    [#1653](https://github.com/Azure/PSRule.Rules.Azure/issues/1653)
  - Fixed bug requiring all diagnostic logs settings to have auditing enabled by @BenjaminEngeset.
    [#1726](https://github.com/Azure/PSRule.Rules.Azure/issues/1726)

## v1.20.0-B0148 (pre-release)

What's changed since pre-release v1.20.0-B0085:

- New rules:
  - App Configuration:
    - Check app configuration store audit diagnostic logs are enabled by @BenjaminEngeset.
      [#1690](https://github.com/Azure/PSRule.Rules.Azure/issues/1690)
- Engineering:
  - Bump Microsoft.NET.Test.Sdk to v17.3.2.
    [#1719](https://github.com/Azure/PSRule.Rules.Azure/pull/1719)
- Bug fixes:
  - Fixed error expanding with `json()` and single quotes by @BernieWhite.
    [#1656](https://github.com/Azure/PSRule.Rules.Azure/issues/1656)

## v1.20.0-B0085 (pre-release)

What's changed since pre-release v1.20.0-B0028:

- New rules:
  - Azure Cache for Redis:
    - Check the number of firewall rules for caches by @jonathanruiz.
      [#544](https://github.com/Azure/PSRule.Rules.Azure/issues/544)
    - Check the number of IP addresses in firewall rules for caches by @jonathanruiz.
      [#544](https://github.com/Azure/PSRule.Rules.Azure/issues/544)
  - App Configuration:
    - Check identity-based authentication is used for configuration stores by @pazdedav.
      [#1691](https://github.com/Azure/PSRule.Rules.Azure/issues/1691)
  - Container Registry:
    - Check soft delete policy is enabled by @BenjaminEngeset.
      [#1674](https://github.com/Azure/PSRule.Rules.Azure/issues/1674)
  - Defender for Cloud:
    - Check Microsoft Defender for Cloud is enabled for Containers by @jdewisscher.
      [#1632](hhttps://github.com/Azure/PSRule.Rules.Azure/issues/1632)
    - Check Microsoft Defender for Cloud is enabled for Virtual Machines by @jdewisscher.
      [#1632](hhttps://github.com/Azure/PSRule.Rules.Azure/issues/1632)
    - Check Microsoft Defender for Cloud is enabled for SQL Servers by @jdewisscher.
      [#1632](hhttps://github.com/Azure/PSRule.Rules.Azure/issues/1632)
    - Check Microsoft Defender for Cloud is enabled for App Services by @jdewisscher.
      [#1632](hhttps://github.com/Azure/PSRule.Rules.Azure/issues/1632)
    - Check Microsoft Defender for Cloud is enabled for Storage Accounts by @jdewisscher.
      [#1632](hhttps://github.com/Azure/PSRule.Rules.Azure/issues/1632)
    - Check Microsoft Defender for Cloud is enabled for SQL Servers on machines by @jdewisscher.
      [#1632](hhttps://github.com/Azure/PSRule.Rules.Azure/issues/1632)
  - Network Security Group:
    - Check AKS managed NSGs don't contain custom rules by @ms-sambell.
      [#8](https://github.com/Azure/PSRule.Rules.Azure/issues/8)
  - Storage Account:
    - Check blob container soft delete is enabled by @pazdedav.
      [#1671](https://github.com/Azure/PSRule.Rules.Azure/issues/1671)
    - Check file share soft delete is enabled by @jonathanruiz.
      [#966](https://github.com/Azure/PSRule.Rules.Azure/issues/966)
- Updated rules:
  - **Important change**: Updated rules, tests and docs with Microsoft Defender for Cloud by @jonathanruiz.
    [#545](https://github.com/Azure/PSRule.Rules.Azure/issues/545)
    - The following rules have been renamed with aliases:
      - Renamed `Azure.SQL.ThreatDetection` to `Azure.SQL.DefenderCloud`.
      - Renamed `Azure.SecurityCenter.Contact` to `Azure.DefenderCloud.Contact`.
      - Renamed `Azure.SecurityCenter.Provisioning` to `Azure.DefenderCloud.Provisioning`.
    - If you are referencing the old names please consider updating to the new names.
  - Updated documentation examples for Front Door and Key Vault rules by @lluppesms.
    [#1667](https://github.com/Azure/PSRule.Rules.Azure/issues/1667)
  - Improved the way we check that VM or VMSS has Linux by @verabe.
    [#1704](https://github.com/Azure/PSRule.Rules.Azure/issues/1704)
- General improvements:
  - Updated NSG documentation with code snippets and links by @simone-bennett.
    [#1607](https://github.com/Azure/PSRule.Rules.Azure/issues/1607)
  - Updated Application Gateway documentation with code snippets by @ms-sambell.
    [#1608](https://github.com/Azure/PSRule.Rules.Azure/issues/1608)
  - Updated SQL firewall rules documentation by @ms-sambell.
    [#1569](https://github.com/Azure/PSRule.Rules.Azure/issues/1569)
  - Updated Container Apps documentation and rule to new resource type by @marie-schmidt.
    [#1672](https://github.com/Azure/PSRule.Rules.Azure/issues/1672)
  - Updated KeyVault and FrontDoor documentation with code snippets by @lluppesms.
    [#1667](https://github.com/Azure/PSRule.Rules.Azure/issues/1667)
  - Added tag and annotation metadata from policy for rules generation by @BernieWhite.
    [#1652](https://github.com/Azure/PSRule.Rules.Azure/issues/1652)
- Bug fixes:
  - Fixed continue processing policy assignments on error by @BernieWhite.
    [#1651](https://github.com/Azure/PSRule.Rules.Azure/issues/1651)
  - Fixed handling of runtime assessment data by @BernieWhite.
    [#1707](https://github.com/Azure/PSRule.Rules.Azure/issues/1707)
  - Fixed conversion of type conditions to pre-conditions by @BernieWhite.
    [#1708](https://github.com/Azure/PSRule.Rules.Azure/issues/1708)

## v1.20.0-B0028 (pre-release)

What's changed since pre-release v1.20.0-B0004:

- New rules:
  - AKS:
    - Check clusters use Ephemeral OS disk by @BenjaminEngeset.
      [#1618](https://github.com/Azure/PSRule.Rules.Azure/issues/1618)
  - CDN:
    - Check CDN profile uses Front Door Standard or Premium tier by @BenjaminEngeset.
      [#1612](https://github.com/Azure/PSRule.Rules.Azure/issues/1612)
  - VMSS:
    - Check Linux VMSS has disabled password authentication by @BenjaminEngeset.
      [#1635](https://github.com/Azure/PSRule.Rules.Azure/issues/1635)
- Updated rules:
  - Azure Kubernetes Service:
    - Updated `Azure.AKS.Version` to use latest stable version `1.23.8` by @BernieWhite.
      [#1627](https://github.com/Azure/PSRule.Rules.Azure/issues/1627)
      - Use `AZURE_AKS_CLUSTER_MINIMUM_VERSION` to configure the minimum version of the cluster.
  - Event Grid:
    - Promoted `Azure.EventGrid.DisableLocalAuth` to GA rule set by @BernieWhite.
      [#1628](https://github.com/Azure/PSRule.Rules.Azure/issues/1628)
  - Key Vault:
    - Promoted `Azure.KeyVault.AutoRotationPolicy` to GA rule set by @BernieWhite.
      [#1629](https://github.com/Azure/PSRule.Rules.Azure/issues/1629)
- Engineering:
  - Bump PSRule to v2.4.0.
    [#1620](https://github.com/Azure/PSRule.Rules.Azure/pull/1620)
  - Updated provider data for analysis.
    [#1605](https://github.com/Azure/PSRule.Rules.Azure/pull/1605)
- Bug fixes:
  - Fixed function `dateTimeAdd` errors handling `utcNow` output by @BernieWhite.
    [#1637](https://github.com/Azure/PSRule.Rules.Azure/issues/1637)
  - Fixed inconclusive failure of `Azure.Deployment.AdminUsername` by @BernieWhite.
    [#1631](https://github.com/Azure/PSRule.Rules.Azure/issues/1631)

## v1.20.0-B0004 (pre-release)

What's changed since v1.19.1:

- New rules:
  - Azure Resources:
    - Check that nested deployments securely pass through administrator usernames by @ms-sambell.
      [#1479](https://github.com/Azure/PSRule.Rules.Azure/issues/1479)
- Engineering:
  - Bump Microsoft.NET.Test.Sdk to v17.3.1.
    [#1603](https://github.com/Azure/PSRule.Rules.Azure/pull/1603)

## v1.19.2

What's changed since v1.19.1:

- Bug fixes:
  - Fixed function `dateTimeAdd` errors handling `utcNow` output by @BernieWhite.
    [#1637](https://github.com/Azure/PSRule.Rules.Azure/issues/1637)

## v1.19.1

What's changed since v1.19.0:

- Bug fixes:
  - Fixed `Azure.VNET.UseNSGs` is missing exceptions by @BernieWhite.
    [#1609](https://github.com/Azure/PSRule.Rules.Azure/issues/1609)
    - Added exclusions for `RouteServerSubnet` and any subnet with a dedicated HSM delegation.

## v1.19.0

What's changed since v1.18.1:

- New rules:
  - Azure Kubernetes Service:
    - Check clusters use uptime SLA by @BenjaminEngeset.
      [#1601](https://github.com/Azure/PSRule.Rules.Azure/issues/1601)
- General improvements:
  - Updated rule level for the following rules by @BernieWhite.
    [#1551](https://github.com/Azure/PSRule.Rules.Azure/issues/1551)
    - Set `Azure.APIM.APIDescriptors` to warning from error.
    - Set `Azure.APIM.ProductDescriptors` to warning from error.
    - Set `Azure.Template.UseLocationParameter` to warning from error.
    - Set `Azure.Template.UseComments` to information from error.
    - Set `Azure.Template.UseDescriptions` to information from error.
  - Improve reporting of failing resource property for rules by @BernieWhite.
    [#1429](https://github.com/Azure/PSRule.Rules.Azure/issues/1429)
- Engineering:
  - Added publishing of symbols for NuGet packages by @BernieWhite.
    [#1549](https://github.com/Azure/PSRule.Rules.Azure/issues/1549)
  - Bump Az.Resources to v6.1.0.
    [#1557](https://github.com/Azure/PSRule.Rules.Azure/pull/1557)
  - Bump Microsoft.NET.Test.Sdk to v17.3.0.
    [#1563](https://github.com/Azure/PSRule.Rules.Azure/pull/1563)
  - Bump PSRule to v2.3.2.
    [#1574](https://github.com/Azure/PSRule.Rules.Azure/pull/1574)
  - Bump support projects to .NET 6 by @BernieWhite.
    [#1560](https://github.com/Azure/PSRule.Rules.Azure/issues/1560)
  - Bump BenchmarkDotNet to v0.13.2.
    [#1593](https://github.com/Azure/PSRule.Rules.Azure/pull/1593)
  - Bump BenchmarkDotNet.Diagnostics.Windows to v0.13.2.
    [#1594](https://github.com/Azure/PSRule.Rules.Azure/pull/1594)
  - Updated provider data for analysis.
    [#1598](https://github.com/Azure/PSRule.Rules.Azure/pull/1598)
- Bug fixes:
  - Fixed parameter files linked to bicep code via naming convention is not working by @BernieWhite.
    [#1582](https://github.com/Azure/PSRule.Rules.Azure/issues/1582)
  - Fixed handling of storage accounts sub-resources with CMK by @BernieWhite.
    [#1575](https://github.com/Azure/PSRule.Rules.Azure/issues/1575)

What's changed since pre-release v1.19.0-B0077:

- No additional changes.

## v1.19.0-B0077 (pre-release)

What's changed since pre-release v1.19.0-B0042:

- New rules:
  - Azure Kubernetes Service:
    - Check clusters use uptime SLA by @BenjaminEngeset.
      [#1601](https://github.com/Azure/PSRule.Rules.Azure/issues/1601)

## v1.19.0-B0042 (pre-release)

What's changed since pre-release v1.19.0-B0010:

- General improvements:
  - Improve reporting of failing resource property for rules by @BernieWhite.
    [#1429](https://github.com/Azure/PSRule.Rules.Azure/issues/1429)
- Engineering:
  - Bump PSRule to v2.3.2.
    [#1574](https://github.com/Azure/PSRule.Rules.Azure/pull/1574)
  - Bump support projects to .NET 6 by @BernieWhite.
    [#1560](https://github.com/Azure/PSRule.Rules.Azure/issues/1560)
  - Bump BenchmarkDotNet to v0.13.2.
    [#1593](https://github.com/Azure/PSRule.Rules.Azure/pull/1593)
  - Bump BenchmarkDotNet.Diagnostics.Windows to v0.13.2.
    [#1594](https://github.com/Azure/PSRule.Rules.Azure/pull/1594)
  - Updated provider data for analysis.
    [#1598](https://github.com/Azure/PSRule.Rules.Azure/pull/1598)
- Bug fixes:
  - Fixed parameter files linked to bicep code via naming convention is not working by @BernieWhite.
    [#1582](https://github.com/Azure/PSRule.Rules.Azure/issues/1582)
  - Fixed handling of storage accounts sub-resources with CMK by @BernieWhite.
    [#1575](https://github.com/Azure/PSRule.Rules.Azure/issues/1575)

## v1.19.0-B0010 (pre-release)

What's changed since v1.18.1:

- General improvements:
  - Updated rule level for the following rules by @BernieWhite.
    [#1551](https://github.com/Azure/PSRule.Rules.Azure/issues/1551)
    - Set `Azure.APIM.APIDescriptors` to warning from error.
    - Set `Azure.APIM.ProductDescriptors` to warning from error.
    - Set `Azure.Template.UseLocationParameter` to warning from error.
    - Set `Azure.Template.UseComments` to information from error.
    - Set `Azure.Template.UseDescriptions` to information from error.
- Engineering:
  - Added publishing of symbols for NuGet packages by @BernieWhite.
    [#1549](https://github.com/Azure/PSRule.Rules.Azure/issues/1549)
  - Bump PSRule to v2.3.1.
    [#1561](https://github.com/Azure/PSRule.Rules.Azure/pull/1561)
  - Bump Az.Resources to v6.1.0.
    [#1557](https://github.com/Azure/PSRule.Rules.Azure/pull/1557)
  - Bump Microsoft.NET.Test.Sdk to v17.3.0.
    [#1563](https://github.com/Azure/PSRule.Rules.Azure/pull/1563)

## v1.18.1

What's changed since v1.18.0:

- Bug fixes:
  - Fixed `Azure.APIM.HTTPBackend` reports failure when service URL is not defined by @BernieWhite.
    [#1555](https://github.com/Azure/PSRule.Rules.Azure/issues/1555)
  - Fixed `Azure.SQL.AAD` failure with newer API by @BernieWhite.
    [#1302](https://github.com/Azure/PSRule.Rules.Azure/issues/1302)

## v1.18.0

What's changed since v1.17.1:

- New rules:
  - Cognitive Services:
    - Check accounts use network access restrictions by @BernieWhite.
      [#1532](https://github.com/Azure/PSRule.Rules.Azure/issues/1532)
    - Check accounts use managed identities to access Azure resources by @BernieWhite.
      [#1532](https://github.com/Azure/PSRule.Rules.Azure/issues/1532)
    - Check accounts only accept requests using Azure AD identities by @BernieWhite.
      [#1532](https://github.com/Azure/PSRule.Rules.Azure/issues/1532)
    - Check accounts disable access using public endpoints by @BernieWhite.
      [#1532](https://github.com/Azure/PSRule.Rules.Azure/issues/1532)
- General improvements:
  - Added support for array `indexOf`, `lastIndexOf`, and `items` ARM functions by @BernieWhite.
    [#1440](https://github.com/Azure/PSRule.Rules.Azure/issues/1440)
  - Added support for `join` ARM function by @BernieWhite.
    [#1535](https://github.com/Azure/PSRule.Rules.Azure/issues/1535)
  - Improved output of full path to emitted resources by @BernieWhite.
    [#1523](https://github.com/Azure/PSRule.Rules.Azure/issues/1523)
- Engineering:
  - Bump Az.Resources to v6.0.1.
    [#1521](https://github.com/Azure/PSRule.Rules.Azure/pull/1521)
  - Updated provider data for analysis.
    [#1540](https://github.com/Azure/PSRule.Rules.Azure/pull/1540)
  - Bump xunit to v2.4.2.
    [#1542](https://github.com/Azure/PSRule.Rules.Azure/pull/1542)
  - Added readme and tags to NuGet by @BernieWhite.
    [#1513](https://github.com/Azure/PSRule.Rules.Azure/issues/1513)
- Bug fixes:
  - Fixed `Azure.SQL.TDE` is not required to enable Transparent Data Encryption for IaC by @BernieWhite.
    [#1530](https://github.com/Azure/PSRule.Rules.Azure/issues/1530)

What's changed since pre-release v1.18.0-B0027:

- No additional changes.

## v1.18.0-B0027 (pre-release)

What's changed since pre-release v1.18.0-B0010:

- New rules:
  - Cognitive Services:
    - Check accounts use network access restrictions by @BernieWhite.
      [#1532](https://github.com/Azure/PSRule.Rules.Azure/issues/1532)
    - Check accounts use managed identities to access Azure resources by @BernieWhite.
      [#1532](https://github.com/Azure/PSRule.Rules.Azure/issues/1532)
    - Check accounts only accept requests using Azure AD identities by @BernieWhite.
      [#1532](https://github.com/Azure/PSRule.Rules.Azure/issues/1532)
    - Check accounts disable access using public endpoints by @BernieWhite.
      [#1532](https://github.com/Azure/PSRule.Rules.Azure/issues/1532)
- General improvements:
  - Added support for array `indexOf`, `lastIndexOf`, and `items` ARM functions by @BernieWhite.
    [#1440](https://github.com/Azure/PSRule.Rules.Azure/issues/1440)
  - Added support for `join` ARM function by @BernieWhite.
    [#1535](https://github.com/Azure/PSRule.Rules.Azure/issues/1535)
- Engineering:
  - Updated provider data for analysis.
    [#1540](https://github.com/Azure/PSRule.Rules.Azure/pull/1540)
  - Bump xunit to v2.4.2.
    [#1542](https://github.com/Azure/PSRule.Rules.Azure/pull/1542)
- Bug fixes:
  - Fixed `Azure.SQL.TDE` is not required to enable Transparent Data Encryption for IaC by @BernieWhite.
    [#1530](https://github.com/Azure/PSRule.Rules.Azure/issues/1530)

## v1.18.0-B0010 (pre-release)

What's changed since pre-release v1.18.0-B0002:

- General improvements:
  - Improved output of full path to emitted resources by @BernieWhite.
    [#1523](https://github.com/Azure/PSRule.Rules.Azure/issues/1523)
- Engineering:
  - Bump Az.Resources to v6.0.1.
    [#1521](https://github.com/Azure/PSRule.Rules.Azure/pull/1521)

## v1.18.0-B0002 (pre-release)

What's changed since v1.17.1:

- Engineering:
  - Added readme and tags to NuGet by @BernieWhite.
    [#1513](https://github.com/Azure/PSRule.Rules.Azure/issues/1513)

## v1.17.1

What's changed since v1.17.0:

- Bug fixes:
  - Fixed union returns null when merged with built-in expansion objects by @BernieWhite.
    [#1515](https://github.com/Azure/PSRule.Rules.Azure/issues/1515)
  - Fixed missing zones in test for standalone VM by @BernieWhite.
    [#1506](https://github.com/Azure/PSRule.Rules.Azure/issues/1506)

## v1.17.0

What's changed since v1.16.1:

- New features:
  - Added more field count expression support for Azure Policy JSON rules by @ArmaanMcleod.
    [#181](https://github.com/Azure/PSRule.Rules.Azure/issues/181)
  - Added June 2022 baselines `Azure.GA_2022_06` and `Azure.Preview_2022_06` by @BernieWhite.
    [#1499](https://github.com/Azure/PSRule.Rules.Azure/issues/1499)
    - Includes rules released before or during June 2022.
    - Marked `Azure.GA_2022_03` and `Azure.Preview_2022_03` baselines as obsolete.
- New rules:
  - Deployment:
    - Check for secure values in outputs by @BernieWhite.
      [#297](https://github.com/Azure/PSRule.Rules.Azure/issues/297)
- Engineering:
  - Bump Newtonsoft.Json to v13.0.1.
    [#1494](https://github.com/Azure/PSRule.Rules.Azure/pull/1494)
  - Updated NuGet packaging metadata by @BernieWhite.
    [#1428](https://github.com/Azure/PSRule.Rules.Azure/pull/1428)
  - Updated provider data for analysis.
    [#1502](https://github.com/Azure/PSRule.Rules.Azure/pull/1502)
  - Bump PSRule to v2.2.0.
    [#1444](https://github.com/Azure/PSRule.Rules.Azure/pull/1444)
  - Updated NuGet packaging metadata by @BernieWhite.
    [#1428](https://github.com/Azure/PSRule.Rules.Azure/issues/1428)
- Bug fixes:
  - Fixed TDE property status to state by @Dylan-Prins.
    [#1505](https://github.com/Azure/PSRule.Rules.Azure/pull/1505)
  - Fixed the language expression value fails in outputs by @BernieWhite.
    [#1485](https://github.com/Azure/PSRule.Rules.Azure/issues/1485)

What's changed since pre-release v1.17.0-B0064:

- No additional changes.

## v1.17.0-B0064 (pre-release)

What's changed since pre-release v1.17.0-B0035:

- Engineering:
  - Updated provider data for analysis.
    [#1502](https://github.com/Azure/PSRule.Rules.Azure/pull/1502)
  - Bump PSRule to v2.2.0.
    [#1444](https://github.com/Azure/PSRule.Rules.Azure/pull/1444)
- Bug fixes:
  - Fixed TDE property status to state by @Dylan-Prins.
    [#1505](https://github.com/Azure/PSRule.Rules.Azure/pull/1505)

## v1.17.0-B0035 (pre-release)

What's changed since pre-release v1.17.0-B0014:

- New features:
  - Added June 2022 baselines `Azure.GA_2022_06` and `Azure.Preview_2022_06` by @BernieWhite.
    [#1499](https://github.com/Azure/PSRule.Rules.Azure/issues/1499)
    - Includes rules released before or during June 2022.
    - Marked `Azure.GA_2022_03` and `Azure.Preview_2022_03` baselines as obsolete.
- Engineering:
  - Bump Newtonsoft.Json to v13.0.1.
    [#1494](https://github.com/Azure/PSRule.Rules.Azure/pull/1494)
  - Updated NuGet packaging metadata by @BernieWhite.
    [#1428](https://github.com/Azure/PSRule.Rules.Azure/pull/1428)

## v1.17.0-B0014 (pre-release)

What's changed since v1.16.1:

- New features:
  - Added more field count expression support for Azure Policy JSON rules by @ArmaanMcleod.
    [#181](https://github.com/Azure/PSRule.Rules.Azure/issues/181)
- New rules:
  - Deployment:
    - Check for secure values in outputs by @BernieWhite.
      [#297](https://github.com/Azure/PSRule.Rules.Azure/issues/297)
- Engineering:
  - Updated NuGet packaging metadata by @BernieWhite.
    [#1428](https://github.com/Azure/PSRule.Rules.Azure/issues/1428)
- Bug fixes:
  - Fixed the language expression value fails in outputs by @BernieWhite.
    [#1485](https://github.com/Azure/PSRule.Rules.Azure/issues/1485)

## v1.16.1

What's changed since v1.16.0:

- Bug fixes:
  - Fixed TLS 1.3 support in `Azure.AppGw.SSLPolicy` by @BernieWhite.
    [#1469](https://github.com/Azure/PSRule.Rules.Azure/issues/1469)
  - Fixed Application Gateway referencing a WAF policy by @BernieWhite.
    [#1466](https://github.com/Azure/PSRule.Rules.Azure/issues/1466)

## v1.16.0

What's changed since v1.15.2:

- New rules:
  - App Service:
    - Check web apps have insecure FTP disabled by @BernieWhite.
      [#1436](https://github.com/Azure/PSRule.Rules.Azure/issues/1436)
    - Check web apps use a dedicated health probe by @BernieWhite.
      [#1437](https://github.com/Azure/PSRule.Rules.Azure/issues/1437)
- Updated rules:
  - Public IP:
    - Updated `Azure.PublicIP.AvailabilityZone` to exclude IP addresses for Azure Bastion by @BernieWhite.
      [#1442](https://github.com/Azure/PSRule.Rules.Azure/issues/1442)
      - Public IP addresses with the `resource-usage` tag set to `azure-bastion` are excluded.
- General improvements:
  - Added support for `dateTimeFromEpoch` and `dateTimeToEpoch` ARM functions by @BernieWhite.
    [#1451](https://github.com/Azure/PSRule.Rules.Azure/issues/1451)
- Engineering:
  - Updated built documentation to include rule ref and metadata by @BernieWhite.
    [#1432](https://github.com/Azure/PSRule.Rules.Azure/issues/1432)
  - Added ref properties for several rules by @BernieWhite.
    [#1430](https://github.com/Azure/PSRule.Rules.Azure/issues/1430)
  - Updated provider data for analysis.
    [#1453](https://github.com/Azure/PSRule.Rules.Azure/pull/1453)
  - Bump Microsoft.NET.Test.Sdk to v17.2.0.
    [#1410](https://github.com/Azure/PSRule.Rules.Azure/pull/1410)
  - Update CI checks to include required ref property by @BernieWhite.
    [#1431](https://github.com/Azure/PSRule.Rules.Azure/issues/1431)
  - Added ref properties for rules by @BernieWhite.
    [#1430](https://github.com/Azure/PSRule.Rules.Azure/issues/1430)
- Bug fixes:
  - Fixed `Azure.Template.UseVariables` does not accept function variables names by @BernieWhite.
    [#1427](https://github.com/Azure/PSRule.Rules.Azure/issues/1427)
  - Fixed dependency issue within Azure Pipelines `AzurePowerShell` task by @BernieWhite.
    [#1447](https://github.com/Azure/PSRule.Rules.Azure/issues/1447)
    - Removed dependency on `Az.Accounts` and `Az.Resources` from manifest.
      Pre-install these modules to use export cmdlets.

What's changed since pre-release v1.16.0-B0072:

- No additional changes.

## v1.16.0-B0072 (pre-release)

What's changed since pre-release v1.16.0-B0041:

- Engineering:
  - Update CI checks to include required ref property by @BernieWhite.
    [#1431](https://github.com/Azure/PSRule.Rules.Azure/issues/1431)
  - Added ref properties for rules by @BernieWhite.
    [#1430](https://github.com/Azure/PSRule.Rules.Azure/issues/1430)
- Bug fixes:
  - Fixed dependency issue within Azure Pipelines `AzurePowerShell` task by @BernieWhite.
    [#1447](https://github.com/Azure/PSRule.Rules.Azure/issues/1447)
    - Removed dependency on `Az.Accounts` and `Az.Resources` from manifest.
      Pre-install these modules to use export cmdlets.

## v1.16.0-B0041 (pre-release)

What's changed since pre-release v1.16.0-B0017:

- Updated rules:
  - Public IP:
    - Updated `Azure.PublicIP.AvailabilityZone` to exclude IP addresses for Azure Bastion by @BernieWhite.
      [#1442](https://github.com/Azure/PSRule.Rules.Azure/issues/1442)
      - Public IP addresses with the `resource-usage` tag set to `azure-bastion` are excluded.
- General improvements:
  - Added support for `dateTimeFromEpoch` and `dateTimeToEpoch` ARM functions by @BernieWhite.
    [#1451](https://github.com/Azure/PSRule.Rules.Azure/issues/1451)
- Engineering:
  - Updated built documentation to include rule ref and metadata by @BernieWhite.
    [#1432](https://github.com/Azure/PSRule.Rules.Azure/issues/1432)
  - Added ref properties for several rules by @BernieWhite.
    [#1430](https://github.com/Azure/PSRule.Rules.Azure/issues/1430)
  - Updated provider data for analysis.
    [#1453](https://github.com/Azure/PSRule.Rules.Azure/pull/1453)

## v1.16.0-B0017 (pre-release)

What's changed since v1.15.2:

- New rules:
  - App Service:
    - Check web apps have insecure FTP disabled by @BernieWhite.
      [#1436](https://github.com/Azure/PSRule.Rules.Azure/issues/1436)
    - Check web apps use a dedicated health probe by @BernieWhite.
      [#1437](https://github.com/Azure/PSRule.Rules.Azure/issues/1437)
- Engineering:
  - Bump Microsoft.NET.Test.Sdk to v17.2.0.
    [#1410](https://github.com/Azure/PSRule.Rules.Azure/pull/1410)
- Bug fixes:
  - Fixed `Azure.Template.UseVariables` does not accept function variables names by @BernieWhite.
    [#1427](https://github.com/Azure/PSRule.Rules.Azure/issues/1427)

## v1.15.2

What's changed since v1.15.1:

- Bug fixes:
  - Fixed `Azure.AppService.ManagedIdentity` does not accept both system and user assigned by @BernieWhite.
    [#1415](https://github.com/Azure/PSRule.Rules.Azure/issues/1415)
    - This also applies to:
      - `Azure.ADX.ManagedIdentity`
      - `Azure.APIM.ManagedIdentity`
      - `Azure.EventGrid.ManagedIdentity`
      - `Azure.Automation.ManagedIdentity`
  - Fixed Web apps with .NET 6 do not meet version constraint of `Azure.AppService.NETVersion` by @BernieWhite.
    [#1414](https://github.com/Azure/PSRule.Rules.Azure/issues/1414)
    - This also applies to `Azure.AppService.PHPVersion`.

## v1.15.1

What's changed since v1.15.0:

- Bug fixes:
  - Fixed exclusion of `dataCollectionRuleAssociations` from `Azure.Resource.UseTags` by @BernieWhite.
    [#1400](https://github.com/Azure/PSRule.Rules.Azure/issues/1400)
  - Fixed could not determine JSON object type for MockObject using CreateObject by @BernieWhite.
    [#1411](https://github.com/Azure/PSRule.Rules.Azure/issues/1411)
  - Fixed cannot bind argument to parameter 'Sku' because it is an empty string by @BernieWhite.
    [#1407](https://github.com/Azure/PSRule.Rules.Azure/issues/1407)

## v1.15.0

What's changed since v1.14.3:

- New features:
  - **Important change**: Added `Azure.Resource.SupportsTags` selector by @BernieWhite.
    [#1339](https://github.com/Azure/PSRule.Rules.Azure/issues/1339)
    - Use this selector in custom rules to filter rules to only run against resources that support tags.
    - This selector replaces the `SupportsTags` PowerShell function.
    - Using the `SupportsTag` function will now result in a warning.
    - The `SupportsTags` function will be removed in v2.
    - See [upgrade notes][1] for more information.
- Updated rules:
  - Azure Kubernetes Service:
    - Updated `Azure.AKS.Version` to use latest stable version `1.22.6` by @BernieWhite.
      [#1386](https://github.com/Azure/PSRule.Rules.Azure/issues/1386)
      - Use `AZURE_AKS_CLUSTER_MINIMUM_VERSION` to configure the minimum version of the cluster.
- Engineering:
  - Added code signing of module by @BernieWhite.
    [#1379](https://github.com/Azure/PSRule.Rules.Azure/issues/1379)
  - Added SBOM manifests to module by @BernieWhite.
    [#1380](https://github.com/Azure/PSRule.Rules.Azure/issues/1380)
  - Embedded provider and alias information as manifest resources by @BernieWhite.
    [#1383](https://github.com/Azure/PSRule.Rules.Azure/issues/1383)
    - Resources are minified and compressed to improve size and speed.
  - Added additional `nodeps` manifest that does not include dependencies for Az modules by @BernieWhite.
    [#1392](https://github.com/Azure/PSRule.Rules.Azure/issues/1392)
  - Bump Az.Accounts to 2.7.6. [#1338](https://github.com/Azure/PSRule.Rules.Azure/pull/1338)
  - Bump Az.Resources to 5.6.0. [#1338](https://github.com/Azure/PSRule.Rules.Azure/pull/1338)
  - Bump PSRule to 2.1.0. [#1338](https://github.com/Azure/PSRule.Rules.Azure/pull/1338)
  - Bump Pester to 5.3.3. [#1338](https://github.com/Azure/PSRule.Rules.Azure/pull/1338)
- Bug fixes:
  - Fixed dependency chain order when dependsOn copy by @BernieWhite.
    [#1381](https://github.com/Azure/PSRule.Rules.Azure/issues/1381)
  - Fixed error calling SupportsTags function by @BernieWhite.
    [#1401](https://github.com/Azure/PSRule.Rules.Azure/issues/1401)

What's changed since pre-release v1.15.0-B0053:

- Bug fixes:
  - Fixed error calling SupportsTags function by @BernieWhite.
    [#1401](https://github.com/Azure/PSRule.Rules.Azure/issues/1401)

## v1.15.0-B0053 (pre-release)

What's changed since pre-release v1.15.0-B0022:

- New features:
  - **Important change**: Added `Azure.Resource.SupportsTags` selector. [#1339](https://github.com/Azure/PSRule.Rules.Azure/issues/1339)
    - Use this selector in custom rules to filter rules to only run against resources that support tags.
    - This selector replaces the `SupportsTags` PowerShell function.
    - Using the `SupportsTag` function will now result in a warning.
    - The `SupportsTags` function will be removed in v2.
    - See [upgrade notes][1] for more information.
- Engineering:
  - Embedded provider and alias information as manifest resources. [#1383](https://github.com/Azure/PSRule.Rules.Azure/issues/1383)
    - Resources are minified and compressed to improve size and speed.
  - Added additional `nodeps` manifest that does not include dependencies for Az modules. [#1392](https://github.com/Azure/PSRule.Rules.Azure/issues/1392)
  - Bump Az.Accounts to 2.7.6. [#1338](https://github.com/Azure/PSRule.Rules.Azure/pull/1338)
  - Bump Az.Resources to 5.6.0. [#1338](https://github.com/Azure/PSRule.Rules.Azure/pull/1338)
  - Bump PSRule to 2.1.0. [#1338](https://github.com/Azure/PSRule.Rules.Azure/pull/1338)
  - Bump Pester to 5.3.3. [#1338](https://github.com/Azure/PSRule.Rules.Azure/pull/1338)

## v1.15.0-B0022 (pre-release)

What's changed since v1.14.3:

- Updated rules:
  - Azure Kubernetes Service:
    - Updated `Azure.AKS.Version` to use latest stable version `1.22.6`. [#1386](https://github.com/Azure/PSRule.Rules.Azure/issues/1386)
      - Use `AZURE_AKS_CLUSTER_MINIMUM_VERSION` to configure the minimum version of the cluster.
- Engineering:
  - Added code signing of module. [#1379](https://github.com/Azure/PSRule.Rules.Azure/issues/1379)
  - Added SBOM manifests to module. [#1380](https://github.com/Azure/PSRule.Rules.Azure/issues/1380)
- Bug fixes:
  - Fixed dependency chain order when dependsOn copy. [#1381](https://github.com/Azure/PSRule.Rules.Azure/issues/1381)

## v1.14.3

What's changed since v1.14.2:

- Bug fixes:
  - Fixed Azure Firewall threat intel mode reported for Secure VNET hubs. [#1365](https://github.com/Azure/PSRule.Rules.Azure/issues/1365)
  - Fixed array function handling with mock objects. [#1367](https://github.com/Azure/PSRule.Rules.Azure/issues/1367)

## v1.14.2

What's changed since v1.14.1:

- Bug fixes:
  - Fixed handling of parent resources when sub resource is in a separate deployment. [#1360](https://github.com/Azure/PSRule.Rules.Azure/issues/1360)

## v1.14.1

What's changed since v1.14.0:

- Bug fixes:
  - Fixed unable to set parameter defaults option with type object. [#1355](https://github.com/Azure/PSRule.Rules.Azure/issues/1355)

## v1.14.0

What's changed since v1.13.4:

- New features:
  - Added support for referencing resources in template. [#1315](https://github.com/Azure/PSRule.Rules.Azure/issues/1315)
    - The `reference()` function can be used to reference resources in template.
    - A placeholder value is still used for resources outside of the template.
  - Added March 2022 baselines `Azure.GA_2022_03` and `Azure.Preview_2022_03`. [#1334](https://github.com/Azure/PSRule.Rules.Azure/issues/1334)
    - Includes rules released before or during March 2022.
    - Marked `Azure.GA_2021_12` and `Azure.Preview_2021_12` baselines as obsolete.
  - **Experimental**: Cmdlets to validate objects with Azure policy conditions:
    - `Export-AzPolicyAssignmentData` - Exports policy assignment data. [#1266](https://github.com/Azure/PSRule.Rules.Azure/issues/1266)
    - `Export-AzPolicyAssignmentRuleData` - Exports JSON rules from policy assignment data. [#1278](https://github.com/Azure/PSRule.Rules.Azure/issues/1278)
    - `Get-AzPolicyAssignmentDataSource` - Discovers policy assignment data. [#1340](https://github.com/Azure/PSRule.Rules.Azure/issues/1340)
    - See cmdlet help for limitations and usage.
    - Additional information will be posted as this feature evolves [here](https://github.com/Azure/PSRule.Rules.Azure/discussions/1345).
- New rules:
  - SignalR Service:
    - Check services use Managed Identities. [#1306](https://github.com/Azure/PSRule.Rules.Azure/issues/1306)
    - Check services use a SKU with an SLA. [#1307](https://github.com/Azure/PSRule.Rules.Azure/issues/1307)
  - Web PubSub Service:
    - Check services use Managed Identities. [#1308](https://github.com/Azure/PSRule.Rules.Azure/issues/1308)
    - Check services use a SKU with an SLA. [#1309](https://github.com/Azure/PSRule.Rules.Azure/issues/1309)
- Updated rules:
  - Azure Kubernetes Service:
    - Updated `Azure.AKS.Version` to use latest stable version `1.21.9`. [#1318](https://github.com/Azure/PSRule.Rules.Azure/issues/1318)
      - Use `AZURE_AKS_CLUSTER_MINIMUM_VERSION` to configure the minimum version of the cluster.
- Engineering:
  - Cache Azure Policy Aliases. [#1277](https://github.com/Azure/PSRule.Rules.Azure/issues/1277)
  - Cleanup of additional alias metadata. [#1351](https://github.com/Azure/PSRule.Rules.Azure/pull/1351)
- Bug fixes:
  - Fixed index was out of range with split on mock properties. [#1327](https://github.com/Azure/PSRule.Rules.Azure/issues/1327)
  - Fixed mock objects with no properties. [#1347](https://github.com/Azure/PSRule.Rules.Azure/issues/1347)
  - Fixed sub-resources nesting by scope regression. [#1348](https://github.com/Azure/PSRule.Rules.Azure/issues/1348)
  - Fixed expand of runtime properties on reference objects. [#1324](https://github.com/Azure/PSRule.Rules.Azure/issues/1324)
  - Fixed processing of deployment outputs. [#1316](https://github.com/Azure/PSRule.Rules.Azure/issues/1316)

What's changed since pre-release v1.14.0-B2204013:

- No additional changes.

## v1.14.0-B2204013 (pre-release)

What's changed since pre-release v1.14.0-B2204007:

- Engineering:
  - Cleanup of additional alias metadata. [#1351](https://github.com/Azure/PSRule.Rules.Azure/pull/1351)

## v1.14.0-B2204007 (pre-release)

What's changed since pre-release v1.14.0-B2203117:

- Bug fixes:
  - Fixed mock objects with no properties. [#1347](https://github.com/Azure/PSRule.Rules.Azure/issues/1347)
  - Fixed sub-resources nesting by scope regression. [#1348](https://github.com/Azure/PSRule.Rules.Azure/issues/1348)

## v1.14.0-B2203117 (pre-release)

What's changed since pre-release v1.14.0-B2203088:

- New features:
  - **Experimental**: Cmdlets to validate objects with Azure policy conditions:
    - `Export-AzPolicyAssignmentData` - Exports policy assignment data. [#1266](https://github.com/Azure/PSRule.Rules.Azure/issues/1266)
    - `Export-AzPolicyAssignmentRuleData` - Exports JSON rules from policy assignment data. [#1278](https://github.com/Azure/PSRule.Rules.Azure/issues/1278)
    - `Get-AzPolicyAssignmentDataSource` - Discovers policy assignment data. [#1340](https://github.com/Azure/PSRule.Rules.Azure/issues/1340)
    - See cmdlet help for limitations and usage.
    - Additional information will be posted as this feature evolves [here](https://github.com/Azure/PSRule.Rules.Azure/discussions/1345).
- Engineering:
  - Cache Azure Policy Aliases. [#1277](https://github.com/Azure/PSRule.Rules.Azure/issues/1277)
- Bug fixes:
  - Fixed index was out of range with split on mock properties. [#1327](https://github.com/Azure/PSRule.Rules.Azure/issues/1327)

## v1.14.0-B2203088 (pre-release)

What's changed since pre-release v1.14.0-B2203066:

- New features:
  - Added March 2022 baselines `Azure.GA_2022_03` and `Azure.Preview_2022_03`. [#1334](https://github.com/Azure/PSRule.Rules.Azure/issues/1334)
    - Includes rules released before or during March 2022.
    - Marked `Azure.GA_2021_12` and `Azure.Preview_2021_12` baselines as obsolete.
- Bug fixes:
  - Fixed expand of runtime properties on reference objects. [#1324](https://github.com/Azure/PSRule.Rules.Azure/issues/1324)

## v1.14.0-B2203066 (pre-release)

What's changed since v1.13.4:

- New features:
  - Added support for referencing resources in template. [#1315](https://github.com/Azure/PSRule.Rules.Azure/issues/1315)
    - The `reference()` function can be used to reference resources in template.
    - A placeholder value is still used for resources outside of the template.
- New rules:
  - SignalR Service:
    - Check services use Managed Identities. [#1306](https://github.com/Azure/PSRule.Rules.Azure/issues/1306)
    - Check services use a SKU with an SLA. [#1307](https://github.com/Azure/PSRule.Rules.Azure/issues/1307)
  - Web PubSub Service:
    - Check services use Managed Identities. [#1308](https://github.com/Azure/PSRule.Rules.Azure/issues/1308)
    - Check services use a SKU with an SLA. [#1309](https://github.com/Azure/PSRule.Rules.Azure/issues/1309)
- Updated rules:
  - Azure Kubernetes Service:
    - Updated `Azure.AKS.Version` to use latest stable version `1.21.9`. [#1318](https://github.com/Azure/PSRule.Rules.Azure/issues/1318)
      - Use `AZURE_AKS_CLUSTER_MINIMUM_VERSION` to configure the minimum version of the cluster.
- Bug fixes:
  - Fixed processing of deployment outputs. [#1316](https://github.com/Azure/PSRule.Rules.Azure/issues/1316)

## v1.13.4

What's changed since v1.13.3:

- Bug fixes:
  - Fixed virtual network without any subnets is invalid. [#1303](https://github.com/Azure/PSRule.Rules.Azure/issues/1303)
  - Fixed container registry rules that require a premium tier. [#1304](https://github.com/Azure/PSRule.Rules.Azure/issues/1304)
    - Rules `Azure.ACR.Retention` and `Azure.ACR.ContentTrust` are now only run against premium instances.

## v1.13.3

What's changed since v1.13.2:

- Bug fixes:
  - Fixed bicep build timeout for complex deployments. [#1299](https://github.com/Azure/PSRule.Rules.Azure/issues/1299)

## v1.13.2

What's changed since v1.13.1:

- Engineering:
  - Bump PowerShellStandard.Library to 5.1.1. [#1295](https://github.com/Azure/PSRule.Rules.Azure/pull/1295)
- Bug fixes:
  - Fixed nested resource loops. [#1293](https://github.com/Azure/PSRule.Rules.Azure/issues/1293)

## v1.13.1

What's changed since v1.13.0:

- Bug fixes:
  - Fixed parsing of nested quote pairs within JSON function. [#1288](https://github.com/Azure/PSRule.Rules.Azure/issues/1288)

## v1.13.0

What's changed since v1.12.2:

- New features:
  - Added support for setting defaults for required parameters. [#1065](https://github.com/Azure/PSRule.Rules.Azure/issues/1065)
    - When specified, the value will be used when a parameter value is not provided.
  - Added support expanding Bicep from parameter files. [#1160](https://github.com/Azure/PSRule.Rules.Azure/issues/1160)
- New rules:
  - Azure Cache for Redis:
    - Limit public access for Azure Cache for Redis instances. [#935](https://github.com/Azure/PSRule.Rules.Azure/issues/935)
  - Container App:
    - Check insecure ingress is not enabled (preview). [#1252](https://github.com/Azure/PSRule.Rules.Azure/issues/1252)
  - Key Vault:
    - Check key auto-rotation is enabled (preview). [#1159](https://github.com/Azure/PSRule.Rules.Azure/issues/1159)
  - Recovery Services Vault:
    - Check vaults have replication alerts configured. [#7](https://github.com/Azure/PSRule.Rules.Azure/issues/7)
- Engineering:
  - Automatically build baseline docs. [#1242](https://github.com/Azure/PSRule.Rules.Azure/issues/1242)
  - Bump PSRule dependency to v1.11.1. [#1269](https://github.com/Azure/PSRule.Rules.Azure/pull/1269)
- Bug fixes:
  - Fixed empty value with strong type. [#1258](https://github.com/Azure/PSRule.Rules.Azure/issues/1258)
  - Fixed error with empty logic app trigger. [#1249](https://github.com/Azure/PSRule.Rules.Azure/issues/1249)
  - Fixed out of order parameters. [#1257](https://github.com/Azure/PSRule.Rules.Azure/issues/1257)
  - Fixed mapping default configuration causes cast exception. [#1274](https://github.com/Azure/PSRule.Rules.Azure/issues/1274)
  - Fixed resource id is incorrectly built for sub resource types. [#1279](https://github.com/Azure/PSRule.Rules.Azure/issues/1279)

What's changed since pre-release v1.13.0-B2202113:

- No additional changes.

## v1.13.0-B2202113 (pre-release)

What's changed since pre-release v1.13.0-B2202108:

- Bug fixes:
  - Fixed resource id is incorrectly built for sub resource types. [#1279](https://github.com/Azure/PSRule.Rules.Azure/issues/1279)

## v1.13.0-B2202108 (pre-release)

What's changed since pre-release v1.13.0-B2202103:

- Bug fixes:
  - Fixed mapping default configuration causes cast exception. [#1274](https://github.com/Azure/PSRule.Rules.Azure/issues/1274)

## v1.13.0-B2202103 (pre-release)

What's changed since pre-release v1.13.0-B2202090:

- Engineering:
  - Bump PSRule dependency to v1.11.1. [#1269](https://github.com/Azure/PSRule.Rules.Azure/pull/1269)
- Bug fixes:
  - Fixed out of order parameters. [#1257](https://github.com/Azure/PSRule.Rules.Azure/issues/1257)

## v1.13.0-B2202090 (pre-release)

What's changed since pre-release v1.13.0-B2202063:

- New rules:
  - Azure Cache for Redis:
    - Limit public access for Azure Cache for Redis instances. [#935](https://github.com/Azure/PSRule.Rules.Azure/issues/935)
- Engineering:
  - Automatically build baseline docs. [#1242](https://github.com/Azure/PSRule.Rules.Azure/issues/1242)
- Bug fixes:
  - Fixed empty value with strong type. [#1258](https://github.com/Azure/PSRule.Rules.Azure/issues/1258)

## v1.13.0-B2202063 (pre-release)

What's changed since v1.12.2:

- New features:
  - Added support for setting defaults for required parameters. [#1065](https://github.com/Azure/PSRule.Rules.Azure/issues/1065)
    - When specified, the value will be used when a parameter value is not provided.
  - Added support expanding Bicep from parameter files. [#1160](https://github.com/Azure/PSRule.Rules.Azure/issues/1160)
- New rules:
  - Container App:
    - Check insecure ingress is not enabled (preview). [#1252](https://github.com/Azure/PSRule.Rules.Azure/issues/1252)
  - Key Vault:
    - Check key auto-rotation is enabled (preview). [#1159](https://github.com/Azure/PSRule.Rules.Azure/issues/1159)
  - Recovery Services Vault:
    - Check vaults have replication alerts configured. [#7](https://github.com/Azure/PSRule.Rules.Azure/issues/7)
- Bug fixes:
  - Fixed error with empty logic app trigger. [#1249](https://github.com/Azure/PSRule.Rules.Azure/issues/1249)

## v1.12.2

What's changed since v1.12.1:

- Bug fixes:
  - Fixed detect strong type requirements for nested deployments. [#1235](https://github.com/Azure/PSRule.Rules.Azure/issues/1235)

## v1.12.1

What's changed since v1.12.0:

- Bug fixes:
  - Fixed Bicep already exists with PSRule v2. [#1232](https://github.com/Azure/PSRule.Rules.Azure/issues/1232)

## v1.12.0

What's changed since v1.11.1:

- New rules:
  - Data Explorer:
    - Check clusters use Managed Identities. [#1207](https://github.com/Azure/PSRule.Rules.Azure/issues/1207)
    - Check clusters use a SKU with a SLA. [#1208](https://github.com/Azure/PSRule.Rules.Azure/issues/1208)
    - Check clusters use disk encryption. [#1209](https://github.com/Azure/PSRule.Rules.Azure/issues/1209)
    - Check clusters are in use with databases. [#1215](https://github.com/Azure/PSRule.Rules.Azure/issues/1215)
  - Event Hub:
    - Check namespaces are in use with event hubs. [#1216](https://github.com/Azure/PSRule.Rules.Azure/issues/1216)
    - Check namespaces only accept identity-based authentication. [#1217](https://github.com/Azure/PSRule.Rules.Azure/issues/1217)
  - Azure Recovery Services Vault:
    - Check vaults use geo-redundant storage. [#5](https://github.com/Azure/PSRule.Rules.Azure/issues/5)
  - Service Bus:
    - Check namespaces are in use with queues and topics. [#1218](https://github.com/Azure/PSRule.Rules.Azure/issues/1218)
    - Check namespaces only accept identity-based authentication. [#1219](https://github.com/Azure/PSRule.Rules.Azure/issues/1219)
- Updated rules:
  - Azure Kubernetes Service:
    - Updated `Azure.AKS.Version` to use latest stable version `1.21.7`. [#1188](https://github.com/Azure/PSRule.Rules.Azure/issues/1188)
      - Pinned latest GA baseline `Azure.GA_2021_12` to previous version `1.20.5`.
      - Use `AZURE_AKS_CLUSTER_MINIMUM_VERSION` to configure the minimum version of the cluster.
  - Azure API Management:
    - Check service disabled insecure ciphers.
      [#1128](https://github.com/Azure/PSRule.Rules.Azure/issues/1128)
    - Refactored the cipher and protocol rule into individual rules.
      - `Azure.APIM.Protocols`
      - `Azure.APIM.Ciphers`
- General improvements:
  - **Important change:** Replaced `Azure_AKSMinimumVersion` option with `AZURE_AKS_CLUSTER_MINIMUM_VERSION`. [#941](https://github.com/Azure/PSRule.Rules.Azure/issues/941)
    - For compatibility, if `Azure_AKSMinimumVersion` is set it will be used instead of `AZURE_AKS_CLUSTER_MINIMUM_VERSION`.
    - If only `AZURE_AKS_CLUSTER_MINIMUM_VERSION` is set, this value will be used.
    - The default will be used neither options are configured.
    - If `Azure_AKSMinimumVersion` is set a warning will be generated until the configuration is removed.
    - Support for `Azure_AKSMinimumVersion` is deprecated and will be removed in v2.
    - See [upgrade notes][1] for details.
- Bug fixes:
  - Fixed false positive of blob container with access unspecified. [#1212](https://github.com/Azure/PSRule.Rules.Azure/issues/1212)

What's changed since pre-release v1.12.0-B2201086:

- No additional changes.

## v1.12.0-B2201086 (pre-release)

What's changed since pre-release v1.12.0-B2201067:

- New rules:
  - Data Explorer:
    - Check clusters are in use with databases. [#1215](https://github.com/Azure/PSRule.Rules.Azure/issues/1215)
  - Event Hub:
    - Check namespaces are in use with event hubs. [#1216](https://github.com/Azure/PSRule.Rules.Azure/issues/1216)
    - Check namespaces only accept identity-based authentication. [#1217](https://github.com/Azure/PSRule.Rules.Azure/issues/1217)
  - Azure Recovery Services Vault:
    - Check vaults use geo-redundant storage. [#5](https://github.com/Azure/PSRule.Rules.Azure/issues/5)
  - Service Bus:
    - Check namespaces are in use with queues and topics. [#1218](https://github.com/Azure/PSRule.Rules.Azure/issues/1218)
    - Check namespaces only accept identity-based authentication. [#1219](https://github.com/Azure/PSRule.Rules.Azure/issues/1219)

## v1.12.0-B2201067 (pre-release)

What's changed since pre-release v1.12.0-B2201054:

- New rules:
  - Data Explorer:
    - Check clusters use Managed Identities. [#1207](https://github.com/Azure/PSRule.Rules.Azure/issues/1207)
    - Check clusters use a SKU with a SLA. [#1208](https://github.com/Azure/PSRule.Rules.Azure/issues/1208)
    - Check clusters use disk encryption. [#1209](https://github.com/Azure/PSRule.Rules.Azure/issues/1209)
- Bug fixes:
  - Fixed false positive of blob container with access unspecified. [#1212](https://github.com/Azure/PSRule.Rules.Azure/issues/1212)

## v1.12.0-B2201054 (pre-release)

What's changed since v1.11.1:

- Updated rules:
  - Azure Kubernetes Service:
    - Updated `Azure.AKS.Version` to use latest stable version `1.21.7`. [#1188](https://github.com/Azure/PSRule.Rules.Azure/issues/1188)
      - Pinned latest GA baseline `Azure.GA_2021_12` to previous version `1.20.5`.
      - Use `AZURE_AKS_CLUSTER_MINIMUM_VERSION` to configure the minimum version of the cluster.
  - Azure API Management:
    - Check service disabled insecure ciphers.
      [#1128](https://github.com/Azure/PSRule.Rules.Azure/issues/1128)
    - Refactored the cipher and protocol rule into individual rules.
      - `Azure.APIM.Protocols`
      - `Azure.APIM.Ciphers`
- General improvements:
  - **Important change:** Replaced `Azure_AKSMinimumVersion` option with `AZURE_AKS_CLUSTER_MINIMUM_VERSION`. [#941](https://github.com/Azure/PSRule.Rules.Azure/issues/941)
    - For compatibility, if `Azure_AKSMinimumVersion` is set it will be used instead of `AZURE_AKS_CLUSTER_MINIMUM_VERSION`.
    - If only `AZURE_AKS_CLUSTER_MINIMUM_VERSION` is set, this value will be used.
    - The default will be used neither options are configured.
    - If `Azure_AKSMinimumVersion` is set a warning will be generated until the configuration is removed.
    - Support for `Azure_AKSMinimumVersion` is deprecated and will be removed in v2.
    - See [upgrade notes][1] for details.

## v1.11.1

What's changed since v1.11.0:

- Bug fixes:
  - Fixed `Azure.AKS.CNISubnetSize` rule to use CNI selector. [#1178](https://github.com/Azure/PSRule.Rules.Azure/issues/1178)

## v1.11.0

What's changed since v1.10.4:

- New features:
  - Added baselines containing only Azure preview features. [#1129](https://github.com/Azure/PSRule.Rules.Azure/issues/1129)
    - Added baseline `Azure.Preview_2021_09`.
    - Added baseline `Azure.Preview_2021_12`.
  - Added `Azure.GA_2021_12` baseline. [#1146](https://github.com/Azure/PSRule.Rules.Azure/issues/1146)
    - Includes rules released before or during December 2021 for Azure GA features.
    - Marked baseline `Azure.GA_2021_09` as obsolete.
  - Bicep support promoted from experimental to generally available (GA). [#1176](https://github.com/Azure/PSRule.Rules.Azure/issues/1176)
- New rules:
  - All resources:
    - Check comments for each template resource. [#969](https://github.com/Azure/PSRule.Rules.Azure/issues/969)
  - Automation Account:
    - Automation accounts should enable diagnostic logs. [#1075](https://github.com/Azure/PSRule.Rules.Azure/issues/1075)
  - Azure Kubernetes Service:
    - Check clusters have the HTTP application routing add-on disabled. [#1131](https://github.com/Azure/PSRule.Rules.Azure/issues/1131)
    - Check clusters use the Secrets Store CSI Driver add-on. [#992](https://github.com/Azure/PSRule.Rules.Azure/issues/992)
    - Check clusters autorotation with the Secrets Store CSI Driver add-on. [#993](https://github.com/Azure/PSRule.Rules.Azure/issues/993)
    - Check clusters use Azure AD Pod Managed Identities (preview). [#991](https://github.com/Azure/PSRule.Rules.Azure/issues/991)
  - Azure Redis Cache:
    - Use availability zones for Azure Cache for Redis for regions that support it. [#1078](https://github.com/Azure/PSRule.Rules.Azure/issues/1078)
      - `Azure.Redis.AvailabilityZone`
      - `Azure.RedisEnterprise.Zones`
  - Application Security Group:
    - Check Application Security Groups meet naming requirements. [#1110](https://github.com/Azure/PSRule.Rules.Azure/issues/1110)
  - Firewall:
    - Check Firewalls meet naming requirements. [#1110](https://github.com/Azure/PSRule.Rules.Azure/issues/1110)
    - Check Firewall policies meet naming requirements. [#1110](https://github.com/Azure/PSRule.Rules.Azure/issues/1110)
  - Private Endpoint:
    - Check Private Endpoints meet naming requirements. [#1110](https://github.com/Azure/PSRule.Rules.Azure/issues/1110)
  - Virtual WAN:
    - Check Virtual WANs meet naming requirements. [#1110](https://github.com/Azure/PSRule.Rules.Azure/issues/1110)
- Updated rules:
  - Azure Kubernetes Service:
    - Promoted `Azure.AKS.AutoUpgrade` to GA rule set. [#1130](https://github.com/Azure/PSRule.Rules.Azure/issues/1130)
- General improvements:
  - Added support for template function `tenant()`. [#1124](https://github.com/Azure/PSRule.Rules.Azure/issues/1124)
  - Added support for template function `managementGroup()`. [#1125](https://github.com/Azure/PSRule.Rules.Azure/issues/1125)
  - Added support for template function `pickZones()`. [#518](https://github.com/Azure/PSRule.Rules.Azure/issues/518)
- Engineering:
  - Rule refactoring of rules from PowerShell to YAML. [#1109](https://github.com/Azure/PSRule.Rules.Azure/issues/1109)
    - The following rules were refactored:
      - `Azure.LB.Name`
      - `Azure.NSG.Name`
      - `Azure.Firewall.Mode`
      - `Azure.Route.Name`
      - `Azure.VNET.Name`
      - `Azure.VNG.Name`
      - `Azure.VNG.ConnectionName`
      - `Azure.AppConfig.SKU`
      - `Azure.AppConfig.Name`
      - `Azure.AppInsights.Workspace`
      - `Azure.AppInsights.Name`
      - `Azure.Cosmos.AccountName`
      - `Azure.FrontDoor.State`
      - `Azure.FrontDoor.Name`
      - `Azure.FrontDoor.WAF.Mode`
      - `Azure.FrontDoor.WAF.Enabled`
      - `Azure.FrontDoor.WAF.Name`
      - `Azure.AKS.MinNodeCount`
      - `Azure.AKS.ManagedIdentity`
      - `Azure.AKS.StandardLB`
      - `Azure.AKS.AzurePolicyAddOn`
      - `Azure.AKS.ManagedAAD`
      - `Azure.AKS.AuthorizedIPs`
      - `Azure.AKS.LocalAccounts`
      - `Azure.AKS.AzureRBAC`
- Bug fixes:
  - Fixed output of Bicep informational and warning messages in error stream. [#1157](https://github.com/Azure/PSRule.Rules.Azure/issues/1157)

What's changed since pre-release v1.11.0-B2112112:

- New features:
  - Bicep support promoted from experimental to generally available (GA). [#1176](https://github.com/Azure/PSRule.Rules.Azure/issues/1176)

## v1.11.0-B2112112 (pre-release)

What's changed since pre-release v1.11.0-B2112104:

- New rules:
  - Azure Redis Cache:
    - Use availability zones for Azure Cache for Redis for regions that support it. [#1078](https://github.com/Azure/PSRule.Rules.Azure/issues/1078)
      - `Azure.Redis.AvailabilityZone`
      - `Azure.RedisEnterprise.Zones`

## v1.11.0-B2112104 (pre-release)

What's changed since pre-release v1.11.0-B2112073:

- New rules:
  - Azure Kubernetes Service:
    - Check clusters use Azure AD Pod Managed Identities (preview). [#991](https://github.com/Azure/PSRule.Rules.Azure/issues/991)
- Engineering:
  - Rule refactoring of rules from PowerShell to YAML. [#1109](https://github.com/Azure/PSRule.Rules.Azure/issues/1109)
    - The following rules were refactored:
      - `Azure.AppConfig.SKU`
      - `Azure.AppConfig.Name`
      - `Azure.AppInsights.Workspace`
      - `Azure.AppInsights.Name`
      - `Azure.Cosmos.AccountName`
      - `Azure.FrontDoor.State`
      - `Azure.FrontDoor.Name`
      - `Azure.FrontDoor.WAF.Mode`
      - `Azure.FrontDoor.WAF.Enabled`
      - `Azure.FrontDoor.WAF.Name`
      - `Azure.AKS.MinNodeCount`
      - `Azure.AKS.ManagedIdentity`
      - `Azure.AKS.StandardLB`
      - `Azure.AKS.AzurePolicyAddOn`
      - `Azure.AKS.ManagedAAD`
      - `Azure.AKS.AuthorizedIPs`
      - `Azure.AKS.LocalAccounts`
      - `Azure.AKS.AzureRBAC`
- Bug fixes:
  - Fixed output of Bicep informational and warning messages in error stream. [#1157](https://github.com/Azure/PSRule.Rules.Azure/issues/1157)
  - Fixed obsolete flag for baseline `Azure.Preview_2021_12`. [#1166](https://github.com/Azure/PSRule.Rules.Azure/issues/1166)

## v1.11.0-B2112073 (pre-release)

What's changed since pre-release v1.11.0-B2112024:

- New features:
  - Added baselines containing only Azure preview features. [#1129](https://github.com/Azure/PSRule.Rules.Azure/issues/1129)
    - Added baseline `Azure.Preview_2021_09`.
    - Added baseline `Azure.Preview_2021_12`.
  - Added `Azure.GA_2021_12` baseline. [#1146](https://github.com/Azure/PSRule.Rules.Azure/issues/1146)
    - Includes rules released before or during December 2021 for Azure GA features.
    - Marked baseline `Azure.GA_2021_09` as obsolete.
- New rules:
  - All resources:
    - Check comments for each template resource. [#969](https://github.com/Azure/PSRule.Rules.Azure/issues/969)
- Bug fixes:
  - Fixed template function `equals` parameter count mismatch. [#1137](https://github.com/Azure/PSRule.Rules.Azure/issues/1137)
  - Fixed copy loop on nested deployment parameters is not handled. [#1144](https://github.com/Azure/PSRule.Rules.Azure/issues/1144)
  - Fixed outer copy loop of nested deployment. [#1154](https://github.com/Azure/PSRule.Rules.Azure/issues/1154)

## v1.11.0-B2112024 (pre-release)

What's changed since pre-release v1.11.0-B2111014:

- New rules:
  - Azure Kubernetes Service:
    - Check clusters have the HTTP application routing add-on disabled. [#1131](https://github.com/Azure/PSRule.Rules.Azure/issues/1131)
    - Check clusters use the Secrets Store CSI Driver add-on. [#992](https://github.com/Azure/PSRule.Rules.Azure/issues/992)
    - Check clusters autorotation with the Secrets Store CSI Driver add-on. [#993](https://github.com/Azure/PSRule.Rules.Azure/issues/993)
  - Automation Account:
    - Automation accounts should enable diagnostic logs. [#1075](https://github.com/Azure/PSRule.Rules.Azure/issues/1075)
- Updated rules:
  - Azure Kubernetes Service:
    - Promoted `Azure.AKS.AutoUpgrade` to GA rule set. [#1130](https://github.com/Azure/PSRule.Rules.Azure/issues/1130)
- General improvements:
  - Added support for template function `tenant()`. [#1124](https://github.com/Azure/PSRule.Rules.Azure/issues/1124)
  - Added support for template function `managementGroup()`. [#1125](https://github.com/Azure/PSRule.Rules.Azure/issues/1125)
  - Added support for template function `pickZones()`. [#518](https://github.com/Azure/PSRule.Rules.Azure/issues/518)
- Bug fixes:
  - Fixed `Azure.Policy.WaiverExpiry` date conversion. [#1118](https://github.com/Azure/PSRule.Rules.Azure/issues/1118)

## v1.11.0-B2111014 (pre-release)

What's changed since v1.10.0:

- New rules:
  - Application Security Group:
    - Check Application Security Groups meet naming requirements. [#1110](https://github.com/Azure/PSRule.Rules.Azure/issues/1110)
  - Firewall:
    - Check Firewalls meet naming requirements. [#1110](https://github.com/Azure/PSRule.Rules.Azure/issues/1110)
    - Check Firewall policies meet naming requirements. [#1110](https://github.com/Azure/PSRule.Rules.Azure/issues/1110)
  - Private Endpoint:
    - Check Private Endpoints meet naming requirements. [#1110](https://github.com/Azure/PSRule.Rules.Azure/issues/1110)
  - Virtual WAN:
    - Check Virtual WANs meet naming requirements. [#1110](https://github.com/Azure/PSRule.Rules.Azure/issues/1110)
- Engineering:
  - Rule refactoring of rules from PowerShell to YAML. [#1109](https://github.com/Azure/PSRule.Rules.Azure/issues/1109)
    - The following rules were refactored:
      - `Azure.LB.Name`
      - `Azure.NSG.Name`
      - `Azure.Firewall.Mode`
      - `Azure.Route.Name`
      - `Azure.VNET.Name`
      - `Azure.VNG.Name`
      - `Azure.VNG.ConnectionName`

## v1.10.4

What's changed since v1.10.3:

- Bug fixes:
  - Fixed outer copy loop of nested deployment. [#1154](https://github.com/Azure/PSRule.Rules.Azure/issues/1154)

## v1.10.3

What's changed since v1.10.2:

- Bug fixes:
  - Fixed copy loop on nested deployment parameters is not handled. [#1144](https://github.com/Azure/PSRule.Rules.Azure/issues/1144)

## v1.10.2

What's changed since v1.10.1:

- Bug fixes:
  - Fixed template function `equals` parameter count mismatch. [#1137](https://github.com/Azure/PSRule.Rules.Azure/issues/1137)

## v1.10.1

What's changed since v1.10.0:

- Bug fixes:
  - Fixed `Azure.Policy.WaiverExpiry` date conversion. [#1118](https://github.com/Azure/PSRule.Rules.Azure/issues/1118)

## v1.10.0

What's changed since v1.9.1:

- New features:
  - Added support for parameter strong types. [#1083](https://github.com/Azure/PSRule.Rules.Azure/issues/1083)
    - The value of string parameters can be tested against the expected type.
    - When configuring a location strong type, the parameter value must be a valid Azure location.
    - When configuring a resource type strong type, the parameter value must be a matching resource Id.
- New rules:
  - All resources:
    - Check template expressions do not exceed a maximum length. [#1006](https://github.com/Azure/PSRule.Rules.Azure/issues/1006)
  - Automation Service:
    - Check automation accounts should use managed identities for authentication. [#1074](https://github.com/Azure/PSRule.Rules.Azure/issues/1074)
  - Event Grid:
    - Check topics and domains use managed identities. [#1091](https://github.com/Azure/PSRule.Rules.Azure/issues/1091)
    - Check topics and domains use private endpoints. [#1092](https://github.com/Azure/PSRule.Rules.Azure/issues/1092)
    - Check topics and domains use identity-based authentication. [#1093](https://github.com/Azure/PSRule.Rules.Azure/issues/1093)
- General improvements:
  - Updated default baseline to use module configuration. [#1089](https://github.com/Azure/PSRule.Rules.Azure/issues/1089)
- Engineering:
  - Bump PSRule dependency to v1.9.0. [#1081](https://github.com/Azure/PSRule.Rules.Azure/issues/1081)
  - Bump Microsoft.CodeAnalysis.NetAnalyzers to v6.0.0. [#1080](https://github.com/Azure/PSRule.Rules.Azure/pull/1080)
  - Bump Microsoft.SourceLink.GitHub to 1.1.1. [#1085](https://github.com/Azure/PSRule.Rules.Azure/pull/1085)
- Bug fixes:
  - Fixed expansion of secret references. [#1098](https://github.com/Azure/PSRule.Rules.Azure/issues/1098)
  - Fixed handling of tagging for deployments. [#1099](https://github.com/Azure/PSRule.Rules.Azure/issues/1099)
  - Fixed strong type issue flagged with empty defaultValue string. [#1100](https://github.com/Azure/PSRule.Rules.Azure/issues/1100)

What's changed since pre-release v1.10.0-B2111081:

- No additional changes.

## v1.10.0-B2111081 (pre-release)

What's changed since pre-release v1.10.0-B2111072:

- New rules:
  - Automation Service:
    - Automation accounts should use managed identities for authentication. [#1074](https://github.com/Azure/PSRule.Rules.Azure/issues/1074)

## v1.10.0-B2111072 (pre-release)

What's changed since pre-release v1.10.0-B2111058:

- New rules:
  - All resources:
    - Check template expressions do not exceed a maximum length. [#1006](https://github.com/Azure/PSRule.Rules.Azure/issues/1006)
- Bug fixes:
  - Fixed expansion of secret references. [#1098](https://github.com/Azure/PSRule.Rules.Azure/issues/1098)
  - Fixed handling of tagging for deployments. [#1099](https://github.com/Azure/PSRule.Rules.Azure/issues/1099)
  - Fixed strong type issue flagged with empty defaultValue string. [#1100](https://github.com/Azure/PSRule.Rules.Azure/issues/1100)

## v1.10.0-B2111058 (pre-release)

What's changed since pre-release v1.10.0-B2111040:

- New rules:
  - Event Grid:
    - Check topics and domains use managed identities. [#1091](https://github.com/Azure/PSRule.Rules.Azure/issues/1091)
    - Check topics and domains use private endpoints. [#1092](https://github.com/Azure/PSRule.Rules.Azure/issues/1092)
    - Check topics and domains use identity-based authentication. [#1093](https://github.com/Azure/PSRule.Rules.Azure/issues/1093)
- General improvements:
  - Updated default baseline to use module configuration. [#1089](https://github.com/Azure/PSRule.Rules.Azure/issues/1089)

## v1.10.0-B2111040 (pre-release)

What's changed since v1.9.1:

- New features:
  - Added support for parameter strong types. [#1083](https://github.com/Azure/PSRule.Rules.Azure/issues/1083)
    - The value of string parameters can be tested against the expected type.
    - When configuring a location strong type, the parameter value must be a valid Azure location.
    - When configuring a resource type strong type, the parameter value must be a matching resource Id.
- Engineering:
  - Bump PSRule dependency to v1.9.0. [#1081](https://github.com/Azure/PSRule.Rules.Azure/issues/1081)
  - Bump Microsoft.CodeAnalysis.NetAnalyzers to v6.0.0. [#1080](https://github.com/Azure/PSRule.Rules.Azure/pull/1080)
  - Bump Microsoft.SourceLink.GitHub to 1.1.1. [#1085](https://github.com/Azure/PSRule.Rules.Azure/pull/1085)

## v1.9.1

What's changed since v1.9.0:

- Bug fixes:
  - Fixed can not index into resource group tags. [#1066](https://github.com/Azure/PSRule.Rules.Azure/issues/1066)
  - Fixed `Azure.VM.ASMinMembers` for template deployments. [#1064](https://github.com/Azure/PSRule.Rules.Azure/issues/1064)
  - Fixed zones property not found on public IP resource. [#1070](https://github.com/Azure/PSRule.Rules.Azure/issues/1070)

## v1.9.0

What's changed since v1.8.1:

- New rules:
  - API Management Service:
    - Check API management services are using availability zones when available. [#1017](https://github.com/Azure/PSRule.Rules.Azure/issues/1017)
  - Public IP Address:
    - Check Public IP addresses are configured with zone-redundancy. [#958](https://github.com/Azure/PSRule.Rules.Azure/issues/958)
    - Check Public IP addresses are using Standard SKU. [#979](https://github.com/Azure/PSRule.Rules.Azure/issues/979)
  - User Assigned Managed Identity:
    - Check identities meet naming requirements. [#1021](https://github.com/Azure/PSRule.Rules.Azure/issues/1021)
  - Virtual Network Gateway:
    - Check VPN/ExpressRoute gateways are configured with availability zone SKU. [#926](https://github.com/Azure/PSRule.Rules.Azure/issues/926)
- General improvements:
  - Improved processing of AzOps generated templates. [#799](https://github.com/Azure/PSRule.Rules.Azure/issues/799)
    - `Azure.Template.DefineParameters` is ignored for AzOps generated templates.
    - `Azure.Template.UseLocationParameter` is ignored for AzOps generated templates.
  - Bicep is now installed when using PSRule GitHub Action. [#1050](https://github.com/Azure/PSRule.Rules.Azure/issues/1050)
- Engineering:
  - Bump PSRule dependency to v1.8.0. [#1018](https://github.com/Azure/PSRule.Rules.Azure/issues/1018)
  - Added automated PR workflow to bump `providers.json` monthly. [#1041](https://github.com/Azure/PSRule.Rules.Azure/issues/1041)
- Bug fixes:
  - Fixed AKS Network Policy should accept calico. [#1046](https://github.com/Azure/PSRule.Rules.Azure/issues/1046)
  - Fixed `Azure.ACR.AdminUser` fails when `adminUserEnabled` not set. [#1014](https://github.com/Azure/PSRule.Rules.Azure/issues/1014)
  - Fixed `Azure.KeyVault.Logs` reports cannot index into a null array. [#1024](https://github.com/Azure/PSRule.Rules.Azure/issues/1024)
  - Fixed template function empty returns object reference not set exception. [#1025](https://github.com/Azure/PSRule.Rules.Azure/issues/1025)
  - Fixed delayed binding of `and` template function. [#1026](https://github.com/Azure/PSRule.Rules.Azure/issues/1026)
  - Fixed template function array nests array with array parameters. [#1027](https://github.com/Azure/PSRule.Rules.Azure/issues/1027)
  - Fixed property used by `Azure.ACR.MinSKU` to work more reliably with templates. [#1034](https://github.com/Azure/PSRule.Rules.Azure/issues/1034)
  - Fixed could not determine JSON object type for MockMember using CreateObject. [#1035](https://github.com/Azure/PSRule.Rules.Azure/issues/1035)
  - Fixed Bicep convention ordering. [#1053](https://github.com/Azure/PSRule.Rules.Azure/issues/1053)

What's changed since pre-release v1.9.0-B2110087:

- No additional changes.

## v1.9.0-B2110087 (pre-release)

What's changed since pre-release v1.9.0-B2110082:

- Bug fixes:
  - Fixed Bicep convention ordering. [#1053](https://github.com/Azure/PSRule.Rules.Azure/issues/1053)

## v1.9.0-B2110082 (pre-release)

What's changed since pre-release v1.9.0-B2110059:

- General improvements:
  - Bicep is now installed when using PSRule GitHub Action. [#1050](https://github.com/Azure/PSRule.Rules.Azure/issues/1050)
- Engineering:
  - Added automated PR workflow to bump `providers.json` monthly. [#1041](https://github.com/Azure/PSRule.Rules.Azure/issues/1041)
- Bug fixes:
  - Fixed AKS Network Policy should accept calico. [#1046](https://github.com/Azure/PSRule.Rules.Azure/issues/1046)

## v1.9.0-B2110059 (pre-release)

What's changed since pre-release v1.9.0-B2110040:

- New rules:
  - API Management Service:
    - Check API management services are using availability zones when available. [#1017](https://github.com/Azure/PSRule.Rules.Azure/issues/1017)
- Bug fixes:
  - Fixed property used by `Azure.ACR.MinSKU` to work more reliably with templates. [#1034](https://github.com/Azure/PSRule.Rules.Azure/issues/1034)
  - Fixed could not determine JSON object type for MockMember using CreateObject. [#1035](https://github.com/Azure/PSRule.Rules.Azure/issues/1035)

## v1.9.0-B2110040 (pre-release)

What's changed since pre-release v1.9.0-B2110025:

- New rules:
  - User Assigned Managed Identity:
    - Check identities meet naming requirements. [#1021](https://github.com/Azure/PSRule.Rules.Azure/issues/1021)
- Bug fixes:
  - Fixed `Azure.KeyVault.Logs` reports cannot index into a null array. [#1024](https://github.com/Azure/PSRule.Rules.Azure/issues/1024)
  - Fixed template function empty returns object reference not set exception. [#1025](https://github.com/Azure/PSRule.Rules.Azure/issues/1025)
  - Fixed delayed binding of `and` template function. [#1026](https://github.com/Azure/PSRule.Rules.Azure/issues/1026)
  - Fixed template function array nests array with array parameters. [#1027](https://github.com/Azure/PSRule.Rules.Azure/issues/1027)

## v1.9.0-B2110025 (pre-release)

What's changed since pre-release v1.9.0-B2110014:

- Engineering:
  - Bump PSRule dependency to v1.8.0. [#1018](https://github.com/Azure/PSRule.Rules.Azure/issues/1018)
- Bug fixes:
  - Fixed `Azure.ACR.AdminUser` fails when `adminUserEnabled` not set. [#1014](https://github.com/Azure/PSRule.Rules.Azure/issues/1014)

## v1.9.0-B2110014 (pre-release)

What's changed since pre-release v1.9.0-B2110009:

- Bug fixes:
  - Fixed expression out of range of valid values. [#1005](https://github.com/Azure/PSRule.Rules.Azure/issues/1005)
  - Fixed template expand fails in nested reference expansion. [#1007](https://github.com/Azure/PSRule.Rules.Azure/issues/1007)

## v1.9.0-B2110009 (pre-release)

What's changed since pre-release v1.9.0-B2109027:

- Bug fixes:
  - Fixed handling of comments with template and parameter file rules. [#996](https://github.com/Azure/PSRule.Rules.Azure/issues/996)
  - Fixed `Azure.Template.UseLocationParameter` to only apply to templates deployed as RG scope [#995](https://github.com/Azure/PSRule.Rules.Azure/issues/995)
  - Fixed expand template fails with `createObject` when no parameters are specified. [#1000](https://github.com/Azure/PSRule.Rules.Azure/issues/1000)

## v1.9.0-B2109027 (pre-release)

What's changed since v1.8.0:

- New rules:
  - Public IP Address:
    - Check Public IP addresses are configured with zone-redundancy. [#958](https://github.com/Azure/PSRule.Rules.Azure/issues/958)
    - Check Public IP addresses are using Standard SKU. [#979](https://github.com/Azure/PSRule.Rules.Azure/issues/979)
  - Virtual Network Gateway:
    - Check VPN/ExpressRoute gateways are configured with availability zone SKU. [#926](https://github.com/Azure/PSRule.Rules.Azure/issues/926)
- General improvements:
  - Improved processing of AzOps generated templates. [#799](https://github.com/Azure/PSRule.Rules.Azure/issues/799)
    - `Azure.Template.DefineParameters` is ignored for AzOps generated templates.
    - `Azure.Template.UseLocationParameter` is ignored for AzOps generated templates.
- Bug fixes:
  - Fixed `ToUpper` fails to convert character. [#986](https://github.com/Azure/PSRule.Rules.Azure/issues/986)

## v1.8.1

What's changed since v1.8.0:

- Bug fixes:
  - Fixed handling of comments with template and parameter file rules. [#996](https://github.com/Azure/PSRule.Rules.Azure/issues/996)
  - Fixed `Azure.Template.UseLocationParameter` to only apply to templates deployed as RG scope [#995](https://github.com/Azure/PSRule.Rules.Azure/issues/995)
  - Fixed expand template fails with `createObject` when no parameters are specified. [#1000](https://github.com/Azure/PSRule.Rules.Azure/issues/1000)
  - Fixed `ToUpper` fails to convert character. [#986](https://github.com/Azure/PSRule.Rules.Azure/issues/986)
  - Fixed expression out of range of valid values. [#1005](https://github.com/Azure/PSRule.Rules.Azure/issues/1005)
  - Fixed template expand fails in nested reference expansion. [#1007](https://github.com/Azure/PSRule.Rules.Azure/issues/1007)

## v1.8.0

What's changed since v1.7.0:

- New features:
  - Added `Azure.GA_2021_09` baseline. [#961](https://github.com/Azure/PSRule.Rules.Azure/issues/961)
    - Includes rules released before or during September 2021 for Azure GA features.
    - Marked baseline `Azure.GA_2021_06` as obsolete.
- New rules:
  - Application Gateway:
    - Check App Gateways should use availability zones when available. Thanks [@ArmaanMcleod](https://github.com/ArmaanMcleod). [#928](https://github.com/Azure/PSRule.Rules.Azure/issues/928)
  - Azure Kubernetes Service:
    - Check clusters have control plane audit logs enabled. Thanks [@ArmaanMcleod](https://github.com/ArmaanMcleod). [#882](https://github.com/Azure/PSRule.Rules.Azure/issues/882)
    - Check clusters have control plane diagnostics enabled. Thanks [@ArmaanMcleod](https://github.com/ArmaanMcleod). [#922](https://github.com/Azure/PSRule.Rules.Azure/issues/922)
    - Check clusters use Container Insights for monitoring workloads. Thanks [@ArmaanMcleod](https://github.com/ArmaanMcleod). [#881](https://github.com/Azure/PSRule.Rules.Azure/issues/881)
    - Check clusters use availability zones when available. Thanks [@ArmaanMcleod](https://github.com/ArmaanMcleod). [#880](https://github.com/Azure/PSRule.Rules.Azure/issues/880)
  - Cosmos DB:
    - Check DB account names meet naming requirements. [#954](https://github.com/Azure/PSRule.Rules.Azure/issues/954)
    - Check DB accounts use Azure AD identities for resource management operations. [#953](https://github.com/Azure/PSRule.Rules.Azure/issues/953)
  - Load Balancer:
    - Check Load balancers are using Standard SKU. Thanks [@ArmaanMcleod](https://github.com/ArmaanMcleod). [#957](https://github.com/Azure/PSRule.Rules.Azure/issues/957)
    - Check Load Balancers are configured with zone-redundancy. Thanks [@ArmaanMcleod](https://github.com/ArmaanMcleod). [#927](https://github.com/Azure/PSRule.Rules.Azure/issues/927)
- Engineering:
  - Bump PSRule dependency to v1.7.2. [#951](https://github.com/Azure/PSRule.Rules.Azure/issues/951)
  - Automated update of availability zone information in providers.json. [#907](https://github.com/Azure/PSRule.Rules.Azure/issues/907)
  - Increased test coverage of rule reasons. Thanks [@ArmaanMcleod](https://github.com/ArmaanMcleod). [#960](https://github.com/Azure/PSRule.Rules.Azure/issues/960)
- Bug fixes:
  - Fixed export of in-flight AKS related subnets for kubenet clusters. Thanks [@ArmaanMcleod](https://github.com/ArmaanMcleod). [#920](https://github.com/Azure/PSRule.Rules.Azure/issues/920)
  - Fixed plan instance count is not applicable to Elastic Premium plans. [#946](https://github.com/Azure/PSRule.Rules.Azure/issues/946)
  - Fixed minimum App Service Plan fails Elastic Premium plans. [#945](https://github.com/Azure/PSRule.Rules.Azure/issues/945)
  - Fixed App Service Plan should include PremiumV3 plan. [#944](https://github.com/Azure/PSRule.Rules.Azure/issues/944)
  - Fixed Azure.VM.NICAttached with private endpoints. [#932](https://github.com/Azure/PSRule.Rules.Azure/issues/932)
  - Fixed Bicep CLI fails with unexpected end of content. [#889](https://github.com/Azure/PSRule.Rules.Azure/issues/889)
  - Fixed incomplete reason message for `Azure.Storage.MinTLS`. [#971](https://github.com/Azure/PSRule.Rules.Azure/issues/971)
  - Fixed false positive of `Azure.Storage.UseReplication` with large file storage. [#965](https://github.com/Azure/PSRule.Rules.Azure/issues/965)

What's changed since pre-release v1.8.0-B2109060:

- No additional changes.

## v1.8.0-B2109086 (pre-release)

What's changed since pre-release v1.8.0-B2109060:

- New rules:
  - Load Balancer:
    - Check Load balancers are using Standard SKU. Thanks [@ArmaanMcleod](https://github.com/ArmaanMcleod). [#957](https://github.com/Azure/PSRule.Rules.Azure/issues/957)
- Engineering:
  - Increased test coverage of rule reasons. Thanks [@ArmaanMcleod](https://github.com/ArmaanMcleod). [#960](https://github.com/Azure/PSRule.Rules.Azure/issues/960)
- Bug fixes:
  - Fixed Bicep CLI fails with unexpected end of content. [#889](https://github.com/Azure/PSRule.Rules.Azure/issues/889)
  - Fixed incomplete reason message for `Azure.Storage.MinTLS`. [#971](https://github.com/Azure/PSRule.Rules.Azure/issues/971)
  - Fixed false positive of `Azure.Storage.UseReplication` with large file storage. [#965](https://github.com/Azure/PSRule.Rules.Azure/issues/965)

## v1.8.0-B2109060 (pre-release)

What's changed since pre-release v1.8.0-B2109046:

- New features:
  - Added `Azure.GA_2021_09` baseline. [#961](https://github.com/Azure/PSRule.Rules.Azure/issues/961)
    - Includes rules released before or during September 2021 for Azure GA features.
    - Marked baseline `Azure.GA_2021_06` as obsolete.
- New rules:
  - Load Balancer:
    - Check Load Balancers are configured with zone-redundancy. Thanks [@ArmaanMcleod](https://github.com/ArmaanMcleod). [#927](https://github.com/Azure/PSRule.Rules.Azure/issues/927)

## v1.8.0-B2109046 (pre-release)

What's changed since pre-release v1.8.0-B2109020:

- New rules:
  - Application Gateway:
    - Check App Gateways should use availability zones when available. Thanks [@ArmaanMcleod](https://github.com/ArmaanMcleod). [#928](https://github.com/Azure/PSRule.Rules.Azure/issues/928)
  - Cosmos DB:
    - Check DB account names meet naming requirements. [#954](https://github.com/Azure/PSRule.Rules.Azure/issues/954)
    - Check DB accounts use Azure AD identities for resource management operations. [#953](https://github.com/Azure/PSRule.Rules.Azure/issues/953)
- Bug fixes:
  - Fixed plan instance count is not applicable to Elastic Premium plans. [#946](https://github.com/Azure/PSRule.Rules.Azure/issues/946)
  - Fixed minimum App Service Plan fails Elastic Premium plans. [#945](https://github.com/Azure/PSRule.Rules.Azure/issues/945)
  - Fixed App Service Plan should include PremiumV3 plan. [#944](https://github.com/Azure/PSRule.Rules.Azure/issues/944)
  - Fixed Azure.VM.NICAttached with private endpoints. [#932](https://github.com/Azure/PSRule.Rules.Azure/issues/932)
- Engineering:
  - Bump PSRule dependency to v1.7.2. [#951](https://github.com/Azure/PSRule.Rules.Azure/issues/951)

## v1.8.0-B2109020 (pre-release)

What's changed since pre-release v1.8.0-B2108026:

- New rules:
  - Azure Kubernetes Service:
    - Check clusters have control plane audit logs enabled. Thanks [@ArmaanMcleod](https://github.com/ArmaanMcleod). [#882](https://github.com/Azure/PSRule.Rules.Azure/issues/882)
    - Check clusters have control plane diagnostics enabled. Thanks [@ArmaanMcleod](https://github.com/ArmaanMcleod). [#922](https://github.com/Azure/PSRule.Rules.Azure/issues/922)
- Engineering:
  - Bump PSRule dependency to v1.7.0. [#938](https://github.com/Azure/PSRule.Rules.Azure/issues/938)

## v1.8.0-B2108026 (pre-release)

What's changed since pre-release v1.8.0-B2108013:

- New rules:
  - Azure Kubernetes Service:
    - Check clusters use Container Insights for monitoring workloads. Thanks [@ArmaanMcleod](https://github.com/ArmaanMcleod). [#881](https://github.com/Azure/PSRule.Rules.Azure/issues/881)
- Bug fixes:
  - Fixed export of in-flight AKS related subnets for kubenet clusters. Thanks [@ArmaanMcleod](https://github.com/ArmaanMcleod). [#920](https://github.com/Azure/PSRule.Rules.Azure/issues/920)

## v1.8.0-B2108013 (pre-release)

What's changed since v1.7.0:

- New rules:
  - Azure Kubernetes Service:
    - Check clusters use availability zones when available. Thanks [@ArmaanMcleod](https://github.com/ArmaanMcleod). [#880](https://github.com/Azure/PSRule.Rules.Azure/issues/880)
- Engineering:
  - Bump PSRule dependency to v1.6.1. [#913](https://github.com/Azure/PSRule.Rules.Azure/issues/913)
  - Automated update of availability zone information in providers.json. [#907](https://github.com/Azure/PSRule.Rules.Azure/issues/907)

## v1.7.0

What's changed since v1.6.0:

- New rules:
  - All resources:
    - Check template parameter files use metadata links. [#846](https://github.com/Azure/PSRule.Rules.Azure/issues/846)
      - Configure the `AZURE_PARAMETER_FILE_METADATA_LINK` option to enable this rule.
    - Check template files use a recent schema. [#845](https://github.com/Azure/PSRule.Rules.Azure/issues/845)
    - Check template files use a https schema scheme. [#894](https://github.com/Azure/PSRule.Rules.Azure/issues/894)
    - Check template parameter files use a https schema scheme. [#894](https://github.com/Azure/PSRule.Rules.Azure/issues/894)
    - Check template parameters set a value. [#896](https://github.com/Azure/PSRule.Rules.Azure/issues/896)
    - Check template parameters use a valid secret reference. [#897](https://github.com/Azure/PSRule.Rules.Azure/issues/897)
  - Azure Kubernetes Service:
    - Check clusters using Azure CNI should use large subnets. Thanks [@ArmaanMcleod](https://github.com/ArmaanMcleod). [#273](https://github.com/Azure/PSRule.Rules.Azure/issues/273)
    - Check clusters use auto-scale node pools. Thanks [@ArmaanMcleod](https://github.com/ArmaanMcleod). [#218](https://github.com/Azure/PSRule.Rules.Azure/issues/218)
      - By default, a minimum of a `/23` subnet is required.
      - Configure `AZURE_AKS_CNI_MINIMUM_CLUSTER_SUBNET_SIZE` to change the default minimum subnet size.
  - Storage Account:
    - Check Storage Accounts only accept explicitly allowed network traffic. [#884](https://github.com/Azure/PSRule.Rules.Azure/issues/884)
- Updated rules:
  - Virtual Network:
    - Excluded `AzureFirewallManagementSubnet` from `Azure.VNET.UseNSGs`. [#869](https://github.com/Azure/PSRule.Rules.Azure/issues/869)
- General improvements:
  - Added version information to bicep compilation exceptions. [#903](https://github.com/Azure/PSRule.Rules.Azure/issues/903)
- Engineering:
  - Bump PSRule dependency to v1.6.0. [#871](https://github.com/Azure/PSRule.Rules.Azure/issues/871)
- Bug fixes:
  - Fixed DateTimeAdd function and tests within timezones with DST. [#891](https://github.com/Azure/PSRule.Rules.Azure/issues/891)
  - Fixed `Azure.Template.ParameterValue` failing on empty value. [#901](https://github.com/Azure/PSRule.Rules.Azure/issues/901)

What's changed since pre-release v1.7.0-B2108059:

- No additional changes.

## v1.7.0-B2108059 (pre-release)

What's changed since pre-release v1.7.0-B2108049:

- General improvements:
  - Added version information to bicep compilation exceptions. [#903](https://github.com/Azure/PSRule.Rules.Azure/issues/903)
- Bug fixes:
  - Fixed `Azure.Template.ParameterValue` failing on empty value. [#901](https://github.com/Azure/PSRule.Rules.Azure/issues/901)

## v1.7.0-B2108049 (pre-release)

What's changed since pre-release v1.7.0-B2108040:

- New rules:
  - All resources:
    - Check template files use a recent schema. [#845](https://github.com/Azure/PSRule.Rules.Azure/issues/845)
    - Check template files use a https schema scheme. [#894](https://github.com/Azure/PSRule.Rules.Azure/issues/894)
    - Check template parameter files use a https schema scheme. [#894](https://github.com/Azure/PSRule.Rules.Azure/issues/894)
    - Check template parameters set a value. [#896](https://github.com/Azure/PSRule.Rules.Azure/issues/896)
    - Check template parameters use a valid secret reference. [#897](https://github.com/Azure/PSRule.Rules.Azure/issues/897)
- Bug fixes:
  - Fixed DateTimeAdd function and tests within timezones with DST. [#891](https://github.com/Azure/PSRule.Rules.Azure/issues/891)

## v1.7.0-B2108040 (pre-release)

What's changed since pre-release v1.7.0-B2108020:

- New rules:
  - All resources:
    - Check template parameter files use metadata links. [#846](https://github.com/Azure/PSRule.Rules.Azure/issues/846)
      - Configure the `AZURE_PARAMETER_FILE_METADATA_LINK` option to enable this rule.
  - Azure Kubernetes Service:
    - Check clusters using Azure CNI should use large subnets. Thanks [@ArmaanMcleod](https://github.com/ArmaanMcleod). [#273](https://github.com/Azure/PSRule.Rules.Azure/issues/273)
      - By default, a minimum of a `/23` subnet is required.
      - Configure `AZURE_AKS_CNI_MINIMUM_CLUSTER_SUBNET_SIZE` to change the default minimum subnet size.
  - Storage Account:
    - Check Storage Accounts only accept explicitly allowed network traffic. [#884](https://github.com/Azure/PSRule.Rules.Azure/issues/884)

## v1.7.0-B2108020 (pre-release)

What's changed since v1.6.0:

- New rules:
  - Azure Kubernetes Service:
    - Check clusters use auto-scale node pools. Thanks [@ArmaanMcleod](https://github.com/ArmaanMcleod). [#218](https://github.com/Azure/PSRule.Rules.Azure/issues/218)
- Updated rules:
  - Virtual Network:
    - Excluded `AzureFirewallManagementSubnet` from `Azure.VNET.UseNSGs`. [#869](https://github.com/Azure/PSRule.Rules.Azure/issues/869)
- Engineering:
  - Bump PSRule dependency to v1.6.0. [#871](https://github.com/Azure/PSRule.Rules.Azure/issues/871)

## v1.6.0

What's changed since v1.5.1:

- New features:
  - **Experimental**: Added support for expansion from Bicep source files. [#848](https://github.com/Azure/PSRule.Rules.Azure/issues/848) [#670](https://github.com/Azure/PSRule.Rules.Azure/issues/670) [#858](https://github.com/Azure/PSRule.Rules.Azure/issues/858)
    - Bicep support is currently experimental.
    - To opt-in set the `AZURE_BICEP_FILE_EXPANSION` configuration to `true`.
    - For more information see [Using Bicep](https://azure.github.io/PSRule.Rules.Azure/using-bicep/).
- New rules:
  - Application Gateways:
    - Check Application Gateways publish endpoints by HTTPS. [#841](https://github.com/Azure/PSRule.Rules.Azure/issues/841)
- Engineering:
  - Bump PSRule dependency to v1.5.0. [#832](https://github.com/Azure/PSRule.Rules.Azure/issues/832)
  - Migration of Pester v4 tests to Pester v5. Thanks [@ArmaanMcleod](https://github.com/ArmaanMcleod). [#395](https://github.com/Azure/PSRule.Rules.Azure/issues/395)

What's changed since pre-release v1.6.0-B2108038:

- Bug fixes:
  - Fixed Bicep expand creates deadlock and times out. [#863](https://github.com/Azure/PSRule.Rules.Azure/issues/863)

## v1.6.0-B2108038 (pre-release)

What's changed since pre-release v1.6.0-B2108023:

- Bug fixes:
  - Fixed Bicep expand hangs analysis. [#858](https://github.com/Azure/PSRule.Rules.Azure/issues/858)

## v1.6.0-B2108023 (pre-release)

What's changed since pre-release v1.6.0-B2107028:

- New features:
  - **Experimental**: Added support for expansion from Bicep source files. [#848](https://github.com/Azure/PSRule.Rules.Azure/issues/848) [#670](https://github.com/Azure/PSRule.Rules.Azure/issues/670)
    - Bicep support is currently experimental.
    - To opt-in set the `AZURE_BICEP_FILE_EXPANSION` configuration to `true`.
    - For more information see [Using Bicep](https://azure.github.io/PSRule.Rules.Azure/using-bicep/).

## v1.6.0-B2107028 (pre-release)

What's changed since v1.5.1:

- New rules:
  - Application Gateways:
    - Check Application Gateways publish endpoints by HTTPS. [#841](https://github.com/Azure/PSRule.Rules.Azure/issues/841)
- Engineering:
  - Bump PSRule dependency to v1.5.0. [#832](https://github.com/Azure/PSRule.Rules.Azure/issues/832)

## v1.5.1

What's changed since v1.5.0:

- Bug fixes:
  - Fixed rule does not detect more restrictive NSG rules. [#831](https://github.com/Azure/PSRule.Rules.Azure/issues/831)

## v1.5.0

What's changed since v1.4.1:

- New features:
  - Added `Azure.GA_2021_06` baseline. [#822](https://github.com/Azure/PSRule.Rules.Azure/issues/822)
    - Includes rules released before or during June 2021 for Azure GA features.
    - Marked baseline `Azure.GA_2021_03` as obsolete.
- New rules:
  - Application Insights:
    - Check App Insights resources use workspace-based configuration. [#813](https://github.com/Azure/PSRule.Rules.Azure/issues/813)
    - Check App Insights resources meet naming requirements. [#814](https://github.com/Azure/PSRule.Rules.Azure/issues/814)
- General improvements:
  - Exclude not applicable rules for templates generated with Bicep and PSArm. [#815](https://github.com/Azure/PSRule.Rules.Azure/issues/815)
  - Updated rule help to use docs pages for online version. [#824](https://github.com/Azure/PSRule.Rules.Azure/issues/824)
- Engineering:
  - Bump PSRule dependency to v1.4.0. [#823](https://github.com/Azure/PSRule.Rules.Azure/issues/823)
  - Bump YamlDotNet dependency to v11.2.1. [#821](https://github.com/Azure/PSRule.Rules.Azure/pull/821)
  - Migrate project to Azure GitHub organization and updated links. [#800](https://github.com/Azure/PSRule.Rules.Azure/pull/800)
- Bug fixes:
  - Fixed detection of parameters and variables with line breaks. [#811](https://github.com/Azure/PSRule.Rules.Azure/issues/811)

What's changed since pre-release v1.5.0-B2107002:

- No additional changes.

## v1.5.0-B2107002 (pre-release)

What's changed since pre-release v1.5.0-B2106018:

- New features:
  - Added `Azure.GA_2021_06` baseline. [#822](https://github.com/Azure/PSRule.Rules.Azure/issues/822)
    - Includes rules released before or during June 2021 for Azure GA features.
    - Marked baseline `Azure.GA_2021_03` as obsolete.
- General improvements:
  - Updated rule help to use docs pages for online version. [#824](https://github.com/Azure/PSRule.Rules.Azure/issues/824)
- Engineering:
  - Bump PSRule dependency to v1.4.0. [#823](https://github.com/Azure/PSRule.Rules.Azure/issues/823)
  - Bump YamlDotNet dependency to v11.2.1. [#821](https://github.com/Azure/PSRule.Rules.Azure/pull/821)

## v1.5.0-B2106018 (pre-release)

What's changed since v1.4.1:

- New rules:
  - Application Insights:
    - Check App Insights resources use workspace-based configuration. [#813](https://github.com/Azure/PSRule.Rules.Azure/issues/813)
    - Check App Insights resources meet naming requirements. [#814](https://github.com/Azure/PSRule.Rules.Azure/issues/814)
- General improvements:
  - Exclude not applicable rules for templates generated with Bicep and PSArm. [#815](https://github.com/Azure/PSRule.Rules.Azure/issues/815)
- Engineering:
  - Bump YamlDotNet dependency to v11.2.0. [#801](https://github.com/Azure/PSRule.Rules.Azure/pull/801)
  - Migrate project to Azure GitHub organization and updated links. [#800](https://github.com/Azure/PSRule.Rules.Azure/pull/800)
- Bug fixes:
  - Fixed detection of parameters and variables with line breaks. [#811](https://github.com/Azure/PSRule.Rules.Azure/issues/811)

## v1.4.1

What's changed since v1.4.0:

- Bug fixes:
  - Fixed boolean string conversion case. [#793](https://github.com/Azure/PSRule.Rules.Azure/issues/793)
  - Fixed case sensitive property matching. [#794](https://github.com/Azure/PSRule.Rules.Azure/issues/794)
  - Fixed automatic expansion of template parameter files. [#796](https://github.com/Azure/PSRule.Rules.Azure/issues/796)
    - Template parameter files are not automatically expanded by default.
    - To enable this, set the `AZURE_PARAMETER_FILE_EXPANSION` configuration option.

## v1.4.0

What's changed since v1.3.2:

- New features:
  - Automatically expand template from parameter files for analysis. [#772](https://github.com/Azure/PSRule.Rules.Azure/issues/772)
    - Previously templates needed to be exported with `Export-AzRuleTemplateData`.
    - To export template data automatically use PSRule cmdlets with `-Format File`.
- New rules:
  - Cognitive Search:
    - Check search services meet index SLA replica requirement. [#761](https://github.com/Azure/PSRule.Rules.Azure/issues/761)
    - Check search services meet query SLA replica requirement. [#762](https://github.com/Azure/PSRule.Rules.Azure/issues/762)
    - Check search services meet naming requirements. [#763](https://github.com/Azure/PSRule.Rules.Azure/issues/763)
    - Check search services use a minimum SKU. [#764](https://github.com/Azure/PSRule.Rules.Azure/issues/764)
    - Check search services use managed identities. [#765](https://github.com/Azure/PSRule.Rules.Azure/issues/765)
  - Azure Kubernetes Service:
    - Check clusters use AKS-managed Azure AD integration. [#436](https://github.com/Azure/PSRule.Rules.Azure/issues/436)
    - Check clusters have local account disabled (preview). [#786](https://github.com/Azure/PSRule.Rules.Azure/issues/786)
    - Check clusters have an auto-upgrade channel set (preview). [#787](https://github.com/Azure/PSRule.Rules.Azure/issues/787)
    - Check clusters limit access network access to the API server. [#788](https://github.com/Azure/PSRule.Rules.Azure/issues/788)
    - Check clusters used Azure RBAC for Kubernetes authorization. [#789](https://github.com/Azure/PSRule.Rules.Azure/issues/789)
- Updated rules:
  - Azure Kubernetes Service:
    - Updated `Azure.AKS.Version` to 1.20.5. [#767](https://github.com/Azure/PSRule.Rules.Azure/issues/767)
- General improvements:
  - Automatically nest template sub-resources for analysis. [#746](https://github.com/Azure/PSRule.Rules.Azure/issues/746)
    - Sub-resources such as diagnostic logs or configurations are automatically nested.
    - Automatic nesting a resource requires:
      - The parent resource is defined in the same template.
      - The sub-resource depends on the parent resource.
  - Added support for source location references to template files. [#781](https://github.com/Azure/PSRule.Rules.Azure/issues/781)
    - Output includes source location to resources exported from a templates.
- Bug fixes:
  - Fixed string index parsing in expressions with whitespace. [#775](https://github.com/Azure/PSRule.Rules.Azure/issues/775)
  - Fixed base for DateTimeAdd is not a valid string. [#777](https://github.com/Azure/PSRule.Rules.Azure/issues/777)
- Engineering:
  - Added source link to project. [#783](https://github.com/Azure/PSRule.Rules.Azure/issues/783)

What's changed since pre-release v1.4.0-B2105057:

- No additional changes.

## v1.4.0-B2105057 (pre-release)

What's changed since pre-release v1.4.0-B2105050:

- New rules:
  - Azure Kubernetes Service:
    - Check clusters use AKS-managed Azure AD integration. [#436](https://github.com/Azure/PSRule.Rules.Azure/issues/436)
    - Check clusters have local account disabled (preview). [#786](https://github.com/Azure/PSRule.Rules.Azure/issues/786)
    - Check clusters have an auto-upgrade channel set (preview). [#787](https://github.com/Azure/PSRule.Rules.Azure/issues/787)
    - Check clusters limit access network access to the API server. [#788](https://github.com/Azure/PSRule.Rules.Azure/issues/788)
    - Check clusters used Azure RBAC for Kubernetes authorization. [#789](https://github.com/Azure/PSRule.Rules.Azure/issues/789)
- Updated rules:
  - Azure Kubernetes Service:
    - Updated `Azure.AKS.Version` to 1.20.5. [#767](https://github.com/Azure/PSRule.Rules.Azure/issues/767)
- Engineering:
  - Added source link to project. [#783](https://github.com/Azure/PSRule.Rules.Azure/issues/783)

## v1.4.0-B2105050 (pre-release)

What's changed since pre-release v1.4.0-B2105044:

- General improvements:
  - Added support for source location references to template files. [#781](https://github.com/Azure/PSRule.Rules.Azure/issues/781)
    - Output includes source location to resources exported from a templates.

## v1.4.0-B2105044 (pre-release)

What's changed since pre-release v1.4.0-B2105027:

- New features:
  - Automatically expand template from parameter files for analysis. [#772](https://github.com/Azure/PSRule.Rules.Azure/issues/772)
    - Previously templates needed to be exported with `Export-AzRuleTemplateData`.
    - To export template data automatically use PSRule cmdlets with `-Format File`.
- Bug fixes:
  - Fixed string index parsing in expressions with whitespace. [#775](https://github.com/Azure/PSRule.Rules.Azure/issues/775)
  - Fixed base for DateTimeAdd is not a valid string. [#777](https://github.com/Azure/PSRule.Rules.Azure/issues/777)

## v1.4.0-B2105027 (pre-release)

What's changed since pre-release v1.4.0-B2105020:

- New rules:
  - Cognitive Search:
    - Check search services meet index SLA replica requirement. [#761](https://github.com/Azure/PSRule.Rules.Azure/issues/761)
    - Check search services meet query SLA replica requirement. [#762](https://github.com/Azure/PSRule.Rules.Azure/issues/762)
    - Check search services meet naming requirements. [#763](https://github.com/Azure/PSRule.Rules.Azure/issues/763)
    - Check search services use a minimum SKU. [#764](https://github.com/Azure/PSRule.Rules.Azure/issues/764)
    - Check search services use managed identities. [#765](https://github.com/Azure/PSRule.Rules.Azure/issues/765)

## v1.4.0-B2105020 (pre-release)

What's changed since v1.3.2:

- General improvements:
  - Automatically nest template sub-resources for analysis. [#746](https://github.com/Azure/PSRule.Rules.Azure/issues/746)
    - Sub-resources such as diagnostic logs or configurations are automatically nested.
    - Automatic nesting a resource requires:
      - The parent resource is defined in the same template.
      - The sub-resource depends on the parent resource.

## v1.3.2

What's changed since v1.3.1:

- Bug fixes:
  - Fixed rule reason reported the parameter inputObject is null. [#753](https://github.com/Azure/PSRule.Rules.Azure/issues/753)

## v1.3.1

What's changed since v1.3.0:

- Engineering:
  - Bump PSRule dependency to v1.3.0. [#749](https://github.com/Azure/PSRule.Rules.Azure/issues/749)
  - Bump YamlDotNet dependency to v11.1.1. [#742](https://github.com/Azure/PSRule.Rules.Azure/issues/742)

## v1.3.0

What's changed since v1.2.1:

- New rules:
  - Policy:
    - Check policy assignment display name and description are set. [#725](https://github.com/Azure/PSRule.Rules.Azure/issues/725)
    - Check policy assignment assigned by metadata is set. [#726](https://github.com/Azure/PSRule.Rules.Azure/issues/726)
    - Check policy exemption display name and description are set. [#723](https://github.com/Azure/PSRule.Rules.Azure/issues/723)
    - Check policy waiver exemptions have an expiry date set. [#724](https://github.com/Azure/PSRule.Rules.Azure/issues/724)
- Removed rules:
  - Storage:
    - Remove `Azure.Storage.UseEncryption` as Storage Service Encryption (SSE) is always on. [#630](https://github.com/Azure/PSRule.Rules.Azure/issues/630)
      - SSE is on by default and can not be disabled.
- General improvements:
  - Additional metadata added in parameter files is passed through with `Get-AzRuleTemplateLink`. [#706](https://github.com/Azure/PSRule.Rules.Azure/issues/706)
  - Improved binding support for File inputs. [#480](https://github.com/Azure/PSRule.Rules.Azure/issues/480)
    - Template and parameter file names now return a relative path instead of full path.
  - Added API version for each module resource. [#729](https://github.com/Azure/PSRule.Rules.Azure/issues/729)
- Engineering:
  - Clean up depreciated warning message for configuration option `azureAllowedRegions`. [#737](https://github.com/Azure/PSRule.Rules.Azure/issues/737)
  - Clean up depreciated warning message for configuration option `minAKSVersion`. [#738](https://github.com/Azure/PSRule.Rules.Azure/issues/738)
  - Bump PSRule dependency to v1.2.0. [#713](https://github.com/Azure/PSRule.Rules.Azure/issues/713)
- Bug fixes:
  - Fixed could not load file or assembly YamlDotNet. [#741](https://github.com/Azure/PSRule.Rules.Azure/issues/741)
    - This fix pins the PSRule version to v1.2.0 until the next stable release of PSRule for Azure.

What's changed since pre-release v1.3.0-B2104040:

- No additional changes.

## v1.3.0-B2104040 (pre-release)

What's changed since pre-release v1.3.0-B2104034:

- Bug fixes:
  - Fixed could not load file or assembly YamlDotNet. [#741](https://github.com/Azure/PSRule.Rules.Azure/issues/741)
    - This fix pins the PSRule version to v1.2.0 until the next stable release of PSRule for Azure.

## v1.3.0-B2104034 (pre-release)

What's changed since pre-release v1.3.0-B2104023:

- New rules:
  - Policy:
    - Check policy assignment display name and description are set. [#725](https://github.com/Azure/PSRule.Rules.Azure/issues/725)
    - Check policy assignment assigned by metadata is set. [#726](https://github.com/Azure/PSRule.Rules.Azure/issues/726)
    - Check policy exemption display name and description are set. [#723](https://github.com/Azure/PSRule.Rules.Azure/issues/723)
    - Check policy waiver exemptions have an expiry date set. [#724](https://github.com/Azure/PSRule.Rules.Azure/issues/724)
- Engineering:
  - Clean up depreciated warning message for configuration option `azureAllowedRegions`. [#737](https://github.com/Azure/PSRule.Rules.Azure/issues/737)
  - Clean up depreciated warning message for configuration option `minAKSVersion`. [#738](https://github.com/Azure/PSRule.Rules.Azure/issues/738)

## v1.3.0-B2104023 (pre-release)

What's changed since pre-release v1.3.0-B2104013:

- General improvements:
  - Improved binding support for File inputs. [#480](https://github.com/Azure/PSRule.Rules.Azure/issues/480)
    - Template and parameter file names now return a relative path instead of full path.
  - Added API version for each module resource. [#729](https://github.com/Azure/PSRule.Rules.Azure/issues/729)

## v1.3.0-B2104013 (pre-release)

What's changed since pre-release v1.3.0-B2103007:

- Engineering:
  - Bump PSRule dependency to v1.2.0. [#713](https://github.com/Azure/PSRule.Rules.Azure/issues/713)
- Bug fixes:
  - Fixed export not expanding nested deployments. [#715](https://github.com/Azure/PSRule.Rules.Azure/issues/715)

## v1.3.0-B2103007 (pre-release)

What's changed since v1.2.0:

- Removed rules:
  - Storage:
    - Remove `Azure.Storage.UseEncryption` as Storage Service Encryption (SSE) is always on. [#630](https://github.com/Azure/PSRule.Rules.Azure/issues/630)
      - SSE is on by default and can not be disabled.
- General improvements:
  - Additional metadata added in parameter files is passed through with `Get-AzRuleTemplateLink`. [#706](https://github.com/Azure/PSRule.Rules.Azure/issues/706)

## v1.2.1

What's changed since v1.2.0:

- Bug fixes:
  - Fixed export not expanding nested deployments. [#715](https://github.com/Azure/PSRule.Rules.Azure/issues/715)

## v1.2.0

What's changed since v1.1.4:

- New features:
  - Added `Azure.GA_2021_03` baseline. [#673](https://github.com/Azure/PSRule.Rules.Azure/issues/673)
    - Includes rules released before or during March 2021 for Azure GA features.
    - Marked baseline `Azure.GA_2020_12` as obsolete.
- New rules:
  - Key Vault:
    - Check vaults, keys, and secrets meet name requirements. [#646](https://github.com/Azure/PSRule.Rules.Azure/issues/646)
- Updated rules:
  - Azure Kubernetes Service:
    - Updated `Azure.AKS.Version` to 1.19.7. [#696](https://github.com/Azure/PSRule.Rules.Azure/issues/696)
- General improvements:
  - Added support for user defined functions in templates. [#682](https://github.com/Azure/PSRule.Rules.Azure/issues/682)
- Engineering:
  - Bump PSRule dependency to v1.1.0. [#692](https://github.com/Azure/PSRule.Rules.Azure/issues/692)

What's changed since pre-release v1.2.0-B2103044:

- No additional changes.

## v1.2.0-B2103044 (pre-release)

What's changed since pre-release v1.2.0-B2103032:

- New features:
  - Added `Azure.GA_2021_03` baseline. [#673](https://github.com/Azure/PSRule.Rules.Azure/issues/673)
    - Includes rules released before or during March 2021 for Azure GA features.
    - Marked baseline `Azure.GA_2020_12` as obsolete.
- Updated rules:
  - Azure Kubernetes Service:
    - Updated `Azure.AKS.Version` to 1.19.7. [#696](https://github.com/Azure/PSRule.Rules.Azure/issues/696)

## v1.2.0-B2103032 (pre-release)

What's changed since pre-release v1.2.0-B2103024:

- New rules:
  - Key Vault:
    - Check vaults, keys, and secrets meet name requirements. [#646](https://github.com/Azure/PSRule.Rules.Azure/issues/646)
- Engineering:
  - Bump PSRule dependency to v1.1.0. [#692](https://github.com/Azure/PSRule.Rules.Azure/issues/692)

## v1.2.0-B2103024 (pre-release)

What's changed since v1.1.4:

- General improvements:
  - Added support for user defined functions in templates. [#682](https://github.com/Azure/PSRule.Rules.Azure/issues/682)

## v1.1.4

What's changed since v1.1.3:

- Bug fixes:
  - Fixed handling of literal index with copyIndex function. [#686](https://github.com/Azure/PSRule.Rules.Azure/issues/686)
  - Fixed handling of inner scoped nested deployments. [#687](https://github.com/Azure/PSRule.Rules.Azure/issues/687)

## v1.1.3

What's changed since v1.1.2:

- Bug fixes:
  - Fixed parsing of property names for functions across multiple lines. [#683](https://github.com/Azure/PSRule.Rules.Azure/issues/683)

## v1.1.2

What's changed since v1.1.1:

- Bug fixes:
  - Fixed copy peer property resolve. [#677](https://github.com/Azure/PSRule.Rules.Azure/issues/677)
  - Fixed partial resource group or subscription object not populating. [#678](https://github.com/Azure/PSRule.Rules.Azure/issues/678)
  - Fixed lazy loading of environment and resource providers. [#679](https://github.com/Azure/PSRule.Rules.Azure/issues/679)

## v1.1.1

What's changed since v1.1.0:

- Bug fixes:
  - Fixed support for parameter file schemas. [#674](https://github.com/Azure/PSRule.Rules.Azure/issues/674)

## v1.1.0

What's changed since v1.0.0:

- New features:
  - Exporting template with `Export-AzRuleTemplateData` supports custom resource group and subscription. [#651](https://github.com/Azure/PSRule.Rules.Azure/issues/651)
    - Subscription and resource group used for deployment can be specified instead of using defaults.
    - `ResourceGroupName` parameter of `Export-AzRuleTemplateData` has been renamed to `ResourceGroup`.
    - Added a parameter alias for `ResourceGroupName` on `Export-AzRuleTemplateData`.
- New rules:
  - All resources:
    - Check template parameters are defined. [#631](https://github.com/Azure/PSRule.Rules.Azure/issues/631)
    - Check location parameter is type string. [#632](https://github.com/Azure/PSRule.Rules.Azure/issues/632)
    - Check template parameter `minValue` and `maxValue` constraints are valid. [#637](https://github.com/Azure/PSRule.Rules.Azure/issues/637)
    - Check template resources do not use hard coded locations. [#633](https://github.com/Azure/PSRule.Rules.Azure/issues/633)
    - Check resource group location not referenced instead of location parameter. [#634](https://github.com/Azure/PSRule.Rules.Azure/issues/634)
    - Check increased debug detail is disabled for nested deployments. [#638](https://github.com/Azure/PSRule.Rules.Azure/issues/638)
- General improvements:
  - Added support for matching template by name. [#661](https://github.com/Azure/PSRule.Rules.Azure/issues/661)
    - `Get-AzRuleTemplateLink` discovers `<templateName>.json` from `<templateName>.parameters.json`.
- Engineering:
  - Bump PSRule dependency to v1.0.3. [#648](https://github.com/Azure/PSRule.Rules.Azure/issues/648)
- Bug fixes:
  - Fixed `Azure.VM.ADE` to limit rule to exports only. [#644](https://github.com/Azure/PSRule.Rules.Azure/issues/644)
  - Fixed `if` condition values evaluation order. [#652](https://github.com/Azure/PSRule.Rules.Azure/issues/652)
  - Fixed handling of `int` parameters with large values. [#653](https://github.com/Azure/PSRule.Rules.Azure/issues/653)
  - Fixed handling of expressions split over multiple lines. [#654](https://github.com/Azure/PSRule.Rules.Azure/issues/654)
  - Fixed handling of bool parameter values within logical expressions. [#655](https://github.com/Azure/PSRule.Rules.Azure/issues/655)
  - Fixed copy loop value does not fall within the expected range. [#664](https://github.com/Azure/PSRule.Rules.Azure/issues/664)
  - Fixed template comparison functions handling of large integer values. [#666](https://github.com/Azure/PSRule.Rules.Azure/issues/666)
  - Fixed handling of `createArray` function with no arguments. [#667](https://github.com/Azure/PSRule.Rules.Azure/issues/667)

What's changed since pre-release v1.1.0-B2102034:

- No additional changes.

## v1.1.0-B2102034 (pre-release)

What's changed since pre-release v1.1.0-B2102023:

- General improvements:
  - Added support for matching template by name. [#661](https://github.com/Azure/PSRule.Rules.Azure/issues/661)
    - `Get-AzRuleTemplateLink` discovers `<templateName>.json` from `<templateName>.parameters.json`.
- Bug fixes:
  - Fixed copy loop value does not fall within the expected range. [#664](https://github.com/Azure/PSRule.Rules.Azure/issues/664)
  - Fixed template comparison functions handling of large integer values. [#666](https://github.com/Azure/PSRule.Rules.Azure/issues/666)
  - Fixed handling of `createArray` function with no arguments. [#667](https://github.com/Azure/PSRule.Rules.Azure/issues/667)

## v1.1.0-B2102023 (pre-release)

What's changed since pre-release v1.1.0-B2102015:

- New features:
  - Exporting template with `Export-AzRuleTemplateData` supports custom resource group and subscription. [#651](https://github.com/Azure/PSRule.Rules.Azure/issues/651)
    - Subscription and resource group used for deployment can be specified instead of using defaults.
    - `ResourceGroupName` parameter of `Export-AzRuleTemplateData` has been renamed to `ResourceGroup`.
    - Added a parameter alias for `ResourceGroupName` on `Export-AzRuleTemplateData`.

## v1.1.0-B2102015 (pre-release)

What's changed since pre-release v1.1.0-B2102010:

- Bug fixes:
  - Fixed `if` condition values evaluation order. [#652](https://github.com/Azure/PSRule.Rules.Azure/issues/652)
  - Fixed handling of `int` parameters with large values. [#653](https://github.com/Azure/PSRule.Rules.Azure/issues/653)
  - Fixed handling of expressions split over multiple lines. [#654](https://github.com/Azure/PSRule.Rules.Azure/issues/654)
  - Fixed handling of bool parameter values within logical expressions. [#655](https://github.com/Azure/PSRule.Rules.Azure/issues/655)

## v1.1.0-B2102010 (pre-release)

What's changed since pre-release v1.1.0-B2102001:

- Engineering:
  - Bump PSRule dependency to v1.0.3. [#648](https://github.com/Azure/PSRule.Rules.Azure/issues/648)
- Bug fixes:
  - Fixed `Azure.VM.ADE` to limit rule to exports only. [#644](https://github.com/Azure/PSRule.Rules.Azure/issues/644)

## v1.1.0-B2102001 (pre-release)

What's changed since v1.0.0:

- New rules:
  - All resources:
    - Check template parameters are defined. [#631](https://github.com/Azure/PSRule.Rules.Azure/issues/631)
    - Check location parameter is type string. [#632](https://github.com/Azure/PSRule.Rules.Azure/issues/632)
    - Check template parameter `minValue` and `maxValue` constraints are valid. [#637](https://github.com/Azure/PSRule.Rules.Azure/issues/637)
    - Check template resources do not use hard coded locations. [#633](https://github.com/Azure/PSRule.Rules.Azure/issues/633)
    - Check resource group location not referenced instead of location parameter. [#634](https://github.com/Azure/PSRule.Rules.Azure/issues/634)
    - Check increased debug detail is disabled for nested deployments. [#638](https://github.com/Azure/PSRule.Rules.Azure/issues/638)
- Engineering:
  - Bump PSRule dependency to v1.0.2. [#635](https://github.com/Azure/PSRule.Rules.Azure/issues/635)

## v1.0.0

What's changed since v0.19.0:

- New rules:
  - All resources:
    - Check parameter default value type matches type. [#311](https://github.com/Azure/PSRule.Rules.Azure/issues/311)
    - Check location parameter defaults to resource group. [#361](https://github.com/Azure/PSRule.Rules.Azure/issues/361)
  - Front Door:
    - Check Front Door uses a health probe for each backend pool. [#546](https://github.com/Azure/PSRule.Rules.Azure/issues/546)
    - Check Front Door uses a dedicated health probe path backend pools. [#547](https://github.com/Azure/PSRule.Rules.Azure/issues/547)
    - Check Front Door uses HEAD requests for backend health probes. [#613](https://github.com/Azure/PSRule.Rules.Azure/issues/613)
  - Service Fabric:
    - Check Service Fabric clusters use AAD client authentication. [#619](https://github.com/Azure/PSRule.Rules.Azure/issues/619)
- Updated rules:
  - Azure Kubernetes Service:
    - Updated `Azure.AKS.Version` to 1.19.6. [#603](https://github.com/Azure/PSRule.Rules.Azure/issues/603)
- General improvements:
  - Renamed `Export-AzTemplateRuleData` to `Export-AzRuleTemplateData`. [#596](https://github.com/Azure/PSRule.Rules.Azure/issues/596)
    - New name `Export-AzRuleTemplateData` aligns with prefix of other cmdlets.
    - Use of `Export-AzTemplateRuleData` is now deprecated and will be removed in the next major version.
    - Added alias to allow `Export-AzTemplateRuleData` to continue to be used.
    - Using `Export-AzTemplateRuleData` returns a deprecation warning.
  - Added support for `environment` template function. [#517](https://github.com/Azure/PSRule.Rules.Azure/issues/517)
- Engineering:
  - Bump PSRule dependency to v1.0.1. [#611](https://github.com/Azure/PSRule.Rules.Azure/issues/611)

What's changed since pre-release v1.0.0-B2101028:

- No additional changes.

## v1.0.0-B2101028 (pre-release)

What's changed since pre-release v1.0.0-B2101016:

- New rules:
  - All resources:
    - Check parameter default value type matches type. [#311](https://github.com/Azure/PSRule.Rules.Azure/issues/311)
- General improvements:
  - Renamed `Export-AzTemplateRuleData` to `Export-AzRuleTemplateData`. [#596](https://github.com/Azure/PSRule.Rules.Azure/issues/596)
    - New name `Export-AzRuleTemplateData` aligns with prefix of other cmdlets.
    - Use of `Export-AzTemplateRuleData` is now deprecated and will be removed in the next major version.
    - Added alias to allow `Export-AzTemplateRuleData` to continue to be used.
    - Using `Export-AzTemplateRuleData` returns a deprecation warning.

## v1.0.0-B2101016 (pre-release)

What's changed since pre-release v1.0.0-B2101006:

- New rules:
  - Service Fabric:
    - Check Service Fabric clusters use AAD client authentication. [#619](https://github.com/Azure/PSRule.Rules.Azure/issues/619)
- Bug fixes:
  - Fixed reason `Azure.FrontDoor.ProbePath` so the probe name is included. [#617](https://github.com/Azure/PSRule.Rules.Azure/issues/617)

## v1.0.0-B2101006 (pre-release)

What's changed since v0.19.0:

- New rules:
  - All resources:
    - Check location parameter defaults to resource group. [#361](https://github.com/Azure/PSRule.Rules.Azure/issues/361)
  - Front Door:
    - Check Front Door uses a health probe for each backend pool. [#546](https://github.com/Azure/PSRule.Rules.Azure/issues/546)
    - Check Front Door uses a dedicated health probe path backend pools. [#547](https://github.com/Azure/PSRule.Rules.Azure/issues/547)
    - Check Front Door uses HEAD requests for backend health probes. [#613](https://github.com/Azure/PSRule.Rules.Azure/issues/613)
- Updated rules:
  - Azure Kubernetes Service:
    - Updated `Azure.AKS.Version` to 1.19.6. [#603](https://github.com/Azure/PSRule.Rules.Azure/issues/603)
- General improvements:
  - Added support for `environment` template function. [#517](https://github.com/Azure/PSRule.Rules.Azure/issues/517)
- Engineering:
  - Bump PSRule dependency to v1.0.1. [#611](https://github.com/Azure/PSRule.Rules.Azure/issues/611)
- Redis Cache Enterprise
  - Check Redis Cache Enterprise uses minimum TLS 1.2 [1179](https://github.com/Azure/PSRule.Rules.Azure/issues/1179)

[troubleshooting guide]: troubleshooting.md<|MERGE_RESOLUTION|>--- conflicted
+++ resolved
@@ -24,7 +24,12 @@
 
 ## Unreleased
 
-<<<<<<< HEAD
+What's changed since pre-release v1.23.0-B0025:
+
+- Bug fixes:
+  - Fixed `Azure.Deployment.SecureValue` with `reference` function expression by @BernieWhite.
+    [#1882](https://github.com/Azure/PSRule.Rules.Azure/issues/1882)
+
 ## v1.23.0-B0025 (pre-release)
 
 What's changed since pre-release v1.23.0-B0009:
@@ -69,7 +74,7 @@
 - Bug fixes:
   - Fixed Azure.AKS.Version ignore clusters with auto-upgrade enabled by @BenjaminEngeset.
     [#1926](https://github.com/Azure/PSRule.Rules.Azure/issues/1926)
-=======
+
 ## v1.22.2
 
 What's changed since v1.22.1:
@@ -77,18 +82,13 @@
 - Bug fixes:
   - Fixed `Azure.Deployment.SecureValue` with `reference` function expression by @BernieWhite.
     [#1882](https://github.com/Azure/PSRule.Rules.Azure/issues/1882)
->>>>>>> 48a14a49
 
 ## v1.22.1
 
 What's changed since v1.22.0:
 
 - Bug fixes:
-<<<<<<< HEAD
-  - Fixes template parameter does not use the required format by @BernieWhite.
-=======
   - Fixed template parameter does not use the required format by @BernieWhite.
->>>>>>> 48a14a49
     [#1930](https://github.com/Azure/PSRule.Rules.Azure/issues/1930)
 
 ## v1.22.0
