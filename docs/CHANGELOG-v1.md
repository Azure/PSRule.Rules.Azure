---
discussion: false
link_users: true
---

# Change log

See [upgrade notes][1] for helpful information when upgrading from previous versions.

[1]: upgrade-notes.md

**Important notes**:

- Issue #741: `Could not load file or assembly YamlDotNet`.
  See [troubleshooting guide] for a workaround to this issue.
- The configuration option `Azure_AKSMinimumVersion` is replaced with `AZURE_AKS_CLUSTER_MINIMUM_VERSION`.
  If you have this option configured, please update it to `AZURE_AKS_CLUSTER_MINIMUM_VERSION`.
  Support for `Azure_AKSMinimumVersion` will be removed in v2.
  See [upgrade notes][1] for more information.
- The `SupportsTag` PowerShell function has been replaced with the `Azure.Resource.SupportsTags` selector.
  Update PowerShell rules to use the `Azure.Resource.SupportsTags` selector instead.
  Support for the `SupportsTag` function will be removed in v2.
  See [upgrade notes][1] for more information.

## Unreleased

What's changed since pre-release v1.27.0-B0015:

- New rules:
  - Application Gateway:
    - Check that Application Gateways uses a v2 SKU by @BenjaminEngeset.
      [#2185](https://github.com/Azure/PSRule.Rules.Azure/issues/2185)
  - Arc-enabled Kubernetes cluster:
    - Check that Microsoft Defender for Containers extension for Arc-enabled Kubernetes clusters is configured by @BenjaminEngeset.
      [#2124](https://github.com/Azure/PSRule.Rules.Azure/issues/2124)
  - Arc-enabled server:
    - Check that a maintenance configuration for Arc-enabled servers is associated by @BenjaminEngeset.
      [#2122](https://github.com/Azure/PSRule.Rules.Azure/issues/2122)
  - Defender for Cloud:
    - Check that Microsoft Defender for APIs is enabled by @BenjaminEngeset.
      [#2186](https://github.com/Azure/PSRule.Rules.Azure/issues/2186)
  - Virtual Machine:
    - Check that a maintenance configuration for virtual machines is associated by @BenjaminEngeset.
      [#2121](https://github.com/Azure/PSRule.Rules.Azure/issues/2121)
<<<<<<< HEAD
  - Defender for Cloud:
    - Check that Microsoft Defender for Azure Cosmos DB is enabled by @BenjaminEngeset.
      [#2204](https://github.com/Azure/PSRule.Rules.Azure/issues/2204)
=======
- Bug fixes:
  - Fixed handling of database name in `Azure.MariaDB.Database` by @BernieWhite.
    [#2191](https://github.com/Azure/PSRule.Rules.Azure/issues/2191)
>>>>>>> 007372ba

## v1.27.0-B0015 (pre-release)

What's changed since pre-release v1.27.0-B0003:

- New rules:
  - API Management:
    - Check that base element for any policy element in a section is configured by @BenjaminEngeset.
      [#2072](https://github.com/Azure/PSRule.Rules.Azure/issues/2072)
  - Defender for Cloud:
    - Check that Microsoft Defender Cloud Security Posture Management is using `Standard` plan by @BenjaminEngeset.
      [#2151](https://github.com/Azure/PSRule.Rules.Azure/issues/2151)
- Updated rules:
  - Container App:
    - Promoted `Azure.ContainerApp.Insecure` to GA rule set by @BernieWhite.
      [#2174](https://github.com/Azure/PSRule.Rules.Azure/issues/2174)
- Bug fixes:
  - Fixed ignoring Redis firewall rules when Redis is configured to allow private connectivity by @BenjaminEngeset.
    [#2171](https://github.com/Azure/PSRule.Rules.Azure/issues/2171)

## v1.27.0-B0003 (pre-release)

What's changed since v1.26.1:

- Updated rules:
  - API Management:
    - Updated `Azure.APIM.EncryptValues` to check all API Management named values are encrypted with Key Vault secrets @BenjaminEngeset.
      [#2146](https://github.com/Azure/PSRule.Rules.Azure/issues/2146)
- Bug fixes:
  - Fixed reference for runtime subnet ID property by @BernieWhite.
    [#2159](https://github.com/Azure/PSRule.Rules.Azure/issues/2159)

## v1.26.1

What's changed since v1.26.0:

- Bug fixes:
  - Fixed null union with first value being null by @BernieWhite.
    [#2075](https://github.com/Azure/PSRule.Rules.Azure/issues/2075)
  - Fixed `Azure.Resource.UseTags` for additional resources that don't support tags by @BernieWhite.
    [#2129](https://github.com/Azure/PSRule.Rules.Azure/issues/2129)

## v1.26.0

What's changed since v1.25.0:

- New features:
  - Added March 2023 baselines `Azure.GA_2023_03` and `Azure.Preview_2023_03` by @BernieWhite.
    [#2138](https://github.com/Azure/PSRule.Rules.Azure/issues/2138)
    - Includes rules released before or during March 2023.
    - Marked `Azure.GA_2022_12` and `Azure.Preview_2022_12` baselines as obsolete.
- New rules:
  - API Management:
    - Check that wildcard `*` for any configuration option in CORS policies settings is not in use by @BenjaminEngeset.
      [#2073](https://github.com/Azure/PSRule.Rules.Azure/issues/2073)
  - Azure Kubernetes Service:
    - Check that the Defender profile with Azure Kubernetes Service clusters are enabled by @BenjaminEngeset.
      [#2123](https://github.com/Azure/PSRule.Rules.Azure/issues/2123)
  - Container App:
    - Check that internal-only ingress for container apps are configured by @BenjaminEngeset.
      [#2098](https://github.com/Azure/PSRule.Rules.Azure/issues/2098)
    - Check that Azure File volumes for container apps are configured by @BenjaminEngeset.
      [#2101](https://github.com/Azure/PSRule.Rules.Azure/issues/2101)
    - Check that the names of container apps meets the naming requirements by @BenjaminEngeset.
      [#2094](https://github.com/Azure/PSRule.Rules.Azure/issues/2094)
    - Check that managed identity for container apps are configured by @BenjaminEngeset.
      [#2096](https://github.com/Azure/PSRule.Rules.Azure/issues/2096)
    - Check that public network access for container apps environments are disabled by @BenjaminEngeset.
      [#2098](https://github.com/Azure/PSRule.Rules.Azure/issues/2098)
  - Deployment:
    - Check that the names of nested deployments meets the naming requirements of deployments by @BenjaminEngeset.
      [#1915](https://github.com/Azure/PSRule.Rules.Azure/issues/1915)
  - IoT Hub:
    - Check IoT Hubs in supported regions only uses TLS 1.2 version by @BenjaminEngeset.
      [#1996](https://github.com/Azure/PSRule.Rules.Azure/issues/1996)
  - Service Bus:
    - Check namespaces audit diagnostic logs are enabled by @BenjaminEngeset.
      [#1862](https://github.com/Azure/PSRule.Rules.Azure/issues/1862)
  - SQL Database:
    - Check that Azure AD-only authentication is enabled by @BenjaminEngeset.
      [#2119](https://github.com/Azure/PSRule.Rules.Azure/issues/2119)
    - Check that Azure AD authentication is configured for SQL Managed Instances by @BenjaminEngeset.
      [#2117](https://github.com/Azure/PSRule.Rules.Azure/issues/2117)
  - SQL Managed Instance:
    - Check that managed identity for SQL Managed Instances are configured by @BenjaminEngeset.
      [#2120](https://github.com/Azure/PSRule.Rules.Azure/issues/2120)
    - Check that Azure AD-only authentication is enabled by @BenjaminEngeset.
      [#2118](https://github.com/Azure/PSRule.Rules.Azure/issues/2118)
- Updated rules:
  - Azure Kubernetes Service:
    - Updated `Azure.AKS.Version` to use latest stable version `1.25.6` by @BernieWhite.
      [#2136](https://github.com/Azure/PSRule.Rules.Azure/issues/2136)
      - Use `AZURE_AKS_CLUSTER_MINIMUM_VERSION` to configure the minimum version of the cluster.
- General improvements:
  - Added a selector for premium Service Bus namespaces by @BernieWhite.
    [#2091](https://github.com/Azure/PSRule.Rules.Azure/issues/2091)
  - Improved export of in-flight deeply nested API Management policies by @BernieWhite.
    [#2153](https://github.com/Azure/PSRule.Rules.Azure/issues/2153)
- Engineering:
  - Bump Microsoft.CodeAnalysis.NetAnalyzers to v7.0.1.
    [#2082](https://github.com/Azure/PSRule.Rules.Azure/pull/2082)
  - Bump Newtonsoft.Json to v13.0.3.
    [#2080](https://github.com/Azure/PSRule.Rules.Azure/pull/2080)
  - Updated resource providers and policy aliases.
    [#2144](https://github.com/Azure/PSRule.Rules.Azure/pull/2144)
  - Bump PSRule to v2.8.1.
    [#2155](https://github.com/Azure/PSRule.Rules.Azure/pull/2155)
  - Bump Az.Resources to v6.6.0.
    [#2155](https://github.com/Azure/PSRule.Rules.Azure/pull/2155)
  - Bump Pester to v5.4.1.
    [#2155](https://github.com/Azure/PSRule.Rules.Azure/pull/2155)
- Bug fixes:
  - Fixed dependency issue of deployments across resource group scopes by @BernieWhite.
    [#2111](https://github.com/Azure/PSRule.Rules.Azure/issues/2111)
  - Fixed false positive with `Azure.Deployment.Name` by @BernieWhite.
    [#2109](https://github.com/Azure/PSRule.Rules.Azure/issues/2109)
  - Fixed false positives for `Azure.AppService.AlwaysOn` with Functions and Workflows by @BernieWhite.
    [#943](https://github.com/Azure/PSRule.Rules.Azure/issues/943)

What's changed since pre-release v1.26.0-B0078:

- No additional changes.

## v1.26.0-B0078 (pre-release)

What's changed since pre-release v1.26.0-B0040:

- General improvements:
  - Improved export of in-flight deeply nested API Management policies by @BernieWhite.
    [#2153](https://github.com/Azure/PSRule.Rules.Azure/issues/2153)
- Engineering:
  - Updated resource providers and policy aliases.
    [#2144](https://github.com/Azure/PSRule.Rules.Azure/pull/2144)
  - Bump PSRule to v2.8.1.
    [#2155](https://github.com/Azure/PSRule.Rules.Azure/pull/2155)
  - Bump Az.Resources to v6.6.0.
    [#2155](https://github.com/Azure/PSRule.Rules.Azure/pull/2155)
  - Bump Pester to v5.4.1.
    [#2155](https://github.com/Azure/PSRule.Rules.Azure/pull/2155)
- Bug fixes:
  - Fixed false positives for `Azure.AppService.AlwaysOn` with Functions and Workflows by @BernieWhite.
    [#943](https://github.com/Azure/PSRule.Rules.Azure/issues/943)

## v1.26.0-B0040 (pre-release)

What's changed since pre-release v1.26.0-B0011:

- New features:
  - Added March 2023 baselines `Azure.GA_2023_03` and `Azure.Preview_2023_03` by @BernieWhite.
    [#2138](https://github.com/Azure/PSRule.Rules.Azure/issues/2138)
    - Includes rules released before or during March 2023.
    - Marked `Azure.GA_2022_12` and `Azure.Preview_2022_12` baselines as obsolete.
- New rules:
  - API Management:
    - Check that wildcard `*` for any configuration option in CORS policies settings is not in use by @BenjaminEngeset.
      [#2073](https://github.com/Azure/PSRule.Rules.Azure/issues/2073)
  - Azure Kubernetes Service:
    - Check that the Defender profile with Azure Kubernetes Service clusters are enabled by @BenjaminEngeset.
      [#2123](https://github.com/Azure/PSRule.Rules.Azure/issues/2123)
  - Container App:
    - Check that internal-only ingress for container apps are configured by @BenjaminEngeset.
      [#2098](https://github.com/Azure/PSRule.Rules.Azure/issues/2098)
    - Check that Azure File volumes for container apps are configured by @BenjaminEngeset.
      [#2101](https://github.com/Azure/PSRule.Rules.Azure/issues/2101)
  - SQL Database:
    - Check that Azure AD-only authentication is enabled by @BenjaminEngeset.
      [#2119](https://github.com/Azure/PSRule.Rules.Azure/issues/2119)
    - Check that Azure AD authentication is configured for SQL Managed Instances by @BenjaminEngeset.
      [#2117](https://github.com/Azure/PSRule.Rules.Azure/issues/2117)
  - SQL Managed Instance:
    - Check that managed identity for SQL Managed Instances are configured by @BenjaminEngeset.
      [#2120](https://github.com/Azure/PSRule.Rules.Azure/issues/2120)
    - Check that Azure AD-only authentication is enabled by @BenjaminEngeset.
      [#2118](https://github.com/Azure/PSRule.Rules.Azure/issues/2118)
- Updated rules:
  - Azure Kubernetes Service:
    - Updated `Azure.AKS.Version` to use latest stable version `1.25.6` by @BernieWhite.
      [#2136](https://github.com/Azure/PSRule.Rules.Azure/issues/2136)
      - Use `AZURE_AKS_CLUSTER_MINIMUM_VERSION` to configure the minimum version of the cluster.
- Bug fixes:
  - Fixed dependency issue of deployments across resource group scopes by @BernieWhite.
    [#2111](https://github.com/Azure/PSRule.Rules.Azure/issues/2111)
  - Fixed false positive with `Azure.Deployment.Name` by @BernieWhite.
    [#2109](https://github.com/Azure/PSRule.Rules.Azure/issues/2109)

## v1.26.0-B0011 (pre-release)

What's changed since v1.25.0:

- New rules:
  - Container App:
    - Check that the names of container apps meets the naming requirements by @BenjaminEngeset.
      [#2094](https://github.com/Azure/PSRule.Rules.Azure/issues/2094)
    - Check that managed identity for container apps are configured by @BenjaminEngeset.
      [#2096](https://github.com/Azure/PSRule.Rules.Azure/issues/2096)
    - Check that public network access for container apps environments are disabled by @BenjaminEngeset.
      [#2098](https://github.com/Azure/PSRule.Rules.Azure/issues/2098)
  - Deployment:
    - Check that the names of nested deployments meets the naming requirements of deployments by @BenjaminEngeset.
      [#1915](https://github.com/Azure/PSRule.Rules.Azure/issues/1915)
  - IoT Hub:
    - Check IoT Hubs in supported regions only uses TLS 1.2 version by @BenjaminEngeset.
      [#1996](https://github.com/Azure/PSRule.Rules.Azure/issues/1996)
  - Service Bus:
    - Check namespaces audit diagnostic logs are enabled by @BenjaminEngeset.
      [#1862](https://github.com/Azure/PSRule.Rules.Azure/issues/1862)
- General improvements:
  - Added a selector for premium Service Bus namespaces by @BernieWhite.
    [#2091](https://github.com/Azure/PSRule.Rules.Azure/issues/2091)
- Engineering:
  - Bump Microsoft.CodeAnalysis.NetAnalyzers to v7.0.1.
    [#2082](https://github.com/Azure/PSRule.Rules.Azure/pull/2082)
  - Bump Newtonsoft.Json to v13.0.3.
    [#2080](https://github.com/Azure/PSRule.Rules.Azure/pull/2080)

## v1.25.1

What's changed since v1.25.0:

- Bug fixes:
  - Fixed dependency issue of deployments across resource group scopes by @BernieWhite.
    [#2111](https://github.com/Azure/PSRule.Rules.Azure/issues/2111)

## v1.25.0

What's changed since v1.24.2:

- New features:
  - **Experimental**: Added `Azure.MCSB.v1` which include rules aligned to the Microsoft Cloud Security Benchmark by @BernieWhite.
    [#1634](https://github.com/Azure/PSRule.Rules.Azure/issues/1634)
- New rules:
  - Defender for Cloud:
    - Check Microsoft Defender for Key Vault is enabled by @BernieWhite.
      [#1632](https://github.com/Azure/PSRule.Rules.Azure/issues/1632)
    - Check Microsoft Defender for DNS is enabled by @BernieWhite.
      [#1632](https://github.com/Azure/PSRule.Rules.Azure/issues/1632)
    - Check Microsoft Defender for ARM is enabled by @BernieWhite.
      [#1632](https://github.com/Azure/PSRule.Rules.Azure/issues/1632)
  - Event Hub:
    - Check Event Hub namespaces only uses TLS 1.2 version by @BenjaminEngeset.
      [#1995](https://github.com/Azure/PSRule.Rules.Azure/issues/1995)
  - Key Vault:
    - Check if firewall is set to deny by @zilberd.
      [#2067](https://github.com/Azure/PSRule.Rules.Azure/issues/2067)
  - Virtual Machine:
    - Virtual machines should be fully deallocated and not stopped by @dcrreynolds.
      [#88](https://github.com/Azure/PSRule.Rules.Azure/issues/88)
- General improvements:
  - Added support for Bicep `toObject` function by @BernieWhite.
    [#2014](https://github.com/Azure/PSRule.Rules.Azure/issues/2014)
  - Added support for configuring a minimum version of Bicep by @BernieWhite.
    [#1935](https://github.com/Azure/PSRule.Rules.Azure/issues/1935)
    - Configure this option to increase the visibility of the version of the Bicep CLI used by PSRule for Azure.
    - Set `AZURE_BICEP_CHECK_TOOL` to `true` to check the Bicep CLI.
    - Set `AZURE_BICEP_MINIMUM_VERSION` to configure the minimum version.
    - If the Bicep CLI is not installed or the version is less than the minimum version an error will be reported.
    - By default, the minimum Bicep version defaults to `0.4.451`.
  - Added support for Bicep custom types by @BernieWhite.
    [#2026](https://github.com/Azure/PSRule.Rules.Azure/issues/2026)
- Engineering:
  - Bump BenchmarkDotNet to v0.13.5.
    [#2052](https://github.com/Azure/PSRule.Rules.Azure/pull/2052)
  - Bump BenchmarkDotNet.Diagnostics.Windows to v0.13.5.
    [#2052](https://github.com/Azure/PSRule.Rules.Azure/pull/2052)
  - Bump Microsoft.NET.Test.Sdk to v17.5.0.
    [#2055](https://github.com/Azure/PSRule.Rules.Azure/pull/2055)
  - Bump Az.Resources to v6.5.2.
    [#2037](https://github.com/Azure/PSRule.Rules.Azure/pull/2037)
  - Updated build to use GitHub Actions by @BernieWhite.
    [#1696](https://github.com/Azure/PSRule.Rules.Azure/issues/1696)
- Bug fixes:
  - Fixed SQL transparent data Encryption (TDE) works properly on all resources including exported resources by @zilberd.
    [#2059](https://github.com/Azure/PSRule.Rules.Azure/issues/2059)
  - Fixed cases of exit code 5 with path probing by @BernieWhite.
    [#1901](https://github.com/Azure/PSRule.Rules.Azure/issues/1901)

What's changed since pre-release v1.25.0-B0100:

- No additional changes.

## v1.25.0-B0138 (pre-release)

What's changed since pre-release v1.25.0-B0100:

- New rules:
  - Event Hub:
    - Check Event Hub namespaces only uses TLS 1.2 version by @BenjaminEngeset.
      [#1995](https://github.com/Azure/PSRule.Rules.Azure/issues/1995)

## v1.25.0-B0100 (pre-release)

What's changed since pre-release v1.25.0-B0065:

- New rules:
  - Key Vault:
    - Check if firewall is set to deny by @zilberd.
      [#2067](https://github.com/Azure/PSRule.Rules.Azure/issues/2067)

## v1.25.0-B0065 (pre-release)

What's changed since pre-release v1.25.0-B0035:

- General improvements:
  - Added support for Bicep `toObject` function by @BernieWhite.
    [#2014](https://github.com/Azure/PSRule.Rules.Azure/issues/2014)
- Engineering:
  - Bump BenchmarkDotNet to v0.13.5.
    [#2052](https://github.com/Azure/PSRule.Rules.Azure/pull/2052)
  - Bump BenchmarkDotNet.Diagnostics.Windows to v0.13.5.
    [#2052](https://github.com/Azure/PSRule.Rules.Azure/pull/2052)
  - Bump Microsoft.NET.Test.Sdk to v17.5.0.
    [#2055](https://github.com/Azure/PSRule.Rules.Azure/pull/2055)
- Bug fixes:
  - Fixed SQL transparent data Encryption (TDE) works properly on all resources including exported resources by @zilberd.
    [#2059](https://github.com/Azure/PSRule.Rules.Azure/issues/2059)

## v1.25.0-B0035 (pre-release)

What's changed since pre-release v1.25.0-B0013:

- New rules:
  - Defender for Cloud:
    - Check Microsoft Defender for Key Vault is enabled by @BernieWhite.
      [#1632](https://github.com/Azure/PSRule.Rules.Azure/issues/1632)
    - Check Microsoft Defender for DNS is enabled by @BernieWhite.
      [#1632](https://github.com/Azure/PSRule.Rules.Azure/issues/1632)
    - Check Microsoft Defender for ARM is enabled by @BernieWhite.
      [#1632](https://github.com/Azure/PSRule.Rules.Azure/issues/1632)
- General improvements:
  - Added support for configuring a minimum version of Bicep by @BernieWhite.
    [#1935](https://github.com/Azure/PSRule.Rules.Azure/issues/1935)
    - Configure this option to increase the visibility of the version of the Bicep CLI used by PSRule for Azure.
    - Set `AZURE_BICEP_CHECK_TOOL` to `true` to check the Bicep CLI.
    - Set `AZURE_BICEP_MINIMUM_VERSION` to configure the minimum version.
    - If the Bicep CLI is not installed or the version is less than the minimum version an error will be reported.
    - By default, the minimum Bicep version defaults to `0.4.451`.
- Engineering:
  - Bump Az.Resources to v6.5.2.
    [#2037](https://github.com/Azure/PSRule.Rules.Azure/pull/2037)
- Bug fixes:
  - Fixed cases of exit code 5 with path probing by @BernieWhite.
    [#1901](https://github.com/Azure/PSRule.Rules.Azure/issues/1901)

## v1.25.0-B0013 (pre-release)

What's changed since v1.24.2:

- New features:
  - **Experimental**: Added `Azure.MCSB.v1` which include rules aligned to the Microsoft Cloud Security Benchmark by @BernieWhite.
    [#1634](https://github.com/Azure/PSRule.Rules.Azure/issues/1634)
- New rules:
  - Virtual Machine:
    - Virtual machines should be fully deallocated and not stopped by @dcrreynolds.
      [#88](https://github.com/Azure/PSRule.Rules.Azure/issues/88)
- General improvements:
  - Added support for Bicep custom types by @BernieWhite.
    [#2026](https://github.com/Azure/PSRule.Rules.Azure/issues/2026)
- Engineering:
  - Updated build to use GitHub Actions by @BernieWhite.
    [#1696](https://github.com/Azure/PSRule.Rules.Azure/issues/1696)
  - Bump BenchmarkDotNet to v0.13.4.
    [#1992](https://github.com/Azure/PSRule.Rules.Azure/pull/1992)
  - Bump BenchmarkDotNet.Diagnostics.Windows to v0.13.4.
    [#1992](https://github.com/Azure/PSRule.Rules.Azure/pull/1992)

## v1.24.2

This is a republish of v1.24.1 to fix a release issue.
What's changed since v1.24.0:

- Bug fixes:
  - Fixed Bicep expand object or null by @BernieWhite.
    [#2021](https://github.com/Azure/PSRule.Rules.Azure/issues/2021)

## v1.24.1

What's changed since v1.24.0:

- Bug fixes:
  - Fixed Bicep expand object or null by @BernieWhite.
    [#2021](https://github.com/Azure/PSRule.Rules.Azure/issues/2021)

## v1.24.0

What's changed since v1.23.0:

- General improvements:
  - Updated `Export-AzRuleData` to improve export performance by @BernieWhite.
    [#1341](https://github.com/Azure/PSRule.Rules.Azure/issues/1341)
    - Removed `Az.Resources` dependency.
    - Added async threading for export concurrency.
    - Improved performance by using automatic look up of API versions by using provider cache.
  - Added support for Bicep lambda functions by @BernieWhite.
    [#1536](https://github.com/Azure/PSRule.Rules.Azure/issues/1536)
    - Bicep `filter`, `map`, `reduce`, and `sort` are supported.
    - Support for `flatten` was previously added in v1.23.0.
  - Added optimization for policy type conditions by @BernieWhite.
    [#1966](https://github.com/Azure/PSRule.Rules.Azure/issues/1966)
- Engineering:
  - Bump PSRule to v2.7.0.
    [#1973](https://github.com/Azure/PSRule.Rules.Azure/pull/1973)
  - Updated resource providers and policy aliases.
    [#1736](https://github.com/Azure/PSRule.Rules.Azure/pull/1736)
  - Bump Az.Resources to v6.5.1.
    [#1973](https://github.com/Azure/PSRule.Rules.Azure/pull/1973)
  - Bump Newtonsoft.Json to v13.0.2.
    [#1903](https://github.com/Azure/PSRule.Rules.Azure/pull/1903)
  - Bump Pester to v5.4.0.
    [#1994](https://github.com/Azure/PSRule.Rules.Azure/pull/1994)
- Bug fixes:
  - Fixed `Export-AzRuleData` may not export all data if throttled by @BernieWhite.
    [#1341](https://github.com/Azure/PSRule.Rules.Azure/issues/1341)
  - Fixed failed to expand nested deployment with runtime shallow parameter by @BernieWhite.
    [#2004](https://github.com/Azure/PSRule.Rules.Azure/issues/2004)
  - Fixed `apiVersion` comparison of `requestContext` by @BernieWhite.
    [#1654](https://github.com/Azure/PSRule.Rules.Azure/issues/1654)
  - Fixed simple cases for field type expressions by @BernieWhite.
    [#1323](https://github.com/Azure/PSRule.Rules.Azure/issues/1323)

What's changed since pre-release v1.24.0-B0035:

- No additional changes.

## v1.24.0-B0035 (pre-release)

What's changed since pre-release v1.24.0-B0013:

- General improvements:
  - Added support for Bicep lambda functions by @BernieWhite.
    [#1536](https://github.com/Azure/PSRule.Rules.Azure/issues/1536)
    - Bicep `filter`, `map`, `reduce`, and `sort` are supported.
    - Support for `flatten` was previously added in v1.23.0.
  - Added optimization for policy type conditions by @BernieWhite.
    [#1966](https://github.com/Azure/PSRule.Rules.Azure/issues/1966)
- Engineering:
  - Updated resource providers and policy aliases.
    [#1736](https://github.com/Azure/PSRule.Rules.Azure/pull/1736)
- Bug fixes:
  - Fixed failed to expand nested deployment with runtime shallow parameter by @BernieWhite.
    [#2004](https://github.com/Azure/PSRule.Rules.Azure/issues/2004)
  - Fixed `apiVersion` comparison of `requestContext` by @BernieWhite.
    [#1654](https://github.com/Azure/PSRule.Rules.Azure/issues/1654)
  - Fixed simple cases for field type expressions by @BernieWhite.
    [#1323](https://github.com/Azure/PSRule.Rules.Azure/issues/1323)

## v1.24.0-B0013 (pre-release)

What's changed since v1.23.0:

- General improvements:
  - Updated `Export-AzRuleData` to improve export performance by @BernieWhite.
    [#1341](https://github.com/Azure/PSRule.Rules.Azure/issues/1341)
    - Removed `Az.Resources` dependency.
    - Added async threading for export concurrency.
    - Improved performance by using automatic look up of API versions by using provider cache.
- Engineering:
  - Bump PSRule to v2.7.0.
    [#1973](https://github.com/Azure/PSRule.Rules.Azure/pull/1973)
  - Bump Az.Resources to v6.5.1.
    [#1973](https://github.com/Azure/PSRule.Rules.Azure/pull/1973)
  - Bump Newtonsoft.Json to v13.0.2.
    [#1903](https://github.com/Azure/PSRule.Rules.Azure/pull/1903)
  - Bump Pester to v5.4.0.
    [#1994](https://github.com/Azure/PSRule.Rules.Azure/pull/1994)
- Bug fixes:
  - Fixed `Export-AzRuleData` may not export all data if throttled by @BernieWhite.
    [#1341](https://github.com/Azure/PSRule.Rules.Azure/issues/1341)

## v1.23.0

What's changed since v1.22.2:

- New features:
  - Added December 2022 baselines `Azure.GA_2022_12` and `Azure.Preview_2022_12` by @BernieWhite.
    [#1961](https://github.com/Azure/PSRule.Rules.Azure/issues/1961)
    - Includes rules released before or during December 2022.
    - Marked `Azure.GA_2022_09` and `Azure.Preview_2022_09` baselines as obsolete.
- New rules:
  - API Management:
    - Check API management instances has multi-region deployment gateways enabled by @BenjaminEngeset.
      [#1910](https://github.com/Azure/PSRule.Rules.Azure/issues/1910)
  - Application Gateway:
    - Check Application Gateways names meet naming requirements by @BenjaminEngeset.
      [#1943](https://github.com/Azure/PSRule.Rules.Azure/issues/1943)
  - Azure Cache for Redis:
    - Check Azure Cache for Redis instances uses Redis 6 by @BenjaminEngeset.
      [#1077](https://github.com/Azure/PSRule.Rules.Azure/issues/1077)
  - Azure Database for MariaDB:
    - Check Azure Database for MariaDB servers limits the amount of firewall permitted IP addresses by @BenjaminEngeset.
      [#1856](https://github.com/Azure/PSRule.Rules.Azure/issues/1856)
    - Check Azure Database for MariaDB servers limits the amount of firewall rules allowed by @BenjaminEngeset.
      [#1855](https://github.com/Azure/PSRule.Rules.Azure/issues/1855)
    - Check Azure Database for MariaDB servers does not have Azure services bypassed on firewall by @BenjaminEngeset.
      [#1857](https://github.com/Azure/PSRule.Rules.Azure/issues/1857)
  - Bastion:
    - Check Bastion hosts names meet naming requirements by @BenjaminEngeset.
      [#1950](https://github.com/Azure/PSRule.Rules.Azure/issues/1950)
  - Recovery Services Vault:
    - Check Recovery Services vaults names meet naming requirements by @BenjaminEngeset.
      [#1953](https://github.com/Azure/PSRule.Rules.Azure/issues/1953)
  - Virtual Machine:
    - Check virtual machines has Azure Monitor Agent installed by @BenjaminEngeset.
      [#1868](https://github.com/Azure/PSRule.Rules.Azure/issues/1868)
  - Virtual Machine Scale Sets:
    - Check virtual machine scale sets has Azure Monitor Agent installed by @BenjaminEngeset.
      [#1867](https://github.com/Azure/PSRule.Rules.Azure/issues/1867)
- Updated rules:
  - Azure Kubernetes Service:
    - Updated `Azure.AKS.Version` to use latest stable version `1.25.4` by @BernieWhite.
      [#1960](https://github.com/Azure/PSRule.Rules.Azure/issues/1960)
      - Use `AZURE_AKS_CLUSTER_MINIMUM_VERSION` to configure the minimum version of the cluster.
- General improvements:
  - Improves handling for policy definition modes by using support tags selector by @BernieWhite.
    [#1946](https://github.com/Azure/PSRule.Rules.Azure/issues/1946)
  - Added support to export exemptions related to policy assignments by @BernieWhite.
    [#1888](https://github.com/Azure/PSRule.Rules.Azure/issues/1888)
  - Added support for Bicep `flatten` function by @BernieWhite.
    [#1536](https://github.com/Azure/PSRule.Rules.Azure/issues/1536)
- Engineering:
  - Bump Az.Resources to v6.5.0.
    [#1945](https://github.com/Azure/PSRule.Rules.Azure/pull/1945)
  - Bump Microsoft.NET.Test.Sdk v17.4.1.
    [#1964](https://github.com/Azure/PSRule.Rules.Azure/pull/1964)
- Bug fixes:
  - Fixed Azure.AKS.Version ignore clusters with auto-upgrade enabled by @BenjaminEngeset.
    [#1926](https://github.com/Azure/PSRule.Rules.Azure/issues/1926)

What's changed since pre-release v1.23.0-B0072:

- No additional changes.

## v1.23.0-B0072 (pre-release)

What's changed since pre-release v1.23.0-B0046:

- New features:
  - Added December 2022 baselines `Azure.GA_2022_12` and `Azure.Preview_2022_12` by @BernieWhite.
    [#1961](https://github.com/Azure/PSRule.Rules.Azure/issues/1961)
    - Includes rules released before or during December 2022.
    - Marked `Azure.GA_2022_09` and `Azure.Preview_2022_09` baselines as obsolete.
- Updated rules:
  - Azure Kubernetes Service:
    - Updated `Azure.AKS.Version` to use latest stable version `1.25.4` by @BernieWhite.
      [#1960](https://github.com/Azure/PSRule.Rules.Azure/issues/1960)
      - Use `AZURE_AKS_CLUSTER_MINIMUM_VERSION` to configure the minimum version of the cluster.
- General improvements:
  - Improves handling for policy definition modes by using support tags selector by @BernieWhite.
    [#1946](https://github.com/Azure/PSRule.Rules.Azure/issues/1946)
- Engineering:
  - Bump Microsoft.NET.Test.Sdk v17.4.1.
    [#1964](https://github.com/Azure/PSRule.Rules.Azure/pull/1964)

## v1.23.0-B0046 (pre-release)

What's changed since pre-release v1.23.0-B0025:

- New rules:
  - Bastion:
    - Check Bastion hosts names meet naming requirements by @BenjaminEngeset.
      [#1950](https://github.com/Azure/PSRule.Rules.Azure/issues/1950)
  - Recovery Services Vault:
    - Check Recovery Services vaults names meet naming requirements by @BenjaminEngeset.
      [#1953](https://github.com/Azure/PSRule.Rules.Azure/issues/1953)
- Bug fixes:
  - Fixed `Azure.Deployment.SecureValue` with `reference` function expression by @BernieWhite.
    [#1882](https://github.com/Azure/PSRule.Rules.Azure/issues/1882)

## v1.23.0-B0025 (pre-release)

What's changed since pre-release v1.23.0-B0009:

- New rules:
  - Application Gateway:
    - Check Application Gateways names meet naming requirements by @BenjaminEngeset.
      [#1943](https://github.com/Azure/PSRule.Rules.Azure/issues/1943)
  - Azure Cache for Redis:
    - Check Azure Cache for Redis instances uses Redis 6 by @BenjaminEngeset.
      [#1077](https://github.com/Azure/PSRule.Rules.Azure/issues/1077)
  - Virtual Machine Scale Sets:
    - Check virtual machine scale sets has Azure Monitor Agent installed by @BenjaminEngeset.
      [#1867](https://github.com/Azure/PSRule.Rules.Azure/issues/1867)
- General improvements:
  - Added support to export exemptions related to policy assignments by @BernieWhite.
    [#1888](https://github.com/Azure/PSRule.Rules.Azure/issues/1888)
  - Added support for Bicep `flatten` function by @BernieWhite.
    [#1536](https://github.com/Azure/PSRule.Rules.Azure/issues/1536)
- Engineering:
  - Bump Az.Resources to v6.5.0.
    [#1945](https://github.com/Azure/PSRule.Rules.Azure/pull/1945)

## v1.23.0-B0009 (pre-release)

What's changed since v1.22.1:

- New rules:
  - API Management:
    - Check API management instances has multi-region deployment gateways enabled by @BenjaminEngeset.
      [#1910](https://github.com/Azure/PSRule.Rules.Azure/issues/1910)
  - Azure Database for MariaDB:
    - Check Azure Database for MariaDB servers limits the amount of firewall permitted IP addresses by @BenjaminEngeset.
      [#1856](https://github.com/Azure/PSRule.Rules.Azure/issues/1856)
    - Check Azure Database for MariaDB servers limits the amount of firewall rules allowed by @BenjaminEngeset.
      [#1855](https://github.com/Azure/PSRule.Rules.Azure/issues/1855)
    - Check Azure Database for MariaDB servers does not have Azure services bypassed on firewall by @BenjaminEngeset.
      [#1857](https://github.com/Azure/PSRule.Rules.Azure/issues/1857)
  - Virtual Machine:
    - Check virtual machines has Azure Monitor Agent installed by @BenjaminEngeset.
      [#1868](https://github.com/Azure/PSRule.Rules.Azure/issues/1868)
- Bug fixes:
  - Fixed Azure.AKS.Version ignore clusters with auto-upgrade enabled by @BenjaminEngeset.
    [#1926](https://github.com/Azure/PSRule.Rules.Azure/issues/1926)

## v1.22.2

What's changed since v1.22.1:

- Bug fixes:
  - Fixed `Azure.Deployment.SecureValue` with `reference` function expression by @BernieWhite.
    [#1882](https://github.com/Azure/PSRule.Rules.Azure/issues/1882)

## v1.22.1

What's changed since v1.22.0:

- Bug fixes:
  - Fixed template parameter does not use the required format by @BernieWhite.
    [#1930](https://github.com/Azure/PSRule.Rules.Azure/issues/1930)

## v1.22.0

What's changed since v1.21.2:

- New rules:
  - API Management:
    - Check API management instances uses multi-region deployment by @BenjaminEngeset.
      [#1030](https://github.com/Azure/PSRule.Rules.Azure/issues/1030)
    - Check api management instances limits control plane API calls to apim with version `'2021-08-01'` or newer by @BenjaminEngeset.
      [#1819](https://github.com/Azure/PSRule.Rules.Azure/issues/1819)
  - App Service Environment:
    - Check app service environments uses version 3 (ASEv3) instead of classic version 1 (ASEv1) and version 2 (ASEv2) by @BenjaminEngeset.
      [#1805](https://github.com/Azure/PSRule.Rules.Azure/issues/1805)
  - Azure Database for MariaDB:
    - Check Azure Database for MariaDB servers, databases, firewall rules and VNET rules names meet naming requirements by @BenjaminEngeset.
      [#1854](https://github.com/Azure/PSRule.Rules.Azure/issues/1854)
    - Check Azure Database for MariaDB servers only uses TLS 1.2 version by @BenjaminEngeset.
      [#1853](https://github.com/Azure/PSRule.Rules.Azure/issues/1853)
    - Check Azure Database for MariaDB servers only accept encrypted connections by @BenjaminEngeset.
      [#1852](https://github.com/Azure/PSRule.Rules.Azure/issues/1852)
    - Check Azure Database for MariaDB servers have Microsoft Defender configured by @BenjaminEngeset.
      [#1850](https://github.com/Azure/PSRule.Rules.Azure/issues/1850)
    - Check Azure Database for MariaDB servers have geo-redundant backup configured by @BenjaminEngeset.
      [#1848](https://github.com/Azure/PSRule.Rules.Azure/issues/1848)
  - Azure Database for PostgreSQL:
    - Check Azure Database for PostgreSQL servers have Microsoft Defender configured by @BenjaminEngeset.
      [#286](https://github.com/Azure/PSRule.Rules.Azure/issues/286)
    - Check Azure Database for PostgreSQL servers have geo-redundant backup configured by @BenjaminEngeset.
      [#285](https://github.com/Azure/PSRule.Rules.Azure/issues/285)
  - Azure Database for MySQL:
    - Check Azure Database for MySQL servers have Microsoft Defender configured by @BenjaminEngeset.
      [#287](https://github.com/Azure/PSRule.Rules.Azure/issues/287)
    - Check Azure Database for MySQL servers uses the flexible deployment model by @BenjaminEngeset.
      [#1841](https://github.com/Azure/PSRule.Rules.Azure/issues/1841)
    - Check Azure Database for MySQL Flexible Servers have geo-redundant backup configured by @BenjaminEngeset.
      [#1840](https://github.com/Azure/PSRule.Rules.Azure/issues/1840)
    - Check Azure Database for MySQL servers have geo-redundant backup configured by @BenjaminEngeset.
      [#284](https://github.com/Azure/PSRule.Rules.Azure/issues/284)
  - Azure Resource Deployments:
    - Check for nested deployment that are scoped to `outer` and passing secure values by @ms-sambell.
      [#1475](https://github.com/Azure/PSRule.Rules.Azure/issues/1475)
    - Check custom script extension uses protected settings for secure values by @ms-sambell.
      [#1478](https://github.com/Azure/PSRule.Rules.Azure/issues/1478)
  - Front Door:
    - Check front door uses caching by @BenjaminEngeset.
      [#548](https://github.com/Azure/PSRule.Rules.Azure/issues/548)
  - Virtual Machine:
    - Check virtual machines running SQL Server uses Premium disks or above by @BenjaminEngeset.
      [#9](https://github.com/Azure/PSRule.Rules.Azure/issues/9)
  - Virtual Network:
    - Check VNETs with a GatewaySubnet also has an AzureFirewallSubnet by @BernieWhite.
      [#875](https://github.com/Azure/PSRule.Rules.Azure/issues/875)
- General improvements:
  - Added debug logging improvements for Bicep expansion by @BernieWhite.
    [#1901](https://github.com/Azure/PSRule.Rules.Azure/issues/1901)
- Engineering:
  - Bump PSRule to v2.6.0.
    [#1883](https://github.com/Azure/PSRule.Rules.Azure/pull/1883)
  - Bump Az.Resources to v6.4.1.
    [#1883](https://github.com/Azure/PSRule.Rules.Azure/pull/1883)
  - Bump Microsoft.NET.Test.Sdk to v17.4.0
    [#1838](https://github.com/Azure/PSRule.Rules.Azure/pull/1838)
  - Bump coverlet.collector to v3.2.0.
    [#1814](https://github.com/Azure/PSRule.Rules.Azure/pull/1814)
- Bug fixes:
  - Fixed ref and name duplicated by @BernieWhite.
    [#1876](https://github.com/Azure/PSRule.Rules.Azure/issues/1876)
  - Fixed an item with the same key for parameters by @BernieWhite
    [#1871](https://github.com/Azure/PSRule.Rules.Azure/issues/1871)
  - Fixed policy parse of `requestContext` function by @BernieWhite.
    [#1654](https://github.com/Azure/PSRule.Rules.Azure/issues/1654)
  - Fixed handling of policy type field by @BernieWhite.
    [#1323](https://github.com/Azure/PSRule.Rules.Azure/issues/1323)
  - Fixed `Azure.AppService.WebProbe` with non-boolean value set by @BernieWhite.
    [#1906](https://github.com/Azure/PSRule.Rules.Azure/issues/1906)
  - Fixed managed identity flagged as secret by `Azure.Deployment.OutputSecretValue` by @BernieWhite.
    [#1826](https://github.com/Azure/PSRule.Rules.Azure/issues/1826)
    [#1886](https://github.com/Azure/PSRule.Rules.Azure/issues/1886)
  - Fixed missing support for diagnostic settings category groups by @BenjaminEngeset.
    [#1873](https://github.com/Azure/PSRule.Rules.Azure/issues/1873)

What's changed since pre-release v1.22.0-B0203:

- No additional changes.

## v1.22.0-B0203 (pre-release)

What's changed since pre-release v1.22.0-B0153:

- General improvements:
  - Added debug logging improvements for Bicep expansion by @BernieWhite.
    [#1901](https://github.com/Azure/PSRule.Rules.Azure/issues/1901)
- Bug fixes:
  - Fixed `Azure.AppService.WebProbe` with non-boolean value set by @BernieWhite.
    [#1906](https://github.com/Azure/PSRule.Rules.Azure/issues/1906)

## v1.22.0-B0153 (pre-release)

What's changed since pre-release v1.22.0-B0106:

- Bug fixes:
  - Fixed managed identity flagged as secret by `Azure.Deployment.OutputSecretValue` by @BernieWhite.
    [#1826](https://github.com/Azure/PSRule.Rules.Azure/issues/1826)
    [#1886](https://github.com/Azure/PSRule.Rules.Azure/issues/1886)

## v1.22.0-B0106 (pre-release)

What's changed since pre-release v1.22.0-B0062:

- New rules:
  - API Management:
    - Check API management instances uses multi-region deployment by @BenjaminEngeset.
      [#1030](https://github.com/Azure/PSRule.Rules.Azure/issues/1030)
  - Azure Database for MariaDB:
    - Check Azure Database for MariaDB servers, databases, firewall rules and VNET rules names meet naming requirements by @BenjaminEngeset.
      [#1854](https://github.com/Azure/PSRule.Rules.Azure/issues/1854)
- Engineering:
  - Bump PSRule to v2.6.0.
    [#1883](https://github.com/Azure/PSRule.Rules.Azure/pull/1883)
  - Bump Az.Resources to v6.4.1.
    [#1883](https://github.com/Azure/PSRule.Rules.Azure/pull/1883)
- Bug fixes:
  - Fixed ref and name duplicated by @BernieWhite.
    [#1876](https://github.com/Azure/PSRule.Rules.Azure/issues/1876)
  - Fixed an item with the same key for parameters by @BernieWhite
    [#1871](https://github.com/Azure/PSRule.Rules.Azure/issues/1871)
  - Fixed policy parse of `requestContext` function by @BernieWhite.
    [#1654](https://github.com/Azure/PSRule.Rules.Azure/issues/1654)
  - Fixed handling of policy type field by @BernieWhite.
    [#1323](https://github.com/Azure/PSRule.Rules.Azure/issues/1323)

## v1.22.0-B0062 (pre-release)

What's changed since pre-release v1.22.0-B0026:

- New rules:
  - Azure Database for MariaDB:
    - Check Azure Database for MariaDB servers only uses TLS 1.2 version by @BenjaminEngeset.
      [#1853](https://github.com/Azure/PSRule.Rules.Azure/issues/1853)
    - Check Azure Database for MariaDB servers only accept encrypted connections by @BenjaminEngeset.
      [#1852](https://github.com/Azure/PSRule.Rules.Azure/issues/1852)
    - Check Azure Database for MariaDB servers have Microsoft Defender configured by @BenjaminEngeset.
      [#1850](https://github.com/Azure/PSRule.Rules.Azure/issues/1850)
    - Check Azure Database for MariaDB servers have geo-redundant backup configured by @BenjaminEngeset.
      [#1848](https://github.com/Azure/PSRule.Rules.Azure/issues/1848)
  - Azure Database for PostgreSQL:
    - Check Azure Database for PostgreSQL servers have Microsoft Defender configured by @BenjaminEngeset.
      [#286](https://github.com/Azure/PSRule.Rules.Azure/issues/286)
    - Check Azure Database for PostgreSQL servers have geo-redundant backup configured by @BenjaminEngeset.
      [#285](https://github.com/Azure/PSRule.Rules.Azure/issues/285)
  - Azure Database for MySQL:
    - Check Azure Database for MySQL servers have Microsoft Defender configured by @BenjaminEngeset.
      [#287](https://github.com/Azure/PSRule.Rules.Azure/issues/287)
    - Check Azure Database for MySQL servers uses the flexible deployment model by @BenjaminEngeset.
      [#1841](https://github.com/Azure/PSRule.Rules.Azure/issues/1841)
    - Check Azure Database for MySQL Flexible Servers have geo-redundant backup configured by @BenjaminEngeset.
      [#1840](https://github.com/Azure/PSRule.Rules.Azure/issues/1840)
    - Check Azure Database for MySQL servers have geo-redundant backup configured by @BenjaminEngeset.
      [#284](https://github.com/Azure/PSRule.Rules.Azure/issues/284)
  - Azure Resource Deployments:
    - Check for nested deployment that are scoped to `outer` and passing secure values by @ms-sambell.
      [#1475](https://github.com/Azure/PSRule.Rules.Azure/issues/1475)
    - Check custom script extension uses protected settings for secure values by @ms-sambell.
      [#1478](https://github.com/Azure/PSRule.Rules.Azure/issues/1478)
  - Virtual Machine:
    - Check virtual machines running SQL Server uses Premium disks or above by @BenjaminEngeset.
      [#9](https://github.com/Azure/PSRule.Rules.Azure/issues/9)
- Engineering:
  - Bump Microsoft.NET.Test.Sdk to v17.4.0
    [#1838](https://github.com/Azure/PSRule.Rules.Azure/pull/1838)
  - Bump coverlet.collector to v3.2.0.
    [#1814](https://github.com/Azure/PSRule.Rules.Azure/pull/1814)
- Bug fixes:
  - Fixed missing support for diagnostic settings category groups by @BenjaminEngeset.
    [#1873](https://github.com/Azure/PSRule.Rules.Azure/issues/1873)

## v1.22.0-B0026 (pre-release)

What's changed since pre-release v1.22.0-B0011:

- New rules:
  - API Management:
    - Check api management instances limits control plane API calls to apim with version `'2021-08-01'` or newer by @BenjaminEngeset.
      [#1819](https://github.com/Azure/PSRule.Rules.Azure/issues/1819)
- Engineering:
  - Bump Az.Resources to v6.4.0.
    [#1829](https://github.com/Azure/PSRule.Rules.Azure/pull/1829)
- Bug fixes:
  - Fixed non-Linux VM images flagged as Linux by @BernieWhite.
    [#1825](https://github.com/Azure/PSRule.Rules.Azure/issues/1825)
  - Fixed failed to expand with last function on runtime property by @BernieWhite.
    [#1830](https://github.com/Azure/PSRule.Rules.Azure/issues/1830)

## v1.22.0-B0011 (pre-release)

What's changed since v1.21.0:

- New rules:
  - App Service Environment:
    - Check app service environments uses version 3 (ASEv3) instead of classic version 1 (ASEv1) and version 2 (ASEv2) by @BenjaminEngeset.
      [#1805](https://github.com/Azure/PSRule.Rules.Azure/issues/1805)
  - Front Door:
    - Check front door uses caching by @BenjaminEngeset.
      [#548](https://github.com/Azure/PSRule.Rules.Azure/issues/548)
  - Virtual Network:
    - Check VNETs with a GatewaySubnet also has an AzureFirewallSubnet by @BernieWhite.
      [#875](https://github.com/Azure/PSRule.Rules.Azure/issues/875)

## v1.21.2

What's changed since v1.21.1:

- Bug fixes:
  - Fixed non-Linux VM images flagged as Linux by @BernieWhite.
    [#1825](https://github.com/Azure/PSRule.Rules.Azure/issues/1825)
  - Fixed failed to expand with last function on runtime property by @BernieWhite.
    [#1830](https://github.com/Azure/PSRule.Rules.Azure/issues/1830)

## v1.21.1

What's changed since v1.21.0:

- Bug fixes:
  - Fixed multiple nested parameter loops returns stack empty exception by @BernieWhite.
    [#1811](https://github.com/Azure/PSRule.Rules.Azure/issues/1811)
  - Fixed `Azure.ACR.ContentTrust` when customer managed keys are enabled by @BernieWhite.
    [#1810](https://github.com/Azure/PSRule.Rules.Azure/issues/1810)

## v1.21.0

What's changed since v1.20.2:

- New features:
  - Mapping of Azure Security Benchmark v3 to security rules by @jagoodwin.
    [#1610](https://github.com/Azure/PSRule.Rules.Azure/issues/1610)
- New rules:
  - Deployment:
    - Check sensitive resource values use secure parameters by @VeraBE @BernieWhite.
      [#1773](https://github.com/Azure/PSRule.Rules.Azure/issues/1773)
  - Service Bus:
    - Check service bus namespaces uses TLS 1.2 version by @BenjaminEngeset.
      [#1777](https://github.com/Azure/PSRule.Rules.Azure/issues/1777)
  - Virtual Machine:
    - Check virtual machines uses Azure Monitor Agent instead of old legacy Log Analytics Agent by @BenjaminEngeset.
      [#1792](https://github.com/Azure/PSRule.Rules.Azure/issues/1792)
  - Virtual Machine Scale Sets:
    - Check virtual machine scale sets uses Azure Monitor Agent instead of old legacy Log Analytics Agent by @BenjaminEngeset.
      [#1792](https://github.com/Azure/PSRule.Rules.Azure/issues/1792)
  - Virtual Network:
    - Check VNETs with a GatewaySubnet also has a AzureBastionSubnet by @BenjaminEngeset.
      [#1761](https://github.com/Azure/PSRule.Rules.Azure/issues/1761)
- General improvements:
  - Added built-in list of ignored policy definitions by @BernieWhite.
    [#1730](https://github.com/Azure/PSRule.Rules.Azure/issues/1730)
    - To ignore additional policy definitions, use the `AZURE_POLICY_IGNORE_LIST` configuration option.
- Engineering:
  - Bump PSRule to v2.5.3.
    [#1800](https://github.com/Azure/PSRule.Rules.Azure/pull/1800)
  - Bump Az.Resources to v6.3.1.
    [#1800](https://github.com/Azure/PSRule.Rules.Azure/pull/1800)

What's changed since pre-release v1.21.0-B0050:

- No additional changes.

## v1.21.0-B0050 (pre-release)

What's changed since pre-release v1.21.0-B0027:

- New rules:
  - Virtual Machine:
    - Check virtual machines uses Azure Monitor Agent instead of old legacy Log Analytics Agent by @BenjaminEngeset.
      [#1792](https://github.com/Azure/PSRule.Rules.Azure/issues/1792)
  - Virtual Machine Scale Sets:
    - Check virtual machine scale sets uses Azure Monitor Agent instead of old legacy Log Analytics Agent by @BenjaminEngeset.
      [#1792](https://github.com/Azure/PSRule.Rules.Azure/issues/1792)
- Engineering:
  - Bump PSRule to v2.5.3.
    [#1800](https://github.com/Azure/PSRule.Rules.Azure/pull/1800)
  - Bump Az.Resources to v6.3.1.
    [#1800](https://github.com/Azure/PSRule.Rules.Azure/pull/1800)
- Bug fixes:
  - Fixed contains function unable to match array by @BernieWhite.
    [#1793](https://github.com/Azure/PSRule.Rules.Azure/issues/1793)

## v1.21.0-B0027 (pre-release)

What's changed since pre-release v1.21.0-B0011:

- New rules:
  - Deployment:
    - Check sensitive resource values use secure parameters by @VeraBE @BernieWhite.
      [#1773](https://github.com/Azure/PSRule.Rules.Azure/issues/1773)
  - Service Bus:
    - Check service bus namespaces uses TLS 1.2 version by @BenjaminEngeset.
      [#1777](https://github.com/Azure/PSRule.Rules.Azure/issues/1777)

## v1.21.0-B0011 (pre-release)

What's changed since v1.20.1:

- New features:
  - Mapping of Azure Security Benchmark v3 to security rules by @jagoodwin.
    [#1610](https://github.com/Azure/PSRule.Rules.Azure/issues/1610)
- New rules:
  - Virtual Network:
    - Check VNETs with a GatewaySubnet also has a AzureBastionSubnet by @BenjaminEngeset.
      [#1761](https://github.com/Azure/PSRule.Rules.Azure/issues/1761)
- General improvements:
  - Added built-in list of ignored policy definitions by @BernieWhite.
    [#1730](https://github.com/Azure/PSRule.Rules.Azure/issues/1730)
    - To ignore additional policy definitions, use the `AZURE_POLICY_IGNORE_LIST` configuration option.
- Engineering:
  - Bump PSRule to v2.5.1.
    [#1782](https://github.com/Azure/PSRule.Rules.Azure/pull/1782)
  - Bump Az.Resources to v6.3.0.
    [#1782](https://github.com/Azure/PSRule.Rules.Azure/pull/1782)

## v1.20.2

What's changed since v1.20.1:

- Bug fixes:
  - Fixed contains function unable to match array by @BernieWhite.
    [#1793](https://github.com/Azure/PSRule.Rules.Azure/issues/1793)

## v1.20.1

What's changed since v1.20.0:

- Bug fixes:
  - Fixed expand bicep source when reading JsonContent into a parameter by @BernieWhite.
    [#1780](https://github.com/Azure/PSRule.Rules.Azure/issues/1780)

## v1.20.0

What's changed since v1.19.2:

- New features:
  - Added September 2022 baselines `Azure.GA_2022_09` and `Azure.Preview_2022_09` by @BernieWhite.
    [#1738](https://github.com/Azure/PSRule.Rules.Azure/issues/1738)
    - Includes rules released before or during September 2022.
    - Marked `Azure.GA_2022_06` and `Azure.Preview_2022_06` baselines as obsolete.
- New rules:
  - AKS:
    - Check clusters use Ephemeral OS disk by @BenjaminEngeset.
      [#1618](https://github.com/Azure/PSRule.Rules.Azure/issues/1618)
  - App Configuration:
    - Check app configuration store has purge protection enabled by @BenjaminEngeset.
      [#1689](https://github.com/Azure/PSRule.Rules.Azure/issues/1689)
    - Check app configuration store has one or more replicas by @BenjaminEngeset.
      [#1688](https://github.com/Azure/PSRule.Rules.Azure/issues/1688)
    - Check app configuration store audit diagnostic logs are enabled by @BenjaminEngeset.
      [#1690](https://github.com/Azure/PSRule.Rules.Azure/issues/1690)
    - Check identity-based authentication is used for configuration stores by @pazdedav.
      [#1691](https://github.com/Azure/PSRule.Rules.Azure/issues/1691)
  - Application Gateway WAF:
    - Check policy is enabled by @fbinotto.
      [#1470](https://github.com/Azure/PSRule.Rules.Azure/issues/1470)
    - Check policy uses prevention mode by @fbinotto.
      [#1470](https://github.com/Azure/PSRule.Rules.Azure/issues/1470)
    - Check policy uses managed rule sets by @fbinotto.
      [#1470](https://github.com/Azure/PSRule.Rules.Azure/issues/1470)
    - Check policy does not have any exclusions defined by @fbinotto.
      [#1470](https://github.com/Azure/PSRule.Rules.Azure/issues/1470)
  - Azure Cache for Redis:
    - Check the number of firewall rules for caches by @jonathanruiz.
      [#544](https://github.com/Azure/PSRule.Rules.Azure/issues/544)
    - Check the number of IP addresses in firewall rules for caches by @jonathanruiz.
      [#544](https://github.com/Azure/PSRule.Rules.Azure/issues/544)
  - CDN:
    - Check CDN profile uses Front Door Standard or Premium tier by @BenjaminEngeset.
      [#1612](https://github.com/Azure/PSRule.Rules.Azure/issues/1612)
  - Container Registry:
    - Check soft delete policy is enabled by @BenjaminEngeset.
      [#1674](https://github.com/Azure/PSRule.Rules.Azure/issues/1674)
  - Defender for Cloud:
    - Check Microsoft Defender for Containers is enable by @jdewisscher.
      [#1632](https://github.com/Azure/PSRule.Rules.Azure/issues/1632)
    - Check Microsoft Defender for Servers is enabled by @jdewisscher.
      [#1632](https://github.com/Azure/PSRule.Rules.Azure/issues/1632)
    - Check Microsoft Defender for SQL is enabled by @jdewisscher.
      [#1632](https://github.com/Azure/PSRule.Rules.Azure/issues/1632)
    - Check Microsoft Defender for App Services is enabled by @jdewisscher.
      [#1632](https://github.com/Azure/PSRule.Rules.Azure/issues/1632)
    - Check Microsoft Defender for Storage is enabled by @jdewisscher.
      [#1632](https://github.com/Azure/PSRule.Rules.Azure/issues/1632)
    - Check Microsoft Defender for SQL Servers on VMs is enabled by @jdewisscher.
      [#1632](https://github.com/Azure/PSRule.Rules.Azure/issues/1632)
  - Deployment:
    - Check that nested deployments securely pass through administrator usernames by @ms-sambell.
      [#1479](https://github.com/Azure/PSRule.Rules.Azure/issues/1479)
  - Front Door WAF:
    - Check policy is enabled by @fbinotto.
      [#1470](https://github.com/Azure/PSRule.Rules.Azure/issues/1470)
    - Check policy uses prevention mode by @fbinotto.
      [#1470](https://github.com/Azure/PSRule.Rules.Azure/issues/1470)
    - Check policy uses managed rule sets by @fbinotto.
      [#1470](https://github.com/Azure/PSRule.Rules.Azure/issues/1470)
    - Check policy does not have any exclusions defined by @fbinotto.
      [#1470](https://github.com/Azure/PSRule.Rules.Azure/issues/1470)
  - Network Security Group:
    - Check AKS managed NSGs don't contain custom rules by @ms-sambell.
      [#8](https://github.com/Azure/PSRule.Rules.Azure/issues/8)
  - Storage Account:
    - Check blob container soft delete is enabled by @pazdedav.
      [#1671](https://github.com/Azure/PSRule.Rules.Azure/issues/1671)
    - Check file share soft delete is enabled by @jonathanruiz.
      [#966](https://github.com/Azure/PSRule.Rules.Azure/issues/966)
  - VMSS:
    - Check Linux VMSS has disabled password authentication by @BenjaminEngeset.
      [#1635](https://github.com/Azure/PSRule.Rules.Azure/issues/1635)
- Updated rules:
  - **Important change**: Updated rules, tests and docs with Microsoft Defender for Cloud by @jonathanruiz.
    [#545](https://github.com/Azure/PSRule.Rules.Azure/issues/545)
    - The following rules have been renamed with aliases:
      - Renamed `Azure.SQL.ThreatDetection` to `Azure.SQL.DefenderCloud`.
      - Renamed `Azure.SecurityCenter.Contact` to `Azure.DefenderCloud.Contact`.
      - Renamed `Azure.SecurityCenter.Provisioning` to `Azure.DefenderCloud.Provisioning`.
    - If you are referencing the old names please consider updating to the new names.
  - Updated documentation examples for Front Door and Key Vault rules by @lluppesms.
    [#1667](https://github.com/Azure/PSRule.Rules.Azure/issues/1667)
  - Improved the way we check that VM or VMSS has Linux by @verabe.
    [#1704](https://github.com/Azure/PSRule.Rules.Azure/issues/1704)
  - Azure Kubernetes Service:
    - Updated `Azure.AKS.Version` to use latest stable version `1.23.8` by @BernieWhite.
      [#1627](https://github.com/Azure/PSRule.Rules.Azure/issues/1627)
      - Use `AZURE_AKS_CLUSTER_MINIMUM_VERSION` to configure the minimum version of the cluster.
  - Event Grid:
    - Promoted `Azure.EventGrid.DisableLocalAuth` to GA rule set by @BernieWhite.
      [#1628](https://github.com/Azure/PSRule.Rules.Azure/issues/1628)
  - Key Vault:
    - Promoted `Azure.KeyVault.AutoRotationPolicy` to GA rule set by @BernieWhite.
      [#1629](https://github.com/Azure/PSRule.Rules.Azure/issues/1629)
- General improvements:
  - Updated NSG documentation with code snippets and links by @simone-bennett.
    [#1607](https://github.com/Azure/PSRule.Rules.Azure/issues/1607)
  - Updated Application Gateway documentation with code snippets by @ms-sambell.
    [#1608](https://github.com/Azure/PSRule.Rules.Azure/issues/1608)
  - Updated SQL firewall rules documentation by @ms-sambell.
    [#1569](https://github.com/Azure/PSRule.Rules.Azure/issues/1569)
  - Updated Container Apps documentation and rule to new resource type by @marie-schmidt.
    [#1672](https://github.com/Azure/PSRule.Rules.Azure/issues/1672)
  - Updated KeyVault and FrontDoor documentation with code snippets by @lluppesms.
    [#1667](https://github.com/Azure/PSRule.Rules.Azure/issues/1667)
  - Added tag and annotation metadata from policy for rules generation by @BernieWhite.
    [#1652](https://github.com/Azure/PSRule.Rules.Azure/issues/1652)
  - Added hash to `name` and `ref` properties for policy rules by @ArmaanMcleod.
    [#1653](https://github.com/Azure/PSRule.Rules.Azure/issues/1653)
    - Use `AZURE_POLICY_RULE_PREFIX` or `Export-AzPolicyAssignmentRuleData -RulePrefix` to override rule prefix.
- Engineering:
  - Bump PSRule to v2.4.2.
    [#1753](https://github.com/Azure/PSRule.Rules.Azure/pull/1753)
    [#1748](https://github.com/Azure/PSRule.Rules.Azure/issues/1748)
  - Bump Microsoft.NET.Test.Sdk to v17.3.2.
    [#1719](https://github.com/Azure/PSRule.Rules.Azure/pull/1719)
  - Updated provider data for analysis.
    [#1605](https://github.com/Azure/PSRule.Rules.Azure/pull/1605)
  - Bump Az.Resources to v6.2.0.
    [#1636](https://github.com/Azure/PSRule.Rules.Azure/pull/1636)
  - Bump PSScriptAnalyzer to v1.21.0.
    [#1636](https://github.com/Azure/PSRule.Rules.Azure/pull/1636)
- Bug fixes:
  - Fixed continue processing policy assignments on error by @BernieWhite.
    [#1651](https://github.com/Azure/PSRule.Rules.Azure/issues/1651)
  - Fixed handling of runtime assessment data by @BernieWhite.
    [#1707](https://github.com/Azure/PSRule.Rules.Azure/issues/1707)
  - Fixed conversion of type conditions to pre-conditions by @BernieWhite.
    [#1708](https://github.com/Azure/PSRule.Rules.Azure/issues/1708)
  - Fixed inconclusive failure of `Azure.Deployment.AdminUsername` by @BernieWhite.
    [#1631](https://github.com/Azure/PSRule.Rules.Azure/issues/1631)
  - Fixed error expanding with `json()` and single quotes by @BernieWhite.
    [#1656](https://github.com/Azure/PSRule.Rules.Azure/issues/1656)
  - Fixed handling key collision with duplicate definitions using same parameters by @ArmaanMcleod.
    [#1653](https://github.com/Azure/PSRule.Rules.Azure/issues/1653)
  - Fixed bug requiring all diagnostic logs settings to have auditing enabled by @BenjaminEngeset.
    [#1726](https://github.com/Azure/PSRule.Rules.Azure/issues/1726)
  - Fixed `Azure.Deployment.AdminUsername` incorrectly fails with nested deployments by @BernieWhite.
    [#1762](https://github.com/Azure/PSRule.Rules.Azure/issues/1762)
  - Fixed `Azure.FrontDoorWAF.Exclusions` reports exclusions when none are specified by @BernieWhite.
    [#1751](https://github.com/Azure/PSRule.Rules.Azure/issues/1751)
  - Fixed `Azure.Deployment.AdminUsername` does not match the pattern by @BernieWhite.
    [#1758](https://github.com/Azure/PSRule.Rules.Azure/issues/1758)
  - Consider private offerings when checking that a VM or VMSS has Linux by @verabe.
    [#1725](https://github.com/Azure/PSRule.Rules.Azure/issues/1725)

What's changed since pre-release v1.20.0-B0477:

- No additional changes.

## v1.20.0-B0477 (pre-release)

What's changed since pre-release v1.20.0-B0389:

- General improvements:
  - Added hash to `name` and `ref` properties for policy rules by @ArmaanMcleod.
    [#1653](https://github.com/Azure/PSRule.Rules.Azure/issues/1653)
    - Use `AZURE_POLICY_RULE_PREFIX` or `Export-AzPolicyAssignmentRuleData -RulePrefix` to override rule prefix.

## v1.20.0-B0389 (pre-release)

What's changed since pre-release v1.20.0-B0304:

- New rules:
  - App Configuration:
    - Check app configuration store has purge protection enabled by @BenjaminEngeset.
      [#1689](https://github.com/Azure/PSRule.Rules.Azure/issues/1689)
- Bug fixes:
  - Fixed `Azure.Deployment.AdminUsername` incorrectly fails with nested deployments by @BernieWhite.
    [#1762](https://github.com/Azure/PSRule.Rules.Azure/issues/1762)

## v1.20.0-B0304 (pre-release)

What's changed since pre-release v1.20.0-B0223:

- Engineering:
  - Bump PSRule to v2.4.2.
    [#1753](https://github.com/Azure/PSRule.Rules.Azure/pull/1753)
    [#1748](https://github.com/Azure/PSRule.Rules.Azure/issues/1748)
- Bug fixes:
  - Fixed `Azure.FrontDoorWAF.Exclusions` reports exclusions when none are specified by @BernieWhite.
    [#1751](https://github.com/Azure/PSRule.Rules.Azure/issues/1751)
  - Fixed `Azure.Deployment.AdminUsername` does not match the pattern by @BernieWhite.
    [#1758](https://github.com/Azure/PSRule.Rules.Azure/issues/1758)
  - Consider private offerings when checking that a VM or VMSS has Linux by @verabe.
    [#1725](https://github.com/Azure/PSRule.Rules.Azure/issues/1725)

## v1.20.0-B0223 (pre-release)

What's changed since pre-release v1.20.0-B0148:

- New features:
  - Added September 2022 baselines `Azure.GA_2022_09` and `Azure.Preview_2022_09` by @BernieWhite.
    [#1738](https://github.com/Azure/PSRule.Rules.Azure/issues/1738)
    - Includes rules released before or during September 2022.
    - Marked `Azure.GA_2022_06` and `Azure.Preview_2022_06` baselines as obsolete.
- New rules:
  - App Configuration:
    - Check app configuration store has one or more replicas by @BenjaminEngeset.
      [#1688](https://github.com/Azure/PSRule.Rules.Azure/issues/1688)
- Engineering:
  - Bump PSRule to v2.4.1.
    [#1636](https://github.com/Azure/PSRule.Rules.Azure/pull/1636)
  - Bump Az.Resources to v6.2.0.
    [#1636](https://github.com/Azure/PSRule.Rules.Azure/pull/1636)
  - Bump PSScriptAnalyzer to v1.21.0.
    [#1636](https://github.com/Azure/PSRule.Rules.Azure/pull/1636)
- Bug fixes:
  - Fixed handling key collision with duplicate definitions using same parameters by @ArmaanMcleod.
    [#1653](https://github.com/Azure/PSRule.Rules.Azure/issues/1653)
  - Fixed bug requiring all diagnostic logs settings to have auditing enabled by @BenjaminEngeset.
    [#1726](https://github.com/Azure/PSRule.Rules.Azure/issues/1726)

## v1.20.0-B0148 (pre-release)

What's changed since pre-release v1.20.0-B0085:

- New rules:
  - App Configuration:
    - Check app configuration store audit diagnostic logs are enabled by @BenjaminEngeset.
      [#1690](https://github.com/Azure/PSRule.Rules.Azure/issues/1690)
- Engineering:
  - Bump Microsoft.NET.Test.Sdk to v17.3.2.
    [#1719](https://github.com/Azure/PSRule.Rules.Azure/pull/1719)
- Bug fixes:
  - Fixed error expanding with `json()` and single quotes by @BernieWhite.
    [#1656](https://github.com/Azure/PSRule.Rules.Azure/issues/1656)

## v1.20.0-B0085 (pre-release)

What's changed since pre-release v1.20.0-B0028:

- New rules:
  - Azure Cache for Redis:
    - Check the number of firewall rules for caches by @jonathanruiz.
      [#544](https://github.com/Azure/PSRule.Rules.Azure/issues/544)
    - Check the number of IP addresses in firewall rules for caches by @jonathanruiz.
      [#544](https://github.com/Azure/PSRule.Rules.Azure/issues/544)
  - App Configuration:
    - Check identity-based authentication is used for configuration stores by @pazdedav.
      [#1691](https://github.com/Azure/PSRule.Rules.Azure/issues/1691)
  - Container Registry:
    - Check soft delete policy is enabled by @BenjaminEngeset.
      [#1674](https://github.com/Azure/PSRule.Rules.Azure/issues/1674)
  - Defender for Cloud:
    - Check Microsoft Defender for Cloud is enabled for Containers by @jdewisscher.
      [#1632](https://github.com/Azure/PSRule.Rules.Azure/issues/1632)
    - Check Microsoft Defender for Cloud is enabled for Virtual Machines by @jdewisscher.
      [#1632](https://github.com/Azure/PSRule.Rules.Azure/issues/1632)
    - Check Microsoft Defender for Cloud is enabled for SQL Servers by @jdewisscher.
      [#1632](https://github.com/Azure/PSRule.Rules.Azure/issues/1632)
    - Check Microsoft Defender for Cloud is enabled for App Services by @jdewisscher.
      [#1632](https://github.com/Azure/PSRule.Rules.Azure/issues/1632)
    - Check Microsoft Defender for Cloud is enabled for Storage Accounts by @jdewisscher.
      [#1632](https://github.com/Azure/PSRule.Rules.Azure/issues/1632)
    - Check Microsoft Defender for Cloud is enabled for SQL Servers on machines by @jdewisscher.
      [#1632](https://github.com/Azure/PSRule.Rules.Azure/issues/1632)
  - Network Security Group:
    - Check AKS managed NSGs don't contain custom rules by @ms-sambell.
      [#8](https://github.com/Azure/PSRule.Rules.Azure/issues/8)
  - Storage Account:
    - Check blob container soft delete is enabled by @pazdedav.
      [#1671](https://github.com/Azure/PSRule.Rules.Azure/issues/1671)
    - Check file share soft delete is enabled by @jonathanruiz.
      [#966](https://github.com/Azure/PSRule.Rules.Azure/issues/966)
- Updated rules:
  - **Important change**: Updated rules, tests and docs with Microsoft Defender for Cloud by @jonathanruiz.
    [#545](https://github.com/Azure/PSRule.Rules.Azure/issues/545)
    - The following rules have been renamed with aliases:
      - Renamed `Azure.SQL.ThreatDetection` to `Azure.SQL.DefenderCloud`.
      - Renamed `Azure.SecurityCenter.Contact` to `Azure.DefenderCloud.Contact`.
      - Renamed `Azure.SecurityCenter.Provisioning` to `Azure.DefenderCloud.Provisioning`.
    - If you are referencing the old names please consider updating to the new names.
  - Updated documentation examples for Front Door and Key Vault rules by @lluppesms.
    [#1667](https://github.com/Azure/PSRule.Rules.Azure/issues/1667)
  - Improved the way we check that VM or VMSS has Linux by @verabe.
    [#1704](https://github.com/Azure/PSRule.Rules.Azure/issues/1704)
- General improvements:
  - Updated NSG documentation with code snippets and links by @simone-bennett.
    [#1607](https://github.com/Azure/PSRule.Rules.Azure/issues/1607)
  - Updated Application Gateway documentation with code snippets by @ms-sambell.
    [#1608](https://github.com/Azure/PSRule.Rules.Azure/issues/1608)
  - Updated SQL firewall rules documentation by @ms-sambell.
    [#1569](https://github.com/Azure/PSRule.Rules.Azure/issues/1569)
  - Updated Container Apps documentation and rule to new resource type by @marie-schmidt.
    [#1672](https://github.com/Azure/PSRule.Rules.Azure/issues/1672)
  - Updated KeyVault and FrontDoor documentation with code snippets by @lluppesms.
    [#1667](https://github.com/Azure/PSRule.Rules.Azure/issues/1667)
  - Added tag and annotation metadata from policy for rules generation by @BernieWhite.
    [#1652](https://github.com/Azure/PSRule.Rules.Azure/issues/1652)
- Bug fixes:
  - Fixed continue processing policy assignments on error by @BernieWhite.
    [#1651](https://github.com/Azure/PSRule.Rules.Azure/issues/1651)
  - Fixed handling of runtime assessment data by @BernieWhite.
    [#1707](https://github.com/Azure/PSRule.Rules.Azure/issues/1707)
  - Fixed conversion of type conditions to pre-conditions by @BernieWhite.
    [#1708](https://github.com/Azure/PSRule.Rules.Azure/issues/1708)

## v1.20.0-B0028 (pre-release)

What's changed since pre-release v1.20.0-B0004:

- New rules:
  - AKS:
    - Check clusters use Ephemeral OS disk by @BenjaminEngeset.
      [#1618](https://github.com/Azure/PSRule.Rules.Azure/issues/1618)
  - CDN:
    - Check CDN profile uses Front Door Standard or Premium tier by @BenjaminEngeset.
      [#1612](https://github.com/Azure/PSRule.Rules.Azure/issues/1612)
  - VMSS:
    - Check Linux VMSS has disabled password authentication by @BenjaminEngeset.
      [#1635](https://github.com/Azure/PSRule.Rules.Azure/issues/1635)
- Updated rules:
  - Azure Kubernetes Service:
    - Updated `Azure.AKS.Version` to use latest stable version `1.23.8` by @BernieWhite.
      [#1627](https://github.com/Azure/PSRule.Rules.Azure/issues/1627)
      - Use `AZURE_AKS_CLUSTER_MINIMUM_VERSION` to configure the minimum version of the cluster.
  - Event Grid:
    - Promoted `Azure.EventGrid.DisableLocalAuth` to GA rule set by @BernieWhite.
      [#1628](https://github.com/Azure/PSRule.Rules.Azure/issues/1628)
  - Key Vault:
    - Promoted `Azure.KeyVault.AutoRotationPolicy` to GA rule set by @BernieWhite.
      [#1629](https://github.com/Azure/PSRule.Rules.Azure/issues/1629)
- Engineering:
  - Bump PSRule to v2.4.0.
    [#1620](https://github.com/Azure/PSRule.Rules.Azure/pull/1620)
  - Updated provider data for analysis.
    [#1605](https://github.com/Azure/PSRule.Rules.Azure/pull/1605)
- Bug fixes:
  - Fixed function `dateTimeAdd` errors handling `utcNow` output by @BernieWhite.
    [#1637](https://github.com/Azure/PSRule.Rules.Azure/issues/1637)
  - Fixed inconclusive failure of `Azure.Deployment.AdminUsername` by @BernieWhite.
    [#1631](https://github.com/Azure/PSRule.Rules.Azure/issues/1631)

## v1.20.0-B0004 (pre-release)

What's changed since v1.19.1:

- New rules:
  - Azure Resources:
    - Check that nested deployments securely pass through administrator usernames by @ms-sambell.
      [#1479](https://github.com/Azure/PSRule.Rules.Azure/issues/1479)
- Engineering:
  - Bump Microsoft.NET.Test.Sdk to v17.3.1.
    [#1603](https://github.com/Azure/PSRule.Rules.Azure/pull/1603)

## v1.19.2

What's changed since v1.19.1:

- Bug fixes:
  - Fixed function `dateTimeAdd` errors handling `utcNow` output by @BernieWhite.
    [#1637](https://github.com/Azure/PSRule.Rules.Azure/issues/1637)

## v1.19.1

What's changed since v1.19.0:

- Bug fixes:
  - Fixed `Azure.VNET.UseNSGs` is missing exceptions by @BernieWhite.
    [#1609](https://github.com/Azure/PSRule.Rules.Azure/issues/1609)
    - Added exclusions for `RouteServerSubnet` and any subnet with a dedicated HSM delegation.

## v1.19.0

What's changed since v1.18.1:

- New rules:
  - Azure Kubernetes Service:
    - Check clusters use uptime SLA by @BenjaminEngeset.
      [#1601](https://github.com/Azure/PSRule.Rules.Azure/issues/1601)
- General improvements:
  - Updated rule level for the following rules by @BernieWhite.
    [#1551](https://github.com/Azure/PSRule.Rules.Azure/issues/1551)
    - Set `Azure.APIM.APIDescriptors` to warning from error.
    - Set `Azure.APIM.ProductDescriptors` to warning from error.
    - Set `Azure.Template.UseLocationParameter` to warning from error.
    - Set `Azure.Template.UseComments` to information from error.
    - Set `Azure.Template.UseDescriptions` to information from error.
  - Improve reporting of failing resource property for rules by @BernieWhite.
    [#1429](https://github.com/Azure/PSRule.Rules.Azure/issues/1429)
- Engineering:
  - Added publishing of symbols for NuGet packages by @BernieWhite.
    [#1549](https://github.com/Azure/PSRule.Rules.Azure/issues/1549)
  - Bump Az.Resources to v6.1.0.
    [#1557](https://github.com/Azure/PSRule.Rules.Azure/pull/1557)
  - Bump Microsoft.NET.Test.Sdk to v17.3.0.
    [#1563](https://github.com/Azure/PSRule.Rules.Azure/pull/1563)
  - Bump PSRule to v2.3.2.
    [#1574](https://github.com/Azure/PSRule.Rules.Azure/pull/1574)
  - Bump support projects to .NET 6 by @BernieWhite.
    [#1560](https://github.com/Azure/PSRule.Rules.Azure/issues/1560)
  - Bump BenchmarkDotNet to v0.13.2.
    [#1593](https://github.com/Azure/PSRule.Rules.Azure/pull/1593)
  - Bump BenchmarkDotNet.Diagnostics.Windows to v0.13.2.
    [#1594](https://github.com/Azure/PSRule.Rules.Azure/pull/1594)
  - Updated provider data for analysis.
    [#1598](https://github.com/Azure/PSRule.Rules.Azure/pull/1598)
- Bug fixes:
  - Fixed parameter files linked to bicep code via naming convention is not working by @BernieWhite.
    [#1582](https://github.com/Azure/PSRule.Rules.Azure/issues/1582)
  - Fixed handling of storage accounts sub-resources with CMK by @BernieWhite.
    [#1575](https://github.com/Azure/PSRule.Rules.Azure/issues/1575)

What's changed since pre-release v1.19.0-B0077:

- No additional changes.

## v1.19.0-B0077 (pre-release)

What's changed since pre-release v1.19.0-B0042:

- New rules:
  - Azure Kubernetes Service:
    - Check clusters use uptime SLA by @BenjaminEngeset.
      [#1601](https://github.com/Azure/PSRule.Rules.Azure/issues/1601)

## v1.19.0-B0042 (pre-release)

What's changed since pre-release v1.19.0-B0010:

- General improvements:
  - Improve reporting of failing resource property for rules by @BernieWhite.
    [#1429](https://github.com/Azure/PSRule.Rules.Azure/issues/1429)
- Engineering:
  - Bump PSRule to v2.3.2.
    [#1574](https://github.com/Azure/PSRule.Rules.Azure/pull/1574)
  - Bump support projects to .NET 6 by @BernieWhite.
    [#1560](https://github.com/Azure/PSRule.Rules.Azure/issues/1560)
  - Bump BenchmarkDotNet to v0.13.2.
    [#1593](https://github.com/Azure/PSRule.Rules.Azure/pull/1593)
  - Bump BenchmarkDotNet.Diagnostics.Windows to v0.13.2.
    [#1594](https://github.com/Azure/PSRule.Rules.Azure/pull/1594)
  - Updated provider data for analysis.
    [#1598](https://github.com/Azure/PSRule.Rules.Azure/pull/1598)
- Bug fixes:
  - Fixed parameter files linked to bicep code via naming convention is not working by @BernieWhite.
    [#1582](https://github.com/Azure/PSRule.Rules.Azure/issues/1582)
  - Fixed handling of storage accounts sub-resources with CMK by @BernieWhite.
    [#1575](https://github.com/Azure/PSRule.Rules.Azure/issues/1575)

## v1.19.0-B0010 (pre-release)

What's changed since v1.18.1:

- General improvements:
  - Updated rule level for the following rules by @BernieWhite.
    [#1551](https://github.com/Azure/PSRule.Rules.Azure/issues/1551)
    - Set `Azure.APIM.APIDescriptors` to warning from error.
    - Set `Azure.APIM.ProductDescriptors` to warning from error.
    - Set `Azure.Template.UseLocationParameter` to warning from error.
    - Set `Azure.Template.UseComments` to information from error.
    - Set `Azure.Template.UseDescriptions` to information from error.
- Engineering:
  - Added publishing of symbols for NuGet packages by @BernieWhite.
    [#1549](https://github.com/Azure/PSRule.Rules.Azure/issues/1549)
  - Bump PSRule to v2.3.1.
    [#1561](https://github.com/Azure/PSRule.Rules.Azure/pull/1561)
  - Bump Az.Resources to v6.1.0.
    [#1557](https://github.com/Azure/PSRule.Rules.Azure/pull/1557)
  - Bump Microsoft.NET.Test.Sdk to v17.3.0.
    [#1563](https://github.com/Azure/PSRule.Rules.Azure/pull/1563)

## v1.18.1

What's changed since v1.18.0:

- Bug fixes:
  - Fixed `Azure.APIM.HTTPBackend` reports failure when service URL is not defined by @BernieWhite.
    [#1555](https://github.com/Azure/PSRule.Rules.Azure/issues/1555)
  - Fixed `Azure.SQL.AAD` failure with newer API by @BernieWhite.
    [#1302](https://github.com/Azure/PSRule.Rules.Azure/issues/1302)

## v1.18.0

What's changed since v1.17.1:

- New rules:
  - Cognitive Services:
    - Check accounts use network access restrictions by @BernieWhite.
      [#1532](https://github.com/Azure/PSRule.Rules.Azure/issues/1532)
    - Check accounts use managed identities to access Azure resources by @BernieWhite.
      [#1532](https://github.com/Azure/PSRule.Rules.Azure/issues/1532)
    - Check accounts only accept requests using Azure AD identities by @BernieWhite.
      [#1532](https://github.com/Azure/PSRule.Rules.Azure/issues/1532)
    - Check accounts disable access using public endpoints by @BernieWhite.
      [#1532](https://github.com/Azure/PSRule.Rules.Azure/issues/1532)
- General improvements:
  - Added support for array `indexOf`, `lastIndexOf`, and `items` ARM functions by @BernieWhite.
    [#1440](https://github.com/Azure/PSRule.Rules.Azure/issues/1440)
  - Added support for `join` ARM function by @BernieWhite.
    [#1535](https://github.com/Azure/PSRule.Rules.Azure/issues/1535)
  - Improved output of full path to emitted resources by @BernieWhite.
    [#1523](https://github.com/Azure/PSRule.Rules.Azure/issues/1523)
- Engineering:
  - Bump Az.Resources to v6.0.1.
    [#1521](https://github.com/Azure/PSRule.Rules.Azure/pull/1521)
  - Updated provider data for analysis.
    [#1540](https://github.com/Azure/PSRule.Rules.Azure/pull/1540)
  - Bump xunit to v2.4.2.
    [#1542](https://github.com/Azure/PSRule.Rules.Azure/pull/1542)
  - Added readme and tags to NuGet by @BernieWhite.
    [#1513](https://github.com/Azure/PSRule.Rules.Azure/issues/1513)
- Bug fixes:
  - Fixed `Azure.SQL.TDE` is not required to enable Transparent Data Encryption for IaC by @BernieWhite.
    [#1530](https://github.com/Azure/PSRule.Rules.Azure/issues/1530)

What's changed since pre-release v1.18.0-B0027:

- No additional changes.

## v1.18.0-B0027 (pre-release)

What's changed since pre-release v1.18.0-B0010:

- New rules:
  - Cognitive Services:
    - Check accounts use network access restrictions by @BernieWhite.
      [#1532](https://github.com/Azure/PSRule.Rules.Azure/issues/1532)
    - Check accounts use managed identities to access Azure resources by @BernieWhite.
      [#1532](https://github.com/Azure/PSRule.Rules.Azure/issues/1532)
    - Check accounts only accept requests using Azure AD identities by @BernieWhite.
      [#1532](https://github.com/Azure/PSRule.Rules.Azure/issues/1532)
    - Check accounts disable access using public endpoints by @BernieWhite.
      [#1532](https://github.com/Azure/PSRule.Rules.Azure/issues/1532)
- General improvements:
  - Added support for array `indexOf`, `lastIndexOf`, and `items` ARM functions by @BernieWhite.
    [#1440](https://github.com/Azure/PSRule.Rules.Azure/issues/1440)
  - Added support for `join` ARM function by @BernieWhite.
    [#1535](https://github.com/Azure/PSRule.Rules.Azure/issues/1535)
- Engineering:
  - Updated provider data for analysis.
    [#1540](https://github.com/Azure/PSRule.Rules.Azure/pull/1540)
  - Bump xunit to v2.4.2.
    [#1542](https://github.com/Azure/PSRule.Rules.Azure/pull/1542)
- Bug fixes:
  - Fixed `Azure.SQL.TDE` is not required to enable Transparent Data Encryption for IaC by @BernieWhite.
    [#1530](https://github.com/Azure/PSRule.Rules.Azure/issues/1530)

## v1.18.0-B0010 (pre-release)

What's changed since pre-release v1.18.0-B0002:

- General improvements:
  - Improved output of full path to emitted resources by @BernieWhite.
    [#1523](https://github.com/Azure/PSRule.Rules.Azure/issues/1523)
- Engineering:
  - Bump Az.Resources to v6.0.1.
    [#1521](https://github.com/Azure/PSRule.Rules.Azure/pull/1521)

## v1.18.0-B0002 (pre-release)

What's changed since v1.17.1:

- Engineering:
  - Added readme and tags to NuGet by @BernieWhite.
    [#1513](https://github.com/Azure/PSRule.Rules.Azure/issues/1513)

## v1.17.1

What's changed since v1.17.0:

- Bug fixes:
  - Fixed union returns null when merged with built-in expansion objects by @BernieWhite.
    [#1515](https://github.com/Azure/PSRule.Rules.Azure/issues/1515)
  - Fixed missing zones in test for standalone VM by @BernieWhite.
    [#1506](https://github.com/Azure/PSRule.Rules.Azure/issues/1506)

## v1.17.0

What's changed since v1.16.1:

- New features:
  - Added more field count expression support for Azure Policy JSON rules by @ArmaanMcleod.
    [#181](https://github.com/Azure/PSRule.Rules.Azure/issues/181)
  - Added June 2022 baselines `Azure.GA_2022_06` and `Azure.Preview_2022_06` by @BernieWhite.
    [#1499](https://github.com/Azure/PSRule.Rules.Azure/issues/1499)
    - Includes rules released before or during June 2022.
    - Marked `Azure.GA_2022_03` and `Azure.Preview_2022_03` baselines as obsolete.
- New rules:
  - Deployment:
    - Check for secure values in outputs by @BernieWhite.
      [#297](https://github.com/Azure/PSRule.Rules.Azure/issues/297)
- Engineering:
  - Bump Newtonsoft.Json to v13.0.1.
    [#1494](https://github.com/Azure/PSRule.Rules.Azure/pull/1494)
  - Updated NuGet packaging metadata by @BernieWhite.
    [#1428](https://github.com/Azure/PSRule.Rules.Azure/pull/1428)
  - Updated provider data for analysis.
    [#1502](https://github.com/Azure/PSRule.Rules.Azure/pull/1502)
  - Bump PSRule to v2.2.0.
    [#1444](https://github.com/Azure/PSRule.Rules.Azure/pull/1444)
  - Updated NuGet packaging metadata by @BernieWhite.
    [#1428](https://github.com/Azure/PSRule.Rules.Azure/issues/1428)
- Bug fixes:
  - Fixed TDE property status to state by @Dylan-Prins.
    [#1505](https://github.com/Azure/PSRule.Rules.Azure/pull/1505)
  - Fixed the language expression value fails in outputs by @BernieWhite.
    [#1485](https://github.com/Azure/PSRule.Rules.Azure/issues/1485)

What's changed since pre-release v1.17.0-B0064:

- No additional changes.

## v1.17.0-B0064 (pre-release)

What's changed since pre-release v1.17.0-B0035:

- Engineering:
  - Updated provider data for analysis.
    [#1502](https://github.com/Azure/PSRule.Rules.Azure/pull/1502)
  - Bump PSRule to v2.2.0.
    [#1444](https://github.com/Azure/PSRule.Rules.Azure/pull/1444)
- Bug fixes:
  - Fixed TDE property status to state by @Dylan-Prins.
    [#1505](https://github.com/Azure/PSRule.Rules.Azure/pull/1505)

## v1.17.0-B0035 (pre-release)

What's changed since pre-release v1.17.0-B0014:

- New features:
  - Added June 2022 baselines `Azure.GA_2022_06` and `Azure.Preview_2022_06` by @BernieWhite.
    [#1499](https://github.com/Azure/PSRule.Rules.Azure/issues/1499)
    - Includes rules released before or during June 2022.
    - Marked `Azure.GA_2022_03` and `Azure.Preview_2022_03` baselines as obsolete.
- Engineering:
  - Bump Newtonsoft.Json to v13.0.1.
    [#1494](https://github.com/Azure/PSRule.Rules.Azure/pull/1494)
  - Updated NuGet packaging metadata by @BernieWhite.
    [#1428](https://github.com/Azure/PSRule.Rules.Azure/pull/1428)

## v1.17.0-B0014 (pre-release)

What's changed since v1.16.1:

- New features:
  - Added more field count expression support for Azure Policy JSON rules by @ArmaanMcleod.
    [#181](https://github.com/Azure/PSRule.Rules.Azure/issues/181)
- New rules:
  - Deployment:
    - Check for secure values in outputs by @BernieWhite.
      [#297](https://github.com/Azure/PSRule.Rules.Azure/issues/297)
- Engineering:
  - Updated NuGet packaging metadata by @BernieWhite.
    [#1428](https://github.com/Azure/PSRule.Rules.Azure/issues/1428)
- Bug fixes:
  - Fixed the language expression value fails in outputs by @BernieWhite.
    [#1485](https://github.com/Azure/PSRule.Rules.Azure/issues/1485)

## v1.16.1

What's changed since v1.16.0:

- Bug fixes:
  - Fixed TLS 1.3 support in `Azure.AppGw.SSLPolicy` by @BernieWhite.
    [#1469](https://github.com/Azure/PSRule.Rules.Azure/issues/1469)
  - Fixed Application Gateway referencing a WAF policy by @BernieWhite.
    [#1466](https://github.com/Azure/PSRule.Rules.Azure/issues/1466)

## v1.16.0

What's changed since v1.15.2:

- New rules:
  - App Service:
    - Check web apps have insecure FTP disabled by @BernieWhite.
      [#1436](https://github.com/Azure/PSRule.Rules.Azure/issues/1436)
    - Check web apps use a dedicated health probe by @BernieWhite.
      [#1437](https://github.com/Azure/PSRule.Rules.Azure/issues/1437)
- Updated rules:
  - Public IP:
    - Updated `Azure.PublicIP.AvailabilityZone` to exclude IP addresses for Azure Bastion by @BernieWhite.
      [#1442](https://github.com/Azure/PSRule.Rules.Azure/issues/1442)
      - Public IP addresses with the `resource-usage` tag set to `azure-bastion` are excluded.
- General improvements:
  - Added support for `dateTimeFromEpoch` and `dateTimeToEpoch` ARM functions by @BernieWhite.
    [#1451](https://github.com/Azure/PSRule.Rules.Azure/issues/1451)
- Engineering:
  - Updated built documentation to include rule ref and metadata by @BernieWhite.
    [#1432](https://github.com/Azure/PSRule.Rules.Azure/issues/1432)
  - Added ref properties for several rules by @BernieWhite.
    [#1430](https://github.com/Azure/PSRule.Rules.Azure/issues/1430)
  - Updated provider data for analysis.
    [#1453](https://github.com/Azure/PSRule.Rules.Azure/pull/1453)
  - Bump Microsoft.NET.Test.Sdk to v17.2.0.
    [#1410](https://github.com/Azure/PSRule.Rules.Azure/pull/1410)
  - Update CI checks to include required ref property by @BernieWhite.
    [#1431](https://github.com/Azure/PSRule.Rules.Azure/issues/1431)
  - Added ref properties for rules by @BernieWhite.
    [#1430](https://github.com/Azure/PSRule.Rules.Azure/issues/1430)
- Bug fixes:
  - Fixed `Azure.Template.UseVariables` does not accept function variables names by @BernieWhite.
    [#1427](https://github.com/Azure/PSRule.Rules.Azure/issues/1427)
  - Fixed dependency issue within Azure Pipelines `AzurePowerShell` task by @BernieWhite.
    [#1447](https://github.com/Azure/PSRule.Rules.Azure/issues/1447)
    - Removed dependency on `Az.Accounts` and `Az.Resources` from manifest.
      Pre-install these modules to use export cmdlets.

What's changed since pre-release v1.16.0-B0072:

- No additional changes.

## v1.16.0-B0072 (pre-release)

What's changed since pre-release v1.16.0-B0041:

- Engineering:
  - Update CI checks to include required ref property by @BernieWhite.
    [#1431](https://github.com/Azure/PSRule.Rules.Azure/issues/1431)
  - Added ref properties for rules by @BernieWhite.
    [#1430](https://github.com/Azure/PSRule.Rules.Azure/issues/1430)
- Bug fixes:
  - Fixed dependency issue within Azure Pipelines `AzurePowerShell` task by @BernieWhite.
    [#1447](https://github.com/Azure/PSRule.Rules.Azure/issues/1447)
    - Removed dependency on `Az.Accounts` and `Az.Resources` from manifest.
      Pre-install these modules to use export cmdlets.

## v1.16.0-B0041 (pre-release)

What's changed since pre-release v1.16.0-B0017:

- Updated rules:
  - Public IP:
    - Updated `Azure.PublicIP.AvailabilityZone` to exclude IP addresses for Azure Bastion by @BernieWhite.
      [#1442](https://github.com/Azure/PSRule.Rules.Azure/issues/1442)
      - Public IP addresses with the `resource-usage` tag set to `azure-bastion` are excluded.
- General improvements:
  - Added support for `dateTimeFromEpoch` and `dateTimeToEpoch` ARM functions by @BernieWhite.
    [#1451](https://github.com/Azure/PSRule.Rules.Azure/issues/1451)
- Engineering:
  - Updated built documentation to include rule ref and metadata by @BernieWhite.
    [#1432](https://github.com/Azure/PSRule.Rules.Azure/issues/1432)
  - Added ref properties for several rules by @BernieWhite.
    [#1430](https://github.com/Azure/PSRule.Rules.Azure/issues/1430)
  - Updated provider data for analysis.
    [#1453](https://github.com/Azure/PSRule.Rules.Azure/pull/1453)

## v1.16.0-B0017 (pre-release)

What's changed since v1.15.2:

- New rules:
  - App Service:
    - Check web apps have insecure FTP disabled by @BernieWhite.
      [#1436](https://github.com/Azure/PSRule.Rules.Azure/issues/1436)
    - Check web apps use a dedicated health probe by @BernieWhite.
      [#1437](https://github.com/Azure/PSRule.Rules.Azure/issues/1437)
- Engineering:
  - Bump Microsoft.NET.Test.Sdk to v17.2.0.
    [#1410](https://github.com/Azure/PSRule.Rules.Azure/pull/1410)
- Bug fixes:
  - Fixed `Azure.Template.UseVariables` does not accept function variables names by @BernieWhite.
    [#1427](https://github.com/Azure/PSRule.Rules.Azure/issues/1427)

## v1.15.2

What's changed since v1.15.1:

- Bug fixes:
  - Fixed `Azure.AppService.ManagedIdentity` does not accept both system and user assigned by @BernieWhite.
    [#1415](https://github.com/Azure/PSRule.Rules.Azure/issues/1415)
    - This also applies to:
      - `Azure.ADX.ManagedIdentity`
      - `Azure.APIM.ManagedIdentity`
      - `Azure.EventGrid.ManagedIdentity`
      - `Azure.Automation.ManagedIdentity`
  - Fixed Web apps with .NET 6 do not meet version constraint of `Azure.AppService.NETVersion` by @BernieWhite.
    [#1414](https://github.com/Azure/PSRule.Rules.Azure/issues/1414)
    - This also applies to `Azure.AppService.PHPVersion`.

## v1.15.1

What's changed since v1.15.0:

- Bug fixes:
  - Fixed exclusion of `dataCollectionRuleAssociations` from `Azure.Resource.UseTags` by @BernieWhite.
    [#1400](https://github.com/Azure/PSRule.Rules.Azure/issues/1400)
  - Fixed could not determine JSON object type for MockObject using CreateObject by @BernieWhite.
    [#1411](https://github.com/Azure/PSRule.Rules.Azure/issues/1411)
  - Fixed cannot bind argument to parameter 'Sku' because it is an empty string by @BernieWhite.
    [#1407](https://github.com/Azure/PSRule.Rules.Azure/issues/1407)

## v1.15.0

What's changed since v1.14.3:

- New features:
  - **Important change**: Added `Azure.Resource.SupportsTags` selector by @BernieWhite.
    [#1339](https://github.com/Azure/PSRule.Rules.Azure/issues/1339)
    - Use this selector in custom rules to filter rules to only run against resources that support tags.
    - This selector replaces the `SupportsTags` PowerShell function.
    - Using the `SupportsTag` function will now result in a warning.
    - The `SupportsTags` function will be removed in v2.
    - See [upgrade notes][1] for more information.
- Updated rules:
  - Azure Kubernetes Service:
    - Updated `Azure.AKS.Version` to use latest stable version `1.22.6` by @BernieWhite.
      [#1386](https://github.com/Azure/PSRule.Rules.Azure/issues/1386)
      - Use `AZURE_AKS_CLUSTER_MINIMUM_VERSION` to configure the minimum version of the cluster.
- Engineering:
  - Added code signing of module by @BernieWhite.
    [#1379](https://github.com/Azure/PSRule.Rules.Azure/issues/1379)
  - Added SBOM manifests to module by @BernieWhite.
    [#1380](https://github.com/Azure/PSRule.Rules.Azure/issues/1380)
  - Embedded provider and alias information as manifest resources by @BernieWhite.
    [#1383](https://github.com/Azure/PSRule.Rules.Azure/issues/1383)
    - Resources are minified and compressed to improve size and speed.
  - Added additional `nodeps` manifest that does not include dependencies for Az modules by @BernieWhite.
    [#1392](https://github.com/Azure/PSRule.Rules.Azure/issues/1392)
  - Bump Az.Accounts to 2.7.6. [#1338](https://github.com/Azure/PSRule.Rules.Azure/pull/1338)
  - Bump Az.Resources to 5.6.0. [#1338](https://github.com/Azure/PSRule.Rules.Azure/pull/1338)
  - Bump PSRule to 2.1.0. [#1338](https://github.com/Azure/PSRule.Rules.Azure/pull/1338)
  - Bump Pester to 5.3.3. [#1338](https://github.com/Azure/PSRule.Rules.Azure/pull/1338)
- Bug fixes:
  - Fixed dependency chain order when dependsOn copy by @BernieWhite.
    [#1381](https://github.com/Azure/PSRule.Rules.Azure/issues/1381)
  - Fixed error calling SupportsTags function by @BernieWhite.
    [#1401](https://github.com/Azure/PSRule.Rules.Azure/issues/1401)

What's changed since pre-release v1.15.0-B0053:

- Bug fixes:
  - Fixed error calling SupportsTags function by @BernieWhite.
    [#1401](https://github.com/Azure/PSRule.Rules.Azure/issues/1401)

## v1.15.0-B0053 (pre-release)

What's changed since pre-release v1.15.0-B0022:

- New features:
  - **Important change**: Added `Azure.Resource.SupportsTags` selector. [#1339](https://github.com/Azure/PSRule.Rules.Azure/issues/1339)
    - Use this selector in custom rules to filter rules to only run against resources that support tags.
    - This selector replaces the `SupportsTags` PowerShell function.
    - Using the `SupportsTag` function will now result in a warning.
    - The `SupportsTags` function will be removed in v2.
    - See [upgrade notes][1] for more information.
- Engineering:
  - Embedded provider and alias information as manifest resources. [#1383](https://github.com/Azure/PSRule.Rules.Azure/issues/1383)
    - Resources are minified and compressed to improve size and speed.
  - Added additional `nodeps` manifest that does not include dependencies for Az modules. [#1392](https://github.com/Azure/PSRule.Rules.Azure/issues/1392)
  - Bump Az.Accounts to 2.7.6. [#1338](https://github.com/Azure/PSRule.Rules.Azure/pull/1338)
  - Bump Az.Resources to 5.6.0. [#1338](https://github.com/Azure/PSRule.Rules.Azure/pull/1338)
  - Bump PSRule to 2.1.0. [#1338](https://github.com/Azure/PSRule.Rules.Azure/pull/1338)
  - Bump Pester to 5.3.3. [#1338](https://github.com/Azure/PSRule.Rules.Azure/pull/1338)

## v1.15.0-B0022 (pre-release)

What's changed since v1.14.3:

- Updated rules:
  - Azure Kubernetes Service:
    - Updated `Azure.AKS.Version` to use latest stable version `1.22.6`. [#1386](https://github.com/Azure/PSRule.Rules.Azure/issues/1386)
      - Use `AZURE_AKS_CLUSTER_MINIMUM_VERSION` to configure the minimum version of the cluster.
- Engineering:
  - Added code signing of module. [#1379](https://github.com/Azure/PSRule.Rules.Azure/issues/1379)
  - Added SBOM manifests to module. [#1380](https://github.com/Azure/PSRule.Rules.Azure/issues/1380)
- Bug fixes:
  - Fixed dependency chain order when dependsOn copy. [#1381](https://github.com/Azure/PSRule.Rules.Azure/issues/1381)

## v1.14.3

What's changed since v1.14.2:

- Bug fixes:
  - Fixed Azure Firewall threat intel mode reported for Secure VNET hubs. [#1365](https://github.com/Azure/PSRule.Rules.Azure/issues/1365)
  - Fixed array function handling with mock objects. [#1367](https://github.com/Azure/PSRule.Rules.Azure/issues/1367)

## v1.14.2

What's changed since v1.14.1:

- Bug fixes:
  - Fixed handling of parent resources when sub resource is in a separate deployment. [#1360](https://github.com/Azure/PSRule.Rules.Azure/issues/1360)

## v1.14.1

What's changed since v1.14.0:

- Bug fixes:
  - Fixed unable to set parameter defaults option with type object. [#1355](https://github.com/Azure/PSRule.Rules.Azure/issues/1355)

## v1.14.0

What's changed since v1.13.4:

- New features:
  - Added support for referencing resources in template. [#1315](https://github.com/Azure/PSRule.Rules.Azure/issues/1315)
    - The `reference()` function can be used to reference resources in template.
    - A placeholder value is still used for resources outside of the template.
  - Added March 2022 baselines `Azure.GA_2022_03` and `Azure.Preview_2022_03`. [#1334](https://github.com/Azure/PSRule.Rules.Azure/issues/1334)
    - Includes rules released before or during March 2022.
    - Marked `Azure.GA_2021_12` and `Azure.Preview_2021_12` baselines as obsolete.
  - **Experimental**: Cmdlets to validate objects with Azure policy conditions:
    - `Export-AzPolicyAssignmentData` - Exports policy assignment data. [#1266](https://github.com/Azure/PSRule.Rules.Azure/issues/1266)
    - `Export-AzPolicyAssignmentRuleData` - Exports JSON rules from policy assignment data. [#1278](https://github.com/Azure/PSRule.Rules.Azure/issues/1278)
    - `Get-AzPolicyAssignmentDataSource` - Discovers policy assignment data. [#1340](https://github.com/Azure/PSRule.Rules.Azure/issues/1340)
    - See cmdlet help for limitations and usage.
    - Additional information will be posted as this feature evolves [here](https://github.com/Azure/PSRule.Rules.Azure/discussions/1345).
- New rules:
  - SignalR Service:
    - Check services use Managed Identities. [#1306](https://github.com/Azure/PSRule.Rules.Azure/issues/1306)
    - Check services use a SKU with an SLA. [#1307](https://github.com/Azure/PSRule.Rules.Azure/issues/1307)
  - Web PubSub Service:
    - Check services use Managed Identities. [#1308](https://github.com/Azure/PSRule.Rules.Azure/issues/1308)
    - Check services use a SKU with an SLA. [#1309](https://github.com/Azure/PSRule.Rules.Azure/issues/1309)
- Updated rules:
  - Azure Kubernetes Service:
    - Updated `Azure.AKS.Version` to use latest stable version `1.21.9`. [#1318](https://github.com/Azure/PSRule.Rules.Azure/issues/1318)
      - Use `AZURE_AKS_CLUSTER_MINIMUM_VERSION` to configure the minimum version of the cluster.
- Engineering:
  - Cache Azure Policy Aliases. [#1277](https://github.com/Azure/PSRule.Rules.Azure/issues/1277)
  - Cleanup of additional alias metadata. [#1351](https://github.com/Azure/PSRule.Rules.Azure/pull/1351)
- Bug fixes:
  - Fixed index was out of range with split on mock properties. [#1327](https://github.com/Azure/PSRule.Rules.Azure/issues/1327)
  - Fixed mock objects with no properties. [#1347](https://github.com/Azure/PSRule.Rules.Azure/issues/1347)
  - Fixed sub-resources nesting by scope regression. [#1348](https://github.com/Azure/PSRule.Rules.Azure/issues/1348)
  - Fixed expand of runtime properties on reference objects. [#1324](https://github.com/Azure/PSRule.Rules.Azure/issues/1324)
  - Fixed processing of deployment outputs. [#1316](https://github.com/Azure/PSRule.Rules.Azure/issues/1316)

What's changed since pre-release v1.14.0-B2204013:

- No additional changes.

## v1.14.0-B2204013 (pre-release)

What's changed since pre-release v1.14.0-B2204007:

- Engineering:
  - Cleanup of additional alias metadata. [#1351](https://github.com/Azure/PSRule.Rules.Azure/pull/1351)

## v1.14.0-B2204007 (pre-release)

What's changed since pre-release v1.14.0-B2203117:

- Bug fixes:
  - Fixed mock objects with no properties. [#1347](https://github.com/Azure/PSRule.Rules.Azure/issues/1347)
  - Fixed sub-resources nesting by scope regression. [#1348](https://github.com/Azure/PSRule.Rules.Azure/issues/1348)

## v1.14.0-B2203117 (pre-release)

What's changed since pre-release v1.14.0-B2203088:

- New features:
  - **Experimental**: Cmdlets to validate objects with Azure policy conditions:
    - `Export-AzPolicyAssignmentData` - Exports policy assignment data. [#1266](https://github.com/Azure/PSRule.Rules.Azure/issues/1266)
    - `Export-AzPolicyAssignmentRuleData` - Exports JSON rules from policy assignment data. [#1278](https://github.com/Azure/PSRule.Rules.Azure/issues/1278)
    - `Get-AzPolicyAssignmentDataSource` - Discovers policy assignment data. [#1340](https://github.com/Azure/PSRule.Rules.Azure/issues/1340)
    - See cmdlet help for limitations and usage.
    - Additional information will be posted as this feature evolves [here](https://github.com/Azure/PSRule.Rules.Azure/discussions/1345).
- Engineering:
  - Cache Azure Policy Aliases. [#1277](https://github.com/Azure/PSRule.Rules.Azure/issues/1277)
- Bug fixes:
  - Fixed index was out of range with split on mock properties. [#1327](https://github.com/Azure/PSRule.Rules.Azure/issues/1327)

## v1.14.0-B2203088 (pre-release)

What's changed since pre-release v1.14.0-B2203066:

- New features:
  - Added March 2022 baselines `Azure.GA_2022_03` and `Azure.Preview_2022_03`. [#1334](https://github.com/Azure/PSRule.Rules.Azure/issues/1334)
    - Includes rules released before or during March 2022.
    - Marked `Azure.GA_2021_12` and `Azure.Preview_2021_12` baselines as obsolete.
- Bug fixes:
  - Fixed expand of runtime properties on reference objects. [#1324](https://github.com/Azure/PSRule.Rules.Azure/issues/1324)

## v1.14.0-B2203066 (pre-release)

What's changed since v1.13.4:

- New features:
  - Added support for referencing resources in template. [#1315](https://github.com/Azure/PSRule.Rules.Azure/issues/1315)
    - The `reference()` function can be used to reference resources in template.
    - A placeholder value is still used for resources outside of the template.
- New rules:
  - SignalR Service:
    - Check services use Managed Identities. [#1306](https://github.com/Azure/PSRule.Rules.Azure/issues/1306)
    - Check services use a SKU with an SLA. [#1307](https://github.com/Azure/PSRule.Rules.Azure/issues/1307)
  - Web PubSub Service:
    - Check services use Managed Identities. [#1308](https://github.com/Azure/PSRule.Rules.Azure/issues/1308)
    - Check services use a SKU with an SLA. [#1309](https://github.com/Azure/PSRule.Rules.Azure/issues/1309)
- Updated rules:
  - Azure Kubernetes Service:
    - Updated `Azure.AKS.Version` to use latest stable version `1.21.9`. [#1318](https://github.com/Azure/PSRule.Rules.Azure/issues/1318)
      - Use `AZURE_AKS_CLUSTER_MINIMUM_VERSION` to configure the minimum version of the cluster.
- Bug fixes:
  - Fixed processing of deployment outputs. [#1316](https://github.com/Azure/PSRule.Rules.Azure/issues/1316)

## v1.13.4

What's changed since v1.13.3:

- Bug fixes:
  - Fixed virtual network without any subnets is invalid. [#1303](https://github.com/Azure/PSRule.Rules.Azure/issues/1303)
  - Fixed container registry rules that require a premium tier. [#1304](https://github.com/Azure/PSRule.Rules.Azure/issues/1304)
    - Rules `Azure.ACR.Retention` and `Azure.ACR.ContentTrust` are now only run against premium instances.

## v1.13.3

What's changed since v1.13.2:

- Bug fixes:
  - Fixed bicep build timeout for complex deployments. [#1299](https://github.com/Azure/PSRule.Rules.Azure/issues/1299)

## v1.13.2

What's changed since v1.13.1:

- Engineering:
  - Bump PowerShellStandard.Library to 5.1.1. [#1295](https://github.com/Azure/PSRule.Rules.Azure/pull/1295)
- Bug fixes:
  - Fixed nested resource loops. [#1293](https://github.com/Azure/PSRule.Rules.Azure/issues/1293)

## v1.13.1

What's changed since v1.13.0:

- Bug fixes:
  - Fixed parsing of nested quote pairs within JSON function. [#1288](https://github.com/Azure/PSRule.Rules.Azure/issues/1288)

## v1.13.0

What's changed since v1.12.2:

- New features:
  - Added support for setting defaults for required parameters. [#1065](https://github.com/Azure/PSRule.Rules.Azure/issues/1065)
    - When specified, the value will be used when a parameter value is not provided.
  - Added support expanding Bicep from parameter files. [#1160](https://github.com/Azure/PSRule.Rules.Azure/issues/1160)
- New rules:
  - Azure Cache for Redis:
    - Limit public access for Azure Cache for Redis instances. [#935](https://github.com/Azure/PSRule.Rules.Azure/issues/935)
  - Container App:
    - Check insecure ingress is not enabled (preview). [#1252](https://github.com/Azure/PSRule.Rules.Azure/issues/1252)
  - Key Vault:
    - Check key auto-rotation is enabled (preview). [#1159](https://github.com/Azure/PSRule.Rules.Azure/issues/1159)
  - Recovery Services Vault:
    - Check vaults have replication alerts configured. [#7](https://github.com/Azure/PSRule.Rules.Azure/issues/7)
- Engineering:
  - Automatically build baseline docs. [#1242](https://github.com/Azure/PSRule.Rules.Azure/issues/1242)
  - Bump PSRule dependency to v1.11.1. [#1269](https://github.com/Azure/PSRule.Rules.Azure/pull/1269)
- Bug fixes:
  - Fixed empty value with strong type. [#1258](https://github.com/Azure/PSRule.Rules.Azure/issues/1258)
  - Fixed error with empty logic app trigger. [#1249](https://github.com/Azure/PSRule.Rules.Azure/issues/1249)
  - Fixed out of order parameters. [#1257](https://github.com/Azure/PSRule.Rules.Azure/issues/1257)
  - Fixed mapping default configuration causes cast exception. [#1274](https://github.com/Azure/PSRule.Rules.Azure/issues/1274)
  - Fixed resource id is incorrectly built for sub resource types. [#1279](https://github.com/Azure/PSRule.Rules.Azure/issues/1279)

What's changed since pre-release v1.13.0-B2202113:

- No additional changes.

## v1.13.0-B2202113 (pre-release)

What's changed since pre-release v1.13.0-B2202108:

- Bug fixes:
  - Fixed resource id is incorrectly built for sub resource types. [#1279](https://github.com/Azure/PSRule.Rules.Azure/issues/1279)

## v1.13.0-B2202108 (pre-release)

What's changed since pre-release v1.13.0-B2202103:

- Bug fixes:
  - Fixed mapping default configuration causes cast exception. [#1274](https://github.com/Azure/PSRule.Rules.Azure/issues/1274)

## v1.13.0-B2202103 (pre-release)

What's changed since pre-release v1.13.0-B2202090:

- Engineering:
  - Bump PSRule dependency to v1.11.1. [#1269](https://github.com/Azure/PSRule.Rules.Azure/pull/1269)
- Bug fixes:
  - Fixed out of order parameters. [#1257](https://github.com/Azure/PSRule.Rules.Azure/issues/1257)

## v1.13.0-B2202090 (pre-release)

What's changed since pre-release v1.13.0-B2202063:

- New rules:
  - Azure Cache for Redis:
    - Limit public access for Azure Cache for Redis instances. [#935](https://github.com/Azure/PSRule.Rules.Azure/issues/935)
- Engineering:
  - Automatically build baseline docs. [#1242](https://github.com/Azure/PSRule.Rules.Azure/issues/1242)
- Bug fixes:
  - Fixed empty value with strong type. [#1258](https://github.com/Azure/PSRule.Rules.Azure/issues/1258)

## v1.13.0-B2202063 (pre-release)

What's changed since v1.12.2:

- New features:
  - Added support for setting defaults for required parameters. [#1065](https://github.com/Azure/PSRule.Rules.Azure/issues/1065)
    - When specified, the value will be used when a parameter value is not provided.
  - Added support expanding Bicep from parameter files. [#1160](https://github.com/Azure/PSRule.Rules.Azure/issues/1160)
- New rules:
  - Container App:
    - Check insecure ingress is not enabled (preview). [#1252](https://github.com/Azure/PSRule.Rules.Azure/issues/1252)
  - Key Vault:
    - Check key auto-rotation is enabled (preview). [#1159](https://github.com/Azure/PSRule.Rules.Azure/issues/1159)
  - Recovery Services Vault:
    - Check vaults have replication alerts configured. [#7](https://github.com/Azure/PSRule.Rules.Azure/issues/7)
- Bug fixes:
  - Fixed error with empty logic app trigger. [#1249](https://github.com/Azure/PSRule.Rules.Azure/issues/1249)

## v1.12.2

What's changed since v1.12.1:

- Bug fixes:
  - Fixed detect strong type requirements for nested deployments. [#1235](https://github.com/Azure/PSRule.Rules.Azure/issues/1235)

## v1.12.1

What's changed since v1.12.0:

- Bug fixes:
  - Fixed Bicep already exists with PSRule v2. [#1232](https://github.com/Azure/PSRule.Rules.Azure/issues/1232)

## v1.12.0

What's changed since v1.11.1:

- New rules:
  - Data Explorer:
    - Check clusters use Managed Identities. [#1207](https://github.com/Azure/PSRule.Rules.Azure/issues/1207)
    - Check clusters use a SKU with a SLA. [#1208](https://github.com/Azure/PSRule.Rules.Azure/issues/1208)
    - Check clusters use disk encryption. [#1209](https://github.com/Azure/PSRule.Rules.Azure/issues/1209)
    - Check clusters are in use with databases. [#1215](https://github.com/Azure/PSRule.Rules.Azure/issues/1215)
  - Event Hub:
    - Check namespaces are in use with event hubs. [#1216](https://github.com/Azure/PSRule.Rules.Azure/issues/1216)
    - Check namespaces only accept identity-based authentication. [#1217](https://github.com/Azure/PSRule.Rules.Azure/issues/1217)
  - Azure Recovery Services Vault:
    - Check vaults use geo-redundant storage. [#5](https://github.com/Azure/PSRule.Rules.Azure/issues/5)
  - Service Bus:
    - Check namespaces are in use with queues and topics. [#1218](https://github.com/Azure/PSRule.Rules.Azure/issues/1218)
    - Check namespaces only accept identity-based authentication. [#1219](https://github.com/Azure/PSRule.Rules.Azure/issues/1219)
- Updated rules:
  - Azure Kubernetes Service:
    - Updated `Azure.AKS.Version` to use latest stable version `1.21.7`. [#1188](https://github.com/Azure/PSRule.Rules.Azure/issues/1188)
      - Pinned latest GA baseline `Azure.GA_2021_12` to previous version `1.20.5`.
      - Use `AZURE_AKS_CLUSTER_MINIMUM_VERSION` to configure the minimum version of the cluster.
  - Azure API Management:
    - Check service disabled insecure ciphers.
      [#1128](https://github.com/Azure/PSRule.Rules.Azure/issues/1128)
    - Refactored the cipher and protocol rule into individual rules.
      - `Azure.APIM.Protocols`
      - `Azure.APIM.Ciphers`
- General improvements:
  - **Important change:** Replaced `Azure_AKSMinimumVersion` option with `AZURE_AKS_CLUSTER_MINIMUM_VERSION`. [#941](https://github.com/Azure/PSRule.Rules.Azure/issues/941)
    - For compatibility, if `Azure_AKSMinimumVersion` is set it will be used instead of `AZURE_AKS_CLUSTER_MINIMUM_VERSION`.
    - If only `AZURE_AKS_CLUSTER_MINIMUM_VERSION` is set, this value will be used.
    - The default will be used neither options are configured.
    - If `Azure_AKSMinimumVersion` is set a warning will be generated until the configuration is removed.
    - Support for `Azure_AKSMinimumVersion` is deprecated and will be removed in v2.
    - See [upgrade notes][1] for details.
- Bug fixes:
  - Fixed false positive of blob container with access unspecified. [#1212](https://github.com/Azure/PSRule.Rules.Azure/issues/1212)

What's changed since pre-release v1.12.0-B2201086:

- No additional changes.

## v1.12.0-B2201086 (pre-release)

What's changed since pre-release v1.12.0-B2201067:

- New rules:
  - Data Explorer:
    - Check clusters are in use with databases. [#1215](https://github.com/Azure/PSRule.Rules.Azure/issues/1215)
  - Event Hub:
    - Check namespaces are in use with event hubs. [#1216](https://github.com/Azure/PSRule.Rules.Azure/issues/1216)
    - Check namespaces only accept identity-based authentication. [#1217](https://github.com/Azure/PSRule.Rules.Azure/issues/1217)
  - Azure Recovery Services Vault:
    - Check vaults use geo-redundant storage. [#5](https://github.com/Azure/PSRule.Rules.Azure/issues/5)
  - Service Bus:
    - Check namespaces are in use with queues and topics. [#1218](https://github.com/Azure/PSRule.Rules.Azure/issues/1218)
    - Check namespaces only accept identity-based authentication. [#1219](https://github.com/Azure/PSRule.Rules.Azure/issues/1219)

## v1.12.0-B2201067 (pre-release)

What's changed since pre-release v1.12.0-B2201054:

- New rules:
  - Data Explorer:
    - Check clusters use Managed Identities. [#1207](https://github.com/Azure/PSRule.Rules.Azure/issues/1207)
    - Check clusters use a SKU with a SLA. [#1208](https://github.com/Azure/PSRule.Rules.Azure/issues/1208)
    - Check clusters use disk encryption. [#1209](https://github.com/Azure/PSRule.Rules.Azure/issues/1209)
- Bug fixes:
  - Fixed false positive of blob container with access unspecified. [#1212](https://github.com/Azure/PSRule.Rules.Azure/issues/1212)

## v1.12.0-B2201054 (pre-release)

What's changed since v1.11.1:

- Updated rules:
  - Azure Kubernetes Service:
    - Updated `Azure.AKS.Version` to use latest stable version `1.21.7`. [#1188](https://github.com/Azure/PSRule.Rules.Azure/issues/1188)
      - Pinned latest GA baseline `Azure.GA_2021_12` to previous version `1.20.5`.
      - Use `AZURE_AKS_CLUSTER_MINIMUM_VERSION` to configure the minimum version of the cluster.
  - Azure API Management:
    - Check service disabled insecure ciphers.
      [#1128](https://github.com/Azure/PSRule.Rules.Azure/issues/1128)
    - Refactored the cipher and protocol rule into individual rules.
      - `Azure.APIM.Protocols`
      - `Azure.APIM.Ciphers`
- General improvements:
  - **Important change:** Replaced `Azure_AKSMinimumVersion` option with `AZURE_AKS_CLUSTER_MINIMUM_VERSION`. [#941](https://github.com/Azure/PSRule.Rules.Azure/issues/941)
    - For compatibility, if `Azure_AKSMinimumVersion` is set it will be used instead of `AZURE_AKS_CLUSTER_MINIMUM_VERSION`.
    - If only `AZURE_AKS_CLUSTER_MINIMUM_VERSION` is set, this value will be used.
    - The default will be used neither options are configured.
    - If `Azure_AKSMinimumVersion` is set a warning will be generated until the configuration is removed.
    - Support for `Azure_AKSMinimumVersion` is deprecated and will be removed in v2.
    - See [upgrade notes][1] for details.

## v1.11.1

What's changed since v1.11.0:

- Bug fixes:
  - Fixed `Azure.AKS.CNISubnetSize` rule to use CNI selector. [#1178](https://github.com/Azure/PSRule.Rules.Azure/issues/1178)

## v1.11.0

What's changed since v1.10.4:

- New features:
  - Added baselines containing only Azure preview features. [#1129](https://github.com/Azure/PSRule.Rules.Azure/issues/1129)
    - Added baseline `Azure.Preview_2021_09`.
    - Added baseline `Azure.Preview_2021_12`.
  - Added `Azure.GA_2021_12` baseline. [#1146](https://github.com/Azure/PSRule.Rules.Azure/issues/1146)
    - Includes rules released before or during December 2021 for Azure GA features.
    - Marked baseline `Azure.GA_2021_09` as obsolete.
  - Bicep support promoted from experimental to generally available (GA). [#1176](https://github.com/Azure/PSRule.Rules.Azure/issues/1176)
- New rules:
  - All resources:
    - Check comments for each template resource. [#969](https://github.com/Azure/PSRule.Rules.Azure/issues/969)
  - Automation Account:
    - Automation accounts should enable diagnostic logs. [#1075](https://github.com/Azure/PSRule.Rules.Azure/issues/1075)
  - Azure Kubernetes Service:
    - Check clusters have the HTTP application routing add-on disabled. [#1131](https://github.com/Azure/PSRule.Rules.Azure/issues/1131)
    - Check clusters use the Secrets Store CSI Driver add-on. [#992](https://github.com/Azure/PSRule.Rules.Azure/issues/992)
    - Check clusters autorotation with the Secrets Store CSI Driver add-on. [#993](https://github.com/Azure/PSRule.Rules.Azure/issues/993)
    - Check clusters use Azure AD Pod Managed Identities (preview). [#991](https://github.com/Azure/PSRule.Rules.Azure/issues/991)
  - Azure Redis Cache:
    - Use availability zones for Azure Cache for Redis for regions that support it. [#1078](https://github.com/Azure/PSRule.Rules.Azure/issues/1078)
      - `Azure.Redis.AvailabilityZone`
      - `Azure.RedisEnterprise.Zones`
  - Application Security Group:
    - Check Application Security Groups meet naming requirements. [#1110](https://github.com/Azure/PSRule.Rules.Azure/issues/1110)
  - Firewall:
    - Check Firewalls meet naming requirements. [#1110](https://github.com/Azure/PSRule.Rules.Azure/issues/1110)
    - Check Firewall policies meet naming requirements. [#1110](https://github.com/Azure/PSRule.Rules.Azure/issues/1110)
  - Private Endpoint:
    - Check Private Endpoints meet naming requirements. [#1110](https://github.com/Azure/PSRule.Rules.Azure/issues/1110)
  - Virtual WAN:
    - Check Virtual WANs meet naming requirements. [#1110](https://github.com/Azure/PSRule.Rules.Azure/issues/1110)
- Updated rules:
  - Azure Kubernetes Service:
    - Promoted `Azure.AKS.AutoUpgrade` to GA rule set. [#1130](https://github.com/Azure/PSRule.Rules.Azure/issues/1130)
- General improvements:
  - Added support for template function `tenant()`. [#1124](https://github.com/Azure/PSRule.Rules.Azure/issues/1124)
  - Added support for template function `managementGroup()`. [#1125](https://github.com/Azure/PSRule.Rules.Azure/issues/1125)
  - Added support for template function `pickZones()`. [#518](https://github.com/Azure/PSRule.Rules.Azure/issues/518)
- Engineering:
  - Rule refactoring of rules from PowerShell to YAML. [#1109](https://github.com/Azure/PSRule.Rules.Azure/issues/1109)
    - The following rules were refactored:
      - `Azure.LB.Name`
      - `Azure.NSG.Name`
      - `Azure.Firewall.Mode`
      - `Azure.Route.Name`
      - `Azure.VNET.Name`
      - `Azure.VNG.Name`
      - `Azure.VNG.ConnectionName`
      - `Azure.AppConfig.SKU`
      - `Azure.AppConfig.Name`
      - `Azure.AppInsights.Workspace`
      - `Azure.AppInsights.Name`
      - `Azure.Cosmos.AccountName`
      - `Azure.FrontDoor.State`
      - `Azure.FrontDoor.Name`
      - `Azure.FrontDoor.WAF.Mode`
      - `Azure.FrontDoor.WAF.Enabled`
      - `Azure.FrontDoor.WAF.Name`
      - `Azure.AKS.MinNodeCount`
      - `Azure.AKS.ManagedIdentity`
      - `Azure.AKS.StandardLB`
      - `Azure.AKS.AzurePolicyAddOn`
      - `Azure.AKS.ManagedAAD`
      - `Azure.AKS.AuthorizedIPs`
      - `Azure.AKS.LocalAccounts`
      - `Azure.AKS.AzureRBAC`
- Bug fixes:
  - Fixed output of Bicep informational and warning messages in error stream. [#1157](https://github.com/Azure/PSRule.Rules.Azure/issues/1157)

What's changed since pre-release v1.11.0-B2112112:

- New features:
  - Bicep support promoted from experimental to generally available (GA). [#1176](https://github.com/Azure/PSRule.Rules.Azure/issues/1176)

## v1.11.0-B2112112 (pre-release)

What's changed since pre-release v1.11.0-B2112104:

- New rules:
  - Azure Redis Cache:
    - Use availability zones for Azure Cache for Redis for regions that support it. [#1078](https://github.com/Azure/PSRule.Rules.Azure/issues/1078)
      - `Azure.Redis.AvailabilityZone`
      - `Azure.RedisEnterprise.Zones`

## v1.11.0-B2112104 (pre-release)

What's changed since pre-release v1.11.0-B2112073:

- New rules:
  - Azure Kubernetes Service:
    - Check clusters use Azure AD Pod Managed Identities (preview). [#991](https://github.com/Azure/PSRule.Rules.Azure/issues/991)
- Engineering:
  - Rule refactoring of rules from PowerShell to YAML. [#1109](https://github.com/Azure/PSRule.Rules.Azure/issues/1109)
    - The following rules were refactored:
      - `Azure.AppConfig.SKU`
      - `Azure.AppConfig.Name`
      - `Azure.AppInsights.Workspace`
      - `Azure.AppInsights.Name`
      - `Azure.Cosmos.AccountName`
      - `Azure.FrontDoor.State`
      - `Azure.FrontDoor.Name`
      - `Azure.FrontDoor.WAF.Mode`
      - `Azure.FrontDoor.WAF.Enabled`
      - `Azure.FrontDoor.WAF.Name`
      - `Azure.AKS.MinNodeCount`
      - `Azure.AKS.ManagedIdentity`
      - `Azure.AKS.StandardLB`
      - `Azure.AKS.AzurePolicyAddOn`
      - `Azure.AKS.ManagedAAD`
      - `Azure.AKS.AuthorizedIPs`
      - `Azure.AKS.LocalAccounts`
      - `Azure.AKS.AzureRBAC`
- Bug fixes:
  - Fixed output of Bicep informational and warning messages in error stream. [#1157](https://github.com/Azure/PSRule.Rules.Azure/issues/1157)
  - Fixed obsolete flag for baseline `Azure.Preview_2021_12`. [#1166](https://github.com/Azure/PSRule.Rules.Azure/issues/1166)

## v1.11.0-B2112073 (pre-release)

What's changed since pre-release v1.11.0-B2112024:

- New features:
  - Added baselines containing only Azure preview features. [#1129](https://github.com/Azure/PSRule.Rules.Azure/issues/1129)
    - Added baseline `Azure.Preview_2021_09`.
    - Added baseline `Azure.Preview_2021_12`.
  - Added `Azure.GA_2021_12` baseline. [#1146](https://github.com/Azure/PSRule.Rules.Azure/issues/1146)
    - Includes rules released before or during December 2021 for Azure GA features.
    - Marked baseline `Azure.GA_2021_09` as obsolete.
- New rules:
  - All resources:
    - Check comments for each template resource. [#969](https://github.com/Azure/PSRule.Rules.Azure/issues/969)
- Bug fixes:
  - Fixed template function `equals` parameter count mismatch. [#1137](https://github.com/Azure/PSRule.Rules.Azure/issues/1137)
  - Fixed copy loop on nested deployment parameters is not handled. [#1144](https://github.com/Azure/PSRule.Rules.Azure/issues/1144)
  - Fixed outer copy loop of nested deployment. [#1154](https://github.com/Azure/PSRule.Rules.Azure/issues/1154)

## v1.11.0-B2112024 (pre-release)

What's changed since pre-release v1.11.0-B2111014:

- New rules:
  - Azure Kubernetes Service:
    - Check clusters have the HTTP application routing add-on disabled. [#1131](https://github.com/Azure/PSRule.Rules.Azure/issues/1131)
    - Check clusters use the Secrets Store CSI Driver add-on. [#992](https://github.com/Azure/PSRule.Rules.Azure/issues/992)
    - Check clusters autorotation with the Secrets Store CSI Driver add-on. [#993](https://github.com/Azure/PSRule.Rules.Azure/issues/993)
  - Automation Account:
    - Automation accounts should enable diagnostic logs. [#1075](https://github.com/Azure/PSRule.Rules.Azure/issues/1075)
- Updated rules:
  - Azure Kubernetes Service:
    - Promoted `Azure.AKS.AutoUpgrade` to GA rule set. [#1130](https://github.com/Azure/PSRule.Rules.Azure/issues/1130)
- General improvements:
  - Added support for template function `tenant()`. [#1124](https://github.com/Azure/PSRule.Rules.Azure/issues/1124)
  - Added support for template function `managementGroup()`. [#1125](https://github.com/Azure/PSRule.Rules.Azure/issues/1125)
  - Added support for template function `pickZones()`. [#518](https://github.com/Azure/PSRule.Rules.Azure/issues/518)
- Bug fixes:
  - Fixed `Azure.Policy.WaiverExpiry` date conversion. [#1118](https://github.com/Azure/PSRule.Rules.Azure/issues/1118)

## v1.11.0-B2111014 (pre-release)

What's changed since v1.10.0:

- New rules:
  - Application Security Group:
    - Check Application Security Groups meet naming requirements. [#1110](https://github.com/Azure/PSRule.Rules.Azure/issues/1110)
  - Firewall:
    - Check Firewalls meet naming requirements. [#1110](https://github.com/Azure/PSRule.Rules.Azure/issues/1110)
    - Check Firewall policies meet naming requirements. [#1110](https://github.com/Azure/PSRule.Rules.Azure/issues/1110)
  - Private Endpoint:
    - Check Private Endpoints meet naming requirements. [#1110](https://github.com/Azure/PSRule.Rules.Azure/issues/1110)
  - Virtual WAN:
    - Check Virtual WANs meet naming requirements. [#1110](https://github.com/Azure/PSRule.Rules.Azure/issues/1110)
- Engineering:
  - Rule refactoring of rules from PowerShell to YAML. [#1109](https://github.com/Azure/PSRule.Rules.Azure/issues/1109)
    - The following rules were refactored:
      - `Azure.LB.Name`
      - `Azure.NSG.Name`
      - `Azure.Firewall.Mode`
      - `Azure.Route.Name`
      - `Azure.VNET.Name`
      - `Azure.VNG.Name`
      - `Azure.VNG.ConnectionName`

## v1.10.4

What's changed since v1.10.3:

- Bug fixes:
  - Fixed outer copy loop of nested deployment. [#1154](https://github.com/Azure/PSRule.Rules.Azure/issues/1154)

## v1.10.3

What's changed since v1.10.2:

- Bug fixes:
  - Fixed copy loop on nested deployment parameters is not handled. [#1144](https://github.com/Azure/PSRule.Rules.Azure/issues/1144)

## v1.10.2

What's changed since v1.10.1:

- Bug fixes:
  - Fixed template function `equals` parameter count mismatch. [#1137](https://github.com/Azure/PSRule.Rules.Azure/issues/1137)

## v1.10.1

What's changed since v1.10.0:

- Bug fixes:
  - Fixed `Azure.Policy.WaiverExpiry` date conversion. [#1118](https://github.com/Azure/PSRule.Rules.Azure/issues/1118)

## v1.10.0

What's changed since v1.9.1:

- New features:
  - Added support for parameter strong types. [#1083](https://github.com/Azure/PSRule.Rules.Azure/issues/1083)
    - The value of string parameters can be tested against the expected type.
    - When configuring a location strong type, the parameter value must be a valid Azure location.
    - When configuring a resource type strong type, the parameter value must be a matching resource Id.
- New rules:
  - All resources:
    - Check template expressions do not exceed a maximum length. [#1006](https://github.com/Azure/PSRule.Rules.Azure/issues/1006)
  - Automation Service:
    - Check automation accounts should use managed identities for authentication. [#1074](https://github.com/Azure/PSRule.Rules.Azure/issues/1074)
  - Event Grid:
    - Check topics and domains use managed identities. [#1091](https://github.com/Azure/PSRule.Rules.Azure/issues/1091)
    - Check topics and domains use private endpoints. [#1092](https://github.com/Azure/PSRule.Rules.Azure/issues/1092)
    - Check topics and domains use identity-based authentication. [#1093](https://github.com/Azure/PSRule.Rules.Azure/issues/1093)
- General improvements:
  - Updated default baseline to use module configuration. [#1089](https://github.com/Azure/PSRule.Rules.Azure/issues/1089)
- Engineering:
  - Bump PSRule dependency to v1.9.0. [#1081](https://github.com/Azure/PSRule.Rules.Azure/issues/1081)
  - Bump Microsoft.CodeAnalysis.NetAnalyzers to v6.0.0. [#1080](https://github.com/Azure/PSRule.Rules.Azure/pull/1080)
  - Bump Microsoft.SourceLink.GitHub to 1.1.1. [#1085](https://github.com/Azure/PSRule.Rules.Azure/pull/1085)
- Bug fixes:
  - Fixed expansion of secret references. [#1098](https://github.com/Azure/PSRule.Rules.Azure/issues/1098)
  - Fixed handling of tagging for deployments. [#1099](https://github.com/Azure/PSRule.Rules.Azure/issues/1099)
  - Fixed strong type issue flagged with empty defaultValue string. [#1100](https://github.com/Azure/PSRule.Rules.Azure/issues/1100)

What's changed since pre-release v1.10.0-B2111081:

- No additional changes.

## v1.10.0-B2111081 (pre-release)

What's changed since pre-release v1.10.0-B2111072:

- New rules:
  - Automation Service:
    - Automation accounts should use managed identities for authentication. [#1074](https://github.com/Azure/PSRule.Rules.Azure/issues/1074)

## v1.10.0-B2111072 (pre-release)

What's changed since pre-release v1.10.0-B2111058:

- New rules:
  - All resources:
    - Check template expressions do not exceed a maximum length. [#1006](https://github.com/Azure/PSRule.Rules.Azure/issues/1006)
- Bug fixes:
  - Fixed expansion of secret references. [#1098](https://github.com/Azure/PSRule.Rules.Azure/issues/1098)
  - Fixed handling of tagging for deployments. [#1099](https://github.com/Azure/PSRule.Rules.Azure/issues/1099)
  - Fixed strong type issue flagged with empty defaultValue string. [#1100](https://github.com/Azure/PSRule.Rules.Azure/issues/1100)

## v1.10.0-B2111058 (pre-release)

What's changed since pre-release v1.10.0-B2111040:

- New rules:
  - Event Grid:
    - Check topics and domains use managed identities. [#1091](https://github.com/Azure/PSRule.Rules.Azure/issues/1091)
    - Check topics and domains use private endpoints. [#1092](https://github.com/Azure/PSRule.Rules.Azure/issues/1092)
    - Check topics and domains use identity-based authentication. [#1093](https://github.com/Azure/PSRule.Rules.Azure/issues/1093)
- General improvements:
  - Updated default baseline to use module configuration. [#1089](https://github.com/Azure/PSRule.Rules.Azure/issues/1089)

## v1.10.0-B2111040 (pre-release)

What's changed since v1.9.1:

- New features:
  - Added support for parameter strong types. [#1083](https://github.com/Azure/PSRule.Rules.Azure/issues/1083)
    - The value of string parameters can be tested against the expected type.
    - When configuring a location strong type, the parameter value must be a valid Azure location.
    - When configuring a resource type strong type, the parameter value must be a matching resource Id.
- Engineering:
  - Bump PSRule dependency to v1.9.0. [#1081](https://github.com/Azure/PSRule.Rules.Azure/issues/1081)
  - Bump Microsoft.CodeAnalysis.NetAnalyzers to v6.0.0. [#1080](https://github.com/Azure/PSRule.Rules.Azure/pull/1080)
  - Bump Microsoft.SourceLink.GitHub to 1.1.1. [#1085](https://github.com/Azure/PSRule.Rules.Azure/pull/1085)

## v1.9.1

What's changed since v1.9.0:

- Bug fixes:
  - Fixed can not index into resource group tags. [#1066](https://github.com/Azure/PSRule.Rules.Azure/issues/1066)
  - Fixed `Azure.VM.ASMinMembers` for template deployments. [#1064](https://github.com/Azure/PSRule.Rules.Azure/issues/1064)
  - Fixed zones property not found on public IP resource. [#1070](https://github.com/Azure/PSRule.Rules.Azure/issues/1070)

## v1.9.0

What's changed since v1.8.1:

- New rules:
  - API Management Service:
    - Check API management services are using availability zones when available. [#1017](https://github.com/Azure/PSRule.Rules.Azure/issues/1017)
  - Public IP Address:
    - Check Public IP addresses are configured with zone-redundancy. [#958](https://github.com/Azure/PSRule.Rules.Azure/issues/958)
    - Check Public IP addresses are using Standard SKU. [#979](https://github.com/Azure/PSRule.Rules.Azure/issues/979)
  - User Assigned Managed Identity:
    - Check identities meet naming requirements. [#1021](https://github.com/Azure/PSRule.Rules.Azure/issues/1021)
  - Virtual Network Gateway:
    - Check VPN/ExpressRoute gateways are configured with availability zone SKU. [#926](https://github.com/Azure/PSRule.Rules.Azure/issues/926)
- General improvements:
  - Improved processing of AzOps generated templates. [#799](https://github.com/Azure/PSRule.Rules.Azure/issues/799)
    - `Azure.Template.DefineParameters` is ignored for AzOps generated templates.
    - `Azure.Template.UseLocationParameter` is ignored for AzOps generated templates.
  - Bicep is now installed when using PSRule GitHub Action. [#1050](https://github.com/Azure/PSRule.Rules.Azure/issues/1050)
- Engineering:
  - Bump PSRule dependency to v1.8.0. [#1018](https://github.com/Azure/PSRule.Rules.Azure/issues/1018)
  - Added automated PR workflow to bump `providers.json` monthly. [#1041](https://github.com/Azure/PSRule.Rules.Azure/issues/1041)
- Bug fixes:
  - Fixed AKS Network Policy should accept calico. [#1046](https://github.com/Azure/PSRule.Rules.Azure/issues/1046)
  - Fixed `Azure.ACR.AdminUser` fails when `adminUserEnabled` not set. [#1014](https://github.com/Azure/PSRule.Rules.Azure/issues/1014)
  - Fixed `Azure.KeyVault.Logs` reports cannot index into a null array. [#1024](https://github.com/Azure/PSRule.Rules.Azure/issues/1024)
  - Fixed template function empty returns object reference not set exception. [#1025](https://github.com/Azure/PSRule.Rules.Azure/issues/1025)
  - Fixed delayed binding of `and` template function. [#1026](https://github.com/Azure/PSRule.Rules.Azure/issues/1026)
  - Fixed template function array nests array with array parameters. [#1027](https://github.com/Azure/PSRule.Rules.Azure/issues/1027)
  - Fixed property used by `Azure.ACR.MinSKU` to work more reliably with templates. [#1034](https://github.com/Azure/PSRule.Rules.Azure/issues/1034)
  - Fixed could not determine JSON object type for MockMember using CreateObject. [#1035](https://github.com/Azure/PSRule.Rules.Azure/issues/1035)
  - Fixed Bicep convention ordering. [#1053](https://github.com/Azure/PSRule.Rules.Azure/issues/1053)

What's changed since pre-release v1.9.0-B2110087:

- No additional changes.

## v1.9.0-B2110087 (pre-release)

What's changed since pre-release v1.9.0-B2110082:

- Bug fixes:
  - Fixed Bicep convention ordering. [#1053](https://github.com/Azure/PSRule.Rules.Azure/issues/1053)

## v1.9.0-B2110082 (pre-release)

What's changed since pre-release v1.9.0-B2110059:

- General improvements:
  - Bicep is now installed when using PSRule GitHub Action. [#1050](https://github.com/Azure/PSRule.Rules.Azure/issues/1050)
- Engineering:
  - Added automated PR workflow to bump `providers.json` monthly. [#1041](https://github.com/Azure/PSRule.Rules.Azure/issues/1041)
- Bug fixes:
  - Fixed AKS Network Policy should accept calico. [#1046](https://github.com/Azure/PSRule.Rules.Azure/issues/1046)

## v1.9.0-B2110059 (pre-release)

What's changed since pre-release v1.9.0-B2110040:

- New rules:
  - API Management Service:
    - Check API management services are using availability zones when available. [#1017](https://github.com/Azure/PSRule.Rules.Azure/issues/1017)
- Bug fixes:
  - Fixed property used by `Azure.ACR.MinSKU` to work more reliably with templates. [#1034](https://github.com/Azure/PSRule.Rules.Azure/issues/1034)
  - Fixed could not determine JSON object type for MockMember using CreateObject. [#1035](https://github.com/Azure/PSRule.Rules.Azure/issues/1035)

## v1.9.0-B2110040 (pre-release)

What's changed since pre-release v1.9.0-B2110025:

- New rules:
  - User Assigned Managed Identity:
    - Check identities meet naming requirements. [#1021](https://github.com/Azure/PSRule.Rules.Azure/issues/1021)
- Bug fixes:
  - Fixed `Azure.KeyVault.Logs` reports cannot index into a null array. [#1024](https://github.com/Azure/PSRule.Rules.Azure/issues/1024)
  - Fixed template function empty returns object reference not set exception. [#1025](https://github.com/Azure/PSRule.Rules.Azure/issues/1025)
  - Fixed delayed binding of `and` template function. [#1026](https://github.com/Azure/PSRule.Rules.Azure/issues/1026)
  - Fixed template function array nests array with array parameters. [#1027](https://github.com/Azure/PSRule.Rules.Azure/issues/1027)

## v1.9.0-B2110025 (pre-release)

What's changed since pre-release v1.9.0-B2110014:

- Engineering:
  - Bump PSRule dependency to v1.8.0. [#1018](https://github.com/Azure/PSRule.Rules.Azure/issues/1018)
- Bug fixes:
  - Fixed `Azure.ACR.AdminUser` fails when `adminUserEnabled` not set. [#1014](https://github.com/Azure/PSRule.Rules.Azure/issues/1014)

## v1.9.0-B2110014 (pre-release)

What's changed since pre-release v1.9.0-B2110009:

- Bug fixes:
  - Fixed expression out of range of valid values. [#1005](https://github.com/Azure/PSRule.Rules.Azure/issues/1005)
  - Fixed template expand fails in nested reference expansion. [#1007](https://github.com/Azure/PSRule.Rules.Azure/issues/1007)

## v1.9.0-B2110009 (pre-release)

What's changed since pre-release v1.9.0-B2109027:

- Bug fixes:
  - Fixed handling of comments with template and parameter file rules. [#996](https://github.com/Azure/PSRule.Rules.Azure/issues/996)
  - Fixed `Azure.Template.UseLocationParameter` to only apply to templates deployed as RG scope [#995](https://github.com/Azure/PSRule.Rules.Azure/issues/995)
  - Fixed expand template fails with `createObject` when no parameters are specified. [#1000](https://github.com/Azure/PSRule.Rules.Azure/issues/1000)

## v1.9.0-B2109027 (pre-release)

What's changed since v1.8.0:

- New rules:
  - Public IP Address:
    - Check Public IP addresses are configured with zone-redundancy. [#958](https://github.com/Azure/PSRule.Rules.Azure/issues/958)
    - Check Public IP addresses are using Standard SKU. [#979](https://github.com/Azure/PSRule.Rules.Azure/issues/979)
  - Virtual Network Gateway:
    - Check VPN/ExpressRoute gateways are configured with availability zone SKU. [#926](https://github.com/Azure/PSRule.Rules.Azure/issues/926)
- General improvements:
  - Improved processing of AzOps generated templates. [#799](https://github.com/Azure/PSRule.Rules.Azure/issues/799)
    - `Azure.Template.DefineParameters` is ignored for AzOps generated templates.
    - `Azure.Template.UseLocationParameter` is ignored for AzOps generated templates.
- Bug fixes:
  - Fixed `ToUpper` fails to convert character. [#986](https://github.com/Azure/PSRule.Rules.Azure/issues/986)

## v1.8.1

What's changed since v1.8.0:

- Bug fixes:
  - Fixed handling of comments with template and parameter file rules. [#996](https://github.com/Azure/PSRule.Rules.Azure/issues/996)
  - Fixed `Azure.Template.UseLocationParameter` to only apply to templates deployed as RG scope [#995](https://github.com/Azure/PSRule.Rules.Azure/issues/995)
  - Fixed expand template fails with `createObject` when no parameters are specified. [#1000](https://github.com/Azure/PSRule.Rules.Azure/issues/1000)
  - Fixed `ToUpper` fails to convert character. [#986](https://github.com/Azure/PSRule.Rules.Azure/issues/986)
  - Fixed expression out of range of valid values. [#1005](https://github.com/Azure/PSRule.Rules.Azure/issues/1005)
  - Fixed template expand fails in nested reference expansion. [#1007](https://github.com/Azure/PSRule.Rules.Azure/issues/1007)

## v1.8.0

What's changed since v1.7.0:

- New features:
  - Added `Azure.GA_2021_09` baseline. [#961](https://github.com/Azure/PSRule.Rules.Azure/issues/961)
    - Includes rules released before or during September 2021 for Azure GA features.
    - Marked baseline `Azure.GA_2021_06` as obsolete.
- New rules:
  - Application Gateway:
    - Check App Gateways should use availability zones when available. Thanks [@ArmaanMcleod](https://github.com/ArmaanMcleod). [#928](https://github.com/Azure/PSRule.Rules.Azure/issues/928)
  - Azure Kubernetes Service:
    - Check clusters have control plane audit logs enabled. Thanks [@ArmaanMcleod](https://github.com/ArmaanMcleod). [#882](https://github.com/Azure/PSRule.Rules.Azure/issues/882)
    - Check clusters have control plane diagnostics enabled. Thanks [@ArmaanMcleod](https://github.com/ArmaanMcleod). [#922](https://github.com/Azure/PSRule.Rules.Azure/issues/922)
    - Check clusters use Container Insights for monitoring workloads. Thanks [@ArmaanMcleod](https://github.com/ArmaanMcleod). [#881](https://github.com/Azure/PSRule.Rules.Azure/issues/881)
    - Check clusters use availability zones when available. Thanks [@ArmaanMcleod](https://github.com/ArmaanMcleod). [#880](https://github.com/Azure/PSRule.Rules.Azure/issues/880)
  - Cosmos DB:
    - Check DB account names meet naming requirements. [#954](https://github.com/Azure/PSRule.Rules.Azure/issues/954)
    - Check DB accounts use Azure AD identities for resource management operations. [#953](https://github.com/Azure/PSRule.Rules.Azure/issues/953)
  - Load Balancer:
    - Check Load balancers are using Standard SKU. Thanks [@ArmaanMcleod](https://github.com/ArmaanMcleod). [#957](https://github.com/Azure/PSRule.Rules.Azure/issues/957)
    - Check Load Balancers are configured with zone-redundancy. Thanks [@ArmaanMcleod](https://github.com/ArmaanMcleod). [#927](https://github.com/Azure/PSRule.Rules.Azure/issues/927)
- Engineering:
  - Bump PSRule dependency to v1.7.2. [#951](https://github.com/Azure/PSRule.Rules.Azure/issues/951)
  - Automated update of availability zone information in providers.json. [#907](https://github.com/Azure/PSRule.Rules.Azure/issues/907)
  - Increased test coverage of rule reasons. Thanks [@ArmaanMcleod](https://github.com/ArmaanMcleod). [#960](https://github.com/Azure/PSRule.Rules.Azure/issues/960)
- Bug fixes:
  - Fixed export of in-flight AKS related subnets for kubenet clusters. Thanks [@ArmaanMcleod](https://github.com/ArmaanMcleod). [#920](https://github.com/Azure/PSRule.Rules.Azure/issues/920)
  - Fixed plan instance count is not applicable to Elastic Premium plans. [#946](https://github.com/Azure/PSRule.Rules.Azure/issues/946)
  - Fixed minimum App Service Plan fails Elastic Premium plans. [#945](https://github.com/Azure/PSRule.Rules.Azure/issues/945)
  - Fixed App Service Plan should include PremiumV3 plan. [#944](https://github.com/Azure/PSRule.Rules.Azure/issues/944)
  - Fixed Azure.VM.NICAttached with private endpoints. [#932](https://github.com/Azure/PSRule.Rules.Azure/issues/932)
  - Fixed Bicep CLI fails with unexpected end of content. [#889](https://github.com/Azure/PSRule.Rules.Azure/issues/889)
  - Fixed incomplete reason message for `Azure.Storage.MinTLS`. [#971](https://github.com/Azure/PSRule.Rules.Azure/issues/971)
  - Fixed false positive of `Azure.Storage.UseReplication` with large file storage. [#965](https://github.com/Azure/PSRule.Rules.Azure/issues/965)

What's changed since pre-release v1.8.0-B2109060:

- No additional changes.

## v1.8.0-B2109086 (pre-release)

What's changed since pre-release v1.8.0-B2109060:

- New rules:
  - Load Balancer:
    - Check Load balancers are using Standard SKU. Thanks [@ArmaanMcleod](https://github.com/ArmaanMcleod). [#957](https://github.com/Azure/PSRule.Rules.Azure/issues/957)
- Engineering:
  - Increased test coverage of rule reasons. Thanks [@ArmaanMcleod](https://github.com/ArmaanMcleod). [#960](https://github.com/Azure/PSRule.Rules.Azure/issues/960)
- Bug fixes:
  - Fixed Bicep CLI fails with unexpected end of content. [#889](https://github.com/Azure/PSRule.Rules.Azure/issues/889)
  - Fixed incomplete reason message for `Azure.Storage.MinTLS`. [#971](https://github.com/Azure/PSRule.Rules.Azure/issues/971)
  - Fixed false positive of `Azure.Storage.UseReplication` with large file storage. [#965](https://github.com/Azure/PSRule.Rules.Azure/issues/965)

## v1.8.0-B2109060 (pre-release)

What's changed since pre-release v1.8.0-B2109046:

- New features:
  - Added `Azure.GA_2021_09` baseline. [#961](https://github.com/Azure/PSRule.Rules.Azure/issues/961)
    - Includes rules released before or during September 2021 for Azure GA features.
    - Marked baseline `Azure.GA_2021_06` as obsolete.
- New rules:
  - Load Balancer:
    - Check Load Balancers are configured with zone-redundancy. Thanks [@ArmaanMcleod](https://github.com/ArmaanMcleod). [#927](https://github.com/Azure/PSRule.Rules.Azure/issues/927)

## v1.8.0-B2109046 (pre-release)

What's changed since pre-release v1.8.0-B2109020:

- New rules:
  - Application Gateway:
    - Check App Gateways should use availability zones when available. Thanks [@ArmaanMcleod](https://github.com/ArmaanMcleod). [#928](https://github.com/Azure/PSRule.Rules.Azure/issues/928)
  - Cosmos DB:
    - Check DB account names meet naming requirements. [#954](https://github.com/Azure/PSRule.Rules.Azure/issues/954)
    - Check DB accounts use Azure AD identities for resource management operations. [#953](https://github.com/Azure/PSRule.Rules.Azure/issues/953)
- Bug fixes:
  - Fixed plan instance count is not applicable to Elastic Premium plans. [#946](https://github.com/Azure/PSRule.Rules.Azure/issues/946)
  - Fixed minimum App Service Plan fails Elastic Premium plans. [#945](https://github.com/Azure/PSRule.Rules.Azure/issues/945)
  - Fixed App Service Plan should include PremiumV3 plan. [#944](https://github.com/Azure/PSRule.Rules.Azure/issues/944)
  - Fixed Azure.VM.NICAttached with private endpoints. [#932](https://github.com/Azure/PSRule.Rules.Azure/issues/932)
- Engineering:
  - Bump PSRule dependency to v1.7.2. [#951](https://github.com/Azure/PSRule.Rules.Azure/issues/951)

## v1.8.0-B2109020 (pre-release)

What's changed since pre-release v1.8.0-B2108026:

- New rules:
  - Azure Kubernetes Service:
    - Check clusters have control plane audit logs enabled. Thanks [@ArmaanMcleod](https://github.com/ArmaanMcleod). [#882](https://github.com/Azure/PSRule.Rules.Azure/issues/882)
    - Check clusters have control plane diagnostics enabled. Thanks [@ArmaanMcleod](https://github.com/ArmaanMcleod). [#922](https://github.com/Azure/PSRule.Rules.Azure/issues/922)
- Engineering:
  - Bump PSRule dependency to v1.7.0. [#938](https://github.com/Azure/PSRule.Rules.Azure/issues/938)

## v1.8.0-B2108026 (pre-release)

What's changed since pre-release v1.8.0-B2108013:

- New rules:
  - Azure Kubernetes Service:
    - Check clusters use Container Insights for monitoring workloads. Thanks [@ArmaanMcleod](https://github.com/ArmaanMcleod). [#881](https://github.com/Azure/PSRule.Rules.Azure/issues/881)
- Bug fixes:
  - Fixed export of in-flight AKS related subnets for kubenet clusters. Thanks [@ArmaanMcleod](https://github.com/ArmaanMcleod). [#920](https://github.com/Azure/PSRule.Rules.Azure/issues/920)

## v1.8.0-B2108013 (pre-release)

What's changed since v1.7.0:

- New rules:
  - Azure Kubernetes Service:
    - Check clusters use availability zones when available. Thanks [@ArmaanMcleod](https://github.com/ArmaanMcleod). [#880](https://github.com/Azure/PSRule.Rules.Azure/issues/880)
- Engineering:
  - Bump PSRule dependency to v1.6.1. [#913](https://github.com/Azure/PSRule.Rules.Azure/issues/913)
  - Automated update of availability zone information in providers.json. [#907](https://github.com/Azure/PSRule.Rules.Azure/issues/907)

## v1.7.0

What's changed since v1.6.0:

- New rules:
  - All resources:
    - Check template parameter files use metadata links. [#846](https://github.com/Azure/PSRule.Rules.Azure/issues/846)
      - Configure the `AZURE_PARAMETER_FILE_METADATA_LINK` option to enable this rule.
    - Check template files use a recent schema. [#845](https://github.com/Azure/PSRule.Rules.Azure/issues/845)
    - Check template files use a https schema scheme. [#894](https://github.com/Azure/PSRule.Rules.Azure/issues/894)
    - Check template parameter files use a https schema scheme. [#894](https://github.com/Azure/PSRule.Rules.Azure/issues/894)
    - Check template parameters set a value. [#896](https://github.com/Azure/PSRule.Rules.Azure/issues/896)
    - Check template parameters use a valid secret reference. [#897](https://github.com/Azure/PSRule.Rules.Azure/issues/897)
  - Azure Kubernetes Service:
    - Check clusters using Azure CNI should use large subnets. Thanks [@ArmaanMcleod](https://github.com/ArmaanMcleod). [#273](https://github.com/Azure/PSRule.Rules.Azure/issues/273)
    - Check clusters use auto-scale node pools. Thanks [@ArmaanMcleod](https://github.com/ArmaanMcleod). [#218](https://github.com/Azure/PSRule.Rules.Azure/issues/218)
      - By default, a minimum of a `/23` subnet is required.
      - Configure `AZURE_AKS_CNI_MINIMUM_CLUSTER_SUBNET_SIZE` to change the default minimum subnet size.
  - Storage Account:
    - Check Storage Accounts only accept explicitly allowed network traffic. [#884](https://github.com/Azure/PSRule.Rules.Azure/issues/884)
- Updated rules:
  - Virtual Network:
    - Excluded `AzureFirewallManagementSubnet` from `Azure.VNET.UseNSGs`. [#869](https://github.com/Azure/PSRule.Rules.Azure/issues/869)
- General improvements:
  - Added version information to bicep compilation exceptions. [#903](https://github.com/Azure/PSRule.Rules.Azure/issues/903)
- Engineering:
  - Bump PSRule dependency to v1.6.0. [#871](https://github.com/Azure/PSRule.Rules.Azure/issues/871)
- Bug fixes:
  - Fixed DateTimeAdd function and tests within timezones with DST. [#891](https://github.com/Azure/PSRule.Rules.Azure/issues/891)
  - Fixed `Azure.Template.ParameterValue` failing on empty value. [#901](https://github.com/Azure/PSRule.Rules.Azure/issues/901)

What's changed since pre-release v1.7.0-B2108059:

- No additional changes.

## v1.7.0-B2108059 (pre-release)

What's changed since pre-release v1.7.0-B2108049:

- General improvements:
  - Added version information to bicep compilation exceptions. [#903](https://github.com/Azure/PSRule.Rules.Azure/issues/903)
- Bug fixes:
  - Fixed `Azure.Template.ParameterValue` failing on empty value. [#901](https://github.com/Azure/PSRule.Rules.Azure/issues/901)

## v1.7.0-B2108049 (pre-release)

What's changed since pre-release v1.7.0-B2108040:

- New rules:
  - All resources:
    - Check template files use a recent schema. [#845](https://github.com/Azure/PSRule.Rules.Azure/issues/845)
    - Check template files use a https schema scheme. [#894](https://github.com/Azure/PSRule.Rules.Azure/issues/894)
    - Check template parameter files use a https schema scheme. [#894](https://github.com/Azure/PSRule.Rules.Azure/issues/894)
    - Check template parameters set a value. [#896](https://github.com/Azure/PSRule.Rules.Azure/issues/896)
    - Check template parameters use a valid secret reference. [#897](https://github.com/Azure/PSRule.Rules.Azure/issues/897)
- Bug fixes:
  - Fixed DateTimeAdd function and tests within timezones with DST. [#891](https://github.com/Azure/PSRule.Rules.Azure/issues/891)

## v1.7.0-B2108040 (pre-release)

What's changed since pre-release v1.7.0-B2108020:

- New rules:
  - All resources:
    - Check template parameter files use metadata links. [#846](https://github.com/Azure/PSRule.Rules.Azure/issues/846)
      - Configure the `AZURE_PARAMETER_FILE_METADATA_LINK` option to enable this rule.
  - Azure Kubernetes Service:
    - Check clusters using Azure CNI should use large subnets. Thanks [@ArmaanMcleod](https://github.com/ArmaanMcleod). [#273](https://github.com/Azure/PSRule.Rules.Azure/issues/273)
      - By default, a minimum of a `/23` subnet is required.
      - Configure `AZURE_AKS_CNI_MINIMUM_CLUSTER_SUBNET_SIZE` to change the default minimum subnet size.
  - Storage Account:
    - Check Storage Accounts only accept explicitly allowed network traffic. [#884](https://github.com/Azure/PSRule.Rules.Azure/issues/884)

## v1.7.0-B2108020 (pre-release)

What's changed since v1.6.0:

- New rules:
  - Azure Kubernetes Service:
    - Check clusters use auto-scale node pools. Thanks [@ArmaanMcleod](https://github.com/ArmaanMcleod). [#218](https://github.com/Azure/PSRule.Rules.Azure/issues/218)
- Updated rules:
  - Virtual Network:
    - Excluded `AzureFirewallManagementSubnet` from `Azure.VNET.UseNSGs`. [#869](https://github.com/Azure/PSRule.Rules.Azure/issues/869)
- Engineering:
  - Bump PSRule dependency to v1.6.0. [#871](https://github.com/Azure/PSRule.Rules.Azure/issues/871)

## v1.6.0

What's changed since v1.5.1:

- New features:
  - **Experimental**: Added support for expansion from Bicep source files. [#848](https://github.com/Azure/PSRule.Rules.Azure/issues/848) [#670](https://github.com/Azure/PSRule.Rules.Azure/issues/670) [#858](https://github.com/Azure/PSRule.Rules.Azure/issues/858)
    - Bicep support is currently experimental.
    - To opt-in set the `AZURE_BICEP_FILE_EXPANSION` configuration to `true`.
    - For more information see [Using Bicep](https://azure.github.io/PSRule.Rules.Azure/using-bicep/).
- New rules:
  - Application Gateways:
    - Check Application Gateways publish endpoints by HTTPS. [#841](https://github.com/Azure/PSRule.Rules.Azure/issues/841)
- Engineering:
  - Bump PSRule dependency to v1.5.0. [#832](https://github.com/Azure/PSRule.Rules.Azure/issues/832)
  - Migration of Pester v4 tests to Pester v5. Thanks [@ArmaanMcleod](https://github.com/ArmaanMcleod). [#395](https://github.com/Azure/PSRule.Rules.Azure/issues/395)

What's changed since pre-release v1.6.0-B2108038:

- Bug fixes:
  - Fixed Bicep expand creates deadlock and times out. [#863](https://github.com/Azure/PSRule.Rules.Azure/issues/863)

## v1.6.0-B2108038 (pre-release)

What's changed since pre-release v1.6.0-B2108023:

- Bug fixes:
  - Fixed Bicep expand hangs analysis. [#858](https://github.com/Azure/PSRule.Rules.Azure/issues/858)

## v1.6.0-B2108023 (pre-release)

What's changed since pre-release v1.6.0-B2107028:

- New features:
  - **Experimental**: Added support for expansion from Bicep source files. [#848](https://github.com/Azure/PSRule.Rules.Azure/issues/848) [#670](https://github.com/Azure/PSRule.Rules.Azure/issues/670)
    - Bicep support is currently experimental.
    - To opt-in set the `AZURE_BICEP_FILE_EXPANSION` configuration to `true`.
    - For more information see [Using Bicep](https://azure.github.io/PSRule.Rules.Azure/using-bicep/).

## v1.6.0-B2107028 (pre-release)

What's changed since v1.5.1:

- New rules:
  - Application Gateways:
    - Check Application Gateways publish endpoints by HTTPS. [#841](https://github.com/Azure/PSRule.Rules.Azure/issues/841)
- Engineering:
  - Bump PSRule dependency to v1.5.0. [#832](https://github.com/Azure/PSRule.Rules.Azure/issues/832)

## v1.5.1

What's changed since v1.5.0:

- Bug fixes:
  - Fixed rule does not detect more restrictive NSG rules. [#831](https://github.com/Azure/PSRule.Rules.Azure/issues/831)

## v1.5.0

What's changed since v1.4.1:

- New features:
  - Added `Azure.GA_2021_06` baseline. [#822](https://github.com/Azure/PSRule.Rules.Azure/issues/822)
    - Includes rules released before or during June 2021 for Azure GA features.
    - Marked baseline `Azure.GA_2021_03` as obsolete.
- New rules:
  - Application Insights:
    - Check App Insights resources use workspace-based configuration. [#813](https://github.com/Azure/PSRule.Rules.Azure/issues/813)
    - Check App Insights resources meet naming requirements. [#814](https://github.com/Azure/PSRule.Rules.Azure/issues/814)
- General improvements:
  - Exclude not applicable rules for templates generated with Bicep and PSArm. [#815](https://github.com/Azure/PSRule.Rules.Azure/issues/815)
  - Updated rule help to use docs pages for online version. [#824](https://github.com/Azure/PSRule.Rules.Azure/issues/824)
- Engineering:
  - Bump PSRule dependency to v1.4.0. [#823](https://github.com/Azure/PSRule.Rules.Azure/issues/823)
  - Bump YamlDotNet dependency to v11.2.1. [#821](https://github.com/Azure/PSRule.Rules.Azure/pull/821)
  - Migrate project to Azure GitHub organization and updated links. [#800](https://github.com/Azure/PSRule.Rules.Azure/pull/800)
- Bug fixes:
  - Fixed detection of parameters and variables with line breaks. [#811](https://github.com/Azure/PSRule.Rules.Azure/issues/811)

What's changed since pre-release v1.5.0-B2107002:

- No additional changes.

## v1.5.0-B2107002 (pre-release)

What's changed since pre-release v1.5.0-B2106018:

- New features:
  - Added `Azure.GA_2021_06` baseline. [#822](https://github.com/Azure/PSRule.Rules.Azure/issues/822)
    - Includes rules released before or during June 2021 for Azure GA features.
    - Marked baseline `Azure.GA_2021_03` as obsolete.
- General improvements:
  - Updated rule help to use docs pages for online version. [#824](https://github.com/Azure/PSRule.Rules.Azure/issues/824)
- Engineering:
  - Bump PSRule dependency to v1.4.0. [#823](https://github.com/Azure/PSRule.Rules.Azure/issues/823)
  - Bump YamlDotNet dependency to v11.2.1. [#821](https://github.com/Azure/PSRule.Rules.Azure/pull/821)

## v1.5.0-B2106018 (pre-release)

What's changed since v1.4.1:

- New rules:
  - Application Insights:
    - Check App Insights resources use workspace-based configuration. [#813](https://github.com/Azure/PSRule.Rules.Azure/issues/813)
    - Check App Insights resources meet naming requirements. [#814](https://github.com/Azure/PSRule.Rules.Azure/issues/814)
- General improvements:
  - Exclude not applicable rules for templates generated with Bicep and PSArm. [#815](https://github.com/Azure/PSRule.Rules.Azure/issues/815)
- Engineering:
  - Bump YamlDotNet dependency to v11.2.0. [#801](https://github.com/Azure/PSRule.Rules.Azure/pull/801)
  - Migrate project to Azure GitHub organization and updated links. [#800](https://github.com/Azure/PSRule.Rules.Azure/pull/800)
- Bug fixes:
  - Fixed detection of parameters and variables with line breaks. [#811](https://github.com/Azure/PSRule.Rules.Azure/issues/811)

## v1.4.1

What's changed since v1.4.0:

- Bug fixes:
  - Fixed boolean string conversion case. [#793](https://github.com/Azure/PSRule.Rules.Azure/issues/793)
  - Fixed case sensitive property matching. [#794](https://github.com/Azure/PSRule.Rules.Azure/issues/794)
  - Fixed automatic expansion of template parameter files. [#796](https://github.com/Azure/PSRule.Rules.Azure/issues/796)
    - Template parameter files are not automatically expanded by default.
    - To enable this, set the `AZURE_PARAMETER_FILE_EXPANSION` configuration option.

## v1.4.0

What's changed since v1.3.2:

- New features:
  - Automatically expand template from parameter files for analysis. [#772](https://github.com/Azure/PSRule.Rules.Azure/issues/772)
    - Previously templates needed to be exported with `Export-AzRuleTemplateData`.
    - To export template data automatically use PSRule cmdlets with `-Format File`.
- New rules:
  - Cognitive Search:
    - Check search services meet index SLA replica requirement. [#761](https://github.com/Azure/PSRule.Rules.Azure/issues/761)
    - Check search services meet query SLA replica requirement. [#762](https://github.com/Azure/PSRule.Rules.Azure/issues/762)
    - Check search services meet naming requirements. [#763](https://github.com/Azure/PSRule.Rules.Azure/issues/763)
    - Check search services use a minimum SKU. [#764](https://github.com/Azure/PSRule.Rules.Azure/issues/764)
    - Check search services use managed identities. [#765](https://github.com/Azure/PSRule.Rules.Azure/issues/765)
  - Azure Kubernetes Service:
    - Check clusters use AKS-managed Azure AD integration. [#436](https://github.com/Azure/PSRule.Rules.Azure/issues/436)
    - Check clusters have local account disabled (preview). [#786](https://github.com/Azure/PSRule.Rules.Azure/issues/786)
    - Check clusters have an auto-upgrade channel set (preview). [#787](https://github.com/Azure/PSRule.Rules.Azure/issues/787)
    - Check clusters limit access network access to the API server. [#788](https://github.com/Azure/PSRule.Rules.Azure/issues/788)
    - Check clusters used Azure RBAC for Kubernetes authorization. [#789](https://github.com/Azure/PSRule.Rules.Azure/issues/789)
- Updated rules:
  - Azure Kubernetes Service:
    - Updated `Azure.AKS.Version` to 1.20.5. [#767](https://github.com/Azure/PSRule.Rules.Azure/issues/767)
- General improvements:
  - Automatically nest template sub-resources for analysis. [#746](https://github.com/Azure/PSRule.Rules.Azure/issues/746)
    - Sub-resources such as diagnostic logs or configurations are automatically nested.
    - Automatic nesting a resource requires:
      - The parent resource is defined in the same template.
      - The sub-resource depends on the parent resource.
  - Added support for source location references to template files. [#781](https://github.com/Azure/PSRule.Rules.Azure/issues/781)
    - Output includes source location to resources exported from a templates.
- Bug fixes:
  - Fixed string index parsing in expressions with whitespace. [#775](https://github.com/Azure/PSRule.Rules.Azure/issues/775)
  - Fixed base for DateTimeAdd is not a valid string. [#777](https://github.com/Azure/PSRule.Rules.Azure/issues/777)
- Engineering:
  - Added source link to project. [#783](https://github.com/Azure/PSRule.Rules.Azure/issues/783)

What's changed since pre-release v1.4.0-B2105057:

- No additional changes.

## v1.4.0-B2105057 (pre-release)

What's changed since pre-release v1.4.0-B2105050:

- New rules:
  - Azure Kubernetes Service:
    - Check clusters use AKS-managed Azure AD integration. [#436](https://github.com/Azure/PSRule.Rules.Azure/issues/436)
    - Check clusters have local account disabled (preview). [#786](https://github.com/Azure/PSRule.Rules.Azure/issues/786)
    - Check clusters have an auto-upgrade channel set (preview). [#787](https://github.com/Azure/PSRule.Rules.Azure/issues/787)
    - Check clusters limit access network access to the API server. [#788](https://github.com/Azure/PSRule.Rules.Azure/issues/788)
    - Check clusters used Azure RBAC for Kubernetes authorization. [#789](https://github.com/Azure/PSRule.Rules.Azure/issues/789)
- Updated rules:
  - Azure Kubernetes Service:
    - Updated `Azure.AKS.Version` to 1.20.5. [#767](https://github.com/Azure/PSRule.Rules.Azure/issues/767)
- Engineering:
  - Added source link to project. [#783](https://github.com/Azure/PSRule.Rules.Azure/issues/783)

## v1.4.0-B2105050 (pre-release)

What's changed since pre-release v1.4.0-B2105044:

- General improvements:
  - Added support for source location references to template files. [#781](https://github.com/Azure/PSRule.Rules.Azure/issues/781)
    - Output includes source location to resources exported from a templates.

## v1.4.0-B2105044 (pre-release)

What's changed since pre-release v1.4.0-B2105027:

- New features:
  - Automatically expand template from parameter files for analysis. [#772](https://github.com/Azure/PSRule.Rules.Azure/issues/772)
    - Previously templates needed to be exported with `Export-AzRuleTemplateData`.
    - To export template data automatically use PSRule cmdlets with `-Format File`.
- Bug fixes:
  - Fixed string index parsing in expressions with whitespace. [#775](https://github.com/Azure/PSRule.Rules.Azure/issues/775)
  - Fixed base for DateTimeAdd is not a valid string. [#777](https://github.com/Azure/PSRule.Rules.Azure/issues/777)

## v1.4.0-B2105027 (pre-release)

What's changed since pre-release v1.4.0-B2105020:

- New rules:
  - Cognitive Search:
    - Check search services meet index SLA replica requirement. [#761](https://github.com/Azure/PSRule.Rules.Azure/issues/761)
    - Check search services meet query SLA replica requirement. [#762](https://github.com/Azure/PSRule.Rules.Azure/issues/762)
    - Check search services meet naming requirements. [#763](https://github.com/Azure/PSRule.Rules.Azure/issues/763)
    - Check search services use a minimum SKU. [#764](https://github.com/Azure/PSRule.Rules.Azure/issues/764)
    - Check search services use managed identities. [#765](https://github.com/Azure/PSRule.Rules.Azure/issues/765)

## v1.4.0-B2105020 (pre-release)

What's changed since v1.3.2:

- General improvements:
  - Automatically nest template sub-resources for analysis. [#746](https://github.com/Azure/PSRule.Rules.Azure/issues/746)
    - Sub-resources such as diagnostic logs or configurations are automatically nested.
    - Automatic nesting a resource requires:
      - The parent resource is defined in the same template.
      - The sub-resource depends on the parent resource.

## v1.3.2

What's changed since v1.3.1:

- Bug fixes:
  - Fixed rule reason reported the parameter inputObject is null. [#753](https://github.com/Azure/PSRule.Rules.Azure/issues/753)

## v1.3.1

What's changed since v1.3.0:

- Engineering:
  - Bump PSRule dependency to v1.3.0. [#749](https://github.com/Azure/PSRule.Rules.Azure/issues/749)
  - Bump YamlDotNet dependency to v11.1.1. [#742](https://github.com/Azure/PSRule.Rules.Azure/issues/742)

## v1.3.0

What's changed since v1.2.1:

- New rules:
  - Policy:
    - Check policy assignment display name and description are set. [#725](https://github.com/Azure/PSRule.Rules.Azure/issues/725)
    - Check policy assignment assigned by metadata is set. [#726](https://github.com/Azure/PSRule.Rules.Azure/issues/726)
    - Check policy exemption display name and description are set. [#723](https://github.com/Azure/PSRule.Rules.Azure/issues/723)
    - Check policy waiver exemptions have an expiry date set. [#724](https://github.com/Azure/PSRule.Rules.Azure/issues/724)
- Removed rules:
  - Storage:
    - Remove `Azure.Storage.UseEncryption` as Storage Service Encryption (SSE) is always on. [#630](https://github.com/Azure/PSRule.Rules.Azure/issues/630)
      - SSE is on by default and can not be disabled.
- General improvements:
  - Additional metadata added in parameter files is passed through with `Get-AzRuleTemplateLink`. [#706](https://github.com/Azure/PSRule.Rules.Azure/issues/706)
  - Improved binding support for File inputs. [#480](https://github.com/Azure/PSRule.Rules.Azure/issues/480)
    - Template and parameter file names now return a relative path instead of full path.
  - Added API version for each module resource. [#729](https://github.com/Azure/PSRule.Rules.Azure/issues/729)
- Engineering:
  - Clean up depreciated warning message for configuration option `azureAllowedRegions`. [#737](https://github.com/Azure/PSRule.Rules.Azure/issues/737)
  - Clean up depreciated warning message for configuration option `minAKSVersion`. [#738](https://github.com/Azure/PSRule.Rules.Azure/issues/738)
  - Bump PSRule dependency to v1.2.0. [#713](https://github.com/Azure/PSRule.Rules.Azure/issues/713)
- Bug fixes:
  - Fixed could not load file or assembly YamlDotNet. [#741](https://github.com/Azure/PSRule.Rules.Azure/issues/741)
    - This fix pins the PSRule version to v1.2.0 until the next stable release of PSRule for Azure.

What's changed since pre-release v1.3.0-B2104040:

- No additional changes.

## v1.3.0-B2104040 (pre-release)

What's changed since pre-release v1.3.0-B2104034:

- Bug fixes:
  - Fixed could not load file or assembly YamlDotNet. [#741](https://github.com/Azure/PSRule.Rules.Azure/issues/741)
    - This fix pins the PSRule version to v1.2.0 until the next stable release of PSRule for Azure.

## v1.3.0-B2104034 (pre-release)

What's changed since pre-release v1.3.0-B2104023:

- New rules:
  - Policy:
    - Check policy assignment display name and description are set. [#725](https://github.com/Azure/PSRule.Rules.Azure/issues/725)
    - Check policy assignment assigned by metadata is set. [#726](https://github.com/Azure/PSRule.Rules.Azure/issues/726)
    - Check policy exemption display name and description are set. [#723](https://github.com/Azure/PSRule.Rules.Azure/issues/723)
    - Check policy waiver exemptions have an expiry date set. [#724](https://github.com/Azure/PSRule.Rules.Azure/issues/724)
- Engineering:
  - Clean up depreciated warning message for configuration option `azureAllowedRegions`. [#737](https://github.com/Azure/PSRule.Rules.Azure/issues/737)
  - Clean up depreciated warning message for configuration option `minAKSVersion`. [#738](https://github.com/Azure/PSRule.Rules.Azure/issues/738)

## v1.3.0-B2104023 (pre-release)

What's changed since pre-release v1.3.0-B2104013:

- General improvements:
  - Improved binding support for File inputs. [#480](https://github.com/Azure/PSRule.Rules.Azure/issues/480)
    - Template and parameter file names now return a relative path instead of full path.
  - Added API version for each module resource. [#729](https://github.com/Azure/PSRule.Rules.Azure/issues/729)

## v1.3.0-B2104013 (pre-release)

What's changed since pre-release v1.3.0-B2103007:

- Engineering:
  - Bump PSRule dependency to v1.2.0. [#713](https://github.com/Azure/PSRule.Rules.Azure/issues/713)
- Bug fixes:
  - Fixed export not expanding nested deployments. [#715](https://github.com/Azure/PSRule.Rules.Azure/issues/715)

## v1.3.0-B2103007 (pre-release)

What's changed since v1.2.0:

- Removed rules:
  - Storage:
    - Remove `Azure.Storage.UseEncryption` as Storage Service Encryption (SSE) is always on. [#630](https://github.com/Azure/PSRule.Rules.Azure/issues/630)
      - SSE is on by default and can not be disabled.
- General improvements:
  - Additional metadata added in parameter files is passed through with `Get-AzRuleTemplateLink`. [#706](https://github.com/Azure/PSRule.Rules.Azure/issues/706)

## v1.2.1

What's changed since v1.2.0:

- Bug fixes:
  - Fixed export not expanding nested deployments. [#715](https://github.com/Azure/PSRule.Rules.Azure/issues/715)

## v1.2.0

What's changed since v1.1.4:

- New features:
  - Added `Azure.GA_2021_03` baseline. [#673](https://github.com/Azure/PSRule.Rules.Azure/issues/673)
    - Includes rules released before or during March 2021 for Azure GA features.
    - Marked baseline `Azure.GA_2020_12` as obsolete.
- New rules:
  - Key Vault:
    - Check vaults, keys, and secrets meet name requirements. [#646](https://github.com/Azure/PSRule.Rules.Azure/issues/646)
- Updated rules:
  - Azure Kubernetes Service:
    - Updated `Azure.AKS.Version` to 1.19.7. [#696](https://github.com/Azure/PSRule.Rules.Azure/issues/696)
- General improvements:
  - Added support for user defined functions in templates. [#682](https://github.com/Azure/PSRule.Rules.Azure/issues/682)
- Engineering:
  - Bump PSRule dependency to v1.1.0. [#692](https://github.com/Azure/PSRule.Rules.Azure/issues/692)

What's changed since pre-release v1.2.0-B2103044:

- No additional changes.

## v1.2.0-B2103044 (pre-release)

What's changed since pre-release v1.2.0-B2103032:

- New features:
  - Added `Azure.GA_2021_03` baseline. [#673](https://github.com/Azure/PSRule.Rules.Azure/issues/673)
    - Includes rules released before or during March 2021 for Azure GA features.
    - Marked baseline `Azure.GA_2020_12` as obsolete.
- Updated rules:
  - Azure Kubernetes Service:
    - Updated `Azure.AKS.Version` to 1.19.7. [#696](https://github.com/Azure/PSRule.Rules.Azure/issues/696)

## v1.2.0-B2103032 (pre-release)

What's changed since pre-release v1.2.0-B2103024:

- New rules:
  - Key Vault:
    - Check vaults, keys, and secrets meet name requirements. [#646](https://github.com/Azure/PSRule.Rules.Azure/issues/646)
- Engineering:
  - Bump PSRule dependency to v1.1.0. [#692](https://github.com/Azure/PSRule.Rules.Azure/issues/692)

## v1.2.0-B2103024 (pre-release)

What's changed since v1.1.4:

- General improvements:
  - Added support for user defined functions in templates. [#682](https://github.com/Azure/PSRule.Rules.Azure/issues/682)

## v1.1.4

What's changed since v1.1.3:

- Bug fixes:
  - Fixed handling of literal index with copyIndex function. [#686](https://github.com/Azure/PSRule.Rules.Azure/issues/686)
  - Fixed handling of inner scoped nested deployments. [#687](https://github.com/Azure/PSRule.Rules.Azure/issues/687)

## v1.1.3

What's changed since v1.1.2:

- Bug fixes:
  - Fixed parsing of property names for functions across multiple lines. [#683](https://github.com/Azure/PSRule.Rules.Azure/issues/683)

## v1.1.2

What's changed since v1.1.1:

- Bug fixes:
  - Fixed copy peer property resolve. [#677](https://github.com/Azure/PSRule.Rules.Azure/issues/677)
  - Fixed partial resource group or subscription object not populating. [#678](https://github.com/Azure/PSRule.Rules.Azure/issues/678)
  - Fixed lazy loading of environment and resource providers. [#679](https://github.com/Azure/PSRule.Rules.Azure/issues/679)

## v1.1.1

What's changed since v1.1.0:

- Bug fixes:
  - Fixed support for parameter file schemas. [#674](https://github.com/Azure/PSRule.Rules.Azure/issues/674)

## v1.1.0

What's changed since v1.0.0:

- New features:
  - Exporting template with `Export-AzRuleTemplateData` supports custom resource group and subscription. [#651](https://github.com/Azure/PSRule.Rules.Azure/issues/651)
    - Subscription and resource group used for deployment can be specified instead of using defaults.
    - `ResourceGroupName` parameter of `Export-AzRuleTemplateData` has been renamed to `ResourceGroup`.
    - Added a parameter alias for `ResourceGroupName` on `Export-AzRuleTemplateData`.
- New rules:
  - All resources:
    - Check template parameters are defined. [#631](https://github.com/Azure/PSRule.Rules.Azure/issues/631)
    - Check location parameter is type string. [#632](https://github.com/Azure/PSRule.Rules.Azure/issues/632)
    - Check template parameter `minValue` and `maxValue` constraints are valid. [#637](https://github.com/Azure/PSRule.Rules.Azure/issues/637)
    - Check template resources do not use hard coded locations. [#633](https://github.com/Azure/PSRule.Rules.Azure/issues/633)
    - Check resource group location not referenced instead of location parameter. [#634](https://github.com/Azure/PSRule.Rules.Azure/issues/634)
    - Check increased debug detail is disabled for nested deployments. [#638](https://github.com/Azure/PSRule.Rules.Azure/issues/638)
- General improvements:
  - Added support for matching template by name. [#661](https://github.com/Azure/PSRule.Rules.Azure/issues/661)
    - `Get-AzRuleTemplateLink` discovers `<templateName>.json` from `<templateName>.parameters.json`.
- Engineering:
  - Bump PSRule dependency to v1.0.3. [#648](https://github.com/Azure/PSRule.Rules.Azure/issues/648)
- Bug fixes:
  - Fixed `Azure.VM.ADE` to limit rule to exports only. [#644](https://github.com/Azure/PSRule.Rules.Azure/issues/644)
  - Fixed `if` condition values evaluation order. [#652](https://github.com/Azure/PSRule.Rules.Azure/issues/652)
  - Fixed handling of `int` parameters with large values. [#653](https://github.com/Azure/PSRule.Rules.Azure/issues/653)
  - Fixed handling of expressions split over multiple lines. [#654](https://github.com/Azure/PSRule.Rules.Azure/issues/654)
  - Fixed handling of bool parameter values within logical expressions. [#655](https://github.com/Azure/PSRule.Rules.Azure/issues/655)
  - Fixed copy loop value does not fall within the expected range. [#664](https://github.com/Azure/PSRule.Rules.Azure/issues/664)
  - Fixed template comparison functions handling of large integer values. [#666](https://github.com/Azure/PSRule.Rules.Azure/issues/666)
  - Fixed handling of `createArray` function with no arguments. [#667](https://github.com/Azure/PSRule.Rules.Azure/issues/667)

What's changed since pre-release v1.1.0-B2102034:

- No additional changes.

## v1.1.0-B2102034 (pre-release)

What's changed since pre-release v1.1.0-B2102023:

- General improvements:
  - Added support for matching template by name. [#661](https://github.com/Azure/PSRule.Rules.Azure/issues/661)
    - `Get-AzRuleTemplateLink` discovers `<templateName>.json` from `<templateName>.parameters.json`.
- Bug fixes:
  - Fixed copy loop value does not fall within the expected range. [#664](https://github.com/Azure/PSRule.Rules.Azure/issues/664)
  - Fixed template comparison functions handling of large integer values. [#666](https://github.com/Azure/PSRule.Rules.Azure/issues/666)
  - Fixed handling of `createArray` function with no arguments. [#667](https://github.com/Azure/PSRule.Rules.Azure/issues/667)

## v1.1.0-B2102023 (pre-release)

What's changed since pre-release v1.1.0-B2102015:

- New features:
  - Exporting template with `Export-AzRuleTemplateData` supports custom resource group and subscription. [#651](https://github.com/Azure/PSRule.Rules.Azure/issues/651)
    - Subscription and resource group used for deployment can be specified instead of using defaults.
    - `ResourceGroupName` parameter of `Export-AzRuleTemplateData` has been renamed to `ResourceGroup`.
    - Added a parameter alias for `ResourceGroupName` on `Export-AzRuleTemplateData`.

## v1.1.0-B2102015 (pre-release)

What's changed since pre-release v1.1.0-B2102010:

- Bug fixes:
  - Fixed `if` condition values evaluation order. [#652](https://github.com/Azure/PSRule.Rules.Azure/issues/652)
  - Fixed handling of `int` parameters with large values. [#653](https://github.com/Azure/PSRule.Rules.Azure/issues/653)
  - Fixed handling of expressions split over multiple lines. [#654](https://github.com/Azure/PSRule.Rules.Azure/issues/654)
  - Fixed handling of bool parameter values within logical expressions. [#655](https://github.com/Azure/PSRule.Rules.Azure/issues/655)

## v1.1.0-B2102010 (pre-release)

What's changed since pre-release v1.1.0-B2102001:

- Engineering:
  - Bump PSRule dependency to v1.0.3. [#648](https://github.com/Azure/PSRule.Rules.Azure/issues/648)
- Bug fixes:
  - Fixed `Azure.VM.ADE` to limit rule to exports only. [#644](https://github.com/Azure/PSRule.Rules.Azure/issues/644)

## v1.1.0-B2102001 (pre-release)

What's changed since v1.0.0:

- New rules:
  - All resources:
    - Check template parameters are defined. [#631](https://github.com/Azure/PSRule.Rules.Azure/issues/631)
    - Check location parameter is type string. [#632](https://github.com/Azure/PSRule.Rules.Azure/issues/632)
    - Check template parameter `minValue` and `maxValue` constraints are valid. [#637](https://github.com/Azure/PSRule.Rules.Azure/issues/637)
    - Check template resources do not use hard coded locations. [#633](https://github.com/Azure/PSRule.Rules.Azure/issues/633)
    - Check resource group location not referenced instead of location parameter. [#634](https://github.com/Azure/PSRule.Rules.Azure/issues/634)
    - Check increased debug detail is disabled for nested deployments. [#638](https://github.com/Azure/PSRule.Rules.Azure/issues/638)
- Engineering:
  - Bump PSRule dependency to v1.0.2. [#635](https://github.com/Azure/PSRule.Rules.Azure/issues/635)

## v1.0.0

What's changed since v0.19.0:

- New rules:
  - All resources:
    - Check parameter default value type matches type. [#311](https://github.com/Azure/PSRule.Rules.Azure/issues/311)
    - Check location parameter defaults to resource group. [#361](https://github.com/Azure/PSRule.Rules.Azure/issues/361)
  - Front Door:
    - Check Front Door uses a health probe for each backend pool. [#546](https://github.com/Azure/PSRule.Rules.Azure/issues/546)
    - Check Front Door uses a dedicated health probe path backend pools. [#547](https://github.com/Azure/PSRule.Rules.Azure/issues/547)
    - Check Front Door uses HEAD requests for backend health probes. [#613](https://github.com/Azure/PSRule.Rules.Azure/issues/613)
  - Service Fabric:
    - Check Service Fabric clusters use AAD client authentication. [#619](https://github.com/Azure/PSRule.Rules.Azure/issues/619)
- Updated rules:
  - Azure Kubernetes Service:
    - Updated `Azure.AKS.Version` to 1.19.6. [#603](https://github.com/Azure/PSRule.Rules.Azure/issues/603)
- General improvements:
  - Renamed `Export-AzTemplateRuleData` to `Export-AzRuleTemplateData`. [#596](https://github.com/Azure/PSRule.Rules.Azure/issues/596)
    - New name `Export-AzRuleTemplateData` aligns with prefix of other cmdlets.
    - Use of `Export-AzTemplateRuleData` is now deprecated and will be removed in the next major version.
    - Added alias to allow `Export-AzTemplateRuleData` to continue to be used.
    - Using `Export-AzTemplateRuleData` returns a deprecation warning.
  - Added support for `environment` template function. [#517](https://github.com/Azure/PSRule.Rules.Azure/issues/517)
- Engineering:
  - Bump PSRule dependency to v1.0.1. [#611](https://github.com/Azure/PSRule.Rules.Azure/issues/611)

What's changed since pre-release v1.0.0-B2101028:

- No additional changes.

## v1.0.0-B2101028 (pre-release)

What's changed since pre-release v1.0.0-B2101016:

- New rules:
  - All resources:
    - Check parameter default value type matches type. [#311](https://github.com/Azure/PSRule.Rules.Azure/issues/311)
- General improvements:
  - Renamed `Export-AzTemplateRuleData` to `Export-AzRuleTemplateData`. [#596](https://github.com/Azure/PSRule.Rules.Azure/issues/596)
    - New name `Export-AzRuleTemplateData` aligns with prefix of other cmdlets.
    - Use of `Export-AzTemplateRuleData` is now deprecated and will be removed in the next major version.
    - Added alias to allow `Export-AzTemplateRuleData` to continue to be used.
    - Using `Export-AzTemplateRuleData` returns a deprecation warning.

## v1.0.0-B2101016 (pre-release)

What's changed since pre-release v1.0.0-B2101006:

- New rules:
  - Service Fabric:
    - Check Service Fabric clusters use AAD client authentication. [#619](https://github.com/Azure/PSRule.Rules.Azure/issues/619)
- Bug fixes:
  - Fixed reason `Azure.FrontDoor.ProbePath` so the probe name is included. [#617](https://github.com/Azure/PSRule.Rules.Azure/issues/617)

## v1.0.0-B2101006 (pre-release)

What's changed since v0.19.0:

- New rules:
  - All resources:
    - Check location parameter defaults to resource group. [#361](https://github.com/Azure/PSRule.Rules.Azure/issues/361)
  - Front Door:
    - Check Front Door uses a health probe for each backend pool. [#546](https://github.com/Azure/PSRule.Rules.Azure/issues/546)
    - Check Front Door uses a dedicated health probe path backend pools. [#547](https://github.com/Azure/PSRule.Rules.Azure/issues/547)
    - Check Front Door uses HEAD requests for backend health probes. [#613](https://github.com/Azure/PSRule.Rules.Azure/issues/613)
- Updated rules:
  - Azure Kubernetes Service:
    - Updated `Azure.AKS.Version` to 1.19.6. [#603](https://github.com/Azure/PSRule.Rules.Azure/issues/603)
- General improvements:
  - Added support for `environment` template function. [#517](https://github.com/Azure/PSRule.Rules.Azure/issues/517)
- Engineering:
  - Bump PSRule dependency to v1.0.1. [#611](https://github.com/Azure/PSRule.Rules.Azure/issues/611)
- Redis Cache Enterprise
  - Check Redis Cache Enterprise uses minimum TLS 1.2 [1179](https://github.com/Azure/PSRule.Rules.Azure/issues/1179)

[troubleshooting guide]: troubleshooting.md<|MERGE_RESOLUTION|>--- conflicted
+++ resolved
@@ -42,15 +42,12 @@
   - Virtual Machine:
     - Check that a maintenance configuration for virtual machines is associated by @BenjaminEngeset.
       [#2121](https://github.com/Azure/PSRule.Rules.Azure/issues/2121)
-<<<<<<< HEAD
   - Defender for Cloud:
     - Check that Microsoft Defender for Azure Cosmos DB is enabled by @BenjaminEngeset.
       [#2204](https://github.com/Azure/PSRule.Rules.Azure/issues/2204)
-=======
 - Bug fixes:
   - Fixed handling of database name in `Azure.MariaDB.Database` by @BernieWhite.
     [#2191](https://github.com/Azure/PSRule.Rules.Azure/issues/2191)
->>>>>>> 007372ba
 
 ## v1.27.0-B0015 (pre-release)
 
