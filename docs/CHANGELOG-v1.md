--- conflicted
+++ resolved
@@ -39,11 +39,9 @@
       [#2846](https://github.com/Azure/PSRule.Rules.Azure/issues/2846)
     - Check that database accounts have public network access disabled by @BenjaminEngeset.
       [#2702](https://github.com/Azure/PSRule.Rules.Azure/issues/2702)
-<<<<<<< HEAD
   - Event Hub:
-      Check that access to the namespace endpoints is restricted to only allowed sources by @BenjaminEngeset.
+    - Check that access to the namespace endpoints is restricted to only allowed sources by @BenjaminEngeset.
       [#2701](https://github.com/Azure/PSRule.Rules.Azure/issues/2701)
-=======
 - Updated rules:
   - API Management:
     - **Important change**: Updated `Azure.APIM.AvailabilityZone` to improve accuracy with non-premium SKUs by @BenjaminEngeset.
@@ -53,7 +51,7 @@
       - Updated tests.
       - Updated rule doc.
       - Bumped rule set to `2024_06`.
->>>>>>> 00e1ca9f
+
 
 ## v1.37.0-B0009 (pre-release)
 
