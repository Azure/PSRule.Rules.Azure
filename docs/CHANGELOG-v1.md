---
discussion: false
link_users: true
---

# Change log

See [upgrade notes][1] for helpful information when upgrading from previous versions.

[1]: upgrade-notes.md

**Important notes**:

- Issue #741: `Could not load file or assembly YamlDotNet`.
  See [troubleshooting guide] for a workaround to this issue.
- The configuration option `Azure_AKSMinimumVersion` is replaced with `AZURE_AKS_CLUSTER_MINIMUM_VERSION`.
  If you have this option configured, please update it to `AZURE_AKS_CLUSTER_MINIMUM_VERSION`.
  Support for `Azure_AKSMinimumVersion` will be removed in v2.
  See [upgrade notes][1] for more information.
- The `SupportsTag` PowerShell function has been replaced with the `Azure.Resource.SupportsTags` selector.
  Update PowerShell rules to use the `Azure.Resource.SupportsTags` selector instead.
  Support for the `SupportsTag` function will be removed in v2.
  See [upgrade notes][1] for more information.

## Unreleased

What's changed since pre-release v1.27.0-B0015:

- New rules:
  - Arc-enabled Kubernetes cluster:
    - Check that Microsoft Defender for Containers extension for Arc-enabled Kubernetes clusters is configured by @BenjaminEngeset.
      [#2124](https://github.com/Azure/PSRule.Rules.Azure/issues/2124)
  - Arc-enabled server:
    - Check that a maintenance configuration for Arc-enabled servers is associated by @BenjaminEngeset.
      [#2122](https://github.com/Azure/PSRule.Rules.Azure/issues/2122)
  - Defender for Cloud:
    - Check that Microsoft Defender for APIs is enabled by @BenjaminEngeset.
      [#2186](https://github.com/Azure/PSRule.Rules.Azure/issues/2186)
  - Virtual Machine:
    - Check that a maintenance configuration for virtual machines is associated by @BenjaminEngeset.
      [#2121](https://github.com/Azure/PSRule.Rules.Azure/issues/2121)
<<<<<<< HEAD
- Bug fixes:
  - Fixed handling of database name in `Azure.MariaDB.Database` by @BernieWhite.
    [#2191](https://github.com/Azure/PSRule.Rules.Azure/issues/2191)
=======
  - Application Gateway:
    - Check that Application Gateways uses a v2 SKU by @BenjaminEngeset.
      [#2185](https://github.com/Azure/PSRule.Rules.Azure/issues/2185)
>>>>>>> 2f966c61

## v1.27.0-B0015 (pre-release)

What's changed since pre-release v1.27.0-B0003:

- New rules:
  - API Management:
    - Check that base element for any policy element in a section is configured by @BenjaminEngeset.
      [#2072](https://github.com/Azure/PSRule.Rules.Azure/issues/2072)
  - Defender for Cloud:
    - Check that Microsoft Defender Cloud Security Posture Management is using `Standard` plan by @BenjaminEngeset.
      [#2151](https://github.com/Azure/PSRule.Rules.Azure/issues/2151)
- Updated rules:
  - Container App:
    - Promoted `Azure.ContainerApp.Insecure` to GA rule set by @BernieWhite.
      [#2174](https://github.com/Azure/PSRule.Rules.Azure/issues/2174)
- Bug fixes:
  - Fixed ignoring Redis firewall rules when Redis is configured to allow private connectivity by @BenjaminEngeset.
    [#2171](https://github.com/Azure/PSRule.Rules.Azure/issues/2171)

## v1.27.0-B0003 (pre-release)

What's changed since v1.26.1:

- Updated rules:
  - API Management:
    - Updated `Azure.APIM.EncryptValues` to check all API Management named values are encrypted with Key Vault secrets @BenjaminEngeset.
      [#2146](https://github.com/Azure/PSRule.Rules.Azure/issues/2146)
- Bug fixes:
  - Fixed reference for runtime subnet ID property by @BernieWhite.
    [#2159](https://github.com/Azure/PSRule.Rules.Azure/issues/2159)

## v1.26.1

What's changed since v1.26.0:

- Bug fixes:
  - Fixed null union with first value being null by @BernieWhite.
    [#2075](https://github.com/Azure/PSRule.Rules.Azure/issues/2075)
  - Fixed `Azure.Resource.UseTags` for additional resources that don't support tags by @BernieWhite.
    [#2129](https://github.com/Azure/PSRule.Rules.Azure/issues/2129)

## v1.26.0

What's changed since v1.25.0:

- New features:
  - Added March 2023 baselines `Azure.GA_2023_03` and `Azure.Preview_2023_03` by @BernieWhite.
    [#2138](https://github.com/Azure/PSRule.Rules.Azure/issues/2138)
    - Includes rules released before or during March 2023.
    - Marked `Azure.GA_2022_12` and `Azure.Preview_2022_12` baselines as obsolete.
- New rules:
  - API Management:
    - Check that wildcard `*` for any configuration option in CORS policies settings is not in use by @BenjaminEngeset.
      [#2073](https://github.com/Azure/PSRule.Rules.Azure/issues/2073)
  - Azure Kubernetes Service:
    - Check that the Defender profile with Azure Kubernetes Service clusters are enabled by @BenjaminEngeset.
      [#2123](https://github.com/Azure/PSRule.Rules.Azure/issues/2123)
  - Container App:
    - Check that internal-only ingress for container apps are configured by @BenjaminEngeset.
      [#2098](https://github.com/Azure/PSRule.Rules.Azure/issues/2098)
    - Check that Azure File volumes for container apps are configured by @BenjaminEngeset.
      [#2101](https://github.com/Azure/PSRule.Rules.Azure/issues/2101)
    - Check that the names of container apps meets the naming requirements by @BenjaminEngeset.
      [#2094](https://github.com/Azure/PSRule.Rules.Azure/issues/2094)
    - Check that managed identity for container apps are configured by @BenjaminEngeset.
      [#2096](https://github.com/Azure/PSRule.Rules.Azure/issues/2096)
    - Check that public network access for container apps environments are disabled by @BenjaminEngeset.
      [#2098](https://github.com/Azure/PSRule.Rules.Azure/issues/2098)
  - Deployment:
    - Check that the names of nested deployments meets the naming requirements of deployments by @BenjaminEngeset.
      [#1915](https://github.com/Azure/PSRule.Rules.Azure/issues/1915)
  - IoT Hub:
    - Check IoT Hubs in supported regions only uses TLS 1.2 version by @BenjaminEngeset.
      [#1996](https://github.com/Azure/PSRule.Rules.Azure/issues/1996)
  - Service Bus:
    - Check namespaces audit diagnostic logs are enabled by @BenjaminEngeset.
      [#1862](https://github.com/Azure/PSRule.Rules.Azure/issues/1862)
  - SQL Database:
    - Check that Azure AD-only authentication is enabled by @BenjaminEngeset.
      [#2119](https://github.com/Azure/PSRule.Rules.Azure/issues/2119)
    - Check that Azure AD authentication is configured for SQL Managed Instances by @BenjaminEngeset.
      [#2117](https://github.com/Azure/PSRule.Rules.Azure/issues/2117)
  - SQL Managed Instance:
    - Check that managed identity for SQL Managed Instances are configured by @BenjaminEngeset.
      [#2120](https://github.com/Azure/PSRule.Rules.Azure/issues/2120)
    - Check that Azure AD-only authentication is enabled by @BenjaminEngeset.
      [#2118](https://github.com/Azure/PSRule.Rules.Azure/issues/2118)
- Updated rules:
  - Azure Kubernetes Service:
    - Updated `Azure.AKS.Version` to use latest stable version `1.25.6` by @BernieWhite.
      [#2136](https://github.com/Azure/PSRule.Rules.Azure/issues/2136)
      - Use `AZURE_AKS_CLUSTER_MINIMUM_VERSION` to configure the minimum version of the cluster.
- General improvements:
  - Added a selector for premium Service Bus namespaces by @BernieWhite.
    [#2091](https://github.com/Azure/PSRule.Rules.Azure/issues/2091)
  - Improved export of in-flight deeply nested API Management policies by @BernieWhite.
    [#2153](https://github.com/Azure/PSRule.Rules.Azure/issues/2153)
- Engineering:
  - Bump Microsoft.CodeAnalysis.NetAnalyzers to v7.0.1.
    [#2082](https://github.com/Azure/PSRule.Rules.Azure/pull/2082)
  - Bump Newtonsoft.Json to v13.0.3.
    [#2080](https://github.com/Azure/PSRule.Rules.Azure/pull/2080)
  - Updated resource providers and policy aliases.
    [#2144](https://github.com/Azure/PSRule.Rules.Azure/pull/2144)
  - Bump PSRule to v2.8.1.
    [#2155](https://github.com/Azure/PSRule.Rules.Azure/pull/2155)
  - Bump Az.Resources to v6.6.0.
    [#2155](https://github.com/Azure/PSRule.Rules.Azure/pull/2155)
  - Bump Pester to v5.4.1.
    [#2155](https://github.com/Azure/PSRule.Rules.Azure/pull/2155)
- Bug fixes:
  - Fixed dependency issue of deployments across resource group scopes by @BernieWhite.
    [#2111](https://github.com/Azure/PSRule.Rules.Azure/issues/2111)
  - Fixed false positive with `Azure.Deployment.Name` by @BernieWhite.
    [#2109](https://github.com/Azure/PSRule.Rules.Azure/issues/2109)
  - Fixed false positives for `Azure.AppService.AlwaysOn` with Functions and Workflows by @BernieWhite.
    [#943](https://github.com/Azure/PSRule.Rules.Azure/issues/943)

What's changed since pre-release v1.26.0-B0078:

- No additional changes.

## v1.26.0-B0078 (pre-release)

What's changed since pre-release v1.26.0-B0040:

- General improvements:
  - Improved export of in-flight deeply nested API Management policies by @BernieWhite.
    [#2153](https://github.com/Azure/PSRule.Rules.Azure/issues/2153)
- Engineering:
  - Updated resource providers and policy aliases.
    [#2144](https://github.com/Azure/PSRule.Rules.Azure/pull/2144)
  - Bump PSRule to v2.8.1.
    [#2155](https://github.com/Azure/PSRule.Rules.Azure/pull/2155)
  - Bump Az.Resources to v6.6.0.
    [#2155](https://github.com/Azure/PSRule.Rules.Azure/pull/2155)
  - Bump Pester to v5.4.1.
    [#2155](https://github.com/Azure/PSRule.Rules.Azure/pull/2155)
- Bug fixes:
  - Fixed false positives for `Azure.AppService.AlwaysOn` with Functions and Workflows by @BernieWhite.
    [#943](https://github.com/Azure/PSRule.Rules.Azure/issues/943)

## v1.26.0-B0040 (pre-release)

What's changed since pre-release v1.26.0-B0011:

- New features:
  - Added March 2023 baselines `Azure.GA_2023_03` and `Azure.Preview_2023_03` by @BernieWhite.
    [#2138](https://github.com/Azure/PSRule.Rules.Azure/issues/2138)
    - Includes rules released before or during March 2023.
    - Marked `Azure.GA_2022_12` and `Azure.Preview_2022_12` baselines as obsolete.
- New rules:
  - API Management:
    - Check that wildcard `*` for any configuration option in CORS policies settings is not in use by @BenjaminEngeset.
      [#2073](https://github.com/Azure/PSRule.Rules.Azure/issues/2073)
  - Azure Kubernetes Service:
    - Check that the Defender profile with Azure Kubernetes Service clusters are enabled by @BenjaminEngeset.
      [#2123](https://github.com/Azure/PSRule.Rules.Azure/issues/2123)
  - Container App:
    - Check that internal-only ingress for container apps are configured by @BenjaminEngeset.
      [#2098](https://github.com/Azure/PSRule.Rules.Azure/issues/2098)
    - Check that Azure File volumes for container apps are configured by @BenjaminEngeset.
      [#2101](https://github.com/Azure/PSRule.Rules.Azure/issues/2101)
  - SQL Database:
    - Check that Azure AD-only authentication is enabled by @BenjaminEngeset.
      [#2119](https://github.com/Azure/PSRule.Rules.Azure/issues/2119)
    - Check that Azure AD authentication is configured for SQL Managed Instances by @BenjaminEngeset.
      [#2117](https://github.com/Azure/PSRule.Rules.Azure/issues/2117)
  - SQL Managed Instance:
    - Check that managed identity for SQL Managed Instances are configured by @BenjaminEngeset.
      [#2120](https://github.com/Azure/PSRule.Rules.Azure/issues/2120)
    - Check that Azure AD-only authentication is enabled by @BenjaminEngeset.
      [#2118](https://github.com/Azure/PSRule.Rules.Azure/issues/2118)
- Updated rules:
  - Azure Kubernetes Service:
    - Updated `Azure.AKS.Version` to use latest stable version `1.25.6` by @BernieWhite.
      [#2136](https://github.com/Azure/PSRule.Rules.Azure/issues/2136)
      - Use `AZURE_AKS_CLUSTER_MINIMUM_VERSION` to configure the minimum version of the cluster.
- Bug fixes:
  - Fixed dependency issue of deployments across resource group scopes by @BernieWhite.
    [#2111](https://github.com/Azure/PSRule.Rules.Azure/issues/2111)
  - Fixed false positive with `Azure.Deployment.Name` by @BernieWhite.
    [#2109](https://github.com/Azure/PSRule.Rules.Azure/issues/2109)

## v1.26.0-B0011 (pre-release)

What's changed since v1.25.0:

- New rules:
  - Container App:
    - Check that the names of container apps meets the naming requirements by @BenjaminEngeset.
      [#2094](https://github.com/Azure/PSRule.Rules.Azure/issues/2094)
    - Check that managed identity for container apps are configured by @BenjaminEngeset.
      [#2096](https://github.com/Azure/PSRule.Rules.Azure/issues/2096)
    - Check that public network access for container apps environments are disabled by @BenjaminEngeset.
      [#2098](https://github.com/Azure/PSRule.Rules.Azure/issues/2098)
  - Deployment:
    - Check that the names of nested deployments meets the naming requirements of deployments by @BenjaminEngeset.
      [#1915](https://github.com/Azure/PSRule.Rules.Azure/issues/1915)
  - IoT Hub:
    - Check IoT Hubs in supported regions only uses TLS 1.2 version by @BenjaminEngeset.
      [#1996](https://github.com/Azure/PSRule.Rules.Azure/issues/1996)
  - Service Bus:
    - Check namespaces audit diagnostic logs are enabled by @BenjaminEngeset.
      [#1862](https://github.com/Azure/PSRule.Rules.Azure/issues/1862)
- General improvements:
  - Added a selector for premium Service Bus namespaces by @BernieWhite.
    [#2091](https://github.com/Azure/PSRule.Rules.Azure/issues/2091)
- Engineering:
  - Bump Microsoft.CodeAnalysis.NetAnalyzers to v7.0.1.
    [#2082](https://github.com/Azure/PSRule.Rules.Azure/pull/2082)
  - Bump Newtonsoft.Json to v13.0.3.
    [#2080](https://github.com/Azure/PSRule.Rules.Azure/pull/2080)

## v1.25.1

What's changed since v1.25.0:

- Bug fixes:
  - Fixed dependency issue of deployments across resource group scopes by @BernieWhite.
    [#2111](https://github.com/Azure/PSRule.Rules.Azure/issues/2111)

## v1.25.0

What's changed since v1.24.2:

- New features:
  - **Experimental**: Added `Azure.MCSB.v1` which include rules aligned to the Microsoft Cloud Security Benchmark by @BernieWhite.
    [#1634](https://github.com/Azure/PSRule.Rules.Azure/issues/1634)
- New rules:
  - Defender for Cloud:
    - Check Microsoft Defender for Key Vault is enabled by @BernieWhite.
      [#1632](https://github.com/Azure/PSRule.Rules.Azure/issues/1632)
    - Check Microsoft Defender for DNS is enabled by @BernieWhite.
      [#1632](https://github.com/Azure/PSRule.Rules.Azure/issues/1632)
    - Check Microsoft Defender for ARM is enabled by @BernieWhite.
      [#1632](https://github.com/Azure/PSRule.Rules.Azure/issues/1632)
  - Event Hub:
    - Check Event Hub namespaces only uses TLS 1.2 version by @BenjaminEngeset.
      [#1995](https://github.com/Azure/PSRule.Rules.Azure/issues/1995)
  - Key Vault:
    - Check if firewall is set to deny by @zilberd.
      [#2067](https://github.com/Azure/PSRule.Rules.Azure/issues/2067)
  - Virtual Machine:
    - Virtual machines should be fully deallocated and not stopped by @dcrreynolds.
      [#88](https://github.com/Azure/PSRule.Rules.Azure/issues/88)
- General improvements:
  - Added support for Bicep `toObject` function by @BernieWhite.
    [#2014](https://github.com/Azure/PSRule.Rules.Azure/issues/2014)
  - Added support for configuring a minimum version of Bicep by @BernieWhite.
    [#1935](https://github.com/Azure/PSRule.Rules.Azure/issues/1935)
    - Configure this option to increase the visibility of the version of the Bicep CLI used by PSRule for Azure.
    - Set `AZURE_BICEP_CHECK_TOOL` to `true` to check the Bicep CLI.
    - Set `AZURE_BICEP_MINIMUM_VERSION` to configure the minimum version.
    - If the Bicep CLI is not installed or the version is less than the minimum version an error will be reported.
    - By default, the minimum Bicep version defaults to `0.4.451`.
  - Added support for Bicep custom types by @BernieWhite.
    [#2026](https://github.com/Azure/PSRule.Rules.Azure/issues/2026)
- Engineering:
  - Bump BenchmarkDotNet to v0.13.5.
    [#2052](https://github.com/Azure/PSRule.Rules.Azure/pull/2052)
  - Bump BenchmarkDotNet.Diagnostics.Windows to v0.13.5.
    [#2052](https://github.com/Azure/PSRule.Rules.Azure/pull/2052)
  - Bump Microsoft.NET.Test.Sdk to v17.5.0.
    [#2055](https://github.com/Azure/PSRule.Rules.Azure/pull/2055)
  - Bump Az.Resources to v6.5.2.
    [#2037](https://github.com/Azure/PSRule.Rules.Azure/pull/2037)
  - Updated build to use GitHub Actions by @BernieWhite.
    [#1696](https://github.com/Azure/PSRule.Rules.Azure/issues/1696)
- Bug fixes:
  - Fixed SQL transparent data Encryption (TDE) works properly on all resources including exported resources by @zilberd.
    [#2059](https://github.com/Azure/PSRule.Rules.Azure/issues/2059)
  - Fixed cases of exit code 5 with path probing by @BernieWhite.
    [#1901](https://github.com/Azure/PSRule.Rules.Azure/issues/1901)

What's changed since pre-release v1.25.0-B0100:

- No additional changes.

## v1.25.0-B0138 (pre-release)

What's changed since pre-release v1.25.0-B0100:

- New rules:
  - Event Hub:
    - Check Event Hub namespaces only uses TLS 1.2 version by @BenjaminEngeset.
      [#1995](https://github.com/Azure/PSRule.Rules.Azure/issues/1995)

## v1.25.0-B0100 (pre-release)

What's changed since pre-release v1.25.0-B0065:

- New rules:
  - Key Vault:
    - Check if firewall is set to deny by @zilberd.
      [#2067](https://github.com/Azure/PSRule.Rules.Azure/issues/2067)

## v1.25.0-B0065 (pre-release)

What's changed since pre-release v1.25.0-B0035:

- General improvements:
  - Added support for Bicep `toObject` function by @BernieWhite.
    [#2014](https://github.com/Azure/PSRule.Rules.Azure/issues/2014)
- Engineering:
  - Bump BenchmarkDotNet to v0.13.5.
    [#2052](https://github.com/Azure/PSRule.Rules.Azure/pull/2052)
  - Bump BenchmarkDotNet.Diagnostics.Windows to v0.13.5.
    [#2052](https://github.com/Azure/PSRule.Rules.Azure/pull/2052)
  - Bump Microsoft.NET.Test.Sdk to v17.5.0.
    [#2055](https://github.com/Azure/PSRule.Rules.Azure/pull/2055)
- Bug fixes:
  - Fixed SQL transparent data Encryption (TDE) works properly on all resources including exported resources by @zilberd.
    [#2059](https://github.com/Azure/PSRule.Rules.Azure/issues/2059)

## v1.25.0-B0035 (pre-release)

What's changed since pre-release v1.25.0-B0013:

- New rules:
  - Defender for Cloud:
    - Check Microsoft Defender for Key Vault is enabled by @BernieWhite.
      [#1632](https://github.com/Azure/PSRule.Rules.Azure/issues/1632)
    - Check Microsoft Defender for DNS is enabled by @BernieWhite.
      [#1632](https://github.com/Azure/PSRule.Rules.Azure/issues/1632)
    - Check Microsoft Defender for ARM is enabled by @BernieWhite.
      [#1632](https://github.com/Azure/PSRule.Rules.Azure/issues/1632)
- General improvements:
  - Added support for configuring a minimum version of Bicep by @BernieWhite.
    [#1935](https://github.com/Azure/PSRule.Rules.Azure/issues/1935)
    - Configure this option to increase the visibility of the version of the Bicep CLI used by PSRule for Azure.
    - Set `AZURE_BICEP_CHECK_TOOL` to `true` to check the Bicep CLI.
    - Set `AZURE_BICEP_MINIMUM_VERSION` to configure the minimum version.
    - If the Bicep CLI is not installed or the version is less than the minimum version an error will be reported.
    - By default, the minimum Bicep version defaults to `0.4.451`.
- Engineering:
  - Bump Az.Resources to v6.5.2.
    [#2037](https://github.com/Azure/PSRule.Rules.Azure/pull/2037)
- Bug fixes:
  - Fixed cases of exit code 5 with path probing by @BernieWhite.
    [#1901](https://github.com/Azure/PSRule.Rules.Azure/issues/1901)

## v1.25.0-B0013 (pre-release)

What's changed since v1.24.2:

- New features:
  - **Experimental**: Added `Azure.MCSB.v1` which include rules aligned to the Microsoft Cloud Security Benchmark by @BernieWhite.
    [#1634](https://github.com/Azure/PSRule.Rules.Azure/issues/1634)
- New rules:
  - Virtual Machine:
    - Virtual machines should be fully deallocated and not stopped by @dcrreynolds.
      [#88](https://github.com/Azure/PSRule.Rules.Azure/issues/88)
- General improvements:
  - Added support for Bicep custom types by @BernieWhite.
    [#2026](https://github.com/Azure/PSRule.Rules.Azure/issues/2026)
- Engineering:
  - Updated build to use GitHub Actions by @BernieWhite.
    [#1696](https://github.com/Azure/PSRule.Rules.Azure/issues/1696)
  - Bump BenchmarkDotNet to v0.13.4.
    [#1992](https://github.com/Azure/PSRule.Rules.Azure/pull/1992)
  - Bump BenchmarkDotNet.Diagnostics.Windows to v0.13.4.
    [#1992](https://github.com/Azure/PSRule.Rules.Azure/pull/1992)

## v1.24.2

This is a republish of v1.24.1 to fix a release issue.
What's changed since v1.24.0:

- Bug fixes:
  - Fixed Bicep expand object or null by @BernieWhite.
    [#2021](https://github.com/Azure/PSRule.Rules.Azure/issues/2021)

## v1.24.1

What's changed since v1.24.0:

- Bug fixes:
  - Fixed Bicep expand object or null by @BernieWhite.
    [#2021](https://github.com/Azure/PSRule.Rules.Azure/issues/2021)

## v1.24.0

What's changed since v1.23.0:

- General improvements:
  - Updated `Export-AzRuleData` to improve export performance by @BernieWhite.
    [#1341](https://github.com/Azure/PSRule.Rules.Azure/issues/1341)
    - Removed `Az.Resources` dependency.
    - Added async threading for export concurrency.
    - Improved performance by using automatic look up of API versions by using provider cache.
  - Added support for Bicep lambda functions by @BernieWhite.
    [#1536](https://github.com/Azure/PSRule.Rules.Azure/issues/1536)
    - Bicep `filter`, `map`, `reduce`, and `sort` are supported.
    - Support for `flatten` was previously added in v1.23.0.
  - Added optimization for policy type conditions by @BernieWhite.
    [#1966](https://github.com/Azure/PSRule.Rules.Azure/issues/1966)
- Engineering:
  - Bump PSRule to v2.7.0.
    [#1973](https://github.com/Azure/PSRule.Rules.Azure/pull/1973)
  - Updated resource providers and policy aliases.
    [#1736](https://github.com/Azure/PSRule.Rules.Azure/pull/1736)
  - Bump Az.Resources to v6.5.1.
    [#1973](https://github.com/Azure/PSRule.Rules.Azure/pull/1973)
  - Bump Newtonsoft.Json to v13.0.2.
    [#1903](https://github.com/Azure/PSRule.Rules.Azure/pull/1903)
  - Bump Pester to v5.4.0.
    [#1994](https://github.com/Azure/PSRule.Rules.Azure/pull/1994)
- Bug fixes:
  - Fixed `Export-AzRuleData` may not export all data if throttled by @BernieWhite.
    [#1341](https://github.com/Azure/PSRule.Rules.Azure/issues/1341)
  - Fixed failed to expand nested deployment with runtime shallow parameter by @BernieWhite.
    [#2004](https://github.com/Azure/PSRule.Rules.Azure/issues/2004)
  - Fixed `apiVersion` comparison of `requestContext` by @BernieWhite.
    [#1654](https://github.com/Azure/PSRule.Rules.Azure/issues/1654)
  - Fixed simple cases for field type expressions by @BernieWhite.
    [#1323](https://github.com/Azure/PSRule.Rules.Azure/issues/1323)

What's changed since pre-release v1.24.0-B0035:

- No additional changes.

## v1.24.0-B0035 (pre-release)

What's changed since pre-release v1.24.0-B0013:

- General improvements:
  - Added support for Bicep lambda functions by @BernieWhite.
    [#1536](https://github.com/Azure/PSRule.Rules.Azure/issues/1536)
    - Bicep `filter`, `map`, `reduce`, and `sort` are supported.
    - Support for `flatten` was previously added in v1.23.0.
  - Added optimization for policy type conditions by @BernieWhite.
    [#1966](https://github.com/Azure/PSRule.Rules.Azure/issues/1966)
- Engineering:
  - Updated resource providers and policy aliases.
    [#1736](https://github.com/Azure/PSRule.Rules.Azure/pull/1736)
- Bug fixes:
  - Fixed failed to expand nested deployment with runtime shallow parameter by @BernieWhite.
    [#2004](https://github.com/Azure/PSRule.Rules.Azure/issues/2004)
  - Fixed `apiVersion` comparison of `requestContext` by @BernieWhite.
    [#1654](https://github.com/Azure/PSRule.Rules.Azure/issues/1654)
  - Fixed simple cases for field type expressions by @BernieWhite.
    [#1323](https://github.com/Azure/PSRule.Rules.Azure/issues/1323)

## v1.24.0-B0013 (pre-release)

What's changed since v1.23.0:

- General improvements:
  - Updated `Export-AzRuleData` to improve export performance by @BernieWhite.
    [#1341](https://github.com/Azure/PSRule.Rules.Azure/issues/1341)
    - Removed `Az.Resources` dependency.
    - Added async threading for export concurrency.
    - Improved performance by using automatic look up of API versions by using provider cache.
- Engineering:
  - Bump PSRule to v2.7.0.
    [#1973](https://github.com/Azure/PSRule.Rules.Azure/pull/1973)
  - Bump Az.Resources to v6.5.1.
    [#1973](https://github.com/Azure/PSRule.Rules.Azure/pull/1973)
  - Bump Newtonsoft.Json to v13.0.2.
    [#1903](https://github.com/Azure/PSRule.Rules.Azure/pull/1903)
  - Bump Pester to v5.4.0.
    [#1994](https://github.com/Azure/PSRule.Rules.Azure/pull/1994)
- Bug fixes:
  - Fixed `Export-AzRuleData` may not export all data if throttled by @BernieWhite.
    [#1341](https://github.com/Azure/PSRule.Rules.Azure/issues/1341)

## v1.23.0

What's changed since v1.22.2:

- New features:
  - Added December 2022 baselines `Azure.GA_2022_12` and `Azure.Preview_2022_12` by @BernieWhite.
    [#1961](https://github.com/Azure/PSRule.Rules.Azure/issues/1961)
    - Includes rules released before or during December 2022.
    - Marked `Azure.GA_2022_09` and `Azure.Preview_2022_09` baselines as obsolete.
- New rules:
  - API Management:
    - Check API management instances has multi-region deployment gateways enabled by @BenjaminEngeset.
      [#1910](https://github.com/Azure/PSRule.Rules.Azure/issues/1910)
  - Application Gateway:
    - Check Application Gateways names meet naming requirements by @BenjaminEngeset.
      [#1943](https://github.com/Azure/PSRule.Rules.Azure/issues/1943)
  - Azure Cache for Redis:
    - Check Azure Cache for Redis instances uses Redis 6 by @BenjaminEngeset.
      [#1077](https://github.com/Azure/PSRule.Rules.Azure/issues/1077)
  - Azure Database for MariaDB:
    - Check Azure Database for MariaDB servers limits the amount of firewall permitted IP addresses by @BenjaminEngeset.
      [#1856](https://github.com/Azure/PSRule.Rules.Azure/issues/1856)
    - Check Azure Database for MariaDB servers limits the amount of firewall rules allowed by @BenjaminEngeset.
      [#1855](https://github.com/Azure/PSRule.Rules.Azure/issues/1855)
    - Check Azure Database for MariaDB servers does not have Azure services bypassed on firewall by @BenjaminEngeset.
      [#1857](https://github.com/Azure/PSRule.Rules.Azure/issues/1857)
  - Bastion:
    - Check Bastion hosts names meet naming requirements by @BenjaminEngeset.
      [#1950](https://github.com/Azure/PSRule.Rules.Azure/issues/1950)
  - Recovery Services Vault:
    - Check Recovery Services vaults names meet naming requirements by @BenjaminEngeset.
      [#1953](https://github.com/Azure/PSRule.Rules.Azure/issues/1953)
  - Virtual Machine:
    - Check virtual machines has Azure Monitor Agent installed by @BenjaminEngeset.
      [#1868](https://github.com/Azure/PSRule.Rules.Azure/issues/1868)
  - Virtual Machine Scale Sets:
    - Check virtual machine scale sets has Azure Monitor Agent installed by @BenjaminEngeset.
      [#1867](https://github.com/Azure/PSRule.Rules.Azure/issues/1867)
- Updated rules:
  - Azure Kubernetes Service:
    - Updated `Azure.AKS.Version` to use latest stable version `1.25.4` by @BernieWhite.
      [#1960](https://github.com/Azure/PSRule.Rules.Azure/issues/1960)
      - Use `AZURE_AKS_CLUSTER_MINIMUM_VERSION` to configure the minimum version of the cluster.
- General improvements:
  - Improves handling for policy definition modes by using support tags selector by @BernieWhite.
    [#1946](https://github.com/Azure/PSRule.Rules.Azure/issues/1946)
  - Added support to export exemptions related to policy assignments by @BernieWhite.
    [#1888](https://github.com/Azure/PSRule.Rules.Azure/issues/1888)
  - Added support for Bicep `flatten` function by @BernieWhite.
    [#1536](https://github.com/Azure/PSRule.Rules.Azure/issues/1536)
- Engineering:
  - Bump Az.Resources to v6.5.0.
    [#1945](https://github.com/Azure/PSRule.Rules.Azure/pull/1945)
  - Bump Microsoft.NET.Test.Sdk v17.4.1.
    [#1964](https://github.com/Azure/PSRule.Rules.Azure/pull/1964)
- Bug fixes:
  - Fixed Azure.AKS.Version ignore clusters with auto-upgrade enabled by @BenjaminEngeset.
    [#1926](https://github.com/Azure/PSRule.Rules.Azure/issues/1926)

What's changed since pre-release v1.23.0-B0072:

- No additional changes.

## v1.23.0-B0072 (pre-release)

What's changed since pre-release v1.23.0-B0046:

- New features:
  - Added December 2022 baselines `Azure.GA_2022_12` and `Azure.Preview_2022_12` by @BernieWhite.
    [#1961](https://github.com/Azure/PSRule.Rules.Azure/issues/1961)
    - Includes rules released before or during December 2022.
    - Marked `Azure.GA_2022_09` and `Azure.Preview_2022_09` baselines as obsolete.
- Updated rules:
  - Azure Kubernetes Service:
    - Updated `Azure.AKS.Version` to use latest stable version `1.25.4` by @BernieWhite.
      [#1960](https://github.com/Azure/PSRule.Rules.Azure/issues/1960)
      - Use `AZURE_AKS_CLUSTER_MINIMUM_VERSION` to configure the minimum version of the cluster.
- General improvements:
  - Improves handling for policy definition modes by using support tags selector by @BernieWhite.
    [#1946](https://github.com/Azure/PSRule.Rules.Azure/issues/1946)
- Engineering:
  - Bump Microsoft.NET.Test.Sdk v17.4.1.
    [#1964](https://github.com/Azure/PSRule.Rules.Azure/pull/1964)

## v1.23.0-B0046 (pre-release)

What's changed since pre-release v1.23.0-B0025:

- New rules:
  - Bastion:
    - Check Bastion hosts names meet naming requirements by @BenjaminEngeset.
      [#1950](https://github.com/Azure/PSRule.Rules.Azure/issues/1950)
  - Recovery Services Vault:
    - Check Recovery Services vaults names meet naming requirements by @BenjaminEngeset.
      [#1953](https://github.com/Azure/PSRule.Rules.Azure/issues/1953)
- Bug fixes:
  - Fixed `Azure.Deployment.SecureValue` with `reference` function expression by @BernieWhite.
    [#1882](https://github.com/Azure/PSRule.Rules.Azure/issues/1882)

## v1.23.0-B0025 (pre-release)

What's changed since pre-release v1.23.0-B0009:

- New rules:
  - Application Gateway:
    - Check Application Gateways names meet naming requirements by @BenjaminEngeset.
      [#1943](https://github.com/Azure/PSRule.Rules.Azure/issues/1943)
  - Azure Cache for Redis:
    - Check Azure Cache for Redis instances uses Redis 6 by @BenjaminEngeset.
      [#1077](https://github.com/Azure/PSRule.Rules.Azure/issues/1077)
  - Virtual Machine Scale Sets:
    - Check virtual machine scale sets has Azure Monitor Agent installed by @BenjaminEngeset.
      [#1867](https://github.com/Azure/PSRule.Rules.Azure/issues/1867)
- General improvements:
  - Added support to export exemptions related to policy assignments by @BernieWhite.
    [#1888](https://github.com/Azure/PSRule.Rules.Azure/issues/1888)
  - Added support for Bicep `flatten` function by @BernieWhite.
    [#1536](https://github.com/Azure/PSRule.Rules.Azure/issues/1536)
- Engineering:
  - Bump Az.Resources to v6.5.0.
    [#1945](https://github.com/Azure/PSRule.Rules.Azure/pull/1945)

## v1.23.0-B0009 (pre-release)

What's changed since v1.22.1:

- New rules:
  - API Management:
    - Check API management instances has multi-region deployment gateways enabled by @BenjaminEngeset.
      [#1910](https://github.com/Azure/PSRule.Rules.Azure/issues/1910)
  - Azure Database for MariaDB:
    - Check Azure Database for MariaDB servers limits the amount of firewall permitted IP addresses by @BenjaminEngeset.
      [#1856](https://github.com/Azure/PSRule.Rules.Azure/issues/1856)
    - Check Azure Database for MariaDB servers limits the amount of firewall rules allowed by @BenjaminEngeset.
      [#1855](https://github.com/Azure/PSRule.Rules.Azure/issues/1855)
    - Check Azure Database for MariaDB servers does not have Azure services bypassed on firewall by @BenjaminEngeset.
      [#1857](https://github.com/Azure/PSRule.Rules.Azure/issues/1857)
  - Virtual Machine:
    - Check virtual machines has Azure Monitor Agent installed by @BenjaminEngeset.
      [#1868](https://github.com/Azure/PSRule.Rules.Azure/issues/1868)
- Bug fixes:
  - Fixed Azure.AKS.Version ignore clusters with auto-upgrade enabled by @BenjaminEngeset.
    [#1926](https://github.com/Azure/PSRule.Rules.Azure/issues/1926)

## v1.22.2

What's changed since v1.22.1:

- Bug fixes:
  - Fixed `Azure.Deployment.SecureValue` with `reference` function expression by @BernieWhite.
    [#1882](https://github.com/Azure/PSRule.Rules.Azure/issues/1882)

## v1.22.1

What's changed since v1.22.0:

- Bug fixes:
  - Fixed template parameter does not use the required format by @BernieWhite.
    [#1930](https://github.com/Azure/PSRule.Rules.Azure/issues/1930)

## v1.22.0

What's changed since v1.21.2:

- New rules:
  - API Management:
    - Check API management instances uses multi-region deployment by @BenjaminEngeset.
      [#1030](https://github.com/Azure/PSRule.Rules.Azure/issues/1030)
    - Check api management instances limits control plane API calls to apim with version `'2021-08-01'` or newer by @BenjaminEngeset.
      [#1819](https://github.com/Azure/PSRule.Rules.Azure/issues/1819)
  - App Service Environment:
    - Check app service environments uses version 3 (ASEv3) instead of classic version 1 (ASEv1) and version 2 (ASEv2) by @BenjaminEngeset.
      [#1805](https://github.com/Azure/PSRule.Rules.Azure/issues/1805)
  - Azure Database for MariaDB:
    - Check Azure Database for MariaDB servers, databases, firewall rules and VNET rules names meet naming requirements by @BenjaminEngeset.
      [#1854](https://github.com/Azure/PSRule.Rules.Azure/issues/1854)
    - Check Azure Database for MariaDB servers only uses TLS 1.2 version by @BenjaminEngeset.
      [#1853](https://github.com/Azure/PSRule.Rules.Azure/issues/1853)
    - Check Azure Database for MariaDB servers only accept encrypted connections by @BenjaminEngeset.
      [#1852](https://github.com/Azure/PSRule.Rules.Azure/issues/1852)
    - Check Azure Database for MariaDB servers have Microsoft Defender configured by @BenjaminEngeset.
      [#1850](https://github.com/Azure/PSRule.Rules.Azure/issues/1850)
    - Check Azure Database for MariaDB servers have geo-redundant backup configured by @BenjaminEngeset.
      [#1848](https://github.com/Azure/PSRule.Rules.Azure/issues/1848)
  - Azure Database for PostgreSQL:
    - Check Azure Database for PostgreSQL servers have Microsoft Defender configured by @BenjaminEngeset.
      [#286](https://github.com/Azure/PSRule.Rules.Azure/issues/286)
    - Check Azure Database for PostgreSQL servers have geo-redundant backup configured by @BenjaminEngeset.
      [#285](https://github.com/Azure/PSRule.Rules.Azure/issues/285)
  - Azure Database for MySQL:
    - Check Azure Database for MySQL servers have Microsoft Defender configured by @BenjaminEngeset.
      [#287](https://github.com/Azure/PSRule.Rules.Azure/issues/287)
    - Check Azure Database for MySQL servers uses the flexible deployment model by @BenjaminEngeset.
      [#1841](https://github.com/Azure/PSRule.Rules.Azure/issues/1841)
    - Check Azure Database for MySQL Flexible Servers have geo-redundant backup configured by @BenjaminEngeset.
      [#1840](https://github.com/Azure/PSRule.Rules.Azure/issues/1840)
    - Check Azure Database for MySQL servers have geo-redundant backup configured by @BenjaminEngeset.
      [#284](https://github.com/Azure/PSRule.Rules.Azure/issues/284)
  - Azure Resource Deployments:
    - Check for nested deployment that are scoped to `outer` and passing secure values by @ms-sambell.
      [#1475](https://github.com/Azure/PSRule.Rules.Azure/issues/1475)
    - Check custom script extension uses protected settings for secure values by @ms-sambell.
      [#1478](https://github.com/Azure/PSRule.Rules.Azure/issues/1478)
  - Front Door:
    - Check front door uses caching by @BenjaminEngeset.
      [#548](https://github.com/Azure/PSRule.Rules.Azure/issues/548)
  - Virtual Machine:
    - Check virtual machines running SQL Server uses Premium disks or above by @BenjaminEngeset.
      [#9](https://github.com/Azure/PSRule.Rules.Azure/issues/9)
  - Virtual Network:
    - Check VNETs with a GatewaySubnet also has an AzureFirewallSubnet by @BernieWhite.
      [#875](https://github.com/Azure/PSRule.Rules.Azure/issues/875)
- General improvements:
  - Added debug logging improvements for Bicep expansion by @BernieWhite.
    [#1901](https://github.com/Azure/PSRule.Rules.Azure/issues/1901)
- Engineering:
  - Bump PSRule to v2.6.0.
    [#1883](https://github.com/Azure/PSRule.Rules.Azure/pull/1883)
  - Bump Az.Resources to v6.4.1.
    [#1883](https://github.com/Azure/PSRule.Rules.Azure/pull/1883)
  - Bump Microsoft.NET.Test.Sdk to v17.4.0
    [#1838](https://github.com/Azure/PSRule.Rules.Azure/pull/1838)
  - Bump coverlet.collector to v3.2.0.
    [#1814](https://github.com/Azure/PSRule.Rules.Azure/pull/1814)
- Bug fixes:
  - Fixed ref and name duplicated by @BernieWhite.
    [#1876](https://github.com/Azure/PSRule.Rules.Azure/issues/1876)
  - Fixed an item with the same key for parameters by @BernieWhite
    [#1871](https://github.com/Azure/PSRule.Rules.Azure/issues/1871)
  - Fixed policy parse of `requestContext` function by @BernieWhite.
    [#1654](https://github.com/Azure/PSRule.Rules.Azure/issues/1654)
  - Fixed handling of policy type field by @BernieWhite.
    [#1323](https://github.com/Azure/PSRule.Rules.Azure/issues/1323)
  - Fixed `Azure.AppService.WebProbe` with non-boolean value set by @BernieWhite.
    [#1906](https://github.com/Azure/PSRule.Rules.Azure/issues/1906)
  - Fixed managed identity flagged as secret by `Azure.Deployment.OutputSecretValue` by @BernieWhite.
    [#1826](https://github.com/Azure/PSRule.Rules.Azure/issues/1826)
    [#1886](https://github.com/Azure/PSRule.Rules.Azure/issues/1886)
  - Fixed missing support for diagnostic settings category groups by @BenjaminEngeset.
    [#1873](https://github.com/Azure/PSRule.Rules.Azure/issues/1873)

What's changed since pre-release v1.22.0-B0203:

- No additional changes.

## v1.22.0-B0203 (pre-release)

What's changed since pre-release v1.22.0-B0153:

- General improvements:
  - Added debug logging improvements for Bicep expansion by @BernieWhite.
    [#1901](https://github.com/Azure/PSRule.Rules.Azure/issues/1901)
- Bug fixes:
  - Fixed `Azure.AppService.WebProbe` with non-boolean value set by @BernieWhite.
    [#1906](https://github.com/Azure/PSRule.Rules.Azure/issues/1906)

## v1.22.0-B0153 (pre-release)

What's changed since pre-release v1.22.0-B0106:

- Bug fixes:
  - Fixed managed identity flagged as secret by `Azure.Deployment.OutputSecretValue` by @BernieWhite.
    [#1826](https://github.com/Azure/PSRule.Rules.Azure/issues/1826)
    [#1886](https://github.com/Azure/PSRule.Rules.Azure/issues/1886)

## v1.22.0-B0106 (pre-release)

What's changed since pre-release v1.22.0-B0062:

- New rules:
  - API Management:
    - Check API management instances uses multi-region deployment by @BenjaminEngeset.
      [#1030](https://github.com/Azure/PSRule.Rules.Azure/issues/1030)
  - Azure Database for MariaDB:
    - Check Azure Database for MariaDB servers, databases, firewall rules and VNET rules names meet naming requirements by @BenjaminEngeset.
      [#1854](https://github.com/Azure/PSRule.Rules.Azure/issues/1854)
- Engineering:
  - Bump PSRule to v2.6.0.
    [#1883](https://github.com/Azure/PSRule.Rules.Azure/pull/1883)
  - Bump Az.Resources to v6.4.1.
    [#1883](https://github.com/Azure/PSRule.Rules.Azure/pull/1883)
- Bug fixes:
  - Fixed ref and name duplicated by @BernieWhite.
    [#1876](https://github.com/Azure/PSRule.Rules.Azure/issues/1876)
  - Fixed an item with the same key for parameters by @BernieWhite
    [#1871](https://github.com/Azure/PSRule.Rules.Azure/issues/1871)
  - Fixed policy parse of `requestContext` function by @BernieWhite.
    [#1654](https://github.com/Azure/PSRule.Rules.Azure/issues/1654)
  - Fixed handling of policy type field by @BernieWhite.
    [#1323](https://github.com/Azure/PSRule.Rules.Azure/issues/1323)

## v1.22.0-B0062 (pre-release)

What's changed since pre-release v1.22.0-B0026:

- New rules:
  - Azure Database for MariaDB:
    - Check Azure Database for MariaDB servers only uses TLS 1.2 version by @BenjaminEngeset.
      [#1853](https://github.com/Azure/PSRule.Rules.Azure/issues/1853)
    - Check Azure Database for MariaDB servers only accept encrypted connections by @BenjaminEngeset.
      [#1852](https://github.com/Azure/PSRule.Rules.Azure/issues/1852)
    - Check Azure Database for MariaDB servers have Microsoft Defender configured by @BenjaminEngeset.
      [#1850](https://github.com/Azure/PSRule.Rules.Azure/issues/1850)
    - Check Azure Database for MariaDB servers have geo-redundant backup configured by @BenjaminEngeset.
      [#1848](https://github.com/Azure/PSRule.Rules.Azure/issues/1848)
  - Azure Database for PostgreSQL:
    - Check Azure Database for PostgreSQL servers have Microsoft Defender configured by @BenjaminEngeset.
      [#286](https://github.com/Azure/PSRule.Rules.Azure/issues/286)
    - Check Azure Database for PostgreSQL servers have geo-redundant backup configured by @BenjaminEngeset.
      [#285](https://github.com/Azure/PSRule.Rules.Azure/issues/285)
  - Azure Database for MySQL:
    - Check Azure Database for MySQL servers have Microsoft Defender configured by @BenjaminEngeset.
      [#287](https://github.com/Azure/PSRule.Rules.Azure/issues/287)
    - Check Azure Database for MySQL servers uses the flexible deployment model by @BenjaminEngeset.
      [#1841](https://github.com/Azure/PSRule.Rules.Azure/issues/1841)
    - Check Azure Database for MySQL Flexible Servers have geo-redundant backup configured by @BenjaminEngeset.
      [#1840](https://github.com/Azure/PSRule.Rules.Azure/issues/1840)
    - Check Azure Database for MySQL servers have geo-redundant backup configured by @BenjaminEngeset.
      [#284](https://github.com/Azure/PSRule.Rules.Azure/issues/284)
  - Azure Resource Deployments:
    - Check for nested deployment that are scoped to `outer` and passing secure values by @ms-sambell.
      [#1475](https://github.com/Azure/PSRule.Rules.Azure/issues/1475)
    - Check custom script extension uses protected settings for secure values by @ms-sambell.
      [#1478](https://github.com/Azure/PSRule.Rules.Azure/issues/1478)
  - Virtual Machine:
    - Check virtual machines running SQL Server uses Premium disks or above by @BenjaminEngeset.
      [#9](https://github.com/Azure/PSRule.Rules.Azure/issues/9)
- Engineering:
  - Bump Microsoft.NET.Test.Sdk to v17.4.0
    [#1838](https://github.com/Azure/PSRule.Rules.Azure/pull/1838)
  - Bump coverlet.collector to v3.2.0.
    [#1814](https://github.com/Azure/PSRule.Rules.Azure/pull/1814)
- Bug fixes:
  - Fixed missing support for diagnostic settings category groups by @BenjaminEngeset.
    [#1873](https://github.com/Azure/PSRule.Rules.Azure/issues/1873)

## v1.22.0-B0026 (pre-release)

What's changed since pre-release v1.22.0-B0011:

- New rules:
  - API Management:
    - Check api management instances limits control plane API calls to apim with version `'2021-08-01'` or newer by @BenjaminEngeset.
      [#1819](https://github.com/Azure/PSRule.Rules.Azure/issues/1819)
- Engineering:
  - Bump Az.Resources to v6.4.0.
    [#1829](https://github.com/Azure/PSRule.Rules.Azure/pull/1829)
- Bug fixes:
  - Fixed non-Linux VM images flagged as Linux by @BernieWhite.
    [#1825](https://github.com/Azure/PSRule.Rules.Azure/issues/1825)
  - Fixed failed to expand with last function on runtime property by @BernieWhite.
    [#1830](https://github.com/Azure/PSRule.Rules.Azure/issues/1830)

## v1.22.0-B0011 (pre-release)

What's changed since v1.21.0:

- New rules:
  - App Service Environment:
    - Check app service environments uses version 3 (ASEv3) instead of classic version 1 (ASEv1) and version 2 (ASEv2) by @BenjaminEngeset.
      [#1805](https://github.com/Azure/PSRule.Rules.Azure/issues/1805)
  - Front Door:
    - Check front door uses caching by @BenjaminEngeset.
      [#548](https://github.com/Azure/PSRule.Rules.Azure/issues/548)
  - Virtual Network:
    - Check VNETs with a GatewaySubnet also has an AzureFirewallSubnet by @BernieWhite.
      [#875](https://github.com/Azure/PSRule.Rules.Azure/issues/875)

## v1.21.2

What's changed since v1.21.1:

- Bug fixes:
  - Fixed non-Linux VM images flagged as Linux by @BernieWhite.
    [#1825](https://github.com/Azure/PSRule.Rules.Azure/issues/1825)
  - Fixed failed to expand with last function on runtime property by @BernieWhite.
    [#1830](https://github.com/Azure/PSRule.Rules.Azure/issues/1830)

## v1.21.1

What's changed since v1.21.0:

- Bug fixes:
  - Fixed multiple nested parameter loops returns stack empty exception by @BernieWhite.
    [#1811](https://github.com/Azure/PSRule.Rules.Azure/issues/1811)
  - Fixed `Azure.ACR.ContentTrust` when customer managed keys are enabled by @BernieWhite.
    [#1810](https://github.com/Azure/PSRule.Rules.Azure/issues/1810)

## v1.21.0

What's changed since v1.20.2:

- New features:
  - Mapping of Azure Security Benchmark v3 to security rules by @jagoodwin.
    [#1610](https://github.com/Azure/PSRule.Rules.Azure/issues/1610)
- New rules:
  - Deployment:
    - Check sensitive resource values use secure parameters by @VeraBE @BernieWhite.
      [#1773](https://github.com/Azure/PSRule.Rules.Azure/issues/1773)
  - Service Bus:
    - Check service bus namespaces uses TLS 1.2 version by @BenjaminEngeset.
      [#1777](https://github.com/Azure/PSRule.Rules.Azure/issues/1777)
  - Virtual Machine:
    - Check virtual machines uses Azure Monitor Agent instead of old legacy Log Analytics Agent by @BenjaminEngeset.
      [#1792](https://github.com/Azure/PSRule.Rules.Azure/issues/1792)
  - Virtual Machine Scale Sets:
    - Check virtual machine scale sets uses Azure Monitor Agent instead of old legacy Log Analytics Agent by @BenjaminEngeset.
      [#1792](https://github.com/Azure/PSRule.Rules.Azure/issues/1792)
  - Virtual Network:
    - Check VNETs with a GatewaySubnet also has a AzureBastionSubnet by @BenjaminEngeset.
      [#1761](https://github.com/Azure/PSRule.Rules.Azure/issues/1761)
- General improvements:
  - Added built-in list of ignored policy definitions by @BernieWhite.
    [#1730](https://github.com/Azure/PSRule.Rules.Azure/issues/1730)
    - To ignore additional policy definitions, use the `AZURE_POLICY_IGNORE_LIST` configuration option.
- Engineering:
  - Bump PSRule to v2.5.3.
    [#1800](https://github.com/Azure/PSRule.Rules.Azure/pull/1800)
  - Bump Az.Resources to v6.3.1.
    [#1800](https://github.com/Azure/PSRule.Rules.Azure/pull/1800)

What's changed since pre-release v1.21.0-B0050:

- No additional changes.

## v1.21.0-B0050 (pre-release)

What's changed since pre-release v1.21.0-B0027:

- New rules:
  - Virtual Machine:
    - Check virtual machines uses Azure Monitor Agent instead of old legacy Log Analytics Agent by @BenjaminEngeset.
      [#1792](https://github.com/Azure/PSRule.Rules.Azure/issues/1792)
  - Virtual Machine Scale Sets:
    - Check virtual machine scale sets uses Azure Monitor Agent instead of old legacy Log Analytics Agent by @BenjaminEngeset.
      [#1792](https://github.com/Azure/PSRule.Rules.Azure/issues/1792)
- Engineering:
  - Bump PSRule to v2.5.3.
    [#1800](https://github.com/Azure/PSRule.Rules.Azure/pull/1800)
  - Bump Az.Resources to v6.3.1.
    [#1800](https://github.com/Azure/PSRule.Rules.Azure/pull/1800)
- Bug fixes:
  - Fixed contains function unable to match array by @BernieWhite.
    [#1793](https://github.com/Azure/PSRule.Rules.Azure/issues/1793)

## v1.21.0-B0027 (pre-release)

What's changed since pre-release v1.21.0-B0011:

- New rules:
  - Deployment:
    - Check sensitive resource values use secure parameters by @VeraBE @BernieWhite.
      [#1773](https://github.com/Azure/PSRule.Rules.Azure/issues/1773)
  - Service Bus:
    - Check service bus namespaces uses TLS 1.2 version by @BenjaminEngeset.
      [#1777](https://github.com/Azure/PSRule.Rules.Azure/issues/1777)

## v1.21.0-B0011 (pre-release)

What's changed since v1.20.1:

- New features:
  - Mapping of Azure Security Benchmark v3 to security rules by @jagoodwin.
    [#1610](https://github.com/Azure/PSRule.Rules.Azure/issues/1610)
- New rules:
  - Virtual Network:
    - Check VNETs with a GatewaySubnet also has a AzureBastionSubnet by @BenjaminEngeset.
      [#1761](https://github.com/Azure/PSRule.Rules.Azure/issues/1761)
- General improvements:
  - Added built-in list of ignored policy definitions by @BernieWhite.
    [#1730](https://github.com/Azure/PSRule.Rules.Azure/issues/1730)
    - To ignore additional policy definitions, use the `AZURE_POLICY_IGNORE_LIST` configuration option.
- Engineering:
  - Bump PSRule to v2.5.1.
    [#1782](https://github.com/Azure/PSRule.Rules.Azure/pull/1782)
  - Bump Az.Resources to v6.3.0.
    [#1782](https://github.com/Azure/PSRule.Rules.Azure/pull/1782)

## v1.20.2

What's changed since v1.20.1:

- Bug fixes:
  - Fixed contains function unable to match array by @BernieWhite.
    [#1793](https://github.com/Azure/PSRule.Rules.Azure/issues/1793)

## v1.20.1

What's changed since v1.20.0:

- Bug fixes:
  - Fixed expand bicep source when reading JsonContent into a parameter by @BernieWhite.
    [#1780](https://github.com/Azure/PSRule.Rules.Azure/issues/1780)

## v1.20.0

What's changed since v1.19.2:

- New features:
  - Added September 2022 baselines `Azure.GA_2022_09` and `Azure.Preview_2022_09` by @BernieWhite.
    [#1738](https://github.com/Azure/PSRule.Rules.Azure/issues/1738)
    - Includes rules released before or during September 2022.
    - Marked `Azure.GA_2022_06` and `Azure.Preview_2022_06` baselines as obsolete.
- New rules:
  - AKS:
    - Check clusters use Ephemeral OS disk by @BenjaminEngeset.
      [#1618](https://github.com/Azure/PSRule.Rules.Azure/issues/1618)
  - App Configuration:
    - Check app configuration store has purge protection enabled by @BenjaminEngeset.
      [#1689](https://github.com/Azure/PSRule.Rules.Azure/issues/1689)
    - Check app configuration store has one or more replicas by @BenjaminEngeset.
      [#1688](https://github.com/Azure/PSRule.Rules.Azure/issues/1688)
    - Check app configuration store audit diagnostic logs are enabled by @BenjaminEngeset.
      [#1690](https://github.com/Azure/PSRule.Rules.Azure/issues/1690)
    - Check identity-based authentication is used for configuration stores by @pazdedav.
      [#1691](https://github.com/Azure/PSRule.Rules.Azure/issues/1691)
  - Application Gateway WAF:
    - Check policy is enabled by @fbinotto.
      [#1470](https://github.com/Azure/PSRule.Rules.Azure/issues/1470)
    - Check policy uses prevention mode by @fbinotto.
      [#1470](https://github.com/Azure/PSRule.Rules.Azure/issues/1470)
    - Check policy uses managed rule sets by @fbinotto.
      [#1470](https://github.com/Azure/PSRule.Rules.Azure/issues/1470)
    - Check policy does not have any exclusions defined by @fbinotto.
      [#1470](https://github.com/Azure/PSRule.Rules.Azure/issues/1470)
  - Azure Cache for Redis:
    - Check the number of firewall rules for caches by @jonathanruiz.
      [#544](https://github.com/Azure/PSRule.Rules.Azure/issues/544)
    - Check the number of IP addresses in firewall rules for caches by @jonathanruiz.
      [#544](https://github.com/Azure/PSRule.Rules.Azure/issues/544)
  - CDN:
    - Check CDN profile uses Front Door Standard or Premium tier by @BenjaminEngeset.
      [#1612](https://github.com/Azure/PSRule.Rules.Azure/issues/1612)
  - Container Registry:
    - Check soft delete policy is enabled by @BenjaminEngeset.
      [#1674](https://github.com/Azure/PSRule.Rules.Azure/issues/1674)
  - Defender for Cloud:
    - Check Microsoft Defender for Containers is enable by @jdewisscher.
      [#1632](https://github.com/Azure/PSRule.Rules.Azure/issues/1632)
    - Check Microsoft Defender for Servers is enabled by @jdewisscher.
      [#1632](https://github.com/Azure/PSRule.Rules.Azure/issues/1632)
    - Check Microsoft Defender for SQL is enabled by @jdewisscher.
      [#1632](https://github.com/Azure/PSRule.Rules.Azure/issues/1632)
    - Check Microsoft Defender for App Services is enabled by @jdewisscher.
      [#1632](https://github.com/Azure/PSRule.Rules.Azure/issues/1632)
    - Check Microsoft Defender for Storage is enabled by @jdewisscher.
      [#1632](https://github.com/Azure/PSRule.Rules.Azure/issues/1632)
    - Check Microsoft Defender for SQL Servers on VMs is enabled by @jdewisscher.
      [#1632](https://github.com/Azure/PSRule.Rules.Azure/issues/1632)
  - Deployment:
    - Check that nested deployments securely pass through administrator usernames by @ms-sambell.
      [#1479](https://github.com/Azure/PSRule.Rules.Azure/issues/1479)
  - Front Door WAF:
    - Check policy is enabled by @fbinotto.
      [#1470](https://github.com/Azure/PSRule.Rules.Azure/issues/1470)
    - Check policy uses prevention mode by @fbinotto.
      [#1470](https://github.com/Azure/PSRule.Rules.Azure/issues/1470)
    - Check policy uses managed rule sets by @fbinotto.
      [#1470](https://github.com/Azure/PSRule.Rules.Azure/issues/1470)
    - Check policy does not have any exclusions defined by @fbinotto.
      [#1470](https://github.com/Azure/PSRule.Rules.Azure/issues/1470)
  - Network Security Group:
    - Check AKS managed NSGs don't contain custom rules by @ms-sambell.
      [#8](https://github.com/Azure/PSRule.Rules.Azure/issues/8)
  - Storage Account:
    - Check blob container soft delete is enabled by @pazdedav.
      [#1671](https://github.com/Azure/PSRule.Rules.Azure/issues/1671)
    - Check file share soft delete is enabled by @jonathanruiz.
      [#966](https://github.com/Azure/PSRule.Rules.Azure/issues/966)
  - VMSS:
    - Check Linux VMSS has disabled password authentication by @BenjaminEngeset.
      [#1635](https://github.com/Azure/PSRule.Rules.Azure/issues/1635)
- Updated rules:
  - **Important change**: Updated rules, tests and docs with Microsoft Defender for Cloud by @jonathanruiz.
    [#545](https://github.com/Azure/PSRule.Rules.Azure/issues/545)
    - The following rules have been renamed with aliases:
      - Renamed `Azure.SQL.ThreatDetection` to `Azure.SQL.DefenderCloud`.
      - Renamed `Azure.SecurityCenter.Contact` to `Azure.DefenderCloud.Contact`.
      - Renamed `Azure.SecurityCenter.Provisioning` to `Azure.DefenderCloud.Provisioning`.
    - If you are referencing the old names please consider updating to the new names.
  - Updated documentation examples for Front Door and Key Vault rules by @lluppesms.
    [#1667](https://github.com/Azure/PSRule.Rules.Azure/issues/1667)
  - Improved the way we check that VM or VMSS has Linux by @verabe.
    [#1704](https://github.com/Azure/PSRule.Rules.Azure/issues/1704)
  - Azure Kubernetes Service:
    - Updated `Azure.AKS.Version` to use latest stable version `1.23.8` by @BernieWhite.
      [#1627](https://github.com/Azure/PSRule.Rules.Azure/issues/1627)
      - Use `AZURE_AKS_CLUSTER_MINIMUM_VERSION` to configure the minimum version of the cluster.
  - Event Grid:
    - Promoted `Azure.EventGrid.DisableLocalAuth` to GA rule set by @BernieWhite.
      [#1628](https://github.com/Azure/PSRule.Rules.Azure/issues/1628)
  - Key Vault:
    - Promoted `Azure.KeyVault.AutoRotationPolicy` to GA rule set by @BernieWhite.
      [#1629](https://github.com/Azure/PSRule.Rules.Azure/issues/1629)
- General improvements:
  - Updated NSG documentation with code snippets and links by @simone-bennett.
    [#1607](https://github.com/Azure/PSRule.Rules.Azure/issues/1607)
  - Updated Application Gateway documentation with code snippets by @ms-sambell.
    [#1608](https://github.com/Azure/PSRule.Rules.Azure/issues/1608)
  - Updated SQL firewall rules documentation by @ms-sambell.
    [#1569](https://github.com/Azure/PSRule.Rules.Azure/issues/1569)
  - Updated Container Apps documentation and rule to new resource type by @marie-schmidt.
    [#1672](https://github.com/Azure/PSRule.Rules.Azure/issues/1672)
  - Updated KeyVault and FrontDoor documentation with code snippets by @lluppesms.
    [#1667](https://github.com/Azure/PSRule.Rules.Azure/issues/1667)
  - Added tag and annotation metadata from policy for rules generation by @BernieWhite.
    [#1652](https://github.com/Azure/PSRule.Rules.Azure/issues/1652)
  - Added hash to `name` and `ref` properties for policy rules by @ArmaanMcleod.
    [#1653](https://github.com/Azure/PSRule.Rules.Azure/issues/1653)
    - Use `AZURE_POLICY_RULE_PREFIX` or `Export-AzPolicyAssignmentRuleData -RulePrefix` to override rule prefix.
- Engineering:
  - Bump PSRule to v2.4.2.
    [#1753](https://github.com/Azure/PSRule.Rules.Azure/pull/1753)
    [#1748](https://github.com/Azure/PSRule.Rules.Azure/issues/1748)
  - Bump Microsoft.NET.Test.Sdk to v17.3.2.
    [#1719](https://github.com/Azure/PSRule.Rules.Azure/pull/1719)
  - Updated provider data for analysis.
    [#1605](https://github.com/Azure/PSRule.Rules.Azure/pull/1605)
  - Bump Az.Resources to v6.2.0.
    [#1636](https://github.com/Azure/PSRule.Rules.Azure/pull/1636)
  - Bump PSScriptAnalyzer to v1.21.0.
    [#1636](https://github.com/Azure/PSRule.Rules.Azure/pull/1636)
- Bug fixes:
  - Fixed continue processing policy assignments on error by @BernieWhite.
    [#1651](https://github.com/Azure/PSRule.Rules.Azure/issues/1651)
  - Fixed handling of runtime assessment data by @BernieWhite.
    [#1707](https://github.com/Azure/PSRule.Rules.Azure/issues/1707)
  - Fixed conversion of type conditions to pre-conditions by @BernieWhite.
    [#1708](https://github.com/Azure/PSRule.Rules.Azure/issues/1708)
  - Fixed inconclusive failure of `Azure.Deployment.AdminUsername` by @BernieWhite.
    [#1631](https://github.com/Azure/PSRule.Rules.Azure/issues/1631)
  - Fixed error expanding with `json()` and single quotes by @BernieWhite.
    [#1656](https://github.com/Azure/PSRule.Rules.Azure/issues/1656)
  - Fixed handling key collision with duplicate definitions using same parameters by @ArmaanMcleod.
    [#1653](https://github.com/Azure/PSRule.Rules.Azure/issues/1653)
  - Fixed bug requiring all diagnostic logs settings to have auditing enabled by @BenjaminEngeset.
    [#1726](https://github.com/Azure/PSRule.Rules.Azure/issues/1726)
  - Fixed `Azure.Deployment.AdminUsername` incorrectly fails with nested deployments by @BernieWhite.
    [#1762](https://github.com/Azure/PSRule.Rules.Azure/issues/1762)
  - Fixed `Azure.FrontDoorWAF.Exclusions` reports exclusions when none are specified by @BernieWhite.
    [#1751](https://github.com/Azure/PSRule.Rules.Azure/issues/1751)
  - Fixed `Azure.Deployment.AdminUsername` does not match the pattern by @BernieWhite.
    [#1758](https://github.com/Azure/PSRule.Rules.Azure/issues/1758)
  - Consider private offerings when checking that a VM or VMSS has Linux by @verabe.
    [#1725](https://github.com/Azure/PSRule.Rules.Azure/issues/1725)

What's changed since pre-release v1.20.0-B0477:

- No additional changes.

## v1.20.0-B0477 (pre-release)

What's changed since pre-release v1.20.0-B0389:

- General improvements:
  - Added hash to `name` and `ref` properties for policy rules by @ArmaanMcleod.
    [#1653](https://github.com/Azure/PSRule.Rules.Azure/issues/1653)
    - Use `AZURE_POLICY_RULE_PREFIX` or `Export-AzPolicyAssignmentRuleData -RulePrefix` to override rule prefix.

## v1.20.0-B0389 (pre-release)

What's changed since pre-release v1.20.0-B0304:

- New rules:
  - App Configuration:
    - Check app configuration store has purge protection enabled by @BenjaminEngeset.
      [#1689](https://github.com/Azure/PSRule.Rules.Azure/issues/1689)
- Bug fixes:
  - Fixed `Azure.Deployment.AdminUsername` incorrectly fails with nested deployments by @BernieWhite.
    [#1762](https://github.com/Azure/PSRule.Rules.Azure/issues/1762)

## v1.20.0-B0304 (pre-release)

What's changed since pre-release v1.20.0-B0223:

- Engineering:
  - Bump PSRule to v2.4.2.
    [#1753](https://github.com/Azure/PSRule.Rules.Azure/pull/1753)
    [#1748](https://github.com/Azure/PSRule.Rules.Azure/issues/1748)
- Bug fixes:
  - Fixed `Azure.FrontDoorWAF.Exclusions` reports exclusions when none are specified by @BernieWhite.
    [#1751](https://github.com/Azure/PSRule.Rules.Azure/issues/1751)
  - Fixed `Azure.Deployment.AdminUsername` does not match the pattern by @BernieWhite.
    [#1758](https://github.com/Azure/PSRule.Rules.Azure/issues/1758)
  - Consider private offerings when checking that a VM or VMSS has Linux by @verabe.
    [#1725](https://github.com/Azure/PSRule.Rules.Azure/issues/1725)

## v1.20.0-B0223 (pre-release)

What's changed since pre-release v1.20.0-B0148:

- New features:
  - Added September 2022 baselines `Azure.GA_2022_09` and `Azure.Preview_2022_09` by @BernieWhite.
    [#1738](https://github.com/Azure/PSRule.Rules.Azure/issues/1738)
    - Includes rules released before or during September 2022.
    - Marked `Azure.GA_2022_06` and `Azure.Preview_2022_06` baselines as obsolete.
- New rules:
  - App Configuration:
    - Check app configuration store has one or more replicas by @BenjaminEngeset.
      [#1688](https://github.com/Azure/PSRule.Rules.Azure/issues/1688)
- Engineering:
  - Bump PSRule to v2.4.1.
    [#1636](https://github.com/Azure/PSRule.Rules.Azure/pull/1636)
  - Bump Az.Resources to v6.2.0.
    [#1636](https://github.com/Azure/PSRule.Rules.Azure/pull/1636)
  - Bump PSScriptAnalyzer to v1.21.0.
    [#1636](https://github.com/Azure/PSRule.Rules.Azure/pull/1636)
- Bug fixes:
  - Fixed handling key collision with duplicate definitions using same parameters by @ArmaanMcleod.
    [#1653](https://github.com/Azure/PSRule.Rules.Azure/issues/1653)
  - Fixed bug requiring all diagnostic logs settings to have auditing enabled by @BenjaminEngeset.
    [#1726](https://github.com/Azure/PSRule.Rules.Azure/issues/1726)

## v1.20.0-B0148 (pre-release)

What's changed since pre-release v1.20.0-B0085:

- New rules:
  - App Configuration:
    - Check app configuration store audit diagnostic logs are enabled by @BenjaminEngeset.
      [#1690](https://github.com/Azure/PSRule.Rules.Azure/issues/1690)
- Engineering:
  - Bump Microsoft.NET.Test.Sdk to v17.3.2.
    [#1719](https://github.com/Azure/PSRule.Rules.Azure/pull/1719)
- Bug fixes:
  - Fixed error expanding with `json()` and single quotes by @BernieWhite.
    [#1656](https://github.com/Azure/PSRule.Rules.Azure/issues/1656)

## v1.20.0-B0085 (pre-release)

What's changed since pre-release v1.20.0-B0028:

- New rules:
  - Azure Cache for Redis:
    - Check the number of firewall rules for caches by @jonathanruiz.
      [#544](https://github.com/Azure/PSRule.Rules.Azure/issues/544)
    - Check the number of IP addresses in firewall rules for caches by @jonathanruiz.
      [#544](https://github.com/Azure/PSRule.Rules.Azure/issues/544)
  - App Configuration:
    - Check identity-based authentication is used for configuration stores by @pazdedav.
      [#1691](https://github.com/Azure/PSRule.Rules.Azure/issues/1691)
  - Container Registry:
    - Check soft delete policy is enabled by @BenjaminEngeset.
      [#1674](https://github.com/Azure/PSRule.Rules.Azure/issues/1674)
  - Defender for Cloud:
    - Check Microsoft Defender for Cloud is enabled for Containers by @jdewisscher.
      [#1632](https://github.com/Azure/PSRule.Rules.Azure/issues/1632)
    - Check Microsoft Defender for Cloud is enabled for Virtual Machines by @jdewisscher.
      [#1632](https://github.com/Azure/PSRule.Rules.Azure/issues/1632)
    - Check Microsoft Defender for Cloud is enabled for SQL Servers by @jdewisscher.
      [#1632](https://github.com/Azure/PSRule.Rules.Azure/issues/1632)
    - Check Microsoft Defender for Cloud is enabled for App Services by @jdewisscher.
      [#1632](https://github.com/Azure/PSRule.Rules.Azure/issues/1632)
    - Check Microsoft Defender for Cloud is enabled for Storage Accounts by @jdewisscher.
      [#1632](https://github.com/Azure/PSRule.Rules.Azure/issues/1632)
    - Check Microsoft Defender for Cloud is enabled for SQL Servers on machines by @jdewisscher.
      [#1632](https://github.com/Azure/PSRule.Rules.Azure/issues/1632)
  - Network Security Group:
    - Check AKS managed NSGs don't contain custom rules by @ms-sambell.
      [#8](https://github.com/Azure/PSRule.Rules.Azure/issues/8)
  - Storage Account:
    - Check blob container soft delete is enabled by @pazdedav.
      [#1671](https://github.com/Azure/PSRule.Rules.Azure/issues/1671)
    - Check file share soft delete is enabled by @jonathanruiz.
      [#966](https://github.com/Azure/PSRule.Rules.Azure/issues/966)
- Updated rules:
  - **Important change**: Updated rules, tests and docs with Microsoft Defender for Cloud by @jonathanruiz.
    [#545](https://github.com/Azure/PSRule.Rules.Azure/issues/545)
    - The following rules have been renamed with aliases:
      - Renamed `Azure.SQL.ThreatDetection` to `Azure.SQL.DefenderCloud`.
      - Renamed `Azure.SecurityCenter.Contact` to `Azure.DefenderCloud.Contact`.
      - Renamed `Azure.SecurityCenter.Provisioning` to `Azure.DefenderCloud.Provisioning`.
    - If you are referencing the old names please consider updating to the new names.
  - Updated documentation examples for Front Door and Key Vault rules by @lluppesms.
    [#1667](https://github.com/Azure/PSRule.Rules.Azure/issues/1667)
  - Improved the way we check that VM or VMSS has Linux by @verabe.
    [#1704](https://github.com/Azure/PSRule.Rules.Azure/issues/1704)
- General improvements:
  - Updated NSG documentation with code snippets and links by @simone-bennett.
    [#1607](https://github.com/Azure/PSRule.Rules.Azure/issues/1607)
  - Updated Application Gateway documentation with code snippets by @ms-sambell.
    [#1608](https://github.com/Azure/PSRule.Rules.Azure/issues/1608)
  - Updated SQL firewall rules documentation by @ms-sambell.
    [#1569](https://github.com/Azure/PSRule.Rules.Azure/issues/1569)
  - Updated Container Apps documentation and rule to new resource type by @marie-schmidt.
    [#1672](https://github.com/Azure/PSRule.Rules.Azure/issues/1672)
  - Updated KeyVault and FrontDoor documentation with code snippets by @lluppesms.
    [#1667](https://github.com/Azure/PSRule.Rules.Azure/issues/1667)
  - Added tag and annotation metadata from policy for rules generation by @BernieWhite.
    [#1652](https://github.com/Azure/PSRule.Rules.Azure/issues/1652)
- Bug fixes:
  - Fixed continue processing policy assignments on error by @BernieWhite.
    [#1651](https://github.com/Azure/PSRule.Rules.Azure/issues/1651)
  - Fixed handling of runtime assessment data by @BernieWhite.
    [#1707](https://github.com/Azure/PSRule.Rules.Azure/issues/1707)
  - Fixed conversion of type conditions to pre-conditions by @BernieWhite.
    [#1708](https://github.com/Azure/PSRule.Rules.Azure/issues/1708)

## v1.20.0-B0028 (pre-release)

What's changed since pre-release v1.20.0-B0004:

- New rules:
  - AKS:
    - Check clusters use Ephemeral OS disk by @BenjaminEngeset.
      [#1618](https://github.com/Azure/PSRule.Rules.Azure/issues/1618)
  - CDN:
    - Check CDN profile uses Front Door Standard or Premium tier by @BenjaminEngeset.
      [#1612](https://github.com/Azure/PSRule.Rules.Azure/issues/1612)
  - VMSS:
    - Check Linux VMSS has disabled password authentication by @BenjaminEngeset.
      [#1635](https://github.com/Azure/PSRule.Rules.Azure/issues/1635)
- Updated rules:
  - Azure Kubernetes Service:
    - Updated `Azure.AKS.Version` to use latest stable version `1.23.8` by @BernieWhite.
      [#1627](https://github.com/Azure/PSRule.Rules.Azure/issues/1627)
      - Use `AZURE_AKS_CLUSTER_MINIMUM_VERSION` to configure the minimum version of the cluster.
  - Event Grid:
    - Promoted `Azure.EventGrid.DisableLocalAuth` to GA rule set by @BernieWhite.
      [#1628](https://github.com/Azure/PSRule.Rules.Azure/issues/1628)
  - Key Vault:
    - Promoted `Azure.KeyVault.AutoRotationPolicy` to GA rule set by @BernieWhite.
      [#1629](https://github.com/Azure/PSRule.Rules.Azure/issues/1629)
- Engineering:
  - Bump PSRule to v2.4.0.
    [#1620](https://github.com/Azure/PSRule.Rules.Azure/pull/1620)
  - Updated provider data for analysis.
    [#1605](https://github.com/Azure/PSRule.Rules.Azure/pull/1605)
- Bug fixes:
  - Fixed function `dateTimeAdd` errors handling `utcNow` output by @BernieWhite.
    [#1637](https://github.com/Azure/PSRule.Rules.Azure/issues/1637)
  - Fixed inconclusive failure of `Azure.Deployment.AdminUsername` by @BernieWhite.
    [#1631](https://github.com/Azure/PSRule.Rules.Azure/issues/1631)

## v1.20.0-B0004 (pre-release)

What's changed since v1.19.1:

- New rules:
  - Azure Resources:
    - Check that nested deployments securely pass through administrator usernames by @ms-sambell.
      [#1479](https://github.com/Azure/PSRule.Rules.Azure/issues/1479)
- Engineering:
  - Bump Microsoft.NET.Test.Sdk to v17.3.1.
    [#1603](https://github.com/Azure/PSRule.Rules.Azure/pull/1603)

## v1.19.2

What's changed since v1.19.1:

- Bug fixes:
  - Fixed function `dateTimeAdd` errors handling `utcNow` output by @BernieWhite.
    [#1637](https://github.com/Azure/PSRule.Rules.Azure/issues/1637)

## v1.19.1

What's changed since v1.19.0:

- Bug fixes:
  - Fixed `Azure.VNET.UseNSGs` is missing exceptions by @BernieWhite.
    [#1609](https://github.com/Azure/PSRule.Rules.Azure/issues/1609)
    - Added exclusions for `RouteServerSubnet` and any subnet with a dedicated HSM delegation.

## v1.19.0

What's changed since v1.18.1:

- New rules:
  - Azure Kubernetes Service:
    - Check clusters use uptime SLA by @BenjaminEngeset.
      [#1601](https://github.com/Azure/PSRule.Rules.Azure/issues/1601)
- General improvements:
  - Updated rule level for the following rules by @BernieWhite.
    [#1551](https://github.com/Azure/PSRule.Rules.Azure/issues/1551)
    - Set `Azure.APIM.APIDescriptors` to warning from error.
    - Set `Azure.APIM.ProductDescriptors` to warning from error.
    - Set `Azure.Template.UseLocationParameter` to warning from error.
    - Set `Azure.Template.UseComments` to information from error.
    - Set `Azure.Template.UseDescriptions` to information from error.
  - Improve reporting of failing resource property for rules by @BernieWhite.
    [#1429](https://github.com/Azure/PSRule.Rules.Azure/issues/1429)
- Engineering:
  - Added publishing of symbols for NuGet packages by @BernieWhite.
    [#1549](https://github.com/Azure/PSRule.Rules.Azure/issues/1549)
  - Bump Az.Resources to v6.1.0.
    [#1557](https://github.com/Azure/PSRule.Rules.Azure/pull/1557)
  - Bump Microsoft.NET.Test.Sdk to v17.3.0.
    [#1563](https://github.com/Azure/PSRule.Rules.Azure/pull/1563)
  - Bump PSRule to v2.3.2.
    [#1574](https://github.com/Azure/PSRule.Rules.Azure/pull/1574)
  - Bump support projects to .NET 6 by @BernieWhite.
    [#1560](https://github.com/Azure/PSRule.Rules.Azure/issues/1560)
  - Bump BenchmarkDotNet to v0.13.2.
    [#1593](https://github.com/Azure/PSRule.Rules.Azure/pull/1593)
  - Bump BenchmarkDotNet.Diagnostics.Windows to v0.13.2.
    [#1594](https://github.com/Azure/PSRule.Rules.Azure/pull/1594)
  - Updated provider data for analysis.
    [#1598](https://github.com/Azure/PSRule.Rules.Azure/pull/1598)
- Bug fixes:
  - Fixed parameter files linked to bicep code via naming convention is not working by @BernieWhite.
    [#1582](https://github.com/Azure/PSRule.Rules.Azure/issues/1582)
  - Fixed handling of storage accounts sub-resources with CMK by @BernieWhite.
    [#1575](https://github.com/Azure/PSRule.Rules.Azure/issues/1575)

What's changed since pre-release v1.19.0-B0077:

- No additional changes.

## v1.19.0-B0077 (pre-release)

What's changed since pre-release v1.19.0-B0042:

- New rules:
  - Azure Kubernetes Service:
    - Check clusters use uptime SLA by @BenjaminEngeset.
      [#1601](https://github.com/Azure/PSRule.Rules.Azure/issues/1601)

## v1.19.0-B0042 (pre-release)

What's changed since pre-release v1.19.0-B0010:

- General improvements:
  - Improve reporting of failing resource property for rules by @BernieWhite.
    [#1429](https://github.com/Azure/PSRule.Rules.Azure/issues/1429)
- Engineering:
  - Bump PSRule to v2.3.2.
    [#1574](https://github.com/Azure/PSRule.Rules.Azure/pull/1574)
  - Bump support projects to .NET 6 by @BernieWhite.
    [#1560](https://github.com/Azure/PSRule.Rules.Azure/issues/1560)
  - Bump BenchmarkDotNet to v0.13.2.
    [#1593](https://github.com/Azure/PSRule.Rules.Azure/pull/1593)
  - Bump BenchmarkDotNet.Diagnostics.Windows to v0.13.2.
    [#1594](https://github.com/Azure/PSRule.Rules.Azure/pull/1594)
  - Updated provider data for analysis.
    [#1598](https://github.com/Azure/PSRule.Rules.Azure/pull/1598)
- Bug fixes:
  - Fixed parameter files linked to bicep code via naming convention is not working by @BernieWhite.
    [#1582](https://github.com/Azure/PSRule.Rules.Azure/issues/1582)
  - Fixed handling of storage accounts sub-resources with CMK by @BernieWhite.
    [#1575](https://github.com/Azure/PSRule.Rules.Azure/issues/1575)

## v1.19.0-B0010 (pre-release)

What's changed since v1.18.1:

- General improvements:
  - Updated rule level for the following rules by @BernieWhite.
    [#1551](https://github.com/Azure/PSRule.Rules.Azure/issues/1551)
    - Set `Azure.APIM.APIDescriptors` to warning from error.
    - Set `Azure.APIM.ProductDescriptors` to warning from error.
    - Set `Azure.Template.UseLocationParameter` to warning from error.
    - Set `Azure.Template.UseComments` to information from error.
    - Set `Azure.Template.UseDescriptions` to information from error.
- Engineering:
  - Added publishing of symbols for NuGet packages by @BernieWhite.
    [#1549](https://github.com/Azure/PSRule.Rules.Azure/issues/1549)
  - Bump PSRule to v2.3.1.
    [#1561](https://github.com/Azure/PSRule.Rules.Azure/pull/1561)
  - Bump Az.Resources to v6.1.0.
    [#1557](https://github.com/Azure/PSRule.Rules.Azure/pull/1557)
  - Bump Microsoft.NET.Test.Sdk to v17.3.0.
    [#1563](https://github.com/Azure/PSRule.Rules.Azure/pull/1563)

## v1.18.1

What's changed since v1.18.0:

- Bug fixes:
  - Fixed `Azure.APIM.HTTPBackend` reports failure when service URL is not defined by @BernieWhite.
    [#1555](https://github.com/Azure/PSRule.Rules.Azure/issues/1555)
  - Fixed `Azure.SQL.AAD` failure with newer API by @BernieWhite.
    [#1302](https://github.com/Azure/PSRule.Rules.Azure/issues/1302)

## v1.18.0

What's changed since v1.17.1:

- New rules:
  - Cognitive Services:
    - Check accounts use network access restrictions by @BernieWhite.
      [#1532](https://github.com/Azure/PSRule.Rules.Azure/issues/1532)
    - Check accounts use managed identities to access Azure resources by @BernieWhite.
      [#1532](https://github.com/Azure/PSRule.Rules.Azure/issues/1532)
    - Check accounts only accept requests using Azure AD identities by @BernieWhite.
      [#1532](https://github.com/Azure/PSRule.Rules.Azure/issues/1532)
    - Check accounts disable access using public endpoints by @BernieWhite.
      [#1532](https://github.com/Azure/PSRule.Rules.Azure/issues/1532)
- General improvements:
  - Added support for array `indexOf`, `lastIndexOf`, and `items` ARM functions by @BernieWhite.
    [#1440](https://github.com/Azure/PSRule.Rules.Azure/issues/1440)
  - Added support for `join` ARM function by @BernieWhite.
    [#1535](https://github.com/Azure/PSRule.Rules.Azure/issues/1535)
  - Improved output of full path to emitted resources by @BernieWhite.
    [#1523](https://github.com/Azure/PSRule.Rules.Azure/issues/1523)
- Engineering:
  - Bump Az.Resources to v6.0.1.
    [#1521](https://github.com/Azure/PSRule.Rules.Azure/pull/1521)
  - Updated provider data for analysis.
    [#1540](https://github.com/Azure/PSRule.Rules.Azure/pull/1540)
  - Bump xunit to v2.4.2.
    [#1542](https://github.com/Azure/PSRule.Rules.Azure/pull/1542)
  - Added readme and tags to NuGet by @BernieWhite.
    [#1513](https://github.com/Azure/PSRule.Rules.Azure/issues/1513)
- Bug fixes:
  - Fixed `Azure.SQL.TDE` is not required to enable Transparent Data Encryption for IaC by @BernieWhite.
    [#1530](https://github.com/Azure/PSRule.Rules.Azure/issues/1530)

What's changed since pre-release v1.18.0-B0027:

- No additional changes.

## v1.18.0-B0027 (pre-release)

What's changed since pre-release v1.18.0-B0010:

- New rules:
  - Cognitive Services:
    - Check accounts use network access restrictions by @BernieWhite.
      [#1532](https://github.com/Azure/PSRule.Rules.Azure/issues/1532)
    - Check accounts use managed identities to access Azure resources by @BernieWhite.
      [#1532](https://github.com/Azure/PSRule.Rules.Azure/issues/1532)
    - Check accounts only accept requests using Azure AD identities by @BernieWhite.
      [#1532](https://github.com/Azure/PSRule.Rules.Azure/issues/1532)
    - Check accounts disable access using public endpoints by @BernieWhite.
      [#1532](https://github.com/Azure/PSRule.Rules.Azure/issues/1532)
- General improvements:
  - Added support for array `indexOf`, `lastIndexOf`, and `items` ARM functions by @BernieWhite.
    [#1440](https://github.com/Azure/PSRule.Rules.Azure/issues/1440)
  - Added support for `join` ARM function by @BernieWhite.
    [#1535](https://github.com/Azure/PSRule.Rules.Azure/issues/1535)
- Engineering:
  - Updated provider data for analysis.
    [#1540](https://github.com/Azure/PSRule.Rules.Azure/pull/1540)
  - Bump xunit to v2.4.2.
    [#1542](https://github.com/Azure/PSRule.Rules.Azure/pull/1542)
- Bug fixes:
  - Fixed `Azure.SQL.TDE` is not required to enable Transparent Data Encryption for IaC by @BernieWhite.
    [#1530](https://github.com/Azure/PSRule.Rules.Azure/issues/1530)

## v1.18.0-B0010 (pre-release)

What's changed since pre-release v1.18.0-B0002:

- General improvements:
  - Improved output of full path to emitted resources by @BernieWhite.
    [#1523](https://github.com/Azure/PSRule.Rules.Azure/issues/1523)
- Engineering:
  - Bump Az.Resources to v6.0.1.
    [#1521](https://github.com/Azure/PSRule.Rules.Azure/pull/1521)

## v1.18.0-B0002 (pre-release)

What's changed since v1.17.1:

- Engineering:
  - Added readme and tags to NuGet by @BernieWhite.
    [#1513](https://github.com/Azure/PSRule.Rules.Azure/issues/1513)

## v1.17.1

What's changed since v1.17.0:

- Bug fixes:
  - Fixed union returns null when merged with built-in expansion objects by @BernieWhite.
    [#1515](https://github.com/Azure/PSRule.Rules.Azure/issues/1515)
  - Fixed missing zones in test for standalone VM by @BernieWhite.
    [#1506](https://github.com/Azure/PSRule.Rules.Azure/issues/1506)

## v1.17.0

What's changed since v1.16.1:

- New features:
  - Added more field count expression support for Azure Policy JSON rules by @ArmaanMcleod.
    [#181](https://github.com/Azure/PSRule.Rules.Azure/issues/181)
  - Added June 2022 baselines `Azure.GA_2022_06` and `Azure.Preview_2022_06` by @BernieWhite.
    [#1499](https://github.com/Azure/PSRule.Rules.Azure/issues/1499)
    - Includes rules released before or during June 2022.
    - Marked `Azure.GA_2022_03` and `Azure.Preview_2022_03` baselines as obsolete.
- New rules:
  - Deployment:
    - Check for secure values in outputs by @BernieWhite.
      [#297](https://github.com/Azure/PSRule.Rules.Azure/issues/297)
- Engineering:
  - Bump Newtonsoft.Json to v13.0.1.
    [#1494](https://github.com/Azure/PSRule.Rules.Azure/pull/1494)
  - Updated NuGet packaging metadata by @BernieWhite.
    [#1428](https://github.com/Azure/PSRule.Rules.Azure/pull/1428)
  - Updated provider data for analysis.
    [#1502](https://github.com/Azure/PSRule.Rules.Azure/pull/1502)
  - Bump PSRule to v2.2.0.
    [#1444](https://github.com/Azure/PSRule.Rules.Azure/pull/1444)
  - Updated NuGet packaging metadata by @BernieWhite.
    [#1428](https://github.com/Azure/PSRule.Rules.Azure/issues/1428)
- Bug fixes:
  - Fixed TDE property status to state by @Dylan-Prins.
    [#1505](https://github.com/Azure/PSRule.Rules.Azure/pull/1505)
  - Fixed the language expression value fails in outputs by @BernieWhite.
    [#1485](https://github.com/Azure/PSRule.Rules.Azure/issues/1485)

What's changed since pre-release v1.17.0-B0064:

- No additional changes.

## v1.17.0-B0064 (pre-release)

What's changed since pre-release v1.17.0-B0035:

- Engineering:
  - Updated provider data for analysis.
    [#1502](https://github.com/Azure/PSRule.Rules.Azure/pull/1502)
  - Bump PSRule to v2.2.0.
    [#1444](https://github.com/Azure/PSRule.Rules.Azure/pull/1444)
- Bug fixes:
  - Fixed TDE property status to state by @Dylan-Prins.
    [#1505](https://github.com/Azure/PSRule.Rules.Azure/pull/1505)

## v1.17.0-B0035 (pre-release)

What's changed since pre-release v1.17.0-B0014:

- New features:
  - Added June 2022 baselines `Azure.GA_2022_06` and `Azure.Preview_2022_06` by @BernieWhite.
    [#1499](https://github.com/Azure/PSRule.Rules.Azure/issues/1499)
    - Includes rules released before or during June 2022.
    - Marked `Azure.GA_2022_03` and `Azure.Preview_2022_03` baselines as obsolete.
- Engineering:
  - Bump Newtonsoft.Json to v13.0.1.
    [#1494](https://github.com/Azure/PSRule.Rules.Azure/pull/1494)
  - Updated NuGet packaging metadata by @BernieWhite.
    [#1428](https://github.com/Azure/PSRule.Rules.Azure/pull/1428)

## v1.17.0-B0014 (pre-release)

What's changed since v1.16.1:

- New features:
  - Added more field count expression support for Azure Policy JSON rules by @ArmaanMcleod.
    [#181](https://github.com/Azure/PSRule.Rules.Azure/issues/181)
- New rules:
  - Deployment:
    - Check for secure values in outputs by @BernieWhite.
      [#297](https://github.com/Azure/PSRule.Rules.Azure/issues/297)
- Engineering:
  - Updated NuGet packaging metadata by @BernieWhite.
    [#1428](https://github.com/Azure/PSRule.Rules.Azure/issues/1428)
- Bug fixes:
  - Fixed the language expression value fails in outputs by @BernieWhite.
    [#1485](https://github.com/Azure/PSRule.Rules.Azure/issues/1485)

## v1.16.1

What's changed since v1.16.0:

- Bug fixes:
  - Fixed TLS 1.3 support in `Azure.AppGw.SSLPolicy` by @BernieWhite.
    [#1469](https://github.com/Azure/PSRule.Rules.Azure/issues/1469)
  - Fixed Application Gateway referencing a WAF policy by @BernieWhite.
    [#1466](https://github.com/Azure/PSRule.Rules.Azure/issues/1466)

## v1.16.0

What's changed since v1.15.2:

- New rules:
  - App Service:
    - Check web apps have insecure FTP disabled by @BernieWhite.
      [#1436](https://github.com/Azure/PSRule.Rules.Azure/issues/1436)
    - Check web apps use a dedicated health probe by @BernieWhite.
      [#1437](https://github.com/Azure/PSRule.Rules.Azure/issues/1437)
- Updated rules:
  - Public IP:
    - Updated `Azure.PublicIP.AvailabilityZone` to exclude IP addresses for Azure Bastion by @BernieWhite.
      [#1442](https://github.com/Azure/PSRule.Rules.Azure/issues/1442)
      - Public IP addresses with the `resource-usage` tag set to `azure-bastion` are excluded.
- General improvements:
  - Added support for `dateTimeFromEpoch` and `dateTimeToEpoch` ARM functions by @BernieWhite.
    [#1451](https://github.com/Azure/PSRule.Rules.Azure/issues/1451)
- Engineering:
  - Updated built documentation to include rule ref and metadata by @BernieWhite.
    [#1432](https://github.com/Azure/PSRule.Rules.Azure/issues/1432)
  - Added ref properties for several rules by @BernieWhite.
    [#1430](https://github.com/Azure/PSRule.Rules.Azure/issues/1430)
  - Updated provider data for analysis.
    [#1453](https://github.com/Azure/PSRule.Rules.Azure/pull/1453)
  - Bump Microsoft.NET.Test.Sdk to v17.2.0.
    [#1410](https://github.com/Azure/PSRule.Rules.Azure/pull/1410)
  - Update CI checks to include required ref property by @BernieWhite.
    [#1431](https://github.com/Azure/PSRule.Rules.Azure/issues/1431)
  - Added ref properties for rules by @BernieWhite.
    [#1430](https://github.com/Azure/PSRule.Rules.Azure/issues/1430)
- Bug fixes:
  - Fixed `Azure.Template.UseVariables` does not accept function variables names by @BernieWhite.
    [#1427](https://github.com/Azure/PSRule.Rules.Azure/issues/1427)
  - Fixed dependency issue within Azure Pipelines `AzurePowerShell` task by @BernieWhite.
    [#1447](https://github.com/Azure/PSRule.Rules.Azure/issues/1447)
    - Removed dependency on `Az.Accounts` and `Az.Resources` from manifest.
      Pre-install these modules to use export cmdlets.

What's changed since pre-release v1.16.0-B0072:

- No additional changes.

## v1.16.0-B0072 (pre-release)

What's changed since pre-release v1.16.0-B0041:

- Engineering:
  - Update CI checks to include required ref property by @BernieWhite.
    [#1431](https://github.com/Azure/PSRule.Rules.Azure/issues/1431)
  - Added ref properties for rules by @BernieWhite.
    [#1430](https://github.com/Azure/PSRule.Rules.Azure/issues/1430)
- Bug fixes:
  - Fixed dependency issue within Azure Pipelines `AzurePowerShell` task by @BernieWhite.
    [#1447](https://github.com/Azure/PSRule.Rules.Azure/issues/1447)
    - Removed dependency on `Az.Accounts` and `Az.Resources` from manifest.
      Pre-install these modules to use export cmdlets.

## v1.16.0-B0041 (pre-release)

What's changed since pre-release v1.16.0-B0017:

- Updated rules:
  - Public IP:
    - Updated `Azure.PublicIP.AvailabilityZone` to exclude IP addresses for Azure Bastion by @BernieWhite.
      [#1442](https://github.com/Azure/PSRule.Rules.Azure/issues/1442)
      - Public IP addresses with the `resource-usage` tag set to `azure-bastion` are excluded.
- General improvements:
  - Added support for `dateTimeFromEpoch` and `dateTimeToEpoch` ARM functions by @BernieWhite.
    [#1451](https://github.com/Azure/PSRule.Rules.Azure/issues/1451)
- Engineering:
  - Updated built documentation to include rule ref and metadata by @BernieWhite.
    [#1432](https://github.com/Azure/PSRule.Rules.Azure/issues/1432)
  - Added ref properties for several rules by @BernieWhite.
    [#1430](https://github.com/Azure/PSRule.Rules.Azure/issues/1430)
  - Updated provider data for analysis.
    [#1453](https://github.com/Azure/PSRule.Rules.Azure/pull/1453)

## v1.16.0-B0017 (pre-release)

What's changed since v1.15.2:

- New rules:
  - App Service:
    - Check web apps have insecure FTP disabled by @BernieWhite.
      [#1436](https://github.com/Azure/PSRule.Rules.Azure/issues/1436)
    - Check web apps use a dedicated health probe by @BernieWhite.
      [#1437](https://github.com/Azure/PSRule.Rules.Azure/issues/1437)
- Engineering:
  - Bump Microsoft.NET.Test.Sdk to v17.2.0.
    [#1410](https://github.com/Azure/PSRule.Rules.Azure/pull/1410)
- Bug fixes:
  - Fixed `Azure.Template.UseVariables` does not accept function variables names by @BernieWhite.
    [#1427](https://github.com/Azure/PSRule.Rules.Azure/issues/1427)

## v1.15.2

What's changed since v1.15.1:

- Bug fixes:
  - Fixed `Azure.AppService.ManagedIdentity` does not accept both system and user assigned by @BernieWhite.
    [#1415](https://github.com/Azure/PSRule.Rules.Azure/issues/1415)
    - This also applies to:
      - `Azure.ADX.ManagedIdentity`
      - `Azure.APIM.ManagedIdentity`
      - `Azure.EventGrid.ManagedIdentity`
      - `Azure.Automation.ManagedIdentity`
  - Fixed Web apps with .NET 6 do not meet version constraint of `Azure.AppService.NETVersion` by @BernieWhite.
    [#1414](https://github.com/Azure/PSRule.Rules.Azure/issues/1414)
    - This also applies to `Azure.AppService.PHPVersion`.

## v1.15.1

What's changed since v1.15.0:

- Bug fixes:
  - Fixed exclusion of `dataCollectionRuleAssociations` from `Azure.Resource.UseTags` by @BernieWhite.
    [#1400](https://github.com/Azure/PSRule.Rules.Azure/issues/1400)
  - Fixed could not determine JSON object type for MockObject using CreateObject by @BernieWhite.
    [#1411](https://github.com/Azure/PSRule.Rules.Azure/issues/1411)
  - Fixed cannot bind argument to parameter 'Sku' because it is an empty string by @BernieWhite.
    [#1407](https://github.com/Azure/PSRule.Rules.Azure/issues/1407)

## v1.15.0

What's changed since v1.14.3:

- New features:
  - **Important change**: Added `Azure.Resource.SupportsTags` selector by @BernieWhite.
    [#1339](https://github.com/Azure/PSRule.Rules.Azure/issues/1339)
    - Use this selector in custom rules to filter rules to only run against resources that support tags.
    - This selector replaces the `SupportsTags` PowerShell function.
    - Using the `SupportsTag` function will now result in a warning.
    - The `SupportsTags` function will be removed in v2.
    - See [upgrade notes][1] for more information.
- Updated rules:
  - Azure Kubernetes Service:
    - Updated `Azure.AKS.Version` to use latest stable version `1.22.6` by @BernieWhite.
      [#1386](https://github.com/Azure/PSRule.Rules.Azure/issues/1386)
      - Use `AZURE_AKS_CLUSTER_MINIMUM_VERSION` to configure the minimum version of the cluster.
- Engineering:
  - Added code signing of module by @BernieWhite.
    [#1379](https://github.com/Azure/PSRule.Rules.Azure/issues/1379)
  - Added SBOM manifests to module by @BernieWhite.
    [#1380](https://github.com/Azure/PSRule.Rules.Azure/issues/1380)
  - Embedded provider and alias information as manifest resources by @BernieWhite.
    [#1383](https://github.com/Azure/PSRule.Rules.Azure/issues/1383)
    - Resources are minified and compressed to improve size and speed.
  - Added additional `nodeps` manifest that does not include dependencies for Az modules by @BernieWhite.
    [#1392](https://github.com/Azure/PSRule.Rules.Azure/issues/1392)
  - Bump Az.Accounts to 2.7.6. [#1338](https://github.com/Azure/PSRule.Rules.Azure/pull/1338)
  - Bump Az.Resources to 5.6.0. [#1338](https://github.com/Azure/PSRule.Rules.Azure/pull/1338)
  - Bump PSRule to 2.1.0. [#1338](https://github.com/Azure/PSRule.Rules.Azure/pull/1338)
  - Bump Pester to 5.3.3. [#1338](https://github.com/Azure/PSRule.Rules.Azure/pull/1338)
- Bug fixes:
  - Fixed dependency chain order when dependsOn copy by @BernieWhite.
    [#1381](https://github.com/Azure/PSRule.Rules.Azure/issues/1381)
  - Fixed error calling SupportsTags function by @BernieWhite.
    [#1401](https://github.com/Azure/PSRule.Rules.Azure/issues/1401)

What's changed since pre-release v1.15.0-B0053:

- Bug fixes:
  - Fixed error calling SupportsTags function by @BernieWhite.
    [#1401](https://github.com/Azure/PSRule.Rules.Azure/issues/1401)

## v1.15.0-B0053 (pre-release)

What's changed since pre-release v1.15.0-B0022:

- New features:
  - **Important change**: Added `Azure.Resource.SupportsTags` selector. [#1339](https://github.com/Azure/PSRule.Rules.Azure/issues/1339)
    - Use this selector in custom rules to filter rules to only run against resources that support tags.
    - This selector replaces the `SupportsTags` PowerShell function.
    - Using the `SupportsTag` function will now result in a warning.
    - The `SupportsTags` function will be removed in v2.
    - See [upgrade notes][1] for more information.
- Engineering:
  - Embedded provider and alias information as manifest resources. [#1383](https://github.com/Azure/PSRule.Rules.Azure/issues/1383)
    - Resources are minified and compressed to improve size and speed.
  - Added additional `nodeps` manifest that does not include dependencies for Az modules. [#1392](https://github.com/Azure/PSRule.Rules.Azure/issues/1392)
  - Bump Az.Accounts to 2.7.6. [#1338](https://github.com/Azure/PSRule.Rules.Azure/pull/1338)
  - Bump Az.Resources to 5.6.0. [#1338](https://github.com/Azure/PSRule.Rules.Azure/pull/1338)
  - Bump PSRule to 2.1.0. [#1338](https://github.com/Azure/PSRule.Rules.Azure/pull/1338)
  - Bump Pester to 5.3.3. [#1338](https://github.com/Azure/PSRule.Rules.Azure/pull/1338)

## v1.15.0-B0022 (pre-release)

What's changed since v1.14.3:

- Updated rules:
  - Azure Kubernetes Service:
    - Updated `Azure.AKS.Version` to use latest stable version `1.22.6`. [#1386](https://github.com/Azure/PSRule.Rules.Azure/issues/1386)
      - Use `AZURE_AKS_CLUSTER_MINIMUM_VERSION` to configure the minimum version of the cluster.
- Engineering:
  - Added code signing of module. [#1379](https://github.com/Azure/PSRule.Rules.Azure/issues/1379)
  - Added SBOM manifests to module. [#1380](https://github.com/Azure/PSRule.Rules.Azure/issues/1380)
- Bug fixes:
  - Fixed dependency chain order when dependsOn copy. [#1381](https://github.com/Azure/PSRule.Rules.Azure/issues/1381)

## v1.14.3

What's changed since v1.14.2:

- Bug fixes:
  - Fixed Azure Firewall threat intel mode reported for Secure VNET hubs. [#1365](https://github.com/Azure/PSRule.Rules.Azure/issues/1365)
  - Fixed array function handling with mock objects. [#1367](https://github.com/Azure/PSRule.Rules.Azure/issues/1367)

## v1.14.2

What's changed since v1.14.1:

- Bug fixes:
  - Fixed handling of parent resources when sub resource is in a separate deployment. [#1360](https://github.com/Azure/PSRule.Rules.Azure/issues/1360)

## v1.14.1

What's changed since v1.14.0:

- Bug fixes:
  - Fixed unable to set parameter defaults option with type object. [#1355](https://github.com/Azure/PSRule.Rules.Azure/issues/1355)

## v1.14.0

What's changed since v1.13.4:

- New features:
  - Added support for referencing resources in template. [#1315](https://github.com/Azure/PSRule.Rules.Azure/issues/1315)
    - The `reference()` function can be used to reference resources in template.
    - A placeholder value is still used for resources outside of the template.
  - Added March 2022 baselines `Azure.GA_2022_03` and `Azure.Preview_2022_03`. [#1334](https://github.com/Azure/PSRule.Rules.Azure/issues/1334)
    - Includes rules released before or during March 2022.
    - Marked `Azure.GA_2021_12` and `Azure.Preview_2021_12` baselines as obsolete.
  - **Experimental**: Cmdlets to validate objects with Azure policy conditions:
    - `Export-AzPolicyAssignmentData` - Exports policy assignment data. [#1266](https://github.com/Azure/PSRule.Rules.Azure/issues/1266)
    - `Export-AzPolicyAssignmentRuleData` - Exports JSON rules from policy assignment data. [#1278](https://github.com/Azure/PSRule.Rules.Azure/issues/1278)
    - `Get-AzPolicyAssignmentDataSource` - Discovers policy assignment data. [#1340](https://github.com/Azure/PSRule.Rules.Azure/issues/1340)
    - See cmdlet help for limitations and usage.
    - Additional information will be posted as this feature evolves [here](https://github.com/Azure/PSRule.Rules.Azure/discussions/1345).
- New rules:
  - SignalR Service:
    - Check services use Managed Identities. [#1306](https://github.com/Azure/PSRule.Rules.Azure/issues/1306)
    - Check services use a SKU with an SLA. [#1307](https://github.com/Azure/PSRule.Rules.Azure/issues/1307)
  - Web PubSub Service:
    - Check services use Managed Identities. [#1308](https://github.com/Azure/PSRule.Rules.Azure/issues/1308)
    - Check services use a SKU with an SLA. [#1309](https://github.com/Azure/PSRule.Rules.Azure/issues/1309)
- Updated rules:
  - Azure Kubernetes Service:
    - Updated `Azure.AKS.Version` to use latest stable version `1.21.9`. [#1318](https://github.com/Azure/PSRule.Rules.Azure/issues/1318)
      - Use `AZURE_AKS_CLUSTER_MINIMUM_VERSION` to configure the minimum version of the cluster.
- Engineering:
  - Cache Azure Policy Aliases. [#1277](https://github.com/Azure/PSRule.Rules.Azure/issues/1277)
  - Cleanup of additional alias metadata. [#1351](https://github.com/Azure/PSRule.Rules.Azure/pull/1351)
- Bug fixes:
  - Fixed index was out of range with split on mock properties. [#1327](https://github.com/Azure/PSRule.Rules.Azure/issues/1327)
  - Fixed mock objects with no properties. [#1347](https://github.com/Azure/PSRule.Rules.Azure/issues/1347)
  - Fixed sub-resources nesting by scope regression. [#1348](https://github.com/Azure/PSRule.Rules.Azure/issues/1348)
  - Fixed expand of runtime properties on reference objects. [#1324](https://github.com/Azure/PSRule.Rules.Azure/issues/1324)
  - Fixed processing of deployment outputs. [#1316](https://github.com/Azure/PSRule.Rules.Azure/issues/1316)

What's changed since pre-release v1.14.0-B2204013:

- No additional changes.

## v1.14.0-B2204013 (pre-release)

What's changed since pre-release v1.14.0-B2204007:

- Engineering:
  - Cleanup of additional alias metadata. [#1351](https://github.com/Azure/PSRule.Rules.Azure/pull/1351)

## v1.14.0-B2204007 (pre-release)

What's changed since pre-release v1.14.0-B2203117:

- Bug fixes:
  - Fixed mock objects with no properties. [#1347](https://github.com/Azure/PSRule.Rules.Azure/issues/1347)
  - Fixed sub-resources nesting by scope regression. [#1348](https://github.com/Azure/PSRule.Rules.Azure/issues/1348)

## v1.14.0-B2203117 (pre-release)

What's changed since pre-release v1.14.0-B2203088:

- New features:
  - **Experimental**: Cmdlets to validate objects with Azure policy conditions:
    - `Export-AzPolicyAssignmentData` - Exports policy assignment data. [#1266](https://github.com/Azure/PSRule.Rules.Azure/issues/1266)
    - `Export-AzPolicyAssignmentRuleData` - Exports JSON rules from policy assignment data. [#1278](https://github.com/Azure/PSRule.Rules.Azure/issues/1278)
    - `Get-AzPolicyAssignmentDataSource` - Discovers policy assignment data. [#1340](https://github.com/Azure/PSRule.Rules.Azure/issues/1340)
    - See cmdlet help for limitations and usage.
    - Additional information will be posted as this feature evolves [here](https://github.com/Azure/PSRule.Rules.Azure/discussions/1345).
- Engineering:
  - Cache Azure Policy Aliases. [#1277](https://github.com/Azure/PSRule.Rules.Azure/issues/1277)
- Bug fixes:
  - Fixed index was out of range with split on mock properties. [#1327](https://github.com/Azure/PSRule.Rules.Azure/issues/1327)

## v1.14.0-B2203088 (pre-release)

What's changed since pre-release v1.14.0-B2203066:

- New features:
  - Added March 2022 baselines `Azure.GA_2022_03` and `Azure.Preview_2022_03`. [#1334](https://github.com/Azure/PSRule.Rules.Azure/issues/1334)
    - Includes rules released before or during March 2022.
    - Marked `Azure.GA_2021_12` and `Azure.Preview_2021_12` baselines as obsolete.
- Bug fixes:
  - Fixed expand of runtime properties on reference objects. [#1324](https://github.com/Azure/PSRule.Rules.Azure/issues/1324)

## v1.14.0-B2203066 (pre-release)

What's changed since v1.13.4:

- New features:
  - Added support for referencing resources in template. [#1315](https://github.com/Azure/PSRule.Rules.Azure/issues/1315)
    - The `reference()` function can be used to reference resources in template.
    - A placeholder value is still used for resources outside of the template.
- New rules:
  - SignalR Service:
    - Check services use Managed Identities. [#1306](https://github.com/Azure/PSRule.Rules.Azure/issues/1306)
    - Check services use a SKU with an SLA. [#1307](https://github.com/Azure/PSRule.Rules.Azure/issues/1307)
  - Web PubSub Service:
    - Check services use Managed Identities. [#1308](https://github.com/Azure/PSRule.Rules.Azure/issues/1308)
    - Check services use a SKU with an SLA. [#1309](https://github.com/Azure/PSRule.Rules.Azure/issues/1309)
- Updated rules:
  - Azure Kubernetes Service:
    - Updated `Azure.AKS.Version` to use latest stable version `1.21.9`. [#1318](https://github.com/Azure/PSRule.Rules.Azure/issues/1318)
      - Use `AZURE_AKS_CLUSTER_MINIMUM_VERSION` to configure the minimum version of the cluster.
- Bug fixes:
  - Fixed processing of deployment outputs. [#1316](https://github.com/Azure/PSRule.Rules.Azure/issues/1316)

## v1.13.4

What's changed since v1.13.3:

- Bug fixes:
  - Fixed virtual network without any subnets is invalid. [#1303](https://github.com/Azure/PSRule.Rules.Azure/issues/1303)
  - Fixed container registry rules that require a premium tier. [#1304](https://github.com/Azure/PSRule.Rules.Azure/issues/1304)
    - Rules `Azure.ACR.Retention` and `Azure.ACR.ContentTrust` are now only run against premium instances.

## v1.13.3

What's changed since v1.13.2:

- Bug fixes:
  - Fixed bicep build timeout for complex deployments. [#1299](https://github.com/Azure/PSRule.Rules.Azure/issues/1299)

## v1.13.2

What's changed since v1.13.1:

- Engineering:
  - Bump PowerShellStandard.Library to 5.1.1. [#1295](https://github.com/Azure/PSRule.Rules.Azure/pull/1295)
- Bug fixes:
  - Fixed nested resource loops. [#1293](https://github.com/Azure/PSRule.Rules.Azure/issues/1293)

## v1.13.1

What's changed since v1.13.0:

- Bug fixes:
  - Fixed parsing of nested quote pairs within JSON function. [#1288](https://github.com/Azure/PSRule.Rules.Azure/issues/1288)

## v1.13.0

What's changed since v1.12.2:

- New features:
  - Added support for setting defaults for required parameters. [#1065](https://github.com/Azure/PSRule.Rules.Azure/issues/1065)
    - When specified, the value will be used when a parameter value is not provided.
  - Added support expanding Bicep from parameter files. [#1160](https://github.com/Azure/PSRule.Rules.Azure/issues/1160)
- New rules:
  - Azure Cache for Redis:
    - Limit public access for Azure Cache for Redis instances. [#935](https://github.com/Azure/PSRule.Rules.Azure/issues/935)
  - Container App:
    - Check insecure ingress is not enabled (preview). [#1252](https://github.com/Azure/PSRule.Rules.Azure/issues/1252)
  - Key Vault:
    - Check key auto-rotation is enabled (preview). [#1159](https://github.com/Azure/PSRule.Rules.Azure/issues/1159)
  - Recovery Services Vault:
    - Check vaults have replication alerts configured. [#7](https://github.com/Azure/PSRule.Rules.Azure/issues/7)
- Engineering:
  - Automatically build baseline docs. [#1242](https://github.com/Azure/PSRule.Rules.Azure/issues/1242)
  - Bump PSRule dependency to v1.11.1. [#1269](https://github.com/Azure/PSRule.Rules.Azure/pull/1269)
- Bug fixes:
  - Fixed empty value with strong type. [#1258](https://github.com/Azure/PSRule.Rules.Azure/issues/1258)
  - Fixed error with empty logic app trigger. [#1249](https://github.com/Azure/PSRule.Rules.Azure/issues/1249)
  - Fixed out of order parameters. [#1257](https://github.com/Azure/PSRule.Rules.Azure/issues/1257)
  - Fixed mapping default configuration causes cast exception. [#1274](https://github.com/Azure/PSRule.Rules.Azure/issues/1274)
  - Fixed resource id is incorrectly built for sub resource types. [#1279](https://github.com/Azure/PSRule.Rules.Azure/issues/1279)

What's changed since pre-release v1.13.0-B2202113:

- No additional changes.

## v1.13.0-B2202113 (pre-release)

What's changed since pre-release v1.13.0-B2202108:

- Bug fixes:
  - Fixed resource id is incorrectly built for sub resource types. [#1279](https://github.com/Azure/PSRule.Rules.Azure/issues/1279)

## v1.13.0-B2202108 (pre-release)

What's changed since pre-release v1.13.0-B2202103:

- Bug fixes:
  - Fixed mapping default configuration causes cast exception. [#1274](https://github.com/Azure/PSRule.Rules.Azure/issues/1274)

## v1.13.0-B2202103 (pre-release)

What's changed since pre-release v1.13.0-B2202090:

- Engineering:
  - Bump PSRule dependency to v1.11.1. [#1269](https://github.com/Azure/PSRule.Rules.Azure/pull/1269)
- Bug fixes:
  - Fixed out of order parameters. [#1257](https://github.com/Azure/PSRule.Rules.Azure/issues/1257)

## v1.13.0-B2202090 (pre-release)

What's changed since pre-release v1.13.0-B2202063:

- New rules:
  - Azure Cache for Redis:
    - Limit public access for Azure Cache for Redis instances. [#935](https://github.com/Azure/PSRule.Rules.Azure/issues/935)
- Engineering:
  - Automatically build baseline docs. [#1242](https://github.com/Azure/PSRule.Rules.Azure/issues/1242)
- Bug fixes:
  - Fixed empty value with strong type. [#1258](https://github.com/Azure/PSRule.Rules.Azure/issues/1258)

## v1.13.0-B2202063 (pre-release)

What's changed since v1.12.2:

- New features:
  - Added support for setting defaults for required parameters. [#1065](https://github.com/Azure/PSRule.Rules.Azure/issues/1065)
    - When specified, the value will be used when a parameter value is not provided.
  - Added support expanding Bicep from parameter files. [#1160](https://github.com/Azure/PSRule.Rules.Azure/issues/1160)
- New rules:
  - Container App:
    - Check insecure ingress is not enabled (preview). [#1252](https://github.com/Azure/PSRule.Rules.Azure/issues/1252)
  - Key Vault:
    - Check key auto-rotation is enabled (preview). [#1159](https://github.com/Azure/PSRule.Rules.Azure/issues/1159)
  - Recovery Services Vault:
    - Check vaults have replication alerts configured. [#7](https://github.com/Azure/PSRule.Rules.Azure/issues/7)
- Bug fixes:
  - Fixed error with empty logic app trigger. [#1249](https://github.com/Azure/PSRule.Rules.Azure/issues/1249)

## v1.12.2

What's changed since v1.12.1:

- Bug fixes:
  - Fixed detect strong type requirements for nested deployments. [#1235](https://github.com/Azure/PSRule.Rules.Azure/issues/1235)

## v1.12.1

What's changed since v1.12.0:

- Bug fixes:
  - Fixed Bicep already exists with PSRule v2. [#1232](https://github.com/Azure/PSRule.Rules.Azure/issues/1232)

## v1.12.0

What's changed since v1.11.1:

- New rules:
  - Data Explorer:
    - Check clusters use Managed Identities. [#1207](https://github.com/Azure/PSRule.Rules.Azure/issues/1207)
    - Check clusters use a SKU with a SLA. [#1208](https://github.com/Azure/PSRule.Rules.Azure/issues/1208)
    - Check clusters use disk encryption. [#1209](https://github.com/Azure/PSRule.Rules.Azure/issues/1209)
    - Check clusters are in use with databases. [#1215](https://github.com/Azure/PSRule.Rules.Azure/issues/1215)
  - Event Hub:
    - Check namespaces are in use with event hubs. [#1216](https://github.com/Azure/PSRule.Rules.Azure/issues/1216)
    - Check namespaces only accept identity-based authentication. [#1217](https://github.com/Azure/PSRule.Rules.Azure/issues/1217)
  - Azure Recovery Services Vault:
    - Check vaults use geo-redundant storage. [#5](https://github.com/Azure/PSRule.Rules.Azure/issues/5)
  - Service Bus:
    - Check namespaces are in use with queues and topics. [#1218](https://github.com/Azure/PSRule.Rules.Azure/issues/1218)
    - Check namespaces only accept identity-based authentication. [#1219](https://github.com/Azure/PSRule.Rules.Azure/issues/1219)
- Updated rules:
  - Azure Kubernetes Service:
    - Updated `Azure.AKS.Version` to use latest stable version `1.21.7`. [#1188](https://github.com/Azure/PSRule.Rules.Azure/issues/1188)
      - Pinned latest GA baseline `Azure.GA_2021_12` to previous version `1.20.5`.
      - Use `AZURE_AKS_CLUSTER_MINIMUM_VERSION` to configure the minimum version of the cluster.
  - Azure API Management:
    - Check service disabled insecure ciphers.
      [#1128](https://github.com/Azure/PSRule.Rules.Azure/issues/1128)
    - Refactored the cipher and protocol rule into individual rules.
      - `Azure.APIM.Protocols`
      - `Azure.APIM.Ciphers`
- General improvements:
  - **Important change:** Replaced `Azure_AKSMinimumVersion` option with `AZURE_AKS_CLUSTER_MINIMUM_VERSION`. [#941](https://github.com/Azure/PSRule.Rules.Azure/issues/941)
    - For compatibility, if `Azure_AKSMinimumVersion` is set it will be used instead of `AZURE_AKS_CLUSTER_MINIMUM_VERSION`.
    - If only `AZURE_AKS_CLUSTER_MINIMUM_VERSION` is set, this value will be used.
    - The default will be used neither options are configured.
    - If `Azure_AKSMinimumVersion` is set a warning will be generated until the configuration is removed.
    - Support for `Azure_AKSMinimumVersion` is deprecated and will be removed in v2.
    - See [upgrade notes][1] for details.
- Bug fixes:
  - Fixed false positive of blob container with access unspecified. [#1212](https://github.com/Azure/PSRule.Rules.Azure/issues/1212)

What's changed since pre-release v1.12.0-B2201086:

- No additional changes.

## v1.12.0-B2201086 (pre-release)

What's changed since pre-release v1.12.0-B2201067:

- New rules:
  - Data Explorer:
    - Check clusters are in use with databases. [#1215](https://github.com/Azure/PSRule.Rules.Azure/issues/1215)
  - Event Hub:
    - Check namespaces are in use with event hubs. [#1216](https://github.com/Azure/PSRule.Rules.Azure/issues/1216)
    - Check namespaces only accept identity-based authentication. [#1217](https://github.com/Azure/PSRule.Rules.Azure/issues/1217)
  - Azure Recovery Services Vault:
    - Check vaults use geo-redundant storage. [#5](https://github.com/Azure/PSRule.Rules.Azure/issues/5)
  - Service Bus:
    - Check namespaces are in use with queues and topics. [#1218](https://github.com/Azure/PSRule.Rules.Azure/issues/1218)
    - Check namespaces only accept identity-based authentication. [#1219](https://github.com/Azure/PSRule.Rules.Azure/issues/1219)

## v1.12.0-B2201067 (pre-release)

What's changed since pre-release v1.12.0-B2201054:

- New rules:
  - Data Explorer:
    - Check clusters use Managed Identities. [#1207](https://github.com/Azure/PSRule.Rules.Azure/issues/1207)
    - Check clusters use a SKU with a SLA. [#1208](https://github.com/Azure/PSRule.Rules.Azure/issues/1208)
    - Check clusters use disk encryption. [#1209](https://github.com/Azure/PSRule.Rules.Azure/issues/1209)
- Bug fixes:
  - Fixed false positive of blob container with access unspecified. [#1212](https://github.com/Azure/PSRule.Rules.Azure/issues/1212)

## v1.12.0-B2201054 (pre-release)

What's changed since v1.11.1:

- Updated rules:
  - Azure Kubernetes Service:
    - Updated `Azure.AKS.Version` to use latest stable version `1.21.7`. [#1188](https://github.com/Azure/PSRule.Rules.Azure/issues/1188)
      - Pinned latest GA baseline `Azure.GA_2021_12` to previous version `1.20.5`.
      - Use `AZURE_AKS_CLUSTER_MINIMUM_VERSION` to configure the minimum version of the cluster.
  - Azure API Management:
    - Check service disabled insecure ciphers.
      [#1128](https://github.com/Azure/PSRule.Rules.Azure/issues/1128)
    - Refactored the cipher and protocol rule into individual rules.
      - `Azure.APIM.Protocols`
      - `Azure.APIM.Ciphers`
- General improvements:
  - **Important change:** Replaced `Azure_AKSMinimumVersion` option with `AZURE_AKS_CLUSTER_MINIMUM_VERSION`. [#941](https://github.com/Azure/PSRule.Rules.Azure/issues/941)
    - For compatibility, if `Azure_AKSMinimumVersion` is set it will be used instead of `AZURE_AKS_CLUSTER_MINIMUM_VERSION`.
    - If only `AZURE_AKS_CLUSTER_MINIMUM_VERSION` is set, this value will be used.
    - The default will be used neither options are configured.
    - If `Azure_AKSMinimumVersion` is set a warning will be generated until the configuration is removed.
    - Support for `Azure_AKSMinimumVersion` is deprecated and will be removed in v2.
    - See [upgrade notes][1] for details.

## v1.11.1

What's changed since v1.11.0:

- Bug fixes:
  - Fixed `Azure.AKS.CNISubnetSize` rule to use CNI selector. [#1178](https://github.com/Azure/PSRule.Rules.Azure/issues/1178)

## v1.11.0

What's changed since v1.10.4:

- New features:
  - Added baselines containing only Azure preview features. [#1129](https://github.com/Azure/PSRule.Rules.Azure/issues/1129)
    - Added baseline `Azure.Preview_2021_09`.
    - Added baseline `Azure.Preview_2021_12`.
  - Added `Azure.GA_2021_12` baseline. [#1146](https://github.com/Azure/PSRule.Rules.Azure/issues/1146)
    - Includes rules released before or during December 2021 for Azure GA features.
    - Marked baseline `Azure.GA_2021_09` as obsolete.
  - Bicep support promoted from experimental to generally available (GA). [#1176](https://github.com/Azure/PSRule.Rules.Azure/issues/1176)
- New rules:
  - All resources:
    - Check comments for each template resource. [#969](https://github.com/Azure/PSRule.Rules.Azure/issues/969)
  - Automation Account:
    - Automation accounts should enable diagnostic logs. [#1075](https://github.com/Azure/PSRule.Rules.Azure/issues/1075)
  - Azure Kubernetes Service:
    - Check clusters have the HTTP application routing add-on disabled. [#1131](https://github.com/Azure/PSRule.Rules.Azure/issues/1131)
    - Check clusters use the Secrets Store CSI Driver add-on. [#992](https://github.com/Azure/PSRule.Rules.Azure/issues/992)
    - Check clusters autorotation with the Secrets Store CSI Driver add-on. [#993](https://github.com/Azure/PSRule.Rules.Azure/issues/993)
    - Check clusters use Azure AD Pod Managed Identities (preview). [#991](https://github.com/Azure/PSRule.Rules.Azure/issues/991)
  - Azure Redis Cache:
    - Use availability zones for Azure Cache for Redis for regions that support it. [#1078](https://github.com/Azure/PSRule.Rules.Azure/issues/1078)
      - `Azure.Redis.AvailabilityZone`
      - `Azure.RedisEnterprise.Zones`
  - Application Security Group:
    - Check Application Security Groups meet naming requirements. [#1110](https://github.com/Azure/PSRule.Rules.Azure/issues/1110)
  - Firewall:
    - Check Firewalls meet naming requirements. [#1110](https://github.com/Azure/PSRule.Rules.Azure/issues/1110)
    - Check Firewall policies meet naming requirements. [#1110](https://github.com/Azure/PSRule.Rules.Azure/issues/1110)
  - Private Endpoint:
    - Check Private Endpoints meet naming requirements. [#1110](https://github.com/Azure/PSRule.Rules.Azure/issues/1110)
  - Virtual WAN:
    - Check Virtual WANs meet naming requirements. [#1110](https://github.com/Azure/PSRule.Rules.Azure/issues/1110)
- Updated rules:
  - Azure Kubernetes Service:
    - Promoted `Azure.AKS.AutoUpgrade` to GA rule set. [#1130](https://github.com/Azure/PSRule.Rules.Azure/issues/1130)
- General improvements:
  - Added support for template function `tenant()`. [#1124](https://github.com/Azure/PSRule.Rules.Azure/issues/1124)
  - Added support for template function `managementGroup()`. [#1125](https://github.com/Azure/PSRule.Rules.Azure/issues/1125)
  - Added support for template function `pickZones()`. [#518](https://github.com/Azure/PSRule.Rules.Azure/issues/518)
- Engineering:
  - Rule refactoring of rules from PowerShell to YAML. [#1109](https://github.com/Azure/PSRule.Rules.Azure/issues/1109)
    - The following rules were refactored:
      - `Azure.LB.Name`
      - `Azure.NSG.Name`
      - `Azure.Firewall.Mode`
      - `Azure.Route.Name`
      - `Azure.VNET.Name`
      - `Azure.VNG.Name`
      - `Azure.VNG.ConnectionName`
      - `Azure.AppConfig.SKU`
      - `Azure.AppConfig.Name`
      - `Azure.AppInsights.Workspace`
      - `Azure.AppInsights.Name`
      - `Azure.Cosmos.AccountName`
      - `Azure.FrontDoor.State`
      - `Azure.FrontDoor.Name`
      - `Azure.FrontDoor.WAF.Mode`
      - `Azure.FrontDoor.WAF.Enabled`
      - `Azure.FrontDoor.WAF.Name`
      - `Azure.AKS.MinNodeCount`
      - `Azure.AKS.ManagedIdentity`
      - `Azure.AKS.StandardLB`
      - `Azure.AKS.AzurePolicyAddOn`
      - `Azure.AKS.ManagedAAD`
      - `Azure.AKS.AuthorizedIPs`
      - `Azure.AKS.LocalAccounts`
      - `Azure.AKS.AzureRBAC`
- Bug fixes:
  - Fixed output of Bicep informational and warning messages in error stream. [#1157](https://github.com/Azure/PSRule.Rules.Azure/issues/1157)

What's changed since pre-release v1.11.0-B2112112:

- New features:
  - Bicep support promoted from experimental to generally available (GA). [#1176](https://github.com/Azure/PSRule.Rules.Azure/issues/1176)

## v1.11.0-B2112112 (pre-release)

What's changed since pre-release v1.11.0-B2112104:

- New rules:
  - Azure Redis Cache:
    - Use availability zones for Azure Cache for Redis for regions that support it. [#1078](https://github.com/Azure/PSRule.Rules.Azure/issues/1078)
      - `Azure.Redis.AvailabilityZone`
      - `Azure.RedisEnterprise.Zones`

## v1.11.0-B2112104 (pre-release)

What's changed since pre-release v1.11.0-B2112073:

- New rules:
  - Azure Kubernetes Service:
    - Check clusters use Azure AD Pod Managed Identities (preview). [#991](https://github.com/Azure/PSRule.Rules.Azure/issues/991)
- Engineering:
  - Rule refactoring of rules from PowerShell to YAML. [#1109](https://github.com/Azure/PSRule.Rules.Azure/issues/1109)
    - The following rules were refactored:
      - `Azure.AppConfig.SKU`
      - `Azure.AppConfig.Name`
      - `Azure.AppInsights.Workspace`
      - `Azure.AppInsights.Name`
      - `Azure.Cosmos.AccountName`
      - `Azure.FrontDoor.State`
      - `Azure.FrontDoor.Name`
      - `Azure.FrontDoor.WAF.Mode`
      - `Azure.FrontDoor.WAF.Enabled`
      - `Azure.FrontDoor.WAF.Name`
      - `Azure.AKS.MinNodeCount`
      - `Azure.AKS.ManagedIdentity`
      - `Azure.AKS.StandardLB`
      - `Azure.AKS.AzurePolicyAddOn`
      - `Azure.AKS.ManagedAAD`
      - `Azure.AKS.AuthorizedIPs`
      - `Azure.AKS.LocalAccounts`
      - `Azure.AKS.AzureRBAC`
- Bug fixes:
  - Fixed output of Bicep informational and warning messages in error stream. [#1157](https://github.com/Azure/PSRule.Rules.Azure/issues/1157)
  - Fixed obsolete flag for baseline `Azure.Preview_2021_12`. [#1166](https://github.com/Azure/PSRule.Rules.Azure/issues/1166)

## v1.11.0-B2112073 (pre-release)

What's changed since pre-release v1.11.0-B2112024:

- New features:
  - Added baselines containing only Azure preview features. [#1129](https://github.com/Azure/PSRule.Rules.Azure/issues/1129)
    - Added baseline `Azure.Preview_2021_09`.
    - Added baseline `Azure.Preview_2021_12`.
  - Added `Azure.GA_2021_12` baseline. [#1146](https://github.com/Azure/PSRule.Rules.Azure/issues/1146)
    - Includes rules released before or during December 2021 for Azure GA features.
    - Marked baseline `Azure.GA_2021_09` as obsolete.
- New rules:
  - All resources:
    - Check comments for each template resource. [#969](https://github.com/Azure/PSRule.Rules.Azure/issues/969)
- Bug fixes:
  - Fixed template function `equals` parameter count mismatch. [#1137](https://github.com/Azure/PSRule.Rules.Azure/issues/1137)
  - Fixed copy loop on nested deployment parameters is not handled. [#1144](https://github.com/Azure/PSRule.Rules.Azure/issues/1144)
  - Fixed outer copy loop of nested deployment. [#1154](https://github.com/Azure/PSRule.Rules.Azure/issues/1154)

## v1.11.0-B2112024 (pre-release)

What's changed since pre-release v1.11.0-B2111014:

- New rules:
  - Azure Kubernetes Service:
    - Check clusters have the HTTP application routing add-on disabled. [#1131](https://github.com/Azure/PSRule.Rules.Azure/issues/1131)
    - Check clusters use the Secrets Store CSI Driver add-on. [#992](https://github.com/Azure/PSRule.Rules.Azure/issues/992)
    - Check clusters autorotation with the Secrets Store CSI Driver add-on. [#993](https://github.com/Azure/PSRule.Rules.Azure/issues/993)
  - Automation Account:
    - Automation accounts should enable diagnostic logs. [#1075](https://github.com/Azure/PSRule.Rules.Azure/issues/1075)
- Updated rules:
  - Azure Kubernetes Service:
    - Promoted `Azure.AKS.AutoUpgrade` to GA rule set. [#1130](https://github.com/Azure/PSRule.Rules.Azure/issues/1130)
- General improvements:
  - Added support for template function `tenant()`. [#1124](https://github.com/Azure/PSRule.Rules.Azure/issues/1124)
  - Added support for template function `managementGroup()`. [#1125](https://github.com/Azure/PSRule.Rules.Azure/issues/1125)
  - Added support for template function `pickZones()`. [#518](https://github.com/Azure/PSRule.Rules.Azure/issues/518)
- Bug fixes:
  - Fixed `Azure.Policy.WaiverExpiry` date conversion. [#1118](https://github.com/Azure/PSRule.Rules.Azure/issues/1118)

## v1.11.0-B2111014 (pre-release)

What's changed since v1.10.0:

- New rules:
  - Application Security Group:
    - Check Application Security Groups meet naming requirements. [#1110](https://github.com/Azure/PSRule.Rules.Azure/issues/1110)
  - Firewall:
    - Check Firewalls meet naming requirements. [#1110](https://github.com/Azure/PSRule.Rules.Azure/issues/1110)
    - Check Firewall policies meet naming requirements. [#1110](https://github.com/Azure/PSRule.Rules.Azure/issues/1110)
  - Private Endpoint:
    - Check Private Endpoints meet naming requirements. [#1110](https://github.com/Azure/PSRule.Rules.Azure/issues/1110)
  - Virtual WAN:
    - Check Virtual WANs meet naming requirements. [#1110](https://github.com/Azure/PSRule.Rules.Azure/issues/1110)
- Engineering:
  - Rule refactoring of rules from PowerShell to YAML. [#1109](https://github.com/Azure/PSRule.Rules.Azure/issues/1109)
    - The following rules were refactored:
      - `Azure.LB.Name`
      - `Azure.NSG.Name`
      - `Azure.Firewall.Mode`
      - `Azure.Route.Name`
      - `Azure.VNET.Name`
      - `Azure.VNG.Name`
      - `Azure.VNG.ConnectionName`

## v1.10.4

What's changed since v1.10.3:

- Bug fixes:
  - Fixed outer copy loop of nested deployment. [#1154](https://github.com/Azure/PSRule.Rules.Azure/issues/1154)

## v1.10.3

What's changed since v1.10.2:

- Bug fixes:
  - Fixed copy loop on nested deployment parameters is not handled. [#1144](https://github.com/Azure/PSRule.Rules.Azure/issues/1144)

## v1.10.2

What's changed since v1.10.1:

- Bug fixes:
  - Fixed template function `equals` parameter count mismatch. [#1137](https://github.com/Azure/PSRule.Rules.Azure/issues/1137)

## v1.10.1

What's changed since v1.10.0:

- Bug fixes:
  - Fixed `Azure.Policy.WaiverExpiry` date conversion. [#1118](https://github.com/Azure/PSRule.Rules.Azure/issues/1118)

## v1.10.0

What's changed since v1.9.1:

- New features:
  - Added support for parameter strong types. [#1083](https://github.com/Azure/PSRule.Rules.Azure/issues/1083)
    - The value of string parameters can be tested against the expected type.
    - When configuring a location strong type, the parameter value must be a valid Azure location.
    - When configuring a resource type strong type, the parameter value must be a matching resource Id.
- New rules:
  - All resources:
    - Check template expressions do not exceed a maximum length. [#1006](https://github.com/Azure/PSRule.Rules.Azure/issues/1006)
  - Automation Service:
    - Check automation accounts should use managed identities for authentication. [#1074](https://github.com/Azure/PSRule.Rules.Azure/issues/1074)
  - Event Grid:
    - Check topics and domains use managed identities. [#1091](https://github.com/Azure/PSRule.Rules.Azure/issues/1091)
    - Check topics and domains use private endpoints. [#1092](https://github.com/Azure/PSRule.Rules.Azure/issues/1092)
    - Check topics and domains use identity-based authentication. [#1093](https://github.com/Azure/PSRule.Rules.Azure/issues/1093)
- General improvements:
  - Updated default baseline to use module configuration. [#1089](https://github.com/Azure/PSRule.Rules.Azure/issues/1089)
- Engineering:
  - Bump PSRule dependency to v1.9.0. [#1081](https://github.com/Azure/PSRule.Rules.Azure/issues/1081)
  - Bump Microsoft.CodeAnalysis.NetAnalyzers to v6.0.0. [#1080](https://github.com/Azure/PSRule.Rules.Azure/pull/1080)
  - Bump Microsoft.SourceLink.GitHub to 1.1.1. [#1085](https://github.com/Azure/PSRule.Rules.Azure/pull/1085)
- Bug fixes:
  - Fixed expansion of secret references. [#1098](https://github.com/Azure/PSRule.Rules.Azure/issues/1098)
  - Fixed handling of tagging for deployments. [#1099](https://github.com/Azure/PSRule.Rules.Azure/issues/1099)
  - Fixed strong type issue flagged with empty defaultValue string. [#1100](https://github.com/Azure/PSRule.Rules.Azure/issues/1100)

What's changed since pre-release v1.10.0-B2111081:

- No additional changes.

## v1.10.0-B2111081 (pre-release)

What's changed since pre-release v1.10.0-B2111072:

- New rules:
  - Automation Service:
    - Automation accounts should use managed identities for authentication. [#1074](https://github.com/Azure/PSRule.Rules.Azure/issues/1074)

## v1.10.0-B2111072 (pre-release)

What's changed since pre-release v1.10.0-B2111058:

- New rules:
  - All resources:
    - Check template expressions do not exceed a maximum length. [#1006](https://github.com/Azure/PSRule.Rules.Azure/issues/1006)
- Bug fixes:
  - Fixed expansion of secret references. [#1098](https://github.com/Azure/PSRule.Rules.Azure/issues/1098)
  - Fixed handling of tagging for deployments. [#1099](https://github.com/Azure/PSRule.Rules.Azure/issues/1099)
  - Fixed strong type issue flagged with empty defaultValue string. [#1100](https://github.com/Azure/PSRule.Rules.Azure/issues/1100)

## v1.10.0-B2111058 (pre-release)

What's changed since pre-release v1.10.0-B2111040:

- New rules:
  - Event Grid:
    - Check topics and domains use managed identities. [#1091](https://github.com/Azure/PSRule.Rules.Azure/issues/1091)
    - Check topics and domains use private endpoints. [#1092](https://github.com/Azure/PSRule.Rules.Azure/issues/1092)
    - Check topics and domains use identity-based authentication. [#1093](https://github.com/Azure/PSRule.Rules.Azure/issues/1093)
- General improvements:
  - Updated default baseline to use module configuration. [#1089](https://github.com/Azure/PSRule.Rules.Azure/issues/1089)

## v1.10.0-B2111040 (pre-release)

What's changed since v1.9.1:

- New features:
  - Added support for parameter strong types. [#1083](https://github.com/Azure/PSRule.Rules.Azure/issues/1083)
    - The value of string parameters can be tested against the expected type.
    - When configuring a location strong type, the parameter value must be a valid Azure location.
    - When configuring a resource type strong type, the parameter value must be a matching resource Id.
- Engineering:
  - Bump PSRule dependency to v1.9.0. [#1081](https://github.com/Azure/PSRule.Rules.Azure/issues/1081)
  - Bump Microsoft.CodeAnalysis.NetAnalyzers to v6.0.0. [#1080](https://github.com/Azure/PSRule.Rules.Azure/pull/1080)
  - Bump Microsoft.SourceLink.GitHub to 1.1.1. [#1085](https://github.com/Azure/PSRule.Rules.Azure/pull/1085)

## v1.9.1

What's changed since v1.9.0:

- Bug fixes:
  - Fixed can not index into resource group tags. [#1066](https://github.com/Azure/PSRule.Rules.Azure/issues/1066)
  - Fixed `Azure.VM.ASMinMembers` for template deployments. [#1064](https://github.com/Azure/PSRule.Rules.Azure/issues/1064)
  - Fixed zones property not found on public IP resource. [#1070](https://github.com/Azure/PSRule.Rules.Azure/issues/1070)

## v1.9.0

What's changed since v1.8.1:

- New rules:
  - API Management Service:
    - Check API management services are using availability zones when available. [#1017](https://github.com/Azure/PSRule.Rules.Azure/issues/1017)
  - Public IP Address:
    - Check Public IP addresses are configured with zone-redundancy. [#958](https://github.com/Azure/PSRule.Rules.Azure/issues/958)
    - Check Public IP addresses are using Standard SKU. [#979](https://github.com/Azure/PSRule.Rules.Azure/issues/979)
  - User Assigned Managed Identity:
    - Check identities meet naming requirements. [#1021](https://github.com/Azure/PSRule.Rules.Azure/issues/1021)
  - Virtual Network Gateway:
    - Check VPN/ExpressRoute gateways are configured with availability zone SKU. [#926](https://github.com/Azure/PSRule.Rules.Azure/issues/926)
- General improvements:
  - Improved processing of AzOps generated templates. [#799](https://github.com/Azure/PSRule.Rules.Azure/issues/799)
    - `Azure.Template.DefineParameters` is ignored for AzOps generated templates.
    - `Azure.Template.UseLocationParameter` is ignored for AzOps generated templates.
  - Bicep is now installed when using PSRule GitHub Action. [#1050](https://github.com/Azure/PSRule.Rules.Azure/issues/1050)
- Engineering:
  - Bump PSRule dependency to v1.8.0. [#1018](https://github.com/Azure/PSRule.Rules.Azure/issues/1018)
  - Added automated PR workflow to bump `providers.json` monthly. [#1041](https://github.com/Azure/PSRule.Rules.Azure/issues/1041)
- Bug fixes:
  - Fixed AKS Network Policy should accept calico. [#1046](https://github.com/Azure/PSRule.Rules.Azure/issues/1046)
  - Fixed `Azure.ACR.AdminUser` fails when `adminUserEnabled` not set. [#1014](https://github.com/Azure/PSRule.Rules.Azure/issues/1014)
  - Fixed `Azure.KeyVault.Logs` reports cannot index into a null array. [#1024](https://github.com/Azure/PSRule.Rules.Azure/issues/1024)
  - Fixed template function empty returns object reference not set exception. [#1025](https://github.com/Azure/PSRule.Rules.Azure/issues/1025)
  - Fixed delayed binding of `and` template function. [#1026](https://github.com/Azure/PSRule.Rules.Azure/issues/1026)
  - Fixed template function array nests array with array parameters. [#1027](https://github.com/Azure/PSRule.Rules.Azure/issues/1027)
  - Fixed property used by `Azure.ACR.MinSKU` to work more reliably with templates. [#1034](https://github.com/Azure/PSRule.Rules.Azure/issues/1034)
  - Fixed could not determine JSON object type for MockMember using CreateObject. [#1035](https://github.com/Azure/PSRule.Rules.Azure/issues/1035)
  - Fixed Bicep convention ordering. [#1053](https://github.com/Azure/PSRule.Rules.Azure/issues/1053)

What's changed since pre-release v1.9.0-B2110087:

- No additional changes.

## v1.9.0-B2110087 (pre-release)

What's changed since pre-release v1.9.0-B2110082:

- Bug fixes:
  - Fixed Bicep convention ordering. [#1053](https://github.com/Azure/PSRule.Rules.Azure/issues/1053)

## v1.9.0-B2110082 (pre-release)

What's changed since pre-release v1.9.0-B2110059:

- General improvements:
  - Bicep is now installed when using PSRule GitHub Action. [#1050](https://github.com/Azure/PSRule.Rules.Azure/issues/1050)
- Engineering:
  - Added automated PR workflow to bump `providers.json` monthly. [#1041](https://github.com/Azure/PSRule.Rules.Azure/issues/1041)
- Bug fixes:
  - Fixed AKS Network Policy should accept calico. [#1046](https://github.com/Azure/PSRule.Rules.Azure/issues/1046)

## v1.9.0-B2110059 (pre-release)

What's changed since pre-release v1.9.0-B2110040:

- New rules:
  - API Management Service:
    - Check API management services are using availability zones when available. [#1017](https://github.com/Azure/PSRule.Rules.Azure/issues/1017)
- Bug fixes:
  - Fixed property used by `Azure.ACR.MinSKU` to work more reliably with templates. [#1034](https://github.com/Azure/PSRule.Rules.Azure/issues/1034)
  - Fixed could not determine JSON object type for MockMember using CreateObject. [#1035](https://github.com/Azure/PSRule.Rules.Azure/issues/1035)

## v1.9.0-B2110040 (pre-release)

What's changed since pre-release v1.9.0-B2110025:

- New rules:
  - User Assigned Managed Identity:
    - Check identities meet naming requirements. [#1021](https://github.com/Azure/PSRule.Rules.Azure/issues/1021)
- Bug fixes:
  - Fixed `Azure.KeyVault.Logs` reports cannot index into a null array. [#1024](https://github.com/Azure/PSRule.Rules.Azure/issues/1024)
  - Fixed template function empty returns object reference not set exception. [#1025](https://github.com/Azure/PSRule.Rules.Azure/issues/1025)
  - Fixed delayed binding of `and` template function. [#1026](https://github.com/Azure/PSRule.Rules.Azure/issues/1026)
  - Fixed template function array nests array with array parameters. [#1027](https://github.com/Azure/PSRule.Rules.Azure/issues/1027)

## v1.9.0-B2110025 (pre-release)

What's changed since pre-release v1.9.0-B2110014:

- Engineering:
  - Bump PSRule dependency to v1.8.0. [#1018](https://github.com/Azure/PSRule.Rules.Azure/issues/1018)
- Bug fixes:
  - Fixed `Azure.ACR.AdminUser` fails when `adminUserEnabled` not set. [#1014](https://github.com/Azure/PSRule.Rules.Azure/issues/1014)

## v1.9.0-B2110014 (pre-release)

What's changed since pre-release v1.9.0-B2110009:

- Bug fixes:
  - Fixed expression out of range of valid values. [#1005](https://github.com/Azure/PSRule.Rules.Azure/issues/1005)
  - Fixed template expand fails in nested reference expansion. [#1007](https://github.com/Azure/PSRule.Rules.Azure/issues/1007)

## v1.9.0-B2110009 (pre-release)

What's changed since pre-release v1.9.0-B2109027:

- Bug fixes:
  - Fixed handling of comments with template and parameter file rules. [#996](https://github.com/Azure/PSRule.Rules.Azure/issues/996)
  - Fixed `Azure.Template.UseLocationParameter` to only apply to templates deployed as RG scope [#995](https://github.com/Azure/PSRule.Rules.Azure/issues/995)
  - Fixed expand template fails with `createObject` when no parameters are specified. [#1000](https://github.com/Azure/PSRule.Rules.Azure/issues/1000)

## v1.9.0-B2109027 (pre-release)

What's changed since v1.8.0:

- New rules:
  - Public IP Address:
    - Check Public IP addresses are configured with zone-redundancy. [#958](https://github.com/Azure/PSRule.Rules.Azure/issues/958)
    - Check Public IP addresses are using Standard SKU. [#979](https://github.com/Azure/PSRule.Rules.Azure/issues/979)
  - Virtual Network Gateway:
    - Check VPN/ExpressRoute gateways are configured with availability zone SKU. [#926](https://github.com/Azure/PSRule.Rules.Azure/issues/926)
- General improvements:
  - Improved processing of AzOps generated templates. [#799](https://github.com/Azure/PSRule.Rules.Azure/issues/799)
    - `Azure.Template.DefineParameters` is ignored for AzOps generated templates.
    - `Azure.Template.UseLocationParameter` is ignored for AzOps generated templates.
- Bug fixes:
  - Fixed `ToUpper` fails to convert character. [#986](https://github.com/Azure/PSRule.Rules.Azure/issues/986)

## v1.8.1

What's changed since v1.8.0:

- Bug fixes:
  - Fixed handling of comments with template and parameter file rules. [#996](https://github.com/Azure/PSRule.Rules.Azure/issues/996)
  - Fixed `Azure.Template.UseLocationParameter` to only apply to templates deployed as RG scope [#995](https://github.com/Azure/PSRule.Rules.Azure/issues/995)
  - Fixed expand template fails with `createObject` when no parameters are specified. [#1000](https://github.com/Azure/PSRule.Rules.Azure/issues/1000)
  - Fixed `ToUpper` fails to convert character. [#986](https://github.com/Azure/PSRule.Rules.Azure/issues/986)
  - Fixed expression out of range of valid values. [#1005](https://github.com/Azure/PSRule.Rules.Azure/issues/1005)
  - Fixed template expand fails in nested reference expansion. [#1007](https://github.com/Azure/PSRule.Rules.Azure/issues/1007)

## v1.8.0

What's changed since v1.7.0:

- New features:
  - Added `Azure.GA_2021_09` baseline. [#961](https://github.com/Azure/PSRule.Rules.Azure/issues/961)
    - Includes rules released before or during September 2021 for Azure GA features.
    - Marked baseline `Azure.GA_2021_06` as obsolete.
- New rules:
  - Application Gateway:
    - Check App Gateways should use availability zones when available. Thanks [@ArmaanMcleod](https://github.com/ArmaanMcleod). [#928](https://github.com/Azure/PSRule.Rules.Azure/issues/928)
  - Azure Kubernetes Service:
    - Check clusters have control plane audit logs enabled. Thanks [@ArmaanMcleod](https://github.com/ArmaanMcleod). [#882](https://github.com/Azure/PSRule.Rules.Azure/issues/882)
    - Check clusters have control plane diagnostics enabled. Thanks [@ArmaanMcleod](https://github.com/ArmaanMcleod). [#922](https://github.com/Azure/PSRule.Rules.Azure/issues/922)
    - Check clusters use Container Insights for monitoring workloads. Thanks [@ArmaanMcleod](https://github.com/ArmaanMcleod). [#881](https://github.com/Azure/PSRule.Rules.Azure/issues/881)
    - Check clusters use availability zones when available. Thanks [@ArmaanMcleod](https://github.com/ArmaanMcleod). [#880](https://github.com/Azure/PSRule.Rules.Azure/issues/880)
  - Cosmos DB:
    - Check DB account names meet naming requirements. [#954](https://github.com/Azure/PSRule.Rules.Azure/issues/954)
    - Check DB accounts use Azure AD identities for resource management operations. [#953](https://github.com/Azure/PSRule.Rules.Azure/issues/953)
  - Load Balancer:
    - Check Load balancers are using Standard SKU. Thanks [@ArmaanMcleod](https://github.com/ArmaanMcleod). [#957](https://github.com/Azure/PSRule.Rules.Azure/issues/957)
    - Check Load Balancers are configured with zone-redundancy. Thanks [@ArmaanMcleod](https://github.com/ArmaanMcleod). [#927](https://github.com/Azure/PSRule.Rules.Azure/issues/927)
- Engineering:
  - Bump PSRule dependency to v1.7.2. [#951](https://github.com/Azure/PSRule.Rules.Azure/issues/951)
  - Automated update of availability zone information in providers.json. [#907](https://github.com/Azure/PSRule.Rules.Azure/issues/907)
  - Increased test coverage of rule reasons. Thanks [@ArmaanMcleod](https://github.com/ArmaanMcleod). [#960](https://github.com/Azure/PSRule.Rules.Azure/issues/960)
- Bug fixes:
  - Fixed export of in-flight AKS related subnets for kubenet clusters. Thanks [@ArmaanMcleod](https://github.com/ArmaanMcleod). [#920](https://github.com/Azure/PSRule.Rules.Azure/issues/920)
  - Fixed plan instance count is not applicable to Elastic Premium plans. [#946](https://github.com/Azure/PSRule.Rules.Azure/issues/946)
  - Fixed minimum App Service Plan fails Elastic Premium plans. [#945](https://github.com/Azure/PSRule.Rules.Azure/issues/945)
  - Fixed App Service Plan should include PremiumV3 plan. [#944](https://github.com/Azure/PSRule.Rules.Azure/issues/944)
  - Fixed Azure.VM.NICAttached with private endpoints. [#932](https://github.com/Azure/PSRule.Rules.Azure/issues/932)
  - Fixed Bicep CLI fails with unexpected end of content. [#889](https://github.com/Azure/PSRule.Rules.Azure/issues/889)
  - Fixed incomplete reason message for `Azure.Storage.MinTLS`. [#971](https://github.com/Azure/PSRule.Rules.Azure/issues/971)
  - Fixed false positive of `Azure.Storage.UseReplication` with large file storage. [#965](https://github.com/Azure/PSRule.Rules.Azure/issues/965)

What's changed since pre-release v1.8.0-B2109060:

- No additional changes.

## v1.8.0-B2109086 (pre-release)

What's changed since pre-release v1.8.0-B2109060:

- New rules:
  - Load Balancer:
    - Check Load balancers are using Standard SKU. Thanks [@ArmaanMcleod](https://github.com/ArmaanMcleod). [#957](https://github.com/Azure/PSRule.Rules.Azure/issues/957)
- Engineering:
  - Increased test coverage of rule reasons. Thanks [@ArmaanMcleod](https://github.com/ArmaanMcleod). [#960](https://github.com/Azure/PSRule.Rules.Azure/issues/960)
- Bug fixes:
  - Fixed Bicep CLI fails with unexpected end of content. [#889](https://github.com/Azure/PSRule.Rules.Azure/issues/889)
  - Fixed incomplete reason message for `Azure.Storage.MinTLS`. [#971](https://github.com/Azure/PSRule.Rules.Azure/issues/971)
  - Fixed false positive of `Azure.Storage.UseReplication` with large file storage. [#965](https://github.com/Azure/PSRule.Rules.Azure/issues/965)

## v1.8.0-B2109060 (pre-release)

What's changed since pre-release v1.8.0-B2109046:

- New features:
  - Added `Azure.GA_2021_09` baseline. [#961](https://github.com/Azure/PSRule.Rules.Azure/issues/961)
    - Includes rules released before or during September 2021 for Azure GA features.
    - Marked baseline `Azure.GA_2021_06` as obsolete.
- New rules:
  - Load Balancer:
    - Check Load Balancers are configured with zone-redundancy. Thanks [@ArmaanMcleod](https://github.com/ArmaanMcleod). [#927](https://github.com/Azure/PSRule.Rules.Azure/issues/927)

## v1.8.0-B2109046 (pre-release)

What's changed since pre-release v1.8.0-B2109020:

- New rules:
  - Application Gateway:
    - Check App Gateways should use availability zones when available. Thanks [@ArmaanMcleod](https://github.com/ArmaanMcleod). [#928](https://github.com/Azure/PSRule.Rules.Azure/issues/928)
  - Cosmos DB:
    - Check DB account names meet naming requirements. [#954](https://github.com/Azure/PSRule.Rules.Azure/issues/954)
    - Check DB accounts use Azure AD identities for resource management operations. [#953](https://github.com/Azure/PSRule.Rules.Azure/issues/953)
- Bug fixes:
  - Fixed plan instance count is not applicable to Elastic Premium plans. [#946](https://github.com/Azure/PSRule.Rules.Azure/issues/946)
  - Fixed minimum App Service Plan fails Elastic Premium plans. [#945](https://github.com/Azure/PSRule.Rules.Azure/issues/945)
  - Fixed App Service Plan should include PremiumV3 plan. [#944](https://github.com/Azure/PSRule.Rules.Azure/issues/944)
  - Fixed Azure.VM.NICAttached with private endpoints. [#932](https://github.com/Azure/PSRule.Rules.Azure/issues/932)
- Engineering:
  - Bump PSRule dependency to v1.7.2. [#951](https://github.com/Azure/PSRule.Rules.Azure/issues/951)

## v1.8.0-B2109020 (pre-release)

What's changed since pre-release v1.8.0-B2108026:

- New rules:
  - Azure Kubernetes Service:
    - Check clusters have control plane audit logs enabled. Thanks [@ArmaanMcleod](https://github.com/ArmaanMcleod). [#882](https://github.com/Azure/PSRule.Rules.Azure/issues/882)
    - Check clusters have control plane diagnostics enabled. Thanks [@ArmaanMcleod](https://github.com/ArmaanMcleod). [#922](https://github.com/Azure/PSRule.Rules.Azure/issues/922)
- Engineering:
  - Bump PSRule dependency to v1.7.0. [#938](https://github.com/Azure/PSRule.Rules.Azure/issues/938)

## v1.8.0-B2108026 (pre-release)

What's changed since pre-release v1.8.0-B2108013:

- New rules:
  - Azure Kubernetes Service:
    - Check clusters use Container Insights for monitoring workloads. Thanks [@ArmaanMcleod](https://github.com/ArmaanMcleod). [#881](https://github.com/Azure/PSRule.Rules.Azure/issues/881)
- Bug fixes:
  - Fixed export of in-flight AKS related subnets for kubenet clusters. Thanks [@ArmaanMcleod](https://github.com/ArmaanMcleod). [#920](https://github.com/Azure/PSRule.Rules.Azure/issues/920)

## v1.8.0-B2108013 (pre-release)

What's changed since v1.7.0:

- New rules:
  - Azure Kubernetes Service:
    - Check clusters use availability zones when available. Thanks [@ArmaanMcleod](https://github.com/ArmaanMcleod). [#880](https://github.com/Azure/PSRule.Rules.Azure/issues/880)
- Engineering:
  - Bump PSRule dependency to v1.6.1. [#913](https://github.com/Azure/PSRule.Rules.Azure/issues/913)
  - Automated update of availability zone information in providers.json. [#907](https://github.com/Azure/PSRule.Rules.Azure/issues/907)

## v1.7.0

What's changed since v1.6.0:

- New rules:
  - All resources:
    - Check template parameter files use metadata links. [#846](https://github.com/Azure/PSRule.Rules.Azure/issues/846)
      - Configure the `AZURE_PARAMETER_FILE_METADATA_LINK` option to enable this rule.
    - Check template files use a recent schema. [#845](https://github.com/Azure/PSRule.Rules.Azure/issues/845)
    - Check template files use a https schema scheme. [#894](https://github.com/Azure/PSRule.Rules.Azure/issues/894)
    - Check template parameter files use a https schema scheme. [#894](https://github.com/Azure/PSRule.Rules.Azure/issues/894)
    - Check template parameters set a value. [#896](https://github.com/Azure/PSRule.Rules.Azure/issues/896)
    - Check template parameters use a valid secret reference. [#897](https://github.com/Azure/PSRule.Rules.Azure/issues/897)
  - Azure Kubernetes Service:
    - Check clusters using Azure CNI should use large subnets. Thanks [@ArmaanMcleod](https://github.com/ArmaanMcleod). [#273](https://github.com/Azure/PSRule.Rules.Azure/issues/273)
    - Check clusters use auto-scale node pools. Thanks [@ArmaanMcleod](https://github.com/ArmaanMcleod). [#218](https://github.com/Azure/PSRule.Rules.Azure/issues/218)
      - By default, a minimum of a `/23` subnet is required.
      - Configure `AZURE_AKS_CNI_MINIMUM_CLUSTER_SUBNET_SIZE` to change the default minimum subnet size.
  - Storage Account:
    - Check Storage Accounts only accept explicitly allowed network traffic. [#884](https://github.com/Azure/PSRule.Rules.Azure/issues/884)
- Updated rules:
  - Virtual Network:
    - Excluded `AzureFirewallManagementSubnet` from `Azure.VNET.UseNSGs`. [#869](https://github.com/Azure/PSRule.Rules.Azure/issues/869)
- General improvements:
  - Added version information to bicep compilation exceptions. [#903](https://github.com/Azure/PSRule.Rules.Azure/issues/903)
- Engineering:
  - Bump PSRule dependency to v1.6.0. [#871](https://github.com/Azure/PSRule.Rules.Azure/issues/871)
- Bug fixes:
  - Fixed DateTimeAdd function and tests within timezones with DST. [#891](https://github.com/Azure/PSRule.Rules.Azure/issues/891)
  - Fixed `Azure.Template.ParameterValue` failing on empty value. [#901](https://github.com/Azure/PSRule.Rules.Azure/issues/901)

What's changed since pre-release v1.7.0-B2108059:

- No additional changes.

## v1.7.0-B2108059 (pre-release)

What's changed since pre-release v1.7.0-B2108049:

- General improvements:
  - Added version information to bicep compilation exceptions. [#903](https://github.com/Azure/PSRule.Rules.Azure/issues/903)
- Bug fixes:
  - Fixed `Azure.Template.ParameterValue` failing on empty value. [#901](https://github.com/Azure/PSRule.Rules.Azure/issues/901)

## v1.7.0-B2108049 (pre-release)

What's changed since pre-release v1.7.0-B2108040:

- New rules:
  - All resources:
    - Check template files use a recent schema. [#845](https://github.com/Azure/PSRule.Rules.Azure/issues/845)
    - Check template files use a https schema scheme. [#894](https://github.com/Azure/PSRule.Rules.Azure/issues/894)
    - Check template parameter files use a https schema scheme. [#894](https://github.com/Azure/PSRule.Rules.Azure/issues/894)
    - Check template parameters set a value. [#896](https://github.com/Azure/PSRule.Rules.Azure/issues/896)
    - Check template parameters use a valid secret reference. [#897](https://github.com/Azure/PSRule.Rules.Azure/issues/897)
- Bug fixes:
  - Fixed DateTimeAdd function and tests within timezones with DST. [#891](https://github.com/Azure/PSRule.Rules.Azure/issues/891)

## v1.7.0-B2108040 (pre-release)

What's changed since pre-release v1.7.0-B2108020:

- New rules:
  - All resources:
    - Check template parameter files use metadata links. [#846](https://github.com/Azure/PSRule.Rules.Azure/issues/846)
      - Configure the `AZURE_PARAMETER_FILE_METADATA_LINK` option to enable this rule.
  - Azure Kubernetes Service:
    - Check clusters using Azure CNI should use large subnets. Thanks [@ArmaanMcleod](https://github.com/ArmaanMcleod). [#273](https://github.com/Azure/PSRule.Rules.Azure/issues/273)
      - By default, a minimum of a `/23` subnet is required.
      - Configure `AZURE_AKS_CNI_MINIMUM_CLUSTER_SUBNET_SIZE` to change the default minimum subnet size.
  - Storage Account:
    - Check Storage Accounts only accept explicitly allowed network traffic. [#884](https://github.com/Azure/PSRule.Rules.Azure/issues/884)

## v1.7.0-B2108020 (pre-release)

What's changed since v1.6.0:

- New rules:
  - Azure Kubernetes Service:
    - Check clusters use auto-scale node pools. Thanks [@ArmaanMcleod](https://github.com/ArmaanMcleod). [#218](https://github.com/Azure/PSRule.Rules.Azure/issues/218)
- Updated rules:
  - Virtual Network:
    - Excluded `AzureFirewallManagementSubnet` from `Azure.VNET.UseNSGs`. [#869](https://github.com/Azure/PSRule.Rules.Azure/issues/869)
- Engineering:
  - Bump PSRule dependency to v1.6.0. [#871](https://github.com/Azure/PSRule.Rules.Azure/issues/871)

## v1.6.0

What's changed since v1.5.1:

- New features:
  - **Experimental**: Added support for expansion from Bicep source files. [#848](https://github.com/Azure/PSRule.Rules.Azure/issues/848) [#670](https://github.com/Azure/PSRule.Rules.Azure/issues/670) [#858](https://github.com/Azure/PSRule.Rules.Azure/issues/858)
    - Bicep support is currently experimental.
    - To opt-in set the `AZURE_BICEP_FILE_EXPANSION` configuration to `true`.
    - For more information see [Using Bicep](https://azure.github.io/PSRule.Rules.Azure/using-bicep/).
- New rules:
  - Application Gateways:
    - Check Application Gateways publish endpoints by HTTPS. [#841](https://github.com/Azure/PSRule.Rules.Azure/issues/841)
- Engineering:
  - Bump PSRule dependency to v1.5.0. [#832](https://github.com/Azure/PSRule.Rules.Azure/issues/832)
  - Migration of Pester v4 tests to Pester v5. Thanks [@ArmaanMcleod](https://github.com/ArmaanMcleod). [#395](https://github.com/Azure/PSRule.Rules.Azure/issues/395)

What's changed since pre-release v1.6.0-B2108038:

- Bug fixes:
  - Fixed Bicep expand creates deadlock and times out. [#863](https://github.com/Azure/PSRule.Rules.Azure/issues/863)

## v1.6.0-B2108038 (pre-release)

What's changed since pre-release v1.6.0-B2108023:

- Bug fixes:
  - Fixed Bicep expand hangs analysis. [#858](https://github.com/Azure/PSRule.Rules.Azure/issues/858)

## v1.6.0-B2108023 (pre-release)

What's changed since pre-release v1.6.0-B2107028:

- New features:
  - **Experimental**: Added support for expansion from Bicep source files. [#848](https://github.com/Azure/PSRule.Rules.Azure/issues/848) [#670](https://github.com/Azure/PSRule.Rules.Azure/issues/670)
    - Bicep support is currently experimental.
    - To opt-in set the `AZURE_BICEP_FILE_EXPANSION` configuration to `true`.
    - For more information see [Using Bicep](https://azure.github.io/PSRule.Rules.Azure/using-bicep/).

## v1.6.0-B2107028 (pre-release)

What's changed since v1.5.1:

- New rules:
  - Application Gateways:
    - Check Application Gateways publish endpoints by HTTPS. [#841](https://github.com/Azure/PSRule.Rules.Azure/issues/841)
- Engineering:
  - Bump PSRule dependency to v1.5.0. [#832](https://github.com/Azure/PSRule.Rules.Azure/issues/832)

## v1.5.1

What's changed since v1.5.0:

- Bug fixes:
  - Fixed rule does not detect more restrictive NSG rules. [#831](https://github.com/Azure/PSRule.Rules.Azure/issues/831)

## v1.5.0

What's changed since v1.4.1:

- New features:
  - Added `Azure.GA_2021_06` baseline. [#822](https://github.com/Azure/PSRule.Rules.Azure/issues/822)
    - Includes rules released before or during June 2021 for Azure GA features.
    - Marked baseline `Azure.GA_2021_03` as obsolete.
- New rules:
  - Application Insights:
    - Check App Insights resources use workspace-based configuration. [#813](https://github.com/Azure/PSRule.Rules.Azure/issues/813)
    - Check App Insights resources meet naming requirements. [#814](https://github.com/Azure/PSRule.Rules.Azure/issues/814)
- General improvements:
  - Exclude not applicable rules for templates generated with Bicep and PSArm. [#815](https://github.com/Azure/PSRule.Rules.Azure/issues/815)
  - Updated rule help to use docs pages for online version. [#824](https://github.com/Azure/PSRule.Rules.Azure/issues/824)
- Engineering:
  - Bump PSRule dependency to v1.4.0. [#823](https://github.com/Azure/PSRule.Rules.Azure/issues/823)
  - Bump YamlDotNet dependency to v11.2.1. [#821](https://github.com/Azure/PSRule.Rules.Azure/pull/821)
  - Migrate project to Azure GitHub organization and updated links. [#800](https://github.com/Azure/PSRule.Rules.Azure/pull/800)
- Bug fixes:
  - Fixed detection of parameters and variables with line breaks. [#811](https://github.com/Azure/PSRule.Rules.Azure/issues/811)

What's changed since pre-release v1.5.0-B2107002:

- No additional changes.

## v1.5.0-B2107002 (pre-release)

What's changed since pre-release v1.5.0-B2106018:

- New features:
  - Added `Azure.GA_2021_06` baseline. [#822](https://github.com/Azure/PSRule.Rules.Azure/issues/822)
    - Includes rules released before or during June 2021 for Azure GA features.
    - Marked baseline `Azure.GA_2021_03` as obsolete.
- General improvements:
  - Updated rule help to use docs pages for online version. [#824](https://github.com/Azure/PSRule.Rules.Azure/issues/824)
- Engineering:
  - Bump PSRule dependency to v1.4.0. [#823](https://github.com/Azure/PSRule.Rules.Azure/issues/823)
  - Bump YamlDotNet dependency to v11.2.1. [#821](https://github.com/Azure/PSRule.Rules.Azure/pull/821)

## v1.5.0-B2106018 (pre-release)

What's changed since v1.4.1:

- New rules:
  - Application Insights:
    - Check App Insights resources use workspace-based configuration. [#813](https://github.com/Azure/PSRule.Rules.Azure/issues/813)
    - Check App Insights resources meet naming requirements. [#814](https://github.com/Azure/PSRule.Rules.Azure/issues/814)
- General improvements:
  - Exclude not applicable rules for templates generated with Bicep and PSArm. [#815](https://github.com/Azure/PSRule.Rules.Azure/issues/815)
- Engineering:
  - Bump YamlDotNet dependency to v11.2.0. [#801](https://github.com/Azure/PSRule.Rules.Azure/pull/801)
  - Migrate project to Azure GitHub organization and updated links. [#800](https://github.com/Azure/PSRule.Rules.Azure/pull/800)
- Bug fixes:
  - Fixed detection of parameters and variables with line breaks. [#811](https://github.com/Azure/PSRule.Rules.Azure/issues/811)

## v1.4.1

What's changed since v1.4.0:

- Bug fixes:
  - Fixed boolean string conversion case. [#793](https://github.com/Azure/PSRule.Rules.Azure/issues/793)
  - Fixed case sensitive property matching. [#794](https://github.com/Azure/PSRule.Rules.Azure/issues/794)
  - Fixed automatic expansion of template parameter files. [#796](https://github.com/Azure/PSRule.Rules.Azure/issues/796)
    - Template parameter files are not automatically expanded by default.
    - To enable this, set the `AZURE_PARAMETER_FILE_EXPANSION` configuration option.

## v1.4.0

What's changed since v1.3.2:

- New features:
  - Automatically expand template from parameter files for analysis. [#772](https://github.com/Azure/PSRule.Rules.Azure/issues/772)
    - Previously templates needed to be exported with `Export-AzRuleTemplateData`.
    - To export template data automatically use PSRule cmdlets with `-Format File`.
- New rules:
  - Cognitive Search:
    - Check search services meet index SLA replica requirement. [#761](https://github.com/Azure/PSRule.Rules.Azure/issues/761)
    - Check search services meet query SLA replica requirement. [#762](https://github.com/Azure/PSRule.Rules.Azure/issues/762)
    - Check search services meet naming requirements. [#763](https://github.com/Azure/PSRule.Rules.Azure/issues/763)
    - Check search services use a minimum SKU. [#764](https://github.com/Azure/PSRule.Rules.Azure/issues/764)
    - Check search services use managed identities. [#765](https://github.com/Azure/PSRule.Rules.Azure/issues/765)
  - Azure Kubernetes Service:
    - Check clusters use AKS-managed Azure AD integration. [#436](https://github.com/Azure/PSRule.Rules.Azure/issues/436)
    - Check clusters have local account disabled (preview). [#786](https://github.com/Azure/PSRule.Rules.Azure/issues/786)
    - Check clusters have an auto-upgrade channel set (preview). [#787](https://github.com/Azure/PSRule.Rules.Azure/issues/787)
    - Check clusters limit access network access to the API server. [#788](https://github.com/Azure/PSRule.Rules.Azure/issues/788)
    - Check clusters used Azure RBAC for Kubernetes authorization. [#789](https://github.com/Azure/PSRule.Rules.Azure/issues/789)
- Updated rules:
  - Azure Kubernetes Service:
    - Updated `Azure.AKS.Version` to 1.20.5. [#767](https://github.com/Azure/PSRule.Rules.Azure/issues/767)
- General improvements:
  - Automatically nest template sub-resources for analysis. [#746](https://github.com/Azure/PSRule.Rules.Azure/issues/746)
    - Sub-resources such as diagnostic logs or configurations are automatically nested.
    - Automatic nesting a resource requires:
      - The parent resource is defined in the same template.
      - The sub-resource depends on the parent resource.
  - Added support for source location references to template files. [#781](https://github.com/Azure/PSRule.Rules.Azure/issues/781)
    - Output includes source location to resources exported from a templates.
- Bug fixes:
  - Fixed string index parsing in expressions with whitespace. [#775](https://github.com/Azure/PSRule.Rules.Azure/issues/775)
  - Fixed base for DateTimeAdd is not a valid string. [#777](https://github.com/Azure/PSRule.Rules.Azure/issues/777)
- Engineering:
  - Added source link to project. [#783](https://github.com/Azure/PSRule.Rules.Azure/issues/783)

What's changed since pre-release v1.4.0-B2105057:

- No additional changes.

## v1.4.0-B2105057 (pre-release)

What's changed since pre-release v1.4.0-B2105050:

- New rules:
  - Azure Kubernetes Service:
    - Check clusters use AKS-managed Azure AD integration. [#436](https://github.com/Azure/PSRule.Rules.Azure/issues/436)
    - Check clusters have local account disabled (preview). [#786](https://github.com/Azure/PSRule.Rules.Azure/issues/786)
    - Check clusters have an auto-upgrade channel set (preview). [#787](https://github.com/Azure/PSRule.Rules.Azure/issues/787)
    - Check clusters limit access network access to the API server. [#788](https://github.com/Azure/PSRule.Rules.Azure/issues/788)
    - Check clusters used Azure RBAC for Kubernetes authorization. [#789](https://github.com/Azure/PSRule.Rules.Azure/issues/789)
- Updated rules:
  - Azure Kubernetes Service:
    - Updated `Azure.AKS.Version` to 1.20.5. [#767](https://github.com/Azure/PSRule.Rules.Azure/issues/767)
- Engineering:
  - Added source link to project. [#783](https://github.com/Azure/PSRule.Rules.Azure/issues/783)

## v1.4.0-B2105050 (pre-release)

What's changed since pre-release v1.4.0-B2105044:

- General improvements:
  - Added support for source location references to template files. [#781](https://github.com/Azure/PSRule.Rules.Azure/issues/781)
    - Output includes source location to resources exported from a templates.

## v1.4.0-B2105044 (pre-release)

What's changed since pre-release v1.4.0-B2105027:

- New features:
  - Automatically expand template from parameter files for analysis. [#772](https://github.com/Azure/PSRule.Rules.Azure/issues/772)
    - Previously templates needed to be exported with `Export-AzRuleTemplateData`.
    - To export template data automatically use PSRule cmdlets with `-Format File`.
- Bug fixes:
  - Fixed string index parsing in expressions with whitespace. [#775](https://github.com/Azure/PSRule.Rules.Azure/issues/775)
  - Fixed base for DateTimeAdd is not a valid string. [#777](https://github.com/Azure/PSRule.Rules.Azure/issues/777)

## v1.4.0-B2105027 (pre-release)

What's changed since pre-release v1.4.0-B2105020:

- New rules:
  - Cognitive Search:
    - Check search services meet index SLA replica requirement. [#761](https://github.com/Azure/PSRule.Rules.Azure/issues/761)
    - Check search services meet query SLA replica requirement. [#762](https://github.com/Azure/PSRule.Rules.Azure/issues/762)
    - Check search services meet naming requirements. [#763](https://github.com/Azure/PSRule.Rules.Azure/issues/763)
    - Check search services use a minimum SKU. [#764](https://github.com/Azure/PSRule.Rules.Azure/issues/764)
    - Check search services use managed identities. [#765](https://github.com/Azure/PSRule.Rules.Azure/issues/765)

## v1.4.0-B2105020 (pre-release)

What's changed since v1.3.2:

- General improvements:
  - Automatically nest template sub-resources for analysis. [#746](https://github.com/Azure/PSRule.Rules.Azure/issues/746)
    - Sub-resources such as diagnostic logs or configurations are automatically nested.
    - Automatic nesting a resource requires:
      - The parent resource is defined in the same template.
      - The sub-resource depends on the parent resource.

## v1.3.2

What's changed since v1.3.1:

- Bug fixes:
  - Fixed rule reason reported the parameter inputObject is null. [#753](https://github.com/Azure/PSRule.Rules.Azure/issues/753)

## v1.3.1

What's changed since v1.3.0:

- Engineering:
  - Bump PSRule dependency to v1.3.0. [#749](https://github.com/Azure/PSRule.Rules.Azure/issues/749)
  - Bump YamlDotNet dependency to v11.1.1. [#742](https://github.com/Azure/PSRule.Rules.Azure/issues/742)

## v1.3.0

What's changed since v1.2.1:

- New rules:
  - Policy:
    - Check policy assignment display name and description are set. [#725](https://github.com/Azure/PSRule.Rules.Azure/issues/725)
    - Check policy assignment assigned by metadata is set. [#726](https://github.com/Azure/PSRule.Rules.Azure/issues/726)
    - Check policy exemption display name and description are set. [#723](https://github.com/Azure/PSRule.Rules.Azure/issues/723)
    - Check policy waiver exemptions have an expiry date set. [#724](https://github.com/Azure/PSRule.Rules.Azure/issues/724)
- Removed rules:
  - Storage:
    - Remove `Azure.Storage.UseEncryption` as Storage Service Encryption (SSE) is always on. [#630](https://github.com/Azure/PSRule.Rules.Azure/issues/630)
      - SSE is on by default and can not be disabled.
- General improvements:
  - Additional metadata added in parameter files is passed through with `Get-AzRuleTemplateLink`. [#706](https://github.com/Azure/PSRule.Rules.Azure/issues/706)
  - Improved binding support for File inputs. [#480](https://github.com/Azure/PSRule.Rules.Azure/issues/480)
    - Template and parameter file names now return a relative path instead of full path.
  - Added API version for each module resource. [#729](https://github.com/Azure/PSRule.Rules.Azure/issues/729)
- Engineering:
  - Clean up depreciated warning message for configuration option `azureAllowedRegions`. [#737](https://github.com/Azure/PSRule.Rules.Azure/issues/737)
  - Clean up depreciated warning message for configuration option `minAKSVersion`. [#738](https://github.com/Azure/PSRule.Rules.Azure/issues/738)
  - Bump PSRule dependency to v1.2.0. [#713](https://github.com/Azure/PSRule.Rules.Azure/issues/713)
- Bug fixes:
  - Fixed could not load file or assembly YamlDotNet. [#741](https://github.com/Azure/PSRule.Rules.Azure/issues/741)
    - This fix pins the PSRule version to v1.2.0 until the next stable release of PSRule for Azure.

What's changed since pre-release v1.3.0-B2104040:

- No additional changes.

## v1.3.0-B2104040 (pre-release)

What's changed since pre-release v1.3.0-B2104034:

- Bug fixes:
  - Fixed could not load file or assembly YamlDotNet. [#741](https://github.com/Azure/PSRule.Rules.Azure/issues/741)
    - This fix pins the PSRule version to v1.2.0 until the next stable release of PSRule for Azure.

## v1.3.0-B2104034 (pre-release)

What's changed since pre-release v1.3.0-B2104023:

- New rules:
  - Policy:
    - Check policy assignment display name and description are set. [#725](https://github.com/Azure/PSRule.Rules.Azure/issues/725)
    - Check policy assignment assigned by metadata is set. [#726](https://github.com/Azure/PSRule.Rules.Azure/issues/726)
    - Check policy exemption display name and description are set. [#723](https://github.com/Azure/PSRule.Rules.Azure/issues/723)
    - Check policy waiver exemptions have an expiry date set. [#724](https://github.com/Azure/PSRule.Rules.Azure/issues/724)
- Engineering:
  - Clean up depreciated warning message for configuration option `azureAllowedRegions`. [#737](https://github.com/Azure/PSRule.Rules.Azure/issues/737)
  - Clean up depreciated warning message for configuration option `minAKSVersion`. [#738](https://github.com/Azure/PSRule.Rules.Azure/issues/738)

## v1.3.0-B2104023 (pre-release)

What's changed since pre-release v1.3.0-B2104013:

- General improvements:
  - Improved binding support for File inputs. [#480](https://github.com/Azure/PSRule.Rules.Azure/issues/480)
    - Template and parameter file names now return a relative path instead of full path.
  - Added API version for each module resource. [#729](https://github.com/Azure/PSRule.Rules.Azure/issues/729)

## v1.3.0-B2104013 (pre-release)

What's changed since pre-release v1.3.0-B2103007:

- Engineering:
  - Bump PSRule dependency to v1.2.0. [#713](https://github.com/Azure/PSRule.Rules.Azure/issues/713)
- Bug fixes:
  - Fixed export not expanding nested deployments. [#715](https://github.com/Azure/PSRule.Rules.Azure/issues/715)

## v1.3.0-B2103007 (pre-release)

What's changed since v1.2.0:

- Removed rules:
  - Storage:
    - Remove `Azure.Storage.UseEncryption` as Storage Service Encryption (SSE) is always on. [#630](https://github.com/Azure/PSRule.Rules.Azure/issues/630)
      - SSE is on by default and can not be disabled.
- General improvements:
  - Additional metadata added in parameter files is passed through with `Get-AzRuleTemplateLink`. [#706](https://github.com/Azure/PSRule.Rules.Azure/issues/706)

## v1.2.1

What's changed since v1.2.0:

- Bug fixes:
  - Fixed export not expanding nested deployments. [#715](https://github.com/Azure/PSRule.Rules.Azure/issues/715)

## v1.2.0

What's changed since v1.1.4:

- New features:
  - Added `Azure.GA_2021_03` baseline. [#673](https://github.com/Azure/PSRule.Rules.Azure/issues/673)
    - Includes rules released before or during March 2021 for Azure GA features.
    - Marked baseline `Azure.GA_2020_12` as obsolete.
- New rules:
  - Key Vault:
    - Check vaults, keys, and secrets meet name requirements. [#646](https://github.com/Azure/PSRule.Rules.Azure/issues/646)
- Updated rules:
  - Azure Kubernetes Service:
    - Updated `Azure.AKS.Version` to 1.19.7. [#696](https://github.com/Azure/PSRule.Rules.Azure/issues/696)
- General improvements:
  - Added support for user defined functions in templates. [#682](https://github.com/Azure/PSRule.Rules.Azure/issues/682)
- Engineering:
  - Bump PSRule dependency to v1.1.0. [#692](https://github.com/Azure/PSRule.Rules.Azure/issues/692)

What's changed since pre-release v1.2.0-B2103044:

- No additional changes.

## v1.2.0-B2103044 (pre-release)

What's changed since pre-release v1.2.0-B2103032:

- New features:
  - Added `Azure.GA_2021_03` baseline. [#673](https://github.com/Azure/PSRule.Rules.Azure/issues/673)
    - Includes rules released before or during March 2021 for Azure GA features.
    - Marked baseline `Azure.GA_2020_12` as obsolete.
- Updated rules:
  - Azure Kubernetes Service:
    - Updated `Azure.AKS.Version` to 1.19.7. [#696](https://github.com/Azure/PSRule.Rules.Azure/issues/696)

## v1.2.0-B2103032 (pre-release)

What's changed since pre-release v1.2.0-B2103024:

- New rules:
  - Key Vault:
    - Check vaults, keys, and secrets meet name requirements. [#646](https://github.com/Azure/PSRule.Rules.Azure/issues/646)
- Engineering:
  - Bump PSRule dependency to v1.1.0. [#692](https://github.com/Azure/PSRule.Rules.Azure/issues/692)

## v1.2.0-B2103024 (pre-release)

What's changed since v1.1.4:

- General improvements:
  - Added support for user defined functions in templates. [#682](https://github.com/Azure/PSRule.Rules.Azure/issues/682)

## v1.1.4

What's changed since v1.1.3:

- Bug fixes:
  - Fixed handling of literal index with copyIndex function. [#686](https://github.com/Azure/PSRule.Rules.Azure/issues/686)
  - Fixed handling of inner scoped nested deployments. [#687](https://github.com/Azure/PSRule.Rules.Azure/issues/687)

## v1.1.3

What's changed since v1.1.2:

- Bug fixes:
  - Fixed parsing of property names for functions across multiple lines. [#683](https://github.com/Azure/PSRule.Rules.Azure/issues/683)

## v1.1.2

What's changed since v1.1.1:

- Bug fixes:
  - Fixed copy peer property resolve. [#677](https://github.com/Azure/PSRule.Rules.Azure/issues/677)
  - Fixed partial resource group or subscription object not populating. [#678](https://github.com/Azure/PSRule.Rules.Azure/issues/678)
  - Fixed lazy loading of environment and resource providers. [#679](https://github.com/Azure/PSRule.Rules.Azure/issues/679)

## v1.1.1

What's changed since v1.1.0:

- Bug fixes:
  - Fixed support for parameter file schemas. [#674](https://github.com/Azure/PSRule.Rules.Azure/issues/674)

## v1.1.0

What's changed since v1.0.0:

- New features:
  - Exporting template with `Export-AzRuleTemplateData` supports custom resource group and subscription. [#651](https://github.com/Azure/PSRule.Rules.Azure/issues/651)
    - Subscription and resource group used for deployment can be specified instead of using defaults.
    - `ResourceGroupName` parameter of `Export-AzRuleTemplateData` has been renamed to `ResourceGroup`.
    - Added a parameter alias for `ResourceGroupName` on `Export-AzRuleTemplateData`.
- New rules:
  - All resources:
    - Check template parameters are defined. [#631](https://github.com/Azure/PSRule.Rules.Azure/issues/631)
    - Check location parameter is type string. [#632](https://github.com/Azure/PSRule.Rules.Azure/issues/632)
    - Check template parameter `minValue` and `maxValue` constraints are valid. [#637](https://github.com/Azure/PSRule.Rules.Azure/issues/637)
    - Check template resources do not use hard coded locations. [#633](https://github.com/Azure/PSRule.Rules.Azure/issues/633)
    - Check resource group location not referenced instead of location parameter. [#634](https://github.com/Azure/PSRule.Rules.Azure/issues/634)
    - Check increased debug detail is disabled for nested deployments. [#638](https://github.com/Azure/PSRule.Rules.Azure/issues/638)
- General improvements:
  - Added support for matching template by name. [#661](https://github.com/Azure/PSRule.Rules.Azure/issues/661)
    - `Get-AzRuleTemplateLink` discovers `<templateName>.json` from `<templateName>.parameters.json`.
- Engineering:
  - Bump PSRule dependency to v1.0.3. [#648](https://github.com/Azure/PSRule.Rules.Azure/issues/648)
- Bug fixes:
  - Fixed `Azure.VM.ADE` to limit rule to exports only. [#644](https://github.com/Azure/PSRule.Rules.Azure/issues/644)
  - Fixed `if` condition values evaluation order. [#652](https://github.com/Azure/PSRule.Rules.Azure/issues/652)
  - Fixed handling of `int` parameters with large values. [#653](https://github.com/Azure/PSRule.Rules.Azure/issues/653)
  - Fixed handling of expressions split over multiple lines. [#654](https://github.com/Azure/PSRule.Rules.Azure/issues/654)
  - Fixed handling of bool parameter values within logical expressions. [#655](https://github.com/Azure/PSRule.Rules.Azure/issues/655)
  - Fixed copy loop value does not fall within the expected range. [#664](https://github.com/Azure/PSRule.Rules.Azure/issues/664)
  - Fixed template comparison functions handling of large integer values. [#666](https://github.com/Azure/PSRule.Rules.Azure/issues/666)
  - Fixed handling of `createArray` function with no arguments. [#667](https://github.com/Azure/PSRule.Rules.Azure/issues/667)

What's changed since pre-release v1.1.0-B2102034:

- No additional changes.

## v1.1.0-B2102034 (pre-release)

What's changed since pre-release v1.1.0-B2102023:

- General improvements:
  - Added support for matching template by name. [#661](https://github.com/Azure/PSRule.Rules.Azure/issues/661)
    - `Get-AzRuleTemplateLink` discovers `<templateName>.json` from `<templateName>.parameters.json`.
- Bug fixes:
  - Fixed copy loop value does not fall within the expected range. [#664](https://github.com/Azure/PSRule.Rules.Azure/issues/664)
  - Fixed template comparison functions handling of large integer values. [#666](https://github.com/Azure/PSRule.Rules.Azure/issues/666)
  - Fixed handling of `createArray` function with no arguments. [#667](https://github.com/Azure/PSRule.Rules.Azure/issues/667)

## v1.1.0-B2102023 (pre-release)

What's changed since pre-release v1.1.0-B2102015:

- New features:
  - Exporting template with `Export-AzRuleTemplateData` supports custom resource group and subscription. [#651](https://github.com/Azure/PSRule.Rules.Azure/issues/651)
    - Subscription and resource group used for deployment can be specified instead of using defaults.
    - `ResourceGroupName` parameter of `Export-AzRuleTemplateData` has been renamed to `ResourceGroup`.
    - Added a parameter alias for `ResourceGroupName` on `Export-AzRuleTemplateData`.

## v1.1.0-B2102015 (pre-release)

What's changed since pre-release v1.1.0-B2102010:

- Bug fixes:
  - Fixed `if` condition values evaluation order. [#652](https://github.com/Azure/PSRule.Rules.Azure/issues/652)
  - Fixed handling of `int` parameters with large values. [#653](https://github.com/Azure/PSRule.Rules.Azure/issues/653)
  - Fixed handling of expressions split over multiple lines. [#654](https://github.com/Azure/PSRule.Rules.Azure/issues/654)
  - Fixed handling of bool parameter values within logical expressions. [#655](https://github.com/Azure/PSRule.Rules.Azure/issues/655)

## v1.1.0-B2102010 (pre-release)

What's changed since pre-release v1.1.0-B2102001:

- Engineering:
  - Bump PSRule dependency to v1.0.3. [#648](https://github.com/Azure/PSRule.Rules.Azure/issues/648)
- Bug fixes:
  - Fixed `Azure.VM.ADE` to limit rule to exports only. [#644](https://github.com/Azure/PSRule.Rules.Azure/issues/644)

## v1.1.0-B2102001 (pre-release)

What's changed since v1.0.0:

- New rules:
  - All resources:
    - Check template parameters are defined. [#631](https://github.com/Azure/PSRule.Rules.Azure/issues/631)
    - Check location parameter is type string. [#632](https://github.com/Azure/PSRule.Rules.Azure/issues/632)
    - Check template parameter `minValue` and `maxValue` constraints are valid. [#637](https://github.com/Azure/PSRule.Rules.Azure/issues/637)
    - Check template resources do not use hard coded locations. [#633](https://github.com/Azure/PSRule.Rules.Azure/issues/633)
    - Check resource group location not referenced instead of location parameter. [#634](https://github.com/Azure/PSRule.Rules.Azure/issues/634)
    - Check increased debug detail is disabled for nested deployments. [#638](https://github.com/Azure/PSRule.Rules.Azure/issues/638)
- Engineering:
  - Bump PSRule dependency to v1.0.2. [#635](https://github.com/Azure/PSRule.Rules.Azure/issues/635)

## v1.0.0

What's changed since v0.19.0:

- New rules:
  - All resources:
    - Check parameter default value type matches type. [#311](https://github.com/Azure/PSRule.Rules.Azure/issues/311)
    - Check location parameter defaults to resource group. [#361](https://github.com/Azure/PSRule.Rules.Azure/issues/361)
  - Front Door:
    - Check Front Door uses a health probe for each backend pool. [#546](https://github.com/Azure/PSRule.Rules.Azure/issues/546)
    - Check Front Door uses a dedicated health probe path backend pools. [#547](https://github.com/Azure/PSRule.Rules.Azure/issues/547)
    - Check Front Door uses HEAD requests for backend health probes. [#613](https://github.com/Azure/PSRule.Rules.Azure/issues/613)
  - Service Fabric:
    - Check Service Fabric clusters use AAD client authentication. [#619](https://github.com/Azure/PSRule.Rules.Azure/issues/619)
- Updated rules:
  - Azure Kubernetes Service:
    - Updated `Azure.AKS.Version` to 1.19.6. [#603](https://github.com/Azure/PSRule.Rules.Azure/issues/603)
- General improvements:
  - Renamed `Export-AzTemplateRuleData` to `Export-AzRuleTemplateData`. [#596](https://github.com/Azure/PSRule.Rules.Azure/issues/596)
    - New name `Export-AzRuleTemplateData` aligns with prefix of other cmdlets.
    - Use of `Export-AzTemplateRuleData` is now deprecated and will be removed in the next major version.
    - Added alias to allow `Export-AzTemplateRuleData` to continue to be used.
    - Using `Export-AzTemplateRuleData` returns a deprecation warning.
  - Added support for `environment` template function. [#517](https://github.com/Azure/PSRule.Rules.Azure/issues/517)
- Engineering:
  - Bump PSRule dependency to v1.0.1. [#611](https://github.com/Azure/PSRule.Rules.Azure/issues/611)

What's changed since pre-release v1.0.0-B2101028:

- No additional changes.

## v1.0.0-B2101028 (pre-release)

What's changed since pre-release v1.0.0-B2101016:

- New rules:
  - All resources:
    - Check parameter default value type matches type. [#311](https://github.com/Azure/PSRule.Rules.Azure/issues/311)
- General improvements:
  - Renamed `Export-AzTemplateRuleData` to `Export-AzRuleTemplateData`. [#596](https://github.com/Azure/PSRule.Rules.Azure/issues/596)
    - New name `Export-AzRuleTemplateData` aligns with prefix of other cmdlets.
    - Use of `Export-AzTemplateRuleData` is now deprecated and will be removed in the next major version.
    - Added alias to allow `Export-AzTemplateRuleData` to continue to be used.
    - Using `Export-AzTemplateRuleData` returns a deprecation warning.

## v1.0.0-B2101016 (pre-release)

What's changed since pre-release v1.0.0-B2101006:

- New rules:
  - Service Fabric:
    - Check Service Fabric clusters use AAD client authentication. [#619](https://github.com/Azure/PSRule.Rules.Azure/issues/619)
- Bug fixes:
  - Fixed reason `Azure.FrontDoor.ProbePath` so the probe name is included. [#617](https://github.com/Azure/PSRule.Rules.Azure/issues/617)

## v1.0.0-B2101006 (pre-release)

What's changed since v0.19.0:

- New rules:
  - All resources:
    - Check location parameter defaults to resource group. [#361](https://github.com/Azure/PSRule.Rules.Azure/issues/361)
  - Front Door:
    - Check Front Door uses a health probe for each backend pool. [#546](https://github.com/Azure/PSRule.Rules.Azure/issues/546)
    - Check Front Door uses a dedicated health probe path backend pools. [#547](https://github.com/Azure/PSRule.Rules.Azure/issues/547)
    - Check Front Door uses HEAD requests for backend health probes. [#613](https://github.com/Azure/PSRule.Rules.Azure/issues/613)
- Updated rules:
  - Azure Kubernetes Service:
    - Updated `Azure.AKS.Version` to 1.19.6. [#603](https://github.com/Azure/PSRule.Rules.Azure/issues/603)
- General improvements:
  - Added support for `environment` template function. [#517](https://github.com/Azure/PSRule.Rules.Azure/issues/517)
- Engineering:
  - Bump PSRule dependency to v1.0.1. [#611](https://github.com/Azure/PSRule.Rules.Azure/issues/611)
- Redis Cache Enterprise
  - Check Redis Cache Enterprise uses minimum TLS 1.2 [1179](https://github.com/Azure/PSRule.Rules.Azure/issues/1179)

[troubleshooting guide]: troubleshooting.md<|MERGE_RESOLUTION|>--- conflicted
+++ resolved
@@ -27,6 +27,9 @@
 What's changed since pre-release v1.27.0-B0015:
 
 - New rules:
+  - Application Gateway:
+    - Check that Application Gateways uses a v2 SKU by @BenjaminEngeset.
+      [#2185](https://github.com/Azure/PSRule.Rules.Azure/issues/2185)
   - Arc-enabled Kubernetes cluster:
     - Check that Microsoft Defender for Containers extension for Arc-enabled Kubernetes clusters is configured by @BenjaminEngeset.
       [#2124](https://github.com/Azure/PSRule.Rules.Azure/issues/2124)
@@ -39,15 +42,9 @@
   - Virtual Machine:
     - Check that a maintenance configuration for virtual machines is associated by @BenjaminEngeset.
       [#2121](https://github.com/Azure/PSRule.Rules.Azure/issues/2121)
-<<<<<<< HEAD
 - Bug fixes:
   - Fixed handling of database name in `Azure.MariaDB.Database` by @BernieWhite.
     [#2191](https://github.com/Azure/PSRule.Rules.Azure/issues/2191)
-=======
-  - Application Gateway:
-    - Check that Application Gateways uses a v2 SKU by @BenjaminEngeset.
-      [#2185](https://github.com/Azure/PSRule.Rules.Azure/issues/2185)
->>>>>>> 2f966c61
 
 ## v1.27.0-B0015 (pre-release)
 
