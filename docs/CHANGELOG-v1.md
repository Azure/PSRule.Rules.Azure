---
discussion: false
link_users: true
---

# Change log

See [upgrade notes][1] for helpful information when upgrading from previous versions.

[1]: upgrade-notes.md

**Important notes**:

- Issue #741: `Could not load file or assembly YamlDotNet`.
  See [troubleshooting guide] for a workaround to this issue.
- The configuration option `Azure_AKSMinimumVersion` is replaced with `AZURE_AKS_CLUSTER_MINIMUM_VERSION`.
  If you have this option configured, please update it to `AZURE_AKS_CLUSTER_MINIMUM_VERSION`.
  Support for `Azure_AKSMinimumVersion` will be removed in v2.
  See [upgrade notes][1] for more information.
- The `SupportsTag` PowerShell function has been replaced with the `Azure.Resource.SupportsTags` selector.
  Update PowerShell rules to use the `Azure.Resource.SupportsTags` selector instead.
  Support for the `SupportsTag` function will be removed in v2.
  See [upgrade notes][1] for more information.

## Unreleased

<<<<<<< HEAD
- New rules:
  - Azure Cache for Redis:
    - Check Azure Cache for Redis instances uses Redis 6 by @BenjaminEngeset.
      [#1077](https://github.com/Azure/PSRule.Rules.Azure/issues/1077)
=======
What's changed since pre-release v1.23.0-B0009:

- General improvements:
  - Added support to export exemptions related to policy assignments by @BernieWhite.
    [#1888](https://github.com/Azure/PSRule.Rules.Azure/issues/1888)
>>>>>>> 13499250

## v1.23.0-B0009 (pre-release)

What's changed since v1.22.1:

- New rules:
  - API Management:
    - Check API management instances has multi-region deployment gateways enabled by @BenjaminEngeset.
      [#1910](https://github.com/Azure/PSRule.Rules.Azure/issues/1910)
  - Azure Database for MariaDB:
    - Check Azure Database for MariaDB servers limits the amount of firewall permitted IP addresses by @BenjaminEngeset.
      [#1856](https://github.com/Azure/PSRule.Rules.Azure/issues/1856)
    - Check Azure Database for MariaDB servers limits the amount of firewall rules allowed by @BenjaminEngeset.
      [#1855](https://github.com/Azure/PSRule.Rules.Azure/issues/1855)
    - Check Azure Database for MariaDB servers does not have Azure services bypassed on firewall by @BenjaminEngeset.
      [#1857](https://github.com/Azure/PSRule.Rules.Azure/issues/1857)
  - Virtual Machine:
    - Check virtual machines has Azure Monitor Agent installed by @BenjaminEngeset.
      [#1868](https://github.com/Azure/PSRule.Rules.Azure/issues/1868)
- Bug fixes:
  - Fixed Azure.AKS.Version ignore clusters with auto-upgrade enabled by @BenjaminEngeset.
    [#1926](https://github.com/Azure/PSRule.Rules.Azure/issues/1926)

## v1.22.1

What's changed since v1.22.0:

- Bug fixes:
  - Fixes template parameter does not use the required format by @BernieWhite.
    [#1930](https://github.com/Azure/PSRule.Rules.Azure/issues/1930)

## v1.22.0

What's changed since v1.21.2:

- New rules:
  - API Management:
    - Check API management instances uses multi-region deployment by @BenjaminEngeset.
      [#1030](https://github.com/Azure/PSRule.Rules.Azure/issues/1030)
    - Check api management instances limits control plane API calls to apim with version `'2021-08-01'` or newer by @BenjaminEngeset.
      [#1819](https://github.com/Azure/PSRule.Rules.Azure/issues/1819)
  - App Service Environment:
    - Check app service environments uses version 3 (ASEv3) instead of classic version 1 (ASEv1) and version 2 (ASEv2) by @BenjaminEngeset.
      [#1805](https://github.com/Azure/PSRule.Rules.Azure/issues/1805)
  - Azure Database for MariaDB:
    - Check Azure Database for MariaDB servers, databases, firewall rules and VNET rules names meet naming requirements by @BenjaminEngeset.
      [#1854](https://github.com/Azure/PSRule.Rules.Azure/issues/1854)
    - Check Azure Database for MariaDB servers only uses TLS 1.2 version by @BenjaminEngeset.
      [#1853](https://github.com/Azure/PSRule.Rules.Azure/issues/1853)
    - Check Azure Database for MariaDB servers only accept encrypted connections by @BenjaminEngeset.
      [#1852](https://github.com/Azure/PSRule.Rules.Azure/issues/1852)
    - Check Azure Database for MariaDB servers have Microsoft Defender configured by @BenjaminEngeset.
      [#1850](https://github.com/Azure/PSRule.Rules.Azure/issues/1850)
    - Check Azure Database for MariaDB servers have geo-redundant backup configured by @BenjaminEngeset.
      [#1848](https://github.com/Azure/PSRule.Rules.Azure/issues/1848)
  - Azure Database for PostgreSQL:
    - Check Azure Database for PostgreSQL servers have Microsoft Defender configured by @BenjaminEngeset.
      [#286](https://github.com/Azure/PSRule.Rules.Azure/issues/286)
    - Check Azure Database for PostgreSQL servers have geo-redundant backup configured by @BenjaminEngeset.
      [#285](https://github.com/Azure/PSRule.Rules.Azure/issues/285)
  - Azure Database for MySQL:
    - Check Azure Database for MySQL servers have Microsoft Defender configured by @BenjaminEngeset.
      [#287](https://github.com/Azure/PSRule.Rules.Azure/issues/287)
    - Check Azure Database for MySQL servers uses the flexible deployment model by @BenjaminEngeset.
      [#1841](https://github.com/Azure/PSRule.Rules.Azure/issues/1841)
    - Check Azure Database for MySQL Flexible Servers have geo-redundant backup configured by @BenjaminEngeset.
      [#1840](https://github.com/Azure/PSRule.Rules.Azure/issues/1840)
    - Check Azure Database for MySQL servers have geo-redundant backup configured by @BenjaminEngeset.
      [#284](https://github.com/Azure/PSRule.Rules.Azure/issues/284)
  - Azure Resource Deployments:
    - Check for nested deployment that are scoped to `outer` and passing secure values by @ms-sambell.
      [#1475](https://github.com/Azure/PSRule.Rules.Azure/issues/1475)
    - Check custom script extension uses protected settings for secure values by @ms-sambell.
      [#1478](https://github.com/Azure/PSRule.Rules.Azure/issues/1478)
  - Front Door:
    - Check front door uses caching by @BenjaminEngeset.
      [#548](https://github.com/Azure/PSRule.Rules.Azure/issues/548)
  - Virtual Machine:
    - Check virtual machines running SQL Server uses Premium disks or above by @BenjaminEngeset.
      [#9](https://github.com/Azure/PSRule.Rules.Azure/issues/9)
  - Virtual Network:
    - Check VNETs with a GatewaySubnet also has an AzureFirewallSubnet by @BernieWhite.
      [#875](https://github.com/Azure/PSRule.Rules.Azure/issues/875)
- General improvements:
  - Added debug logging improvements for Bicep expansion by @BernieWhite.
    [#1901](https://github.com/Azure/PSRule.Rules.Azure/issues/1901)
- Engineering:
  - Bump PSRule to v2.6.0.
    [#1883](https://github.com/Azure/PSRule.Rules.Azure/pull/1883)
  - Bump Az.Resources to v6.4.1.
    [#1883](https://github.com/Azure/PSRule.Rules.Azure/pull/1883)
  - Bump Microsoft.NET.Test.Sdk to v17.4.0
    [#1838](https://github.com/Azure/PSRule.Rules.Azure/pull/1838)
  - Bump coverlet.collector to v3.2.0.
    [#1814](https://github.com/Azure/PSRule.Rules.Azure/pull/1814)
- Bug fixes:
  - Fixed ref and name duplicated by @BernieWhite.
    [#1876](https://github.com/Azure/PSRule.Rules.Azure/issues/1876)
  - Fixed an item with the same key for parameters by @BernieWhite
    [#1871](https://github.com/Azure/PSRule.Rules.Azure/issues/1871)
  - Fixed policy parse of `requestContext` function by @BernieWhite.
    [#1654](https://github.com/Azure/PSRule.Rules.Azure/issues/1654)
  - Fixed handling of policy type field by @BernieWhite.
    [#1323](https://github.com/Azure/PSRule.Rules.Azure/issues/1323)
  - Fixed `Azure.AppService.WebProbe` with non-boolean value set by @BernieWhite.
    [#1906](https://github.com/Azure/PSRule.Rules.Azure/issues/1906)
  - Fixed managed identity flagged as secret by `Azure.Deployment.OutputSecretValue` by @BernieWhite.
    [#1826](https://github.com/Azure/PSRule.Rules.Azure/issues/1826)
    [#1886](https://github.com/Azure/PSRule.Rules.Azure/issues/1886)
  - Fixed missing support for diagnostic settings category groups by @BenjaminEngeset.
    [#1873](https://github.com/Azure/PSRule.Rules.Azure/issues/1873)

What's changed since pre-release v1.22.0-B0203:

- No additional changes.

## v1.22.0-B0203 (pre-release)

What's changed since pre-release v1.22.0-B0153:

- General improvements:
  - Added debug logging improvements for Bicep expansion by @BernieWhite.
    [#1901](https://github.com/Azure/PSRule.Rules.Azure/issues/1901)
- Bug fixes:
  - Fixed `Azure.AppService.WebProbe` with non-boolean value set by @BernieWhite.
    [#1906](https://github.com/Azure/PSRule.Rules.Azure/issues/1906)

## v1.22.0-B0153 (pre-release)

What's changed since pre-release v1.22.0-B0106:

- Bug fixes:
  - Fixed managed identity flagged as secret by `Azure.Deployment.OutputSecretValue` by @BernieWhite.
    [#1826](https://github.com/Azure/PSRule.Rules.Azure/issues/1826)
    [#1886](https://github.com/Azure/PSRule.Rules.Azure/issues/1886)

## v1.22.0-B0106 (pre-release)

What's changed since pre-release v1.22.0-B0062:

- New rules:
  - API Management:
    - Check API management instances uses multi-region deployment by @BenjaminEngeset.
      [#1030](https://github.com/Azure/PSRule.Rules.Azure/issues/1030)
  - Azure Database for MariaDB:
    - Check Azure Database for MariaDB servers, databases, firewall rules and VNET rules names meet naming requirements by @BenjaminEngeset.
      [#1854](https://github.com/Azure/PSRule.Rules.Azure/issues/1854)
- Engineering:
  - Bump PSRule to v2.6.0.
    [#1883](https://github.com/Azure/PSRule.Rules.Azure/pull/1883)
  - Bump Az.Resources to v6.4.1.
    [#1883](https://github.com/Azure/PSRule.Rules.Azure/pull/1883)
- Bug fixes:
  - Fixed ref and name duplicated by @BernieWhite.
    [#1876](https://github.com/Azure/PSRule.Rules.Azure/issues/1876)
  - Fixed an item with the same key for parameters by @BernieWhite
    [#1871](https://github.com/Azure/PSRule.Rules.Azure/issues/1871)
  - Fixed policy parse of `requestContext` function by @BernieWhite.
    [#1654](https://github.com/Azure/PSRule.Rules.Azure/issues/1654)
  - Fixed handling of policy type field by @BernieWhite.
    [#1323](https://github.com/Azure/PSRule.Rules.Azure/issues/1323)

## v1.22.0-B0062 (pre-release)

What's changed since pre-release v1.22.0-B0026:

- New rules:
  - Azure Database for MariaDB:
    - Check Azure Database for MariaDB servers only uses TLS 1.2 version by @BenjaminEngeset.
      [#1853](https://github.com/Azure/PSRule.Rules.Azure/issues/1853)
    - Check Azure Database for MariaDB servers only accept encrypted connections by @BenjaminEngeset.
      [#1852](https://github.com/Azure/PSRule.Rules.Azure/issues/1852)
    - Check Azure Database for MariaDB servers have Microsoft Defender configured by @BenjaminEngeset.
      [#1850](https://github.com/Azure/PSRule.Rules.Azure/issues/1850)
    - Check Azure Database for MariaDB servers have geo-redundant backup configured by @BenjaminEngeset.
      [#1848](https://github.com/Azure/PSRule.Rules.Azure/issues/1848)
  - Azure Database for PostgreSQL:
    - Check Azure Database for PostgreSQL servers have Microsoft Defender configured by @BenjaminEngeset.
      [#286](https://github.com/Azure/PSRule.Rules.Azure/issues/286)
    - Check Azure Database for PostgreSQL servers have geo-redundant backup configured by @BenjaminEngeset.
      [#285](https://github.com/Azure/PSRule.Rules.Azure/issues/285)
  - Azure Database for MySQL:
    - Check Azure Database for MySQL servers have Microsoft Defender configured by @BenjaminEngeset.
      [#287](https://github.com/Azure/PSRule.Rules.Azure/issues/287)
    - Check Azure Database for MySQL servers uses the flexible deployment model by @BenjaminEngeset.
      [#1841](https://github.com/Azure/PSRule.Rules.Azure/issues/1841)
    - Check Azure Database for MySQL Flexible Servers have geo-redundant backup configured by @BenjaminEngeset.
      [#1840](https://github.com/Azure/PSRule.Rules.Azure/issues/1840)
    - Check Azure Database for MySQL servers have geo-redundant backup configured by @BenjaminEngeset.
      [#284](https://github.com/Azure/PSRule.Rules.Azure/issues/284)
  - Azure Resource Deployments:
    - Check for nested deployment that are scoped to `outer` and passing secure values by @ms-sambell.
      [#1475](https://github.com/Azure/PSRule.Rules.Azure/issues/1475)
    - Check custom script extension uses protected settings for secure values by @ms-sambell.
      [#1478](https://github.com/Azure/PSRule.Rules.Azure/issues/1478)
  - Virtual Machine:
    - Check virtual machines running SQL Server uses Premium disks or above by @BenjaminEngeset.
      [#9](https://github.com/Azure/PSRule.Rules.Azure/issues/9)
- Engineering:
  - Bump Microsoft.NET.Test.Sdk to v17.4.0
    [#1838](https://github.com/Azure/PSRule.Rules.Azure/pull/1838)
  - Bump coverlet.collector to v3.2.0.
    [#1814](https://github.com/Azure/PSRule.Rules.Azure/pull/1814)
- Bug fixes:
  - Fixed missing support for diagnostic settings category groups by @BenjaminEngeset.
    [#1873](https://github.com/Azure/PSRule.Rules.Azure/issues/1873)

## v1.22.0-B0026 (pre-release)

What's changed since pre-release v1.22.0-B0011:

- New rules:
  - API Management:
    - Check api management instances limits control plane API calls to apim with version `'2021-08-01'` or newer by @BenjaminEngeset.
      [#1819](https://github.com/Azure/PSRule.Rules.Azure/issues/1819)
- Engineering:
  - Bump Az.Resources to v6.4.0.
    [#1829](https://github.com/Azure/PSRule.Rules.Azure/pull/1829)
- Bug fixes:
  - Fixed non-Linux VM images flagged as Linux by @BernieWhite.
    [#1825](https://github.com/Azure/PSRule.Rules.Azure/issues/1825)
  - Fixed failed to expand with last function on runtime property by @BernieWhite.
    [#1830](https://github.com/Azure/PSRule.Rules.Azure/issues/1830)

## v1.22.0-B0011 (pre-release)

What's changed since v1.21.0:

- New rules:
  - App Service Environment:
    - Check app service environments uses version 3 (ASEv3) instead of classic version 1 (ASEv1) and version 2 (ASEv2) by @BenjaminEngeset.
      [#1805](https://github.com/Azure/PSRule.Rules.Azure/issues/1805)
  - Front Door:
    - Check front door uses caching by @BenjaminEngeset.
      [#548](https://github.com/Azure/PSRule.Rules.Azure/issues/548)
  - Virtual Network:
    - Check VNETs with a GatewaySubnet also has an AzureFirewallSubnet by @BernieWhite.
      [#875](https://github.com/Azure/PSRule.Rules.Azure/issues/875)

## v1.21.2

What's changed since v1.21.1:

- Bug fixes:
  - Fixed non-Linux VM images flagged as Linux by @BernieWhite.
    [#1825](https://github.com/Azure/PSRule.Rules.Azure/issues/1825)
  - Fixed failed to expand with last function on runtime property by @BernieWhite.
    [#1830](https://github.com/Azure/PSRule.Rules.Azure/issues/1830)

## v1.21.1

What's changed since v1.21.0:

- Bug fixes:
  - Fixed multiple nested parameter loops returns stack empty exception by @BernieWhite.
    [#1811](https://github.com/Azure/PSRule.Rules.Azure/issues/1811)
  - Fixed `Azure.ACR.ContentTrust` when customer managed keys are enabled by @BernieWhite.
    [#1810](https://github.com/Azure/PSRule.Rules.Azure/issues/1810)

## v1.21.0

What's changed since v1.20.2:

- New features:
  - Mapping of Azure Security Benchmark v3 to security rules by @jagoodwin.
    [#1610](https://github.com/Azure/PSRule.Rules.Azure/issues/1610)
- New rules:
  - Deployment:
    - Check sensitive resource values use secure parameters by @VeraBE @BernieWhite.
      [#1773](https://github.com/Azure/PSRule.Rules.Azure/issues/1773)
  - Service Bus:
    - Check service bus namespaces uses TLS 1.2 version by @BenjaminEngeset.
      [#1777](https://github.com/Azure/PSRule.Rules.Azure/issues/1777)
  - Virtual Machine:
    - Check virtual machines uses Azure Monitor Agent instead of old legacy Log Analytics Agent by @BenjaminEngeset.
      [#1792](https://github.com/Azure/PSRule.Rules.Azure/issues/1792)
  - Virtual Machine Scale Sets:
    - Check virtual machine scale sets uses Azure Monitor Agent instead of old legacy Log Analytics Agent by @BenjaminEngeset.
      [#1792](https://github.com/Azure/PSRule.Rules.Azure/issues/1792)
  - Virtual Network:
    - Check VNETs with a GatewaySubnet also has a AzureBastionSubnet by @BenjaminEngeset.
      [#1761](https://github.com/Azure/PSRule.Rules.Azure/issues/1761)
- General improvements:
  - Added built-in list of ignored policy definitions by @BernieWhite.
    [#1730](https://github.com/Azure/PSRule.Rules.Azure/issues/1730)
    - To ignore additional policy definitions, use the `AZURE_POLICY_IGNORE_LIST` configuration option.
- Engineering:
  - Bump PSRule to v2.5.3.
    [#1800](https://github.com/Azure/PSRule.Rules.Azure/pull/1800)
  - Bump Az.Resources to v6.3.1.
    [#1800](https://github.com/Azure/PSRule.Rules.Azure/pull/1800)

What's changed since pre-release v1.21.0-B0050:

- No additional changes.

## v1.21.0-B0050 (pre-release)

What's changed since pre-release v1.21.0-B0027:

- New rules:
  - Virtual Machine:
    - Check virtual machines uses Azure Monitor Agent instead of old legacy Log Analytics Agent by @BenjaminEngeset.
      [#1792](https://github.com/Azure/PSRule.Rules.Azure/issues/1792)
  - Virtual Machine Scale Sets:
    - Check virtual machine scale sets uses Azure Monitor Agent instead of old legacy Log Analytics Agent by @BenjaminEngeset.
      [#1792](https://github.com/Azure/PSRule.Rules.Azure/issues/1792)
- Engineering:
  - Bump PSRule to v2.5.3.
    [#1800](https://github.com/Azure/PSRule.Rules.Azure/pull/1800)
  - Bump Az.Resources to v6.3.1.
    [#1800](https://github.com/Azure/PSRule.Rules.Azure/pull/1800)
- Bug fixes:
  - Fixed contains function unable to match array by @BernieWhite.
    [#1793](https://github.com/Azure/PSRule.Rules.Azure/issues/1793)

## v1.21.0-B0027 (pre-release)

What's changed since pre-release v1.21.0-B0011:

- New rules:
  - Deployment:
    - Check sensitive resource values use secure parameters by @VeraBE @BernieWhite.
      [#1773](https://github.com/Azure/PSRule.Rules.Azure/issues/1773)
  - Service Bus:
    - Check service bus namespaces uses TLS 1.2 version by @BenjaminEngeset.
      [#1777](https://github.com/Azure/PSRule.Rules.Azure/issues/1777)

## v1.21.0-B0011 (pre-release)

What's changed since v1.20.1:

- New features:
  - Mapping of Azure Security Benchmark v3 to security rules by @jagoodwin.
    [#1610](https://github.com/Azure/PSRule.Rules.Azure/issues/1610)
- New rules:
  - Virtual Network:
    - Check VNETs with a GatewaySubnet also has a AzureBastionSubnet by @BenjaminEngeset.
      [#1761](https://github.com/Azure/PSRule.Rules.Azure/issues/1761)
- General improvements:
  - Added built-in list of ignored policy definitions by @BernieWhite.
    [#1730](https://github.com/Azure/PSRule.Rules.Azure/issues/1730)
    - To ignore additional policy definitions, use the `AZURE_POLICY_IGNORE_LIST` configuration option.
- Engineering:
  - Bump PSRule to v2.5.1.
    [#1782](https://github.com/Azure/PSRule.Rules.Azure/pull/1782)
  - Bump Az.Resources to v6.3.0.
    [#1782](https://github.com/Azure/PSRule.Rules.Azure/pull/1782)

## v1.20.2

What's changed since v1.20.1:

- Bug fixes:
  - Fixed contains function unable to match array by @BernieWhite.
    [#1793](https://github.com/Azure/PSRule.Rules.Azure/issues/1793)

## v1.20.1

What's changed since v1.20.0:

- Bug fixes:
  - Fixed expand bicep source when reading JsonContent into a parameter by @BernieWhite.
    [#1780](https://github.com/Azure/PSRule.Rules.Azure/issues/1780)

## v1.20.0

What's changed since v1.19.2:

- New features:
  - Added September 2022 baselines `Azure.GA_2022_09` and `Azure.Preview_2022_09` by @BernieWhite.
    [#1738](https://github.com/Azure/PSRule.Rules.Azure/issues/1738)
    - Includes rules released before or during September 2022.
    - Marked `Azure.GA_2022_06` and `Azure.Preview_2022_06` baselines as obsolete.
- New rules:
  - AKS:
    - Check clusters use Ephemeral OS disk by @BenjaminEngeset.
      [#1618](https://github.com/Azure/PSRule.Rules.Azure/issues/1618)
  - App Configuration:
    - Check app configuration store has purge protection enabled by @BenjaminEngeset.
      [#1689](https://github.com/Azure/PSRule.Rules.Azure/issues/1689)
    - Check app configuration store has one or more replicas by @BenjaminEngeset.
      [#1688](https://github.com/Azure/PSRule.Rules.Azure/issues/1688)
    - Check app configuration store audit diagnostic logs are enabled by @BenjaminEngeset.
      [#1690](https://github.com/Azure/PSRule.Rules.Azure/issues/1690)
    - Check identity-based authentication is used for configuration stores by @pazdedav.
      [#1691](https://github.com/Azure/PSRule.Rules.Azure/issues/1691)
  - Application Gateway WAF:
    - Check policy is enabled by @fbinotto.
      [#1470](https://github.com/Azure/PSRule.Rules.Azure/issues/1470)
    - Check policy uses prevention mode by @fbinotto.
      [#1470](https://github.com/Azure/PSRule.Rules.Azure/issues/1470)
    - Check policy uses managed rule sets by @fbinotto.
      [#1470](https://github.com/Azure/PSRule.Rules.Azure/issues/1470)
    - Check policy does not have any exclusions defined by @fbinotto.
      [#1470](https://github.com/Azure/PSRule.Rules.Azure/issues/1470)
  - Azure Cache for Redis:
    - Check the number of firewall rules for caches by @jonathanruiz.
      [#544](https://github.com/Azure/PSRule.Rules.Azure/issues/544)
    - Check the number of IP addresses in firewall rules for caches by @jonathanruiz.
      [#544](https://github.com/Azure/PSRule.Rules.Azure/issues/544)
  - CDN:
    - Check CDN profile uses Front Door Standard or Premium tier by @BenjaminEngeset.
      [#1612](https://github.com/Azure/PSRule.Rules.Azure/issues/1612)
  - Container Registry:
    - Check soft delete policy is enabled by @BenjaminEngeset.
      [#1674](https://github.com/Azure/PSRule.Rules.Azure/issues/1674)
  - Defender for Cloud:
    - Check Microsoft Defender for Cloud is enabled for Containers by @jdewisscher.
      [#1632](hhttps://github.com/Azure/PSRule.Rules.Azure/issues/1632)
    - Check Microsoft Defender for Cloud is enabled for Virtual Machines by @jdewisscher.
      [#1632](hhttps://github.com/Azure/PSRule.Rules.Azure/issues/1632)
    - Check Microsoft Defender for Cloud is enabled for SQL Servers by @jdewisscher.
      [#1632](hhttps://github.com/Azure/PSRule.Rules.Azure/issues/1632)
    - Check Microsoft Defender for Cloud is enabled for App Services by @jdewisscher.
      [#1632](hhttps://github.com/Azure/PSRule.Rules.Azure/issues/1632)
    - Check Microsoft Defender for Cloud is enabled for Storage Accounts by @jdewisscher.
      [#1632](hhttps://github.com/Azure/PSRule.Rules.Azure/issues/1632)
    - Check Microsoft Defender for Cloud is enabled for SQL Servers on machines by @jdewisscher.
      [#1632](hhttps://github.com/Azure/PSRule.Rules.Azure/issues/1632)
  - Deployment:
    - Check that nested deployments securely pass through administrator usernames by @ms-sambell.
      [#1479](https://github.com/Azure/PSRule.Rules.Azure/issues/1479)
  - Front Door WAF:
    - Check policy is enabled by @fbinotto.
      [#1470](https://github.com/Azure/PSRule.Rules.Azure/issues/1470)
    - Check policy uses prevention mode by @fbinotto.
      [#1470](https://github.com/Azure/PSRule.Rules.Azure/issues/1470)
    - Check policy uses managed rule sets by @fbinotto.
      [#1470](https://github.com/Azure/PSRule.Rules.Azure/issues/1470)
    - Check policy does not have any exclusions defined by @fbinotto.
      [#1470](https://github.com/Azure/PSRule.Rules.Azure/issues/1470)
  - Network Security Group:
    - Check AKS managed NSGs don't contain custom rules by @ms-sambell.
      [#8](https://github.com/Azure/PSRule.Rules.Azure/issues/8)
  - Storage Account:
    - Check blob container soft delete is enabled by @pazdedav.
      [#1671](https://github.com/Azure/PSRule.Rules.Azure/issues/1671)
    - Check file share soft delete is enabled by @jonathanruiz.
      [#966](https://github.com/Azure/PSRule.Rules.Azure/issues/966)
  - VMSS:
    - Check Linux VMSS has disabled password authentication by @BenjaminEngeset.
      [#1635](https://github.com/Azure/PSRule.Rules.Azure/issues/1635)
- Updated rules:
  - **Important change**: Updated rules, tests and docs with Microsoft Defender for Cloud by @jonathanruiz.
    [#545](https://github.com/Azure/PSRule.Rules.Azure/issues/545)
    - The following rules have been renamed with aliases:
      - Renamed `Azure.SQL.ThreatDetection` to `Azure.SQL.DefenderCloud`.
      - Renamed `Azure.SecurityCenter.Contact` to `Azure.DefenderCloud.Contact`.
      - Renamed `Azure.SecurityCenter.Provisioning` to `Azure.DefenderCloud.Provisioning`.
    - If you are referencing the old names please consider updating to the new names.
  - Updated documentation examples for Front Door and Key Vault rules by @lluppesms.
    [#1667](https://github.com/Azure/PSRule.Rules.Azure/issues/1667)
  - Improved the way we check that VM or VMSS has Linux by @verabe.
    [#1704](https://github.com/Azure/PSRule.Rules.Azure/issues/1704)
  - Azure Kubernetes Service:
    - Updated `Azure.AKS.Version` to use latest stable version `1.23.8` by @BernieWhite.
      [#1627](https://github.com/Azure/PSRule.Rules.Azure/issues/1627)
      - Use `AZURE_AKS_CLUSTER_MINIMUM_VERSION` to configure the minimum version of the cluster.
  - Event Grid:
    - Promoted `Azure.EventGrid.DisableLocalAuth` to GA rule set by @BernieWhite.
      [#1628](https://github.com/Azure/PSRule.Rules.Azure/issues/1628)
  - Key Vault:
    - Promoted `Azure.KeyVault.AutoRotationPolicy` to GA rule set by @BernieWhite.
      [#1629](https://github.com/Azure/PSRule.Rules.Azure/issues/1629)
- General improvements:
  - Updated NSG documentation with code snippets and links by @simone-bennett.
    [#1607](https://github.com/Azure/PSRule.Rules.Azure/issues/1607)
  - Updated Application Gateway documentation with code snippets by @ms-sambell.
    [#1608](https://github.com/Azure/PSRule.Rules.Azure/issues/1608)
  - Updated SQL firewall rules documentation by @ms-sambell.
    [#1569](https://github.com/Azure/PSRule.Rules.Azure/issues/1569)
  - Updated Container Apps documentation and rule to new resource type by @marie-schmidt.
    [#1672](https://github.com/Azure/PSRule.Rules.Azure/issues/1672)
  - Updated KeyVault and FrontDoor documentation with code snippets by @lluppesms.
    [#1667](https://github.com/Azure/PSRule.Rules.Azure/issues/1667)
  - Added tag and annotation metadata from policy for rules generation by @BernieWhite.
    [#1652](https://github.com/Azure/PSRule.Rules.Azure/issues/1652)
  - Added hash to `name` and `ref` properties for policy rules by @ArmaanMcleod.
    [#1653](https://github.com/Azure/PSRule.Rules.Azure/issues/1653)
    - Use `AZURE_POLICY_RULE_PREFIX` or `Export-AzPolicyAssignmentRuleData -RulePrefix` to override rule prefix.
- Engineering:
  - Bump PSRule to v2.4.2.
    [#1753](https://github.com/Azure/PSRule.Rules.Azure/pull/1753)
    [#1748](https://github.com/Azure/PSRule.Rules.Azure/issues/1748)
  - Bump Microsoft.NET.Test.Sdk to v17.3.2.
    [#1719](https://github.com/Azure/PSRule.Rules.Azure/pull/1719)
  - Updated provider data for analysis.
    [#1605](https://github.com/Azure/PSRule.Rules.Azure/pull/1605)
  - Bump Az.Resources to v6.2.0.
    [#1636](https://github.com/Azure/PSRule.Rules.Azure/pull/1636)
  - Bump PSScriptAnalyzer to v1.21.0.
    [#1636](https://github.com/Azure/PSRule.Rules.Azure/pull/1636)
- Bug fixes:
  - Fixed continue processing policy assignments on error by @BernieWhite.
    [#1651](https://github.com/Azure/PSRule.Rules.Azure/issues/1651)
  - Fixed handling of runtime assessment data by @BernieWhite.
    [#1707](https://github.com/Azure/PSRule.Rules.Azure/issues/1707)
  - Fixed conversion of type conditions to pre-conditions by @BernieWhite.
    [#1708](https://github.com/Azure/PSRule.Rules.Azure/issues/1708)
  - Fixed inconclusive failure of `Azure.Deployment.AdminUsername` by @BernieWhite.
    [#1631](https://github.com/Azure/PSRule.Rules.Azure/issues/1631)
  - Fixed error expanding with `json()` and single quotes by @BernieWhite.
    [#1656](https://github.com/Azure/PSRule.Rules.Azure/issues/1656)
  - Fixed handling key collision with duplicate definitions using same parameters by @ArmaanMcleod.
    [#1653](https://github.com/Azure/PSRule.Rules.Azure/issues/1653)
  - Fixed bug requiring all diagnostic logs settings to have auditing enabled by @BenjaminEngeset.
    [#1726](https://github.com/Azure/PSRule.Rules.Azure/issues/1726)
  - Fixed `Azure.Deployment.AdminUsername` incorrectly fails with nested deployments by @BernieWhite.
    [#1762](https://github.com/Azure/PSRule.Rules.Azure/issues/1762)
  - Fixed `Azure.FrontDoorWAF.Exclusions` reports exclusions when none are specified by @BernieWhite.
    [#1751](https://github.com/Azure/PSRule.Rules.Azure/issues/1751)
  - Fixed `Azure.Deployment.AdminUsername` does not match the pattern by @BernieWhite.
    [#1758](https://github.com/Azure/PSRule.Rules.Azure/issues/1758)
  - Consider private offerings when checking that a VM or VMSS has Linux by @verabe.
    [#1725](https://github.com/Azure/PSRule.Rules.Azure/issues/1725)

What's changed since pre-release v1.20.0-B0477:

- No additional changes.

## v1.20.0-B0477 (pre-release)

What's changed since pre-release v1.20.0-B0389:

- General improvements:
  - Added hash to `name` and `ref` properties for policy rules by @ArmaanMcleod.
    [#1653](https://github.com/Azure/PSRule.Rules.Azure/issues/1653)
    - Use `AZURE_POLICY_RULE_PREFIX` or `Export-AzPolicyAssignmentRuleData -RulePrefix` to override rule prefix.

## v1.20.0-B0389 (pre-release)

What's changed since pre-release v1.20.0-B0304:

- New rules:
  - App Configuration:
    - Check app configuration store has purge protection enabled by @BenjaminEngeset.
      [#1689](https://github.com/Azure/PSRule.Rules.Azure/issues/1689)
- Bug fixes:
  - Fixed `Azure.Deployment.AdminUsername` incorrectly fails with nested deployments by @BernieWhite.
    [#1762](https://github.com/Azure/PSRule.Rules.Azure/issues/1762)

## v1.20.0-B0304 (pre-release)

What's changed since pre-release v1.20.0-B0223:

- Engineering:
  - Bump PSRule to v2.4.2.
    [#1753](https://github.com/Azure/PSRule.Rules.Azure/pull/1753)
    [#1748](https://github.com/Azure/PSRule.Rules.Azure/issues/1748)
- Bug fixes:
  - Fixed `Azure.FrontDoorWAF.Exclusions` reports exclusions when none are specified by @BernieWhite.
    [#1751](https://github.com/Azure/PSRule.Rules.Azure/issues/1751)
  - Fixed `Azure.Deployment.AdminUsername` does not match the pattern by @BernieWhite.
    [#1758](https://github.com/Azure/PSRule.Rules.Azure/issues/1758)
  - Consider private offerings when checking that a VM or VMSS has Linux by @verabe.
    [#1725](https://github.com/Azure/PSRule.Rules.Azure/issues/1725)

## v1.20.0-B0223 (pre-release)

What's changed since pre-release v1.20.0-B0148:

- New features:
  - Added September 2022 baselines `Azure.GA_2022_09` and `Azure.Preview_2022_09` by @BernieWhite.
    [#1738](https://github.com/Azure/PSRule.Rules.Azure/issues/1738)
    - Includes rules released before or during September 2022.
    - Marked `Azure.GA_2022_06` and `Azure.Preview_2022_06` baselines as obsolete.
- New rules:
  - App Configuration:
    - Check app configuration store has one or more replicas by @BenjaminEngeset.
      [#1688](https://github.com/Azure/PSRule.Rules.Azure/issues/1688)
- Engineering:
  - Bump PSRule to v2.4.1.
    [#1636](https://github.com/Azure/PSRule.Rules.Azure/pull/1636)
  - Bump Az.Resources to v6.2.0.
    [#1636](https://github.com/Azure/PSRule.Rules.Azure/pull/1636)
  - Bump PSScriptAnalyzer to v1.21.0.
    [#1636](https://github.com/Azure/PSRule.Rules.Azure/pull/1636)
- Bug fixes:
  - Fixed handling key collision with duplicate definitions using same parameters by @ArmaanMcleod.
    [#1653](https://github.com/Azure/PSRule.Rules.Azure/issues/1653)
  - Fixed bug requiring all diagnostic logs settings to have auditing enabled by @BenjaminEngeset.
    [#1726](https://github.com/Azure/PSRule.Rules.Azure/issues/1726)

## v1.20.0-B0148 (pre-release)

What's changed since pre-release v1.20.0-B0085:

- New rules:
  - App Configuration:
    - Check app configuration store audit diagnostic logs are enabled by @BenjaminEngeset.
      [#1690](https://github.com/Azure/PSRule.Rules.Azure/issues/1690)
- Engineering:
  - Bump Microsoft.NET.Test.Sdk to v17.3.2.
    [#1719](https://github.com/Azure/PSRule.Rules.Azure/pull/1719)
- Bug fixes:
  - Fixed error expanding with `json()` and single quotes by @BernieWhite.
    [#1656](https://github.com/Azure/PSRule.Rules.Azure/issues/1656)

## v1.20.0-B0085 (pre-release)

What's changed since pre-release v1.20.0-B0028:

- New rules:
  - Azure Cache for Redis:
    - Check the number of firewall rules for caches by @jonathanruiz.
      [#544](https://github.com/Azure/PSRule.Rules.Azure/issues/544)
    - Check the number of IP addresses in firewall rules for caches by @jonathanruiz.
      [#544](https://github.com/Azure/PSRule.Rules.Azure/issues/544)
  - App Configuration:
    - Check identity-based authentication is used for configuration stores by @pazdedav.
      [#1691](https://github.com/Azure/PSRule.Rules.Azure/issues/1691)
  - Container Registry:
    - Check soft delete policy is enabled by @BenjaminEngeset.
      [#1674](https://github.com/Azure/PSRule.Rules.Azure/issues/1674)
  - Defender for Cloud:
    - Check Microsoft Defender for Cloud is enabled for Containers by @jdewisscher.
      [#1632](hhttps://github.com/Azure/PSRule.Rules.Azure/issues/1632)
    - Check Microsoft Defender for Cloud is enabled for Virtual Machines by @jdewisscher.
      [#1632](hhttps://github.com/Azure/PSRule.Rules.Azure/issues/1632)
    - Check Microsoft Defender for Cloud is enabled for SQL Servers by @jdewisscher.
      [#1632](hhttps://github.com/Azure/PSRule.Rules.Azure/issues/1632)
    - Check Microsoft Defender for Cloud is enabled for App Services by @jdewisscher.
      [#1632](hhttps://github.com/Azure/PSRule.Rules.Azure/issues/1632)
    - Check Microsoft Defender for Cloud is enabled for Storage Accounts by @jdewisscher.
      [#1632](hhttps://github.com/Azure/PSRule.Rules.Azure/issues/1632)
    - Check Microsoft Defender for Cloud is enabled for SQL Servers on machines by @jdewisscher.
      [#1632](hhttps://github.com/Azure/PSRule.Rules.Azure/issues/1632)
  - Network Security Group:
    - Check AKS managed NSGs don't contain custom rules by @ms-sambell.
      [#8](https://github.com/Azure/PSRule.Rules.Azure/issues/8)
  - Storage Account:
    - Check blob container soft delete is enabled by @pazdedav.
      [#1671](https://github.com/Azure/PSRule.Rules.Azure/issues/1671)
    - Check file share soft delete is enabled by @jonathanruiz.
      [#966](https://github.com/Azure/PSRule.Rules.Azure/issues/966)
- Updated rules:
  - **Important change**: Updated rules, tests and docs with Microsoft Defender for Cloud by @jonathanruiz.
    [#545](https://github.com/Azure/PSRule.Rules.Azure/issues/545)
    - The following rules have been renamed with aliases:
      - Renamed `Azure.SQL.ThreatDetection` to `Azure.SQL.DefenderCloud`.
      - Renamed `Azure.SecurityCenter.Contact` to `Azure.DefenderCloud.Contact`.
      - Renamed `Azure.SecurityCenter.Provisioning` to `Azure.DefenderCloud.Provisioning`.
    - If you are referencing the old names please consider updating to the new names.
  - Updated documentation examples for Front Door and Key Vault rules by @lluppesms.
    [#1667](https://github.com/Azure/PSRule.Rules.Azure/issues/1667)
  - Improved the way we check that VM or VMSS has Linux by @verabe.
    [#1704](https://github.com/Azure/PSRule.Rules.Azure/issues/1704)
- General improvements:
  - Updated NSG documentation with code snippets and links by @simone-bennett.
    [#1607](https://github.com/Azure/PSRule.Rules.Azure/issues/1607)
  - Updated Application Gateway documentation with code snippets by @ms-sambell.
    [#1608](https://github.com/Azure/PSRule.Rules.Azure/issues/1608)
  - Updated SQL firewall rules documentation by @ms-sambell.
    [#1569](https://github.com/Azure/PSRule.Rules.Azure/issues/1569)
  - Updated Container Apps documentation and rule to new resource type by @marie-schmidt.
    [#1672](https://github.com/Azure/PSRule.Rules.Azure/issues/1672)
  - Updated KeyVault and FrontDoor documentation with code snippets by @lluppesms.
    [#1667](https://github.com/Azure/PSRule.Rules.Azure/issues/1667)
  - Added tag and annotation metadata from policy for rules generation by @BernieWhite.
    [#1652](https://github.com/Azure/PSRule.Rules.Azure/issues/1652)
- Bug fixes:
  - Fixed continue processing policy assignments on error by @BernieWhite.
    [#1651](https://github.com/Azure/PSRule.Rules.Azure/issues/1651)
  - Fixed handling of runtime assessment data by @BernieWhite.
    [#1707](https://github.com/Azure/PSRule.Rules.Azure/issues/1707)
  - Fixed conversion of type conditions to pre-conditions by @BernieWhite.
    [#1708](https://github.com/Azure/PSRule.Rules.Azure/issues/1708)

## v1.20.0-B0028 (pre-release)

What's changed since pre-release v1.20.0-B0004:

- New rules:
  - AKS:
    - Check clusters use Ephemeral OS disk by @BenjaminEngeset.
      [#1618](https://github.com/Azure/PSRule.Rules.Azure/issues/1618)
  - CDN:
    - Check CDN profile uses Front Door Standard or Premium tier by @BenjaminEngeset.
      [#1612](https://github.com/Azure/PSRule.Rules.Azure/issues/1612)
  - VMSS:
    - Check Linux VMSS has disabled password authentication by @BenjaminEngeset.
      [#1635](https://github.com/Azure/PSRule.Rules.Azure/issues/1635)
- Updated rules:
  - Azure Kubernetes Service:
    - Updated `Azure.AKS.Version` to use latest stable version `1.23.8` by @BernieWhite.
      [#1627](https://github.com/Azure/PSRule.Rules.Azure/issues/1627)
      - Use `AZURE_AKS_CLUSTER_MINIMUM_VERSION` to configure the minimum version of the cluster.
  - Event Grid:
    - Promoted `Azure.EventGrid.DisableLocalAuth` to GA rule set by @BernieWhite.
      [#1628](https://github.com/Azure/PSRule.Rules.Azure/issues/1628)
  - Key Vault:
    - Promoted `Azure.KeyVault.AutoRotationPolicy` to GA rule set by @BernieWhite.
      [#1629](https://github.com/Azure/PSRule.Rules.Azure/issues/1629)
- Engineering:
  - Bump PSRule to v2.4.0.
    [#1620](https://github.com/Azure/PSRule.Rules.Azure/pull/1620)
  - Updated provider data for analysis.
    [#1605](https://github.com/Azure/PSRule.Rules.Azure/pull/1605)
- Bug fixes:
  - Fixed function `dateTimeAdd` errors handling `utcNow` output by @BernieWhite.
    [#1637](https://github.com/Azure/PSRule.Rules.Azure/issues/1637)
  - Fixed inconclusive failure of `Azure.Deployment.AdminUsername` by @BernieWhite.
    [#1631](https://github.com/Azure/PSRule.Rules.Azure/issues/1631)

## v1.20.0-B0004 (pre-release)

What's changed since v1.19.1:

- New rules:
  - Azure Resources:
    - Check that nested deployments securely pass through administrator usernames by @ms-sambell.
      [#1479](https://github.com/Azure/PSRule.Rules.Azure/issues/1479)
- Engineering:
  - Bump Microsoft.NET.Test.Sdk to v17.3.1.
    [#1603](https://github.com/Azure/PSRule.Rules.Azure/pull/1603)

## v1.19.2

What's changed since v1.19.1:

- Bug fixes:
  - Fixed function `dateTimeAdd` errors handling `utcNow` output by @BernieWhite.
    [#1637](https://github.com/Azure/PSRule.Rules.Azure/issues/1637)

## v1.19.1

What's changed since v1.19.0:

- Bug fixes:
  - Fixed `Azure.VNET.UseNSGs` is missing exceptions by @BernieWhite.
    [#1609](https://github.com/Azure/PSRule.Rules.Azure/issues/1609)
    - Added exclusions for `RouteServerSubnet` and any subnet with a dedicated HSM delegation.

## v1.19.0

What's changed since v1.18.1:

- New rules:
  - Azure Kubernetes Service:
    - Check clusters use uptime SLA by @BenjaminEngeset.
      [#1601](https://github.com/Azure/PSRule.Rules.Azure/issues/1601)
- General improvements:
  - Updated rule level for the following rules by @BernieWhite.
    [#1551](https://github.com/Azure/PSRule.Rules.Azure/issues/1551)
    - Set `Azure.APIM.APIDescriptors` to warning from error.
    - Set `Azure.APIM.ProductDescriptors` to warning from error.
    - Set `Azure.Template.UseLocationParameter` to warning from error.
    - Set `Azure.Template.UseComments` to information from error.
    - Set `Azure.Template.UseDescriptions` to information from error.
  - Improve reporting of failing resource property for rules by @BernieWhite.
    [#1429](https://github.com/Azure/PSRule.Rules.Azure/issues/1429)
- Engineering:
  - Added publishing of symbols for NuGet packages by @BernieWhite.
    [#1549](https://github.com/Azure/PSRule.Rules.Azure/issues/1549)
  - Bump Az.Resources to v6.1.0.
    [#1557](https://github.com/Azure/PSRule.Rules.Azure/pull/1557)
  - Bump Microsoft.NET.Test.Sdk to v17.3.0.
    [#1563](https://github.com/Azure/PSRule.Rules.Azure/pull/1563)
  - Bump PSRule to v2.3.2.
    [#1574](https://github.com/Azure/PSRule.Rules.Azure/pull/1574)
  - Bump support projects to .NET 6 by @BernieWhite.
    [#1560](https://github.com/Azure/PSRule.Rules.Azure/issues/1560)
  - Bump BenchmarkDotNet to v0.13.2.
    [#1593](https://github.com/Azure/PSRule.Rules.Azure/pull/1593)
  - Bump BenchmarkDotNet.Diagnostics.Windows to v0.13.2.
    [#1594](https://github.com/Azure/PSRule.Rules.Azure/pull/1594)
  - Updated provider data for analysis.
    [#1598](https://github.com/Azure/PSRule.Rules.Azure/pull/1598)
- Bug fixes:
  - Fixed parameter files linked to bicep code via naming convention is not working by @BernieWhite.
    [#1582](https://github.com/Azure/PSRule.Rules.Azure/issues/1582)
  - Fixed handling of storage accounts sub-resources with CMK by @BernieWhite.
    [#1575](https://github.com/Azure/PSRule.Rules.Azure/issues/1575)

What's changed since pre-release v1.19.0-B0077:

- No additional changes.

## v1.19.0-B0077 (pre-release)

What's changed since pre-release v1.19.0-B0042:

- New rules:
  - Azure Kubernetes Service:
    - Check clusters use uptime SLA by @BenjaminEngeset.
      [#1601](https://github.com/Azure/PSRule.Rules.Azure/issues/1601)

## v1.19.0-B0042 (pre-release)

What's changed since pre-release v1.19.0-B0010:

- General improvements:
  - Improve reporting of failing resource property for rules by @BernieWhite.
    [#1429](https://github.com/Azure/PSRule.Rules.Azure/issues/1429)
- Engineering:
  - Bump PSRule to v2.3.2.
    [#1574](https://github.com/Azure/PSRule.Rules.Azure/pull/1574)
  - Bump support projects to .NET 6 by @BernieWhite.
    [#1560](https://github.com/Azure/PSRule.Rules.Azure/issues/1560)
  - Bump BenchmarkDotNet to v0.13.2.
    [#1593](https://github.com/Azure/PSRule.Rules.Azure/pull/1593)
  - Bump BenchmarkDotNet.Diagnostics.Windows to v0.13.2.
    [#1594](https://github.com/Azure/PSRule.Rules.Azure/pull/1594)
  - Updated provider data for analysis.
    [#1598](https://github.com/Azure/PSRule.Rules.Azure/pull/1598)
- Bug fixes:
  - Fixed parameter files linked to bicep code via naming convention is not working by @BernieWhite.
    [#1582](https://github.com/Azure/PSRule.Rules.Azure/issues/1582)
  - Fixed handling of storage accounts sub-resources with CMK by @BernieWhite.
    [#1575](https://github.com/Azure/PSRule.Rules.Azure/issues/1575)

## v1.19.0-B0010 (pre-release)

What's changed since v1.18.1:

- General improvements:
  - Updated rule level for the following rules by @BernieWhite.
    [#1551](https://github.com/Azure/PSRule.Rules.Azure/issues/1551)
    - Set `Azure.APIM.APIDescriptors` to warning from error.
    - Set `Azure.APIM.ProductDescriptors` to warning from error.
    - Set `Azure.Template.UseLocationParameter` to warning from error.
    - Set `Azure.Template.UseComments` to information from error.
    - Set `Azure.Template.UseDescriptions` to information from error.
- Engineering:
  - Added publishing of symbols for NuGet packages by @BernieWhite.
    [#1549](https://github.com/Azure/PSRule.Rules.Azure/issues/1549)
  - Bump PSRule to v2.3.1.
    [#1561](https://github.com/Azure/PSRule.Rules.Azure/pull/1561)
  - Bump Az.Resources to v6.1.0.
    [#1557](https://github.com/Azure/PSRule.Rules.Azure/pull/1557)
  - Bump Microsoft.NET.Test.Sdk to v17.3.0.
    [#1563](https://github.com/Azure/PSRule.Rules.Azure/pull/1563)

## v1.18.1

What's changed since v1.18.0:

- Bug fixes:
  - Fixed `Azure.APIM.HTTPBackend` reports failure when service URL is not defined by @BernieWhite.
    [#1555](https://github.com/Azure/PSRule.Rules.Azure/issues/1555)
  - Fixed `Azure.SQL.AAD` failure with newer API by @BernieWhite.
    [#1302](https://github.com/Azure/PSRule.Rules.Azure/issues/1302)

## v1.18.0

What's changed since v1.17.1:

- New rules:
  - Cognitive Services:
    - Check accounts use network access restrictions by @BernieWhite.
      [#1532](https://github.com/Azure/PSRule.Rules.Azure/issues/1532)
    - Check accounts use managed identities to access Azure resources by @BernieWhite.
      [#1532](https://github.com/Azure/PSRule.Rules.Azure/issues/1532)
    - Check accounts only accept requests using Azure AD identities by @BernieWhite.
      [#1532](https://github.com/Azure/PSRule.Rules.Azure/issues/1532)
    - Check accounts disable access using public endpoints by @BernieWhite.
      [#1532](https://github.com/Azure/PSRule.Rules.Azure/issues/1532)
- General improvements:
  - Added support for array `indexOf`, `lastIndexOf`, and `items` ARM functions by @BernieWhite.
    [#1440](https://github.com/Azure/PSRule.Rules.Azure/issues/1440)
  - Added support for `join` ARM function by @BernieWhite.
    [#1535](https://github.com/Azure/PSRule.Rules.Azure/issues/1535)
  - Improved output of full path to emitted resources by @BernieWhite.
    [#1523](https://github.com/Azure/PSRule.Rules.Azure/issues/1523)
- Engineering:
  - Bump Az.Resources to v6.0.1.
    [#1521](https://github.com/Azure/PSRule.Rules.Azure/pull/1521)
  - Updated provider data for analysis.
    [#1540](https://github.com/Azure/PSRule.Rules.Azure/pull/1540)
  - Bump xunit to v2.4.2.
    [#1542](https://github.com/Azure/PSRule.Rules.Azure/pull/1542)
  - Added readme and tags to NuGet by @BernieWhite.
    [#1513](https://github.com/Azure/PSRule.Rules.Azure/issues/1513)
- Bug fixes:
  - Fixed `Azure.SQL.TDE` is not required to enable Transparent Data Encryption for IaC by @BernieWhite.
    [#1530](https://github.com/Azure/PSRule.Rules.Azure/issues/1530)

What's changed since pre-release v1.18.0-B0027:

- No additional changes.

## v1.18.0-B0027 (pre-release)

What's changed since pre-release v1.18.0-B0010:

- New rules:
  - Cognitive Services:
    - Check accounts use network access restrictions by @BernieWhite.
      [#1532](https://github.com/Azure/PSRule.Rules.Azure/issues/1532)
    - Check accounts use managed identities to access Azure resources by @BernieWhite.
      [#1532](https://github.com/Azure/PSRule.Rules.Azure/issues/1532)
    - Check accounts only accept requests using Azure AD identities by @BernieWhite.
      [#1532](https://github.com/Azure/PSRule.Rules.Azure/issues/1532)
    - Check accounts disable access using public endpoints by @BernieWhite.
      [#1532](https://github.com/Azure/PSRule.Rules.Azure/issues/1532)
- General improvements:
  - Added support for array `indexOf`, `lastIndexOf`, and `items` ARM functions by @BernieWhite.
    [#1440](https://github.com/Azure/PSRule.Rules.Azure/issues/1440)
  - Added support for `join` ARM function by @BernieWhite.
    [#1535](https://github.com/Azure/PSRule.Rules.Azure/issues/1535)
- Engineering:
  - Updated provider data for analysis.
    [#1540](https://github.com/Azure/PSRule.Rules.Azure/pull/1540)
  - Bump xunit to v2.4.2.
    [#1542](https://github.com/Azure/PSRule.Rules.Azure/pull/1542)
- Bug fixes:
  - Fixed `Azure.SQL.TDE` is not required to enable Transparent Data Encryption for IaC by @BernieWhite.
    [#1530](https://github.com/Azure/PSRule.Rules.Azure/issues/1530)

## v1.18.0-B0010 (pre-release)

What's changed since pre-release v1.18.0-B0002:

- General improvements:
  - Improved output of full path to emitted resources by @BernieWhite.
    [#1523](https://github.com/Azure/PSRule.Rules.Azure/issues/1523)
- Engineering:
  - Bump Az.Resources to v6.0.1.
    [#1521](https://github.com/Azure/PSRule.Rules.Azure/pull/1521)

## v1.18.0-B0002 (pre-release)

What's changed since v1.17.1:

- Engineering:
  - Added readme and tags to NuGet by @BernieWhite.
    [#1513](https://github.com/Azure/PSRule.Rules.Azure/issues/1513)

## v1.17.1

What's changed since v1.17.0:

- Bug fixes:
  - Fixed union returns null when merged with built-in expansion objects by @BernieWhite.
    [#1515](https://github.com/Azure/PSRule.Rules.Azure/issues/1515)
  - Fixed missing zones in test for standalone VM by @BernieWhite.
    [#1506](https://github.com/Azure/PSRule.Rules.Azure/issues/1506)

## v1.17.0

What's changed since v1.16.1:

- New features:
  - Added more field count expression support for Azure Policy JSON rules by @ArmaanMcleod.
    [#181](https://github.com/Azure/PSRule.Rules.Azure/issues/181)
  - Added June 2022 baselines `Azure.GA_2022_06` and `Azure.Preview_2022_06` by @BernieWhite.
    [#1499](https://github.com/Azure/PSRule.Rules.Azure/issues/1499)
    - Includes rules released before or during June 2022.
    - Marked `Azure.GA_2022_03` and `Azure.Preview_2022_03` baselines as obsolete.
- New rules:
  - Deployment:
    - Check for secure values in outputs by @BernieWhite.
      [#297](https://github.com/Azure/PSRule.Rules.Azure/issues/297)
- Engineering:
  - Bump Newtonsoft.Json to v13.0.1.
    [#1494](https://github.com/Azure/PSRule.Rules.Azure/pull/1494)
  - Updated NuGet packaging metadata by @BernieWhite.
    [#1428](https://github.com/Azure/PSRule.Rules.Azure/pull/1428)
  - Updated provider data for analysis.
    [#1502](https://github.com/Azure/PSRule.Rules.Azure/pull/1502)
  - Bump PSRule to v2.2.0.
    [#1444](https://github.com/Azure/PSRule.Rules.Azure/pull/1444)
  - Updated NuGet packaging metadata by @BernieWhite.
    [#1428](https://github.com/Azure/PSRule.Rules.Azure/issues/1428)
- Bug fixes:
  - Fixed TDE property status to state by @Dylan-Prins.
    [#1505](https://github.com/Azure/PSRule.Rules.Azure/pull/1505)
  - Fixed the language expression value fails in outputs by @BernieWhite.
    [#1485](https://github.com/Azure/PSRule.Rules.Azure/issues/1485)

What's changed since pre-release v1.17.0-B0064:

- No additional changes.

## v1.17.0-B0064 (pre-release)

What's changed since pre-release v1.17.0-B0035:

- Engineering:
  - Updated provider data for analysis.
    [#1502](https://github.com/Azure/PSRule.Rules.Azure/pull/1502)
  - Bump PSRule to v2.2.0.
    [#1444](https://github.com/Azure/PSRule.Rules.Azure/pull/1444)
- Bug fixes:
  - Fixed TDE property status to state by @Dylan-Prins.
    [#1505](https://github.com/Azure/PSRule.Rules.Azure/pull/1505)

## v1.17.0-B0035 (pre-release)

What's changed since pre-release v1.17.0-B0014:

- New features:
  - Added June 2022 baselines `Azure.GA_2022_06` and `Azure.Preview_2022_06` by @BernieWhite.
    [#1499](https://github.com/Azure/PSRule.Rules.Azure/issues/1499)
    - Includes rules released before or during June 2022.
    - Marked `Azure.GA_2022_03` and `Azure.Preview_2022_03` baselines as obsolete.
- Engineering:
  - Bump Newtonsoft.Json to v13.0.1.
    [#1494](https://github.com/Azure/PSRule.Rules.Azure/pull/1494)
  - Updated NuGet packaging metadata by @BernieWhite.
    [#1428](https://github.com/Azure/PSRule.Rules.Azure/pull/1428)

## v1.17.0-B0014 (pre-release)

What's changed since v1.16.1:

- New features:
  - Added more field count expression support for Azure Policy JSON rules by @ArmaanMcleod.
    [#181](https://github.com/Azure/PSRule.Rules.Azure/issues/181)
- New rules:
  - Deployment:
    - Check for secure values in outputs by @BernieWhite.
      [#297](https://github.com/Azure/PSRule.Rules.Azure/issues/297)
- Engineering:
  - Updated NuGet packaging metadata by @BernieWhite.
    [#1428](https://github.com/Azure/PSRule.Rules.Azure/issues/1428)
- Bug fixes:
  - Fixed the language expression value fails in outputs by @BernieWhite.
    [#1485](https://github.com/Azure/PSRule.Rules.Azure/issues/1485)

## v1.16.1

What's changed since v1.16.0:

- Bug fixes:
  - Fixed TLS 1.3 support in `Azure.AppGw.SSLPolicy` by @BernieWhite.
    [#1469](https://github.com/Azure/PSRule.Rules.Azure/issues/1469)
  - Fixed Application Gateway referencing a WAF policy by @BernieWhite.
    [#1466](https://github.com/Azure/PSRule.Rules.Azure/issues/1466)

## v1.16.0

What's changed since v1.15.2:

- New rules:
  - App Service:
    - Check web apps have insecure FTP disabled by @BernieWhite.
      [#1436](https://github.com/Azure/PSRule.Rules.Azure/issues/1436)
    - Check web apps use a dedicated health probe by @BernieWhite.
      [#1437](https://github.com/Azure/PSRule.Rules.Azure/issues/1437)
- Updated rules:
  - Public IP:
    - Updated `Azure.PublicIP.AvailabilityZone` to exclude IP addresses for Azure Bastion by @BernieWhite.
      [#1442](https://github.com/Azure/PSRule.Rules.Azure/issues/1442)
      - Public IP addresses with the `resource-usage` tag set to `azure-bastion` are excluded.
- General improvements:
  - Added support for `dateTimeFromEpoch` and `dateTimeToEpoch` ARM functions by @BernieWhite.
    [#1451](https://github.com/Azure/PSRule.Rules.Azure/issues/1451)
- Engineering:
  - Updated built documentation to include rule ref and metadata by @BernieWhite.
    [#1432](https://github.com/Azure/PSRule.Rules.Azure/issues/1432)
  - Added ref properties for several rules by @BernieWhite.
    [#1430](https://github.com/Azure/PSRule.Rules.Azure/issues/1430)
  - Updated provider data for analysis.
    [#1453](https://github.com/Azure/PSRule.Rules.Azure/pull/1453)
  - Bump Microsoft.NET.Test.Sdk to v17.2.0.
    [#1410](https://github.com/Azure/PSRule.Rules.Azure/pull/1410)
  - Update CI checks to include required ref property by @BernieWhite.
    [#1431](https://github.com/Azure/PSRule.Rules.Azure/issues/1431)
  - Added ref properties for rules by @BernieWhite.
    [#1430](https://github.com/Azure/PSRule.Rules.Azure/issues/1430)
- Bug fixes:
  - Fixed `Azure.Template.UseVariables` does not accept function variables names by @BernieWhite.
    [#1427](https://github.com/Azure/PSRule.Rules.Azure/issues/1427)
  - Fixed dependency issue within Azure Pipelines `AzurePowerShell` task by @BernieWhite.
    [#1447](https://github.com/Azure/PSRule.Rules.Azure/issues/1447)
    - Removed dependency on `Az.Accounts` and `Az.Resources` from manifest.
      Pre-install these modules to use export cmdlets.

What's changed since pre-release v1.16.0-B0072:

- No additional changes.

## v1.16.0-B0072 (pre-release)

What's changed since pre-release v1.16.0-B0041:

- Engineering:
  - Update CI checks to include required ref property by @BernieWhite.
    [#1431](https://github.com/Azure/PSRule.Rules.Azure/issues/1431)
  - Added ref properties for rules by @BernieWhite.
    [#1430](https://github.com/Azure/PSRule.Rules.Azure/issues/1430)
- Bug fixes:
  - Fixed dependency issue within Azure Pipelines `AzurePowerShell` task by @BernieWhite.
    [#1447](https://github.com/Azure/PSRule.Rules.Azure/issues/1447)
    - Removed dependency on `Az.Accounts` and `Az.Resources` from manifest.
      Pre-install these modules to use export cmdlets.

## v1.16.0-B0041 (pre-release)

What's changed since pre-release v1.16.0-B0017:

- Updated rules:
  - Public IP:
    - Updated `Azure.PublicIP.AvailabilityZone` to exclude IP addresses for Azure Bastion by @BernieWhite.
      [#1442](https://github.com/Azure/PSRule.Rules.Azure/issues/1442)
      - Public IP addresses with the `resource-usage` tag set to `azure-bastion` are excluded.
- General improvements:
  - Added support for `dateTimeFromEpoch` and `dateTimeToEpoch` ARM functions by @BernieWhite.
    [#1451](https://github.com/Azure/PSRule.Rules.Azure/issues/1451)
- Engineering:
  - Updated built documentation to include rule ref and metadata by @BernieWhite.
    [#1432](https://github.com/Azure/PSRule.Rules.Azure/issues/1432)
  - Added ref properties for several rules by @BernieWhite.
    [#1430](https://github.com/Azure/PSRule.Rules.Azure/issues/1430)
  - Updated provider data for analysis.
    [#1453](https://github.com/Azure/PSRule.Rules.Azure/pull/1453)

## v1.16.0-B0017 (pre-release)

What's changed since v1.15.2:

- New rules:
  - App Service:
    - Check web apps have insecure FTP disabled by @BernieWhite.
      [#1436](https://github.com/Azure/PSRule.Rules.Azure/issues/1436)
    - Check web apps use a dedicated health probe by @BernieWhite.
      [#1437](https://github.com/Azure/PSRule.Rules.Azure/issues/1437)
- Engineering:
  - Bump Microsoft.NET.Test.Sdk to v17.2.0.
    [#1410](https://github.com/Azure/PSRule.Rules.Azure/pull/1410)
- Bug fixes:
  - Fixed `Azure.Template.UseVariables` does not accept function variables names by @BernieWhite.
    [#1427](https://github.com/Azure/PSRule.Rules.Azure/issues/1427)

## v1.15.2

What's changed since v1.15.1:

- Bug fixes:
  - Fixed `Azure.AppService.ManagedIdentity` does not accept both system and user assigned by @BernieWhite.
    [#1415](https://github.com/Azure/PSRule.Rules.Azure/issues/1415)
    - This also applies to:
      - `Azure.ADX.ManagedIdentity`
      - `Azure.APIM.ManagedIdentity`
      - `Azure.EventGrid.ManagedIdentity`
      - `Azure.Automation.ManagedIdentity`
  - Fixed Web apps with .NET 6 do not meet version constraint of `Azure.AppService.NETVersion` by @BernieWhite.
    [#1414](https://github.com/Azure/PSRule.Rules.Azure/issues/1414)
    - This also applies to `Azure.AppService.PHPVersion`.

## v1.15.1

What's changed since v1.15.0:

- Bug fixes:
  - Fixed exclusion of `dataCollectionRuleAssociations` from `Azure.Resource.UseTags` by @BernieWhite.
    [#1400](https://github.com/Azure/PSRule.Rules.Azure/issues/1400)
  - Fixed could not determine JSON object type for MockObject using CreateObject by @BernieWhite.
    [#1411](https://github.com/Azure/PSRule.Rules.Azure/issues/1411)
  - Fixed cannot bind argument to parameter 'Sku' because it is an empty string by @BernieWhite.
    [#1407](https://github.com/Azure/PSRule.Rules.Azure/issues/1407)

## v1.15.0

What's changed since v1.14.3:

- New features:
  - **Important change**: Added `Azure.Resource.SupportsTags` selector by @BernieWhite.
    [#1339](https://github.com/Azure/PSRule.Rules.Azure/issues/1339)
    - Use this selector in custom rules to filter rules to only run against resources that support tags.
    - This selector replaces the `SupportsTags` PowerShell function.
    - Using the `SupportsTag` function will now result in a warning.
    - The `SupportsTags` function will be removed in v2.
    - See [upgrade notes][1] for more information.
- Updated rules:
  - Azure Kubernetes Service:
    - Updated `Azure.AKS.Version` to use latest stable version `1.22.6` by @BernieWhite.
      [#1386](https://github.com/Azure/PSRule.Rules.Azure/issues/1386)
      - Use `AZURE_AKS_CLUSTER_MINIMUM_VERSION` to configure the minimum version of the cluster.
- Engineering:
  - Added code signing of module by @BernieWhite.
    [#1379](https://github.com/Azure/PSRule.Rules.Azure/issues/1379)
  - Added SBOM manifests to module by @BernieWhite.
    [#1380](https://github.com/Azure/PSRule.Rules.Azure/issues/1380)
  - Embedded provider and alias information as manifest resources by @BernieWhite.
    [#1383](https://github.com/Azure/PSRule.Rules.Azure/issues/1383)
    - Resources are minified and compressed to improve size and speed.
  - Added additional `nodeps` manifest that does not include dependencies for Az modules by @BernieWhite.
    [#1392](https://github.com/Azure/PSRule.Rules.Azure/issues/1392)
  - Bump Az.Accounts to 2.7.6. [#1338](https://github.com/Azure/PSRule.Rules.Azure/pull/1338)
  - Bump Az.Resources to 5.6.0. [#1338](https://github.com/Azure/PSRule.Rules.Azure/pull/1338)
  - Bump PSRule to 2.1.0. [#1338](https://github.com/Azure/PSRule.Rules.Azure/pull/1338)
  - Bump Pester to 5.3.3. [#1338](https://github.com/Azure/PSRule.Rules.Azure/pull/1338)
- Bug fixes:
  - Fixed dependency chain order when dependsOn copy by @BernieWhite.
    [#1381](https://github.com/Azure/PSRule.Rules.Azure/issues/1381)
  - Fixed error calling SupportsTags function by @BernieWhite.
    [#1401](https://github.com/Azure/PSRule.Rules.Azure/issues/1401)

What's changed since pre-release v1.15.0-B0053:

- Bug fixes:
  - Fixed error calling SupportsTags function by @BernieWhite.
    [#1401](https://github.com/Azure/PSRule.Rules.Azure/issues/1401)

## v1.15.0-B0053 (pre-release)

What's changed since pre-release v1.15.0-B0022:

- New features:
  - **Important change**: Added `Azure.Resource.SupportsTags` selector. [#1339](https://github.com/Azure/PSRule.Rules.Azure/issues/1339)
    - Use this selector in custom rules to filter rules to only run against resources that support tags.
    - This selector replaces the `SupportsTags` PowerShell function.
    - Using the `SupportsTag` function will now result in a warning.
    - The `SupportsTags` function will be removed in v2.
    - See [upgrade notes][1] for more information.
- Engineering:
  - Embedded provider and alias information as manifest resources. [#1383](https://github.com/Azure/PSRule.Rules.Azure/issues/1383)
    - Resources are minified and compressed to improve size and speed.
  - Added additional `nodeps` manifest that does not include dependencies for Az modules. [#1392](https://github.com/Azure/PSRule.Rules.Azure/issues/1392)
  - Bump Az.Accounts to 2.7.6. [#1338](https://github.com/Azure/PSRule.Rules.Azure/pull/1338)
  - Bump Az.Resources to 5.6.0. [#1338](https://github.com/Azure/PSRule.Rules.Azure/pull/1338)
  - Bump PSRule to 2.1.0. [#1338](https://github.com/Azure/PSRule.Rules.Azure/pull/1338)
  - Bump Pester to 5.3.3. [#1338](https://github.com/Azure/PSRule.Rules.Azure/pull/1338)

## v1.15.0-B0022 (pre-release)

What's changed since v1.14.3:

- Updated rules:
  - Azure Kubernetes Service:
    - Updated `Azure.AKS.Version` to use latest stable version `1.22.6`. [#1386](https://github.com/Azure/PSRule.Rules.Azure/issues/1386)
      - Use `AZURE_AKS_CLUSTER_MINIMUM_VERSION` to configure the minimum version of the cluster.
- Engineering:
  - Added code signing of module. [#1379](https://github.com/Azure/PSRule.Rules.Azure/issues/1379)
  - Added SBOM manifests to module. [#1380](https://github.com/Azure/PSRule.Rules.Azure/issues/1380)
- Bug fixes:
  - Fixed dependency chain order when dependsOn copy. [#1381](https://github.com/Azure/PSRule.Rules.Azure/issues/1381)

## v1.14.3

What's changed since v1.14.2:

- Bug fixes:
  - Fixed Azure Firewall threat intel mode reported for Secure VNET hubs. [#1365](https://github.com/Azure/PSRule.Rules.Azure/issues/1365)
  - Fixed array function handling with mock objects. [#1367](https://github.com/Azure/PSRule.Rules.Azure/issues/1367)

## v1.14.2

What's changed since v1.14.1:

- Bug fixes:
  - Fixed handling of parent resources when sub resource is in a separate deployment. [#1360](https://github.com/Azure/PSRule.Rules.Azure/issues/1360)

## v1.14.1

What's changed since v1.14.0:

- Bug fixes:
  - Fixed unable to set parameter defaults option with type object. [#1355](https://github.com/Azure/PSRule.Rules.Azure/issues/1355)

## v1.14.0

What's changed since v1.13.4:

- New features:
  - Added support for referencing resources in template. [#1315](https://github.com/Azure/PSRule.Rules.Azure/issues/1315)
    - The `reference()` function can be used to reference resources in template.
    - A placeholder value is still used for resources outside of the template.
  - Added March 2022 baselines `Azure.GA_2022_03` and `Azure.Preview_2022_03`. [#1334](https://github.com/Azure/PSRule.Rules.Azure/issues/1334)
    - Includes rules released before or during March 2022.
    - Marked `Azure.GA_2021_12` and `Azure.Preview_2021_12` baselines as obsolete.
  - **Experimental**: Cmdlets to validate objects with Azure policy conditions:
    - `Export-AzPolicyAssignmentData` - Exports policy assignment data. [#1266](https://github.com/Azure/PSRule.Rules.Azure/issues/1266)
    - `Export-AzPolicyAssignmentRuleData` - Exports JSON rules from policy assignment data. [#1278](https://github.com/Azure/PSRule.Rules.Azure/issues/1278)
    - `Get-AzPolicyAssignmentDataSource` - Discovers policy assignment data. [#1340](https://github.com/Azure/PSRule.Rules.Azure/issues/1340)
    - See cmdlet help for limitations and usage.
    - Additional information will be posted as this feature evolves [here](https://github.com/Azure/PSRule.Rules.Azure/discussions/1345).
- New rules:
  - SignalR Service:
    - Check services use Managed Identities. [#1306](https://github.com/Azure/PSRule.Rules.Azure/issues/1306)
    - Check services use a SKU with an SLA. [#1307](https://github.com/Azure/PSRule.Rules.Azure/issues/1307)
  - Web PubSub Service:
    - Check services use Managed Identities. [#1308](https://github.com/Azure/PSRule.Rules.Azure/issues/1308)
    - Check services use a SKU with an SLA. [#1309](https://github.com/Azure/PSRule.Rules.Azure/issues/1309)
- Updated rules:
  - Azure Kubernetes Service:
    - Updated `Azure.AKS.Version` to use latest stable version `1.21.9`. [#1318](https://github.com/Azure/PSRule.Rules.Azure/issues/1318)
      - Use `AZURE_AKS_CLUSTER_MINIMUM_VERSION` to configure the minimum version of the cluster.
- Engineering:
  - Cache Azure Policy Aliases. [#1277](https://github.com/Azure/PSRule.Rules.Azure/issues/1277)
  - Cleanup of additional alias metadata. [#1351](https://github.com/Azure/PSRule.Rules.Azure/pull/1351)
- Bug fixes:
  - Fixed index was out of range with split on mock properties. [#1327](https://github.com/Azure/PSRule.Rules.Azure/issues/1327)
  - Fixed mock objects with no properties. [#1347](https://github.com/Azure/PSRule.Rules.Azure/issues/1347)
  - Fixed sub-resources nesting by scope regression. [#1348](https://github.com/Azure/PSRule.Rules.Azure/issues/1348)
  - Fixed expand of runtime properties on reference objects. [#1324](https://github.com/Azure/PSRule.Rules.Azure/issues/1324)
  - Fixed processing of deployment outputs. [#1316](https://github.com/Azure/PSRule.Rules.Azure/issues/1316)

What's changed since pre-release v1.14.0-B2204013:

- No additional changes.

## v1.14.0-B2204013 (pre-release)

What's changed since pre-release v1.14.0-B2204007:

- Engineering:
  - Cleanup of additional alias metadata. [#1351](https://github.com/Azure/PSRule.Rules.Azure/pull/1351)

## v1.14.0-B2204007 (pre-release)

What's changed since pre-release v1.14.0-B2203117:

- Bug fixes:
  - Fixed mock objects with no properties. [#1347](https://github.com/Azure/PSRule.Rules.Azure/issues/1347)
  - Fixed sub-resources nesting by scope regression. [#1348](https://github.com/Azure/PSRule.Rules.Azure/issues/1348)

## v1.14.0-B2203117 (pre-release)

What's changed since pre-release v1.14.0-B2203088:

- New features:
  - **Experimental**: Cmdlets to validate objects with Azure policy conditions:
    - `Export-AzPolicyAssignmentData` - Exports policy assignment data. [#1266](https://github.com/Azure/PSRule.Rules.Azure/issues/1266)
    - `Export-AzPolicyAssignmentRuleData` - Exports JSON rules from policy assignment data. [#1278](https://github.com/Azure/PSRule.Rules.Azure/issues/1278)
    - `Get-AzPolicyAssignmentDataSource` - Discovers policy assignment data. [#1340](https://github.com/Azure/PSRule.Rules.Azure/issues/1340)
    - See cmdlet help for limitations and usage.
    - Additional information will be posted as this feature evolves [here](https://github.com/Azure/PSRule.Rules.Azure/discussions/1345).
- Engineering:
  - Cache Azure Policy Aliases. [#1277](https://github.com/Azure/PSRule.Rules.Azure/issues/1277)
- Bug fixes:
  - Fixed index was out of range with split on mock properties. [#1327](https://github.com/Azure/PSRule.Rules.Azure/issues/1327)

## v1.14.0-B2203088 (pre-release)

What's changed since pre-release v1.14.0-B2203066:

- New features:
  - Added March 2022 baselines `Azure.GA_2022_03` and `Azure.Preview_2022_03`. [#1334](https://github.com/Azure/PSRule.Rules.Azure/issues/1334)
    - Includes rules released before or during March 2022.
    - Marked `Azure.GA_2021_12` and `Azure.Preview_2021_12` baselines as obsolete.
- Bug fixes:
  - Fixed expand of runtime properties on reference objects. [#1324](https://github.com/Azure/PSRule.Rules.Azure/issues/1324)

## v1.14.0-B2203066 (pre-release)

What's changed since v1.13.4:

- New features:
  - Added support for referencing resources in template. [#1315](https://github.com/Azure/PSRule.Rules.Azure/issues/1315)
    - The `reference()` function can be used to reference resources in template.
    - A placeholder value is still used for resources outside of the template.
- New rules:
  - SignalR Service:
    - Check services use Managed Identities. [#1306](https://github.com/Azure/PSRule.Rules.Azure/issues/1306)
    - Check services use a SKU with an SLA. [#1307](https://github.com/Azure/PSRule.Rules.Azure/issues/1307)
  - Web PubSub Service:
    - Check services use Managed Identities. [#1308](https://github.com/Azure/PSRule.Rules.Azure/issues/1308)
    - Check services use a SKU with an SLA. [#1309](https://github.com/Azure/PSRule.Rules.Azure/issues/1309)
- Updated rules:
  - Azure Kubernetes Service:
    - Updated `Azure.AKS.Version` to use latest stable version `1.21.9`. [#1318](https://github.com/Azure/PSRule.Rules.Azure/issues/1318)
      - Use `AZURE_AKS_CLUSTER_MINIMUM_VERSION` to configure the minimum version of the cluster.
- Bug fixes:
  - Fixed processing of deployment outputs. [#1316](https://github.com/Azure/PSRule.Rules.Azure/issues/1316)

## v1.13.4

What's changed since v1.13.3:

- Bug fixes:
  - Fixed virtual network without any subnets is invalid. [#1303](https://github.com/Azure/PSRule.Rules.Azure/issues/1303)
  - Fixed container registry rules that require a premium tier. [#1304](https://github.com/Azure/PSRule.Rules.Azure/issues/1304)
    - Rules `Azure.ACR.Retention` and `Azure.ACR.ContentTrust` are now only run against premium instances.

## v1.13.3

What's changed since v1.13.2:

- Bug fixes:
  - Fixed bicep build timeout for complex deployments. [#1299](https://github.com/Azure/PSRule.Rules.Azure/issues/1299)

## v1.13.2

What's changed since v1.13.1:

- Engineering:
  - Bump PowerShellStandard.Library to 5.1.1. [#1295](https://github.com/Azure/PSRule.Rules.Azure/pull/1295)
- Bug fixes:
  - Fixed nested resource loops. [#1293](https://github.com/Azure/PSRule.Rules.Azure/issues/1293)

## v1.13.1

What's changed since v1.13.0:

- Bug fixes:
  - Fixed parsing of nested quote pairs within JSON function. [#1288](https://github.com/Azure/PSRule.Rules.Azure/issues/1288)

## v1.13.0

What's changed since v1.12.2:

- New features:
  - Added support for setting defaults for required parameters. [#1065](https://github.com/Azure/PSRule.Rules.Azure/issues/1065)
    - When specified, the value will be used when a parameter value is not provided.
  - Added support expanding Bicep from parameter files. [#1160](https://github.com/Azure/PSRule.Rules.Azure/issues/1160)
- New rules:
  - Azure Cache for Redis:
    - Limit public access for Azure Cache for Redis instances. [#935](https://github.com/Azure/PSRule.Rules.Azure/issues/935)
  - Container App:
    - Check insecure ingress is not enabled (preview). [#1252](https://github.com/Azure/PSRule.Rules.Azure/issues/1252)
  - Key Vault:
    - Check key auto-rotation is enabled (preview). [#1159](https://github.com/Azure/PSRule.Rules.Azure/issues/1159)
  - Recovery Services Vault:
    - Check vaults have replication alerts configured. [#7](https://github.com/Azure/PSRule.Rules.Azure/issues/7)
- Engineering:
  - Automatically build baseline docs. [#1242](https://github.com/Azure/PSRule.Rules.Azure/issues/1242)
  - Bump PSRule dependency to v1.11.1. [#1269](https://github.com/Azure/PSRule.Rules.Azure/pull/1269)
- Bug fixes:
  - Fixed empty value with strong type. [#1258](https://github.com/Azure/PSRule.Rules.Azure/issues/1258)
  - Fixed error with empty logic app trigger. [#1249](https://github.com/Azure/PSRule.Rules.Azure/issues/1249)
  - Fixed out of order parameters. [#1257](https://github.com/Azure/PSRule.Rules.Azure/issues/1257)
  - Fixed mapping default configuration causes cast exception. [#1274](https://github.com/Azure/PSRule.Rules.Azure/issues/1274)
  - Fixed resource id is incorrectly built for sub resource types. [#1279](https://github.com/Azure/PSRule.Rules.Azure/issues/1279)

What's changed since pre-release v1.13.0-B2202113:

- No additional changes.

## v1.13.0-B2202113 (pre-release)

What's changed since pre-release v1.13.0-B2202108:

- Bug fixes:
  - Fixed resource id is incorrectly built for sub resource types. [#1279](https://github.com/Azure/PSRule.Rules.Azure/issues/1279)

## v1.13.0-B2202108 (pre-release)

What's changed since pre-release v1.13.0-B2202103:

- Bug fixes:
  - Fixed mapping default configuration causes cast exception. [#1274](https://github.com/Azure/PSRule.Rules.Azure/issues/1274)

## v1.13.0-B2202103 (pre-release)

What's changed since pre-release v1.13.0-B2202090:

- Engineering:
  - Bump PSRule dependency to v1.11.1. [#1269](https://github.com/Azure/PSRule.Rules.Azure/pull/1269)
- Bug fixes:
  - Fixed out of order parameters. [#1257](https://github.com/Azure/PSRule.Rules.Azure/issues/1257)

## v1.13.0-B2202090 (pre-release)

What's changed since pre-release v1.13.0-B2202063:

- New rules:
  - Azure Cache for Redis:
    - Limit public access for Azure Cache for Redis instances. [#935](https://github.com/Azure/PSRule.Rules.Azure/issues/935)
- Engineering:
  - Automatically build baseline docs. [#1242](https://github.com/Azure/PSRule.Rules.Azure/issues/1242)
- Bug fixes:
  - Fixed empty value with strong type. [#1258](https://github.com/Azure/PSRule.Rules.Azure/issues/1258)

## v1.13.0-B2202063 (pre-release)

What's changed since v1.12.2:

- New features:
  - Added support for setting defaults for required parameters. [#1065](https://github.com/Azure/PSRule.Rules.Azure/issues/1065)
    - When specified, the value will be used when a parameter value is not provided.
  - Added support expanding Bicep from parameter files. [#1160](https://github.com/Azure/PSRule.Rules.Azure/issues/1160)
- New rules:
  - Container App:
    - Check insecure ingress is not enabled (preview). [#1252](https://github.com/Azure/PSRule.Rules.Azure/issues/1252)
  - Key Vault:
    - Check key auto-rotation is enabled (preview). [#1159](https://github.com/Azure/PSRule.Rules.Azure/issues/1159)
  - Recovery Services Vault:
    - Check vaults have replication alerts configured. [#7](https://github.com/Azure/PSRule.Rules.Azure/issues/7)
- Bug fixes:
  - Fixed error with empty logic app trigger. [#1249](https://github.com/Azure/PSRule.Rules.Azure/issues/1249)

## v1.12.2

What's changed since v1.12.1:

- Bug fixes:
  - Fixed detect strong type requirements for nested deployments. [#1235](https://github.com/Azure/PSRule.Rules.Azure/issues/1235)

## v1.12.1

What's changed since v1.12.0:

- Bug fixes:
  - Fixed Bicep already exists with PSRule v2. [#1232](https://github.com/Azure/PSRule.Rules.Azure/issues/1232)

## v1.12.0

What's changed since v1.11.1:

- New rules:
  - Data Explorer:
    - Check clusters use Managed Identities. [#1207](https://github.com/Azure/PSRule.Rules.Azure/issues/1207)
    - Check clusters use a SKU with a SLA. [#1208](https://github.com/Azure/PSRule.Rules.Azure/issues/1208)
    - Check clusters use disk encryption. [#1209](https://github.com/Azure/PSRule.Rules.Azure/issues/1209)
    - Check clusters are in use with databases. [#1215](https://github.com/Azure/PSRule.Rules.Azure/issues/1215)
  - Event Hub:
    - Check namespaces are in use with event hubs. [#1216](https://github.com/Azure/PSRule.Rules.Azure/issues/1216)
    - Check namespaces only accept identity-based authentication. [#1217](https://github.com/Azure/PSRule.Rules.Azure/issues/1217)
  - Azure Recovery Services Vault:
    - Check vaults use geo-redundant storage. [#5](https://github.com/Azure/PSRule.Rules.Azure/issues/5)
  - Service Bus:
    - Check namespaces are in use with queues and topics. [#1218](https://github.com/Azure/PSRule.Rules.Azure/issues/1218)
    - Check namespaces only accept identity-based authentication. [#1219](https://github.com/Azure/PSRule.Rules.Azure/issues/1219)
- Updated rules:
  - Azure Kubernetes Service:
    - Updated `Azure.AKS.Version` to use latest stable version `1.21.7`. [#1188](https://github.com/Azure/PSRule.Rules.Azure/issues/1188)
      - Pinned latest GA baseline `Azure.GA_2021_12` to previous version `1.20.5`.
      - Use `AZURE_AKS_CLUSTER_MINIMUM_VERSION` to configure the minimum version of the cluster.
  - Azure API Management:
    - Check service disabled insecure ciphers.
      [#1128](https://github.com/Azure/PSRule.Rules.Azure/issues/1128)
    - Refactored the cipher and protocol rule into individual rules.
      - `Azure.APIM.Protocols`
      - `Azure.APIM.Ciphers`
- General improvements:
  - **Important change:** Replaced `Azure_AKSMinimumVersion` option with `AZURE_AKS_CLUSTER_MINIMUM_VERSION`. [#941](https://github.com/Azure/PSRule.Rules.Azure/issues/941)
    - For compatibility, if `Azure_AKSMinimumVersion` is set it will be used instead of `AZURE_AKS_CLUSTER_MINIMUM_VERSION`.
    - If only `AZURE_AKS_CLUSTER_MINIMUM_VERSION` is set, this value will be used.
    - The default will be used neither options are configured.
    - If `Azure_AKSMinimumVersion` is set a warning will be generated until the configuration is removed.
    - Support for `Azure_AKSMinimumVersion` is deprecated and will be removed in v2.
    - See [upgrade notes][1] for details.
- Bug fixes:
  - Fixed false positive of blob container with access unspecified. [#1212](https://github.com/Azure/PSRule.Rules.Azure/issues/1212)

What's changed since pre-release v1.12.0-B2201086:

- No additional changes.

## v1.12.0-B2201086 (pre-release)

What's changed since pre-release v1.12.0-B2201067:

- New rules:
  - Data Explorer:
    - Check clusters are in use with databases. [#1215](https://github.com/Azure/PSRule.Rules.Azure/issues/1215)
  - Event Hub:
    - Check namespaces are in use with event hubs. [#1216](https://github.com/Azure/PSRule.Rules.Azure/issues/1216)
    - Check namespaces only accept identity-based authentication. [#1217](https://github.com/Azure/PSRule.Rules.Azure/issues/1217)
  - Azure Recovery Services Vault:
    - Check vaults use geo-redundant storage. [#5](https://github.com/Azure/PSRule.Rules.Azure/issues/5)
  - Service Bus:
    - Check namespaces are in use with queues and topics. [#1218](https://github.com/Azure/PSRule.Rules.Azure/issues/1218)
    - Check namespaces only accept identity-based authentication. [#1219](https://github.com/Azure/PSRule.Rules.Azure/issues/1219)

## v1.12.0-B2201067 (pre-release)

What's changed since pre-release v1.12.0-B2201054:

- New rules:
  - Data Explorer:
    - Check clusters use Managed Identities. [#1207](https://github.com/Azure/PSRule.Rules.Azure/issues/1207)
    - Check clusters use a SKU with a SLA. [#1208](https://github.com/Azure/PSRule.Rules.Azure/issues/1208)
    - Check clusters use disk encryption. [#1209](https://github.com/Azure/PSRule.Rules.Azure/issues/1209)
- Bug fixes:
  - Fixed false positive of blob container with access unspecified. [#1212](https://github.com/Azure/PSRule.Rules.Azure/issues/1212)

## v1.12.0-B2201054 (pre-release)

What's changed since v1.11.1:

- Updated rules:
  - Azure Kubernetes Service:
    - Updated `Azure.AKS.Version` to use latest stable version `1.21.7`. [#1188](https://github.com/Azure/PSRule.Rules.Azure/issues/1188)
      - Pinned latest GA baseline `Azure.GA_2021_12` to previous version `1.20.5`.
      - Use `AZURE_AKS_CLUSTER_MINIMUM_VERSION` to configure the minimum version of the cluster.
  - Azure API Management:
    - Check service disabled insecure ciphers.
      [#1128](https://github.com/Azure/PSRule.Rules.Azure/issues/1128)
    - Refactored the cipher and protocol rule into individual rules.
      - `Azure.APIM.Protocols`
      - `Azure.APIM.Ciphers`
- General improvements:
  - **Important change:** Replaced `Azure_AKSMinimumVersion` option with `AZURE_AKS_CLUSTER_MINIMUM_VERSION`. [#941](https://github.com/Azure/PSRule.Rules.Azure/issues/941)
    - For compatibility, if `Azure_AKSMinimumVersion` is set it will be used instead of `AZURE_AKS_CLUSTER_MINIMUM_VERSION`.
    - If only `AZURE_AKS_CLUSTER_MINIMUM_VERSION` is set, this value will be used.
    - The default will be used neither options are configured.
    - If `Azure_AKSMinimumVersion` is set a warning will be generated until the configuration is removed.
    - Support for `Azure_AKSMinimumVersion` is deprecated and will be removed in v2.
    - See [upgrade notes][1] for details.

## v1.11.1

What's changed since v1.11.0:

- Bug fixes:
  - Fixed `Azure.AKS.CNISubnetSize` rule to use CNI selector. [#1178](https://github.com/Azure/PSRule.Rules.Azure/issues/1178)

## v1.11.0

What's changed since v1.10.4:

- New features:
  - Added baselines containing only Azure preview features. [#1129](https://github.com/Azure/PSRule.Rules.Azure/issues/1129)
    - Added baseline `Azure.Preview_2021_09`.
    - Added baseline `Azure.Preview_2021_12`.
  - Added `Azure.GA_2021_12` baseline. [#1146](https://github.com/Azure/PSRule.Rules.Azure/issues/1146)
    - Includes rules released before or during December 2021 for Azure GA features.
    - Marked baseline `Azure.GA_2021_09` as obsolete.
  - Bicep support promoted from experimental to generally available (GA). [#1176](https://github.com/Azure/PSRule.Rules.Azure/issues/1176)
- New rules:
  - All resources:
    - Check comments for each template resource. [#969](https://github.com/Azure/PSRule.Rules.Azure/issues/969)
  - Automation Account:
    - Automation accounts should enable diagnostic logs. [#1075](https://github.com/Azure/PSRule.Rules.Azure/issues/1075)
  - Azure Kubernetes Service:
    - Check clusters have the HTTP application routing add-on disabled. [#1131](https://github.com/Azure/PSRule.Rules.Azure/issues/1131)
    - Check clusters use the Secrets Store CSI Driver add-on. [#992](https://github.com/Azure/PSRule.Rules.Azure/issues/992)
    - Check clusters autorotation with the Secrets Store CSI Driver add-on. [#993](https://github.com/Azure/PSRule.Rules.Azure/issues/993)
    - Check clusters use Azure AD Pod Managed Identities (preview). [#991](https://github.com/Azure/PSRule.Rules.Azure/issues/991)
  - Azure Redis Cache:
    - Use availability zones for Azure Cache for Redis for regions that support it. [#1078](https://github.com/Azure/PSRule.Rules.Azure/issues/1078)
      - `Azure.Redis.AvailabilityZone`
      - `Azure.RedisEnterprise.Zones`
  - Application Security Group:
    - Check Application Security Groups meet naming requirements. [#1110](https://github.com/Azure/PSRule.Rules.Azure/issues/1110)
  - Firewall:
    - Check Firewalls meet naming requirements. [#1110](https://github.com/Azure/PSRule.Rules.Azure/issues/1110)
    - Check Firewall policies meet naming requirements. [#1110](https://github.com/Azure/PSRule.Rules.Azure/issues/1110)
  - Private Endpoint:
    - Check Private Endpoints meet naming requirements. [#1110](https://github.com/Azure/PSRule.Rules.Azure/issues/1110)
  - Virtual WAN:
    - Check Virtual WANs meet naming requirements. [#1110](https://github.com/Azure/PSRule.Rules.Azure/issues/1110)
- Updated rules:
  - Azure Kubernetes Service:
    - Promoted `Azure.AKS.AutoUpgrade` to GA rule set. [#1130](https://github.com/Azure/PSRule.Rules.Azure/issues/1130)
- General improvements:
  - Added support for template function `tenant()`. [#1124](https://github.com/Azure/PSRule.Rules.Azure/issues/1124)
  - Added support for template function `managementGroup()`. [#1125](https://github.com/Azure/PSRule.Rules.Azure/issues/1125)
  - Added support for template function `pickZones()`. [#518](https://github.com/Azure/PSRule.Rules.Azure/issues/518)
- Engineering:
  - Rule refactoring of rules from PowerShell to YAML. [#1109](https://github.com/Azure/PSRule.Rules.Azure/issues/1109)
    - The following rules were refactored:
      - `Azure.LB.Name`
      - `Azure.NSG.Name`
      - `Azure.Firewall.Mode`
      - `Azure.Route.Name`
      - `Azure.VNET.Name`
      - `Azure.VNG.Name`
      - `Azure.VNG.ConnectionName`
      - `Azure.AppConfig.SKU`
      - `Azure.AppConfig.Name`
      - `Azure.AppInsights.Workspace`
      - `Azure.AppInsights.Name`
      - `Azure.Cosmos.AccountName`
      - `Azure.FrontDoor.State`
      - `Azure.FrontDoor.Name`
      - `Azure.FrontDoor.WAF.Mode`
      - `Azure.FrontDoor.WAF.Enabled`
      - `Azure.FrontDoor.WAF.Name`
      - `Azure.AKS.MinNodeCount`
      - `Azure.AKS.ManagedIdentity`
      - `Azure.AKS.StandardLB`
      - `Azure.AKS.AzurePolicyAddOn`
      - `Azure.AKS.ManagedAAD`
      - `Azure.AKS.AuthorizedIPs`
      - `Azure.AKS.LocalAccounts`
      - `Azure.AKS.AzureRBAC`
- Bug fixes:
  - Fixed output of Bicep informational and warning messages in error stream. [#1157](https://github.com/Azure/PSRule.Rules.Azure/issues/1157)

What's changed since pre-release v1.11.0-B2112112:

- New features:
  - Bicep support promoted from experimental to generally available (GA). [#1176](https://github.com/Azure/PSRule.Rules.Azure/issues/1176)

## v1.11.0-B2112112 (pre-release)

What's changed since pre-release v1.11.0-B2112104:

- New rules:
  - Azure Redis Cache:
    - Use availability zones for Azure Cache for Redis for regions that support it. [#1078](https://github.com/Azure/PSRule.Rules.Azure/issues/1078)
      - `Azure.Redis.AvailabilityZone`
      - `Azure.RedisEnterprise.Zones`

## v1.11.0-B2112104 (pre-release)

What's changed since pre-release v1.11.0-B2112073:

- New rules:
  - Azure Kubernetes Service:
    - Check clusters use Azure AD Pod Managed Identities (preview). [#991](https://github.com/Azure/PSRule.Rules.Azure/issues/991)
- Engineering:
  - Rule refactoring of rules from PowerShell to YAML. [#1109](https://github.com/Azure/PSRule.Rules.Azure/issues/1109)
    - The following rules were refactored:
      - `Azure.AppConfig.SKU`
      - `Azure.AppConfig.Name`
      - `Azure.AppInsights.Workspace`
      - `Azure.AppInsights.Name`
      - `Azure.Cosmos.AccountName`
      - `Azure.FrontDoor.State`
      - `Azure.FrontDoor.Name`
      - `Azure.FrontDoor.WAF.Mode`
      - `Azure.FrontDoor.WAF.Enabled`
      - `Azure.FrontDoor.WAF.Name`
      - `Azure.AKS.MinNodeCount`
      - `Azure.AKS.ManagedIdentity`
      - `Azure.AKS.StandardLB`
      - `Azure.AKS.AzurePolicyAddOn`
      - `Azure.AKS.ManagedAAD`
      - `Azure.AKS.AuthorizedIPs`
      - `Azure.AKS.LocalAccounts`
      - `Azure.AKS.AzureRBAC`
- Bug fixes:
  - Fixed output of Bicep informational and warning messages in error stream. [#1157](https://github.com/Azure/PSRule.Rules.Azure/issues/1157)
  - Fixed obsolete flag for baseline `Azure.Preview_2021_12`. [#1166](https://github.com/Azure/PSRule.Rules.Azure/issues/1166)

## v1.11.0-B2112073 (pre-release)

What's changed since pre-release v1.11.0-B2112024:

- New features:
  - Added baselines containing only Azure preview features. [#1129](https://github.com/Azure/PSRule.Rules.Azure/issues/1129)
    - Added baseline `Azure.Preview_2021_09`.
    - Added baseline `Azure.Preview_2021_12`.
  - Added `Azure.GA_2021_12` baseline. [#1146](https://github.com/Azure/PSRule.Rules.Azure/issues/1146)
    - Includes rules released before or during December 2021 for Azure GA features.
    - Marked baseline `Azure.GA_2021_09` as obsolete.
- New rules:
  - All resources:
    - Check comments for each template resource. [#969](https://github.com/Azure/PSRule.Rules.Azure/issues/969)
- Bug fixes:
  - Fixed template function `equals` parameter count mismatch. [#1137](https://github.com/Azure/PSRule.Rules.Azure/issues/1137)
  - Fixed copy loop on nested deployment parameters is not handled. [#1144](https://github.com/Azure/PSRule.Rules.Azure/issues/1144)
  - Fixed outer copy loop of nested deployment. [#1154](https://github.com/Azure/PSRule.Rules.Azure/issues/1154)

## v1.11.0-B2112024 (pre-release)

What's changed since pre-release v1.11.0-B2111014:

- New rules:
  - Azure Kubernetes Service:
    - Check clusters have the HTTP application routing add-on disabled. [#1131](https://github.com/Azure/PSRule.Rules.Azure/issues/1131)
    - Check clusters use the Secrets Store CSI Driver add-on. [#992](https://github.com/Azure/PSRule.Rules.Azure/issues/992)
    - Check clusters autorotation with the Secrets Store CSI Driver add-on. [#993](https://github.com/Azure/PSRule.Rules.Azure/issues/993)
  - Automation Account:
    - Automation accounts should enable diagnostic logs. [#1075](https://github.com/Azure/PSRule.Rules.Azure/issues/1075)
- Updated rules:
  - Azure Kubernetes Service:
    - Promoted `Azure.AKS.AutoUpgrade` to GA rule set. [#1130](https://github.com/Azure/PSRule.Rules.Azure/issues/1130)
- General improvements:
  - Added support for template function `tenant()`. [#1124](https://github.com/Azure/PSRule.Rules.Azure/issues/1124)
  - Added support for template function `managementGroup()`. [#1125](https://github.com/Azure/PSRule.Rules.Azure/issues/1125)
  - Added support for template function `pickZones()`. [#518](https://github.com/Azure/PSRule.Rules.Azure/issues/518)
- Bug fixes:
  - Fixed `Azure.Policy.WaiverExpiry` date conversion. [#1118](https://github.com/Azure/PSRule.Rules.Azure/issues/1118)

## v1.11.0-B2111014 (pre-release)

What's changed since v1.10.0:

- New rules:
  - Application Security Group:
    - Check Application Security Groups meet naming requirements. [#1110](https://github.com/Azure/PSRule.Rules.Azure/issues/1110)
  - Firewall:
    - Check Firewalls meet naming requirements. [#1110](https://github.com/Azure/PSRule.Rules.Azure/issues/1110)
    - Check Firewall policies meet naming requirements. [#1110](https://github.com/Azure/PSRule.Rules.Azure/issues/1110)
  - Private Endpoint:
    - Check Private Endpoints meet naming requirements. [#1110](https://github.com/Azure/PSRule.Rules.Azure/issues/1110)
  - Virtual WAN:
    - Check Virtual WANs meet naming requirements. [#1110](https://github.com/Azure/PSRule.Rules.Azure/issues/1110)
- Engineering:
  - Rule refactoring of rules from PowerShell to YAML. [#1109](https://github.com/Azure/PSRule.Rules.Azure/issues/1109)
    - The following rules were refactored:
      - `Azure.LB.Name`
      - `Azure.NSG.Name`
      - `Azure.Firewall.Mode`
      - `Azure.Route.Name`
      - `Azure.VNET.Name`
      - `Azure.VNG.Name`
      - `Azure.VNG.ConnectionName`

## v1.10.4

What's changed since v1.10.3:

- Bug fixes:
  - Fixed outer copy loop of nested deployment. [#1154](https://github.com/Azure/PSRule.Rules.Azure/issues/1154)

## v1.10.3

What's changed since v1.10.2:

- Bug fixes:
  - Fixed copy loop on nested deployment parameters is not handled. [#1144](https://github.com/Azure/PSRule.Rules.Azure/issues/1144)

## v1.10.2

What's changed since v1.10.1:

- Bug fixes:
  - Fixed template function `equals` parameter count mismatch. [#1137](https://github.com/Azure/PSRule.Rules.Azure/issues/1137)

## v1.10.1

What's changed since v1.10.0:

- Bug fixes:
  - Fixed `Azure.Policy.WaiverExpiry` date conversion. [#1118](https://github.com/Azure/PSRule.Rules.Azure/issues/1118)

## v1.10.0

What's changed since v1.9.1:

- New features:
  - Added support for parameter strong types. [#1083](https://github.com/Azure/PSRule.Rules.Azure/issues/1083)
    - The value of string parameters can be tested against the expected type.
    - When configuring a location strong type, the parameter value must be a valid Azure location.
    - When configuring a resource type strong type, the parameter value must be a matching resource Id.
- New rules:
  - All resources:
    - Check template expressions do not exceed a maximum length. [#1006](https://github.com/Azure/PSRule.Rules.Azure/issues/1006)
  - Automation Service:
    - Check automation accounts should use managed identities for authentication. [#1074](https://github.com/Azure/PSRule.Rules.Azure/issues/1074)
  - Event Grid:
    - Check topics and domains use managed identities. [#1091](https://github.com/Azure/PSRule.Rules.Azure/issues/1091)
    - Check topics and domains use private endpoints. [#1092](https://github.com/Azure/PSRule.Rules.Azure/issues/1092)
    - Check topics and domains use identity-based authentication. [#1093](https://github.com/Azure/PSRule.Rules.Azure/issues/1093)
- General improvements:
  - Updated default baseline to use module configuration. [#1089](https://github.com/Azure/PSRule.Rules.Azure/issues/1089)
- Engineering:
  - Bump PSRule dependency to v1.9.0. [#1081](https://github.com/Azure/PSRule.Rules.Azure/issues/1081)
  - Bump Microsoft.CodeAnalysis.NetAnalyzers to v6.0.0. [#1080](https://github.com/Azure/PSRule.Rules.Azure/pull/1080)
  - Bump Microsoft.SourceLink.GitHub to 1.1.1. [#1085](https://github.com/Azure/PSRule.Rules.Azure/pull/1085)
- Bug fixes:
  - Fixed expansion of secret references. [#1098](https://github.com/Azure/PSRule.Rules.Azure/issues/1098)
  - Fixed handling of tagging for deployments. [#1099](https://github.com/Azure/PSRule.Rules.Azure/issues/1099)
  - Fixed strong type issue flagged with empty defaultValue string. [#1100](https://github.com/Azure/PSRule.Rules.Azure/issues/1100)

What's changed since pre-release v1.10.0-B2111081:

- No additional changes.

## v1.10.0-B2111081 (pre-release)

What's changed since pre-release v1.10.0-B2111072:

- New rules:
  - Automation Service:
    - Automation accounts should use managed identities for authentication. [#1074](https://github.com/Azure/PSRule.Rules.Azure/issues/1074)

## v1.10.0-B2111072 (pre-release)

What's changed since pre-release v1.10.0-B2111058:

- New rules:
  - All resources:
    - Check template expressions do not exceed a maximum length. [#1006](https://github.com/Azure/PSRule.Rules.Azure/issues/1006)
- Bug fixes:
  - Fixed expansion of secret references. [#1098](https://github.com/Azure/PSRule.Rules.Azure/issues/1098)
  - Fixed handling of tagging for deployments. [#1099](https://github.com/Azure/PSRule.Rules.Azure/issues/1099)
  - Fixed strong type issue flagged with empty defaultValue string. [#1100](https://github.com/Azure/PSRule.Rules.Azure/issues/1100)

## v1.10.0-B2111058 (pre-release)

What's changed since pre-release v1.10.0-B2111040:

- New rules:
  - Event Grid:
    - Check topics and domains use managed identities. [#1091](https://github.com/Azure/PSRule.Rules.Azure/issues/1091)
    - Check topics and domains use private endpoints. [#1092](https://github.com/Azure/PSRule.Rules.Azure/issues/1092)
    - Check topics and domains use identity-based authentication. [#1093](https://github.com/Azure/PSRule.Rules.Azure/issues/1093)
- General improvements:
  - Updated default baseline to use module configuration. [#1089](https://github.com/Azure/PSRule.Rules.Azure/issues/1089)

## v1.10.0-B2111040 (pre-release)

What's changed since v1.9.1:

- New features:
  - Added support for parameter strong types. [#1083](https://github.com/Azure/PSRule.Rules.Azure/issues/1083)
    - The value of string parameters can be tested against the expected type.
    - When configuring a location strong type, the parameter value must be a valid Azure location.
    - When configuring a resource type strong type, the parameter value must be a matching resource Id.
- Engineering:
  - Bump PSRule dependency to v1.9.0. [#1081](https://github.com/Azure/PSRule.Rules.Azure/issues/1081)
  - Bump Microsoft.CodeAnalysis.NetAnalyzers to v6.0.0. [#1080](https://github.com/Azure/PSRule.Rules.Azure/pull/1080)
  - Bump Microsoft.SourceLink.GitHub to 1.1.1. [#1085](https://github.com/Azure/PSRule.Rules.Azure/pull/1085)

## v1.9.1

What's changed since v1.9.0:

- Bug fixes:
  - Fixed can not index into resource group tags. [#1066](https://github.com/Azure/PSRule.Rules.Azure/issues/1066)
  - Fixed `Azure.VM.ASMinMembers` for template deployments. [#1064](https://github.com/Azure/PSRule.Rules.Azure/issues/1064)
  - Fixed zones property not found on public IP resource. [#1070](https://github.com/Azure/PSRule.Rules.Azure/issues/1070)

## v1.9.0

What's changed since v1.8.1:

- New rules:
  - API Management Service:
    - Check API management services are using availability zones when available. [#1017](https://github.com/Azure/PSRule.Rules.Azure/issues/1017)
  - Public IP Address:
    - Check Public IP addresses are configured with zone-redundancy. [#958](https://github.com/Azure/PSRule.Rules.Azure/issues/958)
    - Check Public IP addresses are using Standard SKU. [#979](https://github.com/Azure/PSRule.Rules.Azure/issues/979)
  - User Assigned Managed Identity:
    - Check identities meet naming requirements. [#1021](https://github.com/Azure/PSRule.Rules.Azure/issues/1021)
  - Virtual Network Gateway:
    - Check VPN/ExpressRoute gateways are configured with availability zone SKU. [#926](https://github.com/Azure/PSRule.Rules.Azure/issues/926)
- General improvements:
  - Improved processing of AzOps generated templates. [#799](https://github.com/Azure/PSRule.Rules.Azure/issues/799)
    - `Azure.Template.DefineParameters` is ignored for AzOps generated templates.
    - `Azure.Template.UseLocationParameter` is ignored for AzOps generated templates.
  - Bicep is now installed when using PSRule GitHub Action. [#1050](https://github.com/Azure/PSRule.Rules.Azure/issues/1050)
- Engineering:
  - Bump PSRule dependency to v1.8.0. [#1018](https://github.com/Azure/PSRule.Rules.Azure/issues/1018)
  - Added automated PR workflow to bump `providers.json` monthly. [#1041](https://github.com/Azure/PSRule.Rules.Azure/issues/1041)
- Bug fixes:
  - Fixed AKS Network Policy should accept calico. [#1046](https://github.com/Azure/PSRule.Rules.Azure/issues/1046)
  - Fixed `Azure.ACR.AdminUser` fails when `adminUserEnabled` not set. [#1014](https://github.com/Azure/PSRule.Rules.Azure/issues/1014)
  - Fixed `Azure.KeyVault.Logs` reports cannot index into a null array. [#1024](https://github.com/Azure/PSRule.Rules.Azure/issues/1024)
  - Fixed template function empty returns object reference not set exception. [#1025](https://github.com/Azure/PSRule.Rules.Azure/issues/1025)
  - Fixed delayed binding of `and` template function. [#1026](https://github.com/Azure/PSRule.Rules.Azure/issues/1026)
  - Fixed template function array nests array with array parameters. [#1027](https://github.com/Azure/PSRule.Rules.Azure/issues/1027)
  - Fixed property used by `Azure.ACR.MinSKU` to work more reliably with templates. [#1034](https://github.com/Azure/PSRule.Rules.Azure/issues/1034)
  - Fixed could not determine JSON object type for MockMember using CreateObject. [#1035](https://github.com/Azure/PSRule.Rules.Azure/issues/1035)
  - Fixed Bicep convention ordering. [#1053](https://github.com/Azure/PSRule.Rules.Azure/issues/1053)

What's changed since pre-release v1.9.0-B2110087:

- No additional changes.

## v1.9.0-B2110087 (pre-release)

What's changed since pre-release v1.9.0-B2110082:

- Bug fixes:
  - Fixed Bicep convention ordering. [#1053](https://github.com/Azure/PSRule.Rules.Azure/issues/1053)

## v1.9.0-B2110082 (pre-release)

What's changed since pre-release v1.9.0-B2110059:

- General improvements:
  - Bicep is now installed when using PSRule GitHub Action. [#1050](https://github.com/Azure/PSRule.Rules.Azure/issues/1050)
- Engineering:
  - Added automated PR workflow to bump `providers.json` monthly. [#1041](https://github.com/Azure/PSRule.Rules.Azure/issues/1041)
- Bug fixes:
  - Fixed AKS Network Policy should accept calico. [#1046](https://github.com/Azure/PSRule.Rules.Azure/issues/1046)

## v1.9.0-B2110059 (pre-release)

What's changed since pre-release v1.9.0-B2110040:

- New rules:
  - API Management Service:
    - Check API management services are using availability zones when available. [#1017](https://github.com/Azure/PSRule.Rules.Azure/issues/1017)
- Bug fixes:
  - Fixed property used by `Azure.ACR.MinSKU` to work more reliably with templates. [#1034](https://github.com/Azure/PSRule.Rules.Azure/issues/1034)
  - Fixed could not determine JSON object type for MockMember using CreateObject. [#1035](https://github.com/Azure/PSRule.Rules.Azure/issues/1035)

## v1.9.0-B2110040 (pre-release)

What's changed since pre-release v1.9.0-B2110025:

- New rules:
  - User Assigned Managed Identity:
    - Check identities meet naming requirements. [#1021](https://github.com/Azure/PSRule.Rules.Azure/issues/1021)
- Bug fixes:
  - Fixed `Azure.KeyVault.Logs` reports cannot index into a null array. [#1024](https://github.com/Azure/PSRule.Rules.Azure/issues/1024)
  - Fixed template function empty returns object reference not set exception. [#1025](https://github.com/Azure/PSRule.Rules.Azure/issues/1025)
  - Fixed delayed binding of `and` template function. [#1026](https://github.com/Azure/PSRule.Rules.Azure/issues/1026)
  - Fixed template function array nests array with array parameters. [#1027](https://github.com/Azure/PSRule.Rules.Azure/issues/1027)

## v1.9.0-B2110025 (pre-release)

What's changed since pre-release v1.9.0-B2110014:

- Engineering:
  - Bump PSRule dependency to v1.8.0. [#1018](https://github.com/Azure/PSRule.Rules.Azure/issues/1018)
- Bug fixes:
  - Fixed `Azure.ACR.AdminUser` fails when `adminUserEnabled` not set. [#1014](https://github.com/Azure/PSRule.Rules.Azure/issues/1014)

## v1.9.0-B2110014 (pre-release)

What's changed since pre-release v1.9.0-B2110009:

- Bug fixes:
  - Fixed expression out of range of valid values. [#1005](https://github.com/Azure/PSRule.Rules.Azure/issues/1005)
  - Fixed template expand fails in nested reference expansion. [#1007](https://github.com/Azure/PSRule.Rules.Azure/issues/1007)

## v1.9.0-B2110009 (pre-release)

What's changed since pre-release v1.9.0-B2109027:

- Bug fixes:
  - Fixed handling of comments with template and parameter file rules. [#996](https://github.com/Azure/PSRule.Rules.Azure/issues/996)
  - Fixed `Azure.Template.UseLocationParameter` to only apply to templates deployed as RG scope [#995](https://github.com/Azure/PSRule.Rules.Azure/issues/995)
  - Fixed expand template fails with `createObject` when no parameters are specified. [#1000](https://github.com/Azure/PSRule.Rules.Azure/issues/1000)

## v1.9.0-B2109027 (pre-release)

What's changed since v1.8.0:

- New rules:
  - Public IP Address:
    - Check Public IP addresses are configured with zone-redundancy. [#958](https://github.com/Azure/PSRule.Rules.Azure/issues/958)
    - Check Public IP addresses are using Standard SKU. [#979](https://github.com/Azure/PSRule.Rules.Azure/issues/979)
  - Virtual Network Gateway:
    - Check VPN/ExpressRoute gateways are configured with availability zone SKU. [#926](https://github.com/Azure/PSRule.Rules.Azure/issues/926)
- General improvements:
  - Improved processing of AzOps generated templates. [#799](https://github.com/Azure/PSRule.Rules.Azure/issues/799)
    - `Azure.Template.DefineParameters` is ignored for AzOps generated templates.
    - `Azure.Template.UseLocationParameter` is ignored for AzOps generated templates.
- Bug fixes:
  - Fixed `ToUpper` fails to convert character. [#986](https://github.com/Azure/PSRule.Rules.Azure/issues/986)

## v1.8.1

What's changed since v1.8.0:

- Bug fixes:
  - Fixed handling of comments with template and parameter file rules. [#996](https://github.com/Azure/PSRule.Rules.Azure/issues/996)
  - Fixed `Azure.Template.UseLocationParameter` to only apply to templates deployed as RG scope [#995](https://github.com/Azure/PSRule.Rules.Azure/issues/995)
  - Fixed expand template fails with `createObject` when no parameters are specified. [#1000](https://github.com/Azure/PSRule.Rules.Azure/issues/1000)
  - Fixed `ToUpper` fails to convert character. [#986](https://github.com/Azure/PSRule.Rules.Azure/issues/986)
  - Fixed expression out of range of valid values. [#1005](https://github.com/Azure/PSRule.Rules.Azure/issues/1005)
  - Fixed template expand fails in nested reference expansion. [#1007](https://github.com/Azure/PSRule.Rules.Azure/issues/1007)

## v1.8.0

What's changed since v1.7.0:

- New features:
  - Added `Azure.GA_2021_09` baseline. [#961](https://github.com/Azure/PSRule.Rules.Azure/issues/961)
    - Includes rules released before or during September 2021 for Azure GA features.
    - Marked baseline `Azure.GA_2021_06` as obsolete.
- New rules:
  - Application Gateway:
    - Check App Gateways should use availability zones when available. Thanks [@ArmaanMcleod](https://github.com/ArmaanMcleod). [#928](https://github.com/Azure/PSRule.Rules.Azure/issues/928)
  - Azure Kubernetes Service:
    - Check clusters have control plane audit logs enabled. Thanks [@ArmaanMcleod](https://github.com/ArmaanMcleod). [#882](https://github.com/Azure/PSRule.Rules.Azure/issues/882)
    - Check clusters have control plane diagnostics enabled. Thanks [@ArmaanMcleod](https://github.com/ArmaanMcleod). [#922](https://github.com/Azure/PSRule.Rules.Azure/issues/922)
    - Check clusters use Container Insights for monitoring workloads. Thanks [@ArmaanMcleod](https://github.com/ArmaanMcleod). [#881](https://github.com/Azure/PSRule.Rules.Azure/issues/881)
    - Check clusters use availability zones when available. Thanks [@ArmaanMcleod](https://github.com/ArmaanMcleod). [#880](https://github.com/Azure/PSRule.Rules.Azure/issues/880)
  - Cosmos DB:
    - Check DB account names meet naming requirements. [#954](https://github.com/Azure/PSRule.Rules.Azure/issues/954)
    - Check DB accounts use Azure AD identities for resource management operations. [#953](https://github.com/Azure/PSRule.Rules.Azure/issues/953)
  - Load Balancer:
    - Check Load balancers are using Standard SKU. Thanks [@ArmaanMcleod](https://github.com/ArmaanMcleod). [#957](https://github.com/Azure/PSRule.Rules.Azure/issues/957)
    - Check Load Balancers are configured with zone-redundancy. Thanks [@ArmaanMcleod](https://github.com/ArmaanMcleod). [#927](https://github.com/Azure/PSRule.Rules.Azure/issues/927)
- Engineering:
  - Bump PSRule dependency to v1.7.2. [#951](https://github.com/Azure/PSRule.Rules.Azure/issues/951)
  - Automated update of availability zone information in providers.json. [#907](https://github.com/Azure/PSRule.Rules.Azure/issues/907)
  - Increased test coverage of rule reasons. Thanks [@ArmaanMcleod](https://github.com/ArmaanMcleod). [#960](https://github.com/Azure/PSRule.Rules.Azure/issues/960)
- Bug fixes:
  - Fixed export of in-flight AKS related subnets for kubenet clusters. Thanks [@ArmaanMcleod](https://github.com/ArmaanMcleod). [#920](https://github.com/Azure/PSRule.Rules.Azure/issues/920)
  - Fixed plan instance count is not applicable to Elastic Premium plans. [#946](https://github.com/Azure/PSRule.Rules.Azure/issues/946)
  - Fixed minimum App Service Plan fails Elastic Premium plans. [#945](https://github.com/Azure/PSRule.Rules.Azure/issues/945)
  - Fixed App Service Plan should include PremiumV3 plan. [#944](https://github.com/Azure/PSRule.Rules.Azure/issues/944)
  - Fixed Azure.VM.NICAttached with private endpoints. [#932](https://github.com/Azure/PSRule.Rules.Azure/issues/932)
  - Fixed Bicep CLI fails with unexpected end of content. [#889](https://github.com/Azure/PSRule.Rules.Azure/issues/889)
  - Fixed incomplete reason message for `Azure.Storage.MinTLS`. [#971](https://github.com/Azure/PSRule.Rules.Azure/issues/971)
  - Fixed false positive of `Azure.Storage.UseReplication` with large file storage. [#965](https://github.com/Azure/PSRule.Rules.Azure/issues/965)

What's changed since pre-release v1.8.0-B2109060:

- No additional changes.

## v1.8.0-B2109086 (pre-release)

What's changed since pre-release v1.8.0-B2109060:

- New rules:
  - Load Balancer:
    - Check Load balancers are using Standard SKU. Thanks [@ArmaanMcleod](https://github.com/ArmaanMcleod). [#957](https://github.com/Azure/PSRule.Rules.Azure/issues/957)
- Engineering:
  - Increased test coverage of rule reasons. Thanks [@ArmaanMcleod](https://github.com/ArmaanMcleod). [#960](https://github.com/Azure/PSRule.Rules.Azure/issues/960)
- Bug fixes:
  - Fixed Bicep CLI fails with unexpected end of content. [#889](https://github.com/Azure/PSRule.Rules.Azure/issues/889)
  - Fixed incomplete reason message for `Azure.Storage.MinTLS`. [#971](https://github.com/Azure/PSRule.Rules.Azure/issues/971)
  - Fixed false positive of `Azure.Storage.UseReplication` with large file storage. [#965](https://github.com/Azure/PSRule.Rules.Azure/issues/965)

## v1.8.0-B2109060 (pre-release)

What's changed since pre-release v1.8.0-B2109046:

- New features:
  - Added `Azure.GA_2021_09` baseline. [#961](https://github.com/Azure/PSRule.Rules.Azure/issues/961)
    - Includes rules released before or during September 2021 for Azure GA features.
    - Marked baseline `Azure.GA_2021_06` as obsolete.
- New rules:
  - Load Balancer:
    - Check Load Balancers are configured with zone-redundancy. Thanks [@ArmaanMcleod](https://github.com/ArmaanMcleod). [#927](https://github.com/Azure/PSRule.Rules.Azure/issues/927)

## v1.8.0-B2109046 (pre-release)

What's changed since pre-release v1.8.0-B2109020:

- New rules:
  - Application Gateway:
    - Check App Gateways should use availability zones when available. Thanks [@ArmaanMcleod](https://github.com/ArmaanMcleod). [#928](https://github.com/Azure/PSRule.Rules.Azure/issues/928)
  - Cosmos DB:
    - Check DB account names meet naming requirements. [#954](https://github.com/Azure/PSRule.Rules.Azure/issues/954)
    - Check DB accounts use Azure AD identities for resource management operations. [#953](https://github.com/Azure/PSRule.Rules.Azure/issues/953)
- Bug fixes:
  - Fixed plan instance count is not applicable to Elastic Premium plans. [#946](https://github.com/Azure/PSRule.Rules.Azure/issues/946)
  - Fixed minimum App Service Plan fails Elastic Premium plans. [#945](https://github.com/Azure/PSRule.Rules.Azure/issues/945)
  - Fixed App Service Plan should include PremiumV3 plan. [#944](https://github.com/Azure/PSRule.Rules.Azure/issues/944)
  - Fixed Azure.VM.NICAttached with private endpoints. [#932](https://github.com/Azure/PSRule.Rules.Azure/issues/932)
- Engineering:
  - Bump PSRule dependency to v1.7.2. [#951](https://github.com/Azure/PSRule.Rules.Azure/issues/951)

## v1.8.0-B2109020 (pre-release)

What's changed since pre-release v1.8.0-B2108026:

- New rules:
  - Azure Kubernetes Service:
    - Check clusters have control plane audit logs enabled. Thanks [@ArmaanMcleod](https://github.com/ArmaanMcleod). [#882](https://github.com/Azure/PSRule.Rules.Azure/issues/882)
    - Check clusters have control plane diagnostics enabled. Thanks [@ArmaanMcleod](https://github.com/ArmaanMcleod). [#922](https://github.com/Azure/PSRule.Rules.Azure/issues/922)
- Engineering:
  - Bump PSRule dependency to v1.7.0. [#938](https://github.com/Azure/PSRule.Rules.Azure/issues/938)

## v1.8.0-B2108026 (pre-release)

What's changed since pre-release v1.8.0-B2108013:

- New rules:
  - Azure Kubernetes Service:
    - Check clusters use Container Insights for monitoring workloads. Thanks [@ArmaanMcleod](https://github.com/ArmaanMcleod). [#881](https://github.com/Azure/PSRule.Rules.Azure/issues/881)
- Bug fixes:
  - Fixed export of in-flight AKS related subnets for kubenet clusters. Thanks [@ArmaanMcleod](https://github.com/ArmaanMcleod). [#920](https://github.com/Azure/PSRule.Rules.Azure/issues/920)

## v1.8.0-B2108013 (pre-release)

What's changed since v1.7.0:

- New rules:
  - Azure Kubernetes Service:
    - Check clusters use availability zones when available. Thanks [@ArmaanMcleod](https://github.com/ArmaanMcleod). [#880](https://github.com/Azure/PSRule.Rules.Azure/issues/880)
- Engineering:
  - Bump PSRule dependency to v1.6.1. [#913](https://github.com/Azure/PSRule.Rules.Azure/issues/913)
  - Automated update of availability zone information in providers.json. [#907](https://github.com/Azure/PSRule.Rules.Azure/issues/907)

## v1.7.0

What's changed since v1.6.0:

- New rules:
  - All resources:
    - Check template parameter files use metadata links. [#846](https://github.com/Azure/PSRule.Rules.Azure/issues/846)
      - Configure the `AZURE_PARAMETER_FILE_METADATA_LINK` option to enable this rule.
    - Check template files use a recent schema. [#845](https://github.com/Azure/PSRule.Rules.Azure/issues/845)
    - Check template files use a https schema scheme. [#894](https://github.com/Azure/PSRule.Rules.Azure/issues/894)
    - Check template parameter files use a https schema scheme. [#894](https://github.com/Azure/PSRule.Rules.Azure/issues/894)
    - Check template parameters set a value. [#896](https://github.com/Azure/PSRule.Rules.Azure/issues/896)
    - Check template parameters use a valid secret reference. [#897](https://github.com/Azure/PSRule.Rules.Azure/issues/897)
  - Azure Kubernetes Service:
    - Check clusters using Azure CNI should use large subnets. Thanks [@ArmaanMcleod](https://github.com/ArmaanMcleod). [#273](https://github.com/Azure/PSRule.Rules.Azure/issues/273)
    - Check clusters use auto-scale node pools. Thanks [@ArmaanMcleod](https://github.com/ArmaanMcleod). [#218](https://github.com/Azure/PSRule.Rules.Azure/issues/218)
      - By default, a minimum of a `/23` subnet is required.
      - Configure `AZURE_AKS_CNI_MINIMUM_CLUSTER_SUBNET_SIZE` to change the default minimum subnet size.
  - Storage Account:
    - Check Storage Accounts only accept explicitly allowed network traffic. [#884](https://github.com/Azure/PSRule.Rules.Azure/issues/884)
- Updated rules:
  - Virtual Network:
    - Excluded `AzureFirewallManagementSubnet` from `Azure.VNET.UseNSGs`. [#869](https://github.com/Azure/PSRule.Rules.Azure/issues/869)
- General improvements:
  - Added version information to bicep compilation exceptions. [#903](https://github.com/Azure/PSRule.Rules.Azure/issues/903)
- Engineering:
  - Bump PSRule dependency to v1.6.0. [#871](https://github.com/Azure/PSRule.Rules.Azure/issues/871)
- Bug fixes:
  - Fixed DateTimeAdd function and tests within timezones with DST. [#891](https://github.com/Azure/PSRule.Rules.Azure/issues/891)
  - Fixed `Azure.Template.ParameterValue` failing on empty value. [#901](https://github.com/Azure/PSRule.Rules.Azure/issues/901)

What's changed since pre-release v1.7.0-B2108059:

- No additional changes.

## v1.7.0-B2108059 (pre-release)

What's changed since pre-release v1.7.0-B2108049:

- General improvements:
  - Added version information to bicep compilation exceptions. [#903](https://github.com/Azure/PSRule.Rules.Azure/issues/903)
- Bug fixes:
  - Fixed `Azure.Template.ParameterValue` failing on empty value. [#901](https://github.com/Azure/PSRule.Rules.Azure/issues/901)

## v1.7.0-B2108049 (pre-release)

What's changed since pre-release v1.7.0-B2108040:

- New rules:
  - All resources:
    - Check template files use a recent schema. [#845](https://github.com/Azure/PSRule.Rules.Azure/issues/845)
    - Check template files use a https schema scheme. [#894](https://github.com/Azure/PSRule.Rules.Azure/issues/894)
    - Check template parameter files use a https schema scheme. [#894](https://github.com/Azure/PSRule.Rules.Azure/issues/894)
    - Check template parameters set a value. [#896](https://github.com/Azure/PSRule.Rules.Azure/issues/896)
    - Check template parameters use a valid secret reference. [#897](https://github.com/Azure/PSRule.Rules.Azure/issues/897)
- Bug fixes:
  - Fixed DateTimeAdd function and tests within timezones with DST. [#891](https://github.com/Azure/PSRule.Rules.Azure/issues/891)

## v1.7.0-B2108040 (pre-release)

What's changed since pre-release v1.7.0-B2108020:

- New rules:
  - All resources:
    - Check template parameter files use metadata links. [#846](https://github.com/Azure/PSRule.Rules.Azure/issues/846)
      - Configure the `AZURE_PARAMETER_FILE_METADATA_LINK` option to enable this rule.
  - Azure Kubernetes Service:
    - Check clusters using Azure CNI should use large subnets. Thanks [@ArmaanMcleod](https://github.com/ArmaanMcleod). [#273](https://github.com/Azure/PSRule.Rules.Azure/issues/273)
      - By default, a minimum of a `/23` subnet is required.
      - Configure `AZURE_AKS_CNI_MINIMUM_CLUSTER_SUBNET_SIZE` to change the default minimum subnet size.
  - Storage Account:
    - Check Storage Accounts only accept explicitly allowed network traffic. [#884](https://github.com/Azure/PSRule.Rules.Azure/issues/884)

## v1.7.0-B2108020 (pre-release)

What's changed since v1.6.0:

- New rules:
  - Azure Kubernetes Service:
    - Check clusters use auto-scale node pools. Thanks [@ArmaanMcleod](https://github.com/ArmaanMcleod). [#218](https://github.com/Azure/PSRule.Rules.Azure/issues/218)
- Updated rules:
  - Virtual Network:
    - Excluded `AzureFirewallManagementSubnet` from `Azure.VNET.UseNSGs`. [#869](https://github.com/Azure/PSRule.Rules.Azure/issues/869)
- Engineering:
  - Bump PSRule dependency to v1.6.0. [#871](https://github.com/Azure/PSRule.Rules.Azure/issues/871)

## v1.6.0

What's changed since v1.5.1:

- New features:
  - **Experimental**: Added support for expansion from Bicep source files. [#848](https://github.com/Azure/PSRule.Rules.Azure/issues/848) [#670](https://github.com/Azure/PSRule.Rules.Azure/issues/670) [#858](https://github.com/Azure/PSRule.Rules.Azure/issues/858)
    - Bicep support is currently experimental.
    - To opt-in set the `AZURE_BICEP_FILE_EXPANSION` configuration to `true`.
    - For more information see [Using Bicep](https://azure.github.io/PSRule.Rules.Azure/using-bicep/).
- New rules:
  - Application Gateways:
    - Check Application Gateways publish endpoints by HTTPS. [#841](https://github.com/Azure/PSRule.Rules.Azure/issues/841)
- Engineering:
  - Bump PSRule dependency to v1.5.0. [#832](https://github.com/Azure/PSRule.Rules.Azure/issues/832)
  - Migration of Pester v4 tests to Pester v5. Thanks [@ArmaanMcleod](https://github.com/ArmaanMcleod). [#395](https://github.com/Azure/PSRule.Rules.Azure/issues/395)

What's changed since pre-release v1.6.0-B2108038:

- Bug fixes:
  - Fixed Bicep expand creates deadlock and times out. [#863](https://github.com/Azure/PSRule.Rules.Azure/issues/863)

## v1.6.0-B2108038 (pre-release)

What's changed since pre-release v1.6.0-B2108023:

- Bug fixes:
  - Fixed Bicep expand hangs analysis. [#858](https://github.com/Azure/PSRule.Rules.Azure/issues/858)

## v1.6.0-B2108023 (pre-release)

What's changed since pre-release v1.6.0-B2107028:

- New features:
  - **Experimental**: Added support for expansion from Bicep source files. [#848](https://github.com/Azure/PSRule.Rules.Azure/issues/848) [#670](https://github.com/Azure/PSRule.Rules.Azure/issues/670)
    - Bicep support is currently experimental.
    - To opt-in set the `AZURE_BICEP_FILE_EXPANSION` configuration to `true`.
    - For more information see [Using Bicep](https://azure.github.io/PSRule.Rules.Azure/using-bicep/).

## v1.6.0-B2107028 (pre-release)

What's changed since v1.5.1:

- New rules:
  - Application Gateways:
    - Check Application Gateways publish endpoints by HTTPS. [#841](https://github.com/Azure/PSRule.Rules.Azure/issues/841)
- Engineering:
  - Bump PSRule dependency to v1.5.0. [#832](https://github.com/Azure/PSRule.Rules.Azure/issues/832)

## v1.5.1

What's changed since v1.5.0:

- Bug fixes:
  - Fixed rule does not detect more restrictive NSG rules. [#831](https://github.com/Azure/PSRule.Rules.Azure/issues/831)

## v1.5.0

What's changed since v1.4.1:

- New features:
  - Added `Azure.GA_2021_06` baseline. [#822](https://github.com/Azure/PSRule.Rules.Azure/issues/822)
    - Includes rules released before or during June 2021 for Azure GA features.
    - Marked baseline `Azure.GA_2021_03` as obsolete.
- New rules:
  - Application Insights:
    - Check App Insights resources use workspace-based configuration. [#813](https://github.com/Azure/PSRule.Rules.Azure/issues/813)
    - Check App Insights resources meet naming requirements. [#814](https://github.com/Azure/PSRule.Rules.Azure/issues/814)
- General improvements:
  - Exclude not applicable rules for templates generated with Bicep and PSArm. [#815](https://github.com/Azure/PSRule.Rules.Azure/issues/815)
  - Updated rule help to use docs pages for online version. [#824](https://github.com/Azure/PSRule.Rules.Azure/issues/824)
- Engineering:
  - Bump PSRule dependency to v1.4.0. [#823](https://github.com/Azure/PSRule.Rules.Azure/issues/823)
  - Bump YamlDotNet dependency to v11.2.1. [#821](https://github.com/Azure/PSRule.Rules.Azure/pull/821)
  - Migrate project to Azure GitHub organization and updated links. [#800](https://github.com/Azure/PSRule.Rules.Azure/pull/800)
- Bug fixes:
  - Fixed detection of parameters and variables with line breaks. [#811](https://github.com/Azure/PSRule.Rules.Azure/issues/811)

What's changed since pre-release v1.5.0-B2107002:

- No additional changes.

## v1.5.0-B2107002 (pre-release)

What's changed since pre-release v1.5.0-B2106018:

- New features:
  - Added `Azure.GA_2021_06` baseline. [#822](https://github.com/Azure/PSRule.Rules.Azure/issues/822)
    - Includes rules released before or during June 2021 for Azure GA features.
    - Marked baseline `Azure.GA_2021_03` as obsolete.
- General improvements:
  - Updated rule help to use docs pages for online version. [#824](https://github.com/Azure/PSRule.Rules.Azure/issues/824)
- Engineering:
  - Bump PSRule dependency to v1.4.0. [#823](https://github.com/Azure/PSRule.Rules.Azure/issues/823)
  - Bump YamlDotNet dependency to v11.2.1. [#821](https://github.com/Azure/PSRule.Rules.Azure/pull/821)

## v1.5.0-B2106018 (pre-release)

What's changed since v1.4.1:

- New rules:
  - Application Insights:
    - Check App Insights resources use workspace-based configuration. [#813](https://github.com/Azure/PSRule.Rules.Azure/issues/813)
    - Check App Insights resources meet naming requirements. [#814](https://github.com/Azure/PSRule.Rules.Azure/issues/814)
- General improvements:
  - Exclude not applicable rules for templates generated with Bicep and PSArm. [#815](https://github.com/Azure/PSRule.Rules.Azure/issues/815)
- Engineering:
  - Bump YamlDotNet dependency to v11.2.0. [#801](https://github.com/Azure/PSRule.Rules.Azure/pull/801)
  - Migrate project to Azure GitHub organization and updated links. [#800](https://github.com/Azure/PSRule.Rules.Azure/pull/800)
- Bug fixes:
  - Fixed detection of parameters and variables with line breaks. [#811](https://github.com/Azure/PSRule.Rules.Azure/issues/811)

## v1.4.1

What's changed since v1.4.0:

- Bug fixes:
  - Fixed boolean string conversion case. [#793](https://github.com/Azure/PSRule.Rules.Azure/issues/793)
  - Fixed case sensitive property matching. [#794](https://github.com/Azure/PSRule.Rules.Azure/issues/794)
  - Fixed automatic expansion of template parameter files. [#796](https://github.com/Azure/PSRule.Rules.Azure/issues/796)
    - Template parameter files are not automatically expanded by default.
    - To enable this, set the `AZURE_PARAMETER_FILE_EXPANSION` configuration option.

## v1.4.0

What's changed since v1.3.2:

- New features:
  - Automatically expand template from parameter files for analysis. [#772](https://github.com/Azure/PSRule.Rules.Azure/issues/772)
    - Previously templates needed to be exported with `Export-AzRuleTemplateData`.
    - To export template data automatically use PSRule cmdlets with `-Format File`.
- New rules:
  - Cognitive Search:
    - Check search services meet index SLA replica requirement. [#761](https://github.com/Azure/PSRule.Rules.Azure/issues/761)
    - Check search services meet query SLA replica requirement. [#762](https://github.com/Azure/PSRule.Rules.Azure/issues/762)
    - Check search services meet naming requirements. [#763](https://github.com/Azure/PSRule.Rules.Azure/issues/763)
    - Check search services use a minimum SKU. [#764](https://github.com/Azure/PSRule.Rules.Azure/issues/764)
    - Check search services use managed identities. [#765](https://github.com/Azure/PSRule.Rules.Azure/issues/765)
  - Azure Kubernetes Service:
    - Check clusters use AKS-managed Azure AD integration. [#436](https://github.com/Azure/PSRule.Rules.Azure/issues/436)
    - Check clusters have local account disabled (preview). [#786](https://github.com/Azure/PSRule.Rules.Azure/issues/786)
    - Check clusters have an auto-upgrade channel set (preview). [#787](https://github.com/Azure/PSRule.Rules.Azure/issues/787)
    - Check clusters limit access network access to the API server. [#788](https://github.com/Azure/PSRule.Rules.Azure/issues/788)
    - Check clusters used Azure RBAC for Kubernetes authorization. [#789](https://github.com/Azure/PSRule.Rules.Azure/issues/789)
- Updated rules:
  - Azure Kubernetes Service:
    - Updated `Azure.AKS.Version` to 1.20.5. [#767](https://github.com/Azure/PSRule.Rules.Azure/issues/767)
- General improvements:
  - Automatically nest template sub-resources for analysis. [#746](https://github.com/Azure/PSRule.Rules.Azure/issues/746)
    - Sub-resources such as diagnostic logs or configurations are automatically nested.
    - Automatic nesting a resource requires:
      - The parent resource is defined in the same template.
      - The sub-resource depends on the parent resource.
  - Added support for source location references to template files. [#781](https://github.com/Azure/PSRule.Rules.Azure/issues/781)
    - Output includes source location to resources exported from a templates.
- Bug fixes:
  - Fixed string index parsing in expressions with whitespace. [#775](https://github.com/Azure/PSRule.Rules.Azure/issues/775)
  - Fixed base for DateTimeAdd is not a valid string. [#777](https://github.com/Azure/PSRule.Rules.Azure/issues/777)
- Engineering:
  - Added source link to project. [#783](https://github.com/Azure/PSRule.Rules.Azure/issues/783)

What's changed since pre-release v1.4.0-B2105057:

- No additional changes.

## v1.4.0-B2105057 (pre-release)

What's changed since pre-release v1.4.0-B2105050:

- New rules:
  - Azure Kubernetes Service:
    - Check clusters use AKS-managed Azure AD integration. [#436](https://github.com/Azure/PSRule.Rules.Azure/issues/436)
    - Check clusters have local account disabled (preview). [#786](https://github.com/Azure/PSRule.Rules.Azure/issues/786)
    - Check clusters have an auto-upgrade channel set (preview). [#787](https://github.com/Azure/PSRule.Rules.Azure/issues/787)
    - Check clusters limit access network access to the API server. [#788](https://github.com/Azure/PSRule.Rules.Azure/issues/788)
    - Check clusters used Azure RBAC for Kubernetes authorization. [#789](https://github.com/Azure/PSRule.Rules.Azure/issues/789)
- Updated rules:
  - Azure Kubernetes Service:
    - Updated `Azure.AKS.Version` to 1.20.5. [#767](https://github.com/Azure/PSRule.Rules.Azure/issues/767)
- Engineering:
  - Added source link to project. [#783](https://github.com/Azure/PSRule.Rules.Azure/issues/783)

## v1.4.0-B2105050 (pre-release)

What's changed since pre-release v1.4.0-B2105044:

- General improvements:
  - Added support for source location references to template files. [#781](https://github.com/Azure/PSRule.Rules.Azure/issues/781)
    - Output includes source location to resources exported from a templates.

## v1.4.0-B2105044 (pre-release)

What's changed since pre-release v1.4.0-B2105027:

- New features:
  - Automatically expand template from parameter files for analysis. [#772](https://github.com/Azure/PSRule.Rules.Azure/issues/772)
    - Previously templates needed to be exported with `Export-AzRuleTemplateData`.
    - To export template data automatically use PSRule cmdlets with `-Format File`.
- Bug fixes:
  - Fixed string index parsing in expressions with whitespace. [#775](https://github.com/Azure/PSRule.Rules.Azure/issues/775)
  - Fixed base for DateTimeAdd is not a valid string. [#777](https://github.com/Azure/PSRule.Rules.Azure/issues/777)

## v1.4.0-B2105027 (pre-release)

What's changed since pre-release v1.4.0-B2105020:

- New rules:
  - Cognitive Search:
    - Check search services meet index SLA replica requirement. [#761](https://github.com/Azure/PSRule.Rules.Azure/issues/761)
    - Check search services meet query SLA replica requirement. [#762](https://github.com/Azure/PSRule.Rules.Azure/issues/762)
    - Check search services meet naming requirements. [#763](https://github.com/Azure/PSRule.Rules.Azure/issues/763)
    - Check search services use a minimum SKU. [#764](https://github.com/Azure/PSRule.Rules.Azure/issues/764)
    - Check search services use managed identities. [#765](https://github.com/Azure/PSRule.Rules.Azure/issues/765)

## v1.4.0-B2105020 (pre-release)

What's changed since v1.3.2:

- General improvements:
  - Automatically nest template sub-resources for analysis. [#746](https://github.com/Azure/PSRule.Rules.Azure/issues/746)
    - Sub-resources such as diagnostic logs or configurations are automatically nested.
    - Automatic nesting a resource requires:
      - The parent resource is defined in the same template.
      - The sub-resource depends on the parent resource.

## v1.3.2

What's changed since v1.3.1:

- Bug fixes:
  - Fixed rule reason reported the parameter inputObject is null. [#753](https://github.com/Azure/PSRule.Rules.Azure/issues/753)

## v1.3.1

What's changed since v1.3.0:

- Engineering:
  - Bump PSRule dependency to v1.3.0. [#749](https://github.com/Azure/PSRule.Rules.Azure/issues/749)
  - Bump YamlDotNet dependency to v11.1.1. [#742](https://github.com/Azure/PSRule.Rules.Azure/issues/742)

## v1.3.0

What's changed since v1.2.1:

- New rules:
  - Policy:
    - Check policy assignment display name and description are set. [#725](https://github.com/Azure/PSRule.Rules.Azure/issues/725)
    - Check policy assignment assigned by metadata is set. [#726](https://github.com/Azure/PSRule.Rules.Azure/issues/726)
    - Check policy exemption display name and description are set. [#723](https://github.com/Azure/PSRule.Rules.Azure/issues/723)
    - Check policy waiver exemptions have an expiry date set. [#724](https://github.com/Azure/PSRule.Rules.Azure/issues/724)
- Removed rules:
  - Storage:
    - Remove `Azure.Storage.UseEncryption` as Storage Service Encryption (SSE) is always on. [#630](https://github.com/Azure/PSRule.Rules.Azure/issues/630)
      - SSE is on by default and can not be disabled.
- General improvements:
  - Additional metadata added in parameter files is passed through with `Get-AzRuleTemplateLink`. [#706](https://github.com/Azure/PSRule.Rules.Azure/issues/706)
  - Improved binding support for File inputs. [#480](https://github.com/Azure/PSRule.Rules.Azure/issues/480)
    - Template and parameter file names now return a relative path instead of full path.
  - Added API version for each module resource. [#729](https://github.com/Azure/PSRule.Rules.Azure/issues/729)
- Engineering:
  - Clean up depreciated warning message for configuration option `azureAllowedRegions`. [#737](https://github.com/Azure/PSRule.Rules.Azure/issues/737)
  - Clean up depreciated warning message for configuration option `minAKSVersion`. [#738](https://github.com/Azure/PSRule.Rules.Azure/issues/738)
  - Bump PSRule dependency to v1.2.0. [#713](https://github.com/Azure/PSRule.Rules.Azure/issues/713)
- Bug fixes:
  - Fixed could not load file or assembly YamlDotNet. [#741](https://github.com/Azure/PSRule.Rules.Azure/issues/741)
    - This fix pins the PSRule version to v1.2.0 until the next stable release of PSRule for Azure.

What's changed since pre-release v1.3.0-B2104040:

- No additional changes.

## v1.3.0-B2104040 (pre-release)

What's changed since pre-release v1.3.0-B2104034:

- Bug fixes:
  - Fixed could not load file or assembly YamlDotNet. [#741](https://github.com/Azure/PSRule.Rules.Azure/issues/741)
    - This fix pins the PSRule version to v1.2.0 until the next stable release of PSRule for Azure.

## v1.3.0-B2104034 (pre-release)

What's changed since pre-release v1.3.0-B2104023:

- New rules:
  - Policy:
    - Check policy assignment display name and description are set. [#725](https://github.com/Azure/PSRule.Rules.Azure/issues/725)
    - Check policy assignment assigned by metadata is set. [#726](https://github.com/Azure/PSRule.Rules.Azure/issues/726)
    - Check policy exemption display name and description are set. [#723](https://github.com/Azure/PSRule.Rules.Azure/issues/723)
    - Check policy waiver exemptions have an expiry date set. [#724](https://github.com/Azure/PSRule.Rules.Azure/issues/724)
- Engineering:
  - Clean up depreciated warning message for configuration option `azureAllowedRegions`. [#737](https://github.com/Azure/PSRule.Rules.Azure/issues/737)
  - Clean up depreciated warning message for configuration option `minAKSVersion`. [#738](https://github.com/Azure/PSRule.Rules.Azure/issues/738)

## v1.3.0-B2104023 (pre-release)

What's changed since pre-release v1.3.0-B2104013:

- General improvements:
  - Improved binding support for File inputs. [#480](https://github.com/Azure/PSRule.Rules.Azure/issues/480)
    - Template and parameter file names now return a relative path instead of full path.
  - Added API version for each module resource. [#729](https://github.com/Azure/PSRule.Rules.Azure/issues/729)

## v1.3.0-B2104013 (pre-release)

What's changed since pre-release v1.3.0-B2103007:

- Engineering:
  - Bump PSRule dependency to v1.2.0. [#713](https://github.com/Azure/PSRule.Rules.Azure/issues/713)
- Bug fixes:
  - Fixed export not expanding nested deployments. [#715](https://github.com/Azure/PSRule.Rules.Azure/issues/715)

## v1.3.0-B2103007 (pre-release)

What's changed since v1.2.0:

- Removed rules:
  - Storage:
    - Remove `Azure.Storage.UseEncryption` as Storage Service Encryption (SSE) is always on. [#630](https://github.com/Azure/PSRule.Rules.Azure/issues/630)
      - SSE is on by default and can not be disabled.
- General improvements:
  - Additional metadata added in parameter files is passed through with `Get-AzRuleTemplateLink`. [#706](https://github.com/Azure/PSRule.Rules.Azure/issues/706)

## v1.2.1

What's changed since v1.2.0:

- Bug fixes:
  - Fixed export not expanding nested deployments. [#715](https://github.com/Azure/PSRule.Rules.Azure/issues/715)

## v1.2.0

What's changed since v1.1.4:

- New features:
  - Added `Azure.GA_2021_03` baseline. [#673](https://github.com/Azure/PSRule.Rules.Azure/issues/673)
    - Includes rules released before or during March 2021 for Azure GA features.
    - Marked baseline `Azure.GA_2020_12` as obsolete.
- New rules:
  - Key Vault:
    - Check vaults, keys, and secrets meet name requirements. [#646](https://github.com/Azure/PSRule.Rules.Azure/issues/646)
- Updated rules:
  - Azure Kubernetes Service:
    - Updated `Azure.AKS.Version` to 1.19.7. [#696](https://github.com/Azure/PSRule.Rules.Azure/issues/696)
- General improvements:
  - Added support for user defined functions in templates. [#682](https://github.com/Azure/PSRule.Rules.Azure/issues/682)
- Engineering:
  - Bump PSRule dependency to v1.1.0. [#692](https://github.com/Azure/PSRule.Rules.Azure/issues/692)

What's changed since pre-release v1.2.0-B2103044:

- No additional changes.

## v1.2.0-B2103044 (pre-release)

What's changed since pre-release v1.2.0-B2103032:

- New features:
  - Added `Azure.GA_2021_03` baseline. [#673](https://github.com/Azure/PSRule.Rules.Azure/issues/673)
    - Includes rules released before or during March 2021 for Azure GA features.
    - Marked baseline `Azure.GA_2020_12` as obsolete.
- Updated rules:
  - Azure Kubernetes Service:
    - Updated `Azure.AKS.Version` to 1.19.7. [#696](https://github.com/Azure/PSRule.Rules.Azure/issues/696)

## v1.2.0-B2103032 (pre-release)

What's changed since pre-release v1.2.0-B2103024:

- New rules:
  - Key Vault:
    - Check vaults, keys, and secrets meet name requirements. [#646](https://github.com/Azure/PSRule.Rules.Azure/issues/646)
- Engineering:
  - Bump PSRule dependency to v1.1.0. [#692](https://github.com/Azure/PSRule.Rules.Azure/issues/692)

## v1.2.0-B2103024 (pre-release)

What's changed since v1.1.4:

- General improvements:
  - Added support for user defined functions in templates. [#682](https://github.com/Azure/PSRule.Rules.Azure/issues/682)

## v1.1.4

What's changed since v1.1.3:

- Bug fixes:
  - Fixed handling of literal index with copyIndex function. [#686](https://github.com/Azure/PSRule.Rules.Azure/issues/686)
  - Fixed handling of inner scoped nested deployments. [#687](https://github.com/Azure/PSRule.Rules.Azure/issues/687)

## v1.1.3

What's changed since v1.1.2:

- Bug fixes:
  - Fixed parsing of property names for functions across multiple lines. [#683](https://github.com/Azure/PSRule.Rules.Azure/issues/683)

## v1.1.2

What's changed since v1.1.1:

- Bug fixes:
  - Fixed copy peer property resolve. [#677](https://github.com/Azure/PSRule.Rules.Azure/issues/677)
  - Fixed partial resource group or subscription object not populating. [#678](https://github.com/Azure/PSRule.Rules.Azure/issues/678)
  - Fixed lazy loading of environment and resource providers. [#679](https://github.com/Azure/PSRule.Rules.Azure/issues/679)

## v1.1.1

What's changed since v1.1.0:

- Bug fixes:
  - Fixed support for parameter file schemas. [#674](https://github.com/Azure/PSRule.Rules.Azure/issues/674)

## v1.1.0

What's changed since v1.0.0:

- New features:
  - Exporting template with `Export-AzRuleTemplateData` supports custom resource group and subscription. [#651](https://github.com/Azure/PSRule.Rules.Azure/issues/651)
    - Subscription and resource group used for deployment can be specified instead of using defaults.
    - `ResourceGroupName` parameter of `Export-AzRuleTemplateData` has been renamed to `ResourceGroup`.
    - Added a parameter alias for `ResourceGroupName` on `Export-AzRuleTemplateData`.
- New rules:
  - All resources:
    - Check template parameters are defined. [#631](https://github.com/Azure/PSRule.Rules.Azure/issues/631)
    - Check location parameter is type string. [#632](https://github.com/Azure/PSRule.Rules.Azure/issues/632)
    - Check template parameter `minValue` and `maxValue` constraints are valid. [#637](https://github.com/Azure/PSRule.Rules.Azure/issues/637)
    - Check template resources do not use hard coded locations. [#633](https://github.com/Azure/PSRule.Rules.Azure/issues/633)
    - Check resource group location not referenced instead of location parameter. [#634](https://github.com/Azure/PSRule.Rules.Azure/issues/634)
    - Check increased debug detail is disabled for nested deployments. [#638](https://github.com/Azure/PSRule.Rules.Azure/issues/638)
- General improvements:
  - Added support for matching template by name. [#661](https://github.com/Azure/PSRule.Rules.Azure/issues/661)
    - `Get-AzRuleTemplateLink` discovers `<templateName>.json` from `<templateName>.parameters.json`.
- Engineering:
  - Bump PSRule dependency to v1.0.3. [#648](https://github.com/Azure/PSRule.Rules.Azure/issues/648)
- Bug fixes:
  - Fixed `Azure.VM.ADE` to limit rule to exports only. [#644](https://github.com/Azure/PSRule.Rules.Azure/issues/644)
  - Fixed `if` condition values evaluation order. [#652](https://github.com/Azure/PSRule.Rules.Azure/issues/652)
  - Fixed handling of `int` parameters with large values. [#653](https://github.com/Azure/PSRule.Rules.Azure/issues/653)
  - Fixed handling of expressions split over multiple lines. [#654](https://github.com/Azure/PSRule.Rules.Azure/issues/654)
  - Fixed handling of bool parameter values within logical expressions. [#655](https://github.com/Azure/PSRule.Rules.Azure/issues/655)
  - Fixed copy loop value does not fall within the expected range. [#664](https://github.com/Azure/PSRule.Rules.Azure/issues/664)
  - Fixed template comparison functions handling of large integer values. [#666](https://github.com/Azure/PSRule.Rules.Azure/issues/666)
  - Fixed handling of `createArray` function with no arguments. [#667](https://github.com/Azure/PSRule.Rules.Azure/issues/667)

What's changed since pre-release v1.1.0-B2102034:

- No additional changes.

## v1.1.0-B2102034 (pre-release)

What's changed since pre-release v1.1.0-B2102023:

- General improvements:
  - Added support for matching template by name. [#661](https://github.com/Azure/PSRule.Rules.Azure/issues/661)
    - `Get-AzRuleTemplateLink` discovers `<templateName>.json` from `<templateName>.parameters.json`.
- Bug fixes:
  - Fixed copy loop value does not fall within the expected range. [#664](https://github.com/Azure/PSRule.Rules.Azure/issues/664)
  - Fixed template comparison functions handling of large integer values. [#666](https://github.com/Azure/PSRule.Rules.Azure/issues/666)
  - Fixed handling of `createArray` function with no arguments. [#667](https://github.com/Azure/PSRule.Rules.Azure/issues/667)

## v1.1.0-B2102023 (pre-release)

What's changed since pre-release v1.1.0-B2102015:

- New features:
  - Exporting template with `Export-AzRuleTemplateData` supports custom resource group and subscription. [#651](https://github.com/Azure/PSRule.Rules.Azure/issues/651)
    - Subscription and resource group used for deployment can be specified instead of using defaults.
    - `ResourceGroupName` parameter of `Export-AzRuleTemplateData` has been renamed to `ResourceGroup`.
    - Added a parameter alias for `ResourceGroupName` on `Export-AzRuleTemplateData`.

## v1.1.0-B2102015 (pre-release)

What's changed since pre-release v1.1.0-B2102010:

- Bug fixes:
  - Fixed `if` condition values evaluation order. [#652](https://github.com/Azure/PSRule.Rules.Azure/issues/652)
  - Fixed handling of `int` parameters with large values. [#653](https://github.com/Azure/PSRule.Rules.Azure/issues/653)
  - Fixed handling of expressions split over multiple lines. [#654](https://github.com/Azure/PSRule.Rules.Azure/issues/654)
  - Fixed handling of bool parameter values within logical expressions. [#655](https://github.com/Azure/PSRule.Rules.Azure/issues/655)

## v1.1.0-B2102010 (pre-release)

What's changed since pre-release v1.1.0-B2102001:

- Engineering:
  - Bump PSRule dependency to v1.0.3. [#648](https://github.com/Azure/PSRule.Rules.Azure/issues/648)
- Bug fixes:
  - Fixed `Azure.VM.ADE` to limit rule to exports only. [#644](https://github.com/Azure/PSRule.Rules.Azure/issues/644)

## v1.1.0-B2102001 (pre-release)

What's changed since v1.0.0:

- New rules:
  - All resources:
    - Check template parameters are defined. [#631](https://github.com/Azure/PSRule.Rules.Azure/issues/631)
    - Check location parameter is type string. [#632](https://github.com/Azure/PSRule.Rules.Azure/issues/632)
    - Check template parameter `minValue` and `maxValue` constraints are valid. [#637](https://github.com/Azure/PSRule.Rules.Azure/issues/637)
    - Check template resources do not use hard coded locations. [#633](https://github.com/Azure/PSRule.Rules.Azure/issues/633)
    - Check resource group location not referenced instead of location parameter. [#634](https://github.com/Azure/PSRule.Rules.Azure/issues/634)
    - Check increased debug detail is disabled for nested deployments. [#638](https://github.com/Azure/PSRule.Rules.Azure/issues/638)
- Engineering:
  - Bump PSRule dependency to v1.0.2. [#635](https://github.com/Azure/PSRule.Rules.Azure/issues/635)

## v1.0.0

What's changed since v0.19.0:

- New rules:
  - All resources:
    - Check parameter default value type matches type. [#311](https://github.com/Azure/PSRule.Rules.Azure/issues/311)
    - Check location parameter defaults to resource group. [#361](https://github.com/Azure/PSRule.Rules.Azure/issues/361)
  - Front Door:
    - Check Front Door uses a health probe for each backend pool. [#546](https://github.com/Azure/PSRule.Rules.Azure/issues/546)
    - Check Front Door uses a dedicated health probe path backend pools. [#547](https://github.com/Azure/PSRule.Rules.Azure/issues/547)
    - Check Front Door uses HEAD requests for backend health probes. [#613](https://github.com/Azure/PSRule.Rules.Azure/issues/613)
  - Service Fabric:
    - Check Service Fabric clusters use AAD client authentication. [#619](https://github.com/Azure/PSRule.Rules.Azure/issues/619)
- Updated rules:
  - Azure Kubernetes Service:
    - Updated `Azure.AKS.Version` to 1.19.6. [#603](https://github.com/Azure/PSRule.Rules.Azure/issues/603)
- General improvements:
  - Renamed `Export-AzTemplateRuleData` to `Export-AzRuleTemplateData`. [#596](https://github.com/Azure/PSRule.Rules.Azure/issues/596)
    - New name `Export-AzRuleTemplateData` aligns with prefix of other cmdlets.
    - Use of `Export-AzTemplateRuleData` is now deprecated and will be removed in the next major version.
    - Added alias to allow `Export-AzTemplateRuleData` to continue to be used.
    - Using `Export-AzTemplateRuleData` returns a deprecation warning.
  - Added support for `environment` template function. [#517](https://github.com/Azure/PSRule.Rules.Azure/issues/517)
- Engineering:
  - Bump PSRule dependency to v1.0.1. [#611](https://github.com/Azure/PSRule.Rules.Azure/issues/611)

What's changed since pre-release v1.0.0-B2101028:

- No additional changes.

## v1.0.0-B2101028 (pre-release)

What's changed since pre-release v1.0.0-B2101016:

- New rules:
  - All resources:
    - Check parameter default value type matches type. [#311](https://github.com/Azure/PSRule.Rules.Azure/issues/311)
- General improvements:
  - Renamed `Export-AzTemplateRuleData` to `Export-AzRuleTemplateData`. [#596](https://github.com/Azure/PSRule.Rules.Azure/issues/596)
    - New name `Export-AzRuleTemplateData` aligns with prefix of other cmdlets.
    - Use of `Export-AzTemplateRuleData` is now deprecated and will be removed in the next major version.
    - Added alias to allow `Export-AzTemplateRuleData` to continue to be used.
    - Using `Export-AzTemplateRuleData` returns a deprecation warning.

## v1.0.0-B2101016 (pre-release)

What's changed since pre-release v1.0.0-B2101006:

- New rules:
  - Service Fabric:
    - Check Service Fabric clusters use AAD client authentication. [#619](https://github.com/Azure/PSRule.Rules.Azure/issues/619)
- Bug fixes:
  - Fixed reason `Azure.FrontDoor.ProbePath` so the probe name is included. [#617](https://github.com/Azure/PSRule.Rules.Azure/issues/617)

## v1.0.0-B2101006 (pre-release)

What's changed since v0.19.0:

- New rules:
  - All resources:
    - Check location parameter defaults to resource group. [#361](https://github.com/Azure/PSRule.Rules.Azure/issues/361)
  - Front Door:
    - Check Front Door uses a health probe for each backend pool. [#546](https://github.com/Azure/PSRule.Rules.Azure/issues/546)
    - Check Front Door uses a dedicated health probe path backend pools. [#547](https://github.com/Azure/PSRule.Rules.Azure/issues/547)
    - Check Front Door uses HEAD requests for backend health probes. [#613](https://github.com/Azure/PSRule.Rules.Azure/issues/613)
- Updated rules:
  - Azure Kubernetes Service:
    - Updated `Azure.AKS.Version` to 1.19.6. [#603](https://github.com/Azure/PSRule.Rules.Azure/issues/603)
- General improvements:
  - Added support for `environment` template function. [#517](https://github.com/Azure/PSRule.Rules.Azure/issues/517)
- Engineering:
  - Bump PSRule dependency to v1.0.1. [#611](https://github.com/Azure/PSRule.Rules.Azure/issues/611)
- Redis Cache Enterprise
  - Check Redis Cache Enterprise uses minimum TLS 1.2 [1179](https://github.com/Azure/PSRule.Rules.Azure/issues/1179)

[troubleshooting guide]: troubleshooting.md<|MERGE_RESOLUTION|>--- conflicted
+++ resolved
@@ -24,18 +24,16 @@
 
 ## Unreleased
 
-<<<<<<< HEAD
 - New rules:
   - Azure Cache for Redis:
     - Check Azure Cache for Redis instances uses Redis 6 by @BenjaminEngeset.
       [#1077](https://github.com/Azure/PSRule.Rules.Azure/issues/1077)
-=======
+
 What's changed since pre-release v1.23.0-B0009:
 
 - General improvements:
   - Added support to export exemptions related to policy assignments by @BernieWhite.
     [#1888](https://github.com/Azure/PSRule.Rules.Azure/issues/1888)
->>>>>>> 13499250
 
 ## v1.23.0-B0009 (pre-release)
 
