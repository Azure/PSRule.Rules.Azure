--- conflicted
+++ resolved
@@ -17,15 +17,12 @@
 What's changed since pre-release v1.15.0-B0022:
 
 - Engineering:
-<<<<<<< HEAD
   - Embedded provider and alias information as manifest resources. [#1383](https://github.com/Azure/PSRule.Rules.Azure/issues/1383)
     - Resources are minified and compressed to improve size and speed.
-=======
   - Bump Az.Accounts to 2.7.6. [#1338](https://github.com/Azure/PSRule.Rules.Azure/pull/1338)
   - Bump Az.Resources to 5.6.0. [#1338](https://github.com/Azure/PSRule.Rules.Azure/pull/1338)
   - Bump PSRule to 2.1.0. [#1338](https://github.com/Azure/PSRule.Rules.Azure/pull/1338)
   - Bump Pester to 5.3.3. [#1338](https://github.com/Azure/PSRule.Rules.Azure/pull/1338)
->>>>>>> b7361710
 
 ## v1.15.0-B0022 (pre-release)
 
