--- conflicted
+++ resolved
@@ -24,7 +24,6 @@
 
 ## Unreleased
 
-<<<<<<< HEAD
 - New rules:
   - Azure Database for MariaDB:
     - Check Azure Database for MariaDB servers limits the amount of firewall permitted IP addresses by @BenjaminEngeset.
@@ -36,7 +35,7 @@
   - API Management:
     - Check API management instances has multi-region deployment gateways enabled by @BenjaminEngeset.
       [#1910](https://github.com/Azure/PSRule.Rules.Azure/issues/1910)
-=======
+
 ## v1.22.1
 
 What's changed since v1.22.0:
@@ -44,7 +43,6 @@
 - Bug fixes:
   - Fixes template parameter does not use the required format by @BernieWhite.
     [#1930](https://github.com/Azure/PSRule.Rules.Azure/issues/1930)
->>>>>>> 1888c774
 
 ## v1.22.0
 
