---
discussion: false
link_users: true
---

# Change log

See [upgrade notes][1] for helpful information when upgrading from previous versions.

[1]: upgrade-notes.md

**Important notes**:

- Issue #741: `Could not load file or assembly YamlDotNet`.
  See [troubleshooting guide] for a workaround to this issue.
- The configuration option `Azure_AKSMinimumVersion` is replaced with `AZURE_AKS_CLUSTER_MINIMUM_VERSION`.
  If you have this option configured, please update it to `AZURE_AKS_CLUSTER_MINIMUM_VERSION`.
  Support for `Azure_AKSMinimumVersion` will be removed in v2.
  See [upgrade notes][1] for more information.
- The `SupportsTag` PowerShell function has been replaced with the `Azure.Resource.SupportsTags` selector.
  Update PowerShell rules to use the `Azure.Resource.SupportsTags` selector instead.
  Support for the `SupportsTag` function will be removed in v2.
  See [upgrade notes][1] for more information.

## Unreleased

<<<<<<< HEAD
What's changed since v1.24.0:

- New features:
  - Added `Azure.MCSB.v1` which include rules aligned to the Microsoft Cloud Security Beanchmark by @BernieWhite.
    [#1634](https://github.com/Azure/PSRule.Rules.Azure/issues/1634)
- Engineering:
  - Bump BenchmarkDotNet to v0.13.4.
    [#1992](https://github.com/Azure/PSRule.Rules.Azure/pull/1992)
  - Bump BenchmarkDotNet.Diagnostics.Windows to v0.13.4.
    [#1992](https://github.com/Azure/PSRule.Rules.Azure/pull/1992)
=======
## v1.24.1

What's changed since v1.24.0:

- Bug fixes:
  - Fixes Bicep expand object or null by @BernieWhite.
    [#2021](https://github.com/Azure/PSRule.Rules.Azure/issues/2021)
>>>>>>> 5ee08344

## v1.24.0

What's changed since v1.23.0:

- General improvements:
  - Updated `Export-AzRuleData` to improve export performance by @BernieWhite.
    [#1341](https://github.com/Azure/PSRule.Rules.Azure/issues/1341)
    - Removed `Az.Resources` dependency.
    - Added async threading for export concurrency.
    - Improved performance by using automatic look up of API versions by using provider cache.
  - Added support for Bicep lambda functions by @BernieWhite.
    [#1536](https://github.com/Azure/PSRule.Rules.Azure/issues/1536)
    - Bicep `filter`, `map`, `reduce`, and `sort` are supported.
    - Support for `flatten` was previously added in v1.23.0.
  - Added optimization for policy type conditions by @BernieWhite.
    [#1966](https://github.com/Azure/PSRule.Rules.Azure/issues/1966)
- Engineering:
  - Bump PSRule to v2.7.0.
    [#1973](https://github.com/Azure/PSRule.Rules.Azure/pull/1973)
  - Updated resource providers and policy aliases.
    [#1736](https://github.com/Azure/PSRule.Rules.Azure/pull/1736)
  - Bump Az.Resources to v6.5.1.
    [#1973](https://github.com/Azure/PSRule.Rules.Azure/pull/1973)
  - Bump Newtonsoft.Json to v13.0.2.
    [#1903](https://github.com/Azure/PSRule.Rules.Azure/pull/1903)
  - Bump Pester to v5.4.0.
    [#1994](https://github.com/Azure/PSRule.Rules.Azure/pull/1994)
- Bug fixes:
  - Fixed `Export-AzRuleData` may not export all data if throttled by @BernieWhite.
    [#1341](https://github.com/Azure/PSRule.Rules.Azure/issues/1341)
  - Fixed failed to expand nested deployment with runtime shallow parameter by @BernieWhite.
    [#2004](https://github.com/Azure/PSRule.Rules.Azure/issues/2004)
  - Fixed `apiVersion` comparison of `requestContext` by @BernieWhite.
    [#1654](https://github.com/Azure/PSRule.Rules.Azure/issues/1654)
  - Fixed simple cases for field type expressions by @BernieWhite.
    [#1323](https://github.com/Azure/PSRule.Rules.Azure/issues/1323)

What's changed since pre-release v1.24.0-B0035:

- No additional changes.

## v1.24.0-B0035 (pre-release)

What's changed since pre-release v1.24.0-B0013:

- General improvements:
  - Added support for Bicep lambda functions by @BernieWhite.
    [#1536](https://github.com/Azure/PSRule.Rules.Azure/issues/1536)
    - Bicep `filter`, `map`, `reduce`, and `sort` are supported.
    - Support for `flatten` was previously added in v1.23.0.
  - Added optimization for policy type conditions by @BernieWhite.
    [#1966](https://github.com/Azure/PSRule.Rules.Azure/issues/1966)
- Engineering:
  - Updated resource providers and policy aliases.
    [#1736](https://github.com/Azure/PSRule.Rules.Azure/pull/1736)
- Bug fixes:
  - Fixed failed to expand nested deployment with runtime shallow parameter by @BernieWhite.
    [#2004](https://github.com/Azure/PSRule.Rules.Azure/issues/2004)
  - Fixed `apiVersion` comparison of `requestContext` by @BernieWhite.
    [#1654](https://github.com/Azure/PSRule.Rules.Azure/issues/1654)
  - Fixed simple cases for field type expressions by @BernieWhite.
    [#1323](https://github.com/Azure/PSRule.Rules.Azure/issues/1323)

## v1.24.0-B0013 (pre-release)

What's changed since v1.23.0:

- General improvements:
  - Updated `Export-AzRuleData` to improve export performance by @BernieWhite.
    [#1341](https://github.com/Azure/PSRule.Rules.Azure/issues/1341)
    - Removed `Az.Resources` dependency.
    - Added async threading for export concurrency.
    - Improved performance by using automatic look up of API versions by using provider cache.
- Engineering:
  - Bump PSRule to v2.7.0.
    [#1973](https://github.com/Azure/PSRule.Rules.Azure/pull/1973)
  - Bump Az.Resources to v6.5.1.
    [#1973](https://github.com/Azure/PSRule.Rules.Azure/pull/1973)
  - Bump Newtonsoft.Json to v13.0.2.
    [#1903](https://github.com/Azure/PSRule.Rules.Azure/pull/1903)
  - Bump Pester to v5.4.0.
    [#1994](https://github.com/Azure/PSRule.Rules.Azure/pull/1994)
- Bug fixes:
  - Fixed `Export-AzRuleData` may not export all data if throttled by @BernieWhite.
    [#1341](https://github.com/Azure/PSRule.Rules.Azure/issues/1341)

## v1.23.0

What's changed since v1.22.2:

- New features:
  - Added December 2022 baselines `Azure.GA_2022_12` and `Azure.Preview_2022_12` by @BernieWhite.
    [#1961](https://github.com/Azure/PSRule.Rules.Azure/issues/1961)
    - Includes rules released before or during December 2022.
    - Marked `Azure.GA_2022_09` and `Azure.Preview_2022_09` baselines as obsolete.
- New rules:
  - API Management:
    - Check API management instances has multi-region deployment gateways enabled by @BenjaminEngeset.
      [#1910](https://github.com/Azure/PSRule.Rules.Azure/issues/1910)
  - Application Gateway:
    - Check Application Gateways names meet naming requirements by @BenjaminEngeset.
      [#1943](https://github.com/Azure/PSRule.Rules.Azure/issues/1943)
  - Azure Cache for Redis:
    - Check Azure Cache for Redis instances uses Redis 6 by @BenjaminEngeset.
      [#1077](https://github.com/Azure/PSRule.Rules.Azure/issues/1077)
  - Azure Database for MariaDB:
    - Check Azure Database for MariaDB servers limits the amount of firewall permitted IP addresses by @BenjaminEngeset.
      [#1856](https://github.com/Azure/PSRule.Rules.Azure/issues/1856)
    - Check Azure Database for MariaDB servers limits the amount of firewall rules allowed by @BenjaminEngeset.
      [#1855](https://github.com/Azure/PSRule.Rules.Azure/issues/1855)
    - Check Azure Database for MariaDB servers does not have Azure services bypassed on firewall by @BenjaminEngeset.
      [#1857](https://github.com/Azure/PSRule.Rules.Azure/issues/1857)
  - Bastion:
    - Check Bastion hosts names meet naming requirements by @BenjaminEngeset.
      [#1950](https://github.com/Azure/PSRule.Rules.Azure/issues/1950)
  - Recovery Services Vault:
    - Check Recovery Services vaults names meet naming requirements by @BenjaminEngeset.
      [#1953](https://github.com/Azure/PSRule.Rules.Azure/issues/1953)
  - Virtual Machine:
    - Check virtual machines has Azure Monitor Agent installed by @BenjaminEngeset.
      [#1868](https://github.com/Azure/PSRule.Rules.Azure/issues/1868)
  - Virtual Machine Scale Sets:
    - Check virtual machine scale sets has Azure Monitor Agent installed by @BenjaminEngeset.
      [#1867](https://github.com/Azure/PSRule.Rules.Azure/issues/1867)
- Updated rules:
  - Azure Kubernetes Service:
    - Updated `Azure.AKS.Version` to use latest stable version `1.25.4` by @BernieWhite.
      [#1960](https://github.com/Azure/PSRule.Rules.Azure/issues/1960)
      - Use `AZURE_AKS_CLUSTER_MINIMUM_VERSION` to configure the minimum version of the cluster.
- General improvements:
  - Improves handling for policy definition modes by using support tags selector by @BernieWhite.
    [#1946](https://github.com/Azure/PSRule.Rules.Azure/issues/1946)
  - Added support to export exemptions related to policy assignments by @BernieWhite.
    [#1888](https://github.com/Azure/PSRule.Rules.Azure/issues/1888)
  - Added support for Bicep `flatten` function by @BernieWhite.
    [#1536](https://github.com/Azure/PSRule.Rules.Azure/issues/1536)
- Engineering:
  - Bump Az.Resources to v6.5.0.
    [#1945](https://github.com/Azure/PSRule.Rules.Azure/pull/1945)
  - Bump Microsoft.NET.Test.Sdk v17.4.1.
    [#1964](https://github.com/Azure/PSRule.Rules.Azure/pull/1964)
- Bug fixes:
  - Fixed Azure.AKS.Version ignore clusters with auto-upgrade enabled by @BenjaminEngeset.
    [#1926](https://github.com/Azure/PSRule.Rules.Azure/issues/1926)

What's changed since pre-release v1.23.0-B0072:

- No additional changes.

## v1.23.0-B0072 (pre-release)

What's changed since pre-release v1.23.0-B0046:

- New features:
  - Added December 2022 baselines `Azure.GA_2022_12` and `Azure.Preview_2022_12` by @BernieWhite.
    [#1961](https://github.com/Azure/PSRule.Rules.Azure/issues/1961)
    - Includes rules released before or during December 2022.
    - Marked `Azure.GA_2022_09` and `Azure.Preview_2022_09` baselines as obsolete.
- Updated rules:
  - Azure Kubernetes Service:
    - Updated `Azure.AKS.Version` to use latest stable version `1.25.4` by @BernieWhite.
      [#1960](https://github.com/Azure/PSRule.Rules.Azure/issues/1960)
      - Use `AZURE_AKS_CLUSTER_MINIMUM_VERSION` to configure the minimum version of the cluster.
- General improvements:
  - Improves handling for policy definition modes by using support tags selector by @BernieWhite.
    [#1946](https://github.com/Azure/PSRule.Rules.Azure/issues/1946)
- Engineering:
  - Bump Microsoft.NET.Test.Sdk v17.4.1.
    [#1964](https://github.com/Azure/PSRule.Rules.Azure/pull/1964)

## v1.23.0-B0046 (pre-release)

What's changed since pre-release v1.23.0-B0025:

- New rules:
  - Bastion:
    - Check Bastion hosts names meet naming requirements by @BenjaminEngeset.
      [#1950](https://github.com/Azure/PSRule.Rules.Azure/issues/1950)
  - Recovery Services Vault:
    - Check Recovery Services vaults names meet naming requirements by @BenjaminEngeset.
      [#1953](https://github.com/Azure/PSRule.Rules.Azure/issues/1953)
- Bug fixes:
  - Fixed `Azure.Deployment.SecureValue` with `reference` function expression by @BernieWhite.
    [#1882](https://github.com/Azure/PSRule.Rules.Azure/issues/1882)

## v1.23.0-B0025 (pre-release)

What's changed since pre-release v1.23.0-B0009:

- New rules:
  - Application Gateway:
    - Check Application Gateways names meet naming requirements by @BenjaminEngeset.
      [#1943](https://github.com/Azure/PSRule.Rules.Azure/issues/1943)
  - Azure Cache for Redis:
    - Check Azure Cache for Redis instances uses Redis 6 by @BenjaminEngeset.
      [#1077](https://github.com/Azure/PSRule.Rules.Azure/issues/1077)
  - Virtual Machine Scale Sets:
    - Check virtual machine scale sets has Azure Monitor Agent installed by @BenjaminEngeset.
      [#1867](https://github.com/Azure/PSRule.Rules.Azure/issues/1867)
- General improvements:
  - Added support to export exemptions related to policy assignments by @BernieWhite.
    [#1888](https://github.com/Azure/PSRule.Rules.Azure/issues/1888)
  - Added support for Bicep `flatten` function by @BernieWhite.
    [#1536](https://github.com/Azure/PSRule.Rules.Azure/issues/1536)
- Engineering:
  - Bump Az.Resources to v6.5.0.
    [#1945](https://github.com/Azure/PSRule.Rules.Azure/pull/1945)

## v1.23.0-B0009 (pre-release)

What's changed since v1.22.1:

- New rules:
  - API Management:
    - Check API management instances has multi-region deployment gateways enabled by @BenjaminEngeset.
      [#1910](https://github.com/Azure/PSRule.Rules.Azure/issues/1910)
  - Azure Database for MariaDB:
    - Check Azure Database for MariaDB servers limits the amount of firewall permitted IP addresses by @BenjaminEngeset.
      [#1856](https://github.com/Azure/PSRule.Rules.Azure/issues/1856)
    - Check Azure Database for MariaDB servers limits the amount of firewall rules allowed by @BenjaminEngeset.
      [#1855](https://github.com/Azure/PSRule.Rules.Azure/issues/1855)
    - Check Azure Database for MariaDB servers does not have Azure services bypassed on firewall by @BenjaminEngeset.
      [#1857](https://github.com/Azure/PSRule.Rules.Azure/issues/1857)
  - Virtual Machine:
    - Check virtual machines has Azure Monitor Agent installed by @BenjaminEngeset.
      [#1868](https://github.com/Azure/PSRule.Rules.Azure/issues/1868)
- Bug fixes:
  - Fixed Azure.AKS.Version ignore clusters with auto-upgrade enabled by @BenjaminEngeset.
    [#1926](https://github.com/Azure/PSRule.Rules.Azure/issues/1926)

## v1.22.2

What's changed since v1.22.1:

- Bug fixes:
  - Fixed `Azure.Deployment.SecureValue` with `reference` function expression by @BernieWhite.
    [#1882](https://github.com/Azure/PSRule.Rules.Azure/issues/1882)

## v1.22.1

What's changed since v1.22.0:

- Bug fixes:
  - Fixed template parameter does not use the required format by @BernieWhite.
    [#1930](https://github.com/Azure/PSRule.Rules.Azure/issues/1930)

## v1.22.0

What's changed since v1.21.2:

- New rules:
  - API Management:
    - Check API management instances uses multi-region deployment by @BenjaminEngeset.
      [#1030](https://github.com/Azure/PSRule.Rules.Azure/issues/1030)
    - Check api management instances limits control plane API calls to apim with version `'2021-08-01'` or newer by @BenjaminEngeset.
      [#1819](https://github.com/Azure/PSRule.Rules.Azure/issues/1819)
  - App Service Environment:
    - Check app service environments uses version 3 (ASEv3) instead of classic version 1 (ASEv1) and version 2 (ASEv2) by @BenjaminEngeset.
      [#1805](https://github.com/Azure/PSRule.Rules.Azure/issues/1805)
  - Azure Database for MariaDB:
    - Check Azure Database for MariaDB servers, databases, firewall rules and VNET rules names meet naming requirements by @BenjaminEngeset.
      [#1854](https://github.com/Azure/PSRule.Rules.Azure/issues/1854)
    - Check Azure Database for MariaDB servers only uses TLS 1.2 version by @BenjaminEngeset.
      [#1853](https://github.com/Azure/PSRule.Rules.Azure/issues/1853)
    - Check Azure Database for MariaDB servers only accept encrypted connections by @BenjaminEngeset.
      [#1852](https://github.com/Azure/PSRule.Rules.Azure/issues/1852)
    - Check Azure Database for MariaDB servers have Microsoft Defender configured by @BenjaminEngeset.
      [#1850](https://github.com/Azure/PSRule.Rules.Azure/issues/1850)
    - Check Azure Database for MariaDB servers have geo-redundant backup configured by @BenjaminEngeset.
      [#1848](https://github.com/Azure/PSRule.Rules.Azure/issues/1848)
  - Azure Database for PostgreSQL:
    - Check Azure Database for PostgreSQL servers have Microsoft Defender configured by @BenjaminEngeset.
      [#286](https://github.com/Azure/PSRule.Rules.Azure/issues/286)
    - Check Azure Database for PostgreSQL servers have geo-redundant backup configured by @BenjaminEngeset.
      [#285](https://github.com/Azure/PSRule.Rules.Azure/issues/285)
  - Azure Database for MySQL:
    - Check Azure Database for MySQL servers have Microsoft Defender configured by @BenjaminEngeset.
      [#287](https://github.com/Azure/PSRule.Rules.Azure/issues/287)
    - Check Azure Database for MySQL servers uses the flexible deployment model by @BenjaminEngeset.
      [#1841](https://github.com/Azure/PSRule.Rules.Azure/issues/1841)
    - Check Azure Database for MySQL Flexible Servers have geo-redundant backup configured by @BenjaminEngeset.
      [#1840](https://github.com/Azure/PSRule.Rules.Azure/issues/1840)
    - Check Azure Database for MySQL servers have geo-redundant backup configured by @BenjaminEngeset.
      [#284](https://github.com/Azure/PSRule.Rules.Azure/issues/284)
  - Azure Resource Deployments:
    - Check for nested deployment that are scoped to `outer` and passing secure values by @ms-sambell.
      [#1475](https://github.com/Azure/PSRule.Rules.Azure/issues/1475)
    - Check custom script extension uses protected settings for secure values by @ms-sambell.
      [#1478](https://github.com/Azure/PSRule.Rules.Azure/issues/1478)
  - Front Door:
    - Check front door uses caching by @BenjaminEngeset.
      [#548](https://github.com/Azure/PSRule.Rules.Azure/issues/548)
  - Virtual Machine:
    - Check virtual machines running SQL Server uses Premium disks or above by @BenjaminEngeset.
      [#9](https://github.com/Azure/PSRule.Rules.Azure/issues/9)
  - Virtual Network:
    - Check VNETs with a GatewaySubnet also has an AzureFirewallSubnet by @BernieWhite.
      [#875](https://github.com/Azure/PSRule.Rules.Azure/issues/875)
- General improvements:
  - Added debug logging improvements for Bicep expansion by @BernieWhite.
    [#1901](https://github.com/Azure/PSRule.Rules.Azure/issues/1901)
- Engineering:
  - Bump PSRule to v2.6.0.
    [#1883](https://github.com/Azure/PSRule.Rules.Azure/pull/1883)
  - Bump Az.Resources to v6.4.1.
    [#1883](https://github.com/Azure/PSRule.Rules.Azure/pull/1883)
  - Bump Microsoft.NET.Test.Sdk to v17.4.0
    [#1838](https://github.com/Azure/PSRule.Rules.Azure/pull/1838)
  - Bump coverlet.collector to v3.2.0.
    [#1814](https://github.com/Azure/PSRule.Rules.Azure/pull/1814)
- Bug fixes:
  - Fixed ref and name duplicated by @BernieWhite.
    [#1876](https://github.com/Azure/PSRule.Rules.Azure/issues/1876)
  - Fixed an item with the same key for parameters by @BernieWhite
    [#1871](https://github.com/Azure/PSRule.Rules.Azure/issues/1871)
  - Fixed policy parse of `requestContext` function by @BernieWhite.
    [#1654](https://github.com/Azure/PSRule.Rules.Azure/issues/1654)
  - Fixed handling of policy type field by @BernieWhite.
    [#1323](https://github.com/Azure/PSRule.Rules.Azure/issues/1323)
  - Fixed `Azure.AppService.WebProbe` with non-boolean value set by @BernieWhite.
    [#1906](https://github.com/Azure/PSRule.Rules.Azure/issues/1906)
  - Fixed managed identity flagged as secret by `Azure.Deployment.OutputSecretValue` by @BernieWhite.
    [#1826](https://github.com/Azure/PSRule.Rules.Azure/issues/1826)
    [#1886](https://github.com/Azure/PSRule.Rules.Azure/issues/1886)
  - Fixed missing support for diagnostic settings category groups by @BenjaminEngeset.
    [#1873](https://github.com/Azure/PSRule.Rules.Azure/issues/1873)

What's changed since pre-release v1.22.0-B0203:

- No additional changes.

## v1.22.0-B0203 (pre-release)

What's changed since pre-release v1.22.0-B0153:

- General improvements:
  - Added debug logging improvements for Bicep expansion by @BernieWhite.
    [#1901](https://github.com/Azure/PSRule.Rules.Azure/issues/1901)
- Bug fixes:
  - Fixed `Azure.AppService.WebProbe` with non-boolean value set by @BernieWhite.
    [#1906](https://github.com/Azure/PSRule.Rules.Azure/issues/1906)

## v1.22.0-B0153 (pre-release)

What's changed since pre-release v1.22.0-B0106:

- Bug fixes:
  - Fixed managed identity flagged as secret by `Azure.Deployment.OutputSecretValue` by @BernieWhite.
    [#1826](https://github.com/Azure/PSRule.Rules.Azure/issues/1826)
    [#1886](https://github.com/Azure/PSRule.Rules.Azure/issues/1886)

## v1.22.0-B0106 (pre-release)

What's changed since pre-release v1.22.0-B0062:

- New rules:
  - API Management:
    - Check API management instances uses multi-region deployment by @BenjaminEngeset.
      [#1030](https://github.com/Azure/PSRule.Rules.Azure/issues/1030)
  - Azure Database for MariaDB:
    - Check Azure Database for MariaDB servers, databases, firewall rules and VNET rules names meet naming requirements by @BenjaminEngeset.
      [#1854](https://github.com/Azure/PSRule.Rules.Azure/issues/1854)
- Engineering:
  - Bump PSRule to v2.6.0.
    [#1883](https://github.com/Azure/PSRule.Rules.Azure/pull/1883)
  - Bump Az.Resources to v6.4.1.
    [#1883](https://github.com/Azure/PSRule.Rules.Azure/pull/1883)
- Bug fixes:
  - Fixed ref and name duplicated by @BernieWhite.
    [#1876](https://github.com/Azure/PSRule.Rules.Azure/issues/1876)
  - Fixed an item with the same key for parameters by @BernieWhite
    [#1871](https://github.com/Azure/PSRule.Rules.Azure/issues/1871)
  - Fixed policy parse of `requestContext` function by @BernieWhite.
    [#1654](https://github.com/Azure/PSRule.Rules.Azure/issues/1654)
  - Fixed handling of policy type field by @BernieWhite.
    [#1323](https://github.com/Azure/PSRule.Rules.Azure/issues/1323)

## v1.22.0-B0062 (pre-release)

What's changed since pre-release v1.22.0-B0026:

- New rules:
  - Azure Database for MariaDB:
    - Check Azure Database for MariaDB servers only uses TLS 1.2 version by @BenjaminEngeset.
      [#1853](https://github.com/Azure/PSRule.Rules.Azure/issues/1853)
    - Check Azure Database for MariaDB servers only accept encrypted connections by @BenjaminEngeset.
      [#1852](https://github.com/Azure/PSRule.Rules.Azure/issues/1852)
    - Check Azure Database for MariaDB servers have Microsoft Defender configured by @BenjaminEngeset.
      [#1850](https://github.com/Azure/PSRule.Rules.Azure/issues/1850)
    - Check Azure Database for MariaDB servers have geo-redundant backup configured by @BenjaminEngeset.
      [#1848](https://github.com/Azure/PSRule.Rules.Azure/issues/1848)
  - Azure Database for PostgreSQL:
    - Check Azure Database for PostgreSQL servers have Microsoft Defender configured by @BenjaminEngeset.
      [#286](https://github.com/Azure/PSRule.Rules.Azure/issues/286)
    - Check Azure Database for PostgreSQL servers have geo-redundant backup configured by @BenjaminEngeset.
      [#285](https://github.com/Azure/PSRule.Rules.Azure/issues/285)
  - Azure Database for MySQL:
    - Check Azure Database for MySQL servers have Microsoft Defender configured by @BenjaminEngeset.
      [#287](https://github.com/Azure/PSRule.Rules.Azure/issues/287)
    - Check Azure Database for MySQL servers uses the flexible deployment model by @BenjaminEngeset.
      [#1841](https://github.com/Azure/PSRule.Rules.Azure/issues/1841)
    - Check Azure Database for MySQL Flexible Servers have geo-redundant backup configured by @BenjaminEngeset.
      [#1840](https://github.com/Azure/PSRule.Rules.Azure/issues/1840)
    - Check Azure Database for MySQL servers have geo-redundant backup configured by @BenjaminEngeset.
      [#284](https://github.com/Azure/PSRule.Rules.Azure/issues/284)
  - Azure Resource Deployments:
    - Check for nested deployment that are scoped to `outer` and passing secure values by @ms-sambell.
      [#1475](https://github.com/Azure/PSRule.Rules.Azure/issues/1475)
    - Check custom script extension uses protected settings for secure values by @ms-sambell.
      [#1478](https://github.com/Azure/PSRule.Rules.Azure/issues/1478)
  - Virtual Machine:
    - Check virtual machines running SQL Server uses Premium disks or above by @BenjaminEngeset.
      [#9](https://github.com/Azure/PSRule.Rules.Azure/issues/9)
- Engineering:
  - Bump Microsoft.NET.Test.Sdk to v17.4.0
    [#1838](https://github.com/Azure/PSRule.Rules.Azure/pull/1838)
  - Bump coverlet.collector to v3.2.0.
    [#1814](https://github.com/Azure/PSRule.Rules.Azure/pull/1814)
- Bug fixes:
  - Fixed missing support for diagnostic settings category groups by @BenjaminEngeset.
    [#1873](https://github.com/Azure/PSRule.Rules.Azure/issues/1873)

## v1.22.0-B0026 (pre-release)

What's changed since pre-release v1.22.0-B0011:

- New rules:
  - API Management:
    - Check api management instances limits control plane API calls to apim with version `'2021-08-01'` or newer by @BenjaminEngeset.
      [#1819](https://github.com/Azure/PSRule.Rules.Azure/issues/1819)
- Engineering:
  - Bump Az.Resources to v6.4.0.
    [#1829](https://github.com/Azure/PSRule.Rules.Azure/pull/1829)
- Bug fixes:
  - Fixed non-Linux VM images flagged as Linux by @BernieWhite.
    [#1825](https://github.com/Azure/PSRule.Rules.Azure/issues/1825)
  - Fixed failed to expand with last function on runtime property by @BernieWhite.
    [#1830](https://github.com/Azure/PSRule.Rules.Azure/issues/1830)

## v1.22.0-B0011 (pre-release)

What's changed since v1.21.0:

- New rules:
  - App Service Environment:
    - Check app service environments uses version 3 (ASEv3) instead of classic version 1 (ASEv1) and version 2 (ASEv2) by @BenjaminEngeset.
      [#1805](https://github.com/Azure/PSRule.Rules.Azure/issues/1805)
  - Front Door:
    - Check front door uses caching by @BenjaminEngeset.
      [#548](https://github.com/Azure/PSRule.Rules.Azure/issues/548)
  - Virtual Network:
    - Check VNETs with a GatewaySubnet also has an AzureFirewallSubnet by @BernieWhite.
      [#875](https://github.com/Azure/PSRule.Rules.Azure/issues/875)

## v1.21.2

What's changed since v1.21.1:

- Bug fixes:
  - Fixed non-Linux VM images flagged as Linux by @BernieWhite.
    [#1825](https://github.com/Azure/PSRule.Rules.Azure/issues/1825)
  - Fixed failed to expand with last function on runtime property by @BernieWhite.
    [#1830](https://github.com/Azure/PSRule.Rules.Azure/issues/1830)

## v1.21.1

What's changed since v1.21.0:

- Bug fixes:
  - Fixed multiple nested parameter loops returns stack empty exception by @BernieWhite.
    [#1811](https://github.com/Azure/PSRule.Rules.Azure/issues/1811)
  - Fixed `Azure.ACR.ContentTrust` when customer managed keys are enabled by @BernieWhite.
    [#1810](https://github.com/Azure/PSRule.Rules.Azure/issues/1810)

## v1.21.0

What's changed since v1.20.2:

- New features:
  - Mapping of Azure Security Benchmark v3 to security rules by @jagoodwin.
    [#1610](https://github.com/Azure/PSRule.Rules.Azure/issues/1610)
- New rules:
  - Deployment:
    - Check sensitive resource values use secure parameters by @VeraBE @BernieWhite.
      [#1773](https://github.com/Azure/PSRule.Rules.Azure/issues/1773)
  - Service Bus:
    - Check service bus namespaces uses TLS 1.2 version by @BenjaminEngeset.
      [#1777](https://github.com/Azure/PSRule.Rules.Azure/issues/1777)
  - Virtual Machine:
    - Check virtual machines uses Azure Monitor Agent instead of old legacy Log Analytics Agent by @BenjaminEngeset.
      [#1792](https://github.com/Azure/PSRule.Rules.Azure/issues/1792)
  - Virtual Machine Scale Sets:
    - Check virtual machine scale sets uses Azure Monitor Agent instead of old legacy Log Analytics Agent by @BenjaminEngeset.
      [#1792](https://github.com/Azure/PSRule.Rules.Azure/issues/1792)
  - Virtual Network:
    - Check VNETs with a GatewaySubnet also has a AzureBastionSubnet by @BenjaminEngeset.
      [#1761](https://github.com/Azure/PSRule.Rules.Azure/issues/1761)
- General improvements:
  - Added built-in list of ignored policy definitions by @BernieWhite.
    [#1730](https://github.com/Azure/PSRule.Rules.Azure/issues/1730)
    - To ignore additional policy definitions, use the `AZURE_POLICY_IGNORE_LIST` configuration option.
- Engineering:
  - Bump PSRule to v2.5.3.
    [#1800](https://github.com/Azure/PSRule.Rules.Azure/pull/1800)
  - Bump Az.Resources to v6.3.1.
    [#1800](https://github.com/Azure/PSRule.Rules.Azure/pull/1800)

What's changed since pre-release v1.21.0-B0050:

- No additional changes.

## v1.21.0-B0050 (pre-release)

What's changed since pre-release v1.21.0-B0027:

- New rules:
  - Virtual Machine:
    - Check virtual machines uses Azure Monitor Agent instead of old legacy Log Analytics Agent by @BenjaminEngeset.
      [#1792](https://github.com/Azure/PSRule.Rules.Azure/issues/1792)
  - Virtual Machine Scale Sets:
    - Check virtual machine scale sets uses Azure Monitor Agent instead of old legacy Log Analytics Agent by @BenjaminEngeset.
      [#1792](https://github.com/Azure/PSRule.Rules.Azure/issues/1792)
- Engineering:
  - Bump PSRule to v2.5.3.
    [#1800](https://github.com/Azure/PSRule.Rules.Azure/pull/1800)
  - Bump Az.Resources to v6.3.1.
    [#1800](https://github.com/Azure/PSRule.Rules.Azure/pull/1800)
- Bug fixes:
  - Fixed contains function unable to match array by @BernieWhite.
    [#1793](https://github.com/Azure/PSRule.Rules.Azure/issues/1793)

## v1.21.0-B0027 (pre-release)

What's changed since pre-release v1.21.0-B0011:

- New rules:
  - Deployment:
    - Check sensitive resource values use secure parameters by @VeraBE @BernieWhite.
      [#1773](https://github.com/Azure/PSRule.Rules.Azure/issues/1773)
  - Service Bus:
    - Check service bus namespaces uses TLS 1.2 version by @BenjaminEngeset.
      [#1777](https://github.com/Azure/PSRule.Rules.Azure/issues/1777)

## v1.21.0-B0011 (pre-release)

What's changed since v1.20.1:

- New features:
  - Mapping of Azure Security Benchmark v3 to security rules by @jagoodwin.
    [#1610](https://github.com/Azure/PSRule.Rules.Azure/issues/1610)
- New rules:
  - Virtual Network:
    - Check VNETs with a GatewaySubnet also has a AzureBastionSubnet by @BenjaminEngeset.
      [#1761](https://github.com/Azure/PSRule.Rules.Azure/issues/1761)
- General improvements:
  - Added built-in list of ignored policy definitions by @BernieWhite.
    [#1730](https://github.com/Azure/PSRule.Rules.Azure/issues/1730)
    - To ignore additional policy definitions, use the `AZURE_POLICY_IGNORE_LIST` configuration option.
- Engineering:
  - Bump PSRule to v2.5.1.
    [#1782](https://github.com/Azure/PSRule.Rules.Azure/pull/1782)
  - Bump Az.Resources to v6.3.0.
    [#1782](https://github.com/Azure/PSRule.Rules.Azure/pull/1782)

## v1.20.2

What's changed since v1.20.1:

- Bug fixes:
  - Fixed contains function unable to match array by @BernieWhite.
    [#1793](https://github.com/Azure/PSRule.Rules.Azure/issues/1793)

## v1.20.1

What's changed since v1.20.0:

- Bug fixes:
  - Fixed expand bicep source when reading JsonContent into a parameter by @BernieWhite.
    [#1780](https://github.com/Azure/PSRule.Rules.Azure/issues/1780)

## v1.20.0

What's changed since v1.19.2:

- New features:
  - Added September 2022 baselines `Azure.GA_2022_09` and `Azure.Preview_2022_09` by @BernieWhite.
    [#1738](https://github.com/Azure/PSRule.Rules.Azure/issues/1738)
    - Includes rules released before or during September 2022.
    - Marked `Azure.GA_2022_06` and `Azure.Preview_2022_06` baselines as obsolete.
- New rules:
  - AKS:
    - Check clusters use Ephemeral OS disk by @BenjaminEngeset.
      [#1618](https://github.com/Azure/PSRule.Rules.Azure/issues/1618)
  - App Configuration:
    - Check app configuration store has purge protection enabled by @BenjaminEngeset.
      [#1689](https://github.com/Azure/PSRule.Rules.Azure/issues/1689)
    - Check app configuration store has one or more replicas by @BenjaminEngeset.
      [#1688](https://github.com/Azure/PSRule.Rules.Azure/issues/1688)
    - Check app configuration store audit diagnostic logs are enabled by @BenjaminEngeset.
      [#1690](https://github.com/Azure/PSRule.Rules.Azure/issues/1690)
    - Check identity-based authentication is used for configuration stores by @pazdedav.
      [#1691](https://github.com/Azure/PSRule.Rules.Azure/issues/1691)
  - Application Gateway WAF:
    - Check policy is enabled by @fbinotto.
      [#1470](https://github.com/Azure/PSRule.Rules.Azure/issues/1470)
    - Check policy uses prevention mode by @fbinotto.
      [#1470](https://github.com/Azure/PSRule.Rules.Azure/issues/1470)
    - Check policy uses managed rule sets by @fbinotto.
      [#1470](https://github.com/Azure/PSRule.Rules.Azure/issues/1470)
    - Check policy does not have any exclusions defined by @fbinotto.
      [#1470](https://github.com/Azure/PSRule.Rules.Azure/issues/1470)
  - Azure Cache for Redis:
    - Check the number of firewall rules for caches by @jonathanruiz.
      [#544](https://github.com/Azure/PSRule.Rules.Azure/issues/544)
    - Check the number of IP addresses in firewall rules for caches by @jonathanruiz.
      [#544](https://github.com/Azure/PSRule.Rules.Azure/issues/544)
  - CDN:
    - Check CDN profile uses Front Door Standard or Premium tier by @BenjaminEngeset.
      [#1612](https://github.com/Azure/PSRule.Rules.Azure/issues/1612)
  - Container Registry:
    - Check soft delete policy is enabled by @BenjaminEngeset.
      [#1674](https://github.com/Azure/PSRule.Rules.Azure/issues/1674)
  - Defender for Cloud:
    - Check Microsoft Defender for Cloud is enabled for Containers by @jdewisscher.
      [#1632](hhttps://github.com/Azure/PSRule.Rules.Azure/issues/1632)
    - Check Microsoft Defender for Cloud is enabled for Virtual Machines by @jdewisscher.
      [#1632](hhttps://github.com/Azure/PSRule.Rules.Azure/issues/1632)
    - Check Microsoft Defender for Cloud is enabled for SQL Servers by @jdewisscher.
      [#1632](hhttps://github.com/Azure/PSRule.Rules.Azure/issues/1632)
    - Check Microsoft Defender for Cloud is enabled for App Services by @jdewisscher.
      [#1632](hhttps://github.com/Azure/PSRule.Rules.Azure/issues/1632)
    - Check Microsoft Defender for Cloud is enabled for Storage Accounts by @jdewisscher.
      [#1632](hhttps://github.com/Azure/PSRule.Rules.Azure/issues/1632)
    - Check Microsoft Defender for Cloud is enabled for SQL Servers on machines by @jdewisscher.
      [#1632](hhttps://github.com/Azure/PSRule.Rules.Azure/issues/1632)
  - Deployment:
    - Check that nested deployments securely pass through administrator usernames by @ms-sambell.
      [#1479](https://github.com/Azure/PSRule.Rules.Azure/issues/1479)
  - Front Door WAF:
    - Check policy is enabled by @fbinotto.
      [#1470](https://github.com/Azure/PSRule.Rules.Azure/issues/1470)
    - Check policy uses prevention mode by @fbinotto.
      [#1470](https://github.com/Azure/PSRule.Rules.Azure/issues/1470)
    - Check policy uses managed rule sets by @fbinotto.
      [#1470](https://github.com/Azure/PSRule.Rules.Azure/issues/1470)
    - Check policy does not have any exclusions defined by @fbinotto.
      [#1470](https://github.com/Azure/PSRule.Rules.Azure/issues/1470)
  - Network Security Group:
    - Check AKS managed NSGs don't contain custom rules by @ms-sambell.
      [#8](https://github.com/Azure/PSRule.Rules.Azure/issues/8)
  - Storage Account:
    - Check blob container soft delete is enabled by @pazdedav.
      [#1671](https://github.com/Azure/PSRule.Rules.Azure/issues/1671)
    - Check file share soft delete is enabled by @jonathanruiz.
      [#966](https://github.com/Azure/PSRule.Rules.Azure/issues/966)
  - VMSS:
    - Check Linux VMSS has disabled password authentication by @BenjaminEngeset.
      [#1635](https://github.com/Azure/PSRule.Rules.Azure/issues/1635)
- Updated rules:
  - **Important change**: Updated rules, tests and docs with Microsoft Defender for Cloud by @jonathanruiz.
    [#545](https://github.com/Azure/PSRule.Rules.Azure/issues/545)
    - The following rules have been renamed with aliases:
      - Renamed `Azure.SQL.ThreatDetection` to `Azure.SQL.DefenderCloud`.
      - Renamed `Azure.SecurityCenter.Contact` to `Azure.DefenderCloud.Contact`.
      - Renamed `Azure.SecurityCenter.Provisioning` to `Azure.DefenderCloud.Provisioning`.
    - If you are referencing the old names please consider updating to the new names.
  - Updated documentation examples for Front Door and Key Vault rules by @lluppesms.
    [#1667](https://github.com/Azure/PSRule.Rules.Azure/issues/1667)
  - Improved the way we check that VM or VMSS has Linux by @verabe.
    [#1704](https://github.com/Azure/PSRule.Rules.Azure/issues/1704)
  - Azure Kubernetes Service:
    - Updated `Azure.AKS.Version` to use latest stable version `1.23.8` by @BernieWhite.
      [#1627](https://github.com/Azure/PSRule.Rules.Azure/issues/1627)
      - Use `AZURE_AKS_CLUSTER_MINIMUM_VERSION` to configure the minimum version of the cluster.
  - Event Grid:
    - Promoted `Azure.EventGrid.DisableLocalAuth` to GA rule set by @BernieWhite.
      [#1628](https://github.com/Azure/PSRule.Rules.Azure/issues/1628)
  - Key Vault:
    - Promoted `Azure.KeyVault.AutoRotationPolicy` to GA rule set by @BernieWhite.
      [#1629](https://github.com/Azure/PSRule.Rules.Azure/issues/1629)
- General improvements:
  - Updated NSG documentation with code snippets and links by @simone-bennett.
    [#1607](https://github.com/Azure/PSRule.Rules.Azure/issues/1607)
  - Updated Application Gateway documentation with code snippets by @ms-sambell.
    [#1608](https://github.com/Azure/PSRule.Rules.Azure/issues/1608)
  - Updated SQL firewall rules documentation by @ms-sambell.
    [#1569](https://github.com/Azure/PSRule.Rules.Azure/issues/1569)
  - Updated Container Apps documentation and rule to new resource type by @marie-schmidt.
    [#1672](https://github.com/Azure/PSRule.Rules.Azure/issues/1672)
  - Updated KeyVault and FrontDoor documentation with code snippets by @lluppesms.
    [#1667](https://github.com/Azure/PSRule.Rules.Azure/issues/1667)
  - Added tag and annotation metadata from policy for rules generation by @BernieWhite.
    [#1652](https://github.com/Azure/PSRule.Rules.Azure/issues/1652)
  - Added hash to `name` and `ref` properties for policy rules by @ArmaanMcleod.
    [#1653](https://github.com/Azure/PSRule.Rules.Azure/issues/1653)
    - Use `AZURE_POLICY_RULE_PREFIX` or `Export-AzPolicyAssignmentRuleData -RulePrefix` to override rule prefix.
- Engineering:
  - Bump PSRule to v2.4.2.
    [#1753](https://github.com/Azure/PSRule.Rules.Azure/pull/1753)
    [#1748](https://github.com/Azure/PSRule.Rules.Azure/issues/1748)
  - Bump Microsoft.NET.Test.Sdk to v17.3.2.
    [#1719](https://github.com/Azure/PSRule.Rules.Azure/pull/1719)
  - Updated provider data for analysis.
    [#1605](https://github.com/Azure/PSRule.Rules.Azure/pull/1605)
  - Bump Az.Resources to v6.2.0.
    [#1636](https://github.com/Azure/PSRule.Rules.Azure/pull/1636)
  - Bump PSScriptAnalyzer to v1.21.0.
    [#1636](https://github.com/Azure/PSRule.Rules.Azure/pull/1636)
- Bug fixes:
  - Fixed continue processing policy assignments on error by @BernieWhite.
    [#1651](https://github.com/Azure/PSRule.Rules.Azure/issues/1651)
  - Fixed handling of runtime assessment data by @BernieWhite.
    [#1707](https://github.com/Azure/PSRule.Rules.Azure/issues/1707)
  - Fixed conversion of type conditions to pre-conditions by @BernieWhite.
    [#1708](https://github.com/Azure/PSRule.Rules.Azure/issues/1708)
  - Fixed inconclusive failure of `Azure.Deployment.AdminUsername` by @BernieWhite.
    [#1631](https://github.com/Azure/PSRule.Rules.Azure/issues/1631)
  - Fixed error expanding with `json()` and single quotes by @BernieWhite.
    [#1656](https://github.com/Azure/PSRule.Rules.Azure/issues/1656)
  - Fixed handling key collision with duplicate definitions using same parameters by @ArmaanMcleod.
    [#1653](https://github.com/Azure/PSRule.Rules.Azure/issues/1653)
  - Fixed bug requiring all diagnostic logs settings to have auditing enabled by @BenjaminEngeset.
    [#1726](https://github.com/Azure/PSRule.Rules.Azure/issues/1726)
  - Fixed `Azure.Deployment.AdminUsername` incorrectly fails with nested deployments by @BernieWhite.
    [#1762](https://github.com/Azure/PSRule.Rules.Azure/issues/1762)
  - Fixed `Azure.FrontDoorWAF.Exclusions` reports exclusions when none are specified by @BernieWhite.
    [#1751](https://github.com/Azure/PSRule.Rules.Azure/issues/1751)
  - Fixed `Azure.Deployment.AdminUsername` does not match the pattern by @BernieWhite.
    [#1758](https://github.com/Azure/PSRule.Rules.Azure/issues/1758)
  - Consider private offerings when checking that a VM or VMSS has Linux by @verabe.
    [#1725](https://github.com/Azure/PSRule.Rules.Azure/issues/1725)

What's changed since pre-release v1.20.0-B0477:

- No additional changes.

## v1.20.0-B0477 (pre-release)

What's changed since pre-release v1.20.0-B0389:

- General improvements:
  - Added hash to `name` and `ref` properties for policy rules by @ArmaanMcleod.
    [#1653](https://github.com/Azure/PSRule.Rules.Azure/issues/1653)
    - Use `AZURE_POLICY_RULE_PREFIX` or `Export-AzPolicyAssignmentRuleData -RulePrefix` to override rule prefix.

## v1.20.0-B0389 (pre-release)

What's changed since pre-release v1.20.0-B0304:

- New rules:
  - App Configuration:
    - Check app configuration store has purge protection enabled by @BenjaminEngeset.
      [#1689](https://github.com/Azure/PSRule.Rules.Azure/issues/1689)
- Bug fixes:
  - Fixed `Azure.Deployment.AdminUsername` incorrectly fails with nested deployments by @BernieWhite.
    [#1762](https://github.com/Azure/PSRule.Rules.Azure/issues/1762)

## v1.20.0-B0304 (pre-release)

What's changed since pre-release v1.20.0-B0223:

- Engineering:
  - Bump PSRule to v2.4.2.
    [#1753](https://github.com/Azure/PSRule.Rules.Azure/pull/1753)
    [#1748](https://github.com/Azure/PSRule.Rules.Azure/issues/1748)
- Bug fixes:
  - Fixed `Azure.FrontDoorWAF.Exclusions` reports exclusions when none are specified by @BernieWhite.
    [#1751](https://github.com/Azure/PSRule.Rules.Azure/issues/1751)
  - Fixed `Azure.Deployment.AdminUsername` does not match the pattern by @BernieWhite.
    [#1758](https://github.com/Azure/PSRule.Rules.Azure/issues/1758)
  - Consider private offerings when checking that a VM or VMSS has Linux by @verabe.
    [#1725](https://github.com/Azure/PSRule.Rules.Azure/issues/1725)

## v1.20.0-B0223 (pre-release)

What's changed since pre-release v1.20.0-B0148:

- New features:
  - Added September 2022 baselines `Azure.GA_2022_09` and `Azure.Preview_2022_09` by @BernieWhite.
    [#1738](https://github.com/Azure/PSRule.Rules.Azure/issues/1738)
    - Includes rules released before or during September 2022.
    - Marked `Azure.GA_2022_06` and `Azure.Preview_2022_06` baselines as obsolete.
- New rules:
  - App Configuration:
    - Check app configuration store has one or more replicas by @BenjaminEngeset.
      [#1688](https://github.com/Azure/PSRule.Rules.Azure/issues/1688)
- Engineering:
  - Bump PSRule to v2.4.1.
    [#1636](https://github.com/Azure/PSRule.Rules.Azure/pull/1636)
  - Bump Az.Resources to v6.2.0.
    [#1636](https://github.com/Azure/PSRule.Rules.Azure/pull/1636)
  - Bump PSScriptAnalyzer to v1.21.0.
    [#1636](https://github.com/Azure/PSRule.Rules.Azure/pull/1636)
- Bug fixes:
  - Fixed handling key collision with duplicate definitions using same parameters by @ArmaanMcleod.
    [#1653](https://github.com/Azure/PSRule.Rules.Azure/issues/1653)
  - Fixed bug requiring all diagnostic logs settings to have auditing enabled by @BenjaminEngeset.
    [#1726](https://github.com/Azure/PSRule.Rules.Azure/issues/1726)

## v1.20.0-B0148 (pre-release)

What's changed since pre-release v1.20.0-B0085:

- New rules:
  - App Configuration:
    - Check app configuration store audit diagnostic logs are enabled by @BenjaminEngeset.
      [#1690](https://github.com/Azure/PSRule.Rules.Azure/issues/1690)
- Engineering:
  - Bump Microsoft.NET.Test.Sdk to v17.3.2.
    [#1719](https://github.com/Azure/PSRule.Rules.Azure/pull/1719)
- Bug fixes:
  - Fixed error expanding with `json()` and single quotes by @BernieWhite.
    [#1656](https://github.com/Azure/PSRule.Rules.Azure/issues/1656)

## v1.20.0-B0085 (pre-release)

What's changed since pre-release v1.20.0-B0028:

- New rules:
  - Azure Cache for Redis:
    - Check the number of firewall rules for caches by @jonathanruiz.
      [#544](https://github.com/Azure/PSRule.Rules.Azure/issues/544)
    - Check the number of IP addresses in firewall rules for caches by @jonathanruiz.
      [#544](https://github.com/Azure/PSRule.Rules.Azure/issues/544)
  - App Configuration:
    - Check identity-based authentication is used for configuration stores by @pazdedav.
      [#1691](https://github.com/Azure/PSRule.Rules.Azure/issues/1691)
  - Container Registry:
    - Check soft delete policy is enabled by @BenjaminEngeset.
      [#1674](https://github.com/Azure/PSRule.Rules.Azure/issues/1674)
  - Defender for Cloud:
    - Check Microsoft Defender for Cloud is enabled for Containers by @jdewisscher.
      [#1632](hhttps://github.com/Azure/PSRule.Rules.Azure/issues/1632)
    - Check Microsoft Defender for Cloud is enabled for Virtual Machines by @jdewisscher.
      [#1632](hhttps://github.com/Azure/PSRule.Rules.Azure/issues/1632)
    - Check Microsoft Defender for Cloud is enabled for SQL Servers by @jdewisscher.
      [#1632](hhttps://github.com/Azure/PSRule.Rules.Azure/issues/1632)
    - Check Microsoft Defender for Cloud is enabled for App Services by @jdewisscher.
      [#1632](hhttps://github.com/Azure/PSRule.Rules.Azure/issues/1632)
    - Check Microsoft Defender for Cloud is enabled for Storage Accounts by @jdewisscher.
      [#1632](hhttps://github.com/Azure/PSRule.Rules.Azure/issues/1632)
    - Check Microsoft Defender for Cloud is enabled for SQL Servers on machines by @jdewisscher.
      [#1632](hhttps://github.com/Azure/PSRule.Rules.Azure/issues/1632)
  - Network Security Group:
    - Check AKS managed NSGs don't contain custom rules by @ms-sambell.
      [#8](https://github.com/Azure/PSRule.Rules.Azure/issues/8)
  - Storage Account:
    - Check blob container soft delete is enabled by @pazdedav.
      [#1671](https://github.com/Azure/PSRule.Rules.Azure/issues/1671)
    - Check file share soft delete is enabled by @jonathanruiz.
      [#966](https://github.com/Azure/PSRule.Rules.Azure/issues/966)
- Updated rules:
  - **Important change**: Updated rules, tests and docs with Microsoft Defender for Cloud by @jonathanruiz.
    [#545](https://github.com/Azure/PSRule.Rules.Azure/issues/545)
    - The following rules have been renamed with aliases:
      - Renamed `Azure.SQL.ThreatDetection` to `Azure.SQL.DefenderCloud`.
      - Renamed `Azure.SecurityCenter.Contact` to `Azure.DefenderCloud.Contact`.
      - Renamed `Azure.SecurityCenter.Provisioning` to `Azure.DefenderCloud.Provisioning`.
    - If you are referencing the old names please consider updating to the new names.
  - Updated documentation examples for Front Door and Key Vault rules by @lluppesms.
    [#1667](https://github.com/Azure/PSRule.Rules.Azure/issues/1667)
  - Improved the way we check that VM or VMSS has Linux by @verabe.
    [#1704](https://github.com/Azure/PSRule.Rules.Azure/issues/1704)
- General improvements:
  - Updated NSG documentation with code snippets and links by @simone-bennett.
    [#1607](https://github.com/Azure/PSRule.Rules.Azure/issues/1607)
  - Updated Application Gateway documentation with code snippets by @ms-sambell.
    [#1608](https://github.com/Azure/PSRule.Rules.Azure/issues/1608)
  - Updated SQL firewall rules documentation by @ms-sambell.
    [#1569](https://github.com/Azure/PSRule.Rules.Azure/issues/1569)
  - Updated Container Apps documentation and rule to new resource type by @marie-schmidt.
    [#1672](https://github.com/Azure/PSRule.Rules.Azure/issues/1672)
  - Updated KeyVault and FrontDoor documentation with code snippets by @lluppesms.
    [#1667](https://github.com/Azure/PSRule.Rules.Azure/issues/1667)
  - Added tag and annotation metadata from policy for rules generation by @BernieWhite.
    [#1652](https://github.com/Azure/PSRule.Rules.Azure/issues/1652)
- Bug fixes:
  - Fixed continue processing policy assignments on error by @BernieWhite.
    [#1651](https://github.com/Azure/PSRule.Rules.Azure/issues/1651)
  - Fixed handling of runtime assessment data by @BernieWhite.
    [#1707](https://github.com/Azure/PSRule.Rules.Azure/issues/1707)
  - Fixed conversion of type conditions to pre-conditions by @BernieWhite.
    [#1708](https://github.com/Azure/PSRule.Rules.Azure/issues/1708)

## v1.20.0-B0028 (pre-release)

What's changed since pre-release v1.20.0-B0004:

- New rules:
  - AKS:
    - Check clusters use Ephemeral OS disk by @BenjaminEngeset.
      [#1618](https://github.com/Azure/PSRule.Rules.Azure/issues/1618)
  - CDN:
    - Check CDN profile uses Front Door Standard or Premium tier by @BenjaminEngeset.
      [#1612](https://github.com/Azure/PSRule.Rules.Azure/issues/1612)
  - VMSS:
    - Check Linux VMSS has disabled password authentication by @BenjaminEngeset.
      [#1635](https://github.com/Azure/PSRule.Rules.Azure/issues/1635)
- Updated rules:
  - Azure Kubernetes Service:
    - Updated `Azure.AKS.Version` to use latest stable version `1.23.8` by @BernieWhite.
      [#1627](https://github.com/Azure/PSRule.Rules.Azure/issues/1627)
      - Use `AZURE_AKS_CLUSTER_MINIMUM_VERSION` to configure the minimum version of the cluster.
  - Event Grid:
    - Promoted `Azure.EventGrid.DisableLocalAuth` to GA rule set by @BernieWhite.
      [#1628](https://github.com/Azure/PSRule.Rules.Azure/issues/1628)
  - Key Vault:
    - Promoted `Azure.KeyVault.AutoRotationPolicy` to GA rule set by @BernieWhite.
      [#1629](https://github.com/Azure/PSRule.Rules.Azure/issues/1629)
- Engineering:
  - Bump PSRule to v2.4.0.
    [#1620](https://github.com/Azure/PSRule.Rules.Azure/pull/1620)
  - Updated provider data for analysis.
    [#1605](https://github.com/Azure/PSRule.Rules.Azure/pull/1605)
- Bug fixes:
  - Fixed function `dateTimeAdd` errors handling `utcNow` output by @BernieWhite.
    [#1637](https://github.com/Azure/PSRule.Rules.Azure/issues/1637)
  - Fixed inconclusive failure of `Azure.Deployment.AdminUsername` by @BernieWhite.
    [#1631](https://github.com/Azure/PSRule.Rules.Azure/issues/1631)

## v1.20.0-B0004 (pre-release)

What's changed since v1.19.1:

- New rules:
  - Azure Resources:
    - Check that nested deployments securely pass through administrator usernames by @ms-sambell.
      [#1479](https://github.com/Azure/PSRule.Rules.Azure/issues/1479)
- Engineering:
  - Bump Microsoft.NET.Test.Sdk to v17.3.1.
    [#1603](https://github.com/Azure/PSRule.Rules.Azure/pull/1603)

## v1.19.2

What's changed since v1.19.1:

- Bug fixes:
  - Fixed function `dateTimeAdd` errors handling `utcNow` output by @BernieWhite.
    [#1637](https://github.com/Azure/PSRule.Rules.Azure/issues/1637)

## v1.19.1

What's changed since v1.19.0:

- Bug fixes:
  - Fixed `Azure.VNET.UseNSGs` is missing exceptions by @BernieWhite.
    [#1609](https://github.com/Azure/PSRule.Rules.Azure/issues/1609)
    - Added exclusions for `RouteServerSubnet` and any subnet with a dedicated HSM delegation.

## v1.19.0

What's changed since v1.18.1:

- New rules:
  - Azure Kubernetes Service:
    - Check clusters use uptime SLA by @BenjaminEngeset.
      [#1601](https://github.com/Azure/PSRule.Rules.Azure/issues/1601)
- General improvements:
  - Updated rule level for the following rules by @BernieWhite.
    [#1551](https://github.com/Azure/PSRule.Rules.Azure/issues/1551)
    - Set `Azure.APIM.APIDescriptors` to warning from error.
    - Set `Azure.APIM.ProductDescriptors` to warning from error.
    - Set `Azure.Template.UseLocationParameter` to warning from error.
    - Set `Azure.Template.UseComments` to information from error.
    - Set `Azure.Template.UseDescriptions` to information from error.
  - Improve reporting of failing resource property for rules by @BernieWhite.
    [#1429](https://github.com/Azure/PSRule.Rules.Azure/issues/1429)
- Engineering:
  - Added publishing of symbols for NuGet packages by @BernieWhite.
    [#1549](https://github.com/Azure/PSRule.Rules.Azure/issues/1549)
  - Bump Az.Resources to v6.1.0.
    [#1557](https://github.com/Azure/PSRule.Rules.Azure/pull/1557)
  - Bump Microsoft.NET.Test.Sdk to v17.3.0.
    [#1563](https://github.com/Azure/PSRule.Rules.Azure/pull/1563)
  - Bump PSRule to v2.3.2.
    [#1574](https://github.com/Azure/PSRule.Rules.Azure/pull/1574)
  - Bump support projects to .NET 6 by @BernieWhite.
    [#1560](https://github.com/Azure/PSRule.Rules.Azure/issues/1560)
  - Bump BenchmarkDotNet to v0.13.2.
    [#1593](https://github.com/Azure/PSRule.Rules.Azure/pull/1593)
  - Bump BenchmarkDotNet.Diagnostics.Windows to v0.13.2.
    [#1594](https://github.com/Azure/PSRule.Rules.Azure/pull/1594)
  - Updated provider data for analysis.
    [#1598](https://github.com/Azure/PSRule.Rules.Azure/pull/1598)
- Bug fixes:
  - Fixed parameter files linked to bicep code via naming convention is not working by @BernieWhite.
    [#1582](https://github.com/Azure/PSRule.Rules.Azure/issues/1582)
  - Fixed handling of storage accounts sub-resources with CMK by @BernieWhite.
    [#1575](https://github.com/Azure/PSRule.Rules.Azure/issues/1575)

What's changed since pre-release v1.19.0-B0077:

- No additional changes.

## v1.19.0-B0077 (pre-release)

What's changed since pre-release v1.19.0-B0042:

- New rules:
  - Azure Kubernetes Service:
    - Check clusters use uptime SLA by @BenjaminEngeset.
      [#1601](https://github.com/Azure/PSRule.Rules.Azure/issues/1601)

## v1.19.0-B0042 (pre-release)

What's changed since pre-release v1.19.0-B0010:

- General improvements:
  - Improve reporting of failing resource property for rules by @BernieWhite.
    [#1429](https://github.com/Azure/PSRule.Rules.Azure/issues/1429)
- Engineering:
  - Bump PSRule to v2.3.2.
    [#1574](https://github.com/Azure/PSRule.Rules.Azure/pull/1574)
  - Bump support projects to .NET 6 by @BernieWhite.
    [#1560](https://github.com/Azure/PSRule.Rules.Azure/issues/1560)
  - Bump BenchmarkDotNet to v0.13.2.
    [#1593](https://github.com/Azure/PSRule.Rules.Azure/pull/1593)
  - Bump BenchmarkDotNet.Diagnostics.Windows to v0.13.2.
    [#1594](https://github.com/Azure/PSRule.Rules.Azure/pull/1594)
  - Updated provider data for analysis.
    [#1598](https://github.com/Azure/PSRule.Rules.Azure/pull/1598)
- Bug fixes:
  - Fixed parameter files linked to bicep code via naming convention is not working by @BernieWhite.
    [#1582](https://github.com/Azure/PSRule.Rules.Azure/issues/1582)
  - Fixed handling of storage accounts sub-resources with CMK by @BernieWhite.
    [#1575](https://github.com/Azure/PSRule.Rules.Azure/issues/1575)

## v1.19.0-B0010 (pre-release)

What's changed since v1.18.1:

- General improvements:
  - Updated rule level for the following rules by @BernieWhite.
    [#1551](https://github.com/Azure/PSRule.Rules.Azure/issues/1551)
    - Set `Azure.APIM.APIDescriptors` to warning from error.
    - Set `Azure.APIM.ProductDescriptors` to warning from error.
    - Set `Azure.Template.UseLocationParameter` to warning from error.
    - Set `Azure.Template.UseComments` to information from error.
    - Set `Azure.Template.UseDescriptions` to information from error.
- Engineering:
  - Added publishing of symbols for NuGet packages by @BernieWhite.
    [#1549](https://github.com/Azure/PSRule.Rules.Azure/issues/1549)
  - Bump PSRule to v2.3.1.
    [#1561](https://github.com/Azure/PSRule.Rules.Azure/pull/1561)
  - Bump Az.Resources to v6.1.0.
    [#1557](https://github.com/Azure/PSRule.Rules.Azure/pull/1557)
  - Bump Microsoft.NET.Test.Sdk to v17.3.0.
    [#1563](https://github.com/Azure/PSRule.Rules.Azure/pull/1563)

## v1.18.1

What's changed since v1.18.0:

- Bug fixes:
  - Fixed `Azure.APIM.HTTPBackend` reports failure when service URL is not defined by @BernieWhite.
    [#1555](https://github.com/Azure/PSRule.Rules.Azure/issues/1555)
  - Fixed `Azure.SQL.AAD` failure with newer API by @BernieWhite.
    [#1302](https://github.com/Azure/PSRule.Rules.Azure/issues/1302)

## v1.18.0

What's changed since v1.17.1:

- New rules:
  - Cognitive Services:
    - Check accounts use network access restrictions by @BernieWhite.
      [#1532](https://github.com/Azure/PSRule.Rules.Azure/issues/1532)
    - Check accounts use managed identities to access Azure resources by @BernieWhite.
      [#1532](https://github.com/Azure/PSRule.Rules.Azure/issues/1532)
    - Check accounts only accept requests using Azure AD identities by @BernieWhite.
      [#1532](https://github.com/Azure/PSRule.Rules.Azure/issues/1532)
    - Check accounts disable access using public endpoints by @BernieWhite.
      [#1532](https://github.com/Azure/PSRule.Rules.Azure/issues/1532)
- General improvements:
  - Added support for array `indexOf`, `lastIndexOf`, and `items` ARM functions by @BernieWhite.
    [#1440](https://github.com/Azure/PSRule.Rules.Azure/issues/1440)
  - Added support for `join` ARM function by @BernieWhite.
    [#1535](https://github.com/Azure/PSRule.Rules.Azure/issues/1535)
  - Improved output of full path to emitted resources by @BernieWhite.
    [#1523](https://github.com/Azure/PSRule.Rules.Azure/issues/1523)
- Engineering:
  - Bump Az.Resources to v6.0.1.
    [#1521](https://github.com/Azure/PSRule.Rules.Azure/pull/1521)
  - Updated provider data for analysis.
    [#1540](https://github.com/Azure/PSRule.Rules.Azure/pull/1540)
  - Bump xunit to v2.4.2.
    [#1542](https://github.com/Azure/PSRule.Rules.Azure/pull/1542)
  - Added readme and tags to NuGet by @BernieWhite.
    [#1513](https://github.com/Azure/PSRule.Rules.Azure/issues/1513)
- Bug fixes:
  - Fixed `Azure.SQL.TDE` is not required to enable Transparent Data Encryption for IaC by @BernieWhite.
    [#1530](https://github.com/Azure/PSRule.Rules.Azure/issues/1530)

What's changed since pre-release v1.18.0-B0027:

- No additional changes.

## v1.18.0-B0027 (pre-release)

What's changed since pre-release v1.18.0-B0010:

- New rules:
  - Cognitive Services:
    - Check accounts use network access restrictions by @BernieWhite.
      [#1532](https://github.com/Azure/PSRule.Rules.Azure/issues/1532)
    - Check accounts use managed identities to access Azure resources by @BernieWhite.
      [#1532](https://github.com/Azure/PSRule.Rules.Azure/issues/1532)
    - Check accounts only accept requests using Azure AD identities by @BernieWhite.
      [#1532](https://github.com/Azure/PSRule.Rules.Azure/issues/1532)
    - Check accounts disable access using public endpoints by @BernieWhite.
      [#1532](https://github.com/Azure/PSRule.Rules.Azure/issues/1532)
- General improvements:
  - Added support for array `indexOf`, `lastIndexOf`, and `items` ARM functions by @BernieWhite.
    [#1440](https://github.com/Azure/PSRule.Rules.Azure/issues/1440)
  - Added support for `join` ARM function by @BernieWhite.
    [#1535](https://github.com/Azure/PSRule.Rules.Azure/issues/1535)
- Engineering:
  - Updated provider data for analysis.
    [#1540](https://github.com/Azure/PSRule.Rules.Azure/pull/1540)
  - Bump xunit to v2.4.2.
    [#1542](https://github.com/Azure/PSRule.Rules.Azure/pull/1542)
- Bug fixes:
  - Fixed `Azure.SQL.TDE` is not required to enable Transparent Data Encryption for IaC by @BernieWhite.
    [#1530](https://github.com/Azure/PSRule.Rules.Azure/issues/1530)

## v1.18.0-B0010 (pre-release)

What's changed since pre-release v1.18.0-B0002:

- General improvements:
  - Improved output of full path to emitted resources by @BernieWhite.
    [#1523](https://github.com/Azure/PSRule.Rules.Azure/issues/1523)
- Engineering:
  - Bump Az.Resources to v6.0.1.
    [#1521](https://github.com/Azure/PSRule.Rules.Azure/pull/1521)

## v1.18.0-B0002 (pre-release)

What's changed since v1.17.1:

- Engineering:
  - Added readme and tags to NuGet by @BernieWhite.
    [#1513](https://github.com/Azure/PSRule.Rules.Azure/issues/1513)

## v1.17.1

What's changed since v1.17.0:

- Bug fixes:
  - Fixed union returns null when merged with built-in expansion objects by @BernieWhite.
    [#1515](https://github.com/Azure/PSRule.Rules.Azure/issues/1515)
  - Fixed missing zones in test for standalone VM by @BernieWhite.
    [#1506](https://github.com/Azure/PSRule.Rules.Azure/issues/1506)

## v1.17.0

What's changed since v1.16.1:

- New features:
  - Added more field count expression support for Azure Policy JSON rules by @ArmaanMcleod.
    [#181](https://github.com/Azure/PSRule.Rules.Azure/issues/181)
  - Added June 2022 baselines `Azure.GA_2022_06` and `Azure.Preview_2022_06` by @BernieWhite.
    [#1499](https://github.com/Azure/PSRule.Rules.Azure/issues/1499)
    - Includes rules released before or during June 2022.
    - Marked `Azure.GA_2022_03` and `Azure.Preview_2022_03` baselines as obsolete.
- New rules:
  - Deployment:
    - Check for secure values in outputs by @BernieWhite.
      [#297](https://github.com/Azure/PSRule.Rules.Azure/issues/297)
- Engineering:
  - Bump Newtonsoft.Json to v13.0.1.
    [#1494](https://github.com/Azure/PSRule.Rules.Azure/pull/1494)
  - Updated NuGet packaging metadata by @BernieWhite.
    [#1428](https://github.com/Azure/PSRule.Rules.Azure/pull/1428)
  - Updated provider data for analysis.
    [#1502](https://github.com/Azure/PSRule.Rules.Azure/pull/1502)
  - Bump PSRule to v2.2.0.
    [#1444](https://github.com/Azure/PSRule.Rules.Azure/pull/1444)
  - Updated NuGet packaging metadata by @BernieWhite.
    [#1428](https://github.com/Azure/PSRule.Rules.Azure/issues/1428)
- Bug fixes:
  - Fixed TDE property status to state by @Dylan-Prins.
    [#1505](https://github.com/Azure/PSRule.Rules.Azure/pull/1505)
  - Fixed the language expression value fails in outputs by @BernieWhite.
    [#1485](https://github.com/Azure/PSRule.Rules.Azure/issues/1485)

What's changed since pre-release v1.17.0-B0064:

- No additional changes.

## v1.17.0-B0064 (pre-release)

What's changed since pre-release v1.17.0-B0035:

- Engineering:
  - Updated provider data for analysis.
    [#1502](https://github.com/Azure/PSRule.Rules.Azure/pull/1502)
  - Bump PSRule to v2.2.0.
    [#1444](https://github.com/Azure/PSRule.Rules.Azure/pull/1444)
- Bug fixes:
  - Fixed TDE property status to state by @Dylan-Prins.
    [#1505](https://github.com/Azure/PSRule.Rules.Azure/pull/1505)

## v1.17.0-B0035 (pre-release)

What's changed since pre-release v1.17.0-B0014:

- New features:
  - Added June 2022 baselines `Azure.GA_2022_06` and `Azure.Preview_2022_06` by @BernieWhite.
    [#1499](https://github.com/Azure/PSRule.Rules.Azure/issues/1499)
    - Includes rules released before or during June 2022.
    - Marked `Azure.GA_2022_03` and `Azure.Preview_2022_03` baselines as obsolete.
- Engineering:
  - Bump Newtonsoft.Json to v13.0.1.
    [#1494](https://github.com/Azure/PSRule.Rules.Azure/pull/1494)
  - Updated NuGet packaging metadata by @BernieWhite.
    [#1428](https://github.com/Azure/PSRule.Rules.Azure/pull/1428)

## v1.17.0-B0014 (pre-release)

What's changed since v1.16.1:

- New features:
  - Added more field count expression support for Azure Policy JSON rules by @ArmaanMcleod.
    [#181](https://github.com/Azure/PSRule.Rules.Azure/issues/181)
- New rules:
  - Deployment:
    - Check for secure values in outputs by @BernieWhite.
      [#297](https://github.com/Azure/PSRule.Rules.Azure/issues/297)
- Engineering:
  - Updated NuGet packaging metadata by @BernieWhite.
    [#1428](https://github.com/Azure/PSRule.Rules.Azure/issues/1428)
- Bug fixes:
  - Fixed the language expression value fails in outputs by @BernieWhite.
    [#1485](https://github.com/Azure/PSRule.Rules.Azure/issues/1485)

## v1.16.1

What's changed since v1.16.0:

- Bug fixes:
  - Fixed TLS 1.3 support in `Azure.AppGw.SSLPolicy` by @BernieWhite.
    [#1469](https://github.com/Azure/PSRule.Rules.Azure/issues/1469)
  - Fixed Application Gateway referencing a WAF policy by @BernieWhite.
    [#1466](https://github.com/Azure/PSRule.Rules.Azure/issues/1466)

## v1.16.0

What's changed since v1.15.2:

- New rules:
  - App Service:
    - Check web apps have insecure FTP disabled by @BernieWhite.
      [#1436](https://github.com/Azure/PSRule.Rules.Azure/issues/1436)
    - Check web apps use a dedicated health probe by @BernieWhite.
      [#1437](https://github.com/Azure/PSRule.Rules.Azure/issues/1437)
- Updated rules:
  - Public IP:
    - Updated `Azure.PublicIP.AvailabilityZone` to exclude IP addresses for Azure Bastion by @BernieWhite.
      [#1442](https://github.com/Azure/PSRule.Rules.Azure/issues/1442)
      - Public IP addresses with the `resource-usage` tag set to `azure-bastion` are excluded.
- General improvements:
  - Added support for `dateTimeFromEpoch` and `dateTimeToEpoch` ARM functions by @BernieWhite.
    [#1451](https://github.com/Azure/PSRule.Rules.Azure/issues/1451)
- Engineering:
  - Updated built documentation to include rule ref and metadata by @BernieWhite.
    [#1432](https://github.com/Azure/PSRule.Rules.Azure/issues/1432)
  - Added ref properties for several rules by @BernieWhite.
    [#1430](https://github.com/Azure/PSRule.Rules.Azure/issues/1430)
  - Updated provider data for analysis.
    [#1453](https://github.com/Azure/PSRule.Rules.Azure/pull/1453)
  - Bump Microsoft.NET.Test.Sdk to v17.2.0.
    [#1410](https://github.com/Azure/PSRule.Rules.Azure/pull/1410)
  - Update CI checks to include required ref property by @BernieWhite.
    [#1431](https://github.com/Azure/PSRule.Rules.Azure/issues/1431)
  - Added ref properties for rules by @BernieWhite.
    [#1430](https://github.com/Azure/PSRule.Rules.Azure/issues/1430)
- Bug fixes:
  - Fixed `Azure.Template.UseVariables` does not accept function variables names by @BernieWhite.
    [#1427](https://github.com/Azure/PSRule.Rules.Azure/issues/1427)
  - Fixed dependency issue within Azure Pipelines `AzurePowerShell` task by @BernieWhite.
    [#1447](https://github.com/Azure/PSRule.Rules.Azure/issues/1447)
    - Removed dependency on `Az.Accounts` and `Az.Resources` from manifest.
      Pre-install these modules to use export cmdlets.

What's changed since pre-release v1.16.0-B0072:

- No additional changes.

## v1.16.0-B0072 (pre-release)

What's changed since pre-release v1.16.0-B0041:

- Engineering:
  - Update CI checks to include required ref property by @BernieWhite.
    [#1431](https://github.com/Azure/PSRule.Rules.Azure/issues/1431)
  - Added ref properties for rules by @BernieWhite.
    [#1430](https://github.com/Azure/PSRule.Rules.Azure/issues/1430)
- Bug fixes:
  - Fixed dependency issue within Azure Pipelines `AzurePowerShell` task by @BernieWhite.
    [#1447](https://github.com/Azure/PSRule.Rules.Azure/issues/1447)
    - Removed dependency on `Az.Accounts` and `Az.Resources` from manifest.
      Pre-install these modules to use export cmdlets.

## v1.16.0-B0041 (pre-release)

What's changed since pre-release v1.16.0-B0017:

- Updated rules:
  - Public IP:
    - Updated `Azure.PublicIP.AvailabilityZone` to exclude IP addresses for Azure Bastion by @BernieWhite.
      [#1442](https://github.com/Azure/PSRule.Rules.Azure/issues/1442)
      - Public IP addresses with the `resource-usage` tag set to `azure-bastion` are excluded.
- General improvements:
  - Added support for `dateTimeFromEpoch` and `dateTimeToEpoch` ARM functions by @BernieWhite.
    [#1451](https://github.com/Azure/PSRule.Rules.Azure/issues/1451)
- Engineering:
  - Updated built documentation to include rule ref and metadata by @BernieWhite.
    [#1432](https://github.com/Azure/PSRule.Rules.Azure/issues/1432)
  - Added ref properties for several rules by @BernieWhite.
    [#1430](https://github.com/Azure/PSRule.Rules.Azure/issues/1430)
  - Updated provider data for analysis.
    [#1453](https://github.com/Azure/PSRule.Rules.Azure/pull/1453)

## v1.16.0-B0017 (pre-release)

What's changed since v1.15.2:

- New rules:
  - App Service:
    - Check web apps have insecure FTP disabled by @BernieWhite.
      [#1436](https://github.com/Azure/PSRule.Rules.Azure/issues/1436)
    - Check web apps use a dedicated health probe by @BernieWhite.
      [#1437](https://github.com/Azure/PSRule.Rules.Azure/issues/1437)
- Engineering:
  - Bump Microsoft.NET.Test.Sdk to v17.2.0.
    [#1410](https://github.com/Azure/PSRule.Rules.Azure/pull/1410)
- Bug fixes:
  - Fixed `Azure.Template.UseVariables` does not accept function variables names by @BernieWhite.
    [#1427](https://github.com/Azure/PSRule.Rules.Azure/issues/1427)

## v1.15.2

What's changed since v1.15.1:

- Bug fixes:
  - Fixed `Azure.AppService.ManagedIdentity` does not accept both system and user assigned by @BernieWhite.
    [#1415](https://github.com/Azure/PSRule.Rules.Azure/issues/1415)
    - This also applies to:
      - `Azure.ADX.ManagedIdentity`
      - `Azure.APIM.ManagedIdentity`
      - `Azure.EventGrid.ManagedIdentity`
      - `Azure.Automation.ManagedIdentity`
  - Fixed Web apps with .NET 6 do not meet version constraint of `Azure.AppService.NETVersion` by @BernieWhite.
    [#1414](https://github.com/Azure/PSRule.Rules.Azure/issues/1414)
    - This also applies to `Azure.AppService.PHPVersion`.

## v1.15.1

What's changed since v1.15.0:

- Bug fixes:
  - Fixed exclusion of `dataCollectionRuleAssociations` from `Azure.Resource.UseTags` by @BernieWhite.
    [#1400](https://github.com/Azure/PSRule.Rules.Azure/issues/1400)
  - Fixed could not determine JSON object type for MockObject using CreateObject by @BernieWhite.
    [#1411](https://github.com/Azure/PSRule.Rules.Azure/issues/1411)
  - Fixed cannot bind argument to parameter 'Sku' because it is an empty string by @BernieWhite.
    [#1407](https://github.com/Azure/PSRule.Rules.Azure/issues/1407)

## v1.15.0

What's changed since v1.14.3:

- New features:
  - **Important change**: Added `Azure.Resource.SupportsTags` selector by @BernieWhite.
    [#1339](https://github.com/Azure/PSRule.Rules.Azure/issues/1339)
    - Use this selector in custom rules to filter rules to only run against resources that support tags.
    - This selector replaces the `SupportsTags` PowerShell function.
    - Using the `SupportsTag` function will now result in a warning.
    - The `SupportsTags` function will be removed in v2.
    - See [upgrade notes][1] for more information.
- Updated rules:
  - Azure Kubernetes Service:
    - Updated `Azure.AKS.Version` to use latest stable version `1.22.6` by @BernieWhite.
      [#1386](https://github.com/Azure/PSRule.Rules.Azure/issues/1386)
      - Use `AZURE_AKS_CLUSTER_MINIMUM_VERSION` to configure the minimum version of the cluster.
- Engineering:
  - Added code signing of module by @BernieWhite.
    [#1379](https://github.com/Azure/PSRule.Rules.Azure/issues/1379)
  - Added SBOM manifests to module by @BernieWhite.
    [#1380](https://github.com/Azure/PSRule.Rules.Azure/issues/1380)
  - Embedded provider and alias information as manifest resources by @BernieWhite.
    [#1383](https://github.com/Azure/PSRule.Rules.Azure/issues/1383)
    - Resources are minified and compressed to improve size and speed.
  - Added additional `nodeps` manifest that does not include dependencies for Az modules by @BernieWhite.
    [#1392](https://github.com/Azure/PSRule.Rules.Azure/issues/1392)
  - Bump Az.Accounts to 2.7.6. [#1338](https://github.com/Azure/PSRule.Rules.Azure/pull/1338)
  - Bump Az.Resources to 5.6.0. [#1338](https://github.com/Azure/PSRule.Rules.Azure/pull/1338)
  - Bump PSRule to 2.1.0. [#1338](https://github.com/Azure/PSRule.Rules.Azure/pull/1338)
  - Bump Pester to 5.3.3. [#1338](https://github.com/Azure/PSRule.Rules.Azure/pull/1338)
- Bug fixes:
  - Fixed dependency chain order when dependsOn copy by @BernieWhite.
    [#1381](https://github.com/Azure/PSRule.Rules.Azure/issues/1381)
  - Fixed error calling SupportsTags function by @BernieWhite.
    [#1401](https://github.com/Azure/PSRule.Rules.Azure/issues/1401)

What's changed since pre-release v1.15.0-B0053:

- Bug fixes:
  - Fixed error calling SupportsTags function by @BernieWhite.
    [#1401](https://github.com/Azure/PSRule.Rules.Azure/issues/1401)

## v1.15.0-B0053 (pre-release)

What's changed since pre-release v1.15.0-B0022:

- New features:
  - **Important change**: Added `Azure.Resource.SupportsTags` selector. [#1339](https://github.com/Azure/PSRule.Rules.Azure/issues/1339)
    - Use this selector in custom rules to filter rules to only run against resources that support tags.
    - This selector replaces the `SupportsTags` PowerShell function.
    - Using the `SupportsTag` function will now result in a warning.
    - The `SupportsTags` function will be removed in v2.
    - See [upgrade notes][1] for more information.
- Engineering:
  - Embedded provider and alias information as manifest resources. [#1383](https://github.com/Azure/PSRule.Rules.Azure/issues/1383)
    - Resources are minified and compressed to improve size and speed.
  - Added additional `nodeps` manifest that does not include dependencies for Az modules. [#1392](https://github.com/Azure/PSRule.Rules.Azure/issues/1392)
  - Bump Az.Accounts to 2.7.6. [#1338](https://github.com/Azure/PSRule.Rules.Azure/pull/1338)
  - Bump Az.Resources to 5.6.0. [#1338](https://github.com/Azure/PSRule.Rules.Azure/pull/1338)
  - Bump PSRule to 2.1.0. [#1338](https://github.com/Azure/PSRule.Rules.Azure/pull/1338)
  - Bump Pester to 5.3.3. [#1338](https://github.com/Azure/PSRule.Rules.Azure/pull/1338)

## v1.15.0-B0022 (pre-release)

What's changed since v1.14.3:

- Updated rules:
  - Azure Kubernetes Service:
    - Updated `Azure.AKS.Version` to use latest stable version `1.22.6`. [#1386](https://github.com/Azure/PSRule.Rules.Azure/issues/1386)
      - Use `AZURE_AKS_CLUSTER_MINIMUM_VERSION` to configure the minimum version of the cluster.
- Engineering:
  - Added code signing of module. [#1379](https://github.com/Azure/PSRule.Rules.Azure/issues/1379)
  - Added SBOM manifests to module. [#1380](https://github.com/Azure/PSRule.Rules.Azure/issues/1380)
- Bug fixes:
  - Fixed dependency chain order when dependsOn copy. [#1381](https://github.com/Azure/PSRule.Rules.Azure/issues/1381)

## v1.14.3

What's changed since v1.14.2:

- Bug fixes:
  - Fixed Azure Firewall threat intel mode reported for Secure VNET hubs. [#1365](https://github.com/Azure/PSRule.Rules.Azure/issues/1365)
  - Fixed array function handling with mock objects. [#1367](https://github.com/Azure/PSRule.Rules.Azure/issues/1367)

## v1.14.2

What's changed since v1.14.1:

- Bug fixes:
  - Fixed handling of parent resources when sub resource is in a separate deployment. [#1360](https://github.com/Azure/PSRule.Rules.Azure/issues/1360)

## v1.14.1

What's changed since v1.14.0:

- Bug fixes:
  - Fixed unable to set parameter defaults option with type object. [#1355](https://github.com/Azure/PSRule.Rules.Azure/issues/1355)

## v1.14.0

What's changed since v1.13.4:

- New features:
  - Added support for referencing resources in template. [#1315](https://github.com/Azure/PSRule.Rules.Azure/issues/1315)
    - The `reference()` function can be used to reference resources in template.
    - A placeholder value is still used for resources outside of the template.
  - Added March 2022 baselines `Azure.GA_2022_03` and `Azure.Preview_2022_03`. [#1334](https://github.com/Azure/PSRule.Rules.Azure/issues/1334)
    - Includes rules released before or during March 2022.
    - Marked `Azure.GA_2021_12` and `Azure.Preview_2021_12` baselines as obsolete.
  - **Experimental**: Cmdlets to validate objects with Azure policy conditions:
    - `Export-AzPolicyAssignmentData` - Exports policy assignment data. [#1266](https://github.com/Azure/PSRule.Rules.Azure/issues/1266)
    - `Export-AzPolicyAssignmentRuleData` - Exports JSON rules from policy assignment data. [#1278](https://github.com/Azure/PSRule.Rules.Azure/issues/1278)
    - `Get-AzPolicyAssignmentDataSource` - Discovers policy assignment data. [#1340](https://github.com/Azure/PSRule.Rules.Azure/issues/1340)
    - See cmdlet help for limitations and usage.
    - Additional information will be posted as this feature evolves [here](https://github.com/Azure/PSRule.Rules.Azure/discussions/1345).
- New rules:
  - SignalR Service:
    - Check services use Managed Identities. [#1306](https://github.com/Azure/PSRule.Rules.Azure/issues/1306)
    - Check services use a SKU with an SLA. [#1307](https://github.com/Azure/PSRule.Rules.Azure/issues/1307)
  - Web PubSub Service:
    - Check services use Managed Identities. [#1308](https://github.com/Azure/PSRule.Rules.Azure/issues/1308)
    - Check services use a SKU with an SLA. [#1309](https://github.com/Azure/PSRule.Rules.Azure/issues/1309)
- Updated rules:
  - Azure Kubernetes Service:
    - Updated `Azure.AKS.Version` to use latest stable version `1.21.9`. [#1318](https://github.com/Azure/PSRule.Rules.Azure/issues/1318)
      - Use `AZURE_AKS_CLUSTER_MINIMUM_VERSION` to configure the minimum version of the cluster.
- Engineering:
  - Cache Azure Policy Aliases. [#1277](https://github.com/Azure/PSRule.Rules.Azure/issues/1277)
  - Cleanup of additional alias metadata. [#1351](https://github.com/Azure/PSRule.Rules.Azure/pull/1351)
- Bug fixes:
  - Fixed index was out of range with split on mock properties. [#1327](https://github.com/Azure/PSRule.Rules.Azure/issues/1327)
  - Fixed mock objects with no properties. [#1347](https://github.com/Azure/PSRule.Rules.Azure/issues/1347)
  - Fixed sub-resources nesting by scope regression. [#1348](https://github.com/Azure/PSRule.Rules.Azure/issues/1348)
  - Fixed expand of runtime properties on reference objects. [#1324](https://github.com/Azure/PSRule.Rules.Azure/issues/1324)
  - Fixed processing of deployment outputs. [#1316](https://github.com/Azure/PSRule.Rules.Azure/issues/1316)

What's changed since pre-release v1.14.0-B2204013:

- No additional changes.

## v1.14.0-B2204013 (pre-release)

What's changed since pre-release v1.14.0-B2204007:

- Engineering:
  - Cleanup of additional alias metadata. [#1351](https://github.com/Azure/PSRule.Rules.Azure/pull/1351)

## v1.14.0-B2204007 (pre-release)

What's changed since pre-release v1.14.0-B2203117:

- Bug fixes:
  - Fixed mock objects with no properties. [#1347](https://github.com/Azure/PSRule.Rules.Azure/issues/1347)
  - Fixed sub-resources nesting by scope regression. [#1348](https://github.com/Azure/PSRule.Rules.Azure/issues/1348)

## v1.14.0-B2203117 (pre-release)

What's changed since pre-release v1.14.0-B2203088:

- New features:
  - **Experimental**: Cmdlets to validate objects with Azure policy conditions:
    - `Export-AzPolicyAssignmentData` - Exports policy assignment data. [#1266](https://github.com/Azure/PSRule.Rules.Azure/issues/1266)
    - `Export-AzPolicyAssignmentRuleData` - Exports JSON rules from policy assignment data. [#1278](https://github.com/Azure/PSRule.Rules.Azure/issues/1278)
    - `Get-AzPolicyAssignmentDataSource` - Discovers policy assignment data. [#1340](https://github.com/Azure/PSRule.Rules.Azure/issues/1340)
    - See cmdlet help for limitations and usage.
    - Additional information will be posted as this feature evolves [here](https://github.com/Azure/PSRule.Rules.Azure/discussions/1345).
- Engineering:
  - Cache Azure Policy Aliases. [#1277](https://github.com/Azure/PSRule.Rules.Azure/issues/1277)
- Bug fixes:
  - Fixed index was out of range with split on mock properties. [#1327](https://github.com/Azure/PSRule.Rules.Azure/issues/1327)

## v1.14.0-B2203088 (pre-release)

What's changed since pre-release v1.14.0-B2203066:

- New features:
  - Added March 2022 baselines `Azure.GA_2022_03` and `Azure.Preview_2022_03`. [#1334](https://github.com/Azure/PSRule.Rules.Azure/issues/1334)
    - Includes rules released before or during March 2022.
    - Marked `Azure.GA_2021_12` and `Azure.Preview_2021_12` baselines as obsolete.
- Bug fixes:
  - Fixed expand of runtime properties on reference objects. [#1324](https://github.com/Azure/PSRule.Rules.Azure/issues/1324)

## v1.14.0-B2203066 (pre-release)

What's changed since v1.13.4:

- New features:
  - Added support for referencing resources in template. [#1315](https://github.com/Azure/PSRule.Rules.Azure/issues/1315)
    - The `reference()` function can be used to reference resources in template.
    - A placeholder value is still used for resources outside of the template.
- New rules:
  - SignalR Service:
    - Check services use Managed Identities. [#1306](https://github.com/Azure/PSRule.Rules.Azure/issues/1306)
    - Check services use a SKU with an SLA. [#1307](https://github.com/Azure/PSRule.Rules.Azure/issues/1307)
  - Web PubSub Service:
    - Check services use Managed Identities. [#1308](https://github.com/Azure/PSRule.Rules.Azure/issues/1308)
    - Check services use a SKU with an SLA. [#1309](https://github.com/Azure/PSRule.Rules.Azure/issues/1309)
- Updated rules:
  - Azure Kubernetes Service:
    - Updated `Azure.AKS.Version` to use latest stable version `1.21.9`. [#1318](https://github.com/Azure/PSRule.Rules.Azure/issues/1318)
      - Use `AZURE_AKS_CLUSTER_MINIMUM_VERSION` to configure the minimum version of the cluster.
- Bug fixes:
  - Fixed processing of deployment outputs. [#1316](https://github.com/Azure/PSRule.Rules.Azure/issues/1316)

## v1.13.4

What's changed since v1.13.3:

- Bug fixes:
  - Fixed virtual network without any subnets is invalid. [#1303](https://github.com/Azure/PSRule.Rules.Azure/issues/1303)
  - Fixed container registry rules that require a premium tier. [#1304](https://github.com/Azure/PSRule.Rules.Azure/issues/1304)
    - Rules `Azure.ACR.Retention` and `Azure.ACR.ContentTrust` are now only run against premium instances.

## v1.13.3

What's changed since v1.13.2:

- Bug fixes:
  - Fixed bicep build timeout for complex deployments. [#1299](https://github.com/Azure/PSRule.Rules.Azure/issues/1299)

## v1.13.2

What's changed since v1.13.1:

- Engineering:
  - Bump PowerShellStandard.Library to 5.1.1. [#1295](https://github.com/Azure/PSRule.Rules.Azure/pull/1295)
- Bug fixes:
  - Fixed nested resource loops. [#1293](https://github.com/Azure/PSRule.Rules.Azure/issues/1293)

## v1.13.1

What's changed since v1.13.0:

- Bug fixes:
  - Fixed parsing of nested quote pairs within JSON function. [#1288](https://github.com/Azure/PSRule.Rules.Azure/issues/1288)

## v1.13.0

What's changed since v1.12.2:

- New features:
  - Added support for setting defaults for required parameters. [#1065](https://github.com/Azure/PSRule.Rules.Azure/issues/1065)
    - When specified, the value will be used when a parameter value is not provided.
  - Added support expanding Bicep from parameter files. [#1160](https://github.com/Azure/PSRule.Rules.Azure/issues/1160)
- New rules:
  - Azure Cache for Redis:
    - Limit public access for Azure Cache for Redis instances. [#935](https://github.com/Azure/PSRule.Rules.Azure/issues/935)
  - Container App:
    - Check insecure ingress is not enabled (preview). [#1252](https://github.com/Azure/PSRule.Rules.Azure/issues/1252)
  - Key Vault:
    - Check key auto-rotation is enabled (preview). [#1159](https://github.com/Azure/PSRule.Rules.Azure/issues/1159)
  - Recovery Services Vault:
    - Check vaults have replication alerts configured. [#7](https://github.com/Azure/PSRule.Rules.Azure/issues/7)
- Engineering:
  - Automatically build baseline docs. [#1242](https://github.com/Azure/PSRule.Rules.Azure/issues/1242)
  - Bump PSRule dependency to v1.11.1. [#1269](https://github.com/Azure/PSRule.Rules.Azure/pull/1269)
- Bug fixes:
  - Fixed empty value with strong type. [#1258](https://github.com/Azure/PSRule.Rules.Azure/issues/1258)
  - Fixed error with empty logic app trigger. [#1249](https://github.com/Azure/PSRule.Rules.Azure/issues/1249)
  - Fixed out of order parameters. [#1257](https://github.com/Azure/PSRule.Rules.Azure/issues/1257)
  - Fixed mapping default configuration causes cast exception. [#1274](https://github.com/Azure/PSRule.Rules.Azure/issues/1274)
  - Fixed resource id is incorrectly built for sub resource types. [#1279](https://github.com/Azure/PSRule.Rules.Azure/issues/1279)

What's changed since pre-release v1.13.0-B2202113:

- No additional changes.

## v1.13.0-B2202113 (pre-release)

What's changed since pre-release v1.13.0-B2202108:

- Bug fixes:
  - Fixed resource id is incorrectly built for sub resource types. [#1279](https://github.com/Azure/PSRule.Rules.Azure/issues/1279)

## v1.13.0-B2202108 (pre-release)

What's changed since pre-release v1.13.0-B2202103:

- Bug fixes:
  - Fixed mapping default configuration causes cast exception. [#1274](https://github.com/Azure/PSRule.Rules.Azure/issues/1274)

## v1.13.0-B2202103 (pre-release)

What's changed since pre-release v1.13.0-B2202090:

- Engineering:
  - Bump PSRule dependency to v1.11.1. [#1269](https://github.com/Azure/PSRule.Rules.Azure/pull/1269)
- Bug fixes:
  - Fixed out of order parameters. [#1257](https://github.com/Azure/PSRule.Rules.Azure/issues/1257)

## v1.13.0-B2202090 (pre-release)

What's changed since pre-release v1.13.0-B2202063:

- New rules:
  - Azure Cache for Redis:
    - Limit public access for Azure Cache for Redis instances. [#935](https://github.com/Azure/PSRule.Rules.Azure/issues/935)
- Engineering:
  - Automatically build baseline docs. [#1242](https://github.com/Azure/PSRule.Rules.Azure/issues/1242)
- Bug fixes:
  - Fixed empty value with strong type. [#1258](https://github.com/Azure/PSRule.Rules.Azure/issues/1258)

## v1.13.0-B2202063 (pre-release)

What's changed since v1.12.2:

- New features:
  - Added support for setting defaults for required parameters. [#1065](https://github.com/Azure/PSRule.Rules.Azure/issues/1065)
    - When specified, the value will be used when a parameter value is not provided.
  - Added support expanding Bicep from parameter files. [#1160](https://github.com/Azure/PSRule.Rules.Azure/issues/1160)
- New rules:
  - Container App:
    - Check insecure ingress is not enabled (preview). [#1252](https://github.com/Azure/PSRule.Rules.Azure/issues/1252)
  - Key Vault:
    - Check key auto-rotation is enabled (preview). [#1159](https://github.com/Azure/PSRule.Rules.Azure/issues/1159)
  - Recovery Services Vault:
    - Check vaults have replication alerts configured. [#7](https://github.com/Azure/PSRule.Rules.Azure/issues/7)
- Bug fixes:
  - Fixed error with empty logic app trigger. [#1249](https://github.com/Azure/PSRule.Rules.Azure/issues/1249)

## v1.12.2

What's changed since v1.12.1:

- Bug fixes:
  - Fixed detect strong type requirements for nested deployments. [#1235](https://github.com/Azure/PSRule.Rules.Azure/issues/1235)

## v1.12.1

What's changed since v1.12.0:

- Bug fixes:
  - Fixed Bicep already exists with PSRule v2. [#1232](https://github.com/Azure/PSRule.Rules.Azure/issues/1232)

## v1.12.0

What's changed since v1.11.1:

- New rules:
  - Data Explorer:
    - Check clusters use Managed Identities. [#1207](https://github.com/Azure/PSRule.Rules.Azure/issues/1207)
    - Check clusters use a SKU with a SLA. [#1208](https://github.com/Azure/PSRule.Rules.Azure/issues/1208)
    - Check clusters use disk encryption. [#1209](https://github.com/Azure/PSRule.Rules.Azure/issues/1209)
    - Check clusters are in use with databases. [#1215](https://github.com/Azure/PSRule.Rules.Azure/issues/1215)
  - Event Hub:
    - Check namespaces are in use with event hubs. [#1216](https://github.com/Azure/PSRule.Rules.Azure/issues/1216)
    - Check namespaces only accept identity-based authentication. [#1217](https://github.com/Azure/PSRule.Rules.Azure/issues/1217)
  - Azure Recovery Services Vault:
    - Check vaults use geo-redundant storage. [#5](https://github.com/Azure/PSRule.Rules.Azure/issues/5)
  - Service Bus:
    - Check namespaces are in use with queues and topics. [#1218](https://github.com/Azure/PSRule.Rules.Azure/issues/1218)
    - Check namespaces only accept identity-based authentication. [#1219](https://github.com/Azure/PSRule.Rules.Azure/issues/1219)
- Updated rules:
  - Azure Kubernetes Service:
    - Updated `Azure.AKS.Version` to use latest stable version `1.21.7`. [#1188](https://github.com/Azure/PSRule.Rules.Azure/issues/1188)
      - Pinned latest GA baseline `Azure.GA_2021_12` to previous version `1.20.5`.
      - Use `AZURE_AKS_CLUSTER_MINIMUM_VERSION` to configure the minimum version of the cluster.
  - Azure API Management:
    - Check service disabled insecure ciphers.
      [#1128](https://github.com/Azure/PSRule.Rules.Azure/issues/1128)
    - Refactored the cipher and protocol rule into individual rules.
      - `Azure.APIM.Protocols`
      - `Azure.APIM.Ciphers`
- General improvements:
  - **Important change:** Replaced `Azure_AKSMinimumVersion` option with `AZURE_AKS_CLUSTER_MINIMUM_VERSION`. [#941](https://github.com/Azure/PSRule.Rules.Azure/issues/941)
    - For compatibility, if `Azure_AKSMinimumVersion` is set it will be used instead of `AZURE_AKS_CLUSTER_MINIMUM_VERSION`.
    - If only `AZURE_AKS_CLUSTER_MINIMUM_VERSION` is set, this value will be used.
    - The default will be used neither options are configured.
    - If `Azure_AKSMinimumVersion` is set a warning will be generated until the configuration is removed.
    - Support for `Azure_AKSMinimumVersion` is deprecated and will be removed in v2.
    - See [upgrade notes][1] for details.
- Bug fixes:
  - Fixed false positive of blob container with access unspecified. [#1212](https://github.com/Azure/PSRule.Rules.Azure/issues/1212)

What's changed since pre-release v1.12.0-B2201086:

- No additional changes.

## v1.12.0-B2201086 (pre-release)

What's changed since pre-release v1.12.0-B2201067:

- New rules:
  - Data Explorer:
    - Check clusters are in use with databases. [#1215](https://github.com/Azure/PSRule.Rules.Azure/issues/1215)
  - Event Hub:
    - Check namespaces are in use with event hubs. [#1216](https://github.com/Azure/PSRule.Rules.Azure/issues/1216)
    - Check namespaces only accept identity-based authentication. [#1217](https://github.com/Azure/PSRule.Rules.Azure/issues/1217)
  - Azure Recovery Services Vault:
    - Check vaults use geo-redundant storage. [#5](https://github.com/Azure/PSRule.Rules.Azure/issues/5)
  - Service Bus:
    - Check namespaces are in use with queues and topics. [#1218](https://github.com/Azure/PSRule.Rules.Azure/issues/1218)
    - Check namespaces only accept identity-based authentication. [#1219](https://github.com/Azure/PSRule.Rules.Azure/issues/1219)

## v1.12.0-B2201067 (pre-release)

What's changed since pre-release v1.12.0-B2201054:

- New rules:
  - Data Explorer:
    - Check clusters use Managed Identities. [#1207](https://github.com/Azure/PSRule.Rules.Azure/issues/1207)
    - Check clusters use a SKU with a SLA. [#1208](https://github.com/Azure/PSRule.Rules.Azure/issues/1208)
    - Check clusters use disk encryption. [#1209](https://github.com/Azure/PSRule.Rules.Azure/issues/1209)
- Bug fixes:
  - Fixed false positive of blob container with access unspecified. [#1212](https://github.com/Azure/PSRule.Rules.Azure/issues/1212)

## v1.12.0-B2201054 (pre-release)

What's changed since v1.11.1:

- Updated rules:
  - Azure Kubernetes Service:
    - Updated `Azure.AKS.Version` to use latest stable version `1.21.7`. [#1188](https://github.com/Azure/PSRule.Rules.Azure/issues/1188)
      - Pinned latest GA baseline `Azure.GA_2021_12` to previous version `1.20.5`.
      - Use `AZURE_AKS_CLUSTER_MINIMUM_VERSION` to configure the minimum version of the cluster.
  - Azure API Management:
    - Check service disabled insecure ciphers.
      [#1128](https://github.com/Azure/PSRule.Rules.Azure/issues/1128)
    - Refactored the cipher and protocol rule into individual rules.
      - `Azure.APIM.Protocols`
      - `Azure.APIM.Ciphers`
- General improvements:
  - **Important change:** Replaced `Azure_AKSMinimumVersion` option with `AZURE_AKS_CLUSTER_MINIMUM_VERSION`. [#941](https://github.com/Azure/PSRule.Rules.Azure/issues/941)
    - For compatibility, if `Azure_AKSMinimumVersion` is set it will be used instead of `AZURE_AKS_CLUSTER_MINIMUM_VERSION`.
    - If only `AZURE_AKS_CLUSTER_MINIMUM_VERSION` is set, this value will be used.
    - The default will be used neither options are configured.
    - If `Azure_AKSMinimumVersion` is set a warning will be generated until the configuration is removed.
    - Support for `Azure_AKSMinimumVersion` is deprecated and will be removed in v2.
    - See [upgrade notes][1] for details.

## v1.11.1

What's changed since v1.11.0:

- Bug fixes:
  - Fixed `Azure.AKS.CNISubnetSize` rule to use CNI selector. [#1178](https://github.com/Azure/PSRule.Rules.Azure/issues/1178)

## v1.11.0

What's changed since v1.10.4:

- New features:
  - Added baselines containing only Azure preview features. [#1129](https://github.com/Azure/PSRule.Rules.Azure/issues/1129)
    - Added baseline `Azure.Preview_2021_09`.
    - Added baseline `Azure.Preview_2021_12`.
  - Added `Azure.GA_2021_12` baseline. [#1146](https://github.com/Azure/PSRule.Rules.Azure/issues/1146)
    - Includes rules released before or during December 2021 for Azure GA features.
    - Marked baseline `Azure.GA_2021_09` as obsolete.
  - Bicep support promoted from experimental to generally available (GA). [#1176](https://github.com/Azure/PSRule.Rules.Azure/issues/1176)
- New rules:
  - All resources:
    - Check comments for each template resource. [#969](https://github.com/Azure/PSRule.Rules.Azure/issues/969)
  - Automation Account:
    - Automation accounts should enable diagnostic logs. [#1075](https://github.com/Azure/PSRule.Rules.Azure/issues/1075)
  - Azure Kubernetes Service:
    - Check clusters have the HTTP application routing add-on disabled. [#1131](https://github.com/Azure/PSRule.Rules.Azure/issues/1131)
    - Check clusters use the Secrets Store CSI Driver add-on. [#992](https://github.com/Azure/PSRule.Rules.Azure/issues/992)
    - Check clusters autorotation with the Secrets Store CSI Driver add-on. [#993](https://github.com/Azure/PSRule.Rules.Azure/issues/993)
    - Check clusters use Azure AD Pod Managed Identities (preview). [#991](https://github.com/Azure/PSRule.Rules.Azure/issues/991)
  - Azure Redis Cache:
    - Use availability zones for Azure Cache for Redis for regions that support it. [#1078](https://github.com/Azure/PSRule.Rules.Azure/issues/1078)
      - `Azure.Redis.AvailabilityZone`
      - `Azure.RedisEnterprise.Zones`
  - Application Security Group:
    - Check Application Security Groups meet naming requirements. [#1110](https://github.com/Azure/PSRule.Rules.Azure/issues/1110)
  - Firewall:
    - Check Firewalls meet naming requirements. [#1110](https://github.com/Azure/PSRule.Rules.Azure/issues/1110)
    - Check Firewall policies meet naming requirements. [#1110](https://github.com/Azure/PSRule.Rules.Azure/issues/1110)
  - Private Endpoint:
    - Check Private Endpoints meet naming requirements. [#1110](https://github.com/Azure/PSRule.Rules.Azure/issues/1110)
  - Virtual WAN:
    - Check Virtual WANs meet naming requirements. [#1110](https://github.com/Azure/PSRule.Rules.Azure/issues/1110)
- Updated rules:
  - Azure Kubernetes Service:
    - Promoted `Azure.AKS.AutoUpgrade` to GA rule set. [#1130](https://github.com/Azure/PSRule.Rules.Azure/issues/1130)
- General improvements:
  - Added support for template function `tenant()`. [#1124](https://github.com/Azure/PSRule.Rules.Azure/issues/1124)
  - Added support for template function `managementGroup()`. [#1125](https://github.com/Azure/PSRule.Rules.Azure/issues/1125)
  - Added support for template function `pickZones()`. [#518](https://github.com/Azure/PSRule.Rules.Azure/issues/518)
- Engineering:
  - Rule refactoring of rules from PowerShell to YAML. [#1109](https://github.com/Azure/PSRule.Rules.Azure/issues/1109)
    - The following rules were refactored:
      - `Azure.LB.Name`
      - `Azure.NSG.Name`
      - `Azure.Firewall.Mode`
      - `Azure.Route.Name`
      - `Azure.VNET.Name`
      - `Azure.VNG.Name`
      - `Azure.VNG.ConnectionName`
      - `Azure.AppConfig.SKU`
      - `Azure.AppConfig.Name`
      - `Azure.AppInsights.Workspace`
      - `Azure.AppInsights.Name`
      - `Azure.Cosmos.AccountName`
      - `Azure.FrontDoor.State`
      - `Azure.FrontDoor.Name`
      - `Azure.FrontDoor.WAF.Mode`
      - `Azure.FrontDoor.WAF.Enabled`
      - `Azure.FrontDoor.WAF.Name`
      - `Azure.AKS.MinNodeCount`
      - `Azure.AKS.ManagedIdentity`
      - `Azure.AKS.StandardLB`
      - `Azure.AKS.AzurePolicyAddOn`
      - `Azure.AKS.ManagedAAD`
      - `Azure.AKS.AuthorizedIPs`
      - `Azure.AKS.LocalAccounts`
      - `Azure.AKS.AzureRBAC`
- Bug fixes:
  - Fixed output of Bicep informational and warning messages in error stream. [#1157](https://github.com/Azure/PSRule.Rules.Azure/issues/1157)

What's changed since pre-release v1.11.0-B2112112:

- New features:
  - Bicep support promoted from experimental to generally available (GA). [#1176](https://github.com/Azure/PSRule.Rules.Azure/issues/1176)

## v1.11.0-B2112112 (pre-release)

What's changed since pre-release v1.11.0-B2112104:

- New rules:
  - Azure Redis Cache:
    - Use availability zones for Azure Cache for Redis for regions that support it. [#1078](https://github.com/Azure/PSRule.Rules.Azure/issues/1078)
      - `Azure.Redis.AvailabilityZone`
      - `Azure.RedisEnterprise.Zones`

## v1.11.0-B2112104 (pre-release)

What's changed since pre-release v1.11.0-B2112073:

- New rules:
  - Azure Kubernetes Service:
    - Check clusters use Azure AD Pod Managed Identities (preview). [#991](https://github.com/Azure/PSRule.Rules.Azure/issues/991)
- Engineering:
  - Rule refactoring of rules from PowerShell to YAML. [#1109](https://github.com/Azure/PSRule.Rules.Azure/issues/1109)
    - The following rules were refactored:
      - `Azure.AppConfig.SKU`
      - `Azure.AppConfig.Name`
      - `Azure.AppInsights.Workspace`
      - `Azure.AppInsights.Name`
      - `Azure.Cosmos.AccountName`
      - `Azure.FrontDoor.State`
      - `Azure.FrontDoor.Name`
      - `Azure.FrontDoor.WAF.Mode`
      - `Azure.FrontDoor.WAF.Enabled`
      - `Azure.FrontDoor.WAF.Name`
      - `Azure.AKS.MinNodeCount`
      - `Azure.AKS.ManagedIdentity`
      - `Azure.AKS.StandardLB`
      - `Azure.AKS.AzurePolicyAddOn`
      - `Azure.AKS.ManagedAAD`
      - `Azure.AKS.AuthorizedIPs`
      - `Azure.AKS.LocalAccounts`
      - `Azure.AKS.AzureRBAC`
- Bug fixes:
  - Fixed output of Bicep informational and warning messages in error stream. [#1157](https://github.com/Azure/PSRule.Rules.Azure/issues/1157)
  - Fixed obsolete flag for baseline `Azure.Preview_2021_12`. [#1166](https://github.com/Azure/PSRule.Rules.Azure/issues/1166)

## v1.11.0-B2112073 (pre-release)

What's changed since pre-release v1.11.0-B2112024:

- New features:
  - Added baselines containing only Azure preview features. [#1129](https://github.com/Azure/PSRule.Rules.Azure/issues/1129)
    - Added baseline `Azure.Preview_2021_09`.
    - Added baseline `Azure.Preview_2021_12`.
  - Added `Azure.GA_2021_12` baseline. [#1146](https://github.com/Azure/PSRule.Rules.Azure/issues/1146)
    - Includes rules released before or during December 2021 for Azure GA features.
    - Marked baseline `Azure.GA_2021_09` as obsolete.
- New rules:
  - All resources:
    - Check comments for each template resource. [#969](https://github.com/Azure/PSRule.Rules.Azure/issues/969)
- Bug fixes:
  - Fixed template function `equals` parameter count mismatch. [#1137](https://github.com/Azure/PSRule.Rules.Azure/issues/1137)
  - Fixed copy loop on nested deployment parameters is not handled. [#1144](https://github.com/Azure/PSRule.Rules.Azure/issues/1144)
  - Fixed outer copy loop of nested deployment. [#1154](https://github.com/Azure/PSRule.Rules.Azure/issues/1154)

## v1.11.0-B2112024 (pre-release)

What's changed since pre-release v1.11.0-B2111014:

- New rules:
  - Azure Kubernetes Service:
    - Check clusters have the HTTP application routing add-on disabled. [#1131](https://github.com/Azure/PSRule.Rules.Azure/issues/1131)
    - Check clusters use the Secrets Store CSI Driver add-on. [#992](https://github.com/Azure/PSRule.Rules.Azure/issues/992)
    - Check clusters autorotation with the Secrets Store CSI Driver add-on. [#993](https://github.com/Azure/PSRule.Rules.Azure/issues/993)
  - Automation Account:
    - Automation accounts should enable diagnostic logs. [#1075](https://github.com/Azure/PSRule.Rules.Azure/issues/1075)
- Updated rules:
  - Azure Kubernetes Service:
    - Promoted `Azure.AKS.AutoUpgrade` to GA rule set. [#1130](https://github.com/Azure/PSRule.Rules.Azure/issues/1130)
- General improvements:
  - Added support for template function `tenant()`. [#1124](https://github.com/Azure/PSRule.Rules.Azure/issues/1124)
  - Added support for template function `managementGroup()`. [#1125](https://github.com/Azure/PSRule.Rules.Azure/issues/1125)
  - Added support for template function `pickZones()`. [#518](https://github.com/Azure/PSRule.Rules.Azure/issues/518)
- Bug fixes:
  - Fixed `Azure.Policy.WaiverExpiry` date conversion. [#1118](https://github.com/Azure/PSRule.Rules.Azure/issues/1118)

## v1.11.0-B2111014 (pre-release)

What's changed since v1.10.0:

- New rules:
  - Application Security Group:
    - Check Application Security Groups meet naming requirements. [#1110](https://github.com/Azure/PSRule.Rules.Azure/issues/1110)
  - Firewall:
    - Check Firewalls meet naming requirements. [#1110](https://github.com/Azure/PSRule.Rules.Azure/issues/1110)
    - Check Firewall policies meet naming requirements. [#1110](https://github.com/Azure/PSRule.Rules.Azure/issues/1110)
  - Private Endpoint:
    - Check Private Endpoints meet naming requirements. [#1110](https://github.com/Azure/PSRule.Rules.Azure/issues/1110)
  - Virtual WAN:
    - Check Virtual WANs meet naming requirements. [#1110](https://github.com/Azure/PSRule.Rules.Azure/issues/1110)
- Engineering:
  - Rule refactoring of rules from PowerShell to YAML. [#1109](https://github.com/Azure/PSRule.Rules.Azure/issues/1109)
    - The following rules were refactored:
      - `Azure.LB.Name`
      - `Azure.NSG.Name`
      - `Azure.Firewall.Mode`
      - `Azure.Route.Name`
      - `Azure.VNET.Name`
      - `Azure.VNG.Name`
      - `Azure.VNG.ConnectionName`

## v1.10.4

What's changed since v1.10.3:

- Bug fixes:
  - Fixed outer copy loop of nested deployment. [#1154](https://github.com/Azure/PSRule.Rules.Azure/issues/1154)

## v1.10.3

What's changed since v1.10.2:

- Bug fixes:
  - Fixed copy loop on nested deployment parameters is not handled. [#1144](https://github.com/Azure/PSRule.Rules.Azure/issues/1144)

## v1.10.2

What's changed since v1.10.1:

- Bug fixes:
  - Fixed template function `equals` parameter count mismatch. [#1137](https://github.com/Azure/PSRule.Rules.Azure/issues/1137)

## v1.10.1

What's changed since v1.10.0:

- Bug fixes:
  - Fixed `Azure.Policy.WaiverExpiry` date conversion. [#1118](https://github.com/Azure/PSRule.Rules.Azure/issues/1118)

## v1.10.0

What's changed since v1.9.1:

- New features:
  - Added support for parameter strong types. [#1083](https://github.com/Azure/PSRule.Rules.Azure/issues/1083)
    - The value of string parameters can be tested against the expected type.
    - When configuring a location strong type, the parameter value must be a valid Azure location.
    - When configuring a resource type strong type, the parameter value must be a matching resource Id.
- New rules:
  - All resources:
    - Check template expressions do not exceed a maximum length. [#1006](https://github.com/Azure/PSRule.Rules.Azure/issues/1006)
  - Automation Service:
    - Check automation accounts should use managed identities for authentication. [#1074](https://github.com/Azure/PSRule.Rules.Azure/issues/1074)
  - Event Grid:
    - Check topics and domains use managed identities. [#1091](https://github.com/Azure/PSRule.Rules.Azure/issues/1091)
    - Check topics and domains use private endpoints. [#1092](https://github.com/Azure/PSRule.Rules.Azure/issues/1092)
    - Check topics and domains use identity-based authentication. [#1093](https://github.com/Azure/PSRule.Rules.Azure/issues/1093)
- General improvements:
  - Updated default baseline to use module configuration. [#1089](https://github.com/Azure/PSRule.Rules.Azure/issues/1089)
- Engineering:
  - Bump PSRule dependency to v1.9.0. [#1081](https://github.com/Azure/PSRule.Rules.Azure/issues/1081)
  - Bump Microsoft.CodeAnalysis.NetAnalyzers to v6.0.0. [#1080](https://github.com/Azure/PSRule.Rules.Azure/pull/1080)
  - Bump Microsoft.SourceLink.GitHub to 1.1.1. [#1085](https://github.com/Azure/PSRule.Rules.Azure/pull/1085)
- Bug fixes:
  - Fixed expansion of secret references. [#1098](https://github.com/Azure/PSRule.Rules.Azure/issues/1098)
  - Fixed handling of tagging for deployments. [#1099](https://github.com/Azure/PSRule.Rules.Azure/issues/1099)
  - Fixed strong type issue flagged with empty defaultValue string. [#1100](https://github.com/Azure/PSRule.Rules.Azure/issues/1100)

What's changed since pre-release v1.10.0-B2111081:

- No additional changes.

## v1.10.0-B2111081 (pre-release)

What's changed since pre-release v1.10.0-B2111072:

- New rules:
  - Automation Service:
    - Automation accounts should use managed identities for authentication. [#1074](https://github.com/Azure/PSRule.Rules.Azure/issues/1074)

## v1.10.0-B2111072 (pre-release)

What's changed since pre-release v1.10.0-B2111058:

- New rules:
  - All resources:
    - Check template expressions do not exceed a maximum length. [#1006](https://github.com/Azure/PSRule.Rules.Azure/issues/1006)
- Bug fixes:
  - Fixed expansion of secret references. [#1098](https://github.com/Azure/PSRule.Rules.Azure/issues/1098)
  - Fixed handling of tagging for deployments. [#1099](https://github.com/Azure/PSRule.Rules.Azure/issues/1099)
  - Fixed strong type issue flagged with empty defaultValue string. [#1100](https://github.com/Azure/PSRule.Rules.Azure/issues/1100)

## v1.10.0-B2111058 (pre-release)

What's changed since pre-release v1.10.0-B2111040:

- New rules:
  - Event Grid:
    - Check topics and domains use managed identities. [#1091](https://github.com/Azure/PSRule.Rules.Azure/issues/1091)
    - Check topics and domains use private endpoints. [#1092](https://github.com/Azure/PSRule.Rules.Azure/issues/1092)
    - Check topics and domains use identity-based authentication. [#1093](https://github.com/Azure/PSRule.Rules.Azure/issues/1093)
- General improvements:
  - Updated default baseline to use module configuration. [#1089](https://github.com/Azure/PSRule.Rules.Azure/issues/1089)

## v1.10.0-B2111040 (pre-release)

What's changed since v1.9.1:

- New features:
  - Added support for parameter strong types. [#1083](https://github.com/Azure/PSRule.Rules.Azure/issues/1083)
    - The value of string parameters can be tested against the expected type.
    - When configuring a location strong type, the parameter value must be a valid Azure location.
    - When configuring a resource type strong type, the parameter value must be a matching resource Id.
- Engineering:
  - Bump PSRule dependency to v1.9.0. [#1081](https://github.com/Azure/PSRule.Rules.Azure/issues/1081)
  - Bump Microsoft.CodeAnalysis.NetAnalyzers to v6.0.0. [#1080](https://github.com/Azure/PSRule.Rules.Azure/pull/1080)
  - Bump Microsoft.SourceLink.GitHub to 1.1.1. [#1085](https://github.com/Azure/PSRule.Rules.Azure/pull/1085)

## v1.9.1

What's changed since v1.9.0:

- Bug fixes:
  - Fixed can not index into resource group tags. [#1066](https://github.com/Azure/PSRule.Rules.Azure/issues/1066)
  - Fixed `Azure.VM.ASMinMembers` for template deployments. [#1064](https://github.com/Azure/PSRule.Rules.Azure/issues/1064)
  - Fixed zones property not found on public IP resource. [#1070](https://github.com/Azure/PSRule.Rules.Azure/issues/1070)

## v1.9.0

What's changed since v1.8.1:

- New rules:
  - API Management Service:
    - Check API management services are using availability zones when available. [#1017](https://github.com/Azure/PSRule.Rules.Azure/issues/1017)
  - Public IP Address:
    - Check Public IP addresses are configured with zone-redundancy. [#958](https://github.com/Azure/PSRule.Rules.Azure/issues/958)
    - Check Public IP addresses are using Standard SKU. [#979](https://github.com/Azure/PSRule.Rules.Azure/issues/979)
  - User Assigned Managed Identity:
    - Check identities meet naming requirements. [#1021](https://github.com/Azure/PSRule.Rules.Azure/issues/1021)
  - Virtual Network Gateway:
    - Check VPN/ExpressRoute gateways are configured with availability zone SKU. [#926](https://github.com/Azure/PSRule.Rules.Azure/issues/926)
- General improvements:
  - Improved processing of AzOps generated templates. [#799](https://github.com/Azure/PSRule.Rules.Azure/issues/799)
    - `Azure.Template.DefineParameters` is ignored for AzOps generated templates.
    - `Azure.Template.UseLocationParameter` is ignored for AzOps generated templates.
  - Bicep is now installed when using PSRule GitHub Action. [#1050](https://github.com/Azure/PSRule.Rules.Azure/issues/1050)
- Engineering:
  - Bump PSRule dependency to v1.8.0. [#1018](https://github.com/Azure/PSRule.Rules.Azure/issues/1018)
  - Added automated PR workflow to bump `providers.json` monthly. [#1041](https://github.com/Azure/PSRule.Rules.Azure/issues/1041)
- Bug fixes:
  - Fixed AKS Network Policy should accept calico. [#1046](https://github.com/Azure/PSRule.Rules.Azure/issues/1046)
  - Fixed `Azure.ACR.AdminUser` fails when `adminUserEnabled` not set. [#1014](https://github.com/Azure/PSRule.Rules.Azure/issues/1014)
  - Fixed `Azure.KeyVault.Logs` reports cannot index into a null array. [#1024](https://github.com/Azure/PSRule.Rules.Azure/issues/1024)
  - Fixed template function empty returns object reference not set exception. [#1025](https://github.com/Azure/PSRule.Rules.Azure/issues/1025)
  - Fixed delayed binding of `and` template function. [#1026](https://github.com/Azure/PSRule.Rules.Azure/issues/1026)
  - Fixed template function array nests array with array parameters. [#1027](https://github.com/Azure/PSRule.Rules.Azure/issues/1027)
  - Fixed property used by `Azure.ACR.MinSKU` to work more reliably with templates. [#1034](https://github.com/Azure/PSRule.Rules.Azure/issues/1034)
  - Fixed could not determine JSON object type for MockMember using CreateObject. [#1035](https://github.com/Azure/PSRule.Rules.Azure/issues/1035)
  - Fixed Bicep convention ordering. [#1053](https://github.com/Azure/PSRule.Rules.Azure/issues/1053)

What's changed since pre-release v1.9.0-B2110087:

- No additional changes.

## v1.9.0-B2110087 (pre-release)

What's changed since pre-release v1.9.0-B2110082:

- Bug fixes:
  - Fixed Bicep convention ordering. [#1053](https://github.com/Azure/PSRule.Rules.Azure/issues/1053)

## v1.9.0-B2110082 (pre-release)

What's changed since pre-release v1.9.0-B2110059:

- General improvements:
  - Bicep is now installed when using PSRule GitHub Action. [#1050](https://github.com/Azure/PSRule.Rules.Azure/issues/1050)
- Engineering:
  - Added automated PR workflow to bump `providers.json` monthly. [#1041](https://github.com/Azure/PSRule.Rules.Azure/issues/1041)
- Bug fixes:
  - Fixed AKS Network Policy should accept calico. [#1046](https://github.com/Azure/PSRule.Rules.Azure/issues/1046)

## v1.9.0-B2110059 (pre-release)

What's changed since pre-release v1.9.0-B2110040:

- New rules:
  - API Management Service:
    - Check API management services are using availability zones when available. [#1017](https://github.com/Azure/PSRule.Rules.Azure/issues/1017)
- Bug fixes:
  - Fixed property used by `Azure.ACR.MinSKU` to work more reliably with templates. [#1034](https://github.com/Azure/PSRule.Rules.Azure/issues/1034)
  - Fixed could not determine JSON object type for MockMember using CreateObject. [#1035](https://github.com/Azure/PSRule.Rules.Azure/issues/1035)

## v1.9.0-B2110040 (pre-release)

What's changed since pre-release v1.9.0-B2110025:

- New rules:
  - User Assigned Managed Identity:
    - Check identities meet naming requirements. [#1021](https://github.com/Azure/PSRule.Rules.Azure/issues/1021)
- Bug fixes:
  - Fixed `Azure.KeyVault.Logs` reports cannot index into a null array. [#1024](https://github.com/Azure/PSRule.Rules.Azure/issues/1024)
  - Fixed template function empty returns object reference not set exception. [#1025](https://github.com/Azure/PSRule.Rules.Azure/issues/1025)
  - Fixed delayed binding of `and` template function. [#1026](https://github.com/Azure/PSRule.Rules.Azure/issues/1026)
  - Fixed template function array nests array with array parameters. [#1027](https://github.com/Azure/PSRule.Rules.Azure/issues/1027)

## v1.9.0-B2110025 (pre-release)

What's changed since pre-release v1.9.0-B2110014:

- Engineering:
  - Bump PSRule dependency to v1.8.0. [#1018](https://github.com/Azure/PSRule.Rules.Azure/issues/1018)
- Bug fixes:
  - Fixed `Azure.ACR.AdminUser` fails when `adminUserEnabled` not set. [#1014](https://github.com/Azure/PSRule.Rules.Azure/issues/1014)

## v1.9.0-B2110014 (pre-release)

What's changed since pre-release v1.9.0-B2110009:

- Bug fixes:
  - Fixed expression out of range of valid values. [#1005](https://github.com/Azure/PSRule.Rules.Azure/issues/1005)
  - Fixed template expand fails in nested reference expansion. [#1007](https://github.com/Azure/PSRule.Rules.Azure/issues/1007)

## v1.9.0-B2110009 (pre-release)

What's changed since pre-release v1.9.0-B2109027:

- Bug fixes:
  - Fixed handling of comments with template and parameter file rules. [#996](https://github.com/Azure/PSRule.Rules.Azure/issues/996)
  - Fixed `Azure.Template.UseLocationParameter` to only apply to templates deployed as RG scope [#995](https://github.com/Azure/PSRule.Rules.Azure/issues/995)
  - Fixed expand template fails with `createObject` when no parameters are specified. [#1000](https://github.com/Azure/PSRule.Rules.Azure/issues/1000)

## v1.9.0-B2109027 (pre-release)

What's changed since v1.8.0:

- New rules:
  - Public IP Address:
    - Check Public IP addresses are configured with zone-redundancy. [#958](https://github.com/Azure/PSRule.Rules.Azure/issues/958)
    - Check Public IP addresses are using Standard SKU. [#979](https://github.com/Azure/PSRule.Rules.Azure/issues/979)
  - Virtual Network Gateway:
    - Check VPN/ExpressRoute gateways are configured with availability zone SKU. [#926](https://github.com/Azure/PSRule.Rules.Azure/issues/926)
- General improvements:
  - Improved processing of AzOps generated templates. [#799](https://github.com/Azure/PSRule.Rules.Azure/issues/799)
    - `Azure.Template.DefineParameters` is ignored for AzOps generated templates.
    - `Azure.Template.UseLocationParameter` is ignored for AzOps generated templates.
- Bug fixes:
  - Fixed `ToUpper` fails to convert character. [#986](https://github.com/Azure/PSRule.Rules.Azure/issues/986)

## v1.8.1

What's changed since v1.8.0:

- Bug fixes:
  - Fixed handling of comments with template and parameter file rules. [#996](https://github.com/Azure/PSRule.Rules.Azure/issues/996)
  - Fixed `Azure.Template.UseLocationParameter` to only apply to templates deployed as RG scope [#995](https://github.com/Azure/PSRule.Rules.Azure/issues/995)
  - Fixed expand template fails with `createObject` when no parameters are specified. [#1000](https://github.com/Azure/PSRule.Rules.Azure/issues/1000)
  - Fixed `ToUpper` fails to convert character. [#986](https://github.com/Azure/PSRule.Rules.Azure/issues/986)
  - Fixed expression out of range of valid values. [#1005](https://github.com/Azure/PSRule.Rules.Azure/issues/1005)
  - Fixed template expand fails in nested reference expansion. [#1007](https://github.com/Azure/PSRule.Rules.Azure/issues/1007)

## v1.8.0

What's changed since v1.7.0:

- New features:
  - Added `Azure.GA_2021_09` baseline. [#961](https://github.com/Azure/PSRule.Rules.Azure/issues/961)
    - Includes rules released before or during September 2021 for Azure GA features.
    - Marked baseline `Azure.GA_2021_06` as obsolete.
- New rules:
  - Application Gateway:
    - Check App Gateways should use availability zones when available. Thanks [@ArmaanMcleod](https://github.com/ArmaanMcleod). [#928](https://github.com/Azure/PSRule.Rules.Azure/issues/928)
  - Azure Kubernetes Service:
    - Check clusters have control plane audit logs enabled. Thanks [@ArmaanMcleod](https://github.com/ArmaanMcleod). [#882](https://github.com/Azure/PSRule.Rules.Azure/issues/882)
    - Check clusters have control plane diagnostics enabled. Thanks [@ArmaanMcleod](https://github.com/ArmaanMcleod). [#922](https://github.com/Azure/PSRule.Rules.Azure/issues/922)
    - Check clusters use Container Insights for monitoring workloads. Thanks [@ArmaanMcleod](https://github.com/ArmaanMcleod). [#881](https://github.com/Azure/PSRule.Rules.Azure/issues/881)
    - Check clusters use availability zones when available. Thanks [@ArmaanMcleod](https://github.com/ArmaanMcleod). [#880](https://github.com/Azure/PSRule.Rules.Azure/issues/880)
  - Cosmos DB:
    - Check DB account names meet naming requirements. [#954](https://github.com/Azure/PSRule.Rules.Azure/issues/954)
    - Check DB accounts use Azure AD identities for resource management operations. [#953](https://github.com/Azure/PSRule.Rules.Azure/issues/953)
  - Load Balancer:
    - Check Load balancers are using Standard SKU. Thanks [@ArmaanMcleod](https://github.com/ArmaanMcleod). [#957](https://github.com/Azure/PSRule.Rules.Azure/issues/957)
    - Check Load Balancers are configured with zone-redundancy. Thanks [@ArmaanMcleod](https://github.com/ArmaanMcleod). [#927](https://github.com/Azure/PSRule.Rules.Azure/issues/927)
- Engineering:
  - Bump PSRule dependency to v1.7.2. [#951](https://github.com/Azure/PSRule.Rules.Azure/issues/951)
  - Automated update of availability zone information in providers.json. [#907](https://github.com/Azure/PSRule.Rules.Azure/issues/907)
  - Increased test coverage of rule reasons. Thanks [@ArmaanMcleod](https://github.com/ArmaanMcleod). [#960](https://github.com/Azure/PSRule.Rules.Azure/issues/960)
- Bug fixes:
  - Fixed export of in-flight AKS related subnets for kubenet clusters. Thanks [@ArmaanMcleod](https://github.com/ArmaanMcleod). [#920](https://github.com/Azure/PSRule.Rules.Azure/issues/920)
  - Fixed plan instance count is not applicable to Elastic Premium plans. [#946](https://github.com/Azure/PSRule.Rules.Azure/issues/946)
  - Fixed minimum App Service Plan fails Elastic Premium plans. [#945](https://github.com/Azure/PSRule.Rules.Azure/issues/945)
  - Fixed App Service Plan should include PremiumV3 plan. [#944](https://github.com/Azure/PSRule.Rules.Azure/issues/944)
  - Fixed Azure.VM.NICAttached with private endpoints. [#932](https://github.com/Azure/PSRule.Rules.Azure/issues/932)
  - Fixed Bicep CLI fails with unexpected end of content. [#889](https://github.com/Azure/PSRule.Rules.Azure/issues/889)
  - Fixed incomplete reason message for `Azure.Storage.MinTLS`. [#971](https://github.com/Azure/PSRule.Rules.Azure/issues/971)
  - Fixed false positive of `Azure.Storage.UseReplication` with large file storage. [#965](https://github.com/Azure/PSRule.Rules.Azure/issues/965)

What's changed since pre-release v1.8.0-B2109060:

- No additional changes.

## v1.8.0-B2109086 (pre-release)

What's changed since pre-release v1.8.0-B2109060:

- New rules:
  - Load Balancer:
    - Check Load balancers are using Standard SKU. Thanks [@ArmaanMcleod](https://github.com/ArmaanMcleod). [#957](https://github.com/Azure/PSRule.Rules.Azure/issues/957)
- Engineering:
  - Increased test coverage of rule reasons. Thanks [@ArmaanMcleod](https://github.com/ArmaanMcleod). [#960](https://github.com/Azure/PSRule.Rules.Azure/issues/960)
- Bug fixes:
  - Fixed Bicep CLI fails with unexpected end of content. [#889](https://github.com/Azure/PSRule.Rules.Azure/issues/889)
  - Fixed incomplete reason message for `Azure.Storage.MinTLS`. [#971](https://github.com/Azure/PSRule.Rules.Azure/issues/971)
  - Fixed false positive of `Azure.Storage.UseReplication` with large file storage. [#965](https://github.com/Azure/PSRule.Rules.Azure/issues/965)

## v1.8.0-B2109060 (pre-release)

What's changed since pre-release v1.8.0-B2109046:

- New features:
  - Added `Azure.GA_2021_09` baseline. [#961](https://github.com/Azure/PSRule.Rules.Azure/issues/961)
    - Includes rules released before or during September 2021 for Azure GA features.
    - Marked baseline `Azure.GA_2021_06` as obsolete.
- New rules:
  - Load Balancer:
    - Check Load Balancers are configured with zone-redundancy. Thanks [@ArmaanMcleod](https://github.com/ArmaanMcleod). [#927](https://github.com/Azure/PSRule.Rules.Azure/issues/927)

## v1.8.0-B2109046 (pre-release)

What's changed since pre-release v1.8.0-B2109020:

- New rules:
  - Application Gateway:
    - Check App Gateways should use availability zones when available. Thanks [@ArmaanMcleod](https://github.com/ArmaanMcleod). [#928](https://github.com/Azure/PSRule.Rules.Azure/issues/928)
  - Cosmos DB:
    - Check DB account names meet naming requirements. [#954](https://github.com/Azure/PSRule.Rules.Azure/issues/954)
    - Check DB accounts use Azure AD identities for resource management operations. [#953](https://github.com/Azure/PSRule.Rules.Azure/issues/953)
- Bug fixes:
  - Fixed plan instance count is not applicable to Elastic Premium plans. [#946](https://github.com/Azure/PSRule.Rules.Azure/issues/946)
  - Fixed minimum App Service Plan fails Elastic Premium plans. [#945](https://github.com/Azure/PSRule.Rules.Azure/issues/945)
  - Fixed App Service Plan should include PremiumV3 plan. [#944](https://github.com/Azure/PSRule.Rules.Azure/issues/944)
  - Fixed Azure.VM.NICAttached with private endpoints. [#932](https://github.com/Azure/PSRule.Rules.Azure/issues/932)
- Engineering:
  - Bump PSRule dependency to v1.7.2. [#951](https://github.com/Azure/PSRule.Rules.Azure/issues/951)

## v1.8.0-B2109020 (pre-release)

What's changed since pre-release v1.8.0-B2108026:

- New rules:
  - Azure Kubernetes Service:
    - Check clusters have control plane audit logs enabled. Thanks [@ArmaanMcleod](https://github.com/ArmaanMcleod). [#882](https://github.com/Azure/PSRule.Rules.Azure/issues/882)
    - Check clusters have control plane diagnostics enabled. Thanks [@ArmaanMcleod](https://github.com/ArmaanMcleod). [#922](https://github.com/Azure/PSRule.Rules.Azure/issues/922)
- Engineering:
  - Bump PSRule dependency to v1.7.0. [#938](https://github.com/Azure/PSRule.Rules.Azure/issues/938)

## v1.8.0-B2108026 (pre-release)

What's changed since pre-release v1.8.0-B2108013:

- New rules:
  - Azure Kubernetes Service:
    - Check clusters use Container Insights for monitoring workloads. Thanks [@ArmaanMcleod](https://github.com/ArmaanMcleod). [#881](https://github.com/Azure/PSRule.Rules.Azure/issues/881)
- Bug fixes:
  - Fixed export of in-flight AKS related subnets for kubenet clusters. Thanks [@ArmaanMcleod](https://github.com/ArmaanMcleod). [#920](https://github.com/Azure/PSRule.Rules.Azure/issues/920)

## v1.8.0-B2108013 (pre-release)

What's changed since v1.7.0:

- New rules:
  - Azure Kubernetes Service:
    - Check clusters use availability zones when available. Thanks [@ArmaanMcleod](https://github.com/ArmaanMcleod). [#880](https://github.com/Azure/PSRule.Rules.Azure/issues/880)
- Engineering:
  - Bump PSRule dependency to v1.6.1. [#913](https://github.com/Azure/PSRule.Rules.Azure/issues/913)
  - Automated update of availability zone information in providers.json. [#907](https://github.com/Azure/PSRule.Rules.Azure/issues/907)

## v1.7.0

What's changed since v1.6.0:

- New rules:
  - All resources:
    - Check template parameter files use metadata links. [#846](https://github.com/Azure/PSRule.Rules.Azure/issues/846)
      - Configure the `AZURE_PARAMETER_FILE_METADATA_LINK` option to enable this rule.
    - Check template files use a recent schema. [#845](https://github.com/Azure/PSRule.Rules.Azure/issues/845)
    - Check template files use a https schema scheme. [#894](https://github.com/Azure/PSRule.Rules.Azure/issues/894)
    - Check template parameter files use a https schema scheme. [#894](https://github.com/Azure/PSRule.Rules.Azure/issues/894)
    - Check template parameters set a value. [#896](https://github.com/Azure/PSRule.Rules.Azure/issues/896)
    - Check template parameters use a valid secret reference. [#897](https://github.com/Azure/PSRule.Rules.Azure/issues/897)
  - Azure Kubernetes Service:
    - Check clusters using Azure CNI should use large subnets. Thanks [@ArmaanMcleod](https://github.com/ArmaanMcleod). [#273](https://github.com/Azure/PSRule.Rules.Azure/issues/273)
    - Check clusters use auto-scale node pools. Thanks [@ArmaanMcleod](https://github.com/ArmaanMcleod). [#218](https://github.com/Azure/PSRule.Rules.Azure/issues/218)
      - By default, a minimum of a `/23` subnet is required.
      - Configure `AZURE_AKS_CNI_MINIMUM_CLUSTER_SUBNET_SIZE` to change the default minimum subnet size.
  - Storage Account:
    - Check Storage Accounts only accept explicitly allowed network traffic. [#884](https://github.com/Azure/PSRule.Rules.Azure/issues/884)
- Updated rules:
  - Virtual Network:
    - Excluded `AzureFirewallManagementSubnet` from `Azure.VNET.UseNSGs`. [#869](https://github.com/Azure/PSRule.Rules.Azure/issues/869)
- General improvements:
  - Added version information to bicep compilation exceptions. [#903](https://github.com/Azure/PSRule.Rules.Azure/issues/903)
- Engineering:
  - Bump PSRule dependency to v1.6.0. [#871](https://github.com/Azure/PSRule.Rules.Azure/issues/871)
- Bug fixes:
  - Fixed DateTimeAdd function and tests within timezones with DST. [#891](https://github.com/Azure/PSRule.Rules.Azure/issues/891)
  - Fixed `Azure.Template.ParameterValue` failing on empty value. [#901](https://github.com/Azure/PSRule.Rules.Azure/issues/901)

What's changed since pre-release v1.7.0-B2108059:

- No additional changes.

## v1.7.0-B2108059 (pre-release)

What's changed since pre-release v1.7.0-B2108049:

- General improvements:
  - Added version information to bicep compilation exceptions. [#903](https://github.com/Azure/PSRule.Rules.Azure/issues/903)
- Bug fixes:
  - Fixed `Azure.Template.ParameterValue` failing on empty value. [#901](https://github.com/Azure/PSRule.Rules.Azure/issues/901)

## v1.7.0-B2108049 (pre-release)

What's changed since pre-release v1.7.0-B2108040:

- New rules:
  - All resources:
    - Check template files use a recent schema. [#845](https://github.com/Azure/PSRule.Rules.Azure/issues/845)
    - Check template files use a https schema scheme. [#894](https://github.com/Azure/PSRule.Rules.Azure/issues/894)
    - Check template parameter files use a https schema scheme. [#894](https://github.com/Azure/PSRule.Rules.Azure/issues/894)
    - Check template parameters set a value. [#896](https://github.com/Azure/PSRule.Rules.Azure/issues/896)
    - Check template parameters use a valid secret reference. [#897](https://github.com/Azure/PSRule.Rules.Azure/issues/897)
- Bug fixes:
  - Fixed DateTimeAdd function and tests within timezones with DST. [#891](https://github.com/Azure/PSRule.Rules.Azure/issues/891)

## v1.7.0-B2108040 (pre-release)

What's changed since pre-release v1.7.0-B2108020:

- New rules:
  - All resources:
    - Check template parameter files use metadata links. [#846](https://github.com/Azure/PSRule.Rules.Azure/issues/846)
      - Configure the `AZURE_PARAMETER_FILE_METADATA_LINK` option to enable this rule.
  - Azure Kubernetes Service:
    - Check clusters using Azure CNI should use large subnets. Thanks [@ArmaanMcleod](https://github.com/ArmaanMcleod). [#273](https://github.com/Azure/PSRule.Rules.Azure/issues/273)
      - By default, a minimum of a `/23` subnet is required.
      - Configure `AZURE_AKS_CNI_MINIMUM_CLUSTER_SUBNET_SIZE` to change the default minimum subnet size.
  - Storage Account:
    - Check Storage Accounts only accept explicitly allowed network traffic. [#884](https://github.com/Azure/PSRule.Rules.Azure/issues/884)

## v1.7.0-B2108020 (pre-release)

What's changed since v1.6.0:

- New rules:
  - Azure Kubernetes Service:
    - Check clusters use auto-scale node pools. Thanks [@ArmaanMcleod](https://github.com/ArmaanMcleod). [#218](https://github.com/Azure/PSRule.Rules.Azure/issues/218)
- Updated rules:
  - Virtual Network:
    - Excluded `AzureFirewallManagementSubnet` from `Azure.VNET.UseNSGs`. [#869](https://github.com/Azure/PSRule.Rules.Azure/issues/869)
- Engineering:
  - Bump PSRule dependency to v1.6.0. [#871](https://github.com/Azure/PSRule.Rules.Azure/issues/871)

## v1.6.0

What's changed since v1.5.1:

- New features:
  - **Experimental**: Added support for expansion from Bicep source files. [#848](https://github.com/Azure/PSRule.Rules.Azure/issues/848) [#670](https://github.com/Azure/PSRule.Rules.Azure/issues/670) [#858](https://github.com/Azure/PSRule.Rules.Azure/issues/858)
    - Bicep support is currently experimental.
    - To opt-in set the `AZURE_BICEP_FILE_EXPANSION` configuration to `true`.
    - For more information see [Using Bicep](https://azure.github.io/PSRule.Rules.Azure/using-bicep/).
- New rules:
  - Application Gateways:
    - Check Application Gateways publish endpoints by HTTPS. [#841](https://github.com/Azure/PSRule.Rules.Azure/issues/841)
- Engineering:
  - Bump PSRule dependency to v1.5.0. [#832](https://github.com/Azure/PSRule.Rules.Azure/issues/832)
  - Migration of Pester v4 tests to Pester v5. Thanks [@ArmaanMcleod](https://github.com/ArmaanMcleod). [#395](https://github.com/Azure/PSRule.Rules.Azure/issues/395)

What's changed since pre-release v1.6.0-B2108038:

- Bug fixes:
  - Fixed Bicep expand creates deadlock and times out. [#863](https://github.com/Azure/PSRule.Rules.Azure/issues/863)

## v1.6.0-B2108038 (pre-release)

What's changed since pre-release v1.6.0-B2108023:

- Bug fixes:
  - Fixed Bicep expand hangs analysis. [#858](https://github.com/Azure/PSRule.Rules.Azure/issues/858)

## v1.6.0-B2108023 (pre-release)

What's changed since pre-release v1.6.0-B2107028:

- New features:
  - **Experimental**: Added support for expansion from Bicep source files. [#848](https://github.com/Azure/PSRule.Rules.Azure/issues/848) [#670](https://github.com/Azure/PSRule.Rules.Azure/issues/670)
    - Bicep support is currently experimental.
    - To opt-in set the `AZURE_BICEP_FILE_EXPANSION` configuration to `true`.
    - For more information see [Using Bicep](https://azure.github.io/PSRule.Rules.Azure/using-bicep/).

## v1.6.0-B2107028 (pre-release)

What's changed since v1.5.1:

- New rules:
  - Application Gateways:
    - Check Application Gateways publish endpoints by HTTPS. [#841](https://github.com/Azure/PSRule.Rules.Azure/issues/841)
- Engineering:
  - Bump PSRule dependency to v1.5.0. [#832](https://github.com/Azure/PSRule.Rules.Azure/issues/832)

## v1.5.1

What's changed since v1.5.0:

- Bug fixes:
  - Fixed rule does not detect more restrictive NSG rules. [#831](https://github.com/Azure/PSRule.Rules.Azure/issues/831)

## v1.5.0

What's changed since v1.4.1:

- New features:
  - Added `Azure.GA_2021_06` baseline. [#822](https://github.com/Azure/PSRule.Rules.Azure/issues/822)
    - Includes rules released before or during June 2021 for Azure GA features.
    - Marked baseline `Azure.GA_2021_03` as obsolete.
- New rules:
  - Application Insights:
    - Check App Insights resources use workspace-based configuration. [#813](https://github.com/Azure/PSRule.Rules.Azure/issues/813)
    - Check App Insights resources meet naming requirements. [#814](https://github.com/Azure/PSRule.Rules.Azure/issues/814)
- General improvements:
  - Exclude not applicable rules for templates generated with Bicep and PSArm. [#815](https://github.com/Azure/PSRule.Rules.Azure/issues/815)
  - Updated rule help to use docs pages for online version. [#824](https://github.com/Azure/PSRule.Rules.Azure/issues/824)
- Engineering:
  - Bump PSRule dependency to v1.4.0. [#823](https://github.com/Azure/PSRule.Rules.Azure/issues/823)
  - Bump YamlDotNet dependency to v11.2.1. [#821](https://github.com/Azure/PSRule.Rules.Azure/pull/821)
  - Migrate project to Azure GitHub organization and updated links. [#800](https://github.com/Azure/PSRule.Rules.Azure/pull/800)
- Bug fixes:
  - Fixed detection of parameters and variables with line breaks. [#811](https://github.com/Azure/PSRule.Rules.Azure/issues/811)

What's changed since pre-release v1.5.0-B2107002:

- No additional changes.

## v1.5.0-B2107002 (pre-release)

What's changed since pre-release v1.5.0-B2106018:

- New features:
  - Added `Azure.GA_2021_06` baseline. [#822](https://github.com/Azure/PSRule.Rules.Azure/issues/822)
    - Includes rules released before or during June 2021 for Azure GA features.
    - Marked baseline `Azure.GA_2021_03` as obsolete.
- General improvements:
  - Updated rule help to use docs pages for online version. [#824](https://github.com/Azure/PSRule.Rules.Azure/issues/824)
- Engineering:
  - Bump PSRule dependency to v1.4.0. [#823](https://github.com/Azure/PSRule.Rules.Azure/issues/823)
  - Bump YamlDotNet dependency to v11.2.1. [#821](https://github.com/Azure/PSRule.Rules.Azure/pull/821)

## v1.5.0-B2106018 (pre-release)

What's changed since v1.4.1:

- New rules:
  - Application Insights:
    - Check App Insights resources use workspace-based configuration. [#813](https://github.com/Azure/PSRule.Rules.Azure/issues/813)
    - Check App Insights resources meet naming requirements. [#814](https://github.com/Azure/PSRule.Rules.Azure/issues/814)
- General improvements:
  - Exclude not applicable rules for templates generated with Bicep and PSArm. [#815](https://github.com/Azure/PSRule.Rules.Azure/issues/815)
- Engineering:
  - Bump YamlDotNet dependency to v11.2.0. [#801](https://github.com/Azure/PSRule.Rules.Azure/pull/801)
  - Migrate project to Azure GitHub organization and updated links. [#800](https://github.com/Azure/PSRule.Rules.Azure/pull/800)
- Bug fixes:
  - Fixed detection of parameters and variables with line breaks. [#811](https://github.com/Azure/PSRule.Rules.Azure/issues/811)

## v1.4.1

What's changed since v1.4.0:

- Bug fixes:
  - Fixed boolean string conversion case. [#793](https://github.com/Azure/PSRule.Rules.Azure/issues/793)
  - Fixed case sensitive property matching. [#794](https://github.com/Azure/PSRule.Rules.Azure/issues/794)
  - Fixed automatic expansion of template parameter files. [#796](https://github.com/Azure/PSRule.Rules.Azure/issues/796)
    - Template parameter files are not automatically expanded by default.
    - To enable this, set the `AZURE_PARAMETER_FILE_EXPANSION` configuration option.

## v1.4.0

What's changed since v1.3.2:

- New features:
  - Automatically expand template from parameter files for analysis. [#772](https://github.com/Azure/PSRule.Rules.Azure/issues/772)
    - Previously templates needed to be exported with `Export-AzRuleTemplateData`.
    - To export template data automatically use PSRule cmdlets with `-Format File`.
- New rules:
  - Cognitive Search:
    - Check search services meet index SLA replica requirement. [#761](https://github.com/Azure/PSRule.Rules.Azure/issues/761)
    - Check search services meet query SLA replica requirement. [#762](https://github.com/Azure/PSRule.Rules.Azure/issues/762)
    - Check search services meet naming requirements. [#763](https://github.com/Azure/PSRule.Rules.Azure/issues/763)
    - Check search services use a minimum SKU. [#764](https://github.com/Azure/PSRule.Rules.Azure/issues/764)
    - Check search services use managed identities. [#765](https://github.com/Azure/PSRule.Rules.Azure/issues/765)
  - Azure Kubernetes Service:
    - Check clusters use AKS-managed Azure AD integration. [#436](https://github.com/Azure/PSRule.Rules.Azure/issues/436)
    - Check clusters have local account disabled (preview). [#786](https://github.com/Azure/PSRule.Rules.Azure/issues/786)
    - Check clusters have an auto-upgrade channel set (preview). [#787](https://github.com/Azure/PSRule.Rules.Azure/issues/787)
    - Check clusters limit access network access to the API server. [#788](https://github.com/Azure/PSRule.Rules.Azure/issues/788)
    - Check clusters used Azure RBAC for Kubernetes authorization. [#789](https://github.com/Azure/PSRule.Rules.Azure/issues/789)
- Updated rules:
  - Azure Kubernetes Service:
    - Updated `Azure.AKS.Version` to 1.20.5. [#767](https://github.com/Azure/PSRule.Rules.Azure/issues/767)
- General improvements:
  - Automatically nest template sub-resources for analysis. [#746](https://github.com/Azure/PSRule.Rules.Azure/issues/746)
    - Sub-resources such as diagnostic logs or configurations are automatically nested.
    - Automatic nesting a resource requires:
      - The parent resource is defined in the same template.
      - The sub-resource depends on the parent resource.
  - Added support for source location references to template files. [#781](https://github.com/Azure/PSRule.Rules.Azure/issues/781)
    - Output includes source location to resources exported from a templates.
- Bug fixes:
  - Fixed string index parsing in expressions with whitespace. [#775](https://github.com/Azure/PSRule.Rules.Azure/issues/775)
  - Fixed base for DateTimeAdd is not a valid string. [#777](https://github.com/Azure/PSRule.Rules.Azure/issues/777)
- Engineering:
  - Added source link to project. [#783](https://github.com/Azure/PSRule.Rules.Azure/issues/783)

What's changed since pre-release v1.4.0-B2105057:

- No additional changes.

## v1.4.0-B2105057 (pre-release)

What's changed since pre-release v1.4.0-B2105050:

- New rules:
  - Azure Kubernetes Service:
    - Check clusters use AKS-managed Azure AD integration. [#436](https://github.com/Azure/PSRule.Rules.Azure/issues/436)
    - Check clusters have local account disabled (preview). [#786](https://github.com/Azure/PSRule.Rules.Azure/issues/786)
    - Check clusters have an auto-upgrade channel set (preview). [#787](https://github.com/Azure/PSRule.Rules.Azure/issues/787)
    - Check clusters limit access network access to the API server. [#788](https://github.com/Azure/PSRule.Rules.Azure/issues/788)
    - Check clusters used Azure RBAC for Kubernetes authorization. [#789](https://github.com/Azure/PSRule.Rules.Azure/issues/789)
- Updated rules:
  - Azure Kubernetes Service:
    - Updated `Azure.AKS.Version` to 1.20.5. [#767](https://github.com/Azure/PSRule.Rules.Azure/issues/767)
- Engineering:
  - Added source link to project. [#783](https://github.com/Azure/PSRule.Rules.Azure/issues/783)

## v1.4.0-B2105050 (pre-release)

What's changed since pre-release v1.4.0-B2105044:

- General improvements:
  - Added support for source location references to template files. [#781](https://github.com/Azure/PSRule.Rules.Azure/issues/781)
    - Output includes source location to resources exported from a templates.

## v1.4.0-B2105044 (pre-release)

What's changed since pre-release v1.4.0-B2105027:

- New features:
  - Automatically expand template from parameter files for analysis. [#772](https://github.com/Azure/PSRule.Rules.Azure/issues/772)
    - Previously templates needed to be exported with `Export-AzRuleTemplateData`.
    - To export template data automatically use PSRule cmdlets with `-Format File`.
- Bug fixes:
  - Fixed string index parsing in expressions with whitespace. [#775](https://github.com/Azure/PSRule.Rules.Azure/issues/775)
  - Fixed base for DateTimeAdd is not a valid string. [#777](https://github.com/Azure/PSRule.Rules.Azure/issues/777)

## v1.4.0-B2105027 (pre-release)

What's changed since pre-release v1.4.0-B2105020:

- New rules:
  - Cognitive Search:
    - Check search services meet index SLA replica requirement. [#761](https://github.com/Azure/PSRule.Rules.Azure/issues/761)
    - Check search services meet query SLA replica requirement. [#762](https://github.com/Azure/PSRule.Rules.Azure/issues/762)
    - Check search services meet naming requirements. [#763](https://github.com/Azure/PSRule.Rules.Azure/issues/763)
    - Check search services use a minimum SKU. [#764](https://github.com/Azure/PSRule.Rules.Azure/issues/764)
    - Check search services use managed identities. [#765](https://github.com/Azure/PSRule.Rules.Azure/issues/765)

## v1.4.0-B2105020 (pre-release)

What's changed since v1.3.2:

- General improvements:
  - Automatically nest template sub-resources for analysis. [#746](https://github.com/Azure/PSRule.Rules.Azure/issues/746)
    - Sub-resources such as diagnostic logs or configurations are automatically nested.
    - Automatic nesting a resource requires:
      - The parent resource is defined in the same template.
      - The sub-resource depends on the parent resource.

## v1.3.2

What's changed since v1.3.1:

- Bug fixes:
  - Fixed rule reason reported the parameter inputObject is null. [#753](https://github.com/Azure/PSRule.Rules.Azure/issues/753)

## v1.3.1

What's changed since v1.3.0:

- Engineering:
  - Bump PSRule dependency to v1.3.0. [#749](https://github.com/Azure/PSRule.Rules.Azure/issues/749)
  - Bump YamlDotNet dependency to v11.1.1. [#742](https://github.com/Azure/PSRule.Rules.Azure/issues/742)

## v1.3.0

What's changed since v1.2.1:

- New rules:
  - Policy:
    - Check policy assignment display name and description are set. [#725](https://github.com/Azure/PSRule.Rules.Azure/issues/725)
    - Check policy assignment assigned by metadata is set. [#726](https://github.com/Azure/PSRule.Rules.Azure/issues/726)
    - Check policy exemption display name and description are set. [#723](https://github.com/Azure/PSRule.Rules.Azure/issues/723)
    - Check policy waiver exemptions have an expiry date set. [#724](https://github.com/Azure/PSRule.Rules.Azure/issues/724)
- Removed rules:
  - Storage:
    - Remove `Azure.Storage.UseEncryption` as Storage Service Encryption (SSE) is always on. [#630](https://github.com/Azure/PSRule.Rules.Azure/issues/630)
      - SSE is on by default and can not be disabled.
- General improvements:
  - Additional metadata added in parameter files is passed through with `Get-AzRuleTemplateLink`. [#706](https://github.com/Azure/PSRule.Rules.Azure/issues/706)
  - Improved binding support for File inputs. [#480](https://github.com/Azure/PSRule.Rules.Azure/issues/480)
    - Template and parameter file names now return a relative path instead of full path.
  - Added API version for each module resource. [#729](https://github.com/Azure/PSRule.Rules.Azure/issues/729)
- Engineering:
  - Clean up depreciated warning message for configuration option `azureAllowedRegions`. [#737](https://github.com/Azure/PSRule.Rules.Azure/issues/737)
  - Clean up depreciated warning message for configuration option `minAKSVersion`. [#738](https://github.com/Azure/PSRule.Rules.Azure/issues/738)
  - Bump PSRule dependency to v1.2.0. [#713](https://github.com/Azure/PSRule.Rules.Azure/issues/713)
- Bug fixes:
  - Fixed could not load file or assembly YamlDotNet. [#741](https://github.com/Azure/PSRule.Rules.Azure/issues/741)
    - This fix pins the PSRule version to v1.2.0 until the next stable release of PSRule for Azure.

What's changed since pre-release v1.3.0-B2104040:

- No additional changes.

## v1.3.0-B2104040 (pre-release)

What's changed since pre-release v1.3.0-B2104034:

- Bug fixes:
  - Fixed could not load file or assembly YamlDotNet. [#741](https://github.com/Azure/PSRule.Rules.Azure/issues/741)
    - This fix pins the PSRule version to v1.2.0 until the next stable release of PSRule for Azure.

## v1.3.0-B2104034 (pre-release)

What's changed since pre-release v1.3.0-B2104023:

- New rules:
  - Policy:
    - Check policy assignment display name and description are set. [#725](https://github.com/Azure/PSRule.Rules.Azure/issues/725)
    - Check policy assignment assigned by metadata is set. [#726](https://github.com/Azure/PSRule.Rules.Azure/issues/726)
    - Check policy exemption display name and description are set. [#723](https://github.com/Azure/PSRule.Rules.Azure/issues/723)
    - Check policy waiver exemptions have an expiry date set. [#724](https://github.com/Azure/PSRule.Rules.Azure/issues/724)
- Engineering:
  - Clean up depreciated warning message for configuration option `azureAllowedRegions`. [#737](https://github.com/Azure/PSRule.Rules.Azure/issues/737)
  - Clean up depreciated warning message for configuration option `minAKSVersion`. [#738](https://github.com/Azure/PSRule.Rules.Azure/issues/738)

## v1.3.0-B2104023 (pre-release)

What's changed since pre-release v1.3.0-B2104013:

- General improvements:
  - Improved binding support for File inputs. [#480](https://github.com/Azure/PSRule.Rules.Azure/issues/480)
    - Template and parameter file names now return a relative path instead of full path.
  - Added API version for each module resource. [#729](https://github.com/Azure/PSRule.Rules.Azure/issues/729)

## v1.3.0-B2104013 (pre-release)

What's changed since pre-release v1.3.0-B2103007:

- Engineering:
  - Bump PSRule dependency to v1.2.0. [#713](https://github.com/Azure/PSRule.Rules.Azure/issues/713)
- Bug fixes:
  - Fixed export not expanding nested deployments. [#715](https://github.com/Azure/PSRule.Rules.Azure/issues/715)

## v1.3.0-B2103007 (pre-release)

What's changed since v1.2.0:

- Removed rules:
  - Storage:
    - Remove `Azure.Storage.UseEncryption` as Storage Service Encryption (SSE) is always on. [#630](https://github.com/Azure/PSRule.Rules.Azure/issues/630)
      - SSE is on by default and can not be disabled.
- General improvements:
  - Additional metadata added in parameter files is passed through with `Get-AzRuleTemplateLink`. [#706](https://github.com/Azure/PSRule.Rules.Azure/issues/706)

## v1.2.1

What's changed since v1.2.0:

- Bug fixes:
  - Fixed export not expanding nested deployments. [#715](https://github.com/Azure/PSRule.Rules.Azure/issues/715)

## v1.2.0

What's changed since v1.1.4:

- New features:
  - Added `Azure.GA_2021_03` baseline. [#673](https://github.com/Azure/PSRule.Rules.Azure/issues/673)
    - Includes rules released before or during March 2021 for Azure GA features.
    - Marked baseline `Azure.GA_2020_12` as obsolete.
- New rules:
  - Key Vault:
    - Check vaults, keys, and secrets meet name requirements. [#646](https://github.com/Azure/PSRule.Rules.Azure/issues/646)
- Updated rules:
  - Azure Kubernetes Service:
    - Updated `Azure.AKS.Version` to 1.19.7. [#696](https://github.com/Azure/PSRule.Rules.Azure/issues/696)
- General improvements:
  - Added support for user defined functions in templates. [#682](https://github.com/Azure/PSRule.Rules.Azure/issues/682)
- Engineering:
  - Bump PSRule dependency to v1.1.0. [#692](https://github.com/Azure/PSRule.Rules.Azure/issues/692)

What's changed since pre-release v1.2.0-B2103044:

- No additional changes.

## v1.2.0-B2103044 (pre-release)

What's changed since pre-release v1.2.0-B2103032:

- New features:
  - Added `Azure.GA_2021_03` baseline. [#673](https://github.com/Azure/PSRule.Rules.Azure/issues/673)
    - Includes rules released before or during March 2021 for Azure GA features.
    - Marked baseline `Azure.GA_2020_12` as obsolete.
- Updated rules:
  - Azure Kubernetes Service:
    - Updated `Azure.AKS.Version` to 1.19.7. [#696](https://github.com/Azure/PSRule.Rules.Azure/issues/696)

## v1.2.0-B2103032 (pre-release)

What's changed since pre-release v1.2.0-B2103024:

- New rules:
  - Key Vault:
    - Check vaults, keys, and secrets meet name requirements. [#646](https://github.com/Azure/PSRule.Rules.Azure/issues/646)
- Engineering:
  - Bump PSRule dependency to v1.1.0. [#692](https://github.com/Azure/PSRule.Rules.Azure/issues/692)

## v1.2.0-B2103024 (pre-release)

What's changed since v1.1.4:

- General improvements:
  - Added support for user defined functions in templates. [#682](https://github.com/Azure/PSRule.Rules.Azure/issues/682)

## v1.1.4

What's changed since v1.1.3:

- Bug fixes:
  - Fixed handling of literal index with copyIndex function. [#686](https://github.com/Azure/PSRule.Rules.Azure/issues/686)
  - Fixed handling of inner scoped nested deployments. [#687](https://github.com/Azure/PSRule.Rules.Azure/issues/687)

## v1.1.3

What's changed since v1.1.2:

- Bug fixes:
  - Fixed parsing of property names for functions across multiple lines. [#683](https://github.com/Azure/PSRule.Rules.Azure/issues/683)

## v1.1.2

What's changed since v1.1.1:

- Bug fixes:
  - Fixed copy peer property resolve. [#677](https://github.com/Azure/PSRule.Rules.Azure/issues/677)
  - Fixed partial resource group or subscription object not populating. [#678](https://github.com/Azure/PSRule.Rules.Azure/issues/678)
  - Fixed lazy loading of environment and resource providers. [#679](https://github.com/Azure/PSRule.Rules.Azure/issues/679)

## v1.1.1

What's changed since v1.1.0:

- Bug fixes:
  - Fixed support for parameter file schemas. [#674](https://github.com/Azure/PSRule.Rules.Azure/issues/674)

## v1.1.0

What's changed since v1.0.0:

- New features:
  - Exporting template with `Export-AzRuleTemplateData` supports custom resource group and subscription. [#651](https://github.com/Azure/PSRule.Rules.Azure/issues/651)
    - Subscription and resource group used for deployment can be specified instead of using defaults.
    - `ResourceGroupName` parameter of `Export-AzRuleTemplateData` has been renamed to `ResourceGroup`.
    - Added a parameter alias for `ResourceGroupName` on `Export-AzRuleTemplateData`.
- New rules:
  - All resources:
    - Check template parameters are defined. [#631](https://github.com/Azure/PSRule.Rules.Azure/issues/631)
    - Check location parameter is type string. [#632](https://github.com/Azure/PSRule.Rules.Azure/issues/632)
    - Check template parameter `minValue` and `maxValue` constraints are valid. [#637](https://github.com/Azure/PSRule.Rules.Azure/issues/637)
    - Check template resources do not use hard coded locations. [#633](https://github.com/Azure/PSRule.Rules.Azure/issues/633)
    - Check resource group location not referenced instead of location parameter. [#634](https://github.com/Azure/PSRule.Rules.Azure/issues/634)
    - Check increased debug detail is disabled for nested deployments. [#638](https://github.com/Azure/PSRule.Rules.Azure/issues/638)
- General improvements:
  - Added support for matching template by name. [#661](https://github.com/Azure/PSRule.Rules.Azure/issues/661)
    - `Get-AzRuleTemplateLink` discovers `<templateName>.json` from `<templateName>.parameters.json`.
- Engineering:
  - Bump PSRule dependency to v1.0.3. [#648](https://github.com/Azure/PSRule.Rules.Azure/issues/648)
- Bug fixes:
  - Fixed `Azure.VM.ADE` to limit rule to exports only. [#644](https://github.com/Azure/PSRule.Rules.Azure/issues/644)
  - Fixed `if` condition values evaluation order. [#652](https://github.com/Azure/PSRule.Rules.Azure/issues/652)
  - Fixed handling of `int` parameters with large values. [#653](https://github.com/Azure/PSRule.Rules.Azure/issues/653)
  - Fixed handling of expressions split over multiple lines. [#654](https://github.com/Azure/PSRule.Rules.Azure/issues/654)
  - Fixed handling of bool parameter values within logical expressions. [#655](https://github.com/Azure/PSRule.Rules.Azure/issues/655)
  - Fixed copy loop value does not fall within the expected range. [#664](https://github.com/Azure/PSRule.Rules.Azure/issues/664)
  - Fixed template comparison functions handling of large integer values. [#666](https://github.com/Azure/PSRule.Rules.Azure/issues/666)
  - Fixed handling of `createArray` function with no arguments. [#667](https://github.com/Azure/PSRule.Rules.Azure/issues/667)

What's changed since pre-release v1.1.0-B2102034:

- No additional changes.

## v1.1.0-B2102034 (pre-release)

What's changed since pre-release v1.1.0-B2102023:

- General improvements:
  - Added support for matching template by name. [#661](https://github.com/Azure/PSRule.Rules.Azure/issues/661)
    - `Get-AzRuleTemplateLink` discovers `<templateName>.json` from `<templateName>.parameters.json`.
- Bug fixes:
  - Fixed copy loop value does not fall within the expected range. [#664](https://github.com/Azure/PSRule.Rules.Azure/issues/664)
  - Fixed template comparison functions handling of large integer values. [#666](https://github.com/Azure/PSRule.Rules.Azure/issues/666)
  - Fixed handling of `createArray` function with no arguments. [#667](https://github.com/Azure/PSRule.Rules.Azure/issues/667)

## v1.1.0-B2102023 (pre-release)

What's changed since pre-release v1.1.0-B2102015:

- New features:
  - Exporting template with `Export-AzRuleTemplateData` supports custom resource group and subscription. [#651](https://github.com/Azure/PSRule.Rules.Azure/issues/651)
    - Subscription and resource group used for deployment can be specified instead of using defaults.
    - `ResourceGroupName` parameter of `Export-AzRuleTemplateData` has been renamed to `ResourceGroup`.
    - Added a parameter alias for `ResourceGroupName` on `Export-AzRuleTemplateData`.

## v1.1.0-B2102015 (pre-release)

What's changed since pre-release v1.1.0-B2102010:

- Bug fixes:
  - Fixed `if` condition values evaluation order. [#652](https://github.com/Azure/PSRule.Rules.Azure/issues/652)
  - Fixed handling of `int` parameters with large values. [#653](https://github.com/Azure/PSRule.Rules.Azure/issues/653)
  - Fixed handling of expressions split over multiple lines. [#654](https://github.com/Azure/PSRule.Rules.Azure/issues/654)
  - Fixed handling of bool parameter values within logical expressions. [#655](https://github.com/Azure/PSRule.Rules.Azure/issues/655)

## v1.1.0-B2102010 (pre-release)

What's changed since pre-release v1.1.0-B2102001:

- Engineering:
  - Bump PSRule dependency to v1.0.3. [#648](https://github.com/Azure/PSRule.Rules.Azure/issues/648)
- Bug fixes:
  - Fixed `Azure.VM.ADE` to limit rule to exports only. [#644](https://github.com/Azure/PSRule.Rules.Azure/issues/644)

## v1.1.0-B2102001 (pre-release)

What's changed since v1.0.0:

- New rules:
  - All resources:
    - Check template parameters are defined. [#631](https://github.com/Azure/PSRule.Rules.Azure/issues/631)
    - Check location parameter is type string. [#632](https://github.com/Azure/PSRule.Rules.Azure/issues/632)
    - Check template parameter `minValue` and `maxValue` constraints are valid. [#637](https://github.com/Azure/PSRule.Rules.Azure/issues/637)
    - Check template resources do not use hard coded locations. [#633](https://github.com/Azure/PSRule.Rules.Azure/issues/633)
    - Check resource group location not referenced instead of location parameter. [#634](https://github.com/Azure/PSRule.Rules.Azure/issues/634)
    - Check increased debug detail is disabled for nested deployments. [#638](https://github.com/Azure/PSRule.Rules.Azure/issues/638)
- Engineering:
  - Bump PSRule dependency to v1.0.2. [#635](https://github.com/Azure/PSRule.Rules.Azure/issues/635)

## v1.0.0

What's changed since v0.19.0:

- New rules:
  - All resources:
    - Check parameter default value type matches type. [#311](https://github.com/Azure/PSRule.Rules.Azure/issues/311)
    - Check location parameter defaults to resource group. [#361](https://github.com/Azure/PSRule.Rules.Azure/issues/361)
  - Front Door:
    - Check Front Door uses a health probe for each backend pool. [#546](https://github.com/Azure/PSRule.Rules.Azure/issues/546)
    - Check Front Door uses a dedicated health probe path backend pools. [#547](https://github.com/Azure/PSRule.Rules.Azure/issues/547)
    - Check Front Door uses HEAD requests for backend health probes. [#613](https://github.com/Azure/PSRule.Rules.Azure/issues/613)
  - Service Fabric:
    - Check Service Fabric clusters use AAD client authentication. [#619](https://github.com/Azure/PSRule.Rules.Azure/issues/619)
- Updated rules:
  - Azure Kubernetes Service:
    - Updated `Azure.AKS.Version` to 1.19.6. [#603](https://github.com/Azure/PSRule.Rules.Azure/issues/603)
- General improvements:
  - Renamed `Export-AzTemplateRuleData` to `Export-AzRuleTemplateData`. [#596](https://github.com/Azure/PSRule.Rules.Azure/issues/596)
    - New name `Export-AzRuleTemplateData` aligns with prefix of other cmdlets.
    - Use of `Export-AzTemplateRuleData` is now deprecated and will be removed in the next major version.
    - Added alias to allow `Export-AzTemplateRuleData` to continue to be used.
    - Using `Export-AzTemplateRuleData` returns a deprecation warning.
  - Added support for `environment` template function. [#517](https://github.com/Azure/PSRule.Rules.Azure/issues/517)
- Engineering:
  - Bump PSRule dependency to v1.0.1. [#611](https://github.com/Azure/PSRule.Rules.Azure/issues/611)

What's changed since pre-release v1.0.0-B2101028:

- No additional changes.

## v1.0.0-B2101028 (pre-release)

What's changed since pre-release v1.0.0-B2101016:

- New rules:
  - All resources:
    - Check parameter default value type matches type. [#311](https://github.com/Azure/PSRule.Rules.Azure/issues/311)
- General improvements:
  - Renamed `Export-AzTemplateRuleData` to `Export-AzRuleTemplateData`. [#596](https://github.com/Azure/PSRule.Rules.Azure/issues/596)
    - New name `Export-AzRuleTemplateData` aligns with prefix of other cmdlets.
    - Use of `Export-AzTemplateRuleData` is now deprecated and will be removed in the next major version.
    - Added alias to allow `Export-AzTemplateRuleData` to continue to be used.
    - Using `Export-AzTemplateRuleData` returns a deprecation warning.

## v1.0.0-B2101016 (pre-release)

What's changed since pre-release v1.0.0-B2101006:

- New rules:
  - Service Fabric:
    - Check Service Fabric clusters use AAD client authentication. [#619](https://github.com/Azure/PSRule.Rules.Azure/issues/619)
- Bug fixes:
  - Fixed reason `Azure.FrontDoor.ProbePath` so the probe name is included. [#617](https://github.com/Azure/PSRule.Rules.Azure/issues/617)

## v1.0.0-B2101006 (pre-release)

What's changed since v0.19.0:

- New rules:
  - All resources:
    - Check location parameter defaults to resource group. [#361](https://github.com/Azure/PSRule.Rules.Azure/issues/361)
  - Front Door:
    - Check Front Door uses a health probe for each backend pool. [#546](https://github.com/Azure/PSRule.Rules.Azure/issues/546)
    - Check Front Door uses a dedicated health probe path backend pools. [#547](https://github.com/Azure/PSRule.Rules.Azure/issues/547)
    - Check Front Door uses HEAD requests for backend health probes. [#613](https://github.com/Azure/PSRule.Rules.Azure/issues/613)
- Updated rules:
  - Azure Kubernetes Service:
    - Updated `Azure.AKS.Version` to 1.19.6. [#603](https://github.com/Azure/PSRule.Rules.Azure/issues/603)
- General improvements:
  - Added support for `environment` template function. [#517](https://github.com/Azure/PSRule.Rules.Azure/issues/517)
- Engineering:
  - Bump PSRule dependency to v1.0.1. [#611](https://github.com/Azure/PSRule.Rules.Azure/issues/611)
- Redis Cache Enterprise
  - Check Redis Cache Enterprise uses minimum TLS 1.2 [1179](https://github.com/Azure/PSRule.Rules.Azure/issues/1179)

[troubleshooting guide]: troubleshooting.md<|MERGE_RESOLUTION|>--- conflicted
+++ resolved
@@ -24,8 +24,7 @@
 
 ## Unreleased
 
-<<<<<<< HEAD
-What's changed since v1.24.0:
+What's changed since v1.24.1:
 
 - New features:
   - Added `Azure.MCSB.v1` which include rules aligned to the Microsoft Cloud Security Beanchmark by @BernieWhite.
@@ -35,7 +34,7 @@
     [#1992](https://github.com/Azure/PSRule.Rules.Azure/pull/1992)
   - Bump BenchmarkDotNet.Diagnostics.Windows to v0.13.4.
     [#1992](https://github.com/Azure/PSRule.Rules.Azure/pull/1992)
-=======
+
 ## v1.24.1
 
 What's changed since v1.24.0:
@@ -43,7 +42,6 @@
 - Bug fixes:
   - Fixes Bicep expand object or null by @BernieWhite.
     [#2021](https://github.com/Azure/PSRule.Rules.Azure/issues/2021)
->>>>>>> 5ee08344
 
 ## v1.24.0
 
