---
discussion: false
link_users: true
---

# Change log

See [upgrade notes][1] for helpful information when upgrading from previous versions.

[1]: upgrade-notes.md

**Important notes**:

- Issue #741: `Could not load file or assembly YamlDotNet`.
  See [troubleshooting guide] for a workaround to this issue.
- The configuration option `Azure_AKSMinimumVersion` is replaced with `AZURE_AKS_CLUSTER_MINIMUM_VERSION`.
  If you have this option configured, please update it to `AZURE_AKS_CLUSTER_MINIMUM_VERSION`.
  Support for `Azure_AKSMinimumVersion` will be removed in v2.
  See [upgrade notes][1] for more information.
- The `SupportsTag` PowerShell function has been replaced with the `Azure.Resource.SupportsTags` selector.
  Update PowerShell rules to use the `Azure.Resource.SupportsTags` selector instead.
  Support for the `SupportsTag` function will be removed in v2.
  See [upgrade notes][1] for more information.

## Unreleased

- New rules:
<<<<<<< HEAD
  - Azure Database for PostgreSQL:
    - Check that Azure AD authentication is configured for Azure Database for PostgreSQL databases by @BenjaminEngeset.
      [#2249](https://github.com/Azure/PSRule.Rules.Azure/issues/2249)
=======
  - API Management:
    - Check that APIs published in Azure API Management are onboarded to Microsoft Defender for APIs by @BenjaminEngeset.
      [#2187](https://github.com/Azure/PSRule.Rules.Azure/issues/2187)
  - Key Vault:
    - Check that key vaults uses Azure RBAC as the authorization system for the data plane by @BenjaminEngeset.
      [#1916](https://github.com/Azure/PSRule.Rules.Azure/issues/1916)
  - Storage Account:
    - Check that Microsoft Defender for Storage is enabled for storage accounts by @BenjaminEngeset.
      [#2225](https://github.com/Azure/PSRule.Rules.Azure/issues/2225)
>>>>>>> 08e5c1ab

## v1.27.0-B0136 (pre-release)

What's changed since pre-release v1.27.0-B0091:

- New rules:
  - Defender for Cloud:
    - Check that sensitive data threat detection in Microsoft Defender for Storage is enabled by @BenjaminEngeset.
      [#2207](https://github.com/Azure/PSRule.Rules.Azure/issues/2207)
- General improvements:
  - Added support for Bicep symbolic names by @BernieWhite.
    [#2238](https://github.com/Azure/PSRule.Rules.Azure/issues/2238)
- Bug fixes:
  - Fixed false positive on managed identity without space by @BernieWhite.
    [#2235](https://github.com/Azure/PSRule.Rules.Azure/issues/2235)

## v1.27.0-B0091 (pre-release)

What's changed since pre-release v1.27.0-B0050:

- New features:
  - **Experimental:** Added support for expanding deployments from `.bicepparam` files by @BernieWhite.
    [#2132](https://github.com/Azure/PSRule.Rules.Azure/issues/2132)
    - See [Using Bicep source](https://aka.ms/ps-rule-azure/bicep) for details.
- New rules:
  - Storage Account:
    - Check that Malware Scanning in Microsoft Defender for Storage is enabled for storage accounts by @BenjaminEngeset.
  - Defender for Cloud:
    - Check that Malware Scanning in Microsoft Defender for Storage is enabled by @BenjaminEngeset.
      [#2206](https://github.com/Azure/PSRule.Rules.Azure/issues/2206)
- Bug fixes:
  - Fixed left-side `or` function evaluation by @BernieWhite.
    [#2220](https://github.com/Azure/PSRule.Rules.Azure/issues/2220)
  - Fixed interdependent variable copy loop count by @BernieWhite.
    [#2221](https://github.com/Azure/PSRule.Rules.Azure/issues/2221)

## v1.27.0-B0050 (pre-release)

What's changed since pre-release v1.27.0-B0015:

- New rules:
  - Application Gateway:
    - Check that Application Gateways uses a v2 SKU by @BenjaminEngeset.
      [#2185](https://github.com/Azure/PSRule.Rules.Azure/issues/2185)
  - Arc-enabled Kubernetes cluster:
    - Check that Microsoft Defender for Containers extension for Arc-enabled Kubernetes clusters is configured by @BenjaminEngeset.
      [#2124](https://github.com/Azure/PSRule.Rules.Azure/issues/2124)
  - Arc-enabled server:
    - Check that a maintenance configuration for Arc-enabled servers is associated by @BenjaminEngeset.
      [#2122](https://github.com/Azure/PSRule.Rules.Azure/issues/2122)
  - Container App:
    - Check that container apps has disabled session affinity to prevent unbalanced distribution by @BenjaminEngeset.
      [#2188](https://github.com/Azure/PSRule.Rules.Azure/issues/2188)
    - Check that container apps with IP ingress restrictions mode configured is set to allow for all rules defined by @BenjaminEngeset.
      [#2189](https://github.com/Azure/PSRule.Rules.Azure/issues/2189)
  - Cosmos DB:
    - Check that Cosmos DB accounts has enabled Microsoft Defender by @BenjaminEngeset.
      [#2203](https://github.com/Azure/PSRule.Rules.Azure/issues/2203)
  - Defender for Cloud:
    - Check that Microsoft Defender for APIs is enabled by @BenjaminEngeset.
      [#2186](https://github.com/Azure/PSRule.Rules.Azure/issues/2186)
    - Check that Microsoft Defender for Azure Cosmos DB is enabled by @BenjaminEngeset.
      [#2204](https://github.com/Azure/PSRule.Rules.Azure/issues/2204)
    - Check that Microsoft Defender for open-source relational databases is enabled by @BenjaminEngeset.
      [#1632](https://github.com/Azure/PSRule.Rules.Azure/issues/1632)
  - Virtual Machine:
    - Check that a maintenance configuration for virtual machines is associated by @BenjaminEngeset.
      [#2121](https://github.com/Azure/PSRule.Rules.Azure/issues/2121)
- Updated rules:
  - Defender for Cloud:
    - Check that Microsoft Defender for Storage (new) is enabled by @BenjaminEngeset.
      [#2205](https://github.com/Azure/PSRule.Rules.Azure/issues/2205)
- Engineering:
  - Bump Microsoft.NET.Test.Sdk to 17.6.0.
    [#2216](https://github.com/Azure/PSRule.Rules.Azure/pull/2216)
- Bug fixes:
  - Fixed handling of database name in `Azure.MariaDB.Database` by @BernieWhite.
    [#2191](https://github.com/Azure/PSRule.Rules.Azure/issues/2191)
  - Fixed typing error in `Azure.Defender.Api` documentation by @BenjaminEngeset.
    [#2209](https://github.com/Azure/PSRule.Rules.Azure/issues/2209)
  - Fixed `Azure.AKS.UptimeSLA` with new pricing by @BenjaminEngeset.
    [#2065](https://github.com/Azure/PSRule.Rules.Azure/issues/2065)
    [#2202](https://github.com/Azure/PSRule.Rules.Azure/issues/2202)

## v1.27.0-B0015 (pre-release)

What's changed since pre-release v1.27.0-B0003:

- New rules:
  - API Management:
    - Check that base element for any policy element in a section is configured by @BenjaminEngeset.
      [#2072](https://github.com/Azure/PSRule.Rules.Azure/issues/2072)
  - Defender for Cloud:
    - Check that Microsoft Defender Cloud Security Posture Management is using `Standard` plan by @BenjaminEngeset.
      [#2151](https://github.com/Azure/PSRule.Rules.Azure/issues/2151)
- Updated rules:
  - Container App:
    - Promoted `Azure.ContainerApp.Insecure` to GA rule set by @BernieWhite.
      [#2174](https://github.com/Azure/PSRule.Rules.Azure/issues/2174)
- Bug fixes:
  - Fixed ignoring Redis firewall rules when Redis is configured to allow private connectivity by @BenjaminEngeset.
    [#2171](https://github.com/Azure/PSRule.Rules.Azure/issues/2171)

## v1.27.0-B0003 (pre-release)

What's changed since v1.26.1:

- Updated rules:
  - API Management:
    - Updated `Azure.APIM.EncryptValues` to check all API Management named values are encrypted with Key Vault secrets @BenjaminEngeset.
      [#2146](https://github.com/Azure/PSRule.Rules.Azure/issues/2146)
- Bug fixes:
  - Fixed reference for runtime subnet ID property by @BernieWhite.
    [#2159](https://github.com/Azure/PSRule.Rules.Azure/issues/2159)

## v1.26.1

What's changed since v1.26.0:

- Bug fixes:
  - Fixed null union with first value being null by @BernieWhite.
    [#2075](https://github.com/Azure/PSRule.Rules.Azure/issues/2075)
  - Fixed `Azure.Resource.UseTags` for additional resources that don't support tags by @BernieWhite.
    [#2129](https://github.com/Azure/PSRule.Rules.Azure/issues/2129)

## v1.26.0

What's changed since v1.25.0:

- New features:
  - Added March 2023 baselines `Azure.GA_2023_03` and `Azure.Preview_2023_03` by @BernieWhite.
    [#2138](https://github.com/Azure/PSRule.Rules.Azure/issues/2138)
    - Includes rules released before or during March 2023.
    - Marked `Azure.GA_2022_12` and `Azure.Preview_2022_12` baselines as obsolete.
- New rules:
  - API Management:
    - Check that wildcard `*` for any configuration option in CORS policies settings is not in use by @BenjaminEngeset.
      [#2073](https://github.com/Azure/PSRule.Rules.Azure/issues/2073)
  - Azure Kubernetes Service:
    - Check that the Defender profile with Azure Kubernetes Service clusters are enabled by @BenjaminEngeset.
      [#2123](https://github.com/Azure/PSRule.Rules.Azure/issues/2123)
  - Container App:
    - Check that internal-only ingress for container apps are configured by @BenjaminEngeset.
      [#2098](https://github.com/Azure/PSRule.Rules.Azure/issues/2098)
    - Check that Azure File volumes for container apps are configured by @BenjaminEngeset.
      [#2101](https://github.com/Azure/PSRule.Rules.Azure/issues/2101)
    - Check that the names of container apps meets the naming requirements by @BenjaminEngeset.
      [#2094](https://github.com/Azure/PSRule.Rules.Azure/issues/2094)
    - Check that managed identity for container apps are configured by @BenjaminEngeset.
      [#2096](https://github.com/Azure/PSRule.Rules.Azure/issues/2096)
    - Check that public network access for container apps environments are disabled by @BenjaminEngeset.
      [#2098](https://github.com/Azure/PSRule.Rules.Azure/issues/2098)
  - Deployment:
    - Check that the names of nested deployments meets the naming requirements of deployments by @BenjaminEngeset.
      [#1915](https://github.com/Azure/PSRule.Rules.Azure/issues/1915)
  - IoT Hub:
    - Check IoT Hubs in supported regions only uses TLS 1.2 version by @BenjaminEngeset.
      [#1996](https://github.com/Azure/PSRule.Rules.Azure/issues/1996)
  - Service Bus:
    - Check namespaces audit diagnostic logs are enabled by @BenjaminEngeset.
      [#1862](https://github.com/Azure/PSRule.Rules.Azure/issues/1862)
  - SQL Database:
    - Check that Azure AD-only authentication is enabled by @BenjaminEngeset.
      [#2119](https://github.com/Azure/PSRule.Rules.Azure/issues/2119)
    - Check that Azure AD authentication is configured for SQL Managed Instances by @BenjaminEngeset.
      [#2117](https://github.com/Azure/PSRule.Rules.Azure/issues/2117)
  - SQL Managed Instance:
    - Check that managed identity for SQL Managed Instances are configured by @BenjaminEngeset.
      [#2120](https://github.com/Azure/PSRule.Rules.Azure/issues/2120)
    - Check that Azure AD-only authentication is enabled by @BenjaminEngeset.
      [#2118](https://github.com/Azure/PSRule.Rules.Azure/issues/2118)
- Updated rules:
  - Azure Kubernetes Service:
    - Updated `Azure.AKS.Version` to use latest stable version `1.25.6` by @BernieWhite.
      [#2136](https://github.com/Azure/PSRule.Rules.Azure/issues/2136)
      - Use `AZURE_AKS_CLUSTER_MINIMUM_VERSION` to configure the minimum version of the cluster.
- General improvements:
  - Added a selector for premium Service Bus namespaces by @BernieWhite.
    [#2091](https://github.com/Azure/PSRule.Rules.Azure/issues/2091)
  - Improved export of in-flight deeply nested API Management policies by @BernieWhite.
    [#2153](https://github.com/Azure/PSRule.Rules.Azure/issues/2153)
- Engineering:
  - Bump Microsoft.CodeAnalysis.NetAnalyzers to v7.0.1.
    [#2082](https://github.com/Azure/PSRule.Rules.Azure/pull/2082)
  - Bump Newtonsoft.Json to v13.0.3.
    [#2080](https://github.com/Azure/PSRule.Rules.Azure/pull/2080)
  - Updated resource providers and policy aliases.
    [#2144](https://github.com/Azure/PSRule.Rules.Azure/pull/2144)
  - Bump PSRule to v2.8.1.
    [#2155](https://github.com/Azure/PSRule.Rules.Azure/pull/2155)
  - Bump Az.Resources to v6.6.0.
    [#2155](https://github.com/Azure/PSRule.Rules.Azure/pull/2155)
  - Bump Pester to v5.4.1.
    [#2155](https://github.com/Azure/PSRule.Rules.Azure/pull/2155)
- Bug fixes:
  - Fixed dependency issue of deployments across resource group scopes by @BernieWhite.
    [#2111](https://github.com/Azure/PSRule.Rules.Azure/issues/2111)
  - Fixed false positive with `Azure.Deployment.Name` by @BernieWhite.
    [#2109](https://github.com/Azure/PSRule.Rules.Azure/issues/2109)
  - Fixed false positives for `Azure.AppService.AlwaysOn` with Functions and Workflows by @BernieWhite.
    [#943](https://github.com/Azure/PSRule.Rules.Azure/issues/943)

What's changed since pre-release v1.26.0-B0078:

- No additional changes.

## v1.26.0-B0078 (pre-release)

What's changed since pre-release v1.26.0-B0040:

- General improvements:
  - Improved export of in-flight deeply nested API Management policies by @BernieWhite.
    [#2153](https://github.com/Azure/PSRule.Rules.Azure/issues/2153)
- Engineering:
  - Updated resource providers and policy aliases.
    [#2144](https://github.com/Azure/PSRule.Rules.Azure/pull/2144)
  - Bump PSRule to v2.8.1.
    [#2155](https://github.com/Azure/PSRule.Rules.Azure/pull/2155)
  - Bump Az.Resources to v6.6.0.
    [#2155](https://github.com/Azure/PSRule.Rules.Azure/pull/2155)
  - Bump Pester to v5.4.1.
    [#2155](https://github.com/Azure/PSRule.Rules.Azure/pull/2155)
- Bug fixes:
  - Fixed false positives for `Azure.AppService.AlwaysOn` with Functions and Workflows by @BernieWhite.
    [#943](https://github.com/Azure/PSRule.Rules.Azure/issues/943)

## v1.26.0-B0040 (pre-release)

What's changed since pre-release v1.26.0-B0011:

- New features:
  - Added March 2023 baselines `Azure.GA_2023_03` and `Azure.Preview_2023_03` by @BernieWhite.
    [#2138](https://github.com/Azure/PSRule.Rules.Azure/issues/2138)
    - Includes rules released before or during March 2023.
    - Marked `Azure.GA_2022_12` and `Azure.Preview_2022_12` baselines as obsolete.
- New rules:
  - API Management:
    - Check that wildcard `*` for any configuration option in CORS policies settings is not in use by @BenjaminEngeset.
      [#2073](https://github.com/Azure/PSRule.Rules.Azure/issues/2073)
  - Azure Kubernetes Service:
    - Check that the Defender profile with Azure Kubernetes Service clusters are enabled by @BenjaminEngeset.
      [#2123](https://github.com/Azure/PSRule.Rules.Azure/issues/2123)
  - Container App:
    - Check that internal-only ingress for container apps are configured by @BenjaminEngeset.
      [#2098](https://github.com/Azure/PSRule.Rules.Azure/issues/2098)
    - Check that Azure File volumes for container apps are configured by @BenjaminEngeset.
      [#2101](https://github.com/Azure/PSRule.Rules.Azure/issues/2101)
  - SQL Database:
    - Check that Azure AD-only authentication is enabled by @BenjaminEngeset.
      [#2119](https://github.com/Azure/PSRule.Rules.Azure/issues/2119)
    - Check that Azure AD authentication is configured for SQL Managed Instances by @BenjaminEngeset.
      [#2117](https://github.com/Azure/PSRule.Rules.Azure/issues/2117)
  - SQL Managed Instance:
    - Check that managed identity for SQL Managed Instances are configured by @BenjaminEngeset.
      [#2120](https://github.com/Azure/PSRule.Rules.Azure/issues/2120)
    - Check that Azure AD-only authentication is enabled by @BenjaminEngeset.
      [#2118](https://github.com/Azure/PSRule.Rules.Azure/issues/2118)
- Updated rules:
  - Azure Kubernetes Service:
    - Updated `Azure.AKS.Version` to use latest stable version `1.25.6` by @BernieWhite.
      [#2136](https://github.com/Azure/PSRule.Rules.Azure/issues/2136)
      - Use `AZURE_AKS_CLUSTER_MINIMUM_VERSION` to configure the minimum version of the cluster.
- Bug fixes:
  - Fixed dependency issue of deployments across resource group scopes by @BernieWhite.
    [#2111](https://github.com/Azure/PSRule.Rules.Azure/issues/2111)
  - Fixed false positive with `Azure.Deployment.Name` by @BernieWhite.
    [#2109](https://github.com/Azure/PSRule.Rules.Azure/issues/2109)

## v1.26.0-B0011 (pre-release)

What's changed since v1.25.0:

- New rules:
  - Container App:
    - Check that the names of container apps meets the naming requirements by @BenjaminEngeset.
      [#2094](https://github.com/Azure/PSRule.Rules.Azure/issues/2094)
    - Check that managed identity for container apps are configured by @BenjaminEngeset.
      [#2096](https://github.com/Azure/PSRule.Rules.Azure/issues/2096)
    - Check that public network access for container apps environments are disabled by @BenjaminEngeset.
      [#2098](https://github.com/Azure/PSRule.Rules.Azure/issues/2098)
  - Deployment:
    - Check that the names of nested deployments meets the naming requirements of deployments by @BenjaminEngeset.
      [#1915](https://github.com/Azure/PSRule.Rules.Azure/issues/1915)
  - IoT Hub:
    - Check IoT Hubs in supported regions only uses TLS 1.2 version by @BenjaminEngeset.
      [#1996](https://github.com/Azure/PSRule.Rules.Azure/issues/1996)
  - Service Bus:
    - Check namespaces audit diagnostic logs are enabled by @BenjaminEngeset.
      [#1862](https://github.com/Azure/PSRule.Rules.Azure/issues/1862)
- General improvements:
  - Added a selector for premium Service Bus namespaces by @BernieWhite.
    [#2091](https://github.com/Azure/PSRule.Rules.Azure/issues/2091)
- Engineering:
  - Bump Microsoft.CodeAnalysis.NetAnalyzers to v7.0.1.
    [#2082](https://github.com/Azure/PSRule.Rules.Azure/pull/2082)
  - Bump Newtonsoft.Json to v13.0.3.
    [#2080](https://github.com/Azure/PSRule.Rules.Azure/pull/2080)

## v1.25.1

What's changed since v1.25.0:

- Bug fixes:
  - Fixed dependency issue of deployments across resource group scopes by @BernieWhite.
    [#2111](https://github.com/Azure/PSRule.Rules.Azure/issues/2111)

## v1.25.0

What's changed since v1.24.2:

- New features:
  - **Experimental:** Added `Azure.MCSB.v1` which include rules aligned to the Microsoft Cloud Security Benchmark by @BernieWhite.
    [#1634](https://github.com/Azure/PSRule.Rules.Azure/issues/1634)
- New rules:
  - Defender for Cloud:
    - Check Microsoft Defender for Key Vault is enabled by @BernieWhite.
      [#1632](https://github.com/Azure/PSRule.Rules.Azure/issues/1632)
    - Check Microsoft Defender for DNS is enabled by @BernieWhite.
      [#1632](https://github.com/Azure/PSRule.Rules.Azure/issues/1632)
    - Check Microsoft Defender for ARM is enabled by @BernieWhite.
      [#1632](https://github.com/Azure/PSRule.Rules.Azure/issues/1632)
  - Event Hub:
    - Check Event Hub namespaces only uses TLS 1.2 version by @BenjaminEngeset.
      [#1995](https://github.com/Azure/PSRule.Rules.Azure/issues/1995)
  - Key Vault:
    - Check if firewall is set to deny by @zilberd.
      [#2067](https://github.com/Azure/PSRule.Rules.Azure/issues/2067)
  - Virtual Machine:
    - Virtual machines should be fully deallocated and not stopped by @dcrreynolds.
      [#88](https://github.com/Azure/PSRule.Rules.Azure/issues/88)
- General improvements:
  - Added support for Bicep `toObject` function by @BernieWhite.
    [#2014](https://github.com/Azure/PSRule.Rules.Azure/issues/2014)
  - Added support for configuring a minimum version of Bicep by @BernieWhite.
    [#1935](https://github.com/Azure/PSRule.Rules.Azure/issues/1935)
    - Configure this option to increase the visibility of the version of the Bicep CLI used by PSRule for Azure.
    - Set `AZURE_BICEP_CHECK_TOOL` to `true` to check the Bicep CLI.
    - Set `AZURE_BICEP_MINIMUM_VERSION` to configure the minimum version.
    - If the Bicep CLI is not installed or the version is less than the minimum version an error will be reported.
    - By default, the minimum Bicep version defaults to `0.4.451`.
  - Added support for Bicep custom types by @BernieWhite.
    [#2026](https://github.com/Azure/PSRule.Rules.Azure/issues/2026)
- Engineering:
  - Bump BenchmarkDotNet to v0.13.5.
    [#2052](https://github.com/Azure/PSRule.Rules.Azure/pull/2052)
  - Bump BenchmarkDotNet.Diagnostics.Windows to v0.13.5.
    [#2052](https://github.com/Azure/PSRule.Rules.Azure/pull/2052)
  - Bump Microsoft.NET.Test.Sdk to v17.5.0.
    [#2055](https://github.com/Azure/PSRule.Rules.Azure/pull/2055)
  - Bump Az.Resources to v6.5.2.
    [#2037](https://github.com/Azure/PSRule.Rules.Azure/pull/2037)
  - Updated build to use GitHub Actions by @BernieWhite.
    [#1696](https://github.com/Azure/PSRule.Rules.Azure/issues/1696)
- Bug fixes:
  - Fixed SQL transparent data Encryption (TDE) works properly on all resources including exported resources by @zilberd.
    [#2059](https://github.com/Azure/PSRule.Rules.Azure/issues/2059)
  - Fixed cases of exit code 5 with path probing by @BernieWhite.
    [#1901](https://github.com/Azure/PSRule.Rules.Azure/issues/1901)

What's changed since pre-release v1.25.0-B0100:

- No additional changes.

## v1.25.0-B0138 (pre-release)

What's changed since pre-release v1.25.0-B0100:

- New rules:
  - Event Hub:
    - Check Event Hub namespaces only uses TLS 1.2 version by @BenjaminEngeset.
      [#1995](https://github.com/Azure/PSRule.Rules.Azure/issues/1995)

## v1.25.0-B0100 (pre-release)

What's changed since pre-release v1.25.0-B0065:

- New rules:
  - Key Vault:
    - Check if firewall is set to deny by @zilberd.
      [#2067](https://github.com/Azure/PSRule.Rules.Azure/issues/2067)

## v1.25.0-B0065 (pre-release)

What's changed since pre-release v1.25.0-B0035:

- General improvements:
  - Added support for Bicep `toObject` function by @BernieWhite.
    [#2014](https://github.com/Azure/PSRule.Rules.Azure/issues/2014)
- Engineering:
  - Bump BenchmarkDotNet to v0.13.5.
    [#2052](https://github.com/Azure/PSRule.Rules.Azure/pull/2052)
  - Bump BenchmarkDotNet.Diagnostics.Windows to v0.13.5.
    [#2052](https://github.com/Azure/PSRule.Rules.Azure/pull/2052)
  - Bump Microsoft.NET.Test.Sdk to v17.5.0.
    [#2055](https://github.com/Azure/PSRule.Rules.Azure/pull/2055)
- Bug fixes:
  - Fixed SQL transparent data Encryption (TDE) works properly on all resources including exported resources by @zilberd.
    [#2059](https://github.com/Azure/PSRule.Rules.Azure/issues/2059)

## v1.25.0-B0035 (pre-release)

What's changed since pre-release v1.25.0-B0013:

- New rules:
  - Defender for Cloud:
    - Check Microsoft Defender for Key Vault is enabled by @BernieWhite.
      [#1632](https://github.com/Azure/PSRule.Rules.Azure/issues/1632)
    - Check Microsoft Defender for DNS is enabled by @BernieWhite.
      [#1632](https://github.com/Azure/PSRule.Rules.Azure/issues/1632)
    - Check Microsoft Defender for ARM is enabled by @BernieWhite.
      [#1632](https://github.com/Azure/PSRule.Rules.Azure/issues/1632)
- General improvements:
  - Added support for configuring a minimum version of Bicep by @BernieWhite.
    [#1935](https://github.com/Azure/PSRule.Rules.Azure/issues/1935)
    - Configure this option to increase the visibility of the version of the Bicep CLI used by PSRule for Azure.
    - Set `AZURE_BICEP_CHECK_TOOL` to `true` to check the Bicep CLI.
    - Set `AZURE_BICEP_MINIMUM_VERSION` to configure the minimum version.
    - If the Bicep CLI is not installed or the version is less than the minimum version an error will be reported.
    - By default, the minimum Bicep version defaults to `0.4.451`.
- Engineering:
  - Bump Az.Resources to v6.5.2.
    [#2037](https://github.com/Azure/PSRule.Rules.Azure/pull/2037)
- Bug fixes:
  - Fixed cases of exit code 5 with path probing by @BernieWhite.
    [#1901](https://github.com/Azure/PSRule.Rules.Azure/issues/1901)

## v1.25.0-B0013 (pre-release)

What's changed since v1.24.2:

- New features:
  - **Experimental:** Added `Azure.MCSB.v1` which include rules aligned to the Microsoft Cloud Security Benchmark by @BernieWhite.
    [#1634](https://github.com/Azure/PSRule.Rules.Azure/issues/1634)
- New rules:
  - Virtual Machine:
    - Virtual machines should be fully deallocated and not stopped by @dcrreynolds.
      [#88](https://github.com/Azure/PSRule.Rules.Azure/issues/88)
- General improvements:
  - Added support for Bicep custom types by @BernieWhite.
    [#2026](https://github.com/Azure/PSRule.Rules.Azure/issues/2026)
- Engineering:
  - Updated build to use GitHub Actions by @BernieWhite.
    [#1696](https://github.com/Azure/PSRule.Rules.Azure/issues/1696)
  - Bump BenchmarkDotNet to v0.13.4.
    [#1992](https://github.com/Azure/PSRule.Rules.Azure/pull/1992)
  - Bump BenchmarkDotNet.Diagnostics.Windows to v0.13.4.
    [#1992](https://github.com/Azure/PSRule.Rules.Azure/pull/1992)

## v1.24.2

This is a republish of v1.24.1 to fix a release issue.
What's changed since v1.24.0:

- Bug fixes:
  - Fixed Bicep expand object or null by @BernieWhite.
    [#2021](https://github.com/Azure/PSRule.Rules.Azure/issues/2021)

## v1.24.1

What's changed since v1.24.0:

- Bug fixes:
  - Fixed Bicep expand object or null by @BernieWhite.
    [#2021](https://github.com/Azure/PSRule.Rules.Azure/issues/2021)

## v1.24.0

What's changed since v1.23.0:

- General improvements:
  - Updated `Export-AzRuleData` to improve export performance by @BernieWhite.
    [#1341](https://github.com/Azure/PSRule.Rules.Azure/issues/1341)
    - Removed `Az.Resources` dependency.
    - Added async threading for export concurrency.
    - Improved performance by using automatic look up of API versions by using provider cache.
  - Added support for Bicep lambda functions by @BernieWhite.
    [#1536](https://github.com/Azure/PSRule.Rules.Azure/issues/1536)
    - Bicep `filter`, `map`, `reduce`, and `sort` are supported.
    - Support for `flatten` was previously added in v1.23.0.
  - Added optimization for policy type conditions by @BernieWhite.
    [#1966](https://github.com/Azure/PSRule.Rules.Azure/issues/1966)
- Engineering:
  - Bump PSRule to v2.7.0.
    [#1973](https://github.com/Azure/PSRule.Rules.Azure/pull/1973)
  - Updated resource providers and policy aliases.
    [#1736](https://github.com/Azure/PSRule.Rules.Azure/pull/1736)
  - Bump Az.Resources to v6.5.1.
    [#1973](https://github.com/Azure/PSRule.Rules.Azure/pull/1973)
  - Bump Newtonsoft.Json to v13.0.2.
    [#1903](https://github.com/Azure/PSRule.Rules.Azure/pull/1903)
  - Bump Pester to v5.4.0.
    [#1994](https://github.com/Azure/PSRule.Rules.Azure/pull/1994)
- Bug fixes:
  - Fixed `Export-AzRuleData` may not export all data if throttled by @BernieWhite.
    [#1341](https://github.com/Azure/PSRule.Rules.Azure/issues/1341)
  - Fixed failed to expand nested deployment with runtime shallow parameter by @BernieWhite.
    [#2004](https://github.com/Azure/PSRule.Rules.Azure/issues/2004)
  - Fixed `apiVersion` comparison of `requestContext` by @BernieWhite.
    [#1654](https://github.com/Azure/PSRule.Rules.Azure/issues/1654)
  - Fixed simple cases for field type expressions by @BernieWhite.
    [#1323](https://github.com/Azure/PSRule.Rules.Azure/issues/1323)

What's changed since pre-release v1.24.0-B0035:

- No additional changes.

## v1.24.0-B0035 (pre-release)

What's changed since pre-release v1.24.0-B0013:

- General improvements:
  - Added support for Bicep lambda functions by @BernieWhite.
    [#1536](https://github.com/Azure/PSRule.Rules.Azure/issues/1536)
    - Bicep `filter`, `map`, `reduce`, and `sort` are supported.
    - Support for `flatten` was previously added in v1.23.0.
  - Added optimization for policy type conditions by @BernieWhite.
    [#1966](https://github.com/Azure/PSRule.Rules.Azure/issues/1966)
- Engineering:
  - Updated resource providers and policy aliases.
    [#1736](https://github.com/Azure/PSRule.Rules.Azure/pull/1736)
- Bug fixes:
  - Fixed failed to expand nested deployment with runtime shallow parameter by @BernieWhite.
    [#2004](https://github.com/Azure/PSRule.Rules.Azure/issues/2004)
  - Fixed `apiVersion` comparison of `requestContext` by @BernieWhite.
    [#1654](https://github.com/Azure/PSRule.Rules.Azure/issues/1654)
  - Fixed simple cases for field type expressions by @BernieWhite.
    [#1323](https://github.com/Azure/PSRule.Rules.Azure/issues/1323)

## v1.24.0-B0013 (pre-release)

What's changed since v1.23.0:

- General improvements:
  - Updated `Export-AzRuleData` to improve export performance by @BernieWhite.
    [#1341](https://github.com/Azure/PSRule.Rules.Azure/issues/1341)
    - Removed `Az.Resources` dependency.
    - Added async threading for export concurrency.
    - Improved performance by using automatic look up of API versions by using provider cache.
- Engineering:
  - Bump PSRule to v2.7.0.
    [#1973](https://github.com/Azure/PSRule.Rules.Azure/pull/1973)
  - Bump Az.Resources to v6.5.1.
    [#1973](https://github.com/Azure/PSRule.Rules.Azure/pull/1973)
  - Bump Newtonsoft.Json to v13.0.2.
    [#1903](https://github.com/Azure/PSRule.Rules.Azure/pull/1903)
  - Bump Pester to v5.4.0.
    [#1994](https://github.com/Azure/PSRule.Rules.Azure/pull/1994)
- Bug fixes:
  - Fixed `Export-AzRuleData` may not export all data if throttled by @BernieWhite.
    [#1341](https://github.com/Azure/PSRule.Rules.Azure/issues/1341)

## v1.23.0

What's changed since v1.22.2:

- New features:
  - Added December 2022 baselines `Azure.GA_2022_12` and `Azure.Preview_2022_12` by @BernieWhite.
    [#1961](https://github.com/Azure/PSRule.Rules.Azure/issues/1961)
    - Includes rules released before or during December 2022.
    - Marked `Azure.GA_2022_09` and `Azure.Preview_2022_09` baselines as obsolete.
- New rules:
  - API Management:
    - Check API management instances has multi-region deployment gateways enabled by @BenjaminEngeset.
      [#1910](https://github.com/Azure/PSRule.Rules.Azure/issues/1910)
  - Application Gateway:
    - Check Application Gateways names meet naming requirements by @BenjaminEngeset.
      [#1943](https://github.com/Azure/PSRule.Rules.Azure/issues/1943)
  - Azure Cache for Redis:
    - Check Azure Cache for Redis instances uses Redis 6 by @BenjaminEngeset.
      [#1077](https://github.com/Azure/PSRule.Rules.Azure/issues/1077)
  - Azure Database for MariaDB:
    - Check Azure Database for MariaDB servers limits the amount of firewall permitted IP addresses by @BenjaminEngeset.
      [#1856](https://github.com/Azure/PSRule.Rules.Azure/issues/1856)
    - Check Azure Database for MariaDB servers limits the amount of firewall rules allowed by @BenjaminEngeset.
      [#1855](https://github.com/Azure/PSRule.Rules.Azure/issues/1855)
    - Check Azure Database for MariaDB servers does not have Azure services bypassed on firewall by @BenjaminEngeset.
      [#1857](https://github.com/Azure/PSRule.Rules.Azure/issues/1857)
  - Bastion:
    - Check Bastion hosts names meet naming requirements by @BenjaminEngeset.
      [#1950](https://github.com/Azure/PSRule.Rules.Azure/issues/1950)
  - Recovery Services Vault:
    - Check Recovery Services vaults names meet naming requirements by @BenjaminEngeset.
      [#1953](https://github.com/Azure/PSRule.Rules.Azure/issues/1953)
  - Virtual Machine:
    - Check virtual machines has Azure Monitor Agent installed by @BenjaminEngeset.
      [#1868](https://github.com/Azure/PSRule.Rules.Azure/issues/1868)
  - Virtual Machine Scale Sets:
    - Check virtual machine scale sets has Azure Monitor Agent installed by @BenjaminEngeset.
      [#1867](https://github.com/Azure/PSRule.Rules.Azure/issues/1867)
- Updated rules:
  - Azure Kubernetes Service:
    - Updated `Azure.AKS.Version` to use latest stable version `1.25.4` by @BernieWhite.
      [#1960](https://github.com/Azure/PSRule.Rules.Azure/issues/1960)
      - Use `AZURE_AKS_CLUSTER_MINIMUM_VERSION` to configure the minimum version of the cluster.
- General improvements:
  - Improves handling for policy definition modes by using support tags selector by @BernieWhite.
    [#1946](https://github.com/Azure/PSRule.Rules.Azure/issues/1946)
  - Added support to export exemptions related to policy assignments by @BernieWhite.
    [#1888](https://github.com/Azure/PSRule.Rules.Azure/issues/1888)
  - Added support for Bicep `flatten` function by @BernieWhite.
    [#1536](https://github.com/Azure/PSRule.Rules.Azure/issues/1536)
- Engineering:
  - Bump Az.Resources to v6.5.0.
    [#1945](https://github.com/Azure/PSRule.Rules.Azure/pull/1945)
  - Bump Microsoft.NET.Test.Sdk v17.4.1.
    [#1964](https://github.com/Azure/PSRule.Rules.Azure/pull/1964)
- Bug fixes:
  - Fixed Azure.AKS.Version ignore clusters with auto-upgrade enabled by @BenjaminEngeset.
    [#1926](https://github.com/Azure/PSRule.Rules.Azure/issues/1926)

What's changed since pre-release v1.23.0-B0072:

- No additional changes.

## v1.23.0-B0072 (pre-release)

What's changed since pre-release v1.23.0-B0046:

- New features:
  - Added December 2022 baselines `Azure.GA_2022_12` and `Azure.Preview_2022_12` by @BernieWhite.
    [#1961](https://github.com/Azure/PSRule.Rules.Azure/issues/1961)
    - Includes rules released before or during December 2022.
    - Marked `Azure.GA_2022_09` and `Azure.Preview_2022_09` baselines as obsolete.
- Updated rules:
  - Azure Kubernetes Service:
    - Updated `Azure.AKS.Version` to use latest stable version `1.25.4` by @BernieWhite.
      [#1960](https://github.com/Azure/PSRule.Rules.Azure/issues/1960)
      - Use `AZURE_AKS_CLUSTER_MINIMUM_VERSION` to configure the minimum version of the cluster.
- General improvements:
  - Improves handling for policy definition modes by using support tags selector by @BernieWhite.
    [#1946](https://github.com/Azure/PSRule.Rules.Azure/issues/1946)
- Engineering:
  - Bump Microsoft.NET.Test.Sdk v17.4.1.
    [#1964](https://github.com/Azure/PSRule.Rules.Azure/pull/1964)

## v1.23.0-B0046 (pre-release)

What's changed since pre-release v1.23.0-B0025:

- New rules:
  - Bastion:
    - Check Bastion hosts names meet naming requirements by @BenjaminEngeset.
      [#1950](https://github.com/Azure/PSRule.Rules.Azure/issues/1950)
  - Recovery Services Vault:
    - Check Recovery Services vaults names meet naming requirements by @BenjaminEngeset.
      [#1953](https://github.com/Azure/PSRule.Rules.Azure/issues/1953)
- Bug fixes:
  - Fixed `Azure.Deployment.SecureValue` with `reference` function expression by @BernieWhite.
    [#1882](https://github.com/Azure/PSRule.Rules.Azure/issues/1882)

## v1.23.0-B0025 (pre-release)

What's changed since pre-release v1.23.0-B0009:

- New rules:
  - Application Gateway:
    - Check Application Gateways names meet naming requirements by @BenjaminEngeset.
      [#1943](https://github.com/Azure/PSRule.Rules.Azure/issues/1943)
  - Azure Cache for Redis:
    - Check Azure Cache for Redis instances uses Redis 6 by @BenjaminEngeset.
      [#1077](https://github.com/Azure/PSRule.Rules.Azure/issues/1077)
  - Virtual Machine Scale Sets:
    - Check virtual machine scale sets has Azure Monitor Agent installed by @BenjaminEngeset.
      [#1867](https://github.com/Azure/PSRule.Rules.Azure/issues/1867)
- General improvements:
  - Added support to export exemptions related to policy assignments by @BernieWhite.
    [#1888](https://github.com/Azure/PSRule.Rules.Azure/issues/1888)
  - Added support for Bicep `flatten` function by @BernieWhite.
    [#1536](https://github.com/Azure/PSRule.Rules.Azure/issues/1536)
- Engineering:
  - Bump Az.Resources to v6.5.0.
    [#1945](https://github.com/Azure/PSRule.Rules.Azure/pull/1945)

## v1.23.0-B0009 (pre-release)

What's changed since v1.22.1:

- New rules:
  - API Management:
    - Check API management instances has multi-region deployment gateways enabled by @BenjaminEngeset.
      [#1910](https://github.com/Azure/PSRule.Rules.Azure/issues/1910)
  - Azure Database for MariaDB:
    - Check Azure Database for MariaDB servers limits the amount of firewall permitted IP addresses by @BenjaminEngeset.
      [#1856](https://github.com/Azure/PSRule.Rules.Azure/issues/1856)
    - Check Azure Database for MariaDB servers limits the amount of firewall rules allowed by @BenjaminEngeset.
      [#1855](https://github.com/Azure/PSRule.Rules.Azure/issues/1855)
    - Check Azure Database for MariaDB servers does not have Azure services bypassed on firewall by @BenjaminEngeset.
      [#1857](https://github.com/Azure/PSRule.Rules.Azure/issues/1857)
  - Virtual Machine:
    - Check virtual machines has Azure Monitor Agent installed by @BenjaminEngeset.
      [#1868](https://github.com/Azure/PSRule.Rules.Azure/issues/1868)
- Bug fixes:
  - Fixed Azure.AKS.Version ignore clusters with auto-upgrade enabled by @BenjaminEngeset.
    [#1926](https://github.com/Azure/PSRule.Rules.Azure/issues/1926)

## v1.22.2

What's changed since v1.22.1:

- Bug fixes:
  - Fixed `Azure.Deployment.SecureValue` with `reference` function expression by @BernieWhite.
    [#1882](https://github.com/Azure/PSRule.Rules.Azure/issues/1882)

## v1.22.1

What's changed since v1.22.0:

- Bug fixes:
  - Fixed template parameter does not use the required format by @BernieWhite.
    [#1930](https://github.com/Azure/PSRule.Rules.Azure/issues/1930)

## v1.22.0

What's changed since v1.21.2:

- New rules:
  - API Management:
    - Check API management instances uses multi-region deployment by @BenjaminEngeset.
      [#1030](https://github.com/Azure/PSRule.Rules.Azure/issues/1030)
    - Check api management instances limits control plane API calls to apim with version `'2021-08-01'` or newer by @BenjaminEngeset.
      [#1819](https://github.com/Azure/PSRule.Rules.Azure/issues/1819)
  - App Service Environment:
    - Check app service environments uses version 3 (ASEv3) instead of classic version 1 (ASEv1) and version 2 (ASEv2) by @BenjaminEngeset.
      [#1805](https://github.com/Azure/PSRule.Rules.Azure/issues/1805)
  - Azure Database for MariaDB:
    - Check Azure Database for MariaDB servers, databases, firewall rules and VNET rules names meet naming requirements by @BenjaminEngeset.
      [#1854](https://github.com/Azure/PSRule.Rules.Azure/issues/1854)
    - Check Azure Database for MariaDB servers only uses TLS 1.2 version by @BenjaminEngeset.
      [#1853](https://github.com/Azure/PSRule.Rules.Azure/issues/1853)
    - Check Azure Database for MariaDB servers only accept encrypted connections by @BenjaminEngeset.
      [#1852](https://github.com/Azure/PSRule.Rules.Azure/issues/1852)
    - Check Azure Database for MariaDB servers have Microsoft Defender configured by @BenjaminEngeset.
      [#1850](https://github.com/Azure/PSRule.Rules.Azure/issues/1850)
    - Check Azure Database for MariaDB servers have geo-redundant backup configured by @BenjaminEngeset.
      [#1848](https://github.com/Azure/PSRule.Rules.Azure/issues/1848)
  - Azure Database for PostgreSQL:
    - Check Azure Database for PostgreSQL servers have Microsoft Defender configured by @BenjaminEngeset.
      [#286](https://github.com/Azure/PSRule.Rules.Azure/issues/286)
    - Check Azure Database for PostgreSQL servers have geo-redundant backup configured by @BenjaminEngeset.
      [#285](https://github.com/Azure/PSRule.Rules.Azure/issues/285)
  - Azure Database for MySQL:
    - Check Azure Database for MySQL servers have Microsoft Defender configured by @BenjaminEngeset.
      [#287](https://github.com/Azure/PSRule.Rules.Azure/issues/287)
    - Check Azure Database for MySQL servers uses the flexible deployment model by @BenjaminEngeset.
      [#1841](https://github.com/Azure/PSRule.Rules.Azure/issues/1841)
    - Check Azure Database for MySQL Flexible Servers have geo-redundant backup configured by @BenjaminEngeset.
      [#1840](https://github.com/Azure/PSRule.Rules.Azure/issues/1840)
    - Check Azure Database for MySQL servers have geo-redundant backup configured by @BenjaminEngeset.
      [#284](https://github.com/Azure/PSRule.Rules.Azure/issues/284)
  - Azure Resource Deployments:
    - Check for nested deployment that are scoped to `outer` and passing secure values by @ms-sambell.
      [#1475](https://github.com/Azure/PSRule.Rules.Azure/issues/1475)
    - Check custom script extension uses protected settings for secure values by @ms-sambell.
      [#1478](https://github.com/Azure/PSRule.Rules.Azure/issues/1478)
  - Front Door:
    - Check front door uses caching by @BenjaminEngeset.
      [#548](https://github.com/Azure/PSRule.Rules.Azure/issues/548)
  - Virtual Machine:
    - Check virtual machines running SQL Server uses Premium disks or above by @BenjaminEngeset.
      [#9](https://github.com/Azure/PSRule.Rules.Azure/issues/9)
  - Virtual Network:
    - Check VNETs with a GatewaySubnet also has an AzureFirewallSubnet by @BernieWhite.
      [#875](https://github.com/Azure/PSRule.Rules.Azure/issues/875)
- General improvements:
  - Added debug logging improvements for Bicep expansion by @BernieWhite.
    [#1901](https://github.com/Azure/PSRule.Rules.Azure/issues/1901)
- Engineering:
  - Bump PSRule to v2.6.0.
    [#1883](https://github.com/Azure/PSRule.Rules.Azure/pull/1883)
  - Bump Az.Resources to v6.4.1.
    [#1883](https://github.com/Azure/PSRule.Rules.Azure/pull/1883)
  - Bump Microsoft.NET.Test.Sdk to v17.4.0
    [#1838](https://github.com/Azure/PSRule.Rules.Azure/pull/1838)
  - Bump coverlet.collector to v3.2.0.
    [#1814](https://github.com/Azure/PSRule.Rules.Azure/pull/1814)
- Bug fixes:
  - Fixed ref and name duplicated by @BernieWhite.
    [#1876](https://github.com/Azure/PSRule.Rules.Azure/issues/1876)
  - Fixed an item with the same key for parameters by @BernieWhite
    [#1871](https://github.com/Azure/PSRule.Rules.Azure/issues/1871)
  - Fixed policy parse of `requestContext` function by @BernieWhite.
    [#1654](https://github.com/Azure/PSRule.Rules.Azure/issues/1654)
  - Fixed handling of policy type field by @BernieWhite.
    [#1323](https://github.com/Azure/PSRule.Rules.Azure/issues/1323)
  - Fixed `Azure.AppService.WebProbe` with non-boolean value set by @BernieWhite.
    [#1906](https://github.com/Azure/PSRule.Rules.Azure/issues/1906)
  - Fixed managed identity flagged as secret by `Azure.Deployment.OutputSecretValue` by @BernieWhite.
    [#1826](https://github.com/Azure/PSRule.Rules.Azure/issues/1826)
    [#1886](https://github.com/Azure/PSRule.Rules.Azure/issues/1886)
  - Fixed missing support for diagnostic settings category groups by @BenjaminEngeset.
    [#1873](https://github.com/Azure/PSRule.Rules.Azure/issues/1873)

What's changed since pre-release v1.22.0-B0203:

- No additional changes.

## v1.22.0-B0203 (pre-release)

What's changed since pre-release v1.22.0-B0153:

- General improvements:
  - Added debug logging improvements for Bicep expansion by @BernieWhite.
    [#1901](https://github.com/Azure/PSRule.Rules.Azure/issues/1901)
- Bug fixes:
  - Fixed `Azure.AppService.WebProbe` with non-boolean value set by @BernieWhite.
    [#1906](https://github.com/Azure/PSRule.Rules.Azure/issues/1906)

## v1.22.0-B0153 (pre-release)

What's changed since pre-release v1.22.0-B0106:

- Bug fixes:
  - Fixed managed identity flagged as secret by `Azure.Deployment.OutputSecretValue` by @BernieWhite.
    [#1826](https://github.com/Azure/PSRule.Rules.Azure/issues/1826)
    [#1886](https://github.com/Azure/PSRule.Rules.Azure/issues/1886)

## v1.22.0-B0106 (pre-release)

What's changed since pre-release v1.22.0-B0062:

- New rules:
  - API Management:
    - Check API management instances uses multi-region deployment by @BenjaminEngeset.
      [#1030](https://github.com/Azure/PSRule.Rules.Azure/issues/1030)
  - Azure Database for MariaDB:
    - Check Azure Database for MariaDB servers, databases, firewall rules and VNET rules names meet naming requirements by @BenjaminEngeset.
      [#1854](https://github.com/Azure/PSRule.Rules.Azure/issues/1854)
- Engineering:
  - Bump PSRule to v2.6.0.
    [#1883](https://github.com/Azure/PSRule.Rules.Azure/pull/1883)
  - Bump Az.Resources to v6.4.1.
    [#1883](https://github.com/Azure/PSRule.Rules.Azure/pull/1883)
- Bug fixes:
  - Fixed ref and name duplicated by @BernieWhite.
    [#1876](https://github.com/Azure/PSRule.Rules.Azure/issues/1876)
  - Fixed an item with the same key for parameters by @BernieWhite
    [#1871](https://github.com/Azure/PSRule.Rules.Azure/issues/1871)
  - Fixed policy parse of `requestContext` function by @BernieWhite.
    [#1654](https://github.com/Azure/PSRule.Rules.Azure/issues/1654)
  - Fixed handling of policy type field by @BernieWhite.
    [#1323](https://github.com/Azure/PSRule.Rules.Azure/issues/1323)

## v1.22.0-B0062 (pre-release)

What's changed since pre-release v1.22.0-B0026:

- New rules:
  - Azure Database for MariaDB:
    - Check Azure Database for MariaDB servers only uses TLS 1.2 version by @BenjaminEngeset.
      [#1853](https://github.com/Azure/PSRule.Rules.Azure/issues/1853)
    - Check Azure Database for MariaDB servers only accept encrypted connections by @BenjaminEngeset.
      [#1852](https://github.com/Azure/PSRule.Rules.Azure/issues/1852)
    - Check Azure Database for MariaDB servers have Microsoft Defender configured by @BenjaminEngeset.
      [#1850](https://github.com/Azure/PSRule.Rules.Azure/issues/1850)
    - Check Azure Database for MariaDB servers have geo-redundant backup configured by @BenjaminEngeset.
      [#1848](https://github.com/Azure/PSRule.Rules.Azure/issues/1848)
  - Azure Database for PostgreSQL:
    - Check Azure Database for PostgreSQL servers have Microsoft Defender configured by @BenjaminEngeset.
      [#286](https://github.com/Azure/PSRule.Rules.Azure/issues/286)
    - Check Azure Database for PostgreSQL servers have geo-redundant backup configured by @BenjaminEngeset.
      [#285](https://github.com/Azure/PSRule.Rules.Azure/issues/285)
  - Azure Database for MySQL:
    - Check Azure Database for MySQL servers have Microsoft Defender configured by @BenjaminEngeset.
      [#287](https://github.com/Azure/PSRule.Rules.Azure/issues/287)
    - Check Azure Database for MySQL servers uses the flexible deployment model by @BenjaminEngeset.
      [#1841](https://github.com/Azure/PSRule.Rules.Azure/issues/1841)
    - Check Azure Database for MySQL Flexible Servers have geo-redundant backup configured by @BenjaminEngeset.
      [#1840](https://github.com/Azure/PSRule.Rules.Azure/issues/1840)
    - Check Azure Database for MySQL servers have geo-redundant backup configured by @BenjaminEngeset.
      [#284](https://github.com/Azure/PSRule.Rules.Azure/issues/284)
  - Azure Resource Deployments:
    - Check for nested deployment that are scoped to `outer` and passing secure values by @ms-sambell.
      [#1475](https://github.com/Azure/PSRule.Rules.Azure/issues/1475)
    - Check custom script extension uses protected settings for secure values by @ms-sambell.
      [#1478](https://github.com/Azure/PSRule.Rules.Azure/issues/1478)
  - Virtual Machine:
    - Check virtual machines running SQL Server uses Premium disks or above by @BenjaminEngeset.
      [#9](https://github.com/Azure/PSRule.Rules.Azure/issues/9)
- Engineering:
  - Bump Microsoft.NET.Test.Sdk to v17.4.0
    [#1838](https://github.com/Azure/PSRule.Rules.Azure/pull/1838)
  - Bump coverlet.collector to v3.2.0.
    [#1814](https://github.com/Azure/PSRule.Rules.Azure/pull/1814)
- Bug fixes:
  - Fixed missing support for diagnostic settings category groups by @BenjaminEngeset.
    [#1873](https://github.com/Azure/PSRule.Rules.Azure/issues/1873)

## v1.22.0-B0026 (pre-release)

What's changed since pre-release v1.22.0-B0011:

- New rules:
  - API Management:
    - Check api management instances limits control plane API calls to apim with version `'2021-08-01'` or newer by @BenjaminEngeset.
      [#1819](https://github.com/Azure/PSRule.Rules.Azure/issues/1819)
- Engineering:
  - Bump Az.Resources to v6.4.0.
    [#1829](https://github.com/Azure/PSRule.Rules.Azure/pull/1829)
- Bug fixes:
  - Fixed non-Linux VM images flagged as Linux by @BernieWhite.
    [#1825](https://github.com/Azure/PSRule.Rules.Azure/issues/1825)
  - Fixed failed to expand with last function on runtime property by @BernieWhite.
    [#1830](https://github.com/Azure/PSRule.Rules.Azure/issues/1830)

## v1.22.0-B0011 (pre-release)

What's changed since v1.21.0:

- New rules:
  - App Service Environment:
    - Check app service environments uses version 3 (ASEv3) instead of classic version 1 (ASEv1) and version 2 (ASEv2) by @BenjaminEngeset.
      [#1805](https://github.com/Azure/PSRule.Rules.Azure/issues/1805)
  - Front Door:
    - Check front door uses caching by @BenjaminEngeset.
      [#548](https://github.com/Azure/PSRule.Rules.Azure/issues/548)
  - Virtual Network:
    - Check VNETs with a GatewaySubnet also has an AzureFirewallSubnet by @BernieWhite.
      [#875](https://github.com/Azure/PSRule.Rules.Azure/issues/875)

## v1.21.2

What's changed since v1.21.1:

- Bug fixes:
  - Fixed non-Linux VM images flagged as Linux by @BernieWhite.
    [#1825](https://github.com/Azure/PSRule.Rules.Azure/issues/1825)
  - Fixed failed to expand with last function on runtime property by @BernieWhite.
    [#1830](https://github.com/Azure/PSRule.Rules.Azure/issues/1830)

## v1.21.1

What's changed since v1.21.0:

- Bug fixes:
  - Fixed multiple nested parameter loops returns stack empty exception by @BernieWhite.
    [#1811](https://github.com/Azure/PSRule.Rules.Azure/issues/1811)
  - Fixed `Azure.ACR.ContentTrust` when customer managed keys are enabled by @BernieWhite.
    [#1810](https://github.com/Azure/PSRule.Rules.Azure/issues/1810)

## v1.21.0

What's changed since v1.20.2:

- New features:
  - Mapping of Azure Security Benchmark v3 to security rules by @jagoodwin.
    [#1610](https://github.com/Azure/PSRule.Rules.Azure/issues/1610)
- New rules:
  - Deployment:
    - Check sensitive resource values use secure parameters by @VeraBE @BernieWhite.
      [#1773](https://github.com/Azure/PSRule.Rules.Azure/issues/1773)
  - Service Bus:
    - Check service bus namespaces uses TLS 1.2 version by @BenjaminEngeset.
      [#1777](https://github.com/Azure/PSRule.Rules.Azure/issues/1777)
  - Virtual Machine:
    - Check virtual machines uses Azure Monitor Agent instead of old legacy Log Analytics Agent by @BenjaminEngeset.
      [#1792](https://github.com/Azure/PSRule.Rules.Azure/issues/1792)
  - Virtual Machine Scale Sets:
    - Check virtual machine scale sets uses Azure Monitor Agent instead of old legacy Log Analytics Agent by @BenjaminEngeset.
      [#1792](https://github.com/Azure/PSRule.Rules.Azure/issues/1792)
  - Virtual Network:
    - Check VNETs with a GatewaySubnet also has a AzureBastionSubnet by @BenjaminEngeset.
      [#1761](https://github.com/Azure/PSRule.Rules.Azure/issues/1761)
- General improvements:
  - Added built-in list of ignored policy definitions by @BernieWhite.
    [#1730](https://github.com/Azure/PSRule.Rules.Azure/issues/1730)
    - To ignore additional policy definitions, use the `AZURE_POLICY_IGNORE_LIST` configuration option.
- Engineering:
  - Bump PSRule to v2.5.3.
    [#1800](https://github.com/Azure/PSRule.Rules.Azure/pull/1800)
  - Bump Az.Resources to v6.3.1.
    [#1800](https://github.com/Azure/PSRule.Rules.Azure/pull/1800)

What's changed since pre-release v1.21.0-B0050:

- No additional changes.

## v1.21.0-B0050 (pre-release)

What's changed since pre-release v1.21.0-B0027:

- New rules:
  - Virtual Machine:
    - Check virtual machines uses Azure Monitor Agent instead of old legacy Log Analytics Agent by @BenjaminEngeset.
      [#1792](https://github.com/Azure/PSRule.Rules.Azure/issues/1792)
  - Virtual Machine Scale Sets:
    - Check virtual machine scale sets uses Azure Monitor Agent instead of old legacy Log Analytics Agent by @BenjaminEngeset.
      [#1792](https://github.com/Azure/PSRule.Rules.Azure/issues/1792)
- Engineering:
  - Bump PSRule to v2.5.3.
    [#1800](https://github.com/Azure/PSRule.Rules.Azure/pull/1800)
  - Bump Az.Resources to v6.3.1.
    [#1800](https://github.com/Azure/PSRule.Rules.Azure/pull/1800)
- Bug fixes:
  - Fixed contains function unable to match array by @BernieWhite.
    [#1793](https://github.com/Azure/PSRule.Rules.Azure/issues/1793)

## v1.21.0-B0027 (pre-release)

What's changed since pre-release v1.21.0-B0011:

- New rules:
  - Deployment:
    - Check sensitive resource values use secure parameters by @VeraBE @BernieWhite.
      [#1773](https://github.com/Azure/PSRule.Rules.Azure/issues/1773)
  - Service Bus:
    - Check service bus namespaces uses TLS 1.2 version by @BenjaminEngeset.
      [#1777](https://github.com/Azure/PSRule.Rules.Azure/issues/1777)

## v1.21.0-B0011 (pre-release)

What's changed since v1.20.1:

- New features:
  - Mapping of Azure Security Benchmark v3 to security rules by @jagoodwin.
    [#1610](https://github.com/Azure/PSRule.Rules.Azure/issues/1610)
- New rules:
  - Virtual Network:
    - Check VNETs with a GatewaySubnet also has a AzureBastionSubnet by @BenjaminEngeset.
      [#1761](https://github.com/Azure/PSRule.Rules.Azure/issues/1761)
- General improvements:
  - Added built-in list of ignored policy definitions by @BernieWhite.
    [#1730](https://github.com/Azure/PSRule.Rules.Azure/issues/1730)
    - To ignore additional policy definitions, use the `AZURE_POLICY_IGNORE_LIST` configuration option.
- Engineering:
  - Bump PSRule to v2.5.1.
    [#1782](https://github.com/Azure/PSRule.Rules.Azure/pull/1782)
  - Bump Az.Resources to v6.3.0.
    [#1782](https://github.com/Azure/PSRule.Rules.Azure/pull/1782)

## v1.20.2

What's changed since v1.20.1:

- Bug fixes:
  - Fixed contains function unable to match array by @BernieWhite.
    [#1793](https://github.com/Azure/PSRule.Rules.Azure/issues/1793)

## v1.20.1

What's changed since v1.20.0:

- Bug fixes:
  - Fixed expand bicep source when reading JsonContent into a parameter by @BernieWhite.
    [#1780](https://github.com/Azure/PSRule.Rules.Azure/issues/1780)

## v1.20.0

What's changed since v1.19.2:

- New features:
  - Added September 2022 baselines `Azure.GA_2022_09` and `Azure.Preview_2022_09` by @BernieWhite.
    [#1738](https://github.com/Azure/PSRule.Rules.Azure/issues/1738)
    - Includes rules released before or during September 2022.
    - Marked `Azure.GA_2022_06` and `Azure.Preview_2022_06` baselines as obsolete.
- New rules:
  - AKS:
    - Check clusters use Ephemeral OS disk by @BenjaminEngeset.
      [#1618](https://github.com/Azure/PSRule.Rules.Azure/issues/1618)
  - App Configuration:
    - Check app configuration store has purge protection enabled by @BenjaminEngeset.
      [#1689](https://github.com/Azure/PSRule.Rules.Azure/issues/1689)
    - Check app configuration store has one or more replicas by @BenjaminEngeset.
      [#1688](https://github.com/Azure/PSRule.Rules.Azure/issues/1688)
    - Check app configuration store audit diagnostic logs are enabled by @BenjaminEngeset.
      [#1690](https://github.com/Azure/PSRule.Rules.Azure/issues/1690)
    - Check identity-based authentication is used for configuration stores by @pazdedav.
      [#1691](https://github.com/Azure/PSRule.Rules.Azure/issues/1691)
  - Application Gateway WAF:
    - Check policy is enabled by @fbinotto.
      [#1470](https://github.com/Azure/PSRule.Rules.Azure/issues/1470)
    - Check policy uses prevention mode by @fbinotto.
      [#1470](https://github.com/Azure/PSRule.Rules.Azure/issues/1470)
    - Check policy uses managed rule sets by @fbinotto.
      [#1470](https://github.com/Azure/PSRule.Rules.Azure/issues/1470)
    - Check policy does not have any exclusions defined by @fbinotto.
      [#1470](https://github.com/Azure/PSRule.Rules.Azure/issues/1470)
  - Azure Cache for Redis:
    - Check the number of firewall rules for caches by @jonathanruiz.
      [#544](https://github.com/Azure/PSRule.Rules.Azure/issues/544)
    - Check the number of IP addresses in firewall rules for caches by @jonathanruiz.
      [#544](https://github.com/Azure/PSRule.Rules.Azure/issues/544)
  - CDN:
    - Check CDN profile uses Front Door Standard or Premium tier by @BenjaminEngeset.
      [#1612](https://github.com/Azure/PSRule.Rules.Azure/issues/1612)
  - Container Registry:
    - Check soft delete policy is enabled by @BenjaminEngeset.
      [#1674](https://github.com/Azure/PSRule.Rules.Azure/issues/1674)
  - Defender for Cloud:
    - Check Microsoft Defender for Containers is enable by @jdewisscher.
      [#1632](https://github.com/Azure/PSRule.Rules.Azure/issues/1632)
    - Check Microsoft Defender for Servers is enabled by @jdewisscher.
      [#1632](https://github.com/Azure/PSRule.Rules.Azure/issues/1632)
    - Check Microsoft Defender for SQL is enabled by @jdewisscher.
      [#1632](https://github.com/Azure/PSRule.Rules.Azure/issues/1632)
    - Check Microsoft Defender for App Services is enabled by @jdewisscher.
      [#1632](https://github.com/Azure/PSRule.Rules.Azure/issues/1632)
    - Check Microsoft Defender for Storage is enabled by @jdewisscher.
      [#1632](https://github.com/Azure/PSRule.Rules.Azure/issues/1632)
    - Check Microsoft Defender for SQL Servers on VMs is enabled by @jdewisscher.
      [#1632](https://github.com/Azure/PSRule.Rules.Azure/issues/1632)
  - Deployment:
    - Check that nested deployments securely pass through administrator usernames by @ms-sambell.
      [#1479](https://github.com/Azure/PSRule.Rules.Azure/issues/1479)
  - Front Door WAF:
    - Check policy is enabled by @fbinotto.
      [#1470](https://github.com/Azure/PSRule.Rules.Azure/issues/1470)
    - Check policy uses prevention mode by @fbinotto.
      [#1470](https://github.com/Azure/PSRule.Rules.Azure/issues/1470)
    - Check policy uses managed rule sets by @fbinotto.
      [#1470](https://github.com/Azure/PSRule.Rules.Azure/issues/1470)
    - Check policy does not have any exclusions defined by @fbinotto.
      [#1470](https://github.com/Azure/PSRule.Rules.Azure/issues/1470)
  - Network Security Group:
    - Check AKS managed NSGs don't contain custom rules by @ms-sambell.
      [#8](https://github.com/Azure/PSRule.Rules.Azure/issues/8)
  - Storage Account:
    - Check blob container soft delete is enabled by @pazdedav.
      [#1671](https://github.com/Azure/PSRule.Rules.Azure/issues/1671)
    - Check file share soft delete is enabled by @jonathanruiz.
      [#966](https://github.com/Azure/PSRule.Rules.Azure/issues/966)
  - VMSS:
    - Check Linux VMSS has disabled password authentication by @BenjaminEngeset.
      [#1635](https://github.com/Azure/PSRule.Rules.Azure/issues/1635)
- Updated rules:
  - **Important change**: Updated rules, tests and docs with Microsoft Defender for Cloud by @jonathanruiz.
    [#545](https://github.com/Azure/PSRule.Rules.Azure/issues/545)
    - The following rules have been renamed with aliases:
      - Renamed `Azure.SQL.ThreatDetection` to `Azure.SQL.DefenderCloud`.
      - Renamed `Azure.SecurityCenter.Contact` to `Azure.DefenderCloud.Contact`.
      - Renamed `Azure.SecurityCenter.Provisioning` to `Azure.DefenderCloud.Provisioning`.
    - If you are referencing the old names please consider updating to the new names.
  - Updated documentation examples for Front Door and Key Vault rules by @lluppesms.
    [#1667](https://github.com/Azure/PSRule.Rules.Azure/issues/1667)
  - Improved the way we check that VM or VMSS has Linux by @verabe.
    [#1704](https://github.com/Azure/PSRule.Rules.Azure/issues/1704)
  - Azure Kubernetes Service:
    - Updated `Azure.AKS.Version` to use latest stable version `1.23.8` by @BernieWhite.
      [#1627](https://github.com/Azure/PSRule.Rules.Azure/issues/1627)
      - Use `AZURE_AKS_CLUSTER_MINIMUM_VERSION` to configure the minimum version of the cluster.
  - Event Grid:
    - Promoted `Azure.EventGrid.DisableLocalAuth` to GA rule set by @BernieWhite.
      [#1628](https://github.com/Azure/PSRule.Rules.Azure/issues/1628)
  - Key Vault:
    - Promoted `Azure.KeyVault.AutoRotationPolicy` to GA rule set by @BernieWhite.
      [#1629](https://github.com/Azure/PSRule.Rules.Azure/issues/1629)
- General improvements:
  - Updated NSG documentation with code snippets and links by @simone-bennett.
    [#1607](https://github.com/Azure/PSRule.Rules.Azure/issues/1607)
  - Updated Application Gateway documentation with code snippets by @ms-sambell.
    [#1608](https://github.com/Azure/PSRule.Rules.Azure/issues/1608)
  - Updated SQL firewall rules documentation by @ms-sambell.
    [#1569](https://github.com/Azure/PSRule.Rules.Azure/issues/1569)
  - Updated Container Apps documentation and rule to new resource type by @marie-schmidt.
    [#1672](https://github.com/Azure/PSRule.Rules.Azure/issues/1672)
  - Updated KeyVault and FrontDoor documentation with code snippets by @lluppesms.
    [#1667](https://github.com/Azure/PSRule.Rules.Azure/issues/1667)
  - Added tag and annotation metadata from policy for rules generation by @BernieWhite.
    [#1652](https://github.com/Azure/PSRule.Rules.Azure/issues/1652)
  - Added hash to `name` and `ref` properties for policy rules by @ArmaanMcleod.
    [#1653](https://github.com/Azure/PSRule.Rules.Azure/issues/1653)
    - Use `AZURE_POLICY_RULE_PREFIX` or `Export-AzPolicyAssignmentRuleData -RulePrefix` to override rule prefix.
- Engineering:
  - Bump PSRule to v2.4.2.
    [#1753](https://github.com/Azure/PSRule.Rules.Azure/pull/1753)
    [#1748](https://github.com/Azure/PSRule.Rules.Azure/issues/1748)
  - Bump Microsoft.NET.Test.Sdk to v17.3.2.
    [#1719](https://github.com/Azure/PSRule.Rules.Azure/pull/1719)
  - Updated provider data for analysis.
    [#1605](https://github.com/Azure/PSRule.Rules.Azure/pull/1605)
  - Bump Az.Resources to v6.2.0.
    [#1636](https://github.com/Azure/PSRule.Rules.Azure/pull/1636)
  - Bump PSScriptAnalyzer to v1.21.0.
    [#1636](https://github.com/Azure/PSRule.Rules.Azure/pull/1636)
- Bug fixes:
  - Fixed continue processing policy assignments on error by @BernieWhite.
    [#1651](https://github.com/Azure/PSRule.Rules.Azure/issues/1651)
  - Fixed handling of runtime assessment data by @BernieWhite.
    [#1707](https://github.com/Azure/PSRule.Rules.Azure/issues/1707)
  - Fixed conversion of type conditions to pre-conditions by @BernieWhite.
    [#1708](https://github.com/Azure/PSRule.Rules.Azure/issues/1708)
  - Fixed inconclusive failure of `Azure.Deployment.AdminUsername` by @BernieWhite.
    [#1631](https://github.com/Azure/PSRule.Rules.Azure/issues/1631)
  - Fixed error expanding with `json()` and single quotes by @BernieWhite.
    [#1656](https://github.com/Azure/PSRule.Rules.Azure/issues/1656)
  - Fixed handling key collision with duplicate definitions using same parameters by @ArmaanMcleod.
    [#1653](https://github.com/Azure/PSRule.Rules.Azure/issues/1653)
  - Fixed bug requiring all diagnostic logs settings to have auditing enabled by @BenjaminEngeset.
    [#1726](https://github.com/Azure/PSRule.Rules.Azure/issues/1726)
  - Fixed `Azure.Deployment.AdminUsername` incorrectly fails with nested deployments by @BernieWhite.
    [#1762](https://github.com/Azure/PSRule.Rules.Azure/issues/1762)
  - Fixed `Azure.FrontDoorWAF.Exclusions` reports exclusions when none are specified by @BernieWhite.
    [#1751](https://github.com/Azure/PSRule.Rules.Azure/issues/1751)
  - Fixed `Azure.Deployment.AdminUsername` does not match the pattern by @BernieWhite.
    [#1758](https://github.com/Azure/PSRule.Rules.Azure/issues/1758)
  - Consider private offerings when checking that a VM or VMSS has Linux by @verabe.
    [#1725](https://github.com/Azure/PSRule.Rules.Azure/issues/1725)

What's changed since pre-release v1.20.0-B0477:

- No additional changes.

## v1.20.0-B0477 (pre-release)

What's changed since pre-release v1.20.0-B0389:

- General improvements:
  - Added hash to `name` and `ref` properties for policy rules by @ArmaanMcleod.
    [#1653](https://github.com/Azure/PSRule.Rules.Azure/issues/1653)
    - Use `AZURE_POLICY_RULE_PREFIX` or `Export-AzPolicyAssignmentRuleData -RulePrefix` to override rule prefix.

## v1.20.0-B0389 (pre-release)

What's changed since pre-release v1.20.0-B0304:

- New rules:
  - App Configuration:
    - Check app configuration store has purge protection enabled by @BenjaminEngeset.
      [#1689](https://github.com/Azure/PSRule.Rules.Azure/issues/1689)
- Bug fixes:
  - Fixed `Azure.Deployment.AdminUsername` incorrectly fails with nested deployments by @BernieWhite.
    [#1762](https://github.com/Azure/PSRule.Rules.Azure/issues/1762)

## v1.20.0-B0304 (pre-release)

What's changed since pre-release v1.20.0-B0223:

- Engineering:
  - Bump PSRule to v2.4.2.
    [#1753](https://github.com/Azure/PSRule.Rules.Azure/pull/1753)
    [#1748](https://github.com/Azure/PSRule.Rules.Azure/issues/1748)
- Bug fixes:
  - Fixed `Azure.FrontDoorWAF.Exclusions` reports exclusions when none are specified by @BernieWhite.
    [#1751](https://github.com/Azure/PSRule.Rules.Azure/issues/1751)
  - Fixed `Azure.Deployment.AdminUsername` does not match the pattern by @BernieWhite.
    [#1758](https://github.com/Azure/PSRule.Rules.Azure/issues/1758)
  - Consider private offerings when checking that a VM or VMSS has Linux by @verabe.
    [#1725](https://github.com/Azure/PSRule.Rules.Azure/issues/1725)

## v1.20.0-B0223 (pre-release)

What's changed since pre-release v1.20.0-B0148:

- New features:
  - Added September 2022 baselines `Azure.GA_2022_09` and `Azure.Preview_2022_09` by @BernieWhite.
    [#1738](https://github.com/Azure/PSRule.Rules.Azure/issues/1738)
    - Includes rules released before or during September 2022.
    - Marked `Azure.GA_2022_06` and `Azure.Preview_2022_06` baselines as obsolete.
- New rules:
  - App Configuration:
    - Check app configuration store has one or more replicas by @BenjaminEngeset.
      [#1688](https://github.com/Azure/PSRule.Rules.Azure/issues/1688)
- Engineering:
  - Bump PSRule to v2.4.1.
    [#1636](https://github.com/Azure/PSRule.Rules.Azure/pull/1636)
  - Bump Az.Resources to v6.2.0.
    [#1636](https://github.com/Azure/PSRule.Rules.Azure/pull/1636)
  - Bump PSScriptAnalyzer to v1.21.0.
    [#1636](https://github.com/Azure/PSRule.Rules.Azure/pull/1636)
- Bug fixes:
  - Fixed handling key collision with duplicate definitions using same parameters by @ArmaanMcleod.
    [#1653](https://github.com/Azure/PSRule.Rules.Azure/issues/1653)
  - Fixed bug requiring all diagnostic logs settings to have auditing enabled by @BenjaminEngeset.
    [#1726](https://github.com/Azure/PSRule.Rules.Azure/issues/1726)

## v1.20.0-B0148 (pre-release)

What's changed since pre-release v1.20.0-B0085:

- New rules:
  - App Configuration:
    - Check app configuration store audit diagnostic logs are enabled by @BenjaminEngeset.
      [#1690](https://github.com/Azure/PSRule.Rules.Azure/issues/1690)
- Engineering:
  - Bump Microsoft.NET.Test.Sdk to v17.3.2.
    [#1719](https://github.com/Azure/PSRule.Rules.Azure/pull/1719)
- Bug fixes:
  - Fixed error expanding with `json()` and single quotes by @BernieWhite.
    [#1656](https://github.com/Azure/PSRule.Rules.Azure/issues/1656)

## v1.20.0-B0085 (pre-release)

What's changed since pre-release v1.20.0-B0028:

- New rules:
  - Azure Cache for Redis:
    - Check the number of firewall rules for caches by @jonathanruiz.
      [#544](https://github.com/Azure/PSRule.Rules.Azure/issues/544)
    - Check the number of IP addresses in firewall rules for caches by @jonathanruiz.
      [#544](https://github.com/Azure/PSRule.Rules.Azure/issues/544)
  - App Configuration:
    - Check identity-based authentication is used for configuration stores by @pazdedav.
      [#1691](https://github.com/Azure/PSRule.Rules.Azure/issues/1691)
  - Container Registry:
    - Check soft delete policy is enabled by @BenjaminEngeset.
      [#1674](https://github.com/Azure/PSRule.Rules.Azure/issues/1674)
  - Defender for Cloud:
    - Check Microsoft Defender for Cloud is enabled for Containers by @jdewisscher.
      [#1632](https://github.com/Azure/PSRule.Rules.Azure/issues/1632)
    - Check Microsoft Defender for Cloud is enabled for Virtual Machines by @jdewisscher.
      [#1632](https://github.com/Azure/PSRule.Rules.Azure/issues/1632)
    - Check Microsoft Defender for Cloud is enabled for SQL Servers by @jdewisscher.
      [#1632](https://github.com/Azure/PSRule.Rules.Azure/issues/1632)
    - Check Microsoft Defender for Cloud is enabled for App Services by @jdewisscher.
      [#1632](https://github.com/Azure/PSRule.Rules.Azure/issues/1632)
    - Check Microsoft Defender for Cloud is enabled for Storage Accounts by @jdewisscher.
      [#1632](https://github.com/Azure/PSRule.Rules.Azure/issues/1632)
    - Check Microsoft Defender for Cloud is enabled for SQL Servers on machines by @jdewisscher.
      [#1632](https://github.com/Azure/PSRule.Rules.Azure/issues/1632)
  - Network Security Group:
    - Check AKS managed NSGs don't contain custom rules by @ms-sambell.
      [#8](https://github.com/Azure/PSRule.Rules.Azure/issues/8)
  - Storage Account:
    - Check blob container soft delete is enabled by @pazdedav.
      [#1671](https://github.com/Azure/PSRule.Rules.Azure/issues/1671)
    - Check file share soft delete is enabled by @jonathanruiz.
      [#966](https://github.com/Azure/PSRule.Rules.Azure/issues/966)
- Updated rules:
  - **Important change**: Updated rules, tests and docs with Microsoft Defender for Cloud by @jonathanruiz.
    [#545](https://github.com/Azure/PSRule.Rules.Azure/issues/545)
    - The following rules have been renamed with aliases:
      - Renamed `Azure.SQL.ThreatDetection` to `Azure.SQL.DefenderCloud`.
      - Renamed `Azure.SecurityCenter.Contact` to `Azure.DefenderCloud.Contact`.
      - Renamed `Azure.SecurityCenter.Provisioning` to `Azure.DefenderCloud.Provisioning`.
    - If you are referencing the old names please consider updating to the new names.
  - Updated documentation examples for Front Door and Key Vault rules by @lluppesms.
    [#1667](https://github.com/Azure/PSRule.Rules.Azure/issues/1667)
  - Improved the way we check that VM or VMSS has Linux by @verabe.
    [#1704](https://github.com/Azure/PSRule.Rules.Azure/issues/1704)
- General improvements:
  - Updated NSG documentation with code snippets and links by @simone-bennett.
    [#1607](https://github.com/Azure/PSRule.Rules.Azure/issues/1607)
  - Updated Application Gateway documentation with code snippets by @ms-sambell.
    [#1608](https://github.com/Azure/PSRule.Rules.Azure/issues/1608)
  - Updated SQL firewall rules documentation by @ms-sambell.
    [#1569](https://github.com/Azure/PSRule.Rules.Azure/issues/1569)
  - Updated Container Apps documentation and rule to new resource type by @marie-schmidt.
    [#1672](https://github.com/Azure/PSRule.Rules.Azure/issues/1672)
  - Updated KeyVault and FrontDoor documentation with code snippets by @lluppesms.
    [#1667](https://github.com/Azure/PSRule.Rules.Azure/issues/1667)
  - Added tag and annotation metadata from policy for rules generation by @BernieWhite.
    [#1652](https://github.com/Azure/PSRule.Rules.Azure/issues/1652)
- Bug fixes:
  - Fixed continue processing policy assignments on error by @BernieWhite.
    [#1651](https://github.com/Azure/PSRule.Rules.Azure/issues/1651)
  - Fixed handling of runtime assessment data by @BernieWhite.
    [#1707](https://github.com/Azure/PSRule.Rules.Azure/issues/1707)
  - Fixed conversion of type conditions to pre-conditions by @BernieWhite.
    [#1708](https://github.com/Azure/PSRule.Rules.Azure/issues/1708)

## v1.20.0-B0028 (pre-release)

What's changed since pre-release v1.20.0-B0004:

- New rules:
  - AKS:
    - Check clusters use Ephemeral OS disk by @BenjaminEngeset.
      [#1618](https://github.com/Azure/PSRule.Rules.Azure/issues/1618)
  - CDN:
    - Check CDN profile uses Front Door Standard or Premium tier by @BenjaminEngeset.
      [#1612](https://github.com/Azure/PSRule.Rules.Azure/issues/1612)
  - VMSS:
    - Check Linux VMSS has disabled password authentication by @BenjaminEngeset.
      [#1635](https://github.com/Azure/PSRule.Rules.Azure/issues/1635)
- Updated rules:
  - Azure Kubernetes Service:
    - Updated `Azure.AKS.Version` to use latest stable version `1.23.8` by @BernieWhite.
      [#1627](https://github.com/Azure/PSRule.Rules.Azure/issues/1627)
      - Use `AZURE_AKS_CLUSTER_MINIMUM_VERSION` to configure the minimum version of the cluster.
  - Event Grid:
    - Promoted `Azure.EventGrid.DisableLocalAuth` to GA rule set by @BernieWhite.
      [#1628](https://github.com/Azure/PSRule.Rules.Azure/issues/1628)
  - Key Vault:
    - Promoted `Azure.KeyVault.AutoRotationPolicy` to GA rule set by @BernieWhite.
      [#1629](https://github.com/Azure/PSRule.Rules.Azure/issues/1629)
- Engineering:
  - Bump PSRule to v2.4.0.
    [#1620](https://github.com/Azure/PSRule.Rules.Azure/pull/1620)
  - Updated provider data for analysis.
    [#1605](https://github.com/Azure/PSRule.Rules.Azure/pull/1605)
- Bug fixes:
  - Fixed function `dateTimeAdd` errors handling `utcNow` output by @BernieWhite.
    [#1637](https://github.com/Azure/PSRule.Rules.Azure/issues/1637)
  - Fixed inconclusive failure of `Azure.Deployment.AdminUsername` by @BernieWhite.
    [#1631](https://github.com/Azure/PSRule.Rules.Azure/issues/1631)

## v1.20.0-B0004 (pre-release)

What's changed since v1.19.1:

- New rules:
  - Azure Resources:
    - Check that nested deployments securely pass through administrator usernames by @ms-sambell.
      [#1479](https://github.com/Azure/PSRule.Rules.Azure/issues/1479)
- Engineering:
  - Bump Microsoft.NET.Test.Sdk to v17.3.1.
    [#1603](https://github.com/Azure/PSRule.Rules.Azure/pull/1603)

## v1.19.2

What's changed since v1.19.1:

- Bug fixes:
  - Fixed function `dateTimeAdd` errors handling `utcNow` output by @BernieWhite.
    [#1637](https://github.com/Azure/PSRule.Rules.Azure/issues/1637)

## v1.19.1

What's changed since v1.19.0:

- Bug fixes:
  - Fixed `Azure.VNET.UseNSGs` is missing exceptions by @BernieWhite.
    [#1609](https://github.com/Azure/PSRule.Rules.Azure/issues/1609)
    - Added exclusions for `RouteServerSubnet` and any subnet with a dedicated HSM delegation.

## v1.19.0

What's changed since v1.18.1:

- New rules:
  - Azure Kubernetes Service:
    - Check clusters use uptime SLA by @BenjaminEngeset.
      [#1601](https://github.com/Azure/PSRule.Rules.Azure/issues/1601)
- General improvements:
  - Updated rule level for the following rules by @BernieWhite.
    [#1551](https://github.com/Azure/PSRule.Rules.Azure/issues/1551)
    - Set `Azure.APIM.APIDescriptors` to warning from error.
    - Set `Azure.APIM.ProductDescriptors` to warning from error.
    - Set `Azure.Template.UseLocationParameter` to warning from error.
    - Set `Azure.Template.UseComments` to information from error.
    - Set `Azure.Template.UseDescriptions` to information from error.
  - Improve reporting of failing resource property for rules by @BernieWhite.
    [#1429](https://github.com/Azure/PSRule.Rules.Azure/issues/1429)
- Engineering:
  - Added publishing of symbols for NuGet packages by @BernieWhite.
    [#1549](https://github.com/Azure/PSRule.Rules.Azure/issues/1549)
  - Bump Az.Resources to v6.1.0.
    [#1557](https://github.com/Azure/PSRule.Rules.Azure/pull/1557)
  - Bump Microsoft.NET.Test.Sdk to v17.3.0.
    [#1563](https://github.com/Azure/PSRule.Rules.Azure/pull/1563)
  - Bump PSRule to v2.3.2.
    [#1574](https://github.com/Azure/PSRule.Rules.Azure/pull/1574)
  - Bump support projects to .NET 6 by @BernieWhite.
    [#1560](https://github.com/Azure/PSRule.Rules.Azure/issues/1560)
  - Bump BenchmarkDotNet to v0.13.2.
    [#1593](https://github.com/Azure/PSRule.Rules.Azure/pull/1593)
  - Bump BenchmarkDotNet.Diagnostics.Windows to v0.13.2.
    [#1594](https://github.com/Azure/PSRule.Rules.Azure/pull/1594)
  - Updated provider data for analysis.
    [#1598](https://github.com/Azure/PSRule.Rules.Azure/pull/1598)
- Bug fixes:
  - Fixed parameter files linked to bicep code via naming convention is not working by @BernieWhite.
    [#1582](https://github.com/Azure/PSRule.Rules.Azure/issues/1582)
  - Fixed handling of storage accounts sub-resources with CMK by @BernieWhite.
    [#1575](https://github.com/Azure/PSRule.Rules.Azure/issues/1575)

What's changed since pre-release v1.19.0-B0077:

- No additional changes.

## v1.19.0-B0077 (pre-release)

What's changed since pre-release v1.19.0-B0042:

- New rules:
  - Azure Kubernetes Service:
    - Check clusters use uptime SLA by @BenjaminEngeset.
      [#1601](https://github.com/Azure/PSRule.Rules.Azure/issues/1601)

## v1.19.0-B0042 (pre-release)

What's changed since pre-release v1.19.0-B0010:

- General improvements:
  - Improve reporting of failing resource property for rules by @BernieWhite.
    [#1429](https://github.com/Azure/PSRule.Rules.Azure/issues/1429)
- Engineering:
  - Bump PSRule to v2.3.2.
    [#1574](https://github.com/Azure/PSRule.Rules.Azure/pull/1574)
  - Bump support projects to .NET 6 by @BernieWhite.
    [#1560](https://github.com/Azure/PSRule.Rules.Azure/issues/1560)
  - Bump BenchmarkDotNet to v0.13.2.
    [#1593](https://github.com/Azure/PSRule.Rules.Azure/pull/1593)
  - Bump BenchmarkDotNet.Diagnostics.Windows to v0.13.2.
    [#1594](https://github.com/Azure/PSRule.Rules.Azure/pull/1594)
  - Updated provider data for analysis.
    [#1598](https://github.com/Azure/PSRule.Rules.Azure/pull/1598)
- Bug fixes:
  - Fixed parameter files linked to bicep code via naming convention is not working by @BernieWhite.
    [#1582](https://github.com/Azure/PSRule.Rules.Azure/issues/1582)
  - Fixed handling of storage accounts sub-resources with CMK by @BernieWhite.
    [#1575](https://github.com/Azure/PSRule.Rules.Azure/issues/1575)

## v1.19.0-B0010 (pre-release)

What's changed since v1.18.1:

- General improvements:
  - Updated rule level for the following rules by @BernieWhite.
    [#1551](https://github.com/Azure/PSRule.Rules.Azure/issues/1551)
    - Set `Azure.APIM.APIDescriptors` to warning from error.
    - Set `Azure.APIM.ProductDescriptors` to warning from error.
    - Set `Azure.Template.UseLocationParameter` to warning from error.
    - Set `Azure.Template.UseComments` to information from error.
    - Set `Azure.Template.UseDescriptions` to information from error.
- Engineering:
  - Added publishing of symbols for NuGet packages by @BernieWhite.
    [#1549](https://github.com/Azure/PSRule.Rules.Azure/issues/1549)
  - Bump PSRule to v2.3.1.
    [#1561](https://github.com/Azure/PSRule.Rules.Azure/pull/1561)
  - Bump Az.Resources to v6.1.0.
    [#1557](https://github.com/Azure/PSRule.Rules.Azure/pull/1557)
  - Bump Microsoft.NET.Test.Sdk to v17.3.0.
    [#1563](https://github.com/Azure/PSRule.Rules.Azure/pull/1563)

## v1.18.1

What's changed since v1.18.0:

- Bug fixes:
  - Fixed `Azure.APIM.HTTPBackend` reports failure when service URL is not defined by @BernieWhite.
    [#1555](https://github.com/Azure/PSRule.Rules.Azure/issues/1555)
  - Fixed `Azure.SQL.AAD` failure with newer API by @BernieWhite.
    [#1302](https://github.com/Azure/PSRule.Rules.Azure/issues/1302)

## v1.18.0

What's changed since v1.17.1:

- New rules:
  - Cognitive Services:
    - Check accounts use network access restrictions by @BernieWhite.
      [#1532](https://github.com/Azure/PSRule.Rules.Azure/issues/1532)
    - Check accounts use managed identities to access Azure resources by @BernieWhite.
      [#1532](https://github.com/Azure/PSRule.Rules.Azure/issues/1532)
    - Check accounts only accept requests using Azure AD identities by @BernieWhite.
      [#1532](https://github.com/Azure/PSRule.Rules.Azure/issues/1532)
    - Check accounts disable access using public endpoints by @BernieWhite.
      [#1532](https://github.com/Azure/PSRule.Rules.Azure/issues/1532)
- General improvements:
  - Added support for array `indexOf`, `lastIndexOf`, and `items` ARM functions by @BernieWhite.
    [#1440](https://github.com/Azure/PSRule.Rules.Azure/issues/1440)
  - Added support for `join` ARM function by @BernieWhite.
    [#1535](https://github.com/Azure/PSRule.Rules.Azure/issues/1535)
  - Improved output of full path to emitted resources by @BernieWhite.
    [#1523](https://github.com/Azure/PSRule.Rules.Azure/issues/1523)
- Engineering:
  - Bump Az.Resources to v6.0.1.
    [#1521](https://github.com/Azure/PSRule.Rules.Azure/pull/1521)
  - Updated provider data for analysis.
    [#1540](https://github.com/Azure/PSRule.Rules.Azure/pull/1540)
  - Bump xunit to v2.4.2.
    [#1542](https://github.com/Azure/PSRule.Rules.Azure/pull/1542)
  - Added readme and tags to NuGet by @BernieWhite.
    [#1513](https://github.com/Azure/PSRule.Rules.Azure/issues/1513)
- Bug fixes:
  - Fixed `Azure.SQL.TDE` is not required to enable Transparent Data Encryption for IaC by @BernieWhite.
    [#1530](https://github.com/Azure/PSRule.Rules.Azure/issues/1530)

What's changed since pre-release v1.18.0-B0027:

- No additional changes.

## v1.18.0-B0027 (pre-release)

What's changed since pre-release v1.18.0-B0010:

- New rules:
  - Cognitive Services:
    - Check accounts use network access restrictions by @BernieWhite.
      [#1532](https://github.com/Azure/PSRule.Rules.Azure/issues/1532)
    - Check accounts use managed identities to access Azure resources by @BernieWhite.
      [#1532](https://github.com/Azure/PSRule.Rules.Azure/issues/1532)
    - Check accounts only accept requests using Azure AD identities by @BernieWhite.
      [#1532](https://github.com/Azure/PSRule.Rules.Azure/issues/1532)
    - Check accounts disable access using public endpoints by @BernieWhite.
      [#1532](https://github.com/Azure/PSRule.Rules.Azure/issues/1532)
- General improvements:
  - Added support for array `indexOf`, `lastIndexOf`, and `items` ARM functions by @BernieWhite.
    [#1440](https://github.com/Azure/PSRule.Rules.Azure/issues/1440)
  - Added support for `join` ARM function by @BernieWhite.
    [#1535](https://github.com/Azure/PSRule.Rules.Azure/issues/1535)
- Engineering:
  - Updated provider data for analysis.
    [#1540](https://github.com/Azure/PSRule.Rules.Azure/pull/1540)
  - Bump xunit to v2.4.2.
    [#1542](https://github.com/Azure/PSRule.Rules.Azure/pull/1542)
- Bug fixes:
  - Fixed `Azure.SQL.TDE` is not required to enable Transparent Data Encryption for IaC by @BernieWhite.
    [#1530](https://github.com/Azure/PSRule.Rules.Azure/issues/1530)

## v1.18.0-B0010 (pre-release)

What's changed since pre-release v1.18.0-B0002:

- General improvements:
  - Improved output of full path to emitted resources by @BernieWhite.
    [#1523](https://github.com/Azure/PSRule.Rules.Azure/issues/1523)
- Engineering:
  - Bump Az.Resources to v6.0.1.
    [#1521](https://github.com/Azure/PSRule.Rules.Azure/pull/1521)

## v1.18.0-B0002 (pre-release)

What's changed since v1.17.1:

- Engineering:
  - Added readme and tags to NuGet by @BernieWhite.
    [#1513](https://github.com/Azure/PSRule.Rules.Azure/issues/1513)

## v1.17.1

What's changed since v1.17.0:

- Bug fixes:
  - Fixed union returns null when merged with built-in expansion objects by @BernieWhite.
    [#1515](https://github.com/Azure/PSRule.Rules.Azure/issues/1515)
  - Fixed missing zones in test for standalone VM by @BernieWhite.
    [#1506](https://github.com/Azure/PSRule.Rules.Azure/issues/1506)

## v1.17.0

What's changed since v1.16.1:

- New features:
  - Added more field count expression support for Azure Policy JSON rules by @ArmaanMcleod.
    [#181](https://github.com/Azure/PSRule.Rules.Azure/issues/181)
  - Added June 2022 baselines `Azure.GA_2022_06` and `Azure.Preview_2022_06` by @BernieWhite.
    [#1499](https://github.com/Azure/PSRule.Rules.Azure/issues/1499)
    - Includes rules released before or during June 2022.
    - Marked `Azure.GA_2022_03` and `Azure.Preview_2022_03` baselines as obsolete.
- New rules:
  - Deployment:
    - Check for secure values in outputs by @BernieWhite.
      [#297](https://github.com/Azure/PSRule.Rules.Azure/issues/297)
- Engineering:
  - Bump Newtonsoft.Json to v13.0.1.
    [#1494](https://github.com/Azure/PSRule.Rules.Azure/pull/1494)
  - Updated NuGet packaging metadata by @BernieWhite.
    [#1428](https://github.com/Azure/PSRule.Rules.Azure/pull/1428)
  - Updated provider data for analysis.
    [#1502](https://github.com/Azure/PSRule.Rules.Azure/pull/1502)
  - Bump PSRule to v2.2.0.
    [#1444](https://github.com/Azure/PSRule.Rules.Azure/pull/1444)
  - Updated NuGet packaging metadata by @BernieWhite.
    [#1428](https://github.com/Azure/PSRule.Rules.Azure/issues/1428)
- Bug fixes:
  - Fixed TDE property status to state by @Dylan-Prins.
    [#1505](https://github.com/Azure/PSRule.Rules.Azure/pull/1505)
  - Fixed the language expression value fails in outputs by @BernieWhite.
    [#1485](https://github.com/Azure/PSRule.Rules.Azure/issues/1485)

What's changed since pre-release v1.17.0-B0064:

- No additional changes.

## v1.17.0-B0064 (pre-release)

What's changed since pre-release v1.17.0-B0035:

- Engineering:
  - Updated provider data for analysis.
    [#1502](https://github.com/Azure/PSRule.Rules.Azure/pull/1502)
  - Bump PSRule to v2.2.0.
    [#1444](https://github.com/Azure/PSRule.Rules.Azure/pull/1444)
- Bug fixes:
  - Fixed TDE property status to state by @Dylan-Prins.
    [#1505](https://github.com/Azure/PSRule.Rules.Azure/pull/1505)

## v1.17.0-B0035 (pre-release)

What's changed since pre-release v1.17.0-B0014:

- New features:
  - Added June 2022 baselines `Azure.GA_2022_06` and `Azure.Preview_2022_06` by @BernieWhite.
    [#1499](https://github.com/Azure/PSRule.Rules.Azure/issues/1499)
    - Includes rules released before or during June 2022.
    - Marked `Azure.GA_2022_03` and `Azure.Preview_2022_03` baselines as obsolete.
- Engineering:
  - Bump Newtonsoft.Json to v13.0.1.
    [#1494](https://github.com/Azure/PSRule.Rules.Azure/pull/1494)
  - Updated NuGet packaging metadata by @BernieWhite.
    [#1428](https://github.com/Azure/PSRule.Rules.Azure/pull/1428)

## v1.17.0-B0014 (pre-release)

What's changed since v1.16.1:

- New features:
  - Added more field count expression support for Azure Policy JSON rules by @ArmaanMcleod.
    [#181](https://github.com/Azure/PSRule.Rules.Azure/issues/181)
- New rules:
  - Deployment:
    - Check for secure values in outputs by @BernieWhite.
      [#297](https://github.com/Azure/PSRule.Rules.Azure/issues/297)
- Engineering:
  - Updated NuGet packaging metadata by @BernieWhite.
    [#1428](https://github.com/Azure/PSRule.Rules.Azure/issues/1428)
- Bug fixes:
  - Fixed the language expression value fails in outputs by @BernieWhite.
    [#1485](https://github.com/Azure/PSRule.Rules.Azure/issues/1485)

## v1.16.1

What's changed since v1.16.0:

- Bug fixes:
  - Fixed TLS 1.3 support in `Azure.AppGw.SSLPolicy` by @BernieWhite.
    [#1469](https://github.com/Azure/PSRule.Rules.Azure/issues/1469)
  - Fixed Application Gateway referencing a WAF policy by @BernieWhite.
    [#1466](https://github.com/Azure/PSRule.Rules.Azure/issues/1466)

## v1.16.0

What's changed since v1.15.2:

- New rules:
  - App Service:
    - Check web apps have insecure FTP disabled by @BernieWhite.
      [#1436](https://github.com/Azure/PSRule.Rules.Azure/issues/1436)
    - Check web apps use a dedicated health probe by @BernieWhite.
      [#1437](https://github.com/Azure/PSRule.Rules.Azure/issues/1437)
- Updated rules:
  - Public IP:
    - Updated `Azure.PublicIP.AvailabilityZone` to exclude IP addresses for Azure Bastion by @BernieWhite.
      [#1442](https://github.com/Azure/PSRule.Rules.Azure/issues/1442)
      - Public IP addresses with the `resource-usage` tag set to `azure-bastion` are excluded.
- General improvements:
  - Added support for `dateTimeFromEpoch` and `dateTimeToEpoch` ARM functions by @BernieWhite.
    [#1451](https://github.com/Azure/PSRule.Rules.Azure/issues/1451)
- Engineering:
  - Updated built documentation to include rule ref and metadata by @BernieWhite.
    [#1432](https://github.com/Azure/PSRule.Rules.Azure/issues/1432)
  - Added ref properties for several rules by @BernieWhite.
    [#1430](https://github.com/Azure/PSRule.Rules.Azure/issues/1430)
  - Updated provider data for analysis.
    [#1453](https://github.com/Azure/PSRule.Rules.Azure/pull/1453)
  - Bump Microsoft.NET.Test.Sdk to v17.2.0.
    [#1410](https://github.com/Azure/PSRule.Rules.Azure/pull/1410)
  - Update CI checks to include required ref property by @BernieWhite.
    [#1431](https://github.com/Azure/PSRule.Rules.Azure/issues/1431)
  - Added ref properties for rules by @BernieWhite.
    [#1430](https://github.com/Azure/PSRule.Rules.Azure/issues/1430)
- Bug fixes:
  - Fixed `Azure.Template.UseVariables` does not accept function variables names by @BernieWhite.
    [#1427](https://github.com/Azure/PSRule.Rules.Azure/issues/1427)
  - Fixed dependency issue within Azure Pipelines `AzurePowerShell` task by @BernieWhite.
    [#1447](https://github.com/Azure/PSRule.Rules.Azure/issues/1447)
    - Removed dependency on `Az.Accounts` and `Az.Resources` from manifest.
      Pre-install these modules to use export cmdlets.

What's changed since pre-release v1.16.0-B0072:

- No additional changes.

## v1.16.0-B0072 (pre-release)

What's changed since pre-release v1.16.0-B0041:

- Engineering:
  - Update CI checks to include required ref property by @BernieWhite.
    [#1431](https://github.com/Azure/PSRule.Rules.Azure/issues/1431)
  - Added ref properties for rules by @BernieWhite.
    [#1430](https://github.com/Azure/PSRule.Rules.Azure/issues/1430)
- Bug fixes:
  - Fixed dependency issue within Azure Pipelines `AzurePowerShell` task by @BernieWhite.
    [#1447](https://github.com/Azure/PSRule.Rules.Azure/issues/1447)
    - Removed dependency on `Az.Accounts` and `Az.Resources` from manifest.
      Pre-install these modules to use export cmdlets.

## v1.16.0-B0041 (pre-release)

What's changed since pre-release v1.16.0-B0017:

- Updated rules:
  - Public IP:
    - Updated `Azure.PublicIP.AvailabilityZone` to exclude IP addresses for Azure Bastion by @BernieWhite.
      [#1442](https://github.com/Azure/PSRule.Rules.Azure/issues/1442)
      - Public IP addresses with the `resource-usage` tag set to `azure-bastion` are excluded.
- General improvements:
  - Added support for `dateTimeFromEpoch` and `dateTimeToEpoch` ARM functions by @BernieWhite.
    [#1451](https://github.com/Azure/PSRule.Rules.Azure/issues/1451)
- Engineering:
  - Updated built documentation to include rule ref and metadata by @BernieWhite.
    [#1432](https://github.com/Azure/PSRule.Rules.Azure/issues/1432)
  - Added ref properties for several rules by @BernieWhite.
    [#1430](https://github.com/Azure/PSRule.Rules.Azure/issues/1430)
  - Updated provider data for analysis.
    [#1453](https://github.com/Azure/PSRule.Rules.Azure/pull/1453)

## v1.16.0-B0017 (pre-release)

What's changed since v1.15.2:

- New rules:
  - App Service:
    - Check web apps have insecure FTP disabled by @BernieWhite.
      [#1436](https://github.com/Azure/PSRule.Rules.Azure/issues/1436)
    - Check web apps use a dedicated health probe by @BernieWhite.
      [#1437](https://github.com/Azure/PSRule.Rules.Azure/issues/1437)
- Engineering:
  - Bump Microsoft.NET.Test.Sdk to v17.2.0.
    [#1410](https://github.com/Azure/PSRule.Rules.Azure/pull/1410)
- Bug fixes:
  - Fixed `Azure.Template.UseVariables` does not accept function variables names by @BernieWhite.
    [#1427](https://github.com/Azure/PSRule.Rules.Azure/issues/1427)

## v1.15.2

What's changed since v1.15.1:

- Bug fixes:
  - Fixed `Azure.AppService.ManagedIdentity` does not accept both system and user assigned by @BernieWhite.
    [#1415](https://github.com/Azure/PSRule.Rules.Azure/issues/1415)
    - This also applies to:
      - `Azure.ADX.ManagedIdentity`
      - `Azure.APIM.ManagedIdentity`
      - `Azure.EventGrid.ManagedIdentity`
      - `Azure.Automation.ManagedIdentity`
  - Fixed Web apps with .NET 6 do not meet version constraint of `Azure.AppService.NETVersion` by @BernieWhite.
    [#1414](https://github.com/Azure/PSRule.Rules.Azure/issues/1414)
    - This also applies to `Azure.AppService.PHPVersion`.

## v1.15.1

What's changed since v1.15.0:

- Bug fixes:
  - Fixed exclusion of `dataCollectionRuleAssociations` from `Azure.Resource.UseTags` by @BernieWhite.
    [#1400](https://github.com/Azure/PSRule.Rules.Azure/issues/1400)
  - Fixed could not determine JSON object type for MockObject using CreateObject by @BernieWhite.
    [#1411](https://github.com/Azure/PSRule.Rules.Azure/issues/1411)
  - Fixed cannot bind argument to parameter 'Sku' because it is an empty string by @BernieWhite.
    [#1407](https://github.com/Azure/PSRule.Rules.Azure/issues/1407)

## v1.15.0

What's changed since v1.14.3:

- New features:
  - **Important change**: Added `Azure.Resource.SupportsTags` selector by @BernieWhite.
    [#1339](https://github.com/Azure/PSRule.Rules.Azure/issues/1339)
    - Use this selector in custom rules to filter rules to only run against resources that support tags.
    - This selector replaces the `SupportsTags` PowerShell function.
    - Using the `SupportsTag` function will now result in a warning.
    - The `SupportsTags` function will be removed in v2.
    - See [upgrade notes][1] for more information.
- Updated rules:
  - Azure Kubernetes Service:
    - Updated `Azure.AKS.Version` to use latest stable version `1.22.6` by @BernieWhite.
      [#1386](https://github.com/Azure/PSRule.Rules.Azure/issues/1386)
      - Use `AZURE_AKS_CLUSTER_MINIMUM_VERSION` to configure the minimum version of the cluster.
- Engineering:
  - Added code signing of module by @BernieWhite.
    [#1379](https://github.com/Azure/PSRule.Rules.Azure/issues/1379)
  - Added SBOM manifests to module by @BernieWhite.
    [#1380](https://github.com/Azure/PSRule.Rules.Azure/issues/1380)
  - Embedded provider and alias information as manifest resources by @BernieWhite.
    [#1383](https://github.com/Azure/PSRule.Rules.Azure/issues/1383)
    - Resources are minified and compressed to improve size and speed.
  - Added additional `nodeps` manifest that does not include dependencies for Az modules by @BernieWhite.
    [#1392](https://github.com/Azure/PSRule.Rules.Azure/issues/1392)
  - Bump Az.Accounts to 2.7.6. [#1338](https://github.com/Azure/PSRule.Rules.Azure/pull/1338)
  - Bump Az.Resources to 5.6.0. [#1338](https://github.com/Azure/PSRule.Rules.Azure/pull/1338)
  - Bump PSRule to 2.1.0. [#1338](https://github.com/Azure/PSRule.Rules.Azure/pull/1338)
  - Bump Pester to 5.3.3. [#1338](https://github.com/Azure/PSRule.Rules.Azure/pull/1338)
- Bug fixes:
  - Fixed dependency chain order when dependsOn copy by @BernieWhite.
    [#1381](https://github.com/Azure/PSRule.Rules.Azure/issues/1381)
  - Fixed error calling SupportsTags function by @BernieWhite.
    [#1401](https://github.com/Azure/PSRule.Rules.Azure/issues/1401)

What's changed since pre-release v1.15.0-B0053:

- Bug fixes:
  - Fixed error calling SupportsTags function by @BernieWhite.
    [#1401](https://github.com/Azure/PSRule.Rules.Azure/issues/1401)

## v1.15.0-B0053 (pre-release)

What's changed since pre-release v1.15.0-B0022:

- New features:
  - **Important change**: Added `Azure.Resource.SupportsTags` selector. [#1339](https://github.com/Azure/PSRule.Rules.Azure/issues/1339)
    - Use this selector in custom rules to filter rules to only run against resources that support tags.
    - This selector replaces the `SupportsTags` PowerShell function.
    - Using the `SupportsTag` function will now result in a warning.
    - The `SupportsTags` function will be removed in v2.
    - See [upgrade notes][1] for more information.
- Engineering:
  - Embedded provider and alias information as manifest resources. [#1383](https://github.com/Azure/PSRule.Rules.Azure/issues/1383)
    - Resources are minified and compressed to improve size and speed.
  - Added additional `nodeps` manifest that does not include dependencies for Az modules. [#1392](https://github.com/Azure/PSRule.Rules.Azure/issues/1392)
  - Bump Az.Accounts to 2.7.6. [#1338](https://github.com/Azure/PSRule.Rules.Azure/pull/1338)
  - Bump Az.Resources to 5.6.0. [#1338](https://github.com/Azure/PSRule.Rules.Azure/pull/1338)
  - Bump PSRule to 2.1.0. [#1338](https://github.com/Azure/PSRule.Rules.Azure/pull/1338)
  - Bump Pester to 5.3.3. [#1338](https://github.com/Azure/PSRule.Rules.Azure/pull/1338)

## v1.15.0-B0022 (pre-release)

What's changed since v1.14.3:

- Updated rules:
  - Azure Kubernetes Service:
    - Updated `Azure.AKS.Version` to use latest stable version `1.22.6`. [#1386](https://github.com/Azure/PSRule.Rules.Azure/issues/1386)
      - Use `AZURE_AKS_CLUSTER_MINIMUM_VERSION` to configure the minimum version of the cluster.
- Engineering:
  - Added code signing of module. [#1379](https://github.com/Azure/PSRule.Rules.Azure/issues/1379)
  - Added SBOM manifests to module. [#1380](https://github.com/Azure/PSRule.Rules.Azure/issues/1380)
- Bug fixes:
  - Fixed dependency chain order when dependsOn copy. [#1381](https://github.com/Azure/PSRule.Rules.Azure/issues/1381)

## v1.14.3

What's changed since v1.14.2:

- Bug fixes:
  - Fixed Azure Firewall threat intel mode reported for Secure VNET hubs. [#1365](https://github.com/Azure/PSRule.Rules.Azure/issues/1365)
  - Fixed array function handling with mock objects. [#1367](https://github.com/Azure/PSRule.Rules.Azure/issues/1367)

## v1.14.2

What's changed since v1.14.1:

- Bug fixes:
  - Fixed handling of parent resources when sub resource is in a separate deployment. [#1360](https://github.com/Azure/PSRule.Rules.Azure/issues/1360)

## v1.14.1

What's changed since v1.14.0:

- Bug fixes:
  - Fixed unable to set parameter defaults option with type object. [#1355](https://github.com/Azure/PSRule.Rules.Azure/issues/1355)

## v1.14.0

What's changed since v1.13.4:

- New features:
  - Added support for referencing resources in template. [#1315](https://github.com/Azure/PSRule.Rules.Azure/issues/1315)
    - The `reference()` function can be used to reference resources in template.
    - A placeholder value is still used for resources outside of the template.
  - Added March 2022 baselines `Azure.GA_2022_03` and `Azure.Preview_2022_03`. [#1334](https://github.com/Azure/PSRule.Rules.Azure/issues/1334)
    - Includes rules released before or during March 2022.
    - Marked `Azure.GA_2021_12` and `Azure.Preview_2021_12` baselines as obsolete.
  - **Experimental:** Cmdlets to validate objects with Azure policy conditions:
    - `Export-AzPolicyAssignmentData` - Exports policy assignment data. [#1266](https://github.com/Azure/PSRule.Rules.Azure/issues/1266)
    - `Export-AzPolicyAssignmentRuleData` - Exports JSON rules from policy assignment data. [#1278](https://github.com/Azure/PSRule.Rules.Azure/issues/1278)
    - `Get-AzPolicyAssignmentDataSource` - Discovers policy assignment data. [#1340](https://github.com/Azure/PSRule.Rules.Azure/issues/1340)
    - See cmdlet help for limitations and usage.
    - Additional information will be posted as this feature evolves [here](https://github.com/Azure/PSRule.Rules.Azure/discussions/1345).
- New rules:
  - SignalR Service:
    - Check services use Managed Identities. [#1306](https://github.com/Azure/PSRule.Rules.Azure/issues/1306)
    - Check services use a SKU with an SLA. [#1307](https://github.com/Azure/PSRule.Rules.Azure/issues/1307)
  - Web PubSub Service:
    - Check services use Managed Identities. [#1308](https://github.com/Azure/PSRule.Rules.Azure/issues/1308)
    - Check services use a SKU with an SLA. [#1309](https://github.com/Azure/PSRule.Rules.Azure/issues/1309)
- Updated rules:
  - Azure Kubernetes Service:
    - Updated `Azure.AKS.Version` to use latest stable version `1.21.9`. [#1318](https://github.com/Azure/PSRule.Rules.Azure/issues/1318)
      - Use `AZURE_AKS_CLUSTER_MINIMUM_VERSION` to configure the minimum version of the cluster.
- Engineering:
  - Cache Azure Policy Aliases. [#1277](https://github.com/Azure/PSRule.Rules.Azure/issues/1277)
  - Cleanup of additional alias metadata. [#1351](https://github.com/Azure/PSRule.Rules.Azure/pull/1351)
- Bug fixes:
  - Fixed index was out of range with split on mock properties. [#1327](https://github.com/Azure/PSRule.Rules.Azure/issues/1327)
  - Fixed mock objects with no properties. [#1347](https://github.com/Azure/PSRule.Rules.Azure/issues/1347)
  - Fixed sub-resources nesting by scope regression. [#1348](https://github.com/Azure/PSRule.Rules.Azure/issues/1348)
  - Fixed expand of runtime properties on reference objects. [#1324](https://github.com/Azure/PSRule.Rules.Azure/issues/1324)
  - Fixed processing of deployment outputs. [#1316](https://github.com/Azure/PSRule.Rules.Azure/issues/1316)

What's changed since pre-release v1.14.0-B2204013:

- No additional changes.

## v1.14.0-B2204013 (pre-release)

What's changed since pre-release v1.14.0-B2204007:

- Engineering:
  - Cleanup of additional alias metadata. [#1351](https://github.com/Azure/PSRule.Rules.Azure/pull/1351)

## v1.14.0-B2204007 (pre-release)

What's changed since pre-release v1.14.0-B2203117:

- Bug fixes:
  - Fixed mock objects with no properties. [#1347](https://github.com/Azure/PSRule.Rules.Azure/issues/1347)
  - Fixed sub-resources nesting by scope regression. [#1348](https://github.com/Azure/PSRule.Rules.Azure/issues/1348)

## v1.14.0-B2203117 (pre-release)

What's changed since pre-release v1.14.0-B2203088:

- New features:
  - **Experimental:** Cmdlets to validate objects with Azure policy conditions:
    - `Export-AzPolicyAssignmentData` - Exports policy assignment data. [#1266](https://github.com/Azure/PSRule.Rules.Azure/issues/1266)
    - `Export-AzPolicyAssignmentRuleData` - Exports JSON rules from policy assignment data. [#1278](https://github.com/Azure/PSRule.Rules.Azure/issues/1278)
    - `Get-AzPolicyAssignmentDataSource` - Discovers policy assignment data. [#1340](https://github.com/Azure/PSRule.Rules.Azure/issues/1340)
    - See cmdlet help for limitations and usage.
    - Additional information will be posted as this feature evolves [here](https://github.com/Azure/PSRule.Rules.Azure/discussions/1345).
- Engineering:
  - Cache Azure Policy Aliases. [#1277](https://github.com/Azure/PSRule.Rules.Azure/issues/1277)
- Bug fixes:
  - Fixed index was out of range with split on mock properties. [#1327](https://github.com/Azure/PSRule.Rules.Azure/issues/1327)

## v1.14.0-B2203088 (pre-release)

What's changed since pre-release v1.14.0-B2203066:

- New features:
  - Added March 2022 baselines `Azure.GA_2022_03` and `Azure.Preview_2022_03`. [#1334](https://github.com/Azure/PSRule.Rules.Azure/issues/1334)
    - Includes rules released before or during March 2022.
    - Marked `Azure.GA_2021_12` and `Azure.Preview_2021_12` baselines as obsolete.
- Bug fixes:
  - Fixed expand of runtime properties on reference objects. [#1324](https://github.com/Azure/PSRule.Rules.Azure/issues/1324)

## v1.14.0-B2203066 (pre-release)

What's changed since v1.13.4:

- New features:
  - Added support for referencing resources in template. [#1315](https://github.com/Azure/PSRule.Rules.Azure/issues/1315)
    - The `reference()` function can be used to reference resources in template.
    - A placeholder value is still used for resources outside of the template.
- New rules:
  - SignalR Service:
    - Check services use Managed Identities. [#1306](https://github.com/Azure/PSRule.Rules.Azure/issues/1306)
    - Check services use a SKU with an SLA. [#1307](https://github.com/Azure/PSRule.Rules.Azure/issues/1307)
  - Web PubSub Service:
    - Check services use Managed Identities. [#1308](https://github.com/Azure/PSRule.Rules.Azure/issues/1308)
    - Check services use a SKU with an SLA. [#1309](https://github.com/Azure/PSRule.Rules.Azure/issues/1309)
- Updated rules:
  - Azure Kubernetes Service:
    - Updated `Azure.AKS.Version` to use latest stable version `1.21.9`. [#1318](https://github.com/Azure/PSRule.Rules.Azure/issues/1318)
      - Use `AZURE_AKS_CLUSTER_MINIMUM_VERSION` to configure the minimum version of the cluster.
- Bug fixes:
  - Fixed processing of deployment outputs. [#1316](https://github.com/Azure/PSRule.Rules.Azure/issues/1316)

## v1.13.4

What's changed since v1.13.3:

- Bug fixes:
  - Fixed virtual network without any subnets is invalid. [#1303](https://github.com/Azure/PSRule.Rules.Azure/issues/1303)
  - Fixed container registry rules that require a premium tier. [#1304](https://github.com/Azure/PSRule.Rules.Azure/issues/1304)
    - Rules `Azure.ACR.Retention` and `Azure.ACR.ContentTrust` are now only run against premium instances.

## v1.13.3

What's changed since v1.13.2:

- Bug fixes:
  - Fixed bicep build timeout for complex deployments. [#1299](https://github.com/Azure/PSRule.Rules.Azure/issues/1299)

## v1.13.2

What's changed since v1.13.1:

- Engineering:
  - Bump PowerShellStandard.Library to 5.1.1. [#1295](https://github.com/Azure/PSRule.Rules.Azure/pull/1295)
- Bug fixes:
  - Fixed nested resource loops. [#1293](https://github.com/Azure/PSRule.Rules.Azure/issues/1293)

## v1.13.1

What's changed since v1.13.0:

- Bug fixes:
  - Fixed parsing of nested quote pairs within JSON function. [#1288](https://github.com/Azure/PSRule.Rules.Azure/issues/1288)

## v1.13.0

What's changed since v1.12.2:

- New features:
  - Added support for setting defaults for required parameters. [#1065](https://github.com/Azure/PSRule.Rules.Azure/issues/1065)
    - When specified, the value will be used when a parameter value is not provided.
  - Added support expanding Bicep from parameter files. [#1160](https://github.com/Azure/PSRule.Rules.Azure/issues/1160)
- New rules:
  - Azure Cache for Redis:
    - Limit public access for Azure Cache for Redis instances. [#935](https://github.com/Azure/PSRule.Rules.Azure/issues/935)
  - Container App:
    - Check insecure ingress is not enabled (preview). [#1252](https://github.com/Azure/PSRule.Rules.Azure/issues/1252)
  - Key Vault:
    - Check key auto-rotation is enabled (preview). [#1159](https://github.com/Azure/PSRule.Rules.Azure/issues/1159)
  - Recovery Services Vault:
    - Check vaults have replication alerts configured. [#7](https://github.com/Azure/PSRule.Rules.Azure/issues/7)
- Engineering:
  - Automatically build baseline docs. [#1242](https://github.com/Azure/PSRule.Rules.Azure/issues/1242)
  - Bump PSRule dependency to v1.11.1. [#1269](https://github.com/Azure/PSRule.Rules.Azure/pull/1269)
- Bug fixes:
  - Fixed empty value with strong type. [#1258](https://github.com/Azure/PSRule.Rules.Azure/issues/1258)
  - Fixed error with empty logic app trigger. [#1249](https://github.com/Azure/PSRule.Rules.Azure/issues/1249)
  - Fixed out of order parameters. [#1257](https://github.com/Azure/PSRule.Rules.Azure/issues/1257)
  - Fixed mapping default configuration causes cast exception. [#1274](https://github.com/Azure/PSRule.Rules.Azure/issues/1274)
  - Fixed resource id is incorrectly built for sub resource types. [#1279](https://github.com/Azure/PSRule.Rules.Azure/issues/1279)

What's changed since pre-release v1.13.0-B2202113:

- No additional changes.

## v1.13.0-B2202113 (pre-release)

What's changed since pre-release v1.13.0-B2202108:

- Bug fixes:
  - Fixed resource id is incorrectly built for sub resource types. [#1279](https://github.com/Azure/PSRule.Rules.Azure/issues/1279)

## v1.13.0-B2202108 (pre-release)

What's changed since pre-release v1.13.0-B2202103:

- Bug fixes:
  - Fixed mapping default configuration causes cast exception. [#1274](https://github.com/Azure/PSRule.Rules.Azure/issues/1274)

## v1.13.0-B2202103 (pre-release)

What's changed since pre-release v1.13.0-B2202090:

- Engineering:
  - Bump PSRule dependency to v1.11.1. [#1269](https://github.com/Azure/PSRule.Rules.Azure/pull/1269)
- Bug fixes:
  - Fixed out of order parameters. [#1257](https://github.com/Azure/PSRule.Rules.Azure/issues/1257)

## v1.13.0-B2202090 (pre-release)

What's changed since pre-release v1.13.0-B2202063:

- New rules:
  - Azure Cache for Redis:
    - Limit public access for Azure Cache for Redis instances. [#935](https://github.com/Azure/PSRule.Rules.Azure/issues/935)
- Engineering:
  - Automatically build baseline docs. [#1242](https://github.com/Azure/PSRule.Rules.Azure/issues/1242)
- Bug fixes:
  - Fixed empty value with strong type. [#1258](https://github.com/Azure/PSRule.Rules.Azure/issues/1258)

## v1.13.0-B2202063 (pre-release)

What's changed since v1.12.2:

- New features:
  - Added support for setting defaults for required parameters. [#1065](https://github.com/Azure/PSRule.Rules.Azure/issues/1065)
    - When specified, the value will be used when a parameter value is not provided.
  - Added support expanding Bicep from parameter files. [#1160](https://github.com/Azure/PSRule.Rules.Azure/issues/1160)
- New rules:
  - Container App:
    - Check insecure ingress is not enabled (preview). [#1252](https://github.com/Azure/PSRule.Rules.Azure/issues/1252)
  - Key Vault:
    - Check key auto-rotation is enabled (preview). [#1159](https://github.com/Azure/PSRule.Rules.Azure/issues/1159)
  - Recovery Services Vault:
    - Check vaults have replication alerts configured. [#7](https://github.com/Azure/PSRule.Rules.Azure/issues/7)
- Bug fixes:
  - Fixed error with empty logic app trigger. [#1249](https://github.com/Azure/PSRule.Rules.Azure/issues/1249)

## v1.12.2

What's changed since v1.12.1:

- Bug fixes:
  - Fixed detect strong type requirements for nested deployments. [#1235](https://github.com/Azure/PSRule.Rules.Azure/issues/1235)

## v1.12.1

What's changed since v1.12.0:

- Bug fixes:
  - Fixed Bicep already exists with PSRule v2. [#1232](https://github.com/Azure/PSRule.Rules.Azure/issues/1232)

## v1.12.0

What's changed since v1.11.1:

- New rules:
  - Data Explorer:
    - Check clusters use Managed Identities. [#1207](https://github.com/Azure/PSRule.Rules.Azure/issues/1207)
    - Check clusters use a SKU with a SLA. [#1208](https://github.com/Azure/PSRule.Rules.Azure/issues/1208)
    - Check clusters use disk encryption. [#1209](https://github.com/Azure/PSRule.Rules.Azure/issues/1209)
    - Check clusters are in use with databases. [#1215](https://github.com/Azure/PSRule.Rules.Azure/issues/1215)
  - Event Hub:
    - Check namespaces are in use with event hubs. [#1216](https://github.com/Azure/PSRule.Rules.Azure/issues/1216)
    - Check namespaces only accept identity-based authentication. [#1217](https://github.com/Azure/PSRule.Rules.Azure/issues/1217)
  - Azure Recovery Services Vault:
    - Check vaults use geo-redundant storage. [#5](https://github.com/Azure/PSRule.Rules.Azure/issues/5)
  - Service Bus:
    - Check namespaces are in use with queues and topics. [#1218](https://github.com/Azure/PSRule.Rules.Azure/issues/1218)
    - Check namespaces only accept identity-based authentication. [#1219](https://github.com/Azure/PSRule.Rules.Azure/issues/1219)
- Updated rules:
  - Azure Kubernetes Service:
    - Updated `Azure.AKS.Version` to use latest stable version `1.21.7`. [#1188](https://github.com/Azure/PSRule.Rules.Azure/issues/1188)
      - Pinned latest GA baseline `Azure.GA_2021_12` to previous version `1.20.5`.
      - Use `AZURE_AKS_CLUSTER_MINIMUM_VERSION` to configure the minimum version of the cluster.
  - Azure API Management:
    - Check service disabled insecure ciphers.
      [#1128](https://github.com/Azure/PSRule.Rules.Azure/issues/1128)
    - Refactored the cipher and protocol rule into individual rules.
      - `Azure.APIM.Protocols`
      - `Azure.APIM.Ciphers`
- General improvements:
  - **Important change:** Replaced `Azure_AKSMinimumVersion` option with `AZURE_AKS_CLUSTER_MINIMUM_VERSION`. [#941](https://github.com/Azure/PSRule.Rules.Azure/issues/941)
    - For compatibility, if `Azure_AKSMinimumVersion` is set it will be used instead of `AZURE_AKS_CLUSTER_MINIMUM_VERSION`.
    - If only `AZURE_AKS_CLUSTER_MINIMUM_VERSION` is set, this value will be used.
    - The default will be used neither options are configured.
    - If `Azure_AKSMinimumVersion` is set a warning will be generated until the configuration is removed.
    - Support for `Azure_AKSMinimumVersion` is deprecated and will be removed in v2.
    - See [upgrade notes][1] for details.
- Bug fixes:
  - Fixed false positive of blob container with access unspecified. [#1212](https://github.com/Azure/PSRule.Rules.Azure/issues/1212)

What's changed since pre-release v1.12.0-B2201086:

- No additional changes.

## v1.12.0-B2201086 (pre-release)

What's changed since pre-release v1.12.0-B2201067:

- New rules:
  - Data Explorer:
    - Check clusters are in use with databases. [#1215](https://github.com/Azure/PSRule.Rules.Azure/issues/1215)
  - Event Hub:
    - Check namespaces are in use with event hubs. [#1216](https://github.com/Azure/PSRule.Rules.Azure/issues/1216)
    - Check namespaces only accept identity-based authentication. [#1217](https://github.com/Azure/PSRule.Rules.Azure/issues/1217)
  - Azure Recovery Services Vault:
    - Check vaults use geo-redundant storage. [#5](https://github.com/Azure/PSRule.Rules.Azure/issues/5)
  - Service Bus:
    - Check namespaces are in use with queues and topics. [#1218](https://github.com/Azure/PSRule.Rules.Azure/issues/1218)
    - Check namespaces only accept identity-based authentication. [#1219](https://github.com/Azure/PSRule.Rules.Azure/issues/1219)

## v1.12.0-B2201067 (pre-release)

What's changed since pre-release v1.12.0-B2201054:

- New rules:
  - Data Explorer:
    - Check clusters use Managed Identities. [#1207](https://github.com/Azure/PSRule.Rules.Azure/issues/1207)
    - Check clusters use a SKU with a SLA. [#1208](https://github.com/Azure/PSRule.Rules.Azure/issues/1208)
    - Check clusters use disk encryption. [#1209](https://github.com/Azure/PSRule.Rules.Azure/issues/1209)
- Bug fixes:
  - Fixed false positive of blob container with access unspecified. [#1212](https://github.com/Azure/PSRule.Rules.Azure/issues/1212)

## v1.12.0-B2201054 (pre-release)

What's changed since v1.11.1:

- Updated rules:
  - Azure Kubernetes Service:
    - Updated `Azure.AKS.Version` to use latest stable version `1.21.7`. [#1188](https://github.com/Azure/PSRule.Rules.Azure/issues/1188)
      - Pinned latest GA baseline `Azure.GA_2021_12` to previous version `1.20.5`.
      - Use `AZURE_AKS_CLUSTER_MINIMUM_VERSION` to configure the minimum version of the cluster.
  - Azure API Management:
    - Check service disabled insecure ciphers.
      [#1128](https://github.com/Azure/PSRule.Rules.Azure/issues/1128)
    - Refactored the cipher and protocol rule into individual rules.
      - `Azure.APIM.Protocols`
      - `Azure.APIM.Ciphers`
- General improvements:
  - **Important change:** Replaced `Azure_AKSMinimumVersion` option with `AZURE_AKS_CLUSTER_MINIMUM_VERSION`. [#941](https://github.com/Azure/PSRule.Rules.Azure/issues/941)
    - For compatibility, if `Azure_AKSMinimumVersion` is set it will be used instead of `AZURE_AKS_CLUSTER_MINIMUM_VERSION`.
    - If only `AZURE_AKS_CLUSTER_MINIMUM_VERSION` is set, this value will be used.
    - The default will be used neither options are configured.
    - If `Azure_AKSMinimumVersion` is set a warning will be generated until the configuration is removed.
    - Support for `Azure_AKSMinimumVersion` is deprecated and will be removed in v2.
    - See [upgrade notes][1] for details.

## v1.11.1

What's changed since v1.11.0:

- Bug fixes:
  - Fixed `Azure.AKS.CNISubnetSize` rule to use CNI selector. [#1178](https://github.com/Azure/PSRule.Rules.Azure/issues/1178)

## v1.11.0

What's changed since v1.10.4:

- New features:
  - Added baselines containing only Azure preview features. [#1129](https://github.com/Azure/PSRule.Rules.Azure/issues/1129)
    - Added baseline `Azure.Preview_2021_09`.
    - Added baseline `Azure.Preview_2021_12`.
  - Added `Azure.GA_2021_12` baseline. [#1146](https://github.com/Azure/PSRule.Rules.Azure/issues/1146)
    - Includes rules released before or during December 2021 for Azure GA features.
    - Marked baseline `Azure.GA_2021_09` as obsolete.
  - Bicep support promoted from experimental to generally available (GA). [#1176](https://github.com/Azure/PSRule.Rules.Azure/issues/1176)
- New rules:
  - All resources:
    - Check comments for each template resource. [#969](https://github.com/Azure/PSRule.Rules.Azure/issues/969)
  - Automation Account:
    - Automation accounts should enable diagnostic logs. [#1075](https://github.com/Azure/PSRule.Rules.Azure/issues/1075)
  - Azure Kubernetes Service:
    - Check clusters have the HTTP application routing add-on disabled. [#1131](https://github.com/Azure/PSRule.Rules.Azure/issues/1131)
    - Check clusters use the Secrets Store CSI Driver add-on. [#992](https://github.com/Azure/PSRule.Rules.Azure/issues/992)
    - Check clusters autorotation with the Secrets Store CSI Driver add-on. [#993](https://github.com/Azure/PSRule.Rules.Azure/issues/993)
    - Check clusters use Azure AD Pod Managed Identities (preview). [#991](https://github.com/Azure/PSRule.Rules.Azure/issues/991)
  - Azure Redis Cache:
    - Use availability zones for Azure Cache for Redis for regions that support it. [#1078](https://github.com/Azure/PSRule.Rules.Azure/issues/1078)
      - `Azure.Redis.AvailabilityZone`
      - `Azure.RedisEnterprise.Zones`
  - Application Security Group:
    - Check Application Security Groups meet naming requirements. [#1110](https://github.com/Azure/PSRule.Rules.Azure/issues/1110)
  - Firewall:
    - Check Firewalls meet naming requirements. [#1110](https://github.com/Azure/PSRule.Rules.Azure/issues/1110)
    - Check Firewall policies meet naming requirements. [#1110](https://github.com/Azure/PSRule.Rules.Azure/issues/1110)
  - Private Endpoint:
    - Check Private Endpoints meet naming requirements. [#1110](https://github.com/Azure/PSRule.Rules.Azure/issues/1110)
  - Virtual WAN:
    - Check Virtual WANs meet naming requirements. [#1110](https://github.com/Azure/PSRule.Rules.Azure/issues/1110)
- Updated rules:
  - Azure Kubernetes Service:
    - Promoted `Azure.AKS.AutoUpgrade` to GA rule set. [#1130](https://github.com/Azure/PSRule.Rules.Azure/issues/1130)
- General improvements:
  - Added support for template function `tenant()`. [#1124](https://github.com/Azure/PSRule.Rules.Azure/issues/1124)
  - Added support for template function `managementGroup()`. [#1125](https://github.com/Azure/PSRule.Rules.Azure/issues/1125)
  - Added support for template function `pickZones()`. [#518](https://github.com/Azure/PSRule.Rules.Azure/issues/518)
- Engineering:
  - Rule refactoring of rules from PowerShell to YAML. [#1109](https://github.com/Azure/PSRule.Rules.Azure/issues/1109)
    - The following rules were refactored:
      - `Azure.LB.Name`
      - `Azure.NSG.Name`
      - `Azure.Firewall.Mode`
      - `Azure.Route.Name`
      - `Azure.VNET.Name`
      - `Azure.VNG.Name`
      - `Azure.VNG.ConnectionName`
      - `Azure.AppConfig.SKU`
      - `Azure.AppConfig.Name`
      - `Azure.AppInsights.Workspace`
      - `Azure.AppInsights.Name`
      - `Azure.Cosmos.AccountName`
      - `Azure.FrontDoor.State`
      - `Azure.FrontDoor.Name`
      - `Azure.FrontDoor.WAF.Mode`
      - `Azure.FrontDoor.WAF.Enabled`
      - `Azure.FrontDoor.WAF.Name`
      - `Azure.AKS.MinNodeCount`
      - `Azure.AKS.ManagedIdentity`
      - `Azure.AKS.StandardLB`
      - `Azure.AKS.AzurePolicyAddOn`
      - `Azure.AKS.ManagedAAD`
      - `Azure.AKS.AuthorizedIPs`
      - `Azure.AKS.LocalAccounts`
      - `Azure.AKS.AzureRBAC`
- Bug fixes:
  - Fixed output of Bicep informational and warning messages in error stream. [#1157](https://github.com/Azure/PSRule.Rules.Azure/issues/1157)

What's changed since pre-release v1.11.0-B2112112:

- New features:
  - Bicep support promoted from experimental to generally available (GA). [#1176](https://github.com/Azure/PSRule.Rules.Azure/issues/1176)

## v1.11.0-B2112112 (pre-release)

What's changed since pre-release v1.11.0-B2112104:

- New rules:
  - Azure Redis Cache:
    - Use availability zones for Azure Cache for Redis for regions that support it. [#1078](https://github.com/Azure/PSRule.Rules.Azure/issues/1078)
      - `Azure.Redis.AvailabilityZone`
      - `Azure.RedisEnterprise.Zones`

## v1.11.0-B2112104 (pre-release)

What's changed since pre-release v1.11.0-B2112073:

- New rules:
  - Azure Kubernetes Service:
    - Check clusters use Azure AD Pod Managed Identities (preview). [#991](https://github.com/Azure/PSRule.Rules.Azure/issues/991)
- Engineering:
  - Rule refactoring of rules from PowerShell to YAML. [#1109](https://github.com/Azure/PSRule.Rules.Azure/issues/1109)
    - The following rules were refactored:
      - `Azure.AppConfig.SKU`
      - `Azure.AppConfig.Name`
      - `Azure.AppInsights.Workspace`
      - `Azure.AppInsights.Name`
      - `Azure.Cosmos.AccountName`
      - `Azure.FrontDoor.State`
      - `Azure.FrontDoor.Name`
      - `Azure.FrontDoor.WAF.Mode`
      - `Azure.FrontDoor.WAF.Enabled`
      - `Azure.FrontDoor.WAF.Name`
      - `Azure.AKS.MinNodeCount`
      - `Azure.AKS.ManagedIdentity`
      - `Azure.AKS.StandardLB`
      - `Azure.AKS.AzurePolicyAddOn`
      - `Azure.AKS.ManagedAAD`
      - `Azure.AKS.AuthorizedIPs`
      - `Azure.AKS.LocalAccounts`
      - `Azure.AKS.AzureRBAC`
- Bug fixes:
  - Fixed output of Bicep informational and warning messages in error stream. [#1157](https://github.com/Azure/PSRule.Rules.Azure/issues/1157)
  - Fixed obsolete flag for baseline `Azure.Preview_2021_12`. [#1166](https://github.com/Azure/PSRule.Rules.Azure/issues/1166)

## v1.11.0-B2112073 (pre-release)

What's changed since pre-release v1.11.0-B2112024:

- New features:
  - Added baselines containing only Azure preview features. [#1129](https://github.com/Azure/PSRule.Rules.Azure/issues/1129)
    - Added baseline `Azure.Preview_2021_09`.
    - Added baseline `Azure.Preview_2021_12`.
  - Added `Azure.GA_2021_12` baseline. [#1146](https://github.com/Azure/PSRule.Rules.Azure/issues/1146)
    - Includes rules released before or during December 2021 for Azure GA features.
    - Marked baseline `Azure.GA_2021_09` as obsolete.
- New rules:
  - All resources:
    - Check comments for each template resource. [#969](https://github.com/Azure/PSRule.Rules.Azure/issues/969)
- Bug fixes:
  - Fixed template function `equals` parameter count mismatch. [#1137](https://github.com/Azure/PSRule.Rules.Azure/issues/1137)
  - Fixed copy loop on nested deployment parameters is not handled. [#1144](https://github.com/Azure/PSRule.Rules.Azure/issues/1144)
  - Fixed outer copy loop of nested deployment. [#1154](https://github.com/Azure/PSRule.Rules.Azure/issues/1154)

## v1.11.0-B2112024 (pre-release)

What's changed since pre-release v1.11.0-B2111014:

- New rules:
  - Azure Kubernetes Service:
    - Check clusters have the HTTP application routing add-on disabled. [#1131](https://github.com/Azure/PSRule.Rules.Azure/issues/1131)
    - Check clusters use the Secrets Store CSI Driver add-on. [#992](https://github.com/Azure/PSRule.Rules.Azure/issues/992)
    - Check clusters autorotation with the Secrets Store CSI Driver add-on. [#993](https://github.com/Azure/PSRule.Rules.Azure/issues/993)
  - Automation Account:
    - Automation accounts should enable diagnostic logs. [#1075](https://github.com/Azure/PSRule.Rules.Azure/issues/1075)
- Updated rules:
  - Azure Kubernetes Service:
    - Promoted `Azure.AKS.AutoUpgrade` to GA rule set. [#1130](https://github.com/Azure/PSRule.Rules.Azure/issues/1130)
- General improvements:
  - Added support for template function `tenant()`. [#1124](https://github.com/Azure/PSRule.Rules.Azure/issues/1124)
  - Added support for template function `managementGroup()`. [#1125](https://github.com/Azure/PSRule.Rules.Azure/issues/1125)
  - Added support for template function `pickZones()`. [#518](https://github.com/Azure/PSRule.Rules.Azure/issues/518)
- Bug fixes:
  - Fixed `Azure.Policy.WaiverExpiry` date conversion. [#1118](https://github.com/Azure/PSRule.Rules.Azure/issues/1118)

## v1.11.0-B2111014 (pre-release)

What's changed since v1.10.0:

- New rules:
  - Application Security Group:
    - Check Application Security Groups meet naming requirements. [#1110](https://github.com/Azure/PSRule.Rules.Azure/issues/1110)
  - Firewall:
    - Check Firewalls meet naming requirements. [#1110](https://github.com/Azure/PSRule.Rules.Azure/issues/1110)
    - Check Firewall policies meet naming requirements. [#1110](https://github.com/Azure/PSRule.Rules.Azure/issues/1110)
  - Private Endpoint:
    - Check Private Endpoints meet naming requirements. [#1110](https://github.com/Azure/PSRule.Rules.Azure/issues/1110)
  - Virtual WAN:
    - Check Virtual WANs meet naming requirements. [#1110](https://github.com/Azure/PSRule.Rules.Azure/issues/1110)
- Engineering:
  - Rule refactoring of rules from PowerShell to YAML. [#1109](https://github.com/Azure/PSRule.Rules.Azure/issues/1109)
    - The following rules were refactored:
      - `Azure.LB.Name`
      - `Azure.NSG.Name`
      - `Azure.Firewall.Mode`
      - `Azure.Route.Name`
      - `Azure.VNET.Name`
      - `Azure.VNG.Name`
      - `Azure.VNG.ConnectionName`

## v1.10.4

What's changed since v1.10.3:

- Bug fixes:
  - Fixed outer copy loop of nested deployment. [#1154](https://github.com/Azure/PSRule.Rules.Azure/issues/1154)

## v1.10.3

What's changed since v1.10.2:

- Bug fixes:
  - Fixed copy loop on nested deployment parameters is not handled. [#1144](https://github.com/Azure/PSRule.Rules.Azure/issues/1144)

## v1.10.2

What's changed since v1.10.1:

- Bug fixes:
  - Fixed template function `equals` parameter count mismatch. [#1137](https://github.com/Azure/PSRule.Rules.Azure/issues/1137)

## v1.10.1

What's changed since v1.10.0:

- Bug fixes:
  - Fixed `Azure.Policy.WaiverExpiry` date conversion. [#1118](https://github.com/Azure/PSRule.Rules.Azure/issues/1118)

## v1.10.0

What's changed since v1.9.1:

- New features:
  - Added support for parameter strong types. [#1083](https://github.com/Azure/PSRule.Rules.Azure/issues/1083)
    - The value of string parameters can be tested against the expected type.
    - When configuring a location strong type, the parameter value must be a valid Azure location.
    - When configuring a resource type strong type, the parameter value must be a matching resource Id.
- New rules:
  - All resources:
    - Check template expressions do not exceed a maximum length. [#1006](https://github.com/Azure/PSRule.Rules.Azure/issues/1006)
  - Automation Service:
    - Check automation accounts should use managed identities for authentication. [#1074](https://github.com/Azure/PSRule.Rules.Azure/issues/1074)
  - Event Grid:
    - Check topics and domains use managed identities. [#1091](https://github.com/Azure/PSRule.Rules.Azure/issues/1091)
    - Check topics and domains use private endpoints. [#1092](https://github.com/Azure/PSRule.Rules.Azure/issues/1092)
    - Check topics and domains use identity-based authentication. [#1093](https://github.com/Azure/PSRule.Rules.Azure/issues/1093)
- General improvements:
  - Updated default baseline to use module configuration. [#1089](https://github.com/Azure/PSRule.Rules.Azure/issues/1089)
- Engineering:
  - Bump PSRule dependency to v1.9.0. [#1081](https://github.com/Azure/PSRule.Rules.Azure/issues/1081)
  - Bump Microsoft.CodeAnalysis.NetAnalyzers to v6.0.0. [#1080](https://github.com/Azure/PSRule.Rules.Azure/pull/1080)
  - Bump Microsoft.SourceLink.GitHub to 1.1.1. [#1085](https://github.com/Azure/PSRule.Rules.Azure/pull/1085)
- Bug fixes:
  - Fixed expansion of secret references. [#1098](https://github.com/Azure/PSRule.Rules.Azure/issues/1098)
  - Fixed handling of tagging for deployments. [#1099](https://github.com/Azure/PSRule.Rules.Azure/issues/1099)
  - Fixed strong type issue flagged with empty defaultValue string. [#1100](https://github.com/Azure/PSRule.Rules.Azure/issues/1100)

What's changed since pre-release v1.10.0-B2111081:

- No additional changes.

## v1.10.0-B2111081 (pre-release)

What's changed since pre-release v1.10.0-B2111072:

- New rules:
  - Automation Service:
    - Automation accounts should use managed identities for authentication. [#1074](https://github.com/Azure/PSRule.Rules.Azure/issues/1074)

## v1.10.0-B2111072 (pre-release)

What's changed since pre-release v1.10.0-B2111058:

- New rules:
  - All resources:
    - Check template expressions do not exceed a maximum length. [#1006](https://github.com/Azure/PSRule.Rules.Azure/issues/1006)
- Bug fixes:
  - Fixed expansion of secret references. [#1098](https://github.com/Azure/PSRule.Rules.Azure/issues/1098)
  - Fixed handling of tagging for deployments. [#1099](https://github.com/Azure/PSRule.Rules.Azure/issues/1099)
  - Fixed strong type issue flagged with empty defaultValue string. [#1100](https://github.com/Azure/PSRule.Rules.Azure/issues/1100)

## v1.10.0-B2111058 (pre-release)

What's changed since pre-release v1.10.0-B2111040:

- New rules:
  - Event Grid:
    - Check topics and domains use managed identities. [#1091](https://github.com/Azure/PSRule.Rules.Azure/issues/1091)
    - Check topics and domains use private endpoints. [#1092](https://github.com/Azure/PSRule.Rules.Azure/issues/1092)
    - Check topics and domains use identity-based authentication. [#1093](https://github.com/Azure/PSRule.Rules.Azure/issues/1093)
- General improvements:
  - Updated default baseline to use module configuration. [#1089](https://github.com/Azure/PSRule.Rules.Azure/issues/1089)

## v1.10.0-B2111040 (pre-release)

What's changed since v1.9.1:

- New features:
  - Added support for parameter strong types. [#1083](https://github.com/Azure/PSRule.Rules.Azure/issues/1083)
    - The value of string parameters can be tested against the expected type.
    - When configuring a location strong type, the parameter value must be a valid Azure location.
    - When configuring a resource type strong type, the parameter value must be a matching resource Id.
- Engineering:
  - Bump PSRule dependency to v1.9.0. [#1081](https://github.com/Azure/PSRule.Rules.Azure/issues/1081)
  - Bump Microsoft.CodeAnalysis.NetAnalyzers to v6.0.0. [#1080](https://github.com/Azure/PSRule.Rules.Azure/pull/1080)
  - Bump Microsoft.SourceLink.GitHub to 1.1.1. [#1085](https://github.com/Azure/PSRule.Rules.Azure/pull/1085)

## v1.9.1

What's changed since v1.9.0:

- Bug fixes:
  - Fixed can not index into resource group tags. [#1066](https://github.com/Azure/PSRule.Rules.Azure/issues/1066)
  - Fixed `Azure.VM.ASMinMembers` for template deployments. [#1064](https://github.com/Azure/PSRule.Rules.Azure/issues/1064)
  - Fixed zones property not found on public IP resource. [#1070](https://github.com/Azure/PSRule.Rules.Azure/issues/1070)

## v1.9.0

What's changed since v1.8.1:

- New rules:
  - API Management Service:
    - Check API management services are using availability zones when available. [#1017](https://github.com/Azure/PSRule.Rules.Azure/issues/1017)
  - Public IP Address:
    - Check Public IP addresses are configured with zone-redundancy. [#958](https://github.com/Azure/PSRule.Rules.Azure/issues/958)
    - Check Public IP addresses are using Standard SKU. [#979](https://github.com/Azure/PSRule.Rules.Azure/issues/979)
  - User Assigned Managed Identity:
    - Check identities meet naming requirements. [#1021](https://github.com/Azure/PSRule.Rules.Azure/issues/1021)
  - Virtual Network Gateway:
    - Check VPN/ExpressRoute gateways are configured with availability zone SKU. [#926](https://github.com/Azure/PSRule.Rules.Azure/issues/926)
- General improvements:
  - Improved processing of AzOps generated templates. [#799](https://github.com/Azure/PSRule.Rules.Azure/issues/799)
    - `Azure.Template.DefineParameters` is ignored for AzOps generated templates.
    - `Azure.Template.UseLocationParameter` is ignored for AzOps generated templates.
  - Bicep is now installed when using PSRule GitHub Action. [#1050](https://github.com/Azure/PSRule.Rules.Azure/issues/1050)
- Engineering:
  - Bump PSRule dependency to v1.8.0. [#1018](https://github.com/Azure/PSRule.Rules.Azure/issues/1018)
  - Added automated PR workflow to bump `providers.json` monthly. [#1041](https://github.com/Azure/PSRule.Rules.Azure/issues/1041)
- Bug fixes:
  - Fixed AKS Network Policy should accept calico. [#1046](https://github.com/Azure/PSRule.Rules.Azure/issues/1046)
  - Fixed `Azure.ACR.AdminUser` fails when `adminUserEnabled` not set. [#1014](https://github.com/Azure/PSRule.Rules.Azure/issues/1014)
  - Fixed `Azure.KeyVault.Logs` reports cannot index into a null array. [#1024](https://github.com/Azure/PSRule.Rules.Azure/issues/1024)
  - Fixed template function empty returns object reference not set exception. [#1025](https://github.com/Azure/PSRule.Rules.Azure/issues/1025)
  - Fixed delayed binding of `and` template function. [#1026](https://github.com/Azure/PSRule.Rules.Azure/issues/1026)
  - Fixed template function array nests array with array parameters. [#1027](https://github.com/Azure/PSRule.Rules.Azure/issues/1027)
  - Fixed property used by `Azure.ACR.MinSKU` to work more reliably with templates. [#1034](https://github.com/Azure/PSRule.Rules.Azure/issues/1034)
  - Fixed could not determine JSON object type for MockMember using CreateObject. [#1035](https://github.com/Azure/PSRule.Rules.Azure/issues/1035)
  - Fixed Bicep convention ordering. [#1053](https://github.com/Azure/PSRule.Rules.Azure/issues/1053)

What's changed since pre-release v1.9.0-B2110087:

- No additional changes.

## v1.9.0-B2110087 (pre-release)

What's changed since pre-release v1.9.0-B2110082:

- Bug fixes:
  - Fixed Bicep convention ordering. [#1053](https://github.com/Azure/PSRule.Rules.Azure/issues/1053)

## v1.9.0-B2110082 (pre-release)

What's changed since pre-release v1.9.0-B2110059:

- General improvements:
  - Bicep is now installed when using PSRule GitHub Action. [#1050](https://github.com/Azure/PSRule.Rules.Azure/issues/1050)
- Engineering:
  - Added automated PR workflow to bump `providers.json` monthly. [#1041](https://github.com/Azure/PSRule.Rules.Azure/issues/1041)
- Bug fixes:
  - Fixed AKS Network Policy should accept calico. [#1046](https://github.com/Azure/PSRule.Rules.Azure/issues/1046)

## v1.9.0-B2110059 (pre-release)

What's changed since pre-release v1.9.0-B2110040:

- New rules:
  - API Management Service:
    - Check API management services are using availability zones when available. [#1017](https://github.com/Azure/PSRule.Rules.Azure/issues/1017)
- Bug fixes:
  - Fixed property used by `Azure.ACR.MinSKU` to work more reliably with templates. [#1034](https://github.com/Azure/PSRule.Rules.Azure/issues/1034)
  - Fixed could not determine JSON object type for MockMember using CreateObject. [#1035](https://github.com/Azure/PSRule.Rules.Azure/issues/1035)

## v1.9.0-B2110040 (pre-release)

What's changed since pre-release v1.9.0-B2110025:

- New rules:
  - User Assigned Managed Identity:
    - Check identities meet naming requirements. [#1021](https://github.com/Azure/PSRule.Rules.Azure/issues/1021)
- Bug fixes:
  - Fixed `Azure.KeyVault.Logs` reports cannot index into a null array. [#1024](https://github.com/Azure/PSRule.Rules.Azure/issues/1024)
  - Fixed template function empty returns object reference not set exception. [#1025](https://github.com/Azure/PSRule.Rules.Azure/issues/1025)
  - Fixed delayed binding of `and` template function. [#1026](https://github.com/Azure/PSRule.Rules.Azure/issues/1026)
  - Fixed template function array nests array with array parameters. [#1027](https://github.com/Azure/PSRule.Rules.Azure/issues/1027)

## v1.9.0-B2110025 (pre-release)

What's changed since pre-release v1.9.0-B2110014:

- Engineering:
  - Bump PSRule dependency to v1.8.0. [#1018](https://github.com/Azure/PSRule.Rules.Azure/issues/1018)
- Bug fixes:
  - Fixed `Azure.ACR.AdminUser` fails when `adminUserEnabled` not set. [#1014](https://github.com/Azure/PSRule.Rules.Azure/issues/1014)

## v1.9.0-B2110014 (pre-release)

What's changed since pre-release v1.9.0-B2110009:

- Bug fixes:
  - Fixed expression out of range of valid values. [#1005](https://github.com/Azure/PSRule.Rules.Azure/issues/1005)
  - Fixed template expand fails in nested reference expansion. [#1007](https://github.com/Azure/PSRule.Rules.Azure/issues/1007)

## v1.9.0-B2110009 (pre-release)

What's changed since pre-release v1.9.0-B2109027:

- Bug fixes:
  - Fixed handling of comments with template and parameter file rules. [#996](https://github.com/Azure/PSRule.Rules.Azure/issues/996)
  - Fixed `Azure.Template.UseLocationParameter` to only apply to templates deployed as RG scope [#995](https://github.com/Azure/PSRule.Rules.Azure/issues/995)
  - Fixed expand template fails with `createObject` when no parameters are specified. [#1000](https://github.com/Azure/PSRule.Rules.Azure/issues/1000)

## v1.9.0-B2109027 (pre-release)

What's changed since v1.8.0:

- New rules:
  - Public IP Address:
    - Check Public IP addresses are configured with zone-redundancy. [#958](https://github.com/Azure/PSRule.Rules.Azure/issues/958)
    - Check Public IP addresses are using Standard SKU. [#979](https://github.com/Azure/PSRule.Rules.Azure/issues/979)
  - Virtual Network Gateway:
    - Check VPN/ExpressRoute gateways are configured with availability zone SKU. [#926](https://github.com/Azure/PSRule.Rules.Azure/issues/926)
- General improvements:
  - Improved processing of AzOps generated templates. [#799](https://github.com/Azure/PSRule.Rules.Azure/issues/799)
    - `Azure.Template.DefineParameters` is ignored for AzOps generated templates.
    - `Azure.Template.UseLocationParameter` is ignored for AzOps generated templates.
- Bug fixes:
  - Fixed `ToUpper` fails to convert character. [#986](https://github.com/Azure/PSRule.Rules.Azure/issues/986)

## v1.8.1

What's changed since v1.8.0:

- Bug fixes:
  - Fixed handling of comments with template and parameter file rules. [#996](https://github.com/Azure/PSRule.Rules.Azure/issues/996)
  - Fixed `Azure.Template.UseLocationParameter` to only apply to templates deployed as RG scope [#995](https://github.com/Azure/PSRule.Rules.Azure/issues/995)
  - Fixed expand template fails with `createObject` when no parameters are specified. [#1000](https://github.com/Azure/PSRule.Rules.Azure/issues/1000)
  - Fixed `ToUpper` fails to convert character. [#986](https://github.com/Azure/PSRule.Rules.Azure/issues/986)
  - Fixed expression out of range of valid values. [#1005](https://github.com/Azure/PSRule.Rules.Azure/issues/1005)
  - Fixed template expand fails in nested reference expansion. [#1007](https://github.com/Azure/PSRule.Rules.Azure/issues/1007)

## v1.8.0

What's changed since v1.7.0:

- New features:
  - Added `Azure.GA_2021_09` baseline. [#961](https://github.com/Azure/PSRule.Rules.Azure/issues/961)
    - Includes rules released before or during September 2021 for Azure GA features.
    - Marked baseline `Azure.GA_2021_06` as obsolete.
- New rules:
  - Application Gateway:
    - Check App Gateways should use availability zones when available. Thanks [@ArmaanMcleod](https://github.com/ArmaanMcleod). [#928](https://github.com/Azure/PSRule.Rules.Azure/issues/928)
  - Azure Kubernetes Service:
    - Check clusters have control plane audit logs enabled. Thanks [@ArmaanMcleod](https://github.com/ArmaanMcleod). [#882](https://github.com/Azure/PSRule.Rules.Azure/issues/882)
    - Check clusters have control plane diagnostics enabled. Thanks [@ArmaanMcleod](https://github.com/ArmaanMcleod). [#922](https://github.com/Azure/PSRule.Rules.Azure/issues/922)
    - Check clusters use Container Insights for monitoring workloads. Thanks [@ArmaanMcleod](https://github.com/ArmaanMcleod). [#881](https://github.com/Azure/PSRule.Rules.Azure/issues/881)
    - Check clusters use availability zones when available. Thanks [@ArmaanMcleod](https://github.com/ArmaanMcleod). [#880](https://github.com/Azure/PSRule.Rules.Azure/issues/880)
  - Cosmos DB:
    - Check DB account names meet naming requirements. [#954](https://github.com/Azure/PSRule.Rules.Azure/issues/954)
    - Check DB accounts use Azure AD identities for resource management operations. [#953](https://github.com/Azure/PSRule.Rules.Azure/issues/953)
  - Load Balancer:
    - Check Load balancers are using Standard SKU. Thanks [@ArmaanMcleod](https://github.com/ArmaanMcleod). [#957](https://github.com/Azure/PSRule.Rules.Azure/issues/957)
    - Check Load Balancers are configured with zone-redundancy. Thanks [@ArmaanMcleod](https://github.com/ArmaanMcleod). [#927](https://github.com/Azure/PSRule.Rules.Azure/issues/927)
- Engineering:
  - Bump PSRule dependency to v1.7.2. [#951](https://github.com/Azure/PSRule.Rules.Azure/issues/951)
  - Automated update of availability zone information in providers.json. [#907](https://github.com/Azure/PSRule.Rules.Azure/issues/907)
  - Increased test coverage of rule reasons. Thanks [@ArmaanMcleod](https://github.com/ArmaanMcleod). [#960](https://github.com/Azure/PSRule.Rules.Azure/issues/960)
- Bug fixes:
  - Fixed export of in-flight AKS related subnets for kubenet clusters. Thanks [@ArmaanMcleod](https://github.com/ArmaanMcleod). [#920](https://github.com/Azure/PSRule.Rules.Azure/issues/920)
  - Fixed plan instance count is not applicable to Elastic Premium plans. [#946](https://github.com/Azure/PSRule.Rules.Azure/issues/946)
  - Fixed minimum App Service Plan fails Elastic Premium plans. [#945](https://github.com/Azure/PSRule.Rules.Azure/issues/945)
  - Fixed App Service Plan should include PremiumV3 plan. [#944](https://github.com/Azure/PSRule.Rules.Azure/issues/944)
  - Fixed Azure.VM.NICAttached with private endpoints. [#932](https://github.com/Azure/PSRule.Rules.Azure/issues/932)
  - Fixed Bicep CLI fails with unexpected end of content. [#889](https://github.com/Azure/PSRule.Rules.Azure/issues/889)
  - Fixed incomplete reason message for `Azure.Storage.MinTLS`. [#971](https://github.com/Azure/PSRule.Rules.Azure/issues/971)
  - Fixed false positive of `Azure.Storage.UseReplication` with large file storage. [#965](https://github.com/Azure/PSRule.Rules.Azure/issues/965)

What's changed since pre-release v1.8.0-B2109060:

- No additional changes.

## v1.8.0-B2109086 (pre-release)

What's changed since pre-release v1.8.0-B2109060:

- New rules:
  - Load Balancer:
    - Check Load balancers are using Standard SKU. Thanks [@ArmaanMcleod](https://github.com/ArmaanMcleod). [#957](https://github.com/Azure/PSRule.Rules.Azure/issues/957)
- Engineering:
  - Increased test coverage of rule reasons. Thanks [@ArmaanMcleod](https://github.com/ArmaanMcleod). [#960](https://github.com/Azure/PSRule.Rules.Azure/issues/960)
- Bug fixes:
  - Fixed Bicep CLI fails with unexpected end of content. [#889](https://github.com/Azure/PSRule.Rules.Azure/issues/889)
  - Fixed incomplete reason message for `Azure.Storage.MinTLS`. [#971](https://github.com/Azure/PSRule.Rules.Azure/issues/971)
  - Fixed false positive of `Azure.Storage.UseReplication` with large file storage. [#965](https://github.com/Azure/PSRule.Rules.Azure/issues/965)

## v1.8.0-B2109060 (pre-release)

What's changed since pre-release v1.8.0-B2109046:

- New features:
  - Added `Azure.GA_2021_09` baseline. [#961](https://github.com/Azure/PSRule.Rules.Azure/issues/961)
    - Includes rules released before or during September 2021 for Azure GA features.
    - Marked baseline `Azure.GA_2021_06` as obsolete.
- New rules:
  - Load Balancer:
    - Check Load Balancers are configured with zone-redundancy. Thanks [@ArmaanMcleod](https://github.com/ArmaanMcleod). [#927](https://github.com/Azure/PSRule.Rules.Azure/issues/927)

## v1.8.0-B2109046 (pre-release)

What's changed since pre-release v1.8.0-B2109020:

- New rules:
  - Application Gateway:
    - Check App Gateways should use availability zones when available. Thanks [@ArmaanMcleod](https://github.com/ArmaanMcleod). [#928](https://github.com/Azure/PSRule.Rules.Azure/issues/928)
  - Cosmos DB:
    - Check DB account names meet naming requirements. [#954](https://github.com/Azure/PSRule.Rules.Azure/issues/954)
    - Check DB accounts use Azure AD identities for resource management operations. [#953](https://github.com/Azure/PSRule.Rules.Azure/issues/953)
- Bug fixes:
  - Fixed plan instance count is not applicable to Elastic Premium plans. [#946](https://github.com/Azure/PSRule.Rules.Azure/issues/946)
  - Fixed minimum App Service Plan fails Elastic Premium plans. [#945](https://github.com/Azure/PSRule.Rules.Azure/issues/945)
  - Fixed App Service Plan should include PremiumV3 plan. [#944](https://github.com/Azure/PSRule.Rules.Azure/issues/944)
  - Fixed Azure.VM.NICAttached with private endpoints. [#932](https://github.com/Azure/PSRule.Rules.Azure/issues/932)
- Engineering:
  - Bump PSRule dependency to v1.7.2. [#951](https://github.com/Azure/PSRule.Rules.Azure/issues/951)

## v1.8.0-B2109020 (pre-release)

What's changed since pre-release v1.8.0-B2108026:

- New rules:
  - Azure Kubernetes Service:
    - Check clusters have control plane audit logs enabled. Thanks [@ArmaanMcleod](https://github.com/ArmaanMcleod). [#882](https://github.com/Azure/PSRule.Rules.Azure/issues/882)
    - Check clusters have control plane diagnostics enabled. Thanks [@ArmaanMcleod](https://github.com/ArmaanMcleod). [#922](https://github.com/Azure/PSRule.Rules.Azure/issues/922)
- Engineering:
  - Bump PSRule dependency to v1.7.0. [#938](https://github.com/Azure/PSRule.Rules.Azure/issues/938)

## v1.8.0-B2108026 (pre-release)

What's changed since pre-release v1.8.0-B2108013:

- New rules:
  - Azure Kubernetes Service:
    - Check clusters use Container Insights for monitoring workloads. Thanks [@ArmaanMcleod](https://github.com/ArmaanMcleod). [#881](https://github.com/Azure/PSRule.Rules.Azure/issues/881)
- Bug fixes:
  - Fixed export of in-flight AKS related subnets for kubenet clusters. Thanks [@ArmaanMcleod](https://github.com/ArmaanMcleod). [#920](https://github.com/Azure/PSRule.Rules.Azure/issues/920)

## v1.8.0-B2108013 (pre-release)

What's changed since v1.7.0:

- New rules:
  - Azure Kubernetes Service:
    - Check clusters use availability zones when available. Thanks [@ArmaanMcleod](https://github.com/ArmaanMcleod). [#880](https://github.com/Azure/PSRule.Rules.Azure/issues/880)
- Engineering:
  - Bump PSRule dependency to v1.6.1. [#913](https://github.com/Azure/PSRule.Rules.Azure/issues/913)
  - Automated update of availability zone information in providers.json. [#907](https://github.com/Azure/PSRule.Rules.Azure/issues/907)

## v1.7.0

What's changed since v1.6.0:

- New rules:
  - All resources:
    - Check template parameter files use metadata links. [#846](https://github.com/Azure/PSRule.Rules.Azure/issues/846)
      - Configure the `AZURE_PARAMETER_FILE_METADATA_LINK` option to enable this rule.
    - Check template files use a recent schema. [#845](https://github.com/Azure/PSRule.Rules.Azure/issues/845)
    - Check template files use a https schema scheme. [#894](https://github.com/Azure/PSRule.Rules.Azure/issues/894)
    - Check template parameter files use a https schema scheme. [#894](https://github.com/Azure/PSRule.Rules.Azure/issues/894)
    - Check template parameters set a value. [#896](https://github.com/Azure/PSRule.Rules.Azure/issues/896)
    - Check template parameters use a valid secret reference. [#897](https://github.com/Azure/PSRule.Rules.Azure/issues/897)
  - Azure Kubernetes Service:
    - Check clusters using Azure CNI should use large subnets. Thanks [@ArmaanMcleod](https://github.com/ArmaanMcleod). [#273](https://github.com/Azure/PSRule.Rules.Azure/issues/273)
    - Check clusters use auto-scale node pools. Thanks [@ArmaanMcleod](https://github.com/ArmaanMcleod). [#218](https://github.com/Azure/PSRule.Rules.Azure/issues/218)
      - By default, a minimum of a `/23` subnet is required.
      - Configure `AZURE_AKS_CNI_MINIMUM_CLUSTER_SUBNET_SIZE` to change the default minimum subnet size.
  - Storage Account:
    - Check Storage Accounts only accept explicitly allowed network traffic. [#884](https://github.com/Azure/PSRule.Rules.Azure/issues/884)
- Updated rules:
  - Virtual Network:
    - Excluded `AzureFirewallManagementSubnet` from `Azure.VNET.UseNSGs`. [#869](https://github.com/Azure/PSRule.Rules.Azure/issues/869)
- General improvements:
  - Added version information to bicep compilation exceptions. [#903](https://github.com/Azure/PSRule.Rules.Azure/issues/903)
- Engineering:
  - Bump PSRule dependency to v1.6.0. [#871](https://github.com/Azure/PSRule.Rules.Azure/issues/871)
- Bug fixes:
  - Fixed DateTimeAdd function and tests within timezones with DST. [#891](https://github.com/Azure/PSRule.Rules.Azure/issues/891)
  - Fixed `Azure.Template.ParameterValue` failing on empty value. [#901](https://github.com/Azure/PSRule.Rules.Azure/issues/901)

What's changed since pre-release v1.7.0-B2108059:

- No additional changes.

## v1.7.0-B2108059 (pre-release)

What's changed since pre-release v1.7.0-B2108049:

- General improvements:
  - Added version information to bicep compilation exceptions. [#903](https://github.com/Azure/PSRule.Rules.Azure/issues/903)
- Bug fixes:
  - Fixed `Azure.Template.ParameterValue` failing on empty value. [#901](https://github.com/Azure/PSRule.Rules.Azure/issues/901)

## v1.7.0-B2108049 (pre-release)

What's changed since pre-release v1.7.0-B2108040:

- New rules:
  - All resources:
    - Check template files use a recent schema. [#845](https://github.com/Azure/PSRule.Rules.Azure/issues/845)
    - Check template files use a https schema scheme. [#894](https://github.com/Azure/PSRule.Rules.Azure/issues/894)
    - Check template parameter files use a https schema scheme. [#894](https://github.com/Azure/PSRule.Rules.Azure/issues/894)
    - Check template parameters set a value. [#896](https://github.com/Azure/PSRule.Rules.Azure/issues/896)
    - Check template parameters use a valid secret reference. [#897](https://github.com/Azure/PSRule.Rules.Azure/issues/897)
- Bug fixes:
  - Fixed DateTimeAdd function and tests within timezones with DST. [#891](https://github.com/Azure/PSRule.Rules.Azure/issues/891)

## v1.7.0-B2108040 (pre-release)

What's changed since pre-release v1.7.0-B2108020:

- New rules:
  - All resources:
    - Check template parameter files use metadata links. [#846](https://github.com/Azure/PSRule.Rules.Azure/issues/846)
      - Configure the `AZURE_PARAMETER_FILE_METADATA_LINK` option to enable this rule.
  - Azure Kubernetes Service:
    - Check clusters using Azure CNI should use large subnets. Thanks [@ArmaanMcleod](https://github.com/ArmaanMcleod). [#273](https://github.com/Azure/PSRule.Rules.Azure/issues/273)
      - By default, a minimum of a `/23` subnet is required.
      - Configure `AZURE_AKS_CNI_MINIMUM_CLUSTER_SUBNET_SIZE` to change the default minimum subnet size.
  - Storage Account:
    - Check Storage Accounts only accept explicitly allowed network traffic. [#884](https://github.com/Azure/PSRule.Rules.Azure/issues/884)

## v1.7.0-B2108020 (pre-release)

What's changed since v1.6.0:

- New rules:
  - Azure Kubernetes Service:
    - Check clusters use auto-scale node pools. Thanks [@ArmaanMcleod](https://github.com/ArmaanMcleod). [#218](https://github.com/Azure/PSRule.Rules.Azure/issues/218)
- Updated rules:
  - Virtual Network:
    - Excluded `AzureFirewallManagementSubnet` from `Azure.VNET.UseNSGs`. [#869](https://github.com/Azure/PSRule.Rules.Azure/issues/869)
- Engineering:
  - Bump PSRule dependency to v1.6.0. [#871](https://github.com/Azure/PSRule.Rules.Azure/issues/871)

## v1.6.0

What's changed since v1.5.1:

- New features:
  - **Experimental:** Added support for expansion from Bicep source files. [#848](https://github.com/Azure/PSRule.Rules.Azure/issues/848) [#670](https://github.com/Azure/PSRule.Rules.Azure/issues/670) [#858](https://github.com/Azure/PSRule.Rules.Azure/issues/858)
    - Bicep support is currently experimental.
    - To opt-in set the `AZURE_BICEP_FILE_EXPANSION` configuration to `true`.
    - For more information see [Using Bicep](https://azure.github.io/PSRule.Rules.Azure/using-bicep/).
- New rules:
  - Application Gateways:
    - Check Application Gateways publish endpoints by HTTPS. [#841](https://github.com/Azure/PSRule.Rules.Azure/issues/841)
- Engineering:
  - Bump PSRule dependency to v1.5.0. [#832](https://github.com/Azure/PSRule.Rules.Azure/issues/832)
  - Migration of Pester v4 tests to Pester v5. Thanks [@ArmaanMcleod](https://github.com/ArmaanMcleod). [#395](https://github.com/Azure/PSRule.Rules.Azure/issues/395)

What's changed since pre-release v1.6.0-B2108038:

- Bug fixes:
  - Fixed Bicep expand creates deadlock and times out. [#863](https://github.com/Azure/PSRule.Rules.Azure/issues/863)

## v1.6.0-B2108038 (pre-release)

What's changed since pre-release v1.6.0-B2108023:

- Bug fixes:
  - Fixed Bicep expand hangs analysis. [#858](https://github.com/Azure/PSRule.Rules.Azure/issues/858)

## v1.6.0-B2108023 (pre-release)

What's changed since pre-release v1.6.0-B2107028:

- New features:
  - **Experimental:** Added support for expansion from Bicep source files. [#848](https://github.com/Azure/PSRule.Rules.Azure/issues/848) [#670](https://github.com/Azure/PSRule.Rules.Azure/issues/670)
    - Bicep support is currently experimental.
    - To opt-in set the `AZURE_BICEP_FILE_EXPANSION` configuration to `true`.
    - For more information see [Using Bicep](https://azure.github.io/PSRule.Rules.Azure/using-bicep/).

## v1.6.0-B2107028 (pre-release)

What's changed since v1.5.1:

- New rules:
  - Application Gateways:
    - Check Application Gateways publish endpoints by HTTPS. [#841](https://github.com/Azure/PSRule.Rules.Azure/issues/841)
- Engineering:
  - Bump PSRule dependency to v1.5.0. [#832](https://github.com/Azure/PSRule.Rules.Azure/issues/832)

## v1.5.1

What's changed since v1.5.0:

- Bug fixes:
  - Fixed rule does not detect more restrictive NSG rules. [#831](https://github.com/Azure/PSRule.Rules.Azure/issues/831)

## v1.5.0

What's changed since v1.4.1:

- New features:
  - Added `Azure.GA_2021_06` baseline. [#822](https://github.com/Azure/PSRule.Rules.Azure/issues/822)
    - Includes rules released before or during June 2021 for Azure GA features.
    - Marked baseline `Azure.GA_2021_03` as obsolete.
- New rules:
  - Application Insights:
    - Check App Insights resources use workspace-based configuration. [#813](https://github.com/Azure/PSRule.Rules.Azure/issues/813)
    - Check App Insights resources meet naming requirements. [#814](https://github.com/Azure/PSRule.Rules.Azure/issues/814)
- General improvements:
  - Exclude not applicable rules for templates generated with Bicep and PSArm. [#815](https://github.com/Azure/PSRule.Rules.Azure/issues/815)
  - Updated rule help to use docs pages for online version. [#824](https://github.com/Azure/PSRule.Rules.Azure/issues/824)
- Engineering:
  - Bump PSRule dependency to v1.4.0. [#823](https://github.com/Azure/PSRule.Rules.Azure/issues/823)
  - Bump YamlDotNet dependency to v11.2.1. [#821](https://github.com/Azure/PSRule.Rules.Azure/pull/821)
  - Migrate project to Azure GitHub organization and updated links. [#800](https://github.com/Azure/PSRule.Rules.Azure/pull/800)
- Bug fixes:
  - Fixed detection of parameters and variables with line breaks. [#811](https://github.com/Azure/PSRule.Rules.Azure/issues/811)

What's changed since pre-release v1.5.0-B2107002:

- No additional changes.

## v1.5.0-B2107002 (pre-release)

What's changed since pre-release v1.5.0-B2106018:

- New features:
  - Added `Azure.GA_2021_06` baseline. [#822](https://github.com/Azure/PSRule.Rules.Azure/issues/822)
    - Includes rules released before or during June 2021 for Azure GA features.
    - Marked baseline `Azure.GA_2021_03` as obsolete.
- General improvements:
  - Updated rule help to use docs pages for online version. [#824](https://github.com/Azure/PSRule.Rules.Azure/issues/824)
- Engineering:
  - Bump PSRule dependency to v1.4.0. [#823](https://github.com/Azure/PSRule.Rules.Azure/issues/823)
  - Bump YamlDotNet dependency to v11.2.1. [#821](https://github.com/Azure/PSRule.Rules.Azure/pull/821)

## v1.5.0-B2106018 (pre-release)

What's changed since v1.4.1:

- New rules:
  - Application Insights:
    - Check App Insights resources use workspace-based configuration. [#813](https://github.com/Azure/PSRule.Rules.Azure/issues/813)
    - Check App Insights resources meet naming requirements. [#814](https://github.com/Azure/PSRule.Rules.Azure/issues/814)
- General improvements:
  - Exclude not applicable rules for templates generated with Bicep and PSArm. [#815](https://github.com/Azure/PSRule.Rules.Azure/issues/815)
- Engineering:
  - Bump YamlDotNet dependency to v11.2.0. [#801](https://github.com/Azure/PSRule.Rules.Azure/pull/801)
  - Migrate project to Azure GitHub organization and updated links. [#800](https://github.com/Azure/PSRule.Rules.Azure/pull/800)
- Bug fixes:
  - Fixed detection of parameters and variables with line breaks. [#811](https://github.com/Azure/PSRule.Rules.Azure/issues/811)

## v1.4.1

What's changed since v1.4.0:

- Bug fixes:
  - Fixed boolean string conversion case. [#793](https://github.com/Azure/PSRule.Rules.Azure/issues/793)
  - Fixed case sensitive property matching. [#794](https://github.com/Azure/PSRule.Rules.Azure/issues/794)
  - Fixed automatic expansion of template parameter files. [#796](https://github.com/Azure/PSRule.Rules.Azure/issues/796)
    - Template parameter files are not automatically expanded by default.
    - To enable this, set the `AZURE_PARAMETER_FILE_EXPANSION` configuration option.

## v1.4.0

What's changed since v1.3.2:

- New features:
  - Automatically expand template from parameter files for analysis. [#772](https://github.com/Azure/PSRule.Rules.Azure/issues/772)
    - Previously templates needed to be exported with `Export-AzRuleTemplateData`.
    - To export template data automatically use PSRule cmdlets with `-Format File`.
- New rules:
  - Cognitive Search:
    - Check search services meet index SLA replica requirement. [#761](https://github.com/Azure/PSRule.Rules.Azure/issues/761)
    - Check search services meet query SLA replica requirement. [#762](https://github.com/Azure/PSRule.Rules.Azure/issues/762)
    - Check search services meet naming requirements. [#763](https://github.com/Azure/PSRule.Rules.Azure/issues/763)
    - Check search services use a minimum SKU. [#764](https://github.com/Azure/PSRule.Rules.Azure/issues/764)
    - Check search services use managed identities. [#765](https://github.com/Azure/PSRule.Rules.Azure/issues/765)
  - Azure Kubernetes Service:
    - Check clusters use AKS-managed Azure AD integration. [#436](https://github.com/Azure/PSRule.Rules.Azure/issues/436)
    - Check clusters have local account disabled (preview). [#786](https://github.com/Azure/PSRule.Rules.Azure/issues/786)
    - Check clusters have an auto-upgrade channel set (preview). [#787](https://github.com/Azure/PSRule.Rules.Azure/issues/787)
    - Check clusters limit access network access to the API server. [#788](https://github.com/Azure/PSRule.Rules.Azure/issues/788)
    - Check clusters used Azure RBAC for Kubernetes authorization. [#789](https://github.com/Azure/PSRule.Rules.Azure/issues/789)
- Updated rules:
  - Azure Kubernetes Service:
    - Updated `Azure.AKS.Version` to 1.20.5. [#767](https://github.com/Azure/PSRule.Rules.Azure/issues/767)
- General improvements:
  - Automatically nest template sub-resources for analysis. [#746](https://github.com/Azure/PSRule.Rules.Azure/issues/746)
    - Sub-resources such as diagnostic logs or configurations are automatically nested.
    - Automatic nesting a resource requires:
      - The parent resource is defined in the same template.
      - The sub-resource depends on the parent resource.
  - Added support for source location references to template files. [#781](https://github.com/Azure/PSRule.Rules.Azure/issues/781)
    - Output includes source location to resources exported from a templates.
- Bug fixes:
  - Fixed string index parsing in expressions with whitespace. [#775](https://github.com/Azure/PSRule.Rules.Azure/issues/775)
  - Fixed base for DateTimeAdd is not a valid string. [#777](https://github.com/Azure/PSRule.Rules.Azure/issues/777)
- Engineering:
  - Added source link to project. [#783](https://github.com/Azure/PSRule.Rules.Azure/issues/783)

What's changed since pre-release v1.4.0-B2105057:

- No additional changes.

## v1.4.0-B2105057 (pre-release)

What's changed since pre-release v1.4.0-B2105050:

- New rules:
  - Azure Kubernetes Service:
    - Check clusters use AKS-managed Azure AD integration. [#436](https://github.com/Azure/PSRule.Rules.Azure/issues/436)
    - Check clusters have local account disabled (preview). [#786](https://github.com/Azure/PSRule.Rules.Azure/issues/786)
    - Check clusters have an auto-upgrade channel set (preview). [#787](https://github.com/Azure/PSRule.Rules.Azure/issues/787)
    - Check clusters limit access network access to the API server. [#788](https://github.com/Azure/PSRule.Rules.Azure/issues/788)
    - Check clusters used Azure RBAC for Kubernetes authorization. [#789](https://github.com/Azure/PSRule.Rules.Azure/issues/789)
- Updated rules:
  - Azure Kubernetes Service:
    - Updated `Azure.AKS.Version` to 1.20.5. [#767](https://github.com/Azure/PSRule.Rules.Azure/issues/767)
- Engineering:
  - Added source link to project. [#783](https://github.com/Azure/PSRule.Rules.Azure/issues/783)

## v1.4.0-B2105050 (pre-release)

What's changed since pre-release v1.4.0-B2105044:

- General improvements:
  - Added support for source location references to template files. [#781](https://github.com/Azure/PSRule.Rules.Azure/issues/781)
    - Output includes source location to resources exported from a templates.

## v1.4.0-B2105044 (pre-release)

What's changed since pre-release v1.4.0-B2105027:

- New features:
  - Automatically expand template from parameter files for analysis. [#772](https://github.com/Azure/PSRule.Rules.Azure/issues/772)
    - Previously templates needed to be exported with `Export-AzRuleTemplateData`.
    - To export template data automatically use PSRule cmdlets with `-Format File`.
- Bug fixes:
  - Fixed string index parsing in expressions with whitespace. [#775](https://github.com/Azure/PSRule.Rules.Azure/issues/775)
  - Fixed base for DateTimeAdd is not a valid string. [#777](https://github.com/Azure/PSRule.Rules.Azure/issues/777)

## v1.4.0-B2105027 (pre-release)

What's changed since pre-release v1.4.0-B2105020:

- New rules:
  - Cognitive Search:
    - Check search services meet index SLA replica requirement. [#761](https://github.com/Azure/PSRule.Rules.Azure/issues/761)
    - Check search services meet query SLA replica requirement. [#762](https://github.com/Azure/PSRule.Rules.Azure/issues/762)
    - Check search services meet naming requirements. [#763](https://github.com/Azure/PSRule.Rules.Azure/issues/763)
    - Check search services use a minimum SKU. [#764](https://github.com/Azure/PSRule.Rules.Azure/issues/764)
    - Check search services use managed identities. [#765](https://github.com/Azure/PSRule.Rules.Azure/issues/765)

## v1.4.0-B2105020 (pre-release)

What's changed since v1.3.2:

- General improvements:
  - Automatically nest template sub-resources for analysis. [#746](https://github.com/Azure/PSRule.Rules.Azure/issues/746)
    - Sub-resources such as diagnostic logs or configurations are automatically nested.
    - Automatic nesting a resource requires:
      - The parent resource is defined in the same template.
      - The sub-resource depends on the parent resource.

## v1.3.2

What's changed since v1.3.1:

- Bug fixes:
  - Fixed rule reason reported the parameter inputObject is null. [#753](https://github.com/Azure/PSRule.Rules.Azure/issues/753)

## v1.3.1

What's changed since v1.3.0:

- Engineering:
  - Bump PSRule dependency to v1.3.0. [#749](https://github.com/Azure/PSRule.Rules.Azure/issues/749)
  - Bump YamlDotNet dependency to v11.1.1. [#742](https://github.com/Azure/PSRule.Rules.Azure/issues/742)

## v1.3.0

What's changed since v1.2.1:

- New rules:
  - Policy:
    - Check policy assignment display name and description are set. [#725](https://github.com/Azure/PSRule.Rules.Azure/issues/725)
    - Check policy assignment assigned by metadata is set. [#726](https://github.com/Azure/PSRule.Rules.Azure/issues/726)
    - Check policy exemption display name and description are set. [#723](https://github.com/Azure/PSRule.Rules.Azure/issues/723)
    - Check policy waiver exemptions have an expiry date set. [#724](https://github.com/Azure/PSRule.Rules.Azure/issues/724)
- Removed rules:
  - Storage:
    - Remove `Azure.Storage.UseEncryption` as Storage Service Encryption (SSE) is always on. [#630](https://github.com/Azure/PSRule.Rules.Azure/issues/630)
      - SSE is on by default and can not be disabled.
- General improvements:
  - Additional metadata added in parameter files is passed through with `Get-AzRuleTemplateLink`. [#706](https://github.com/Azure/PSRule.Rules.Azure/issues/706)
  - Improved binding support for File inputs. [#480](https://github.com/Azure/PSRule.Rules.Azure/issues/480)
    - Template and parameter file names now return a relative path instead of full path.
  - Added API version for each module resource. [#729](https://github.com/Azure/PSRule.Rules.Azure/issues/729)
- Engineering:
  - Clean up depreciated warning message for configuration option `azureAllowedRegions`. [#737](https://github.com/Azure/PSRule.Rules.Azure/issues/737)
  - Clean up depreciated warning message for configuration option `minAKSVersion`. [#738](https://github.com/Azure/PSRule.Rules.Azure/issues/738)
  - Bump PSRule dependency to v1.2.0. [#713](https://github.com/Azure/PSRule.Rules.Azure/issues/713)
- Bug fixes:
  - Fixed could not load file or assembly YamlDotNet. [#741](https://github.com/Azure/PSRule.Rules.Azure/issues/741)
    - This fix pins the PSRule version to v1.2.0 until the next stable release of PSRule for Azure.

What's changed since pre-release v1.3.0-B2104040:

- No additional changes.

## v1.3.0-B2104040 (pre-release)

What's changed since pre-release v1.3.0-B2104034:

- Bug fixes:
  - Fixed could not load file or assembly YamlDotNet. [#741](https://github.com/Azure/PSRule.Rules.Azure/issues/741)
    - This fix pins the PSRule version to v1.2.0 until the next stable release of PSRule for Azure.

## v1.3.0-B2104034 (pre-release)

What's changed since pre-release v1.3.0-B2104023:

- New rules:
  - Policy:
    - Check policy assignment display name and description are set. [#725](https://github.com/Azure/PSRule.Rules.Azure/issues/725)
    - Check policy assignment assigned by metadata is set. [#726](https://github.com/Azure/PSRule.Rules.Azure/issues/726)
    - Check policy exemption display name and description are set. [#723](https://github.com/Azure/PSRule.Rules.Azure/issues/723)
    - Check policy waiver exemptions have an expiry date set. [#724](https://github.com/Azure/PSRule.Rules.Azure/issues/724)
- Engineering:
  - Clean up depreciated warning message for configuration option `azureAllowedRegions`. [#737](https://github.com/Azure/PSRule.Rules.Azure/issues/737)
  - Clean up depreciated warning message for configuration option `minAKSVersion`. [#738](https://github.com/Azure/PSRule.Rules.Azure/issues/738)

## v1.3.0-B2104023 (pre-release)

What's changed since pre-release v1.3.0-B2104013:

- General improvements:
  - Improved binding support for File inputs. [#480](https://github.com/Azure/PSRule.Rules.Azure/issues/480)
    - Template and parameter file names now return a relative path instead of full path.
  - Added API version for each module resource. [#729](https://github.com/Azure/PSRule.Rules.Azure/issues/729)

## v1.3.0-B2104013 (pre-release)

What's changed since pre-release v1.3.0-B2103007:

- Engineering:
  - Bump PSRule dependency to v1.2.0. [#713](https://github.com/Azure/PSRule.Rules.Azure/issues/713)
- Bug fixes:
  - Fixed export not expanding nested deployments. [#715](https://github.com/Azure/PSRule.Rules.Azure/issues/715)

## v1.3.0-B2103007 (pre-release)

What's changed since v1.2.0:

- Removed rules:
  - Storage:
    - Remove `Azure.Storage.UseEncryption` as Storage Service Encryption (SSE) is always on. [#630](https://github.com/Azure/PSRule.Rules.Azure/issues/630)
      - SSE is on by default and can not be disabled.
- General improvements:
  - Additional metadata added in parameter files is passed through with `Get-AzRuleTemplateLink`. [#706](https://github.com/Azure/PSRule.Rules.Azure/issues/706)

## v1.2.1

What's changed since v1.2.0:

- Bug fixes:
  - Fixed export not expanding nested deployments. [#715](https://github.com/Azure/PSRule.Rules.Azure/issues/715)

## v1.2.0

What's changed since v1.1.4:

- New features:
  - Added `Azure.GA_2021_03` baseline. [#673](https://github.com/Azure/PSRule.Rules.Azure/issues/673)
    - Includes rules released before or during March 2021 for Azure GA features.
    - Marked baseline `Azure.GA_2020_12` as obsolete.
- New rules:
  - Key Vault:
    - Check vaults, keys, and secrets meet name requirements. [#646](https://github.com/Azure/PSRule.Rules.Azure/issues/646)
- Updated rules:
  - Azure Kubernetes Service:
    - Updated `Azure.AKS.Version` to 1.19.7. [#696](https://github.com/Azure/PSRule.Rules.Azure/issues/696)
- General improvements:
  - Added support for user defined functions in templates. [#682](https://github.com/Azure/PSRule.Rules.Azure/issues/682)
- Engineering:
  - Bump PSRule dependency to v1.1.0. [#692](https://github.com/Azure/PSRule.Rules.Azure/issues/692)

What's changed since pre-release v1.2.0-B2103044:

- No additional changes.

## v1.2.0-B2103044 (pre-release)

What's changed since pre-release v1.2.0-B2103032:

- New features:
  - Added `Azure.GA_2021_03` baseline. [#673](https://github.com/Azure/PSRule.Rules.Azure/issues/673)
    - Includes rules released before or during March 2021 for Azure GA features.
    - Marked baseline `Azure.GA_2020_12` as obsolete.
- Updated rules:
  - Azure Kubernetes Service:
    - Updated `Azure.AKS.Version` to 1.19.7. [#696](https://github.com/Azure/PSRule.Rules.Azure/issues/696)

## v1.2.0-B2103032 (pre-release)

What's changed since pre-release v1.2.0-B2103024:

- New rules:
  - Key Vault:
    - Check vaults, keys, and secrets meet name requirements. [#646](https://github.com/Azure/PSRule.Rules.Azure/issues/646)
- Engineering:
  - Bump PSRule dependency to v1.1.0. [#692](https://github.com/Azure/PSRule.Rules.Azure/issues/692)

## v1.2.0-B2103024 (pre-release)

What's changed since v1.1.4:

- General improvements:
  - Added support for user defined functions in templates. [#682](https://github.com/Azure/PSRule.Rules.Azure/issues/682)

## v1.1.4

What's changed since v1.1.3:

- Bug fixes:
  - Fixed handling of literal index with copyIndex function. [#686](https://github.com/Azure/PSRule.Rules.Azure/issues/686)
  - Fixed handling of inner scoped nested deployments. [#687](https://github.com/Azure/PSRule.Rules.Azure/issues/687)

## v1.1.3

What's changed since v1.1.2:

- Bug fixes:
  - Fixed parsing of property names for functions across multiple lines. [#683](https://github.com/Azure/PSRule.Rules.Azure/issues/683)

## v1.1.2

What's changed since v1.1.1:

- Bug fixes:
  - Fixed copy peer property resolve. [#677](https://github.com/Azure/PSRule.Rules.Azure/issues/677)
  - Fixed partial resource group or subscription object not populating. [#678](https://github.com/Azure/PSRule.Rules.Azure/issues/678)
  - Fixed lazy loading of environment and resource providers. [#679](https://github.com/Azure/PSRule.Rules.Azure/issues/679)

## v1.1.1

What's changed since v1.1.0:

- Bug fixes:
  - Fixed support for parameter file schemas. [#674](https://github.com/Azure/PSRule.Rules.Azure/issues/674)

## v1.1.0

What's changed since v1.0.0:

- New features:
  - Exporting template with `Export-AzRuleTemplateData` supports custom resource group and subscription. [#651](https://github.com/Azure/PSRule.Rules.Azure/issues/651)
    - Subscription and resource group used for deployment can be specified instead of using defaults.
    - `ResourceGroupName` parameter of `Export-AzRuleTemplateData` has been renamed to `ResourceGroup`.
    - Added a parameter alias for `ResourceGroupName` on `Export-AzRuleTemplateData`.
- New rules:
  - All resources:
    - Check template parameters are defined. [#631](https://github.com/Azure/PSRule.Rules.Azure/issues/631)
    - Check location parameter is type string. [#632](https://github.com/Azure/PSRule.Rules.Azure/issues/632)
    - Check template parameter `minValue` and `maxValue` constraints are valid. [#637](https://github.com/Azure/PSRule.Rules.Azure/issues/637)
    - Check template resources do not use hard coded locations. [#633](https://github.com/Azure/PSRule.Rules.Azure/issues/633)
    - Check resource group location not referenced instead of location parameter. [#634](https://github.com/Azure/PSRule.Rules.Azure/issues/634)
    - Check increased debug detail is disabled for nested deployments. [#638](https://github.com/Azure/PSRule.Rules.Azure/issues/638)
- General improvements:
  - Added support for matching template by name. [#661](https://github.com/Azure/PSRule.Rules.Azure/issues/661)
    - `Get-AzRuleTemplateLink` discovers `<templateName>.json` from `<templateName>.parameters.json`.
- Engineering:
  - Bump PSRule dependency to v1.0.3. [#648](https://github.com/Azure/PSRule.Rules.Azure/issues/648)
- Bug fixes:
  - Fixed `Azure.VM.ADE` to limit rule to exports only. [#644](https://github.com/Azure/PSRule.Rules.Azure/issues/644)
  - Fixed `if` condition values evaluation order. [#652](https://github.com/Azure/PSRule.Rules.Azure/issues/652)
  - Fixed handling of `int` parameters with large values. [#653](https://github.com/Azure/PSRule.Rules.Azure/issues/653)
  - Fixed handling of expressions split over multiple lines. [#654](https://github.com/Azure/PSRule.Rules.Azure/issues/654)
  - Fixed handling of bool parameter values within logical expressions. [#655](https://github.com/Azure/PSRule.Rules.Azure/issues/655)
  - Fixed copy loop value does not fall within the expected range. [#664](https://github.com/Azure/PSRule.Rules.Azure/issues/664)
  - Fixed template comparison functions handling of large integer values. [#666](https://github.com/Azure/PSRule.Rules.Azure/issues/666)
  - Fixed handling of `createArray` function with no arguments. [#667](https://github.com/Azure/PSRule.Rules.Azure/issues/667)

What's changed since pre-release v1.1.0-B2102034:

- No additional changes.

## v1.1.0-B2102034 (pre-release)

What's changed since pre-release v1.1.0-B2102023:

- General improvements:
  - Added support for matching template by name. [#661](https://github.com/Azure/PSRule.Rules.Azure/issues/661)
    - `Get-AzRuleTemplateLink` discovers `<templateName>.json` from `<templateName>.parameters.json`.
- Bug fixes:
  - Fixed copy loop value does not fall within the expected range. [#664](https://github.com/Azure/PSRule.Rules.Azure/issues/664)
  - Fixed template comparison functions handling of large integer values. [#666](https://github.com/Azure/PSRule.Rules.Azure/issues/666)
  - Fixed handling of `createArray` function with no arguments. [#667](https://github.com/Azure/PSRule.Rules.Azure/issues/667)

## v1.1.0-B2102023 (pre-release)

What's changed since pre-release v1.1.0-B2102015:

- New features:
  - Exporting template with `Export-AzRuleTemplateData` supports custom resource group and subscription. [#651](https://github.com/Azure/PSRule.Rules.Azure/issues/651)
    - Subscription and resource group used for deployment can be specified instead of using defaults.
    - `ResourceGroupName` parameter of `Export-AzRuleTemplateData` has been renamed to `ResourceGroup`.
    - Added a parameter alias for `ResourceGroupName` on `Export-AzRuleTemplateData`.

## v1.1.0-B2102015 (pre-release)

What's changed since pre-release v1.1.0-B2102010:

- Bug fixes:
  - Fixed `if` condition values evaluation order. [#652](https://github.com/Azure/PSRule.Rules.Azure/issues/652)
  - Fixed handling of `int` parameters with large values. [#653](https://github.com/Azure/PSRule.Rules.Azure/issues/653)
  - Fixed handling of expressions split over multiple lines. [#654](https://github.com/Azure/PSRule.Rules.Azure/issues/654)
  - Fixed handling of bool parameter values within logical expressions. [#655](https://github.com/Azure/PSRule.Rules.Azure/issues/655)

## v1.1.0-B2102010 (pre-release)

What's changed since pre-release v1.1.0-B2102001:

- Engineering:
  - Bump PSRule dependency to v1.0.3. [#648](https://github.com/Azure/PSRule.Rules.Azure/issues/648)
- Bug fixes:
  - Fixed `Azure.VM.ADE` to limit rule to exports only. [#644](https://github.com/Azure/PSRule.Rules.Azure/issues/644)

## v1.1.0-B2102001 (pre-release)

What's changed since v1.0.0:

- New rules:
  - All resources:
    - Check template parameters are defined. [#631](https://github.com/Azure/PSRule.Rules.Azure/issues/631)
    - Check location parameter is type string. [#632](https://github.com/Azure/PSRule.Rules.Azure/issues/632)
    - Check template parameter `minValue` and `maxValue` constraints are valid. [#637](https://github.com/Azure/PSRule.Rules.Azure/issues/637)
    - Check template resources do not use hard coded locations. [#633](https://github.com/Azure/PSRule.Rules.Azure/issues/633)
    - Check resource group location not referenced instead of location parameter. [#634](https://github.com/Azure/PSRule.Rules.Azure/issues/634)
    - Check increased debug detail is disabled for nested deployments. [#638](https://github.com/Azure/PSRule.Rules.Azure/issues/638)
- Engineering:
  - Bump PSRule dependency to v1.0.2. [#635](https://github.com/Azure/PSRule.Rules.Azure/issues/635)

## v1.0.0

What's changed since v0.19.0:

- New rules:
  - All resources:
    - Check parameter default value type matches type. [#311](https://github.com/Azure/PSRule.Rules.Azure/issues/311)
    - Check location parameter defaults to resource group. [#361](https://github.com/Azure/PSRule.Rules.Azure/issues/361)
  - Front Door:
    - Check Front Door uses a health probe for each backend pool. [#546](https://github.com/Azure/PSRule.Rules.Azure/issues/546)
    - Check Front Door uses a dedicated health probe path backend pools. [#547](https://github.com/Azure/PSRule.Rules.Azure/issues/547)
    - Check Front Door uses HEAD requests for backend health probes. [#613](https://github.com/Azure/PSRule.Rules.Azure/issues/613)
  - Service Fabric:
    - Check Service Fabric clusters use AAD client authentication. [#619](https://github.com/Azure/PSRule.Rules.Azure/issues/619)
- Updated rules:
  - Azure Kubernetes Service:
    - Updated `Azure.AKS.Version` to 1.19.6. [#603](https://github.com/Azure/PSRule.Rules.Azure/issues/603)
- General improvements:
  - Renamed `Export-AzTemplateRuleData` to `Export-AzRuleTemplateData`. [#596](https://github.com/Azure/PSRule.Rules.Azure/issues/596)
    - New name `Export-AzRuleTemplateData` aligns with prefix of other cmdlets.
    - Use of `Export-AzTemplateRuleData` is now deprecated and will be removed in the next major version.
    - Added alias to allow `Export-AzTemplateRuleData` to continue to be used.
    - Using `Export-AzTemplateRuleData` returns a deprecation warning.
  - Added support for `environment` template function. [#517](https://github.com/Azure/PSRule.Rules.Azure/issues/517)
- Engineering:
  - Bump PSRule dependency to v1.0.1. [#611](https://github.com/Azure/PSRule.Rules.Azure/issues/611)

What's changed since pre-release v1.0.0-B2101028:

- No additional changes.

## v1.0.0-B2101028 (pre-release)

What's changed since pre-release v1.0.0-B2101016:

- New rules:
  - All resources:
    - Check parameter default value type matches type. [#311](https://github.com/Azure/PSRule.Rules.Azure/issues/311)
- General improvements:
  - Renamed `Export-AzTemplateRuleData` to `Export-AzRuleTemplateData`. [#596](https://github.com/Azure/PSRule.Rules.Azure/issues/596)
    - New name `Export-AzRuleTemplateData` aligns with prefix of other cmdlets.
    - Use of `Export-AzTemplateRuleData` is now deprecated and will be removed in the next major version.
    - Added alias to allow `Export-AzTemplateRuleData` to continue to be used.
    - Using `Export-AzTemplateRuleData` returns a deprecation warning.

## v1.0.0-B2101016 (pre-release)

What's changed since pre-release v1.0.0-B2101006:

- New rules:
  - Service Fabric:
    - Check Service Fabric clusters use AAD client authentication. [#619](https://github.com/Azure/PSRule.Rules.Azure/issues/619)
- Bug fixes:
  - Fixed reason `Azure.FrontDoor.ProbePath` so the probe name is included. [#617](https://github.com/Azure/PSRule.Rules.Azure/issues/617)

## v1.0.0-B2101006 (pre-release)

What's changed since v0.19.0:

- New rules:
  - All resources:
    - Check location parameter defaults to resource group. [#361](https://github.com/Azure/PSRule.Rules.Azure/issues/361)
  - Front Door:
    - Check Front Door uses a health probe for each backend pool. [#546](https://github.com/Azure/PSRule.Rules.Azure/issues/546)
    - Check Front Door uses a dedicated health probe path backend pools. [#547](https://github.com/Azure/PSRule.Rules.Azure/issues/547)
    - Check Front Door uses HEAD requests for backend health probes. [#613](https://github.com/Azure/PSRule.Rules.Azure/issues/613)
- Updated rules:
  - Azure Kubernetes Service:
    - Updated `Azure.AKS.Version` to 1.19.6. [#603](https://github.com/Azure/PSRule.Rules.Azure/issues/603)
- General improvements:
  - Added support for `environment` template function. [#517](https://github.com/Azure/PSRule.Rules.Azure/issues/517)
- Engineering:
  - Bump PSRule dependency to v1.0.1. [#611](https://github.com/Azure/PSRule.Rules.Azure/issues/611)
- Redis Cache Enterprise
  - Check Redis Cache Enterprise uses minimum TLS 1.2 [1179](https://github.com/Azure/PSRule.Rules.Azure/issues/1179)

[troubleshooting guide]: troubleshooting.md<|MERGE_RESOLUTION|>--- conflicted
+++ resolved
@@ -25,11 +25,9 @@
 ## Unreleased
 
 - New rules:
-<<<<<<< HEAD
   - Azure Database for PostgreSQL:
     - Check that Azure AD authentication is configured for Azure Database for PostgreSQL databases by @BenjaminEngeset.
       [#2249](https://github.com/Azure/PSRule.Rules.Azure/issues/2249)
-=======
   - API Management:
     - Check that APIs published in Azure API Management are onboarded to Microsoft Defender for APIs by @BenjaminEngeset.
       [#2187](https://github.com/Azure/PSRule.Rules.Azure/issues/2187)
@@ -39,7 +37,6 @@
   - Storage Account:
     - Check that Microsoft Defender for Storage is enabled for storage accounts by @BenjaminEngeset.
       [#2225](https://github.com/Azure/PSRule.Rules.Azure/issues/2225)
->>>>>>> 08e5c1ab
 
 ## v1.27.0-B0136 (pre-release)
 
