--- conflicted
+++ resolved
@@ -32,8 +32,7 @@
 
 ## Unreleased
 
-<<<<<<< HEAD
-What's changed since v1.35.1:
+What's changed since v1.35.3:
 
 - New rules:
   - Container App:
@@ -48,9 +47,9 @@
   - Quality updates to documentation by @lukemurraynz.
     [#2789](https://github.com/Azure/PSRule.Rules.Azure/pull/2789)
 - Bug fixes:
-  - Fixed not found warning when exporting firewall policy signatureOverrides by @BernieWhite.
+  - Fixed not found warning when exporting firewall policy `signatureOverrides` by @BernieWhite.
     [#2806](https://github.com/Azure/PSRule.Rules.Azure/issues/2806)
-=======
+
 ## v1.35.3
 
 What's changed since v1.35.2:
@@ -58,7 +57,6 @@
 - Bug fixes:
   - Fixed false positive with load balancers that use a public IP by @BernieWhite.
     [#2814](https://github.com/Azure/PSRule.Rules.Azure/issues/2814)
->>>>>>> 36b943e5
 
 ## v1.35.2
 
