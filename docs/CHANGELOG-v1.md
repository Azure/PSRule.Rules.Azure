---
discussion: false
link_users: true
---

# Change log

See [upgrade notes][1] for helpful information when upgrading from previous versions.

[1]: upgrade-notes.md

**Important notes**:

- Issue #741: `Could not load file or assembly YamlDotNet`.
  See [troubleshooting guide] for a workaround to this issue.
- The configuration option `Azure_AKSMinimumVersion` is replaced with `AZURE_AKS_CLUSTER_MINIMUM_VERSION`.
  If you have this option configured, please update it to `AZURE_AKS_CLUSTER_MINIMUM_VERSION`.
  Support for `Azure_AKSMinimumVersion` will be removed in v2.
  See [upgrade notes][1] for more information.
- The `SupportsTag` PowerShell function has been replaced with the `Azure.Resource.SupportsTags` selector.
  Update PowerShell rules to use the `Azure.Resource.SupportsTags` selector instead.
  Support for the `SupportsTag` function will be removed in v2.
  See [upgrade notes][1] for more information.

## Unreleased

<<<<<<< HEAD
- New rules:
  - Container App:
    - Check that volume mounts for container apps are configured by @BenjaminEngeset.
      [#2101](https://github.com/Azure/PSRule.Rules.Azure/issues/2101)
=======
What's changed since pre-release v1.26.0-B0011:

- Bug fixes:
  - Fixed dependency issue of deployments across resource group scopes by @BernieWhite.
    [#2111](https://github.com/Azure/PSRule.Rules.Azure/issues/2111)
>>>>>>> 676b352a

## v1.26.0-B0011 (pre-release)

What's changed since v1.25.0:

- New rules:
  - Container App:
    - Check that the names of container apps meets the naming requirements by @BenjaminEngeset.
      [#2094](https://github.com/Azure/PSRule.Rules.Azure/issues/2094)
    - Check that managed identity for container apps are configured by @BenjaminEngeset.
      [#2096](https://github.com/Azure/PSRule.Rules.Azure/issues/2096)
    - Check that public network access for container apps environments are disabled by @BenjaminEngeset.
      [#2098](https://github.com/Azure/PSRule.Rules.Azure/issues/2098)
  - Deployment:
    - Check that the names of nested deployments meets the naming requirements of deployments by @BenjaminEngeset.
      [#1915](https://github.com/Azure/PSRule.Rules.Azure/issues/1915)
  - IoT Hub:
    - Check IoT Hubs in supported regions only uses TLS 1.2 version by @BenjaminEngeset.
      [#1996](https://github.com/Azure/PSRule.Rules.Azure/issues/1996)
  - Service Bus:
    - Check namespaces audit diagnostic logs are enabled by @BenjaminEngeset.
      [#1862](https://github.com/Azure/PSRule.Rules.Azure/issues/1862)
- General improvements:
  - Added a selector for premium Service Bus namespaces by @BernieWhite.
    [#2091](https://github.com/Azure/PSRule.Rules.Azure/issues/2091)
- Engineering:
  - Bump Microsoft.CodeAnalysis.NetAnalyzers to v7.0.1.
    [#2082](https://github.com/Azure/PSRule.Rules.Azure/pull/2082)
  - Bump Newtonsoft.Json to v13.0.3.
    [#2080](https://github.com/Azure/PSRule.Rules.Azure/pull/2080)

## v1.25.1

What's changed since v1.25.0:

- Bug fixes:
  - Fixed dependency issue of deployments across resource group scopes by @BernieWhite.
    [#2111](https://github.com/Azure/PSRule.Rules.Azure/issues/2111)

## v1.25.0

What's changed since v1.24.2:

- New features:
  - **Experimental**: Added `Azure.MCSB.v1` which include rules aligned to the Microsoft Cloud Security Benchmark by @BernieWhite.
    [#1634](https://github.com/Azure/PSRule.Rules.Azure/issues/1634)
- New rules:
  - Defender for Cloud:
    - Check Microsoft Defender for Key Vault is enabled by @BernieWhite.
      [#1632](https://github.com/Azure/PSRule.Rules.Azure/issues/1632)
    - Check Microsoft Defender for DNS is enabled by @BernieWhite.
      [#1632](https://github.com/Azure/PSRule.Rules.Azure/issues/1632)
    - Check Microsoft Defender for ARM is enabled by @BernieWhite.
      [#1632](https://github.com/Azure/PSRule.Rules.Azure/issues/1632)
  - Event Hub:
    - Check Event Hub namespaces only uses TLS 1.2 version by @BenjaminEngeset.
      [#1995](https://github.com/Azure/PSRule.Rules.Azure/issues/1995)
  - Key Vault:
    - Check if firewall is set to deny by @zilberd.
      [#2067](https://github.com/Azure/PSRule.Rules.Azure/issues/2067)
  - Virtual Machine:
    - Virtual machines should be fully deallocated and not stopped by @dcrreynolds.
      [#88](https://github.com/Azure/PSRule.Rules.Azure/issues/88)
- General improvements:
  - Added support for Bicep `toObject` function by @BernieWhite.
    [#2014](https://github.com/Azure/PSRule.Rules.Azure/issues/2014)
  - Added support for configuring a minimum version of Bicep by @BernieWhite.
    [#1935](https://github.com/Azure/PSRule.Rules.Azure/issues/1935)
    - Configure this option to increase the visibility of the version of the Bicep CLI used by PSRule for Azure.
    - Set `AZURE_BICEP_CHECK_TOOL` to `true` to check the Bicep CLI.
    - Set `AZURE_BICEP_MINIMUM_VERSION` to configure the minimum version.
    - If the Bicep CLI is not installed or the version is less than the minimum version an error will be reported.
    - By default, the minimum Bicep version defaults to `0.4.451`.
  - Added support for Bicep custom types by @BernieWhite.
    [#2026](https://github.com/Azure/PSRule.Rules.Azure/issues/2026)
- Engineering:
  - Bump BenchmarkDotNet to v0.13.5.
    [#2052](https://github.com/Azure/PSRule.Rules.Azure/pull/2052)
  - Bump BenchmarkDotNet.Diagnostics.Windows to v0.13.5.
    [#2052](https://github.com/Azure/PSRule.Rules.Azure/pull/2052)
  - Bump Microsoft.NET.Test.Sdk to v17.5.0.
    [#2055](https://github.com/Azure/PSRule.Rules.Azure/pull/2055)
  - Bump Az.Resources to v6.5.2.
    [#2037](https://github.com/Azure/PSRule.Rules.Azure/pull/2037)
  - Updated build to use GitHub Actions by @BernieWhite.
    [#1696](https://github.com/Azure/PSRule.Rules.Azure/issues/1696)
- Bug fixes:
  - Fixed SQL transparent data Encryption (TDE) works properly on all resources including exported resources by @zilberd.
    [#2059](https://github.com/Azure/PSRule.Rules.Azure/issues/2059)
  - Fixed cases of exit code 5 with path probing by @BernieWhite.
    [#1901](https://github.com/Azure/PSRule.Rules.Azure/issues/1901)

What's changed since pre-release v1.25.0-B0100:

- No additional changes.

## v1.25.0-B0138 (pre-release)

What's changed since pre-release v1.25.0-B0100:

- New rules:
  - Event Hub:
    - Check Event Hub namespaces only uses TLS 1.2 version by @BenjaminEngeset.
      [#1995](https://github.com/Azure/PSRule.Rules.Azure/issues/1995)

## v1.25.0-B0100 (pre-release)

What's changed since pre-release v1.25.0-B0065:

- New rules:
  - Key Vault:
    - Check if firewall is set to deny by @zilberd.
      [#2067](https://github.com/Azure/PSRule.Rules.Azure/issues/2067)

## v1.25.0-B0065 (pre-release)

What's changed since pre-release v1.25.0-B0035:

- General improvements:
  - Added support for Bicep `toObject` function by @BernieWhite.
    [#2014](https://github.com/Azure/PSRule.Rules.Azure/issues/2014)
- Engineering:
  - Bump BenchmarkDotNet to v0.13.5.
    [#2052](https://github.com/Azure/PSRule.Rules.Azure/pull/2052)
  - Bump BenchmarkDotNet.Diagnostics.Windows to v0.13.5.
    [#2052](https://github.com/Azure/PSRule.Rules.Azure/pull/2052)
  - Bump Microsoft.NET.Test.Sdk to v17.5.0.
    [#2055](https://github.com/Azure/PSRule.Rules.Azure/pull/2055)
- Bug fixes:
  - Fixed SQL transparent data Encryption (TDE) works properly on all resources including exported resources by @zilberd.
    [#2059](https://github.com/Azure/PSRule.Rules.Azure/issues/2059)

## v1.25.0-B0035 (pre-release)

What's changed since pre-release v1.25.0-B0013:

- New rules:
  - Defender for Cloud:
    - Check Microsoft Defender for Key Vault is enabled by @BernieWhite.
      [#1632](https://github.com/Azure/PSRule.Rules.Azure/issues/1632)
    - Check Microsoft Defender for DNS is enabled by @BernieWhite.
      [#1632](https://github.com/Azure/PSRule.Rules.Azure/issues/1632)
    - Check Microsoft Defender for ARM is enabled by @BernieWhite.
      [#1632](https://github.com/Azure/PSRule.Rules.Azure/issues/1632)
- General improvements:
  - Added support for configuring a minimum version of Bicep by @BernieWhite.
    [#1935](https://github.com/Azure/PSRule.Rules.Azure/issues/1935)
    - Configure this option to increase the visibility of the version of the Bicep CLI used by PSRule for Azure.
    - Set `AZURE_BICEP_CHECK_TOOL` to `true` to check the Bicep CLI.
    - Set `AZURE_BICEP_MINIMUM_VERSION` to configure the minimum version.
    - If the Bicep CLI is not installed or the version is less than the minimum version an error will be reported.
    - By default, the minimum Bicep version defaults to `0.4.451`.
- Engineering:
  - Bump Az.Resources to v6.5.2.
    [#2037](https://github.com/Azure/PSRule.Rules.Azure/pull/2037)
- Bug fixes:
  - Fixed cases of exit code 5 with path probing by @BernieWhite.
    [#1901](https://github.com/Azure/PSRule.Rules.Azure/issues/1901)

## v1.25.0-B0013 (pre-release)

What's changed since v1.24.2:

- New features:
  - **Experimental**: Added `Azure.MCSB.v1` which include rules aligned to the Microsoft Cloud Security Benchmark by @BernieWhite.
    [#1634](https://github.com/Azure/PSRule.Rules.Azure/issues/1634)
- New rules:
  - Virtual Machine:
    - Virtual machines should be fully deallocated and not stopped by @dcrreynolds.
      [#88](https://github.com/Azure/PSRule.Rules.Azure/issues/88)
- General improvements:
  - Added support for Bicep custom types by @BernieWhite.
    [#2026](https://github.com/Azure/PSRule.Rules.Azure/issues/2026)
- Engineering:
  - Updated build to use GitHub Actions by @BernieWhite.
    [#1696](https://github.com/Azure/PSRule.Rules.Azure/issues/1696)
  - Bump BenchmarkDotNet to v0.13.4.
    [#1992](https://github.com/Azure/PSRule.Rules.Azure/pull/1992)
  - Bump BenchmarkDotNet.Diagnostics.Windows to v0.13.4.
    [#1992](https://github.com/Azure/PSRule.Rules.Azure/pull/1992)

## v1.24.2

This is a republish of v1.24.1 to fix a release issue.
What's changed since v1.24.0:

- Bug fixes:
  - Fixed Bicep expand object or null by @BernieWhite.
    [#2021](https://github.com/Azure/PSRule.Rules.Azure/issues/2021)

## v1.24.1

What's changed since v1.24.0:

- Bug fixes:
  - Fixed Bicep expand object or null by @BernieWhite.
    [#2021](https://github.com/Azure/PSRule.Rules.Azure/issues/2021)

## v1.24.0

What's changed since v1.23.0:

- General improvements:
  - Updated `Export-AzRuleData` to improve export performance by @BernieWhite.
    [#1341](https://github.com/Azure/PSRule.Rules.Azure/issues/1341)
    - Removed `Az.Resources` dependency.
    - Added async threading for export concurrency.
    - Improved performance by using automatic look up of API versions by using provider cache.
  - Added support for Bicep lambda functions by @BernieWhite.
    [#1536](https://github.com/Azure/PSRule.Rules.Azure/issues/1536)
    - Bicep `filter`, `map`, `reduce`, and `sort` are supported.
    - Support for `flatten` was previously added in v1.23.0.
  - Added optimization for policy type conditions by @BernieWhite.
    [#1966](https://github.com/Azure/PSRule.Rules.Azure/issues/1966)
- Engineering:
  - Bump PSRule to v2.7.0.
    [#1973](https://github.com/Azure/PSRule.Rules.Azure/pull/1973)
  - Updated resource providers and policy aliases.
    [#1736](https://github.com/Azure/PSRule.Rules.Azure/pull/1736)
  - Bump Az.Resources to v6.5.1.
    [#1973](https://github.com/Azure/PSRule.Rules.Azure/pull/1973)
  - Bump Newtonsoft.Json to v13.0.2.
    [#1903](https://github.com/Azure/PSRule.Rules.Azure/pull/1903)
  - Bump Pester to v5.4.0.
    [#1994](https://github.com/Azure/PSRule.Rules.Azure/pull/1994)
- Bug fixes:
  - Fixed `Export-AzRuleData` may not export all data if throttled by @BernieWhite.
    [#1341](https://github.com/Azure/PSRule.Rules.Azure/issues/1341)
  - Fixed failed to expand nested deployment with runtime shallow parameter by @BernieWhite.
    [#2004](https://github.com/Azure/PSRule.Rules.Azure/issues/2004)
  - Fixed `apiVersion` comparison of `requestContext` by @BernieWhite.
    [#1654](https://github.com/Azure/PSRule.Rules.Azure/issues/1654)
  - Fixed simple cases for field type expressions by @BernieWhite.
    [#1323](https://github.com/Azure/PSRule.Rules.Azure/issues/1323)

What's changed since pre-release v1.24.0-B0035:

- No additional changes.

## v1.24.0-B0035 (pre-release)

What's changed since pre-release v1.24.0-B0013:

- General improvements:
  - Added support for Bicep lambda functions by @BernieWhite.
    [#1536](https://github.com/Azure/PSRule.Rules.Azure/issues/1536)
    - Bicep `filter`, `map`, `reduce`, and `sort` are supported.
    - Support for `flatten` was previously added in v1.23.0.
  - Added optimization for policy type conditions by @BernieWhite.
    [#1966](https://github.com/Azure/PSRule.Rules.Azure/issues/1966)
- Engineering:
  - Updated resource providers and policy aliases.
    [#1736](https://github.com/Azure/PSRule.Rules.Azure/pull/1736)
- Bug fixes:
  - Fixed failed to expand nested deployment with runtime shallow parameter by @BernieWhite.
    [#2004](https://github.com/Azure/PSRule.Rules.Azure/issues/2004)
  - Fixed `apiVersion` comparison of `requestContext` by @BernieWhite.
    [#1654](https://github.com/Azure/PSRule.Rules.Azure/issues/1654)
  - Fixed simple cases for field type expressions by @BernieWhite.
    [#1323](https://github.com/Azure/PSRule.Rules.Azure/issues/1323)

## v1.24.0-B0013 (pre-release)

What's changed since v1.23.0:

- General improvements:
  - Updated `Export-AzRuleData` to improve export performance by @BernieWhite.
    [#1341](https://github.com/Azure/PSRule.Rules.Azure/issues/1341)
    - Removed `Az.Resources` dependency.
    - Added async threading for export concurrency.
    - Improved performance by using automatic look up of API versions by using provider cache.
- Engineering:
  - Bump PSRule to v2.7.0.
    [#1973](https://github.com/Azure/PSRule.Rules.Azure/pull/1973)
  - Bump Az.Resources to v6.5.1.
    [#1973](https://github.com/Azure/PSRule.Rules.Azure/pull/1973)
  - Bump Newtonsoft.Json to v13.0.2.
    [#1903](https://github.com/Azure/PSRule.Rules.Azure/pull/1903)
  - Bump Pester to v5.4.0.
    [#1994](https://github.com/Azure/PSRule.Rules.Azure/pull/1994)
- Bug fixes:
  - Fixed `Export-AzRuleData` may not export all data if throttled by @BernieWhite.
    [#1341](https://github.com/Azure/PSRule.Rules.Azure/issues/1341)

## v1.23.0

What's changed since v1.22.2:

- New features:
  - Added December 2022 baselines `Azure.GA_2022_12` and `Azure.Preview_2022_12` by @BernieWhite.
    [#1961](https://github.com/Azure/PSRule.Rules.Azure/issues/1961)
    - Includes rules released before or during December 2022.
    - Marked `Azure.GA_2022_09` and `Azure.Preview_2022_09` baselines as obsolete.
- New rules:
  - API Management:
    - Check API management instances has multi-region deployment gateways enabled by @BenjaminEngeset.
      [#1910](https://github.com/Azure/PSRule.Rules.Azure/issues/1910)
  - Application Gateway:
    - Check Application Gateways names meet naming requirements by @BenjaminEngeset.
      [#1943](https://github.com/Azure/PSRule.Rules.Azure/issues/1943)
  - Azure Cache for Redis:
    - Check Azure Cache for Redis instances uses Redis 6 by @BenjaminEngeset.
      [#1077](https://github.com/Azure/PSRule.Rules.Azure/issues/1077)
  - Azure Database for MariaDB:
    - Check Azure Database for MariaDB servers limits the amount of firewall permitted IP addresses by @BenjaminEngeset.
      [#1856](https://github.com/Azure/PSRule.Rules.Azure/issues/1856)
    - Check Azure Database for MariaDB servers limits the amount of firewall rules allowed by @BenjaminEngeset.
      [#1855](https://github.com/Azure/PSRule.Rules.Azure/issues/1855)
    - Check Azure Database for MariaDB servers does not have Azure services bypassed on firewall by @BenjaminEngeset.
      [#1857](https://github.com/Azure/PSRule.Rules.Azure/issues/1857)
  - Bastion:
    - Check Bastion hosts names meet naming requirements by @BenjaminEngeset.
      [#1950](https://github.com/Azure/PSRule.Rules.Azure/issues/1950)
  - Recovery Services Vault:
    - Check Recovery Services vaults names meet naming requirements by @BenjaminEngeset.
      [#1953](https://github.com/Azure/PSRule.Rules.Azure/issues/1953)
  - Virtual Machine:
    - Check virtual machines has Azure Monitor Agent installed by @BenjaminEngeset.
      [#1868](https://github.com/Azure/PSRule.Rules.Azure/issues/1868)
  - Virtual Machine Scale Sets:
    - Check virtual machine scale sets has Azure Monitor Agent installed by @BenjaminEngeset.
      [#1867](https://github.com/Azure/PSRule.Rules.Azure/issues/1867)
- Updated rules:
  - Azure Kubernetes Service:
    - Updated `Azure.AKS.Version` to use latest stable version `1.25.4` by @BernieWhite.
      [#1960](https://github.com/Azure/PSRule.Rules.Azure/issues/1960)
      - Use `AZURE_AKS_CLUSTER_MINIMUM_VERSION` to configure the minimum version of the cluster.
- General improvements:
  - Improves handling for policy definition modes by using support tags selector by @BernieWhite.
    [#1946](https://github.com/Azure/PSRule.Rules.Azure/issues/1946)
  - Added support to export exemptions related to policy assignments by @BernieWhite.
    [#1888](https://github.com/Azure/PSRule.Rules.Azure/issues/1888)
  - Added support for Bicep `flatten` function by @BernieWhite.
    [#1536](https://github.com/Azure/PSRule.Rules.Azure/issues/1536)
- Engineering:
  - Bump Az.Resources to v6.5.0.
    [#1945](https://github.com/Azure/PSRule.Rules.Azure/pull/1945)
  - Bump Microsoft.NET.Test.Sdk v17.4.1.
    [#1964](https://github.com/Azure/PSRule.Rules.Azure/pull/1964)
- Bug fixes:
  - Fixed Azure.AKS.Version ignore clusters with auto-upgrade enabled by @BenjaminEngeset.
    [#1926](https://github.com/Azure/PSRule.Rules.Azure/issues/1926)

What's changed since pre-release v1.23.0-B0072:

- No additional changes.

## v1.23.0-B0072 (pre-release)

What's changed since pre-release v1.23.0-B0046:

- New features:
  - Added December 2022 baselines `Azure.GA_2022_12` and `Azure.Preview_2022_12` by @BernieWhite.
    [#1961](https://github.com/Azure/PSRule.Rules.Azure/issues/1961)
    - Includes rules released before or during December 2022.
    - Marked `Azure.GA_2022_09` and `Azure.Preview_2022_09` baselines as obsolete.
- Updated rules:
  - Azure Kubernetes Service:
    - Updated `Azure.AKS.Version` to use latest stable version `1.25.4` by @BernieWhite.
      [#1960](https://github.com/Azure/PSRule.Rules.Azure/issues/1960)
      - Use `AZURE_AKS_CLUSTER_MINIMUM_VERSION` to configure the minimum version of the cluster.
- General improvements:
  - Improves handling for policy definition modes by using support tags selector by @BernieWhite.
    [#1946](https://github.com/Azure/PSRule.Rules.Azure/issues/1946)
- Engineering:
  - Bump Microsoft.NET.Test.Sdk v17.4.1.
    [#1964](https://github.com/Azure/PSRule.Rules.Azure/pull/1964)

## v1.23.0-B0046 (pre-release)

What's changed since pre-release v1.23.0-B0025:

- New rules:
  - Bastion:
    - Check Bastion hosts names meet naming requirements by @BenjaminEngeset.
      [#1950](https://github.com/Azure/PSRule.Rules.Azure/issues/1950)
  - Recovery Services Vault:
    - Check Recovery Services vaults names meet naming requirements by @BenjaminEngeset.
      [#1953](https://github.com/Azure/PSRule.Rules.Azure/issues/1953)
- Bug fixes:
  - Fixed `Azure.Deployment.SecureValue` with `reference` function expression by @BernieWhite.
    [#1882](https://github.com/Azure/PSRule.Rules.Azure/issues/1882)

## v1.23.0-B0025 (pre-release)

What's changed since pre-release v1.23.0-B0009:

- New rules:
  - Application Gateway:
    - Check Application Gateways names meet naming requirements by @BenjaminEngeset.
      [#1943](https://github.com/Azure/PSRule.Rules.Azure/issues/1943)
  - Azure Cache for Redis:
    - Check Azure Cache for Redis instances uses Redis 6 by @BenjaminEngeset.
      [#1077](https://github.com/Azure/PSRule.Rules.Azure/issues/1077)
  - Virtual Machine Scale Sets:
    - Check virtual machine scale sets has Azure Monitor Agent installed by @BenjaminEngeset.
      [#1867](https://github.com/Azure/PSRule.Rules.Azure/issues/1867)
- General improvements:
  - Added support to export exemptions related to policy assignments by @BernieWhite.
    [#1888](https://github.com/Azure/PSRule.Rules.Azure/issues/1888)
  - Added support for Bicep `flatten` function by @BernieWhite.
    [#1536](https://github.com/Azure/PSRule.Rules.Azure/issues/1536)
- Engineering:
  - Bump Az.Resources to v6.5.0.
    [#1945](https://github.com/Azure/PSRule.Rules.Azure/pull/1945)

## v1.23.0-B0009 (pre-release)

What's changed since v1.22.1:

- New rules:
  - API Management:
    - Check API management instances has multi-region deployment gateways enabled by @BenjaminEngeset.
      [#1910](https://github.com/Azure/PSRule.Rules.Azure/issues/1910)
  - Azure Database for MariaDB:
    - Check Azure Database for MariaDB servers limits the amount of firewall permitted IP addresses by @BenjaminEngeset.
      [#1856](https://github.com/Azure/PSRule.Rules.Azure/issues/1856)
    - Check Azure Database for MariaDB servers limits the amount of firewall rules allowed by @BenjaminEngeset.
      [#1855](https://github.com/Azure/PSRule.Rules.Azure/issues/1855)
    - Check Azure Database for MariaDB servers does not have Azure services bypassed on firewall by @BenjaminEngeset.
      [#1857](https://github.com/Azure/PSRule.Rules.Azure/issues/1857)
  - Virtual Machine:
    - Check virtual machines has Azure Monitor Agent installed by @BenjaminEngeset.
      [#1868](https://github.com/Azure/PSRule.Rules.Azure/issues/1868)
- Bug fixes:
  - Fixed Azure.AKS.Version ignore clusters with auto-upgrade enabled by @BenjaminEngeset.
    [#1926](https://github.com/Azure/PSRule.Rules.Azure/issues/1926)

## v1.22.2

What's changed since v1.22.1:

- Bug fixes:
  - Fixed `Azure.Deployment.SecureValue` with `reference` function expression by @BernieWhite.
    [#1882](https://github.com/Azure/PSRule.Rules.Azure/issues/1882)

## v1.22.1

What's changed since v1.22.0:

- Bug fixes:
  - Fixed template parameter does not use the required format by @BernieWhite.
    [#1930](https://github.com/Azure/PSRule.Rules.Azure/issues/1930)

## v1.22.0

What's changed since v1.21.2:

- New rules:
  - API Management:
    - Check API management instances uses multi-region deployment by @BenjaminEngeset.
      [#1030](https://github.com/Azure/PSRule.Rules.Azure/issues/1030)
    - Check api management instances limits control plane API calls to apim with version `'2021-08-01'` or newer by @BenjaminEngeset.
      [#1819](https://github.com/Azure/PSRule.Rules.Azure/issues/1819)
  - App Service Environment:
    - Check app service environments uses version 3 (ASEv3) instead of classic version 1 (ASEv1) and version 2 (ASEv2) by @BenjaminEngeset.
      [#1805](https://github.com/Azure/PSRule.Rules.Azure/issues/1805)
  - Azure Database for MariaDB:
    - Check Azure Database for MariaDB servers, databases, firewall rules and VNET rules names meet naming requirements by @BenjaminEngeset.
      [#1854](https://github.com/Azure/PSRule.Rules.Azure/issues/1854)
    - Check Azure Database for MariaDB servers only uses TLS 1.2 version by @BenjaminEngeset.
      [#1853](https://github.com/Azure/PSRule.Rules.Azure/issues/1853)
    - Check Azure Database for MariaDB servers only accept encrypted connections by @BenjaminEngeset.
      [#1852](https://github.com/Azure/PSRule.Rules.Azure/issues/1852)
    - Check Azure Database for MariaDB servers have Microsoft Defender configured by @BenjaminEngeset.
      [#1850](https://github.com/Azure/PSRule.Rules.Azure/issues/1850)
    - Check Azure Database for MariaDB servers have geo-redundant backup configured by @BenjaminEngeset.
      [#1848](https://github.com/Azure/PSRule.Rules.Azure/issues/1848)
  - Azure Database for PostgreSQL:
    - Check Azure Database for PostgreSQL servers have Microsoft Defender configured by @BenjaminEngeset.
      [#286](https://github.com/Azure/PSRule.Rules.Azure/issues/286)
    - Check Azure Database for PostgreSQL servers have geo-redundant backup configured by @BenjaminEngeset.
      [#285](https://github.com/Azure/PSRule.Rules.Azure/issues/285)
  - Azure Database for MySQL:
    - Check Azure Database for MySQL servers have Microsoft Defender configured by @BenjaminEngeset.
      [#287](https://github.com/Azure/PSRule.Rules.Azure/issues/287)
    - Check Azure Database for MySQL servers uses the flexible deployment model by @BenjaminEngeset.
      [#1841](https://github.com/Azure/PSRule.Rules.Azure/issues/1841)
    - Check Azure Database for MySQL Flexible Servers have geo-redundant backup configured by @BenjaminEngeset.
      [#1840](https://github.com/Azure/PSRule.Rules.Azure/issues/1840)
    - Check Azure Database for MySQL servers have geo-redundant backup configured by @BenjaminEngeset.
      [#284](https://github.com/Azure/PSRule.Rules.Azure/issues/284)
  - Azure Resource Deployments:
    - Check for nested deployment that are scoped to `outer` and passing secure values by @ms-sambell.
      [#1475](https://github.com/Azure/PSRule.Rules.Azure/issues/1475)
    - Check custom script extension uses protected settings for secure values by @ms-sambell.
      [#1478](https://github.com/Azure/PSRule.Rules.Azure/issues/1478)
  - Front Door:
    - Check front door uses caching by @BenjaminEngeset.
      [#548](https://github.com/Azure/PSRule.Rules.Azure/issues/548)
  - Virtual Machine:
    - Check virtual machines running SQL Server uses Premium disks or above by @BenjaminEngeset.
      [#9](https://github.com/Azure/PSRule.Rules.Azure/issues/9)
  - Virtual Network:
    - Check VNETs with a GatewaySubnet also has an AzureFirewallSubnet by @BernieWhite.
      [#875](https://github.com/Azure/PSRule.Rules.Azure/issues/875)
- General improvements:
  - Added debug logging improvements for Bicep expansion by @BernieWhite.
    [#1901](https://github.com/Azure/PSRule.Rules.Azure/issues/1901)
- Engineering:
  - Bump PSRule to v2.6.0.
    [#1883](https://github.com/Azure/PSRule.Rules.Azure/pull/1883)
  - Bump Az.Resources to v6.4.1.
    [#1883](https://github.com/Azure/PSRule.Rules.Azure/pull/1883)
  - Bump Microsoft.NET.Test.Sdk to v17.4.0
    [#1838](https://github.com/Azure/PSRule.Rules.Azure/pull/1838)
  - Bump coverlet.collector to v3.2.0.
    [#1814](https://github.com/Azure/PSRule.Rules.Azure/pull/1814)
- Bug fixes:
  - Fixed ref and name duplicated by @BernieWhite.
    [#1876](https://github.com/Azure/PSRule.Rules.Azure/issues/1876)
  - Fixed an item with the same key for parameters by @BernieWhite
    [#1871](https://github.com/Azure/PSRule.Rules.Azure/issues/1871)
  - Fixed policy parse of `requestContext` function by @BernieWhite.
    [#1654](https://github.com/Azure/PSRule.Rules.Azure/issues/1654)
  - Fixed handling of policy type field by @BernieWhite.
    [#1323](https://github.com/Azure/PSRule.Rules.Azure/issues/1323)
  - Fixed `Azure.AppService.WebProbe` with non-boolean value set by @BernieWhite.
    [#1906](https://github.com/Azure/PSRule.Rules.Azure/issues/1906)
  - Fixed managed identity flagged as secret by `Azure.Deployment.OutputSecretValue` by @BernieWhite.
    [#1826](https://github.com/Azure/PSRule.Rules.Azure/issues/1826)
    [#1886](https://github.com/Azure/PSRule.Rules.Azure/issues/1886)
  - Fixed missing support for diagnostic settings category groups by @BenjaminEngeset.
    [#1873](https://github.com/Azure/PSRule.Rules.Azure/issues/1873)

What's changed since pre-release v1.22.0-B0203:

- No additional changes.

## v1.22.0-B0203 (pre-release)

What's changed since pre-release v1.22.0-B0153:

- General improvements:
  - Added debug logging improvements for Bicep expansion by @BernieWhite.
    [#1901](https://github.com/Azure/PSRule.Rules.Azure/issues/1901)
- Bug fixes:
  - Fixed `Azure.AppService.WebProbe` with non-boolean value set by @BernieWhite.
    [#1906](https://github.com/Azure/PSRule.Rules.Azure/issues/1906)

## v1.22.0-B0153 (pre-release)

What's changed since pre-release v1.22.0-B0106:

- Bug fixes:
  - Fixed managed identity flagged as secret by `Azure.Deployment.OutputSecretValue` by @BernieWhite.
    [#1826](https://github.com/Azure/PSRule.Rules.Azure/issues/1826)
    [#1886](https://github.com/Azure/PSRule.Rules.Azure/issues/1886)

## v1.22.0-B0106 (pre-release)

What's changed since pre-release v1.22.0-B0062:

- New rules:
  - API Management:
    - Check API management instances uses multi-region deployment by @BenjaminEngeset.
      [#1030](https://github.com/Azure/PSRule.Rules.Azure/issues/1030)
  - Azure Database for MariaDB:
    - Check Azure Database for MariaDB servers, databases, firewall rules and VNET rules names meet naming requirements by @BenjaminEngeset.
      [#1854](https://github.com/Azure/PSRule.Rules.Azure/issues/1854)
- Engineering:
  - Bump PSRule to v2.6.0.
    [#1883](https://github.com/Azure/PSRule.Rules.Azure/pull/1883)
  - Bump Az.Resources to v6.4.1.
    [#1883](https://github.com/Azure/PSRule.Rules.Azure/pull/1883)
- Bug fixes:
  - Fixed ref and name duplicated by @BernieWhite.
    [#1876](https://github.com/Azure/PSRule.Rules.Azure/issues/1876)
  - Fixed an item with the same key for parameters by @BernieWhite
    [#1871](https://github.com/Azure/PSRule.Rules.Azure/issues/1871)
  - Fixed policy parse of `requestContext` function by @BernieWhite.
    [#1654](https://github.com/Azure/PSRule.Rules.Azure/issues/1654)
  - Fixed handling of policy type field by @BernieWhite.
    [#1323](https://github.com/Azure/PSRule.Rules.Azure/issues/1323)

## v1.22.0-B0062 (pre-release)

What's changed since pre-release v1.22.0-B0026:

- New rules:
  - Azure Database for MariaDB:
    - Check Azure Database for MariaDB servers only uses TLS 1.2 version by @BenjaminEngeset.
      [#1853](https://github.com/Azure/PSRule.Rules.Azure/issues/1853)
    - Check Azure Database for MariaDB servers only accept encrypted connections by @BenjaminEngeset.
      [#1852](https://github.com/Azure/PSRule.Rules.Azure/issues/1852)
    - Check Azure Database for MariaDB servers have Microsoft Defender configured by @BenjaminEngeset.
      [#1850](https://github.com/Azure/PSRule.Rules.Azure/issues/1850)
    - Check Azure Database for MariaDB servers have geo-redundant backup configured by @BenjaminEngeset.
      [#1848](https://github.com/Azure/PSRule.Rules.Azure/issues/1848)
  - Azure Database for PostgreSQL:
    - Check Azure Database for PostgreSQL servers have Microsoft Defender configured by @BenjaminEngeset.
      [#286](https://github.com/Azure/PSRule.Rules.Azure/issues/286)
    - Check Azure Database for PostgreSQL servers have geo-redundant backup configured by @BenjaminEngeset.
      [#285](https://github.com/Azure/PSRule.Rules.Azure/issues/285)
  - Azure Database for MySQL:
    - Check Azure Database for MySQL servers have Microsoft Defender configured by @BenjaminEngeset.
      [#287](https://github.com/Azure/PSRule.Rules.Azure/issues/287)
    - Check Azure Database for MySQL servers uses the flexible deployment model by @BenjaminEngeset.
      [#1841](https://github.com/Azure/PSRule.Rules.Azure/issues/1841)
    - Check Azure Database for MySQL Flexible Servers have geo-redundant backup configured by @BenjaminEngeset.
      [#1840](https://github.com/Azure/PSRule.Rules.Azure/issues/1840)
    - Check Azure Database for MySQL servers have geo-redundant backup configured by @BenjaminEngeset.
      [#284](https://github.com/Azure/PSRule.Rules.Azure/issues/284)
  - Azure Resource Deployments:
    - Check for nested deployment that are scoped to `outer` and passing secure values by @ms-sambell.
      [#1475](https://github.com/Azure/PSRule.Rules.Azure/issues/1475)
    - Check custom script extension uses protected settings for secure values by @ms-sambell.
      [#1478](https://github.com/Azure/PSRule.Rules.Azure/issues/1478)
  - Virtual Machine:
    - Check virtual machines running SQL Server uses Premium disks or above by @BenjaminEngeset.
      [#9](https://github.com/Azure/PSRule.Rules.Azure/issues/9)
- Engineering:
  - Bump Microsoft.NET.Test.Sdk to v17.4.0
    [#1838](https://github.com/Azure/PSRule.Rules.Azure/pull/1838)
  - Bump coverlet.collector to v3.2.0.
    [#1814](https://github.com/Azure/PSRule.Rules.Azure/pull/1814)
- Bug fixes:
  - Fixed missing support for diagnostic settings category groups by @BenjaminEngeset.
    [#1873](https://github.com/Azure/PSRule.Rules.Azure/issues/1873)

## v1.22.0-B0026 (pre-release)

What's changed since pre-release v1.22.0-B0011:

- New rules:
  - API Management:
    - Check api management instances limits control plane API calls to apim with version `'2021-08-01'` or newer by @BenjaminEngeset.
      [#1819](https://github.com/Azure/PSRule.Rules.Azure/issues/1819)
- Engineering:
  - Bump Az.Resources to v6.4.0.
    [#1829](https://github.com/Azure/PSRule.Rules.Azure/pull/1829)
- Bug fixes:
  - Fixed non-Linux VM images flagged as Linux by @BernieWhite.
    [#1825](https://github.com/Azure/PSRule.Rules.Azure/issues/1825)
  - Fixed failed to expand with last function on runtime property by @BernieWhite.
    [#1830](https://github.com/Azure/PSRule.Rules.Azure/issues/1830)

## v1.22.0-B0011 (pre-release)

What's changed since v1.21.0:

- New rules:
  - App Service Environment:
    - Check app service environments uses version 3 (ASEv3) instead of classic version 1 (ASEv1) and version 2 (ASEv2) by @BenjaminEngeset.
      [#1805](https://github.com/Azure/PSRule.Rules.Azure/issues/1805)
  - Front Door:
    - Check front door uses caching by @BenjaminEngeset.
      [#548](https://github.com/Azure/PSRule.Rules.Azure/issues/548)
  - Virtual Network:
    - Check VNETs with a GatewaySubnet also has an AzureFirewallSubnet by @BernieWhite.
      [#875](https://github.com/Azure/PSRule.Rules.Azure/issues/875)

## v1.21.2

What's changed since v1.21.1:

- Bug fixes:
  - Fixed non-Linux VM images flagged as Linux by @BernieWhite.
    [#1825](https://github.com/Azure/PSRule.Rules.Azure/issues/1825)
  - Fixed failed to expand with last function on runtime property by @BernieWhite.
    [#1830](https://github.com/Azure/PSRule.Rules.Azure/issues/1830)

## v1.21.1

What's changed since v1.21.0:

- Bug fixes:
  - Fixed multiple nested parameter loops returns stack empty exception by @BernieWhite.
    [#1811](https://github.com/Azure/PSRule.Rules.Azure/issues/1811)
  - Fixed `Azure.ACR.ContentTrust` when customer managed keys are enabled by @BernieWhite.
    [#1810](https://github.com/Azure/PSRule.Rules.Azure/issues/1810)

## v1.21.0

What's changed since v1.20.2:

- New features:
  - Mapping of Azure Security Benchmark v3 to security rules by @jagoodwin.
    [#1610](https://github.com/Azure/PSRule.Rules.Azure/issues/1610)
- New rules:
  - Deployment:
    - Check sensitive resource values use secure parameters by @VeraBE @BernieWhite.
      [#1773](https://github.com/Azure/PSRule.Rules.Azure/issues/1773)
  - Service Bus:
    - Check service bus namespaces uses TLS 1.2 version by @BenjaminEngeset.
      [#1777](https://github.com/Azure/PSRule.Rules.Azure/issues/1777)
  - Virtual Machine:
    - Check virtual machines uses Azure Monitor Agent instead of old legacy Log Analytics Agent by @BenjaminEngeset.
      [#1792](https://github.com/Azure/PSRule.Rules.Azure/issues/1792)
  - Virtual Machine Scale Sets:
    - Check virtual machine scale sets uses Azure Monitor Agent instead of old legacy Log Analytics Agent by @BenjaminEngeset.
      [#1792](https://github.com/Azure/PSRule.Rules.Azure/issues/1792)
  - Virtual Network:
    - Check VNETs with a GatewaySubnet also has a AzureBastionSubnet by @BenjaminEngeset.
      [#1761](https://github.com/Azure/PSRule.Rules.Azure/issues/1761)
- General improvements:
  - Added built-in list of ignored policy definitions by @BernieWhite.
    [#1730](https://github.com/Azure/PSRule.Rules.Azure/issues/1730)
    - To ignore additional policy definitions, use the `AZURE_POLICY_IGNORE_LIST` configuration option.
- Engineering:
  - Bump PSRule to v2.5.3.
    [#1800](https://github.com/Azure/PSRule.Rules.Azure/pull/1800)
  - Bump Az.Resources to v6.3.1.
    [#1800](https://github.com/Azure/PSRule.Rules.Azure/pull/1800)

What's changed since pre-release v1.21.0-B0050:

- No additional changes.

## v1.21.0-B0050 (pre-release)

What's changed since pre-release v1.21.0-B0027:

- New rules:
  - Virtual Machine:
    - Check virtual machines uses Azure Monitor Agent instead of old legacy Log Analytics Agent by @BenjaminEngeset.
      [#1792](https://github.com/Azure/PSRule.Rules.Azure/issues/1792)
  - Virtual Machine Scale Sets:
    - Check virtual machine scale sets uses Azure Monitor Agent instead of old legacy Log Analytics Agent by @BenjaminEngeset.
      [#1792](https://github.com/Azure/PSRule.Rules.Azure/issues/1792)
- Engineering:
  - Bump PSRule to v2.5.3.
    [#1800](https://github.com/Azure/PSRule.Rules.Azure/pull/1800)
  - Bump Az.Resources to v6.3.1.
    [#1800](https://github.com/Azure/PSRule.Rules.Azure/pull/1800)
- Bug fixes:
  - Fixed contains function unable to match array by @BernieWhite.
    [#1793](https://github.com/Azure/PSRule.Rules.Azure/issues/1793)

## v1.21.0-B0027 (pre-release)

What's changed since pre-release v1.21.0-B0011:

- New rules:
  - Deployment:
    - Check sensitive resource values use secure parameters by @VeraBE @BernieWhite.
      [#1773](https://github.com/Azure/PSRule.Rules.Azure/issues/1773)
  - Service Bus:
    - Check service bus namespaces uses TLS 1.2 version by @BenjaminEngeset.
      [#1777](https://github.com/Azure/PSRule.Rules.Azure/issues/1777)

## v1.21.0-B0011 (pre-release)

What's changed since v1.20.1:

- New features:
  - Mapping of Azure Security Benchmark v3 to security rules by @jagoodwin.
    [#1610](https://github.com/Azure/PSRule.Rules.Azure/issues/1610)
- New rules:
  - Virtual Network:
    - Check VNETs with a GatewaySubnet also has a AzureBastionSubnet by @BenjaminEngeset.
      [#1761](https://github.com/Azure/PSRule.Rules.Azure/issues/1761)
- General improvements:
  - Added built-in list of ignored policy definitions by @BernieWhite.
    [#1730](https://github.com/Azure/PSRule.Rules.Azure/issues/1730)
    - To ignore additional policy definitions, use the `AZURE_POLICY_IGNORE_LIST` configuration option.
- Engineering:
  - Bump PSRule to v2.5.1.
    [#1782](https://github.com/Azure/PSRule.Rules.Azure/pull/1782)
  - Bump Az.Resources to v6.3.0.
    [#1782](https://github.com/Azure/PSRule.Rules.Azure/pull/1782)

## v1.20.2

What's changed since v1.20.1:

- Bug fixes:
  - Fixed contains function unable to match array by @BernieWhite.
    [#1793](https://github.com/Azure/PSRule.Rules.Azure/issues/1793)

## v1.20.1

What's changed since v1.20.0:

- Bug fixes:
  - Fixed expand bicep source when reading JsonContent into a parameter by @BernieWhite.
    [#1780](https://github.com/Azure/PSRule.Rules.Azure/issues/1780)

## v1.20.0

What's changed since v1.19.2:

- New features:
  - Added September 2022 baselines `Azure.GA_2022_09` and `Azure.Preview_2022_09` by @BernieWhite.
    [#1738](https://github.com/Azure/PSRule.Rules.Azure/issues/1738)
    - Includes rules released before or during September 2022.
    - Marked `Azure.GA_2022_06` and `Azure.Preview_2022_06` baselines as obsolete.
- New rules:
  - AKS:
    - Check clusters use Ephemeral OS disk by @BenjaminEngeset.
      [#1618](https://github.com/Azure/PSRule.Rules.Azure/issues/1618)
  - App Configuration:
    - Check app configuration store has purge protection enabled by @BenjaminEngeset.
      [#1689](https://github.com/Azure/PSRule.Rules.Azure/issues/1689)
    - Check app configuration store has one or more replicas by @BenjaminEngeset.
      [#1688](https://github.com/Azure/PSRule.Rules.Azure/issues/1688)
    - Check app configuration store audit diagnostic logs are enabled by @BenjaminEngeset.
      [#1690](https://github.com/Azure/PSRule.Rules.Azure/issues/1690)
    - Check identity-based authentication is used for configuration stores by @pazdedav.
      [#1691](https://github.com/Azure/PSRule.Rules.Azure/issues/1691)
  - Application Gateway WAF:
    - Check policy is enabled by @fbinotto.
      [#1470](https://github.com/Azure/PSRule.Rules.Azure/issues/1470)
    - Check policy uses prevention mode by @fbinotto.
      [#1470](https://github.com/Azure/PSRule.Rules.Azure/issues/1470)
    - Check policy uses managed rule sets by @fbinotto.
      [#1470](https://github.com/Azure/PSRule.Rules.Azure/issues/1470)
    - Check policy does not have any exclusions defined by @fbinotto.
      [#1470](https://github.com/Azure/PSRule.Rules.Azure/issues/1470)
  - Azure Cache for Redis:
    - Check the number of firewall rules for caches by @jonathanruiz.
      [#544](https://github.com/Azure/PSRule.Rules.Azure/issues/544)
    - Check the number of IP addresses in firewall rules for caches by @jonathanruiz.
      [#544](https://github.com/Azure/PSRule.Rules.Azure/issues/544)
  - CDN:
    - Check CDN profile uses Front Door Standard or Premium tier by @BenjaminEngeset.
      [#1612](https://github.com/Azure/PSRule.Rules.Azure/issues/1612)
  - Container Registry:
    - Check soft delete policy is enabled by @BenjaminEngeset.
      [#1674](https://github.com/Azure/PSRule.Rules.Azure/issues/1674)
  - Defender for Cloud:
    - Check Microsoft Defender for Containers is enable by @jdewisscher.
      [#1632](https://github.com/Azure/PSRule.Rules.Azure/issues/1632)
    - Check Microsoft Defender for Servers is enabled by @jdewisscher.
      [#1632](https://github.com/Azure/PSRule.Rules.Azure/issues/1632)
    - Check Microsoft Defender for SQL is enabled by @jdewisscher.
      [#1632](https://github.com/Azure/PSRule.Rules.Azure/issues/1632)
    - Check Microsoft Defender for App Services is enabled by @jdewisscher.
      [#1632](https://github.com/Azure/PSRule.Rules.Azure/issues/1632)
    - Check Microsoft Defender for Storage is enabled by @jdewisscher.
      [#1632](https://github.com/Azure/PSRule.Rules.Azure/issues/1632)
    - Check Microsoft Defender for SQL Servers on VMs is enabled by @jdewisscher.
      [#1632](https://github.com/Azure/PSRule.Rules.Azure/issues/1632)
  - Deployment:
    - Check that nested deployments securely pass through administrator usernames by @ms-sambell.
      [#1479](https://github.com/Azure/PSRule.Rules.Azure/issues/1479)
  - Front Door WAF:
    - Check policy is enabled by @fbinotto.
      [#1470](https://github.com/Azure/PSRule.Rules.Azure/issues/1470)
    - Check policy uses prevention mode by @fbinotto.
      [#1470](https://github.com/Azure/PSRule.Rules.Azure/issues/1470)
    - Check policy uses managed rule sets by @fbinotto.
      [#1470](https://github.com/Azure/PSRule.Rules.Azure/issues/1470)
    - Check policy does not have any exclusions defined by @fbinotto.
      [#1470](https://github.com/Azure/PSRule.Rules.Azure/issues/1470)
  - Network Security Group:
    - Check AKS managed NSGs don't contain custom rules by @ms-sambell.
      [#8](https://github.com/Azure/PSRule.Rules.Azure/issues/8)
  - Storage Account:
    - Check blob container soft delete is enabled by @pazdedav.
      [#1671](https://github.com/Azure/PSRule.Rules.Azure/issues/1671)
    - Check file share soft delete is enabled by @jonathanruiz.
      [#966](https://github.com/Azure/PSRule.Rules.Azure/issues/966)
  - VMSS:
    - Check Linux VMSS has disabled password authentication by @BenjaminEngeset.
      [#1635](https://github.com/Azure/PSRule.Rules.Azure/issues/1635)
- Updated rules:
  - **Important change**: Updated rules, tests and docs with Microsoft Defender for Cloud by @jonathanruiz.
    [#545](https://github.com/Azure/PSRule.Rules.Azure/issues/545)
    - The following rules have been renamed with aliases:
      - Renamed `Azure.SQL.ThreatDetection` to `Azure.SQL.DefenderCloud`.
      - Renamed `Azure.SecurityCenter.Contact` to `Azure.DefenderCloud.Contact`.
      - Renamed `Azure.SecurityCenter.Provisioning` to `Azure.DefenderCloud.Provisioning`.
    - If you are referencing the old names please consider updating to the new names.
  - Updated documentation examples for Front Door and Key Vault rules by @lluppesms.
    [#1667](https://github.com/Azure/PSRule.Rules.Azure/issues/1667)
  - Improved the way we check that VM or VMSS has Linux by @verabe.
    [#1704](https://github.com/Azure/PSRule.Rules.Azure/issues/1704)
  - Azure Kubernetes Service:
    - Updated `Azure.AKS.Version` to use latest stable version `1.23.8` by @BernieWhite.
      [#1627](https://github.com/Azure/PSRule.Rules.Azure/issues/1627)
      - Use `AZURE_AKS_CLUSTER_MINIMUM_VERSION` to configure the minimum version of the cluster.
  - Event Grid:
    - Promoted `Azure.EventGrid.DisableLocalAuth` to GA rule set by @BernieWhite.
      [#1628](https://github.com/Azure/PSRule.Rules.Azure/issues/1628)
  - Key Vault:
    - Promoted `Azure.KeyVault.AutoRotationPolicy` to GA rule set by @BernieWhite.
      [#1629](https://github.com/Azure/PSRule.Rules.Azure/issues/1629)
- General improvements:
  - Updated NSG documentation with code snippets and links by @simone-bennett.
    [#1607](https://github.com/Azure/PSRule.Rules.Azure/issues/1607)
  - Updated Application Gateway documentation with code snippets by @ms-sambell.
    [#1608](https://github.com/Azure/PSRule.Rules.Azure/issues/1608)
  - Updated SQL firewall rules documentation by @ms-sambell.
    [#1569](https://github.com/Azure/PSRule.Rules.Azure/issues/1569)
  - Updated Container Apps documentation and rule to new resource type by @marie-schmidt.
    [#1672](https://github.com/Azure/PSRule.Rules.Azure/issues/1672)
  - Updated KeyVault and FrontDoor documentation with code snippets by @lluppesms.
    [#1667](https://github.com/Azure/PSRule.Rules.Azure/issues/1667)
  - Added tag and annotation metadata from policy for rules generation by @BernieWhite.
    [#1652](https://github.com/Azure/PSRule.Rules.Azure/issues/1652)
  - Added hash to `name` and `ref` properties for policy rules by @ArmaanMcleod.
    [#1653](https://github.com/Azure/PSRule.Rules.Azure/issues/1653)
    - Use `AZURE_POLICY_RULE_PREFIX` or `Export-AzPolicyAssignmentRuleData -RulePrefix` to override rule prefix.
- Engineering:
  - Bump PSRule to v2.4.2.
    [#1753](https://github.com/Azure/PSRule.Rules.Azure/pull/1753)
    [#1748](https://github.com/Azure/PSRule.Rules.Azure/issues/1748)
  - Bump Microsoft.NET.Test.Sdk to v17.3.2.
    [#1719](https://github.com/Azure/PSRule.Rules.Azure/pull/1719)
  - Updated provider data for analysis.
    [#1605](https://github.com/Azure/PSRule.Rules.Azure/pull/1605)
  - Bump Az.Resources to v6.2.0.
    [#1636](https://github.com/Azure/PSRule.Rules.Azure/pull/1636)
  - Bump PSScriptAnalyzer to v1.21.0.
    [#1636](https://github.com/Azure/PSRule.Rules.Azure/pull/1636)
- Bug fixes:
  - Fixed continue processing policy assignments on error by @BernieWhite.
    [#1651](https://github.com/Azure/PSRule.Rules.Azure/issues/1651)
  - Fixed handling of runtime assessment data by @BernieWhite.
    [#1707](https://github.com/Azure/PSRule.Rules.Azure/issues/1707)
  - Fixed conversion of type conditions to pre-conditions by @BernieWhite.
    [#1708](https://github.com/Azure/PSRule.Rules.Azure/issues/1708)
  - Fixed inconclusive failure of `Azure.Deployment.AdminUsername` by @BernieWhite.
    [#1631](https://github.com/Azure/PSRule.Rules.Azure/issues/1631)
  - Fixed error expanding with `json()` and single quotes by @BernieWhite.
    [#1656](https://github.com/Azure/PSRule.Rules.Azure/issues/1656)
  - Fixed handling key collision with duplicate definitions using same parameters by @ArmaanMcleod.
    [#1653](https://github.com/Azure/PSRule.Rules.Azure/issues/1653)
  - Fixed bug requiring all diagnostic logs settings to have auditing enabled by @BenjaminEngeset.
    [#1726](https://github.com/Azure/PSRule.Rules.Azure/issues/1726)
  - Fixed `Azure.Deployment.AdminUsername` incorrectly fails with nested deployments by @BernieWhite.
    [#1762](https://github.com/Azure/PSRule.Rules.Azure/issues/1762)
  - Fixed `Azure.FrontDoorWAF.Exclusions` reports exclusions when none are specified by @BernieWhite.
    [#1751](https://github.com/Azure/PSRule.Rules.Azure/issues/1751)
  - Fixed `Azure.Deployment.AdminUsername` does not match the pattern by @BernieWhite.
    [#1758](https://github.com/Azure/PSRule.Rules.Azure/issues/1758)
  - Consider private offerings when checking that a VM or VMSS has Linux by @verabe.
    [#1725](https://github.com/Azure/PSRule.Rules.Azure/issues/1725)

What's changed since pre-release v1.20.0-B0477:

- No additional changes.

## v1.20.0-B0477 (pre-release)

What's changed since pre-release v1.20.0-B0389:

- General improvements:
  - Added hash to `name` and `ref` properties for policy rules by @ArmaanMcleod.
    [#1653](https://github.com/Azure/PSRule.Rules.Azure/issues/1653)
    - Use `AZURE_POLICY_RULE_PREFIX` or `Export-AzPolicyAssignmentRuleData -RulePrefix` to override rule prefix.

## v1.20.0-B0389 (pre-release)

What's changed since pre-release v1.20.0-B0304:

- New rules:
  - App Configuration:
    - Check app configuration store has purge protection enabled by @BenjaminEngeset.
      [#1689](https://github.com/Azure/PSRule.Rules.Azure/issues/1689)
- Bug fixes:
  - Fixed `Azure.Deployment.AdminUsername` incorrectly fails with nested deployments by @BernieWhite.
    [#1762](https://github.com/Azure/PSRule.Rules.Azure/issues/1762)

## v1.20.0-B0304 (pre-release)

What's changed since pre-release v1.20.0-B0223:

- Engineering:
  - Bump PSRule to v2.4.2.
    [#1753](https://github.com/Azure/PSRule.Rules.Azure/pull/1753)
    [#1748](https://github.com/Azure/PSRule.Rules.Azure/issues/1748)
- Bug fixes:
  - Fixed `Azure.FrontDoorWAF.Exclusions` reports exclusions when none are specified by @BernieWhite.
    [#1751](https://github.com/Azure/PSRule.Rules.Azure/issues/1751)
  - Fixed `Azure.Deployment.AdminUsername` does not match the pattern by @BernieWhite.
    [#1758](https://github.com/Azure/PSRule.Rules.Azure/issues/1758)
  - Consider private offerings when checking that a VM or VMSS has Linux by @verabe.
    [#1725](https://github.com/Azure/PSRule.Rules.Azure/issues/1725)

## v1.20.0-B0223 (pre-release)

What's changed since pre-release v1.20.0-B0148:

- New features:
  - Added September 2022 baselines `Azure.GA_2022_09` and `Azure.Preview_2022_09` by @BernieWhite.
    [#1738](https://github.com/Azure/PSRule.Rules.Azure/issues/1738)
    - Includes rules released before or during September 2022.
    - Marked `Azure.GA_2022_06` and `Azure.Preview_2022_06` baselines as obsolete.
- New rules:
  - App Configuration:
    - Check app configuration store has one or more replicas by @BenjaminEngeset.
      [#1688](https://github.com/Azure/PSRule.Rules.Azure/issues/1688)
- Engineering:
  - Bump PSRule to v2.4.1.
    [#1636](https://github.com/Azure/PSRule.Rules.Azure/pull/1636)
  - Bump Az.Resources to v6.2.0.
    [#1636](https://github.com/Azure/PSRule.Rules.Azure/pull/1636)
  - Bump PSScriptAnalyzer to v1.21.0.
    [#1636](https://github.com/Azure/PSRule.Rules.Azure/pull/1636)
- Bug fixes:
  - Fixed handling key collision with duplicate definitions using same parameters by @ArmaanMcleod.
    [#1653](https://github.com/Azure/PSRule.Rules.Azure/issues/1653)
  - Fixed bug requiring all diagnostic logs settings to have auditing enabled by @BenjaminEngeset.
    [#1726](https://github.com/Azure/PSRule.Rules.Azure/issues/1726)

## v1.20.0-B0148 (pre-release)

What's changed since pre-release v1.20.0-B0085:

- New rules:
  - App Configuration:
    - Check app configuration store audit diagnostic logs are enabled by @BenjaminEngeset.
      [#1690](https://github.com/Azure/PSRule.Rules.Azure/issues/1690)
- Engineering:
  - Bump Microsoft.NET.Test.Sdk to v17.3.2.
    [#1719](https://github.com/Azure/PSRule.Rules.Azure/pull/1719)
- Bug fixes:
  - Fixed error expanding with `json()` and single quotes by @BernieWhite.
    [#1656](https://github.com/Azure/PSRule.Rules.Azure/issues/1656)

## v1.20.0-B0085 (pre-release)

What's changed since pre-release v1.20.0-B0028:

- New rules:
  - Azure Cache for Redis:
    - Check the number of firewall rules for caches by @jonathanruiz.
      [#544](https://github.com/Azure/PSRule.Rules.Azure/issues/544)
    - Check the number of IP addresses in firewall rules for caches by @jonathanruiz.
      [#544](https://github.com/Azure/PSRule.Rules.Azure/issues/544)
  - App Configuration:
    - Check identity-based authentication is used for configuration stores by @pazdedav.
      [#1691](https://github.com/Azure/PSRule.Rules.Azure/issues/1691)
  - Container Registry:
    - Check soft delete policy is enabled by @BenjaminEngeset.
      [#1674](https://github.com/Azure/PSRule.Rules.Azure/issues/1674)
  - Defender for Cloud:
    - Check Microsoft Defender for Cloud is enabled for Containers by @jdewisscher.
      [#1632](https://github.com/Azure/PSRule.Rules.Azure/issues/1632)
    - Check Microsoft Defender for Cloud is enabled for Virtual Machines by @jdewisscher.
      [#1632](https://github.com/Azure/PSRule.Rules.Azure/issues/1632)
    - Check Microsoft Defender for Cloud is enabled for SQL Servers by @jdewisscher.
      [#1632](https://github.com/Azure/PSRule.Rules.Azure/issues/1632)
    - Check Microsoft Defender for Cloud is enabled for App Services by @jdewisscher.
      [#1632](https://github.com/Azure/PSRule.Rules.Azure/issues/1632)
    - Check Microsoft Defender for Cloud is enabled for Storage Accounts by @jdewisscher.
      [#1632](https://github.com/Azure/PSRule.Rules.Azure/issues/1632)
    - Check Microsoft Defender for Cloud is enabled for SQL Servers on machines by @jdewisscher.
      [#1632](https://github.com/Azure/PSRule.Rules.Azure/issues/1632)
  - Network Security Group:
    - Check AKS managed NSGs don't contain custom rules by @ms-sambell.
      [#8](https://github.com/Azure/PSRule.Rules.Azure/issues/8)
  - Storage Account:
    - Check blob container soft delete is enabled by @pazdedav.
      [#1671](https://github.com/Azure/PSRule.Rules.Azure/issues/1671)
    - Check file share soft delete is enabled by @jonathanruiz.
      [#966](https://github.com/Azure/PSRule.Rules.Azure/issues/966)
- Updated rules:
  - **Important change**: Updated rules, tests and docs with Microsoft Defender for Cloud by @jonathanruiz.
    [#545](https://github.com/Azure/PSRule.Rules.Azure/issues/545)
    - The following rules have been renamed with aliases:
      - Renamed `Azure.SQL.ThreatDetection` to `Azure.SQL.DefenderCloud`.
      - Renamed `Azure.SecurityCenter.Contact` to `Azure.DefenderCloud.Contact`.
      - Renamed `Azure.SecurityCenter.Provisioning` to `Azure.DefenderCloud.Provisioning`.
    - If you are referencing the old names please consider updating to the new names.
  - Updated documentation examples for Front Door and Key Vault rules by @lluppesms.
    [#1667](https://github.com/Azure/PSRule.Rules.Azure/issues/1667)
  - Improved the way we check that VM or VMSS has Linux by @verabe.
    [#1704](https://github.com/Azure/PSRule.Rules.Azure/issues/1704)
- General improvements:
  - Updated NSG documentation with code snippets and links by @simone-bennett.
    [#1607](https://github.com/Azure/PSRule.Rules.Azure/issues/1607)
  - Updated Application Gateway documentation with code snippets by @ms-sambell.
    [#1608](https://github.com/Azure/PSRule.Rules.Azure/issues/1608)
  - Updated SQL firewall rules documentation by @ms-sambell.
    [#1569](https://github.com/Azure/PSRule.Rules.Azure/issues/1569)
  - Updated Container Apps documentation and rule to new resource type by @marie-schmidt.
    [#1672](https://github.com/Azure/PSRule.Rules.Azure/issues/1672)
  - Updated KeyVault and FrontDoor documentation with code snippets by @lluppesms.
    [#1667](https://github.com/Azure/PSRule.Rules.Azure/issues/1667)
  - Added tag and annotation metadata from policy for rules generation by @BernieWhite.
    [#1652](https://github.com/Azure/PSRule.Rules.Azure/issues/1652)
- Bug fixes:
  - Fixed continue processing policy assignments on error by @BernieWhite.
    [#1651](https://github.com/Azure/PSRule.Rules.Azure/issues/1651)
  - Fixed handling of runtime assessment data by @BernieWhite.
    [#1707](https://github.com/Azure/PSRule.Rules.Azure/issues/1707)
  - Fixed conversion of type conditions to pre-conditions by @BernieWhite.
    [#1708](https://github.com/Azure/PSRule.Rules.Azure/issues/1708)

## v1.20.0-B0028 (pre-release)

What's changed since pre-release v1.20.0-B0004:

- New rules:
  - AKS:
    - Check clusters use Ephemeral OS disk by @BenjaminEngeset.
      [#1618](https://github.com/Azure/PSRule.Rules.Azure/issues/1618)
  - CDN:
    - Check CDN profile uses Front Door Standard or Premium tier by @BenjaminEngeset.
      [#1612](https://github.com/Azure/PSRule.Rules.Azure/issues/1612)
  - VMSS:
    - Check Linux VMSS has disabled password authentication by @BenjaminEngeset.
      [#1635](https://github.com/Azure/PSRule.Rules.Azure/issues/1635)
- Updated rules:
  - Azure Kubernetes Service:
    - Updated `Azure.AKS.Version` to use latest stable version `1.23.8` by @BernieWhite.
      [#1627](https://github.com/Azure/PSRule.Rules.Azure/issues/1627)
      - Use `AZURE_AKS_CLUSTER_MINIMUM_VERSION` to configure the minimum version of the cluster.
  - Event Grid:
    - Promoted `Azure.EventGrid.DisableLocalAuth` to GA rule set by @BernieWhite.
      [#1628](https://github.com/Azure/PSRule.Rules.Azure/issues/1628)
  - Key Vault:
    - Promoted `Azure.KeyVault.AutoRotationPolicy` to GA rule set by @BernieWhite.
      [#1629](https://github.com/Azure/PSRule.Rules.Azure/issues/1629)
- Engineering:
  - Bump PSRule to v2.4.0.
    [#1620](https://github.com/Azure/PSRule.Rules.Azure/pull/1620)
  - Updated provider data for analysis.
    [#1605](https://github.com/Azure/PSRule.Rules.Azure/pull/1605)
- Bug fixes:
  - Fixed function `dateTimeAdd` errors handling `utcNow` output by @BernieWhite.
    [#1637](https://github.com/Azure/PSRule.Rules.Azure/issues/1637)
  - Fixed inconclusive failure of `Azure.Deployment.AdminUsername` by @BernieWhite.
    [#1631](https://github.com/Azure/PSRule.Rules.Azure/issues/1631)

## v1.20.0-B0004 (pre-release)

What's changed since v1.19.1:

- New rules:
  - Azure Resources:
    - Check that nested deployments securely pass through administrator usernames by @ms-sambell.
      [#1479](https://github.com/Azure/PSRule.Rules.Azure/issues/1479)
- Engineering:
  - Bump Microsoft.NET.Test.Sdk to v17.3.1.
    [#1603](https://github.com/Azure/PSRule.Rules.Azure/pull/1603)

## v1.19.2

What's changed since v1.19.1:

- Bug fixes:
  - Fixed function `dateTimeAdd` errors handling `utcNow` output by @BernieWhite.
    [#1637](https://github.com/Azure/PSRule.Rules.Azure/issues/1637)

## v1.19.1

What's changed since v1.19.0:

- Bug fixes:
  - Fixed `Azure.VNET.UseNSGs` is missing exceptions by @BernieWhite.
    [#1609](https://github.com/Azure/PSRule.Rules.Azure/issues/1609)
    - Added exclusions for `RouteServerSubnet` and any subnet with a dedicated HSM delegation.

## v1.19.0

What's changed since v1.18.1:

- New rules:
  - Azure Kubernetes Service:
    - Check clusters use uptime SLA by @BenjaminEngeset.
      [#1601](https://github.com/Azure/PSRule.Rules.Azure/issues/1601)
- General improvements:
  - Updated rule level for the following rules by @BernieWhite.
    [#1551](https://github.com/Azure/PSRule.Rules.Azure/issues/1551)
    - Set `Azure.APIM.APIDescriptors` to warning from error.
    - Set `Azure.APIM.ProductDescriptors` to warning from error.
    - Set `Azure.Template.UseLocationParameter` to warning from error.
    - Set `Azure.Template.UseComments` to information from error.
    - Set `Azure.Template.UseDescriptions` to information from error.
  - Improve reporting of failing resource property for rules by @BernieWhite.
    [#1429](https://github.com/Azure/PSRule.Rules.Azure/issues/1429)
- Engineering:
  - Added publishing of symbols for NuGet packages by @BernieWhite.
    [#1549](https://github.com/Azure/PSRule.Rules.Azure/issues/1549)
  - Bump Az.Resources to v6.1.0.
    [#1557](https://github.com/Azure/PSRule.Rules.Azure/pull/1557)
  - Bump Microsoft.NET.Test.Sdk to v17.3.0.
    [#1563](https://github.com/Azure/PSRule.Rules.Azure/pull/1563)
  - Bump PSRule to v2.3.2.
    [#1574](https://github.com/Azure/PSRule.Rules.Azure/pull/1574)
  - Bump support projects to .NET 6 by @BernieWhite.
    [#1560](https://github.com/Azure/PSRule.Rules.Azure/issues/1560)
  - Bump BenchmarkDotNet to v0.13.2.
    [#1593](https://github.com/Azure/PSRule.Rules.Azure/pull/1593)
  - Bump BenchmarkDotNet.Diagnostics.Windows to v0.13.2.
    [#1594](https://github.com/Azure/PSRule.Rules.Azure/pull/1594)
  - Updated provider data for analysis.
    [#1598](https://github.com/Azure/PSRule.Rules.Azure/pull/1598)
- Bug fixes:
  - Fixed parameter files linked to bicep code via naming convention is not working by @BernieWhite.
    [#1582](https://github.com/Azure/PSRule.Rules.Azure/issues/1582)
  - Fixed handling of storage accounts sub-resources with CMK by @BernieWhite.
    [#1575](https://github.com/Azure/PSRule.Rules.Azure/issues/1575)

What's changed since pre-release v1.19.0-B0077:

- No additional changes.

## v1.19.0-B0077 (pre-release)

What's changed since pre-release v1.19.0-B0042:

- New rules:
  - Azure Kubernetes Service:
    - Check clusters use uptime SLA by @BenjaminEngeset.
      [#1601](https://github.com/Azure/PSRule.Rules.Azure/issues/1601)

## v1.19.0-B0042 (pre-release)

What's changed since pre-release v1.19.0-B0010:

- General improvements:
  - Improve reporting of failing resource property for rules by @BernieWhite.
    [#1429](https://github.com/Azure/PSRule.Rules.Azure/issues/1429)
- Engineering:
  - Bump PSRule to v2.3.2.
    [#1574](https://github.com/Azure/PSRule.Rules.Azure/pull/1574)
  - Bump support projects to .NET 6 by @BernieWhite.
    [#1560](https://github.com/Azure/PSRule.Rules.Azure/issues/1560)
  - Bump BenchmarkDotNet to v0.13.2.
    [#1593](https://github.com/Azure/PSRule.Rules.Azure/pull/1593)
  - Bump BenchmarkDotNet.Diagnostics.Windows to v0.13.2.
    [#1594](https://github.com/Azure/PSRule.Rules.Azure/pull/1594)
  - Updated provider data for analysis.
    [#1598](https://github.com/Azure/PSRule.Rules.Azure/pull/1598)
- Bug fixes:
  - Fixed parameter files linked to bicep code via naming convention is not working by @BernieWhite.
    [#1582](https://github.com/Azure/PSRule.Rules.Azure/issues/1582)
  - Fixed handling of storage accounts sub-resources with CMK by @BernieWhite.
    [#1575](https://github.com/Azure/PSRule.Rules.Azure/issues/1575)

## v1.19.0-B0010 (pre-release)

What's changed since v1.18.1:

- General improvements:
  - Updated rule level for the following rules by @BernieWhite.
    [#1551](https://github.com/Azure/PSRule.Rules.Azure/issues/1551)
    - Set `Azure.APIM.APIDescriptors` to warning from error.
    - Set `Azure.APIM.ProductDescriptors` to warning from error.
    - Set `Azure.Template.UseLocationParameter` to warning from error.
    - Set `Azure.Template.UseComments` to information from error.
    - Set `Azure.Template.UseDescriptions` to information from error.
- Engineering:
  - Added publishing of symbols for NuGet packages by @BernieWhite.
    [#1549](https://github.com/Azure/PSRule.Rules.Azure/issues/1549)
  - Bump PSRule to v2.3.1.
    [#1561](https://github.com/Azure/PSRule.Rules.Azure/pull/1561)
  - Bump Az.Resources to v6.1.0.
    [#1557](https://github.com/Azure/PSRule.Rules.Azure/pull/1557)
  - Bump Microsoft.NET.Test.Sdk to v17.3.0.
    [#1563](https://github.com/Azure/PSRule.Rules.Azure/pull/1563)

## v1.18.1

What's changed since v1.18.0:

- Bug fixes:
  - Fixed `Azure.APIM.HTTPBackend` reports failure when service URL is not defined by @BernieWhite.
    [#1555](https://github.com/Azure/PSRule.Rules.Azure/issues/1555)
  - Fixed `Azure.SQL.AAD` failure with newer API by @BernieWhite.
    [#1302](https://github.com/Azure/PSRule.Rules.Azure/issues/1302)

## v1.18.0

What's changed since v1.17.1:

- New rules:
  - Cognitive Services:
    - Check accounts use network access restrictions by @BernieWhite.
      [#1532](https://github.com/Azure/PSRule.Rules.Azure/issues/1532)
    - Check accounts use managed identities to access Azure resources by @BernieWhite.
      [#1532](https://github.com/Azure/PSRule.Rules.Azure/issues/1532)
    - Check accounts only accept requests using Azure AD identities by @BernieWhite.
      [#1532](https://github.com/Azure/PSRule.Rules.Azure/issues/1532)
    - Check accounts disable access using public endpoints by @BernieWhite.
      [#1532](https://github.com/Azure/PSRule.Rules.Azure/issues/1532)
- General improvements:
  - Added support for array `indexOf`, `lastIndexOf`, and `items` ARM functions by @BernieWhite.
    [#1440](https://github.com/Azure/PSRule.Rules.Azure/issues/1440)
  - Added support for `join` ARM function by @BernieWhite.
    [#1535](https://github.com/Azure/PSRule.Rules.Azure/issues/1535)
  - Improved output of full path to emitted resources by @BernieWhite.
    [#1523](https://github.com/Azure/PSRule.Rules.Azure/issues/1523)
- Engineering:
  - Bump Az.Resources to v6.0.1.
    [#1521](https://github.com/Azure/PSRule.Rules.Azure/pull/1521)
  - Updated provider data for analysis.
    [#1540](https://github.com/Azure/PSRule.Rules.Azure/pull/1540)
  - Bump xunit to v2.4.2.
    [#1542](https://github.com/Azure/PSRule.Rules.Azure/pull/1542)
  - Added readme and tags to NuGet by @BernieWhite.
    [#1513](https://github.com/Azure/PSRule.Rules.Azure/issues/1513)
- Bug fixes:
  - Fixed `Azure.SQL.TDE` is not required to enable Transparent Data Encryption for IaC by @BernieWhite.
    [#1530](https://github.com/Azure/PSRule.Rules.Azure/issues/1530)

What's changed since pre-release v1.18.0-B0027:

- No additional changes.

## v1.18.0-B0027 (pre-release)

What's changed since pre-release v1.18.0-B0010:

- New rules:
  - Cognitive Services:
    - Check accounts use network access restrictions by @BernieWhite.
      [#1532](https://github.com/Azure/PSRule.Rules.Azure/issues/1532)
    - Check accounts use managed identities to access Azure resources by @BernieWhite.
      [#1532](https://github.com/Azure/PSRule.Rules.Azure/issues/1532)
    - Check accounts only accept requests using Azure AD identities by @BernieWhite.
      [#1532](https://github.com/Azure/PSRule.Rules.Azure/issues/1532)
    - Check accounts disable access using public endpoints by @BernieWhite.
      [#1532](https://github.com/Azure/PSRule.Rules.Azure/issues/1532)
- General improvements:
  - Added support for array `indexOf`, `lastIndexOf`, and `items` ARM functions by @BernieWhite.
    [#1440](https://github.com/Azure/PSRule.Rules.Azure/issues/1440)
  - Added support for `join` ARM function by @BernieWhite.
    [#1535](https://github.com/Azure/PSRule.Rules.Azure/issues/1535)
- Engineering:
  - Updated provider data for analysis.
    [#1540](https://github.com/Azure/PSRule.Rules.Azure/pull/1540)
  - Bump xunit to v2.4.2.
    [#1542](https://github.com/Azure/PSRule.Rules.Azure/pull/1542)
- Bug fixes:
  - Fixed `Azure.SQL.TDE` is not required to enable Transparent Data Encryption for IaC by @BernieWhite.
    [#1530](https://github.com/Azure/PSRule.Rules.Azure/issues/1530)

## v1.18.0-B0010 (pre-release)

What's changed since pre-release v1.18.0-B0002:

- General improvements:
  - Improved output of full path to emitted resources by @BernieWhite.
    [#1523](https://github.com/Azure/PSRule.Rules.Azure/issues/1523)
- Engineering:
  - Bump Az.Resources to v6.0.1.
    [#1521](https://github.com/Azure/PSRule.Rules.Azure/pull/1521)

## v1.18.0-B0002 (pre-release)

What's changed since v1.17.1:

- Engineering:
  - Added readme and tags to NuGet by @BernieWhite.
    [#1513](https://github.com/Azure/PSRule.Rules.Azure/issues/1513)

## v1.17.1

What's changed since v1.17.0:

- Bug fixes:
  - Fixed union returns null when merged with built-in expansion objects by @BernieWhite.
    [#1515](https://github.com/Azure/PSRule.Rules.Azure/issues/1515)
  - Fixed missing zones in test for standalone VM by @BernieWhite.
    [#1506](https://github.com/Azure/PSRule.Rules.Azure/issues/1506)

## v1.17.0

What's changed since v1.16.1:

- New features:
  - Added more field count expression support for Azure Policy JSON rules by @ArmaanMcleod.
    [#181](https://github.com/Azure/PSRule.Rules.Azure/issues/181)
  - Added June 2022 baselines `Azure.GA_2022_06` and `Azure.Preview_2022_06` by @BernieWhite.
    [#1499](https://github.com/Azure/PSRule.Rules.Azure/issues/1499)
    - Includes rules released before or during June 2022.
    - Marked `Azure.GA_2022_03` and `Azure.Preview_2022_03` baselines as obsolete.
- New rules:
  - Deployment:
    - Check for secure values in outputs by @BernieWhite.
      [#297](https://github.com/Azure/PSRule.Rules.Azure/issues/297)
- Engineering:
  - Bump Newtonsoft.Json to v13.0.1.
    [#1494](https://github.com/Azure/PSRule.Rules.Azure/pull/1494)
  - Updated NuGet packaging metadata by @BernieWhite.
    [#1428](https://github.com/Azure/PSRule.Rules.Azure/pull/1428)
  - Updated provider data for analysis.
    [#1502](https://github.com/Azure/PSRule.Rules.Azure/pull/1502)
  - Bump PSRule to v2.2.0.
    [#1444](https://github.com/Azure/PSRule.Rules.Azure/pull/1444)
  - Updated NuGet packaging metadata by @BernieWhite.
    [#1428](https://github.com/Azure/PSRule.Rules.Azure/issues/1428)
- Bug fixes:
  - Fixed TDE property status to state by @Dylan-Prins.
    [#1505](https://github.com/Azure/PSRule.Rules.Azure/pull/1505)
  - Fixed the language expression value fails in outputs by @BernieWhite.
    [#1485](https://github.com/Azure/PSRule.Rules.Azure/issues/1485)

What's changed since pre-release v1.17.0-B0064:

- No additional changes.

## v1.17.0-B0064 (pre-release)

What's changed since pre-release v1.17.0-B0035:

- Engineering:
  - Updated provider data for analysis.
    [#1502](https://github.com/Azure/PSRule.Rules.Azure/pull/1502)
  - Bump PSRule to v2.2.0.
    [#1444](https://github.com/Azure/PSRule.Rules.Azure/pull/1444)
- Bug fixes:
  - Fixed TDE property status to state by @Dylan-Prins.
    [#1505](https://github.com/Azure/PSRule.Rules.Azure/pull/1505)

## v1.17.0-B0035 (pre-release)

What's changed since pre-release v1.17.0-B0014:

- New features:
  - Added June 2022 baselines `Azure.GA_2022_06` and `Azure.Preview_2022_06` by @BernieWhite.
    [#1499](https://github.com/Azure/PSRule.Rules.Azure/issues/1499)
    - Includes rules released before or during June 2022.
    - Marked `Azure.GA_2022_03` and `Azure.Preview_2022_03` baselines as obsolete.
- Engineering:
  - Bump Newtonsoft.Json to v13.0.1.
    [#1494](https://github.com/Azure/PSRule.Rules.Azure/pull/1494)
  - Updated NuGet packaging metadata by @BernieWhite.
    [#1428](https://github.com/Azure/PSRule.Rules.Azure/pull/1428)

## v1.17.0-B0014 (pre-release)

What's changed since v1.16.1:

- New features:
  - Added more field count expression support for Azure Policy JSON rules by @ArmaanMcleod.
    [#181](https://github.com/Azure/PSRule.Rules.Azure/issues/181)
- New rules:
  - Deployment:
    - Check for secure values in outputs by @BernieWhite.
      [#297](https://github.com/Azure/PSRule.Rules.Azure/issues/297)
- Engineering:
  - Updated NuGet packaging metadata by @BernieWhite.
    [#1428](https://github.com/Azure/PSRule.Rules.Azure/issues/1428)
- Bug fixes:
  - Fixed the language expression value fails in outputs by @BernieWhite.
    [#1485](https://github.com/Azure/PSRule.Rules.Azure/issues/1485)

## v1.16.1

What's changed since v1.16.0:

- Bug fixes:
  - Fixed TLS 1.3 support in `Azure.AppGw.SSLPolicy` by @BernieWhite.
    [#1469](https://github.com/Azure/PSRule.Rules.Azure/issues/1469)
  - Fixed Application Gateway referencing a WAF policy by @BernieWhite.
    [#1466](https://github.com/Azure/PSRule.Rules.Azure/issues/1466)

## v1.16.0

What's changed since v1.15.2:

- New rules:
  - App Service:
    - Check web apps have insecure FTP disabled by @BernieWhite.
      [#1436](https://github.com/Azure/PSRule.Rules.Azure/issues/1436)
    - Check web apps use a dedicated health probe by @BernieWhite.
      [#1437](https://github.com/Azure/PSRule.Rules.Azure/issues/1437)
- Updated rules:
  - Public IP:
    - Updated `Azure.PublicIP.AvailabilityZone` to exclude IP addresses for Azure Bastion by @BernieWhite.
      [#1442](https://github.com/Azure/PSRule.Rules.Azure/issues/1442)
      - Public IP addresses with the `resource-usage` tag set to `azure-bastion` are excluded.
- General improvements:
  - Added support for `dateTimeFromEpoch` and `dateTimeToEpoch` ARM functions by @BernieWhite.
    [#1451](https://github.com/Azure/PSRule.Rules.Azure/issues/1451)
- Engineering:
  - Updated built documentation to include rule ref and metadata by @BernieWhite.
    [#1432](https://github.com/Azure/PSRule.Rules.Azure/issues/1432)
  - Added ref properties for several rules by @BernieWhite.
    [#1430](https://github.com/Azure/PSRule.Rules.Azure/issues/1430)
  - Updated provider data for analysis.
    [#1453](https://github.com/Azure/PSRule.Rules.Azure/pull/1453)
  - Bump Microsoft.NET.Test.Sdk to v17.2.0.
    [#1410](https://github.com/Azure/PSRule.Rules.Azure/pull/1410)
  - Update CI checks to include required ref property by @BernieWhite.
    [#1431](https://github.com/Azure/PSRule.Rules.Azure/issues/1431)
  - Added ref properties for rules by @BernieWhite.
    [#1430](https://github.com/Azure/PSRule.Rules.Azure/issues/1430)
- Bug fixes:
  - Fixed `Azure.Template.UseVariables` does not accept function variables names by @BernieWhite.
    [#1427](https://github.com/Azure/PSRule.Rules.Azure/issues/1427)
  - Fixed dependency issue within Azure Pipelines `AzurePowerShell` task by @BernieWhite.
    [#1447](https://github.com/Azure/PSRule.Rules.Azure/issues/1447)
    - Removed dependency on `Az.Accounts` and `Az.Resources` from manifest.
      Pre-install these modules to use export cmdlets.

What's changed since pre-release v1.16.0-B0072:

- No additional changes.

## v1.16.0-B0072 (pre-release)

What's changed since pre-release v1.16.0-B0041:

- Engineering:
  - Update CI checks to include required ref property by @BernieWhite.
    [#1431](https://github.com/Azure/PSRule.Rules.Azure/issues/1431)
  - Added ref properties for rules by @BernieWhite.
    [#1430](https://github.com/Azure/PSRule.Rules.Azure/issues/1430)
- Bug fixes:
  - Fixed dependency issue within Azure Pipelines `AzurePowerShell` task by @BernieWhite.
    [#1447](https://github.com/Azure/PSRule.Rules.Azure/issues/1447)
    - Removed dependency on `Az.Accounts` and `Az.Resources` from manifest.
      Pre-install these modules to use export cmdlets.

## v1.16.0-B0041 (pre-release)

What's changed since pre-release v1.16.0-B0017:

- Updated rules:
  - Public IP:
    - Updated `Azure.PublicIP.AvailabilityZone` to exclude IP addresses for Azure Bastion by @BernieWhite.
      [#1442](https://github.com/Azure/PSRule.Rules.Azure/issues/1442)
      - Public IP addresses with the `resource-usage` tag set to `azure-bastion` are excluded.
- General improvements:
  - Added support for `dateTimeFromEpoch` and `dateTimeToEpoch` ARM functions by @BernieWhite.
    [#1451](https://github.com/Azure/PSRule.Rules.Azure/issues/1451)
- Engineering:
  - Updated built documentation to include rule ref and metadata by @BernieWhite.
    [#1432](https://github.com/Azure/PSRule.Rules.Azure/issues/1432)
  - Added ref properties for several rules by @BernieWhite.
    [#1430](https://github.com/Azure/PSRule.Rules.Azure/issues/1430)
  - Updated provider data for analysis.
    [#1453](https://github.com/Azure/PSRule.Rules.Azure/pull/1453)

## v1.16.0-B0017 (pre-release)

What's changed since v1.15.2:

- New rules:
  - App Service:
    - Check web apps have insecure FTP disabled by @BernieWhite.
      [#1436](https://github.com/Azure/PSRule.Rules.Azure/issues/1436)
    - Check web apps use a dedicated health probe by @BernieWhite.
      [#1437](https://github.com/Azure/PSRule.Rules.Azure/issues/1437)
- Engineering:
  - Bump Microsoft.NET.Test.Sdk to v17.2.0.
    [#1410](https://github.com/Azure/PSRule.Rules.Azure/pull/1410)
- Bug fixes:
  - Fixed `Azure.Template.UseVariables` does not accept function variables names by @BernieWhite.
    [#1427](https://github.com/Azure/PSRule.Rules.Azure/issues/1427)

## v1.15.2

What's changed since v1.15.1:

- Bug fixes:
  - Fixed `Azure.AppService.ManagedIdentity` does not accept both system and user assigned by @BernieWhite.
    [#1415](https://github.com/Azure/PSRule.Rules.Azure/issues/1415)
    - This also applies to:
      - `Azure.ADX.ManagedIdentity`
      - `Azure.APIM.ManagedIdentity`
      - `Azure.EventGrid.ManagedIdentity`
      - `Azure.Automation.ManagedIdentity`
  - Fixed Web apps with .NET 6 do not meet version constraint of `Azure.AppService.NETVersion` by @BernieWhite.
    [#1414](https://github.com/Azure/PSRule.Rules.Azure/issues/1414)
    - This also applies to `Azure.AppService.PHPVersion`.

## v1.15.1

What's changed since v1.15.0:

- Bug fixes:
  - Fixed exclusion of `dataCollectionRuleAssociations` from `Azure.Resource.UseTags` by @BernieWhite.
    [#1400](https://github.com/Azure/PSRule.Rules.Azure/issues/1400)
  - Fixed could not determine JSON object type for MockObject using CreateObject by @BernieWhite.
    [#1411](https://github.com/Azure/PSRule.Rules.Azure/issues/1411)
  - Fixed cannot bind argument to parameter 'Sku' because it is an empty string by @BernieWhite.
    [#1407](https://github.com/Azure/PSRule.Rules.Azure/issues/1407)

## v1.15.0

What's changed since v1.14.3:

- New features:
  - **Important change**: Added `Azure.Resource.SupportsTags` selector by @BernieWhite.
    [#1339](https://github.com/Azure/PSRule.Rules.Azure/issues/1339)
    - Use this selector in custom rules to filter rules to only run against resources that support tags.
    - This selector replaces the `SupportsTags` PowerShell function.
    - Using the `SupportsTag` function will now result in a warning.
    - The `SupportsTags` function will be removed in v2.
    - See [upgrade notes][1] for more information.
- Updated rules:
  - Azure Kubernetes Service:
    - Updated `Azure.AKS.Version` to use latest stable version `1.22.6` by @BernieWhite.
      [#1386](https://github.com/Azure/PSRule.Rules.Azure/issues/1386)
      - Use `AZURE_AKS_CLUSTER_MINIMUM_VERSION` to configure the minimum version of the cluster.
- Engineering:
  - Added code signing of module by @BernieWhite.
    [#1379](https://github.com/Azure/PSRule.Rules.Azure/issues/1379)
  - Added SBOM manifests to module by @BernieWhite.
    [#1380](https://github.com/Azure/PSRule.Rules.Azure/issues/1380)
  - Embedded provider and alias information as manifest resources by @BernieWhite.
    [#1383](https://github.com/Azure/PSRule.Rules.Azure/issues/1383)
    - Resources are minified and compressed to improve size and speed.
  - Added additional `nodeps` manifest that does not include dependencies for Az modules by @BernieWhite.
    [#1392](https://github.com/Azure/PSRule.Rules.Azure/issues/1392)
  - Bump Az.Accounts to 2.7.6. [#1338](https://github.com/Azure/PSRule.Rules.Azure/pull/1338)
  - Bump Az.Resources to 5.6.0. [#1338](https://github.com/Azure/PSRule.Rules.Azure/pull/1338)
  - Bump PSRule to 2.1.0. [#1338](https://github.com/Azure/PSRule.Rules.Azure/pull/1338)
  - Bump Pester to 5.3.3. [#1338](https://github.com/Azure/PSRule.Rules.Azure/pull/1338)
- Bug fixes:
  - Fixed dependency chain order when dependsOn copy by @BernieWhite.
    [#1381](https://github.com/Azure/PSRule.Rules.Azure/issues/1381)
  - Fixed error calling SupportsTags function by @BernieWhite.
    [#1401](https://github.com/Azure/PSRule.Rules.Azure/issues/1401)

What's changed since pre-release v1.15.0-B0053:

- Bug fixes:
  - Fixed error calling SupportsTags function by @BernieWhite.
    [#1401](https://github.com/Azure/PSRule.Rules.Azure/issues/1401)

## v1.15.0-B0053 (pre-release)

What's changed since pre-release v1.15.0-B0022:

- New features:
  - **Important change**: Added `Azure.Resource.SupportsTags` selector. [#1339](https://github.com/Azure/PSRule.Rules.Azure/issues/1339)
    - Use this selector in custom rules to filter rules to only run against resources that support tags.
    - This selector replaces the `SupportsTags` PowerShell function.
    - Using the `SupportsTag` function will now result in a warning.
    - The `SupportsTags` function will be removed in v2.
    - See [upgrade notes][1] for more information.
- Engineering:
  - Embedded provider and alias information as manifest resources. [#1383](https://github.com/Azure/PSRule.Rules.Azure/issues/1383)
    - Resources are minified and compressed to improve size and speed.
  - Added additional `nodeps` manifest that does not include dependencies for Az modules. [#1392](https://github.com/Azure/PSRule.Rules.Azure/issues/1392)
  - Bump Az.Accounts to 2.7.6. [#1338](https://github.com/Azure/PSRule.Rules.Azure/pull/1338)
  - Bump Az.Resources to 5.6.0. [#1338](https://github.com/Azure/PSRule.Rules.Azure/pull/1338)
  - Bump PSRule to 2.1.0. [#1338](https://github.com/Azure/PSRule.Rules.Azure/pull/1338)
  - Bump Pester to 5.3.3. [#1338](https://github.com/Azure/PSRule.Rules.Azure/pull/1338)

## v1.15.0-B0022 (pre-release)

What's changed since v1.14.3:

- Updated rules:
  - Azure Kubernetes Service:
    - Updated `Azure.AKS.Version` to use latest stable version `1.22.6`. [#1386](https://github.com/Azure/PSRule.Rules.Azure/issues/1386)
      - Use `AZURE_AKS_CLUSTER_MINIMUM_VERSION` to configure the minimum version of the cluster.
- Engineering:
  - Added code signing of module. [#1379](https://github.com/Azure/PSRule.Rules.Azure/issues/1379)
  - Added SBOM manifests to module. [#1380](https://github.com/Azure/PSRule.Rules.Azure/issues/1380)
- Bug fixes:
  - Fixed dependency chain order when dependsOn copy. [#1381](https://github.com/Azure/PSRule.Rules.Azure/issues/1381)

## v1.14.3

What's changed since v1.14.2:

- Bug fixes:
  - Fixed Azure Firewall threat intel mode reported for Secure VNET hubs. [#1365](https://github.com/Azure/PSRule.Rules.Azure/issues/1365)
  - Fixed array function handling with mock objects. [#1367](https://github.com/Azure/PSRule.Rules.Azure/issues/1367)

## v1.14.2

What's changed since v1.14.1:

- Bug fixes:
  - Fixed handling of parent resources when sub resource is in a separate deployment. [#1360](https://github.com/Azure/PSRule.Rules.Azure/issues/1360)

## v1.14.1

What's changed since v1.14.0:

- Bug fixes:
  - Fixed unable to set parameter defaults option with type object. [#1355](https://github.com/Azure/PSRule.Rules.Azure/issues/1355)

## v1.14.0

What's changed since v1.13.4:

- New features:
  - Added support for referencing resources in template. [#1315](https://github.com/Azure/PSRule.Rules.Azure/issues/1315)
    - The `reference()` function can be used to reference resources in template.
    - A placeholder value is still used for resources outside of the template.
  - Added March 2022 baselines `Azure.GA_2022_03` and `Azure.Preview_2022_03`. [#1334](https://github.com/Azure/PSRule.Rules.Azure/issues/1334)
    - Includes rules released before or during March 2022.
    - Marked `Azure.GA_2021_12` and `Azure.Preview_2021_12` baselines as obsolete.
  - **Experimental**: Cmdlets to validate objects with Azure policy conditions:
    - `Export-AzPolicyAssignmentData` - Exports policy assignment data. [#1266](https://github.com/Azure/PSRule.Rules.Azure/issues/1266)
    - `Export-AzPolicyAssignmentRuleData` - Exports JSON rules from policy assignment data. [#1278](https://github.com/Azure/PSRule.Rules.Azure/issues/1278)
    - `Get-AzPolicyAssignmentDataSource` - Discovers policy assignment data. [#1340](https://github.com/Azure/PSRule.Rules.Azure/issues/1340)
    - See cmdlet help for limitations and usage.
    - Additional information will be posted as this feature evolves [here](https://github.com/Azure/PSRule.Rules.Azure/discussions/1345).
- New rules:
  - SignalR Service:
    - Check services use Managed Identities. [#1306](https://github.com/Azure/PSRule.Rules.Azure/issues/1306)
    - Check services use a SKU with an SLA. [#1307](https://github.com/Azure/PSRule.Rules.Azure/issues/1307)
  - Web PubSub Service:
    - Check services use Managed Identities. [#1308](https://github.com/Azure/PSRule.Rules.Azure/issues/1308)
    - Check services use a SKU with an SLA. [#1309](https://github.com/Azure/PSRule.Rules.Azure/issues/1309)
- Updated rules:
  - Azure Kubernetes Service:
    - Updated `Azure.AKS.Version` to use latest stable version `1.21.9`. [#1318](https://github.com/Azure/PSRule.Rules.Azure/issues/1318)
      - Use `AZURE_AKS_CLUSTER_MINIMUM_VERSION` to configure the minimum version of the cluster.
- Engineering:
  - Cache Azure Policy Aliases. [#1277](https://github.com/Azure/PSRule.Rules.Azure/issues/1277)
  - Cleanup of additional alias metadata. [#1351](https://github.com/Azure/PSRule.Rules.Azure/pull/1351)
- Bug fixes:
  - Fixed index was out of range with split on mock properties. [#1327](https://github.com/Azure/PSRule.Rules.Azure/issues/1327)
  - Fixed mock objects with no properties. [#1347](https://github.com/Azure/PSRule.Rules.Azure/issues/1347)
  - Fixed sub-resources nesting by scope regression. [#1348](https://github.com/Azure/PSRule.Rules.Azure/issues/1348)
  - Fixed expand of runtime properties on reference objects. [#1324](https://github.com/Azure/PSRule.Rules.Azure/issues/1324)
  - Fixed processing of deployment outputs. [#1316](https://github.com/Azure/PSRule.Rules.Azure/issues/1316)

What's changed since pre-release v1.14.0-B2204013:

- No additional changes.

## v1.14.0-B2204013 (pre-release)

What's changed since pre-release v1.14.0-B2204007:

- Engineering:
  - Cleanup of additional alias metadata. [#1351](https://github.com/Azure/PSRule.Rules.Azure/pull/1351)

## v1.14.0-B2204007 (pre-release)

What's changed since pre-release v1.14.0-B2203117:

- Bug fixes:
  - Fixed mock objects with no properties. [#1347](https://github.com/Azure/PSRule.Rules.Azure/issues/1347)
  - Fixed sub-resources nesting by scope regression. [#1348](https://github.com/Azure/PSRule.Rules.Azure/issues/1348)

## v1.14.0-B2203117 (pre-release)

What's changed since pre-release v1.14.0-B2203088:

- New features:
  - **Experimental**: Cmdlets to validate objects with Azure policy conditions:
    - `Export-AzPolicyAssignmentData` - Exports policy assignment data. [#1266](https://github.com/Azure/PSRule.Rules.Azure/issues/1266)
    - `Export-AzPolicyAssignmentRuleData` - Exports JSON rules from policy assignment data. [#1278](https://github.com/Azure/PSRule.Rules.Azure/issues/1278)
    - `Get-AzPolicyAssignmentDataSource` - Discovers policy assignment data. [#1340](https://github.com/Azure/PSRule.Rules.Azure/issues/1340)
    - See cmdlet help for limitations and usage.
    - Additional information will be posted as this feature evolves [here](https://github.com/Azure/PSRule.Rules.Azure/discussions/1345).
- Engineering:
  - Cache Azure Policy Aliases. [#1277](https://github.com/Azure/PSRule.Rules.Azure/issues/1277)
- Bug fixes:
  - Fixed index was out of range with split on mock properties. [#1327](https://github.com/Azure/PSRule.Rules.Azure/issues/1327)

## v1.14.0-B2203088 (pre-release)

What's changed since pre-release v1.14.0-B2203066:

- New features:
  - Added March 2022 baselines `Azure.GA_2022_03` and `Azure.Preview_2022_03`. [#1334](https://github.com/Azure/PSRule.Rules.Azure/issues/1334)
    - Includes rules released before or during March 2022.
    - Marked `Azure.GA_2021_12` and `Azure.Preview_2021_12` baselines as obsolete.
- Bug fixes:
  - Fixed expand of runtime properties on reference objects. [#1324](https://github.com/Azure/PSRule.Rules.Azure/issues/1324)

## v1.14.0-B2203066 (pre-release)

What's changed since v1.13.4:

- New features:
  - Added support for referencing resources in template. [#1315](https://github.com/Azure/PSRule.Rules.Azure/issues/1315)
    - The `reference()` function can be used to reference resources in template.
    - A placeholder value is still used for resources outside of the template.
- New rules:
  - SignalR Service:
    - Check services use Managed Identities. [#1306](https://github.com/Azure/PSRule.Rules.Azure/issues/1306)
    - Check services use a SKU with an SLA. [#1307](https://github.com/Azure/PSRule.Rules.Azure/issues/1307)
  - Web PubSub Service:
    - Check services use Managed Identities. [#1308](https://github.com/Azure/PSRule.Rules.Azure/issues/1308)
    - Check services use a SKU with an SLA. [#1309](https://github.com/Azure/PSRule.Rules.Azure/issues/1309)
- Updated rules:
  - Azure Kubernetes Service:
    - Updated `Azure.AKS.Version` to use latest stable version `1.21.9`. [#1318](https://github.com/Azure/PSRule.Rules.Azure/issues/1318)
      - Use `AZURE_AKS_CLUSTER_MINIMUM_VERSION` to configure the minimum version of the cluster.
- Bug fixes:
  - Fixed processing of deployment outputs. [#1316](https://github.com/Azure/PSRule.Rules.Azure/issues/1316)

## v1.13.4

What's changed since v1.13.3:

- Bug fixes:
  - Fixed virtual network without any subnets is invalid. [#1303](https://github.com/Azure/PSRule.Rules.Azure/issues/1303)
  - Fixed container registry rules that require a premium tier. [#1304](https://github.com/Azure/PSRule.Rules.Azure/issues/1304)
    - Rules `Azure.ACR.Retention` and `Azure.ACR.ContentTrust` are now only run against premium instances.

## v1.13.3

What's changed since v1.13.2:

- Bug fixes:
  - Fixed bicep build timeout for complex deployments. [#1299](https://github.com/Azure/PSRule.Rules.Azure/issues/1299)

## v1.13.2

What's changed since v1.13.1:

- Engineering:
  - Bump PowerShellStandard.Library to 5.1.1. [#1295](https://github.com/Azure/PSRule.Rules.Azure/pull/1295)
- Bug fixes:
  - Fixed nested resource loops. [#1293](https://github.com/Azure/PSRule.Rules.Azure/issues/1293)

## v1.13.1

What's changed since v1.13.0:

- Bug fixes:
  - Fixed parsing of nested quote pairs within JSON function. [#1288](https://github.com/Azure/PSRule.Rules.Azure/issues/1288)

## v1.13.0

What's changed since v1.12.2:

- New features:
  - Added support for setting defaults for required parameters. [#1065](https://github.com/Azure/PSRule.Rules.Azure/issues/1065)
    - When specified, the value will be used when a parameter value is not provided.
  - Added support expanding Bicep from parameter files. [#1160](https://github.com/Azure/PSRule.Rules.Azure/issues/1160)
- New rules:
  - Azure Cache for Redis:
    - Limit public access for Azure Cache for Redis instances. [#935](https://github.com/Azure/PSRule.Rules.Azure/issues/935)
  - Container App:
    - Check insecure ingress is not enabled (preview). [#1252](https://github.com/Azure/PSRule.Rules.Azure/issues/1252)
  - Key Vault:
    - Check key auto-rotation is enabled (preview). [#1159](https://github.com/Azure/PSRule.Rules.Azure/issues/1159)
  - Recovery Services Vault:
    - Check vaults have replication alerts configured. [#7](https://github.com/Azure/PSRule.Rules.Azure/issues/7)
- Engineering:
  - Automatically build baseline docs. [#1242](https://github.com/Azure/PSRule.Rules.Azure/issues/1242)
  - Bump PSRule dependency to v1.11.1. [#1269](https://github.com/Azure/PSRule.Rules.Azure/pull/1269)
- Bug fixes:
  - Fixed empty value with strong type. [#1258](https://github.com/Azure/PSRule.Rules.Azure/issues/1258)
  - Fixed error with empty logic app trigger. [#1249](https://github.com/Azure/PSRule.Rules.Azure/issues/1249)
  - Fixed out of order parameters. [#1257](https://github.com/Azure/PSRule.Rules.Azure/issues/1257)
  - Fixed mapping default configuration causes cast exception. [#1274](https://github.com/Azure/PSRule.Rules.Azure/issues/1274)
  - Fixed resource id is incorrectly built for sub resource types. [#1279](https://github.com/Azure/PSRule.Rules.Azure/issues/1279)

What's changed since pre-release v1.13.0-B2202113:

- No additional changes.

## v1.13.0-B2202113 (pre-release)

What's changed since pre-release v1.13.0-B2202108:

- Bug fixes:
  - Fixed resource id is incorrectly built for sub resource types. [#1279](https://github.com/Azure/PSRule.Rules.Azure/issues/1279)

## v1.13.0-B2202108 (pre-release)

What's changed since pre-release v1.13.0-B2202103:

- Bug fixes:
  - Fixed mapping default configuration causes cast exception. [#1274](https://github.com/Azure/PSRule.Rules.Azure/issues/1274)

## v1.13.0-B2202103 (pre-release)

What's changed since pre-release v1.13.0-B2202090:

- Engineering:
  - Bump PSRule dependency to v1.11.1. [#1269](https://github.com/Azure/PSRule.Rules.Azure/pull/1269)
- Bug fixes:
  - Fixed out of order parameters. [#1257](https://github.com/Azure/PSRule.Rules.Azure/issues/1257)

## v1.13.0-B2202090 (pre-release)

What's changed since pre-release v1.13.0-B2202063:

- New rules:
  - Azure Cache for Redis:
    - Limit public access for Azure Cache for Redis instances. [#935](https://github.com/Azure/PSRule.Rules.Azure/issues/935)
- Engineering:
  - Automatically build baseline docs. [#1242](https://github.com/Azure/PSRule.Rules.Azure/issues/1242)
- Bug fixes:
  - Fixed empty value with strong type. [#1258](https://github.com/Azure/PSRule.Rules.Azure/issues/1258)

## v1.13.0-B2202063 (pre-release)

What's changed since v1.12.2:

- New features:
  - Added support for setting defaults for required parameters. [#1065](https://github.com/Azure/PSRule.Rules.Azure/issues/1065)
    - When specified, the value will be used when a parameter value is not provided.
  - Added support expanding Bicep from parameter files. [#1160](https://github.com/Azure/PSRule.Rules.Azure/issues/1160)
- New rules:
  - Container App:
    - Check insecure ingress is not enabled (preview). [#1252](https://github.com/Azure/PSRule.Rules.Azure/issues/1252)
  - Key Vault:
    - Check key auto-rotation is enabled (preview). [#1159](https://github.com/Azure/PSRule.Rules.Azure/issues/1159)
  - Recovery Services Vault:
    - Check vaults have replication alerts configured. [#7](https://github.com/Azure/PSRule.Rules.Azure/issues/7)
- Bug fixes:
  - Fixed error with empty logic app trigger. [#1249](https://github.com/Azure/PSRule.Rules.Azure/issues/1249)

## v1.12.2

What's changed since v1.12.1:

- Bug fixes:
  - Fixed detect strong type requirements for nested deployments. [#1235](https://github.com/Azure/PSRule.Rules.Azure/issues/1235)

## v1.12.1

What's changed since v1.12.0:

- Bug fixes:
  - Fixed Bicep already exists with PSRule v2. [#1232](https://github.com/Azure/PSRule.Rules.Azure/issues/1232)

## v1.12.0

What's changed since v1.11.1:

- New rules:
  - Data Explorer:
    - Check clusters use Managed Identities. [#1207](https://github.com/Azure/PSRule.Rules.Azure/issues/1207)
    - Check clusters use a SKU with a SLA. [#1208](https://github.com/Azure/PSRule.Rules.Azure/issues/1208)
    - Check clusters use disk encryption. [#1209](https://github.com/Azure/PSRule.Rules.Azure/issues/1209)
    - Check clusters are in use with databases. [#1215](https://github.com/Azure/PSRule.Rules.Azure/issues/1215)
  - Event Hub:
    - Check namespaces are in use with event hubs. [#1216](https://github.com/Azure/PSRule.Rules.Azure/issues/1216)
    - Check namespaces only accept identity-based authentication. [#1217](https://github.com/Azure/PSRule.Rules.Azure/issues/1217)
  - Azure Recovery Services Vault:
    - Check vaults use geo-redundant storage. [#5](https://github.com/Azure/PSRule.Rules.Azure/issues/5)
  - Service Bus:
    - Check namespaces are in use with queues and topics. [#1218](https://github.com/Azure/PSRule.Rules.Azure/issues/1218)
    - Check namespaces only accept identity-based authentication. [#1219](https://github.com/Azure/PSRule.Rules.Azure/issues/1219)
- Updated rules:
  - Azure Kubernetes Service:
    - Updated `Azure.AKS.Version` to use latest stable version `1.21.7`. [#1188](https://github.com/Azure/PSRule.Rules.Azure/issues/1188)
      - Pinned latest GA baseline `Azure.GA_2021_12` to previous version `1.20.5`.
      - Use `AZURE_AKS_CLUSTER_MINIMUM_VERSION` to configure the minimum version of the cluster.
  - Azure API Management:
    - Check service disabled insecure ciphers.
      [#1128](https://github.com/Azure/PSRule.Rules.Azure/issues/1128)
    - Refactored the cipher and protocol rule into individual rules.
      - `Azure.APIM.Protocols`
      - `Azure.APIM.Ciphers`
- General improvements:
  - **Important change:** Replaced `Azure_AKSMinimumVersion` option with `AZURE_AKS_CLUSTER_MINIMUM_VERSION`. [#941](https://github.com/Azure/PSRule.Rules.Azure/issues/941)
    - For compatibility, if `Azure_AKSMinimumVersion` is set it will be used instead of `AZURE_AKS_CLUSTER_MINIMUM_VERSION`.
    - If only `AZURE_AKS_CLUSTER_MINIMUM_VERSION` is set, this value will be used.
    - The default will be used neither options are configured.
    - If `Azure_AKSMinimumVersion` is set a warning will be generated until the configuration is removed.
    - Support for `Azure_AKSMinimumVersion` is deprecated and will be removed in v2.
    - See [upgrade notes][1] for details.
- Bug fixes:
  - Fixed false positive of blob container with access unspecified. [#1212](https://github.com/Azure/PSRule.Rules.Azure/issues/1212)

What's changed since pre-release v1.12.0-B2201086:

- No additional changes.

## v1.12.0-B2201086 (pre-release)

What's changed since pre-release v1.12.0-B2201067:

- New rules:
  - Data Explorer:
    - Check clusters are in use with databases. [#1215](https://github.com/Azure/PSRule.Rules.Azure/issues/1215)
  - Event Hub:
    - Check namespaces are in use with event hubs. [#1216](https://github.com/Azure/PSRule.Rules.Azure/issues/1216)
    - Check namespaces only accept identity-based authentication. [#1217](https://github.com/Azure/PSRule.Rules.Azure/issues/1217)
  - Azure Recovery Services Vault:
    - Check vaults use geo-redundant storage. [#5](https://github.com/Azure/PSRule.Rules.Azure/issues/5)
  - Service Bus:
    - Check namespaces are in use with queues and topics. [#1218](https://github.com/Azure/PSRule.Rules.Azure/issues/1218)
    - Check namespaces only accept identity-based authentication. [#1219](https://github.com/Azure/PSRule.Rules.Azure/issues/1219)

## v1.12.0-B2201067 (pre-release)

What's changed since pre-release v1.12.0-B2201054:

- New rules:
  - Data Explorer:
    - Check clusters use Managed Identities. [#1207](https://github.com/Azure/PSRule.Rules.Azure/issues/1207)
    - Check clusters use a SKU with a SLA. [#1208](https://github.com/Azure/PSRule.Rules.Azure/issues/1208)
    - Check clusters use disk encryption. [#1209](https://github.com/Azure/PSRule.Rules.Azure/issues/1209)
- Bug fixes:
  - Fixed false positive of blob container with access unspecified. [#1212](https://github.com/Azure/PSRule.Rules.Azure/issues/1212)

## v1.12.0-B2201054 (pre-release)

What's changed since v1.11.1:

- Updated rules:
  - Azure Kubernetes Service:
    - Updated `Azure.AKS.Version` to use latest stable version `1.21.7`. [#1188](https://github.com/Azure/PSRule.Rules.Azure/issues/1188)
      - Pinned latest GA baseline `Azure.GA_2021_12` to previous version `1.20.5`.
      - Use `AZURE_AKS_CLUSTER_MINIMUM_VERSION` to configure the minimum version of the cluster.
  - Azure API Management:
    - Check service disabled insecure ciphers.
      [#1128](https://github.com/Azure/PSRule.Rules.Azure/issues/1128)
    - Refactored the cipher and protocol rule into individual rules.
      - `Azure.APIM.Protocols`
      - `Azure.APIM.Ciphers`
- General improvements:
  - **Important change:** Replaced `Azure_AKSMinimumVersion` option with `AZURE_AKS_CLUSTER_MINIMUM_VERSION`. [#941](https://github.com/Azure/PSRule.Rules.Azure/issues/941)
    - For compatibility, if `Azure_AKSMinimumVersion` is set it will be used instead of `AZURE_AKS_CLUSTER_MINIMUM_VERSION`.
    - If only `AZURE_AKS_CLUSTER_MINIMUM_VERSION` is set, this value will be used.
    - The default will be used neither options are configured.
    - If `Azure_AKSMinimumVersion` is set a warning will be generated until the configuration is removed.
    - Support for `Azure_AKSMinimumVersion` is deprecated and will be removed in v2.
    - See [upgrade notes][1] for details.

## v1.11.1

What's changed since v1.11.0:

- Bug fixes:
  - Fixed `Azure.AKS.CNISubnetSize` rule to use CNI selector. [#1178](https://github.com/Azure/PSRule.Rules.Azure/issues/1178)

## v1.11.0

What's changed since v1.10.4:

- New features:
  - Added baselines containing only Azure preview features. [#1129](https://github.com/Azure/PSRule.Rules.Azure/issues/1129)
    - Added baseline `Azure.Preview_2021_09`.
    - Added baseline `Azure.Preview_2021_12`.
  - Added `Azure.GA_2021_12` baseline. [#1146](https://github.com/Azure/PSRule.Rules.Azure/issues/1146)
    - Includes rules released before or during December 2021 for Azure GA features.
    - Marked baseline `Azure.GA_2021_09` as obsolete.
  - Bicep support promoted from experimental to generally available (GA). [#1176](https://github.com/Azure/PSRule.Rules.Azure/issues/1176)
- New rules:
  - All resources:
    - Check comments for each template resource. [#969](https://github.com/Azure/PSRule.Rules.Azure/issues/969)
  - Automation Account:
    - Automation accounts should enable diagnostic logs. [#1075](https://github.com/Azure/PSRule.Rules.Azure/issues/1075)
  - Azure Kubernetes Service:
    - Check clusters have the HTTP application routing add-on disabled. [#1131](https://github.com/Azure/PSRule.Rules.Azure/issues/1131)
    - Check clusters use the Secrets Store CSI Driver add-on. [#992](https://github.com/Azure/PSRule.Rules.Azure/issues/992)
    - Check clusters autorotation with the Secrets Store CSI Driver add-on. [#993](https://github.com/Azure/PSRule.Rules.Azure/issues/993)
    - Check clusters use Azure AD Pod Managed Identities (preview). [#991](https://github.com/Azure/PSRule.Rules.Azure/issues/991)
  - Azure Redis Cache:
    - Use availability zones for Azure Cache for Redis for regions that support it. [#1078](https://github.com/Azure/PSRule.Rules.Azure/issues/1078)
      - `Azure.Redis.AvailabilityZone`
      - `Azure.RedisEnterprise.Zones`
  - Application Security Group:
    - Check Application Security Groups meet naming requirements. [#1110](https://github.com/Azure/PSRule.Rules.Azure/issues/1110)
  - Firewall:
    - Check Firewalls meet naming requirements. [#1110](https://github.com/Azure/PSRule.Rules.Azure/issues/1110)
    - Check Firewall policies meet naming requirements. [#1110](https://github.com/Azure/PSRule.Rules.Azure/issues/1110)
  - Private Endpoint:
    - Check Private Endpoints meet naming requirements. [#1110](https://github.com/Azure/PSRule.Rules.Azure/issues/1110)
  - Virtual WAN:
    - Check Virtual WANs meet naming requirements. [#1110](https://github.com/Azure/PSRule.Rules.Azure/issues/1110)
- Updated rules:
  - Azure Kubernetes Service:
    - Promoted `Azure.AKS.AutoUpgrade` to GA rule set. [#1130](https://github.com/Azure/PSRule.Rules.Azure/issues/1130)
- General improvements:
  - Added support for template function `tenant()`. [#1124](https://github.com/Azure/PSRule.Rules.Azure/issues/1124)
  - Added support for template function `managementGroup()`. [#1125](https://github.com/Azure/PSRule.Rules.Azure/issues/1125)
  - Added support for template function `pickZones()`. [#518](https://github.com/Azure/PSRule.Rules.Azure/issues/518)
- Engineering:
  - Rule refactoring of rules from PowerShell to YAML. [#1109](https://github.com/Azure/PSRule.Rules.Azure/issues/1109)
    - The following rules were refactored:
      - `Azure.LB.Name`
      - `Azure.NSG.Name`
      - `Azure.Firewall.Mode`
      - `Azure.Route.Name`
      - `Azure.VNET.Name`
      - `Azure.VNG.Name`
      - `Azure.VNG.ConnectionName`
      - `Azure.AppConfig.SKU`
      - `Azure.AppConfig.Name`
      - `Azure.AppInsights.Workspace`
      - `Azure.AppInsights.Name`
      - `Azure.Cosmos.AccountName`
      - `Azure.FrontDoor.State`
      - `Azure.FrontDoor.Name`
      - `Azure.FrontDoor.WAF.Mode`
      - `Azure.FrontDoor.WAF.Enabled`
      - `Azure.FrontDoor.WAF.Name`
      - `Azure.AKS.MinNodeCount`
      - `Azure.AKS.ManagedIdentity`
      - `Azure.AKS.StandardLB`
      - `Azure.AKS.AzurePolicyAddOn`
      - `Azure.AKS.ManagedAAD`
      - `Azure.AKS.AuthorizedIPs`
      - `Azure.AKS.LocalAccounts`
      - `Azure.AKS.AzureRBAC`
- Bug fixes:
  - Fixed output of Bicep informational and warning messages in error stream. [#1157](https://github.com/Azure/PSRule.Rules.Azure/issues/1157)

What's changed since pre-release v1.11.0-B2112112:

- New features:
  - Bicep support promoted from experimental to generally available (GA). [#1176](https://github.com/Azure/PSRule.Rules.Azure/issues/1176)

## v1.11.0-B2112112 (pre-release)

What's changed since pre-release v1.11.0-B2112104:

- New rules:
  - Azure Redis Cache:
    - Use availability zones for Azure Cache for Redis for regions that support it. [#1078](https://github.com/Azure/PSRule.Rules.Azure/issues/1078)
      - `Azure.Redis.AvailabilityZone`
      - `Azure.RedisEnterprise.Zones`

## v1.11.0-B2112104 (pre-release)

What's changed since pre-release v1.11.0-B2112073:

- New rules:
  - Azure Kubernetes Service:
    - Check clusters use Azure AD Pod Managed Identities (preview). [#991](https://github.com/Azure/PSRule.Rules.Azure/issues/991)
- Engineering:
  - Rule refactoring of rules from PowerShell to YAML. [#1109](https://github.com/Azure/PSRule.Rules.Azure/issues/1109)
    - The following rules were refactored:
      - `Azure.AppConfig.SKU`
      - `Azure.AppConfig.Name`
      - `Azure.AppInsights.Workspace`
      - `Azure.AppInsights.Name`
      - `Azure.Cosmos.AccountName`
      - `Azure.FrontDoor.State`
      - `Azure.FrontDoor.Name`
      - `Azure.FrontDoor.WAF.Mode`
      - `Azure.FrontDoor.WAF.Enabled`
      - `Azure.FrontDoor.WAF.Name`
      - `Azure.AKS.MinNodeCount`
      - `Azure.AKS.ManagedIdentity`
      - `Azure.AKS.StandardLB`
      - `Azure.AKS.AzurePolicyAddOn`
      - `Azure.AKS.ManagedAAD`
      - `Azure.AKS.AuthorizedIPs`
      - `Azure.AKS.LocalAccounts`
      - `Azure.AKS.AzureRBAC`
- Bug fixes:
  - Fixed output of Bicep informational and warning messages in error stream. [#1157](https://github.com/Azure/PSRule.Rules.Azure/issues/1157)
  - Fixed obsolete flag for baseline `Azure.Preview_2021_12`. [#1166](https://github.com/Azure/PSRule.Rules.Azure/issues/1166)

## v1.11.0-B2112073 (pre-release)

What's changed since pre-release v1.11.0-B2112024:

- New features:
  - Added baselines containing only Azure preview features. [#1129](https://github.com/Azure/PSRule.Rules.Azure/issues/1129)
    - Added baseline `Azure.Preview_2021_09`.
    - Added baseline `Azure.Preview_2021_12`.
  - Added `Azure.GA_2021_12` baseline. [#1146](https://github.com/Azure/PSRule.Rules.Azure/issues/1146)
    - Includes rules released before or during December 2021 for Azure GA features.
    - Marked baseline `Azure.GA_2021_09` as obsolete.
- New rules:
  - All resources:
    - Check comments for each template resource. [#969](https://github.com/Azure/PSRule.Rules.Azure/issues/969)
- Bug fixes:
  - Fixed template function `equals` parameter count mismatch. [#1137](https://github.com/Azure/PSRule.Rules.Azure/issues/1137)
  - Fixed copy loop on nested deployment parameters is not handled. [#1144](https://github.com/Azure/PSRule.Rules.Azure/issues/1144)
  - Fixed outer copy loop of nested deployment. [#1154](https://github.com/Azure/PSRule.Rules.Azure/issues/1154)

## v1.11.0-B2112024 (pre-release)

What's changed since pre-release v1.11.0-B2111014:

- New rules:
  - Azure Kubernetes Service:
    - Check clusters have the HTTP application routing add-on disabled. [#1131](https://github.com/Azure/PSRule.Rules.Azure/issues/1131)
    - Check clusters use the Secrets Store CSI Driver add-on. [#992](https://github.com/Azure/PSRule.Rules.Azure/issues/992)
    - Check clusters autorotation with the Secrets Store CSI Driver add-on. [#993](https://github.com/Azure/PSRule.Rules.Azure/issues/993)
  - Automation Account:
    - Automation accounts should enable diagnostic logs. [#1075](https://github.com/Azure/PSRule.Rules.Azure/issues/1075)
- Updated rules:
  - Azure Kubernetes Service:
    - Promoted `Azure.AKS.AutoUpgrade` to GA rule set. [#1130](https://github.com/Azure/PSRule.Rules.Azure/issues/1130)
- General improvements:
  - Added support for template function `tenant()`. [#1124](https://github.com/Azure/PSRule.Rules.Azure/issues/1124)
  - Added support for template function `managementGroup()`. [#1125](https://github.com/Azure/PSRule.Rules.Azure/issues/1125)
  - Added support for template function `pickZones()`. [#518](https://github.com/Azure/PSRule.Rules.Azure/issues/518)
- Bug fixes:
  - Fixed `Azure.Policy.WaiverExpiry` date conversion. [#1118](https://github.com/Azure/PSRule.Rules.Azure/issues/1118)

## v1.11.0-B2111014 (pre-release)

What's changed since v1.10.0:

- New rules:
  - Application Security Group:
    - Check Application Security Groups meet naming requirements. [#1110](https://github.com/Azure/PSRule.Rules.Azure/issues/1110)
  - Firewall:
    - Check Firewalls meet naming requirements. [#1110](https://github.com/Azure/PSRule.Rules.Azure/issues/1110)
    - Check Firewall policies meet naming requirements. [#1110](https://github.com/Azure/PSRule.Rules.Azure/issues/1110)
  - Private Endpoint:
    - Check Private Endpoints meet naming requirements. [#1110](https://github.com/Azure/PSRule.Rules.Azure/issues/1110)
  - Virtual WAN:
    - Check Virtual WANs meet naming requirements. [#1110](https://github.com/Azure/PSRule.Rules.Azure/issues/1110)
- Engineering:
  - Rule refactoring of rules from PowerShell to YAML. [#1109](https://github.com/Azure/PSRule.Rules.Azure/issues/1109)
    - The following rules were refactored:
      - `Azure.LB.Name`
      - `Azure.NSG.Name`
      - `Azure.Firewall.Mode`
      - `Azure.Route.Name`
      - `Azure.VNET.Name`
      - `Azure.VNG.Name`
      - `Azure.VNG.ConnectionName`

## v1.10.4

What's changed since v1.10.3:

- Bug fixes:
  - Fixed outer copy loop of nested deployment. [#1154](https://github.com/Azure/PSRule.Rules.Azure/issues/1154)

## v1.10.3

What's changed since v1.10.2:

- Bug fixes:
  - Fixed copy loop on nested deployment parameters is not handled. [#1144](https://github.com/Azure/PSRule.Rules.Azure/issues/1144)

## v1.10.2

What's changed since v1.10.1:

- Bug fixes:
  - Fixed template function `equals` parameter count mismatch. [#1137](https://github.com/Azure/PSRule.Rules.Azure/issues/1137)

## v1.10.1

What's changed since v1.10.0:

- Bug fixes:
  - Fixed `Azure.Policy.WaiverExpiry` date conversion. [#1118](https://github.com/Azure/PSRule.Rules.Azure/issues/1118)

## v1.10.0

What's changed since v1.9.1:

- New features:
  - Added support for parameter strong types. [#1083](https://github.com/Azure/PSRule.Rules.Azure/issues/1083)
    - The value of string parameters can be tested against the expected type.
    - When configuring a location strong type, the parameter value must be a valid Azure location.
    - When configuring a resource type strong type, the parameter value must be a matching resource Id.
- New rules:
  - All resources:
    - Check template expressions do not exceed a maximum length. [#1006](https://github.com/Azure/PSRule.Rules.Azure/issues/1006)
  - Automation Service:
    - Check automation accounts should use managed identities for authentication. [#1074](https://github.com/Azure/PSRule.Rules.Azure/issues/1074)
  - Event Grid:
    - Check topics and domains use managed identities. [#1091](https://github.com/Azure/PSRule.Rules.Azure/issues/1091)
    - Check topics and domains use private endpoints. [#1092](https://github.com/Azure/PSRule.Rules.Azure/issues/1092)
    - Check topics and domains use identity-based authentication. [#1093](https://github.com/Azure/PSRule.Rules.Azure/issues/1093)
- General improvements:
  - Updated default baseline to use module configuration. [#1089](https://github.com/Azure/PSRule.Rules.Azure/issues/1089)
- Engineering:
  - Bump PSRule dependency to v1.9.0. [#1081](https://github.com/Azure/PSRule.Rules.Azure/issues/1081)
  - Bump Microsoft.CodeAnalysis.NetAnalyzers to v6.0.0. [#1080](https://github.com/Azure/PSRule.Rules.Azure/pull/1080)
  - Bump Microsoft.SourceLink.GitHub to 1.1.1. [#1085](https://github.com/Azure/PSRule.Rules.Azure/pull/1085)
- Bug fixes:
  - Fixed expansion of secret references. [#1098](https://github.com/Azure/PSRule.Rules.Azure/issues/1098)
  - Fixed handling of tagging for deployments. [#1099](https://github.com/Azure/PSRule.Rules.Azure/issues/1099)
  - Fixed strong type issue flagged with empty defaultValue string. [#1100](https://github.com/Azure/PSRule.Rules.Azure/issues/1100)

What's changed since pre-release v1.10.0-B2111081:

- No additional changes.

## v1.10.0-B2111081 (pre-release)

What's changed since pre-release v1.10.0-B2111072:

- New rules:
  - Automation Service:
    - Automation accounts should use managed identities for authentication. [#1074](https://github.com/Azure/PSRule.Rules.Azure/issues/1074)

## v1.10.0-B2111072 (pre-release)

What's changed since pre-release v1.10.0-B2111058:

- New rules:
  - All resources:
    - Check template expressions do not exceed a maximum length. [#1006](https://github.com/Azure/PSRule.Rules.Azure/issues/1006)
- Bug fixes:
  - Fixed expansion of secret references. [#1098](https://github.com/Azure/PSRule.Rules.Azure/issues/1098)
  - Fixed handling of tagging for deployments. [#1099](https://github.com/Azure/PSRule.Rules.Azure/issues/1099)
  - Fixed strong type issue flagged with empty defaultValue string. [#1100](https://github.com/Azure/PSRule.Rules.Azure/issues/1100)

## v1.10.0-B2111058 (pre-release)

What's changed since pre-release v1.10.0-B2111040:

- New rules:
  - Event Grid:
    - Check topics and domains use managed identities. [#1091](https://github.com/Azure/PSRule.Rules.Azure/issues/1091)
    - Check topics and domains use private endpoints. [#1092](https://github.com/Azure/PSRule.Rules.Azure/issues/1092)
    - Check topics and domains use identity-based authentication. [#1093](https://github.com/Azure/PSRule.Rules.Azure/issues/1093)
- General improvements:
  - Updated default baseline to use module configuration. [#1089](https://github.com/Azure/PSRule.Rules.Azure/issues/1089)

## v1.10.0-B2111040 (pre-release)

What's changed since v1.9.1:

- New features:
  - Added support for parameter strong types. [#1083](https://github.com/Azure/PSRule.Rules.Azure/issues/1083)
    - The value of string parameters can be tested against the expected type.
    - When configuring a location strong type, the parameter value must be a valid Azure location.
    - When configuring a resource type strong type, the parameter value must be a matching resource Id.
- Engineering:
  - Bump PSRule dependency to v1.9.0. [#1081](https://github.com/Azure/PSRule.Rules.Azure/issues/1081)
  - Bump Microsoft.CodeAnalysis.NetAnalyzers to v6.0.0. [#1080](https://github.com/Azure/PSRule.Rules.Azure/pull/1080)
  - Bump Microsoft.SourceLink.GitHub to 1.1.1. [#1085](https://github.com/Azure/PSRule.Rules.Azure/pull/1085)

## v1.9.1

What's changed since v1.9.0:

- Bug fixes:
  - Fixed can not index into resource group tags. [#1066](https://github.com/Azure/PSRule.Rules.Azure/issues/1066)
  - Fixed `Azure.VM.ASMinMembers` for template deployments. [#1064](https://github.com/Azure/PSRule.Rules.Azure/issues/1064)
  - Fixed zones property not found on public IP resource. [#1070](https://github.com/Azure/PSRule.Rules.Azure/issues/1070)

## v1.9.0

What's changed since v1.8.1:

- New rules:
  - API Management Service:
    - Check API management services are using availability zones when available. [#1017](https://github.com/Azure/PSRule.Rules.Azure/issues/1017)
  - Public IP Address:
    - Check Public IP addresses are configured with zone-redundancy. [#958](https://github.com/Azure/PSRule.Rules.Azure/issues/958)
    - Check Public IP addresses are using Standard SKU. [#979](https://github.com/Azure/PSRule.Rules.Azure/issues/979)
  - User Assigned Managed Identity:
    - Check identities meet naming requirements. [#1021](https://github.com/Azure/PSRule.Rules.Azure/issues/1021)
  - Virtual Network Gateway:
    - Check VPN/ExpressRoute gateways are configured with availability zone SKU. [#926](https://github.com/Azure/PSRule.Rules.Azure/issues/926)
- General improvements:
  - Improved processing of AzOps generated templates. [#799](https://github.com/Azure/PSRule.Rules.Azure/issues/799)
    - `Azure.Template.DefineParameters` is ignored for AzOps generated templates.
    - `Azure.Template.UseLocationParameter` is ignored for AzOps generated templates.
  - Bicep is now installed when using PSRule GitHub Action. [#1050](https://github.com/Azure/PSRule.Rules.Azure/issues/1050)
- Engineering:
  - Bump PSRule dependency to v1.8.0. [#1018](https://github.com/Azure/PSRule.Rules.Azure/issues/1018)
  - Added automated PR workflow to bump `providers.json` monthly. [#1041](https://github.com/Azure/PSRule.Rules.Azure/issues/1041)
- Bug fixes:
  - Fixed AKS Network Policy should accept calico. [#1046](https://github.com/Azure/PSRule.Rules.Azure/issues/1046)
  - Fixed `Azure.ACR.AdminUser` fails when `adminUserEnabled` not set. [#1014](https://github.com/Azure/PSRule.Rules.Azure/issues/1014)
  - Fixed `Azure.KeyVault.Logs` reports cannot index into a null array. [#1024](https://github.com/Azure/PSRule.Rules.Azure/issues/1024)
  - Fixed template function empty returns object reference not set exception. [#1025](https://github.com/Azure/PSRule.Rules.Azure/issues/1025)
  - Fixed delayed binding of `and` template function. [#1026](https://github.com/Azure/PSRule.Rules.Azure/issues/1026)
  - Fixed template function array nests array with array parameters. [#1027](https://github.com/Azure/PSRule.Rules.Azure/issues/1027)
  - Fixed property used by `Azure.ACR.MinSKU` to work more reliably with templates. [#1034](https://github.com/Azure/PSRule.Rules.Azure/issues/1034)
  - Fixed could not determine JSON object type for MockMember using CreateObject. [#1035](https://github.com/Azure/PSRule.Rules.Azure/issues/1035)
  - Fixed Bicep convention ordering. [#1053](https://github.com/Azure/PSRule.Rules.Azure/issues/1053)

What's changed since pre-release v1.9.0-B2110087:

- No additional changes.

## v1.9.0-B2110087 (pre-release)

What's changed since pre-release v1.9.0-B2110082:

- Bug fixes:
  - Fixed Bicep convention ordering. [#1053](https://github.com/Azure/PSRule.Rules.Azure/issues/1053)

## v1.9.0-B2110082 (pre-release)

What's changed since pre-release v1.9.0-B2110059:

- General improvements:
  - Bicep is now installed when using PSRule GitHub Action. [#1050](https://github.com/Azure/PSRule.Rules.Azure/issues/1050)
- Engineering:
  - Added automated PR workflow to bump `providers.json` monthly. [#1041](https://github.com/Azure/PSRule.Rules.Azure/issues/1041)
- Bug fixes:
  - Fixed AKS Network Policy should accept calico. [#1046](https://github.com/Azure/PSRule.Rules.Azure/issues/1046)

## v1.9.0-B2110059 (pre-release)

What's changed since pre-release v1.9.0-B2110040:

- New rules:
  - API Management Service:
    - Check API management services are using availability zones when available. [#1017](https://github.com/Azure/PSRule.Rules.Azure/issues/1017)
- Bug fixes:
  - Fixed property used by `Azure.ACR.MinSKU` to work more reliably with templates. [#1034](https://github.com/Azure/PSRule.Rules.Azure/issues/1034)
  - Fixed could not determine JSON object type for MockMember using CreateObject. [#1035](https://github.com/Azure/PSRule.Rules.Azure/issues/1035)

## v1.9.0-B2110040 (pre-release)

What's changed since pre-release v1.9.0-B2110025:

- New rules:
  - User Assigned Managed Identity:
    - Check identities meet naming requirements. [#1021](https://github.com/Azure/PSRule.Rules.Azure/issues/1021)
- Bug fixes:
  - Fixed `Azure.KeyVault.Logs` reports cannot index into a null array. [#1024](https://github.com/Azure/PSRule.Rules.Azure/issues/1024)
  - Fixed template function empty returns object reference not set exception. [#1025](https://github.com/Azure/PSRule.Rules.Azure/issues/1025)
  - Fixed delayed binding of `and` template function. [#1026](https://github.com/Azure/PSRule.Rules.Azure/issues/1026)
  - Fixed template function array nests array with array parameters. [#1027](https://github.com/Azure/PSRule.Rules.Azure/issues/1027)

## v1.9.0-B2110025 (pre-release)

What's changed since pre-release v1.9.0-B2110014:

- Engineering:
  - Bump PSRule dependency to v1.8.0. [#1018](https://github.com/Azure/PSRule.Rules.Azure/issues/1018)
- Bug fixes:
  - Fixed `Azure.ACR.AdminUser` fails when `adminUserEnabled` not set. [#1014](https://github.com/Azure/PSRule.Rules.Azure/issues/1014)

## v1.9.0-B2110014 (pre-release)

What's changed since pre-release v1.9.0-B2110009:

- Bug fixes:
  - Fixed expression out of range of valid values. [#1005](https://github.com/Azure/PSRule.Rules.Azure/issues/1005)
  - Fixed template expand fails in nested reference expansion. [#1007](https://github.com/Azure/PSRule.Rules.Azure/issues/1007)

## v1.9.0-B2110009 (pre-release)

What's changed since pre-release v1.9.0-B2109027:

- Bug fixes:
  - Fixed handling of comments with template and parameter file rules. [#996](https://github.com/Azure/PSRule.Rules.Azure/issues/996)
  - Fixed `Azure.Template.UseLocationParameter` to only apply to templates deployed as RG scope [#995](https://github.com/Azure/PSRule.Rules.Azure/issues/995)
  - Fixed expand template fails with `createObject` when no parameters are specified. [#1000](https://github.com/Azure/PSRule.Rules.Azure/issues/1000)

## v1.9.0-B2109027 (pre-release)

What's changed since v1.8.0:

- New rules:
  - Public IP Address:
    - Check Public IP addresses are configured with zone-redundancy. [#958](https://github.com/Azure/PSRule.Rules.Azure/issues/958)
    - Check Public IP addresses are using Standard SKU. [#979](https://github.com/Azure/PSRule.Rules.Azure/issues/979)
  - Virtual Network Gateway:
    - Check VPN/ExpressRoute gateways are configured with availability zone SKU. [#926](https://github.com/Azure/PSRule.Rules.Azure/issues/926)
- General improvements:
  - Improved processing of AzOps generated templates. [#799](https://github.com/Azure/PSRule.Rules.Azure/issues/799)
    - `Azure.Template.DefineParameters` is ignored for AzOps generated templates.
    - `Azure.Template.UseLocationParameter` is ignored for AzOps generated templates.
- Bug fixes:
  - Fixed `ToUpper` fails to convert character. [#986](https://github.com/Azure/PSRule.Rules.Azure/issues/986)

## v1.8.1

What's changed since v1.8.0:

- Bug fixes:
  - Fixed handling of comments with template and parameter file rules. [#996](https://github.com/Azure/PSRule.Rules.Azure/issues/996)
  - Fixed `Azure.Template.UseLocationParameter` to only apply to templates deployed as RG scope [#995](https://github.com/Azure/PSRule.Rules.Azure/issues/995)
  - Fixed expand template fails with `createObject` when no parameters are specified. [#1000](https://github.com/Azure/PSRule.Rules.Azure/issues/1000)
  - Fixed `ToUpper` fails to convert character. [#986](https://github.com/Azure/PSRule.Rules.Azure/issues/986)
  - Fixed expression out of range of valid values. [#1005](https://github.com/Azure/PSRule.Rules.Azure/issues/1005)
  - Fixed template expand fails in nested reference expansion. [#1007](https://github.com/Azure/PSRule.Rules.Azure/issues/1007)

## v1.8.0

What's changed since v1.7.0:

- New features:
  - Added `Azure.GA_2021_09` baseline. [#961](https://github.com/Azure/PSRule.Rules.Azure/issues/961)
    - Includes rules released before or during September 2021 for Azure GA features.
    - Marked baseline `Azure.GA_2021_06` as obsolete.
- New rules:
  - Application Gateway:
    - Check App Gateways should use availability zones when available. Thanks [@ArmaanMcleod](https://github.com/ArmaanMcleod). [#928](https://github.com/Azure/PSRule.Rules.Azure/issues/928)
  - Azure Kubernetes Service:
    - Check clusters have control plane audit logs enabled. Thanks [@ArmaanMcleod](https://github.com/ArmaanMcleod). [#882](https://github.com/Azure/PSRule.Rules.Azure/issues/882)
    - Check clusters have control plane diagnostics enabled. Thanks [@ArmaanMcleod](https://github.com/ArmaanMcleod). [#922](https://github.com/Azure/PSRule.Rules.Azure/issues/922)
    - Check clusters use Container Insights for monitoring workloads. Thanks [@ArmaanMcleod](https://github.com/ArmaanMcleod). [#881](https://github.com/Azure/PSRule.Rules.Azure/issues/881)
    - Check clusters use availability zones when available. Thanks [@ArmaanMcleod](https://github.com/ArmaanMcleod). [#880](https://github.com/Azure/PSRule.Rules.Azure/issues/880)
  - Cosmos DB:
    - Check DB account names meet naming requirements. [#954](https://github.com/Azure/PSRule.Rules.Azure/issues/954)
    - Check DB accounts use Azure AD identities for resource management operations. [#953](https://github.com/Azure/PSRule.Rules.Azure/issues/953)
  - Load Balancer:
    - Check Load balancers are using Standard SKU. Thanks [@ArmaanMcleod](https://github.com/ArmaanMcleod). [#957](https://github.com/Azure/PSRule.Rules.Azure/issues/957)
    - Check Load Balancers are configured with zone-redundancy. Thanks [@ArmaanMcleod](https://github.com/ArmaanMcleod). [#927](https://github.com/Azure/PSRule.Rules.Azure/issues/927)
- Engineering:
  - Bump PSRule dependency to v1.7.2. [#951](https://github.com/Azure/PSRule.Rules.Azure/issues/951)
  - Automated update of availability zone information in providers.json. [#907](https://github.com/Azure/PSRule.Rules.Azure/issues/907)
  - Increased test coverage of rule reasons. Thanks [@ArmaanMcleod](https://github.com/ArmaanMcleod). [#960](https://github.com/Azure/PSRule.Rules.Azure/issues/960)
- Bug fixes:
  - Fixed export of in-flight AKS related subnets for kubenet clusters. Thanks [@ArmaanMcleod](https://github.com/ArmaanMcleod). [#920](https://github.com/Azure/PSRule.Rules.Azure/issues/920)
  - Fixed plan instance count is not applicable to Elastic Premium plans. [#946](https://github.com/Azure/PSRule.Rules.Azure/issues/946)
  - Fixed minimum App Service Plan fails Elastic Premium plans. [#945](https://github.com/Azure/PSRule.Rules.Azure/issues/945)
  - Fixed App Service Plan should include PremiumV3 plan. [#944](https://github.com/Azure/PSRule.Rules.Azure/issues/944)
  - Fixed Azure.VM.NICAttached with private endpoints. [#932](https://github.com/Azure/PSRule.Rules.Azure/issues/932)
  - Fixed Bicep CLI fails with unexpected end of content. [#889](https://github.com/Azure/PSRule.Rules.Azure/issues/889)
  - Fixed incomplete reason message for `Azure.Storage.MinTLS`. [#971](https://github.com/Azure/PSRule.Rules.Azure/issues/971)
  - Fixed false positive of `Azure.Storage.UseReplication` with large file storage. [#965](https://github.com/Azure/PSRule.Rules.Azure/issues/965)

What's changed since pre-release v1.8.0-B2109060:

- No additional changes.

## v1.8.0-B2109086 (pre-release)

What's changed since pre-release v1.8.0-B2109060:

- New rules:
  - Load Balancer:
    - Check Load balancers are using Standard SKU. Thanks [@ArmaanMcleod](https://github.com/ArmaanMcleod). [#957](https://github.com/Azure/PSRule.Rules.Azure/issues/957)
- Engineering:
  - Increased test coverage of rule reasons. Thanks [@ArmaanMcleod](https://github.com/ArmaanMcleod). [#960](https://github.com/Azure/PSRule.Rules.Azure/issues/960)
- Bug fixes:
  - Fixed Bicep CLI fails with unexpected end of content. [#889](https://github.com/Azure/PSRule.Rules.Azure/issues/889)
  - Fixed incomplete reason message for `Azure.Storage.MinTLS`. [#971](https://github.com/Azure/PSRule.Rules.Azure/issues/971)
  - Fixed false positive of `Azure.Storage.UseReplication` with large file storage. [#965](https://github.com/Azure/PSRule.Rules.Azure/issues/965)

## v1.8.0-B2109060 (pre-release)

What's changed since pre-release v1.8.0-B2109046:

- New features:
  - Added `Azure.GA_2021_09` baseline. [#961](https://github.com/Azure/PSRule.Rules.Azure/issues/961)
    - Includes rules released before or during September 2021 for Azure GA features.
    - Marked baseline `Azure.GA_2021_06` as obsolete.
- New rules:
  - Load Balancer:
    - Check Load Balancers are configured with zone-redundancy. Thanks [@ArmaanMcleod](https://github.com/ArmaanMcleod). [#927](https://github.com/Azure/PSRule.Rules.Azure/issues/927)

## v1.8.0-B2109046 (pre-release)

What's changed since pre-release v1.8.0-B2109020:

- New rules:
  - Application Gateway:
    - Check App Gateways should use availability zones when available. Thanks [@ArmaanMcleod](https://github.com/ArmaanMcleod). [#928](https://github.com/Azure/PSRule.Rules.Azure/issues/928)
  - Cosmos DB:
    - Check DB account names meet naming requirements. [#954](https://github.com/Azure/PSRule.Rules.Azure/issues/954)
    - Check DB accounts use Azure AD identities for resource management operations. [#953](https://github.com/Azure/PSRule.Rules.Azure/issues/953)
- Bug fixes:
  - Fixed plan instance count is not applicable to Elastic Premium plans. [#946](https://github.com/Azure/PSRule.Rules.Azure/issues/946)
  - Fixed minimum App Service Plan fails Elastic Premium plans. [#945](https://github.com/Azure/PSRule.Rules.Azure/issues/945)
  - Fixed App Service Plan should include PremiumV3 plan. [#944](https://github.com/Azure/PSRule.Rules.Azure/issues/944)
  - Fixed Azure.VM.NICAttached with private endpoints. [#932](https://github.com/Azure/PSRule.Rules.Azure/issues/932)
- Engineering:
  - Bump PSRule dependency to v1.7.2. [#951](https://github.com/Azure/PSRule.Rules.Azure/issues/951)

## v1.8.0-B2109020 (pre-release)

What's changed since pre-release v1.8.0-B2108026:

- New rules:
  - Azure Kubernetes Service:
    - Check clusters have control plane audit logs enabled. Thanks [@ArmaanMcleod](https://github.com/ArmaanMcleod). [#882](https://github.com/Azure/PSRule.Rules.Azure/issues/882)
    - Check clusters have control plane diagnostics enabled. Thanks [@ArmaanMcleod](https://github.com/ArmaanMcleod). [#922](https://github.com/Azure/PSRule.Rules.Azure/issues/922)
- Engineering:
  - Bump PSRule dependency to v1.7.0. [#938](https://github.com/Azure/PSRule.Rules.Azure/issues/938)

## v1.8.0-B2108026 (pre-release)

What's changed since pre-release v1.8.0-B2108013:

- New rules:
  - Azure Kubernetes Service:
    - Check clusters use Container Insights for monitoring workloads. Thanks [@ArmaanMcleod](https://github.com/ArmaanMcleod). [#881](https://github.com/Azure/PSRule.Rules.Azure/issues/881)
- Bug fixes:
  - Fixed export of in-flight AKS related subnets for kubenet clusters. Thanks [@ArmaanMcleod](https://github.com/ArmaanMcleod). [#920](https://github.com/Azure/PSRule.Rules.Azure/issues/920)

## v1.8.0-B2108013 (pre-release)

What's changed since v1.7.0:

- New rules:
  - Azure Kubernetes Service:
    - Check clusters use availability zones when available. Thanks [@ArmaanMcleod](https://github.com/ArmaanMcleod). [#880](https://github.com/Azure/PSRule.Rules.Azure/issues/880)
- Engineering:
  - Bump PSRule dependency to v1.6.1. [#913](https://github.com/Azure/PSRule.Rules.Azure/issues/913)
  - Automated update of availability zone information in providers.json. [#907](https://github.com/Azure/PSRule.Rules.Azure/issues/907)

## v1.7.0

What's changed since v1.6.0:

- New rules:
  - All resources:
    - Check template parameter files use metadata links. [#846](https://github.com/Azure/PSRule.Rules.Azure/issues/846)
      - Configure the `AZURE_PARAMETER_FILE_METADATA_LINK` option to enable this rule.
    - Check template files use a recent schema. [#845](https://github.com/Azure/PSRule.Rules.Azure/issues/845)
    - Check template files use a https schema scheme. [#894](https://github.com/Azure/PSRule.Rules.Azure/issues/894)
    - Check template parameter files use a https schema scheme. [#894](https://github.com/Azure/PSRule.Rules.Azure/issues/894)
    - Check template parameters set a value. [#896](https://github.com/Azure/PSRule.Rules.Azure/issues/896)
    - Check template parameters use a valid secret reference. [#897](https://github.com/Azure/PSRule.Rules.Azure/issues/897)
  - Azure Kubernetes Service:
    - Check clusters using Azure CNI should use large subnets. Thanks [@ArmaanMcleod](https://github.com/ArmaanMcleod). [#273](https://github.com/Azure/PSRule.Rules.Azure/issues/273)
    - Check clusters use auto-scale node pools. Thanks [@ArmaanMcleod](https://github.com/ArmaanMcleod). [#218](https://github.com/Azure/PSRule.Rules.Azure/issues/218)
      - By default, a minimum of a `/23` subnet is required.
      - Configure `AZURE_AKS_CNI_MINIMUM_CLUSTER_SUBNET_SIZE` to change the default minimum subnet size.
  - Storage Account:
    - Check Storage Accounts only accept explicitly allowed network traffic. [#884](https://github.com/Azure/PSRule.Rules.Azure/issues/884)
- Updated rules:
  - Virtual Network:
    - Excluded `AzureFirewallManagementSubnet` from `Azure.VNET.UseNSGs`. [#869](https://github.com/Azure/PSRule.Rules.Azure/issues/869)
- General improvements:
  - Added version information to bicep compilation exceptions. [#903](https://github.com/Azure/PSRule.Rules.Azure/issues/903)
- Engineering:
  - Bump PSRule dependency to v1.6.0. [#871](https://github.com/Azure/PSRule.Rules.Azure/issues/871)
- Bug fixes:
  - Fixed DateTimeAdd function and tests within timezones with DST. [#891](https://github.com/Azure/PSRule.Rules.Azure/issues/891)
  - Fixed `Azure.Template.ParameterValue` failing on empty value. [#901](https://github.com/Azure/PSRule.Rules.Azure/issues/901)

What's changed since pre-release v1.7.0-B2108059:

- No additional changes.

## v1.7.0-B2108059 (pre-release)

What's changed since pre-release v1.7.0-B2108049:

- General improvements:
  - Added version information to bicep compilation exceptions. [#903](https://github.com/Azure/PSRule.Rules.Azure/issues/903)
- Bug fixes:
  - Fixed `Azure.Template.ParameterValue` failing on empty value. [#901](https://github.com/Azure/PSRule.Rules.Azure/issues/901)

## v1.7.0-B2108049 (pre-release)

What's changed since pre-release v1.7.0-B2108040:

- New rules:
  - All resources:
    - Check template files use a recent schema. [#845](https://github.com/Azure/PSRule.Rules.Azure/issues/845)
    - Check template files use a https schema scheme. [#894](https://github.com/Azure/PSRule.Rules.Azure/issues/894)
    - Check template parameter files use a https schema scheme. [#894](https://github.com/Azure/PSRule.Rules.Azure/issues/894)
    - Check template parameters set a value. [#896](https://github.com/Azure/PSRule.Rules.Azure/issues/896)
    - Check template parameters use a valid secret reference. [#897](https://github.com/Azure/PSRule.Rules.Azure/issues/897)
- Bug fixes:
  - Fixed DateTimeAdd function and tests within timezones with DST. [#891](https://github.com/Azure/PSRule.Rules.Azure/issues/891)

## v1.7.0-B2108040 (pre-release)

What's changed since pre-release v1.7.0-B2108020:

- New rules:
  - All resources:
    - Check template parameter files use metadata links. [#846](https://github.com/Azure/PSRule.Rules.Azure/issues/846)
      - Configure the `AZURE_PARAMETER_FILE_METADATA_LINK` option to enable this rule.
  - Azure Kubernetes Service:
    - Check clusters using Azure CNI should use large subnets. Thanks [@ArmaanMcleod](https://github.com/ArmaanMcleod). [#273](https://github.com/Azure/PSRule.Rules.Azure/issues/273)
      - By default, a minimum of a `/23` subnet is required.
      - Configure `AZURE_AKS_CNI_MINIMUM_CLUSTER_SUBNET_SIZE` to change the default minimum subnet size.
  - Storage Account:
    - Check Storage Accounts only accept explicitly allowed network traffic. [#884](https://github.com/Azure/PSRule.Rules.Azure/issues/884)

## v1.7.0-B2108020 (pre-release)

What's changed since v1.6.0:

- New rules:
  - Azure Kubernetes Service:
    - Check clusters use auto-scale node pools. Thanks [@ArmaanMcleod](https://github.com/ArmaanMcleod). [#218](https://github.com/Azure/PSRule.Rules.Azure/issues/218)
- Updated rules:
  - Virtual Network:
    - Excluded `AzureFirewallManagementSubnet` from `Azure.VNET.UseNSGs`. [#869](https://github.com/Azure/PSRule.Rules.Azure/issues/869)
- Engineering:
  - Bump PSRule dependency to v1.6.0. [#871](https://github.com/Azure/PSRule.Rules.Azure/issues/871)

## v1.6.0

What's changed since v1.5.1:

- New features:
  - **Experimental**: Added support for expansion from Bicep source files. [#848](https://github.com/Azure/PSRule.Rules.Azure/issues/848) [#670](https://github.com/Azure/PSRule.Rules.Azure/issues/670) [#858](https://github.com/Azure/PSRule.Rules.Azure/issues/858)
    - Bicep support is currently experimental.
    - To opt-in set the `AZURE_BICEP_FILE_EXPANSION` configuration to `true`.
    - For more information see [Using Bicep](https://azure.github.io/PSRule.Rules.Azure/using-bicep/).
- New rules:
  - Application Gateways:
    - Check Application Gateways publish endpoints by HTTPS. [#841](https://github.com/Azure/PSRule.Rules.Azure/issues/841)
- Engineering:
  - Bump PSRule dependency to v1.5.0. [#832](https://github.com/Azure/PSRule.Rules.Azure/issues/832)
  - Migration of Pester v4 tests to Pester v5. Thanks [@ArmaanMcleod](https://github.com/ArmaanMcleod). [#395](https://github.com/Azure/PSRule.Rules.Azure/issues/395)

What's changed since pre-release v1.6.0-B2108038:

- Bug fixes:
  - Fixed Bicep expand creates deadlock and times out. [#863](https://github.com/Azure/PSRule.Rules.Azure/issues/863)

## v1.6.0-B2108038 (pre-release)

What's changed since pre-release v1.6.0-B2108023:

- Bug fixes:
  - Fixed Bicep expand hangs analysis. [#858](https://github.com/Azure/PSRule.Rules.Azure/issues/858)

## v1.6.0-B2108023 (pre-release)

What's changed since pre-release v1.6.0-B2107028:

- New features:
  - **Experimental**: Added support for expansion from Bicep source files. [#848](https://github.com/Azure/PSRule.Rules.Azure/issues/848) [#670](https://github.com/Azure/PSRule.Rules.Azure/issues/670)
    - Bicep support is currently experimental.
    - To opt-in set the `AZURE_BICEP_FILE_EXPANSION` configuration to `true`.
    - For more information see [Using Bicep](https://azure.github.io/PSRule.Rules.Azure/using-bicep/).

## v1.6.0-B2107028 (pre-release)

What's changed since v1.5.1:

- New rules:
  - Application Gateways:
    - Check Application Gateways publish endpoints by HTTPS. [#841](https://github.com/Azure/PSRule.Rules.Azure/issues/841)
- Engineering:
  - Bump PSRule dependency to v1.5.0. [#832](https://github.com/Azure/PSRule.Rules.Azure/issues/832)

## v1.5.1

What's changed since v1.5.0:

- Bug fixes:
  - Fixed rule does not detect more restrictive NSG rules. [#831](https://github.com/Azure/PSRule.Rules.Azure/issues/831)

## v1.5.0

What's changed since v1.4.1:

- New features:
  - Added `Azure.GA_2021_06` baseline. [#822](https://github.com/Azure/PSRule.Rules.Azure/issues/822)
    - Includes rules released before or during June 2021 for Azure GA features.
    - Marked baseline `Azure.GA_2021_03` as obsolete.
- New rules:
  - Application Insights:
    - Check App Insights resources use workspace-based configuration. [#813](https://github.com/Azure/PSRule.Rules.Azure/issues/813)
    - Check App Insights resources meet naming requirements. [#814](https://github.com/Azure/PSRule.Rules.Azure/issues/814)
- General improvements:
  - Exclude not applicable rules for templates generated with Bicep and PSArm. [#815](https://github.com/Azure/PSRule.Rules.Azure/issues/815)
  - Updated rule help to use docs pages for online version. [#824](https://github.com/Azure/PSRule.Rules.Azure/issues/824)
- Engineering:
  - Bump PSRule dependency to v1.4.0. [#823](https://github.com/Azure/PSRule.Rules.Azure/issues/823)
  - Bump YamlDotNet dependency to v11.2.1. [#821](https://github.com/Azure/PSRule.Rules.Azure/pull/821)
  - Migrate project to Azure GitHub organization and updated links. [#800](https://github.com/Azure/PSRule.Rules.Azure/pull/800)
- Bug fixes:
  - Fixed detection of parameters and variables with line breaks. [#811](https://github.com/Azure/PSRule.Rules.Azure/issues/811)

What's changed since pre-release v1.5.0-B2107002:

- No additional changes.

## v1.5.0-B2107002 (pre-release)

What's changed since pre-release v1.5.0-B2106018:

- New features:
  - Added `Azure.GA_2021_06` baseline. [#822](https://github.com/Azure/PSRule.Rules.Azure/issues/822)
    - Includes rules released before or during June 2021 for Azure GA features.
    - Marked baseline `Azure.GA_2021_03` as obsolete.
- General improvements:
  - Updated rule help to use docs pages for online version. [#824](https://github.com/Azure/PSRule.Rules.Azure/issues/824)
- Engineering:
  - Bump PSRule dependency to v1.4.0. [#823](https://github.com/Azure/PSRule.Rules.Azure/issues/823)
  - Bump YamlDotNet dependency to v11.2.1. [#821](https://github.com/Azure/PSRule.Rules.Azure/pull/821)

## v1.5.0-B2106018 (pre-release)

What's changed since v1.4.1:

- New rules:
  - Application Insights:
    - Check App Insights resources use workspace-based configuration. [#813](https://github.com/Azure/PSRule.Rules.Azure/issues/813)
    - Check App Insights resources meet naming requirements. [#814](https://github.com/Azure/PSRule.Rules.Azure/issues/814)
- General improvements:
  - Exclude not applicable rules for templates generated with Bicep and PSArm. [#815](https://github.com/Azure/PSRule.Rules.Azure/issues/815)
- Engineering:
  - Bump YamlDotNet dependency to v11.2.0. [#801](https://github.com/Azure/PSRule.Rules.Azure/pull/801)
  - Migrate project to Azure GitHub organization and updated links. [#800](https://github.com/Azure/PSRule.Rules.Azure/pull/800)
- Bug fixes:
  - Fixed detection of parameters and variables with line breaks. [#811](https://github.com/Azure/PSRule.Rules.Azure/issues/811)

## v1.4.1

What's changed since v1.4.0:

- Bug fixes:
  - Fixed boolean string conversion case. [#793](https://github.com/Azure/PSRule.Rules.Azure/issues/793)
  - Fixed case sensitive property matching. [#794](https://github.com/Azure/PSRule.Rules.Azure/issues/794)
  - Fixed automatic expansion of template parameter files. [#796](https://github.com/Azure/PSRule.Rules.Azure/issues/796)
    - Template parameter files are not automatically expanded by default.
    - To enable this, set the `AZURE_PARAMETER_FILE_EXPANSION` configuration option.

## v1.4.0

What's changed since v1.3.2:

- New features:
  - Automatically expand template from parameter files for analysis. [#772](https://github.com/Azure/PSRule.Rules.Azure/issues/772)
    - Previously templates needed to be exported with `Export-AzRuleTemplateData`.
    - To export template data automatically use PSRule cmdlets with `-Format File`.
- New rules:
  - Cognitive Search:
    - Check search services meet index SLA replica requirement. [#761](https://github.com/Azure/PSRule.Rules.Azure/issues/761)
    - Check search services meet query SLA replica requirement. [#762](https://github.com/Azure/PSRule.Rules.Azure/issues/762)
    - Check search services meet naming requirements. [#763](https://github.com/Azure/PSRule.Rules.Azure/issues/763)
    - Check search services use a minimum SKU. [#764](https://github.com/Azure/PSRule.Rules.Azure/issues/764)
    - Check search services use managed identities. [#765](https://github.com/Azure/PSRule.Rules.Azure/issues/765)
  - Azure Kubernetes Service:
    - Check clusters use AKS-managed Azure AD integration. [#436](https://github.com/Azure/PSRule.Rules.Azure/issues/436)
    - Check clusters have local account disabled (preview). [#786](https://github.com/Azure/PSRule.Rules.Azure/issues/786)
    - Check clusters have an auto-upgrade channel set (preview). [#787](https://github.com/Azure/PSRule.Rules.Azure/issues/787)
    - Check clusters limit access network access to the API server. [#788](https://github.com/Azure/PSRule.Rules.Azure/issues/788)
    - Check clusters used Azure RBAC for Kubernetes authorization. [#789](https://github.com/Azure/PSRule.Rules.Azure/issues/789)
- Updated rules:
  - Azure Kubernetes Service:
    - Updated `Azure.AKS.Version` to 1.20.5. [#767](https://github.com/Azure/PSRule.Rules.Azure/issues/767)
- General improvements:
  - Automatically nest template sub-resources for analysis. [#746](https://github.com/Azure/PSRule.Rules.Azure/issues/746)
    - Sub-resources such as diagnostic logs or configurations are automatically nested.
    - Automatic nesting a resource requires:
      - The parent resource is defined in the same template.
      - The sub-resource depends on the parent resource.
  - Added support for source location references to template files. [#781](https://github.com/Azure/PSRule.Rules.Azure/issues/781)
    - Output includes source location to resources exported from a templates.
- Bug fixes:
  - Fixed string index parsing in expressions with whitespace. [#775](https://github.com/Azure/PSRule.Rules.Azure/issues/775)
  - Fixed base for DateTimeAdd is not a valid string. [#777](https://github.com/Azure/PSRule.Rules.Azure/issues/777)
- Engineering:
  - Added source link to project. [#783](https://github.com/Azure/PSRule.Rules.Azure/issues/783)

What's changed since pre-release v1.4.0-B2105057:

- No additional changes.

## v1.4.0-B2105057 (pre-release)

What's changed since pre-release v1.4.0-B2105050:

- New rules:
  - Azure Kubernetes Service:
    - Check clusters use AKS-managed Azure AD integration. [#436](https://github.com/Azure/PSRule.Rules.Azure/issues/436)
    - Check clusters have local account disabled (preview). [#786](https://github.com/Azure/PSRule.Rules.Azure/issues/786)
    - Check clusters have an auto-upgrade channel set (preview). [#787](https://github.com/Azure/PSRule.Rules.Azure/issues/787)
    - Check clusters limit access network access to the API server. [#788](https://github.com/Azure/PSRule.Rules.Azure/issues/788)
    - Check clusters used Azure RBAC for Kubernetes authorization. [#789](https://github.com/Azure/PSRule.Rules.Azure/issues/789)
- Updated rules:
  - Azure Kubernetes Service:
    - Updated `Azure.AKS.Version` to 1.20.5. [#767](https://github.com/Azure/PSRule.Rules.Azure/issues/767)
- Engineering:
  - Added source link to project. [#783](https://github.com/Azure/PSRule.Rules.Azure/issues/783)

## v1.4.0-B2105050 (pre-release)

What's changed since pre-release v1.4.0-B2105044:

- General improvements:
  - Added support for source location references to template files. [#781](https://github.com/Azure/PSRule.Rules.Azure/issues/781)
    - Output includes source location to resources exported from a templates.

## v1.4.0-B2105044 (pre-release)

What's changed since pre-release v1.4.0-B2105027:

- New features:
  - Automatically expand template from parameter files for analysis. [#772](https://github.com/Azure/PSRule.Rules.Azure/issues/772)
    - Previously templates needed to be exported with `Export-AzRuleTemplateData`.
    - To export template data automatically use PSRule cmdlets with `-Format File`.
- Bug fixes:
  - Fixed string index parsing in expressions with whitespace. [#775](https://github.com/Azure/PSRule.Rules.Azure/issues/775)
  - Fixed base for DateTimeAdd is not a valid string. [#777](https://github.com/Azure/PSRule.Rules.Azure/issues/777)

## v1.4.0-B2105027 (pre-release)

What's changed since pre-release v1.4.0-B2105020:

- New rules:
  - Cognitive Search:
    - Check search services meet index SLA replica requirement. [#761](https://github.com/Azure/PSRule.Rules.Azure/issues/761)
    - Check search services meet query SLA replica requirement. [#762](https://github.com/Azure/PSRule.Rules.Azure/issues/762)
    - Check search services meet naming requirements. [#763](https://github.com/Azure/PSRule.Rules.Azure/issues/763)
    - Check search services use a minimum SKU. [#764](https://github.com/Azure/PSRule.Rules.Azure/issues/764)
    - Check search services use managed identities. [#765](https://github.com/Azure/PSRule.Rules.Azure/issues/765)

## v1.4.0-B2105020 (pre-release)

What's changed since v1.3.2:

- General improvements:
  - Automatically nest template sub-resources for analysis. [#746](https://github.com/Azure/PSRule.Rules.Azure/issues/746)
    - Sub-resources such as diagnostic logs or configurations are automatically nested.
    - Automatic nesting a resource requires:
      - The parent resource is defined in the same template.
      - The sub-resource depends on the parent resource.

## v1.3.2

What's changed since v1.3.1:

- Bug fixes:
  - Fixed rule reason reported the parameter inputObject is null. [#753](https://github.com/Azure/PSRule.Rules.Azure/issues/753)

## v1.3.1

What's changed since v1.3.0:

- Engineering:
  - Bump PSRule dependency to v1.3.0. [#749](https://github.com/Azure/PSRule.Rules.Azure/issues/749)
  - Bump YamlDotNet dependency to v11.1.1. [#742](https://github.com/Azure/PSRule.Rules.Azure/issues/742)

## v1.3.0

What's changed since v1.2.1:

- New rules:
  - Policy:
    - Check policy assignment display name and description are set. [#725](https://github.com/Azure/PSRule.Rules.Azure/issues/725)
    - Check policy assignment assigned by metadata is set. [#726](https://github.com/Azure/PSRule.Rules.Azure/issues/726)
    - Check policy exemption display name and description are set. [#723](https://github.com/Azure/PSRule.Rules.Azure/issues/723)
    - Check policy waiver exemptions have an expiry date set. [#724](https://github.com/Azure/PSRule.Rules.Azure/issues/724)
- Removed rules:
  - Storage:
    - Remove `Azure.Storage.UseEncryption` as Storage Service Encryption (SSE) is always on. [#630](https://github.com/Azure/PSRule.Rules.Azure/issues/630)
      - SSE is on by default and can not be disabled.
- General improvements:
  - Additional metadata added in parameter files is passed through with `Get-AzRuleTemplateLink`. [#706](https://github.com/Azure/PSRule.Rules.Azure/issues/706)
  - Improved binding support for File inputs. [#480](https://github.com/Azure/PSRule.Rules.Azure/issues/480)
    - Template and parameter file names now return a relative path instead of full path.
  - Added API version for each module resource. [#729](https://github.com/Azure/PSRule.Rules.Azure/issues/729)
- Engineering:
  - Clean up depreciated warning message for configuration option `azureAllowedRegions`. [#737](https://github.com/Azure/PSRule.Rules.Azure/issues/737)
  - Clean up depreciated warning message for configuration option `minAKSVersion`. [#738](https://github.com/Azure/PSRule.Rules.Azure/issues/738)
  - Bump PSRule dependency to v1.2.0. [#713](https://github.com/Azure/PSRule.Rules.Azure/issues/713)
- Bug fixes:
  - Fixed could not load file or assembly YamlDotNet. [#741](https://github.com/Azure/PSRule.Rules.Azure/issues/741)
    - This fix pins the PSRule version to v1.2.0 until the next stable release of PSRule for Azure.

What's changed since pre-release v1.3.0-B2104040:

- No additional changes.

## v1.3.0-B2104040 (pre-release)

What's changed since pre-release v1.3.0-B2104034:

- Bug fixes:
  - Fixed could not load file or assembly YamlDotNet. [#741](https://github.com/Azure/PSRule.Rules.Azure/issues/741)
    - This fix pins the PSRule version to v1.2.0 until the next stable release of PSRule for Azure.

## v1.3.0-B2104034 (pre-release)

What's changed since pre-release v1.3.0-B2104023:

- New rules:
  - Policy:
    - Check policy assignment display name and description are set. [#725](https://github.com/Azure/PSRule.Rules.Azure/issues/725)
    - Check policy assignment assigned by metadata is set. [#726](https://github.com/Azure/PSRule.Rules.Azure/issues/726)
    - Check policy exemption display name and description are set. [#723](https://github.com/Azure/PSRule.Rules.Azure/issues/723)
    - Check policy waiver exemptions have an expiry date set. [#724](https://github.com/Azure/PSRule.Rules.Azure/issues/724)
- Engineering:
  - Clean up depreciated warning message for configuration option `azureAllowedRegions`. [#737](https://github.com/Azure/PSRule.Rules.Azure/issues/737)
  - Clean up depreciated warning message for configuration option `minAKSVersion`. [#738](https://github.com/Azure/PSRule.Rules.Azure/issues/738)

## v1.3.0-B2104023 (pre-release)

What's changed since pre-release v1.3.0-B2104013:

- General improvements:
  - Improved binding support for File inputs. [#480](https://github.com/Azure/PSRule.Rules.Azure/issues/480)
    - Template and parameter file names now return a relative path instead of full path.
  - Added API version for each module resource. [#729](https://github.com/Azure/PSRule.Rules.Azure/issues/729)

## v1.3.0-B2104013 (pre-release)

What's changed since pre-release v1.3.0-B2103007:

- Engineering:
  - Bump PSRule dependency to v1.2.0. [#713](https://github.com/Azure/PSRule.Rules.Azure/issues/713)
- Bug fixes:
  - Fixed export not expanding nested deployments. [#715](https://github.com/Azure/PSRule.Rules.Azure/issues/715)

## v1.3.0-B2103007 (pre-release)

What's changed since v1.2.0:

- Removed rules:
  - Storage:
    - Remove `Azure.Storage.UseEncryption` as Storage Service Encryption (SSE) is always on. [#630](https://github.com/Azure/PSRule.Rules.Azure/issues/630)
      - SSE is on by default and can not be disabled.
- General improvements:
  - Additional metadata added in parameter files is passed through with `Get-AzRuleTemplateLink`. [#706](https://github.com/Azure/PSRule.Rules.Azure/issues/706)

## v1.2.1

What's changed since v1.2.0:

- Bug fixes:
  - Fixed export not expanding nested deployments. [#715](https://github.com/Azure/PSRule.Rules.Azure/issues/715)

## v1.2.0

What's changed since v1.1.4:

- New features:
  - Added `Azure.GA_2021_03` baseline. [#673](https://github.com/Azure/PSRule.Rules.Azure/issues/673)
    - Includes rules released before or during March 2021 for Azure GA features.
    - Marked baseline `Azure.GA_2020_12` as obsolete.
- New rules:
  - Key Vault:
    - Check vaults, keys, and secrets meet name requirements. [#646](https://github.com/Azure/PSRule.Rules.Azure/issues/646)
- Updated rules:
  - Azure Kubernetes Service:
    - Updated `Azure.AKS.Version` to 1.19.7. [#696](https://github.com/Azure/PSRule.Rules.Azure/issues/696)
- General improvements:
  - Added support for user defined functions in templates. [#682](https://github.com/Azure/PSRule.Rules.Azure/issues/682)
- Engineering:
  - Bump PSRule dependency to v1.1.0. [#692](https://github.com/Azure/PSRule.Rules.Azure/issues/692)

What's changed since pre-release v1.2.0-B2103044:

- No additional changes.

## v1.2.0-B2103044 (pre-release)

What's changed since pre-release v1.2.0-B2103032:

- New features:
  - Added `Azure.GA_2021_03` baseline. [#673](https://github.com/Azure/PSRule.Rules.Azure/issues/673)
    - Includes rules released before or during March 2021 for Azure GA features.
    - Marked baseline `Azure.GA_2020_12` as obsolete.
- Updated rules:
  - Azure Kubernetes Service:
    - Updated `Azure.AKS.Version` to 1.19.7. [#696](https://github.com/Azure/PSRule.Rules.Azure/issues/696)

## v1.2.0-B2103032 (pre-release)

What's changed since pre-release v1.2.0-B2103024:

- New rules:
  - Key Vault:
    - Check vaults, keys, and secrets meet name requirements. [#646](https://github.com/Azure/PSRule.Rules.Azure/issues/646)
- Engineering:
  - Bump PSRule dependency to v1.1.0. [#692](https://github.com/Azure/PSRule.Rules.Azure/issues/692)

## v1.2.0-B2103024 (pre-release)

What's changed since v1.1.4:

- General improvements:
  - Added support for user defined functions in templates. [#682](https://github.com/Azure/PSRule.Rules.Azure/issues/682)

## v1.1.4

What's changed since v1.1.3:

- Bug fixes:
  - Fixed handling of literal index with copyIndex function. [#686](https://github.com/Azure/PSRule.Rules.Azure/issues/686)
  - Fixed handling of inner scoped nested deployments. [#687](https://github.com/Azure/PSRule.Rules.Azure/issues/687)

## v1.1.3

What's changed since v1.1.2:

- Bug fixes:
  - Fixed parsing of property names for functions across multiple lines. [#683](https://github.com/Azure/PSRule.Rules.Azure/issues/683)

## v1.1.2

What's changed since v1.1.1:

- Bug fixes:
  - Fixed copy peer property resolve. [#677](https://github.com/Azure/PSRule.Rules.Azure/issues/677)
  - Fixed partial resource group or subscription object not populating. [#678](https://github.com/Azure/PSRule.Rules.Azure/issues/678)
  - Fixed lazy loading of environment and resource providers. [#679](https://github.com/Azure/PSRule.Rules.Azure/issues/679)

## v1.1.1

What's changed since v1.1.0:

- Bug fixes:
  - Fixed support for parameter file schemas. [#674](https://github.com/Azure/PSRule.Rules.Azure/issues/674)

## v1.1.0

What's changed since v1.0.0:

- New features:
  - Exporting template with `Export-AzRuleTemplateData` supports custom resource group and subscription. [#651](https://github.com/Azure/PSRule.Rules.Azure/issues/651)
    - Subscription and resource group used for deployment can be specified instead of using defaults.
    - `ResourceGroupName` parameter of `Export-AzRuleTemplateData` has been renamed to `ResourceGroup`.
    - Added a parameter alias for `ResourceGroupName` on `Export-AzRuleTemplateData`.
- New rules:
  - All resources:
    - Check template parameters are defined. [#631](https://github.com/Azure/PSRule.Rules.Azure/issues/631)
    - Check location parameter is type string. [#632](https://github.com/Azure/PSRule.Rules.Azure/issues/632)
    - Check template parameter `minValue` and `maxValue` constraints are valid. [#637](https://github.com/Azure/PSRule.Rules.Azure/issues/637)
    - Check template resources do not use hard coded locations. [#633](https://github.com/Azure/PSRule.Rules.Azure/issues/633)
    - Check resource group location not referenced instead of location parameter. [#634](https://github.com/Azure/PSRule.Rules.Azure/issues/634)
    - Check increased debug detail is disabled for nested deployments. [#638](https://github.com/Azure/PSRule.Rules.Azure/issues/638)
- General improvements:
  - Added support for matching template by name. [#661](https://github.com/Azure/PSRule.Rules.Azure/issues/661)
    - `Get-AzRuleTemplateLink` discovers `<templateName>.json` from `<templateName>.parameters.json`.
- Engineering:
  - Bump PSRule dependency to v1.0.3. [#648](https://github.com/Azure/PSRule.Rules.Azure/issues/648)
- Bug fixes:
  - Fixed `Azure.VM.ADE` to limit rule to exports only. [#644](https://github.com/Azure/PSRule.Rules.Azure/issues/644)
  - Fixed `if` condition values evaluation order. [#652](https://github.com/Azure/PSRule.Rules.Azure/issues/652)
  - Fixed handling of `int` parameters with large values. [#653](https://github.com/Azure/PSRule.Rules.Azure/issues/653)
  - Fixed handling of expressions split over multiple lines. [#654](https://github.com/Azure/PSRule.Rules.Azure/issues/654)
  - Fixed handling of bool parameter values within logical expressions. [#655](https://github.com/Azure/PSRule.Rules.Azure/issues/655)
  - Fixed copy loop value does not fall within the expected range. [#664](https://github.com/Azure/PSRule.Rules.Azure/issues/664)
  - Fixed template comparison functions handling of large integer values. [#666](https://github.com/Azure/PSRule.Rules.Azure/issues/666)
  - Fixed handling of `createArray` function with no arguments. [#667](https://github.com/Azure/PSRule.Rules.Azure/issues/667)

What's changed since pre-release v1.1.0-B2102034:

- No additional changes.

## v1.1.0-B2102034 (pre-release)

What's changed since pre-release v1.1.0-B2102023:

- General improvements:
  - Added support for matching template by name. [#661](https://github.com/Azure/PSRule.Rules.Azure/issues/661)
    - `Get-AzRuleTemplateLink` discovers `<templateName>.json` from `<templateName>.parameters.json`.
- Bug fixes:
  - Fixed copy loop value does not fall within the expected range. [#664](https://github.com/Azure/PSRule.Rules.Azure/issues/664)
  - Fixed template comparison functions handling of large integer values. [#666](https://github.com/Azure/PSRule.Rules.Azure/issues/666)
  - Fixed handling of `createArray` function with no arguments. [#667](https://github.com/Azure/PSRule.Rules.Azure/issues/667)

## v1.1.0-B2102023 (pre-release)

What's changed since pre-release v1.1.0-B2102015:

- New features:
  - Exporting template with `Export-AzRuleTemplateData` supports custom resource group and subscription. [#651](https://github.com/Azure/PSRule.Rules.Azure/issues/651)
    - Subscription and resource group used for deployment can be specified instead of using defaults.
    - `ResourceGroupName` parameter of `Export-AzRuleTemplateData` has been renamed to `ResourceGroup`.
    - Added a parameter alias for `ResourceGroupName` on `Export-AzRuleTemplateData`.

## v1.1.0-B2102015 (pre-release)

What's changed since pre-release v1.1.0-B2102010:

- Bug fixes:
  - Fixed `if` condition values evaluation order. [#652](https://github.com/Azure/PSRule.Rules.Azure/issues/652)
  - Fixed handling of `int` parameters with large values. [#653](https://github.com/Azure/PSRule.Rules.Azure/issues/653)
  - Fixed handling of expressions split over multiple lines. [#654](https://github.com/Azure/PSRule.Rules.Azure/issues/654)
  - Fixed handling of bool parameter values within logical expressions. [#655](https://github.com/Azure/PSRule.Rules.Azure/issues/655)

## v1.1.0-B2102010 (pre-release)

What's changed since pre-release v1.1.0-B2102001:

- Engineering:
  - Bump PSRule dependency to v1.0.3. [#648](https://github.com/Azure/PSRule.Rules.Azure/issues/648)
- Bug fixes:
  - Fixed `Azure.VM.ADE` to limit rule to exports only. [#644](https://github.com/Azure/PSRule.Rules.Azure/issues/644)

## v1.1.0-B2102001 (pre-release)

What's changed since v1.0.0:

- New rules:
  - All resources:
    - Check template parameters are defined. [#631](https://github.com/Azure/PSRule.Rules.Azure/issues/631)
    - Check location parameter is type string. [#632](https://github.com/Azure/PSRule.Rules.Azure/issues/632)
    - Check template parameter `minValue` and `maxValue` constraints are valid. [#637](https://github.com/Azure/PSRule.Rules.Azure/issues/637)
    - Check template resources do not use hard coded locations. [#633](https://github.com/Azure/PSRule.Rules.Azure/issues/633)
    - Check resource group location not referenced instead of location parameter. [#634](https://github.com/Azure/PSRule.Rules.Azure/issues/634)
    - Check increased debug detail is disabled for nested deployments. [#638](https://github.com/Azure/PSRule.Rules.Azure/issues/638)
- Engineering:
  - Bump PSRule dependency to v1.0.2. [#635](https://github.com/Azure/PSRule.Rules.Azure/issues/635)

## v1.0.0

What's changed since v0.19.0:

- New rules:
  - All resources:
    - Check parameter default value type matches type. [#311](https://github.com/Azure/PSRule.Rules.Azure/issues/311)
    - Check location parameter defaults to resource group. [#361](https://github.com/Azure/PSRule.Rules.Azure/issues/361)
  - Front Door:
    - Check Front Door uses a health probe for each backend pool. [#546](https://github.com/Azure/PSRule.Rules.Azure/issues/546)
    - Check Front Door uses a dedicated health probe path backend pools. [#547](https://github.com/Azure/PSRule.Rules.Azure/issues/547)
    - Check Front Door uses HEAD requests for backend health probes. [#613](https://github.com/Azure/PSRule.Rules.Azure/issues/613)
  - Service Fabric:
    - Check Service Fabric clusters use AAD client authentication. [#619](https://github.com/Azure/PSRule.Rules.Azure/issues/619)
- Updated rules:
  - Azure Kubernetes Service:
    - Updated `Azure.AKS.Version` to 1.19.6. [#603](https://github.com/Azure/PSRule.Rules.Azure/issues/603)
- General improvements:
  - Renamed `Export-AzTemplateRuleData` to `Export-AzRuleTemplateData`. [#596](https://github.com/Azure/PSRule.Rules.Azure/issues/596)
    - New name `Export-AzRuleTemplateData` aligns with prefix of other cmdlets.
    - Use of `Export-AzTemplateRuleData` is now deprecated and will be removed in the next major version.
    - Added alias to allow `Export-AzTemplateRuleData` to continue to be used.
    - Using `Export-AzTemplateRuleData` returns a deprecation warning.
  - Added support for `environment` template function. [#517](https://github.com/Azure/PSRule.Rules.Azure/issues/517)
- Engineering:
  - Bump PSRule dependency to v1.0.1. [#611](https://github.com/Azure/PSRule.Rules.Azure/issues/611)

What's changed since pre-release v1.0.0-B2101028:

- No additional changes.

## v1.0.0-B2101028 (pre-release)

What's changed since pre-release v1.0.0-B2101016:

- New rules:
  - All resources:
    - Check parameter default value type matches type. [#311](https://github.com/Azure/PSRule.Rules.Azure/issues/311)
- General improvements:
  - Renamed `Export-AzTemplateRuleData` to `Export-AzRuleTemplateData`. [#596](https://github.com/Azure/PSRule.Rules.Azure/issues/596)
    - New name `Export-AzRuleTemplateData` aligns with prefix of other cmdlets.
    - Use of `Export-AzTemplateRuleData` is now deprecated and will be removed in the next major version.
    - Added alias to allow `Export-AzTemplateRuleData` to continue to be used.
    - Using `Export-AzTemplateRuleData` returns a deprecation warning.

## v1.0.0-B2101016 (pre-release)

What's changed since pre-release v1.0.0-B2101006:

- New rules:
  - Service Fabric:
    - Check Service Fabric clusters use AAD client authentication. [#619](https://github.com/Azure/PSRule.Rules.Azure/issues/619)
- Bug fixes:
  - Fixed reason `Azure.FrontDoor.ProbePath` so the probe name is included. [#617](https://github.com/Azure/PSRule.Rules.Azure/issues/617)

## v1.0.0-B2101006 (pre-release)

What's changed since v0.19.0:

- New rules:
  - All resources:
    - Check location parameter defaults to resource group. [#361](https://github.com/Azure/PSRule.Rules.Azure/issues/361)
  - Front Door:
    - Check Front Door uses a health probe for each backend pool. [#546](https://github.com/Azure/PSRule.Rules.Azure/issues/546)
    - Check Front Door uses a dedicated health probe path backend pools. [#547](https://github.com/Azure/PSRule.Rules.Azure/issues/547)
    - Check Front Door uses HEAD requests for backend health probes. [#613](https://github.com/Azure/PSRule.Rules.Azure/issues/613)
- Updated rules:
  - Azure Kubernetes Service:
    - Updated `Azure.AKS.Version` to 1.19.6. [#603](https://github.com/Azure/PSRule.Rules.Azure/issues/603)
- General improvements:
  - Added support for `environment` template function. [#517](https://github.com/Azure/PSRule.Rules.Azure/issues/517)
- Engineering:
  - Bump PSRule dependency to v1.0.1. [#611](https://github.com/Azure/PSRule.Rules.Azure/issues/611)
- Redis Cache Enterprise
  - Check Redis Cache Enterprise uses minimum TLS 1.2 [1179](https://github.com/Azure/PSRule.Rules.Azure/issues/1179)

[troubleshooting guide]: troubleshooting.md<|MERGE_RESOLUTION|>--- conflicted
+++ resolved
@@ -24,18 +24,16 @@
 
 ## Unreleased
 
-<<<<<<< HEAD
 - New rules:
   - Container App:
-    - Check that volume mounts for container apps are configured by @BenjaminEngeset.
+    - Check that Azure File volumes for container apps are configured by @BenjaminEngeset.
       [#2101](https://github.com/Azure/PSRule.Rules.Azure/issues/2101)
-=======
+
 What's changed since pre-release v1.26.0-B0011:
 
 - Bug fixes:
   - Fixed dependency issue of deployments across resource group scopes by @BernieWhite.
     [#2111](https://github.com/Azure/PSRule.Rules.Azure/issues/2111)
->>>>>>> 676b352a
 
 ## v1.26.0-B0011 (pre-release)
 
