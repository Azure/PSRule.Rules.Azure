--- conflicted
+++ resolved
@@ -24,18 +24,16 @@
 
 ## Unreleased
 
-<<<<<<< HEAD
 - New rules:
   - Virtual Machine Scale Sets:
     - Check virtual machine scale sets has Azure Monitor Agent installed by @BenjaminEngeset.
       [#1867](https://github.com/Azure/PSRule.Rules.Azure/issues/1867)
-=======
+
 What's changed since pre-release v1.23.0-B0009:
 
 - General improvements:
   - Added support to export exemptions related to policy assignments by @BernieWhite.
     [#1888](https://github.com/Azure/PSRule.Rules.Azure/issues/1888)
->>>>>>> 13499250
 
 ## v1.23.0-B0009 (pre-release)
 
