--- conflicted
+++ resolved
@@ -24,12 +24,11 @@
 
 ## Unreleased
 
-<<<<<<< HEAD
 - New rules:
   - API Management:
     - Check API management instances has multi-region deployment gateways enabled by @BenjaminEngeset.
       [#1910](https://github.com/Azure/PSRule.Rules.Azure/issues/1910)
-=======
+
 ## v1.22.0
 
 What's changed since v1.21.2:
@@ -114,7 +113,6 @@
 What's changed since pre-release v1.22.0-B0203:
 
 - No additional changes.
->>>>>>> f509d791
 
 ## v1.22.0-B0203 (pre-release)
 
