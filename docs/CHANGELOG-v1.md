--- conflicted
+++ resolved
@@ -45,15 +45,9 @@
       [#2120](https://github.com/Azure/PSRule.Rules.Azure/issues/2120)
     - Check that Azure AD-only authentication is enabled by @BenjaminEngeset.
       [#2118](https://github.com/Azure/PSRule.Rules.Azure/issues/2118)
-<<<<<<< HEAD
   - Azure Kubernetes Service:
     - Check that the Defender profile with Azure Kubernetes Service clusters are enabled by @BenjaminEngeset.
       [#2123](https://github.com/Azure/PSRule.Rules.Azure/issues/2123)
-
-What's changed since pre-release v1.26.0-B0011:
-
-=======
->>>>>>> 099e4b0d
 - Bug fixes:
   - Fixed dependency issue of deployments across resource group scopes by @BernieWhite.
     [#2111](https://github.com/Azure/PSRule.Rules.Azure/issues/2111)
