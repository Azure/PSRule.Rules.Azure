---
discussion: false
link_users: true
---

# Change log

See [upgrade notes][1] for helpful information when upgrading from previous versions.

[1]: upgrade-notes.md
[2]: deprecations.md

**Important notes**:

- Issue #741: `Could not load file or assembly YamlDotNet`.
  See [troubleshooting guide] for a workaround to this issue.
- The configuration option `Azure_AKSMinimumVersion` is replaced with `AZURE_AKS_CLUSTER_MINIMUM_VERSION`.
  If you have this option configured, please update it to `AZURE_AKS_CLUSTER_MINIMUM_VERSION`.
  Support for `Azure_AKSMinimumVersion` will be removed in v2.
  See [upgrade notes][1] for more information.
- The configuration option `Azure_AllowedRegions` is replaced with `AZURE_RESOURCE_ALLOWED_LOCATIONS`.
  If you have this option configured, please update it to `AZURE_RESOURCE_ALLOWED_LOCATIONS`.
  Support for `Azure_AllowedRegions` will be removed in v2.
  See [upgrade notes][1] for more information.
- The `SupportsTag` PowerShell function has been replaced with the `Azure.Resource.SupportsTags` selector.
  Update PowerShell rules to use the `Azure.Resource.SupportsTags` selector instead.
  Support for the `SupportsTag` function will be removed in v2.
  See [upgrade notes][1] for more information.

## Unreleased

## v1.37.0-B0071 (pre-release)

What's changed since pre-release v1.37.0-B0034:

- New rules:
<<<<<<< HEAD
  - Azure Firewall:
    - Verify that firewalls have availability zones configured by @BenjaminEngeset.
      [#2909](https://github.com/Azure/PSRule.Rules.Azure/issues/2909)
=======
  - App Service:
    - Check that applications uses supported Node.js runtime versions by @BenjaminEngeset.
      [#2879](https://github.com/Azure/PSRule.Rules.Azure/issues/2879)
>>>>>>> 6ca47280
  - Azure Cache for Redis:
    - Verify that cache instances have Entra ID authentication enabled by @BenjaminEngeset.
      [#2899](https://github.com/Azure/PSRule.Rules.Azure/issues/2899)
  - Log Analytics:
    - Check that workspaces have workspace replication enabled by @BenjaminEngeset.
      [#2893](https://github.com/Azure/PSRule.Rules.Azure/issues/2893)
  - Virtual Machine Scale Sets:
    - Check that automatic instance repairs are enabled by @BenjaminEngeset.
      [#2895](https://github.com/Azure/PSRule.Rules.Azure/issues/2895)
- Updated rules:
  - API Management:
    - **Important change**: Updated `Azure.APIM.MultiRegion` to improve accuracy with non-premium SKUs by @BenjaminEngeset.
      [#2787](https://github.com/Azure/PSRule.Rules.Azure/issues/2787)
      - Removed the `If` Premium SKU.
      - Added check for Premium SKU.
      - Bumped rule set to `2024_06`
- General improvements:
  - Added support for `split` and `concat` functions during policy export by @BernieWhite.
    [#2851](https://github.com/Azure/PSRule.Rules.Azure/issues/2851)
- Engineering:
  - Bump xunit to v2.8.1.
    [#2892](https://github.com/Azure/PSRule.Rules.Azure/pull/2892)
  - Bump xunit.runner.visualstudio to v2.8.1.
    [#2891](https://github.com/Azure/PSRule.Rules.Azure/pull/2891)

## v1.37.0-B0034 (pre-release)

What's changed since pre-release v1.37.0-B0009:

- New features:
  - Added support for new Bicep language features introduced in v0.27.1 by @BernieWhite.
    [#2860](https://github.com/Azure/PSRule.Rules.Azure/issues/2860)
    [#2859](https://github.com/Azure/PSRule.Rules.Azure/issues/2859)
    - Added support for `shallowMerge`, `groupBy`, `objectKeys`, and `mapValues`.
    - Updated syntax for Bicep lambda usage of `map`, `reduce`, and `filter` which now support indices.
    - Added support for spread operator.
- New rules:
  - Application Gateway:
    - Check that WAF v2 doesn't use legacy WAF configuration by @BenjaminEngeset.
      [#2877](https://github.com/Azure/PSRule.Rules.Azure/issues/2877)
  - Azure Managed Grafana:
    - Check that Azure Managed Grafana workspaces uses Grafana version 10 by @BenjaminEngeset.
      [#2878](https://github.com/Azure/PSRule.Rules.Azure/issues/2878)
  - Cosmos DB:
    - Check that database accounts have local authentication disabled by @BenjaminEngeset.
      [#2846](https://github.com/Azure/PSRule.Rules.Azure/issues/2846)
    - Check that database accounts have public network access disabled by @BenjaminEngeset.
      [#2702](https://github.com/Azure/PSRule.Rules.Azure/issues/2702)
  - Event Hub:
    - Check that access to the namespace endpoints is restricted to only allowed sources by @BenjaminEngeset.
      [#2701](https://github.com/Azure/PSRule.Rules.Azure/issues/2701)
- Updated rules:
  - API Management:
    - **Important change**: Updated `Azure.APIM.AvailabilityZone` to improve accuracy with non-premium SKUs by @BenjaminEngeset.
      [#2788](https://github.com/Azure/PSRule.Rules.Azure/issues/2788)
      - Removed the `If` Premium SKU.
      - Added check for Premium SKU.
      - Bumped rule set to `2024_06`.
- General improvements:
  - Updated resource providers and policy aliases.
    [#2880](https://github.com/Azure/PSRule.Rules.Azure/pull/2880)
- Engineering:
  - Bump xunit to v2.8.0.
    [#2870](https://github.com/Azure/PSRule.Rules.Azure/pull/2870)
  - Bump xunit.runner.visualstudio to v2.8.0.
    [#2871](https://github.com/Azure/PSRule.Rules.Azure/pull/2871)
  - Bump System.Management.Automation to 7.3.12.
    [#2868](https://github.com/Azure/PSRule.Rules.Azure/pull/2868)
  - Bump Microsoft.NET.Test.Sdk to v17.10.0.
    [#2884](https://github.com/Azure/PSRule.Rules.Azure/pull/2884)
- Bug fixed:
  - Fixed `union` does not perform deep merge or keep property order by @BernieWhite.
    [#2885](https://github.com/Azure/PSRule.Rules.Azure/issues/2885)

## v1.37.0-B0009 (pre-release)

What's changed since v1.36.0:

- New rules:
  - Cosmos DB:
    - Check that database accounts use a paid tier by @BernieWhite.
      [#2845](https://github.com/Azure/PSRule.Rules.Azure/issues/2845)
- Updated rules:
  - Deployment:
    - Add additional exclusions for `Azure.Deployment.SecureParameter` by @BernieWhite.
      [#2857](https://github.com/Azure/PSRule.Rules.Azure/issues/2857)
- General improvements:
  - Quality updates to documentation by @BernieWhite.
    [#2570](https://github.com/Azure/PSRule.Rules.Azure/issues/2570)
- Bug fixes:
  - Fixed dependency ordering for cross scope deployments by @BernieWhite.
    [#2850](https://github.com/Azure/PSRule.Rules.Azure/issues/2850)

## v1.36.0

What's changed since v1.35.3:

- New rules:
  - Container App:
    - Check that Container Apps have a minimum number of replicas by @BernieWhite.
      [#2790](https://github.com/Azure/PSRule.Rules.Azure/issues/2790)
    - Check that Container App environments are zone redundant by @BernieWhite.
      [#2791](https://github.com/Azure/PSRule.Rules.Azure/issues/2791)
  - Cosmos DB:
    - Check that database accounts only accept a minimum of TLS 1.2 by @BernieWhite.
      [#2809](https://github.com/Azure/PSRule.Rules.Azure/issues/2809)
  - Entra Domain Services:
    - Check that instances use a minimum version of NTLM by @BernieWhite.
      [#2837](https://github.com/Azure/PSRule.Rules.Azure/issues/2837)
    - Check that instances use a minimum version of TLS by @BernieWhite.
      [#2837](https://github.com/Azure/PSRule.Rules.Azure/issues/2837)
    - Check that instances do not use RC4 encryption by @BernieWhite.
      [#2837](https://github.com/Azure/PSRule.Rules.Azure/issues/2837)
- General improvements:
  - **Important change**: Deprecated rules with no clear WAF alignment by @BernieWhite.
    [#2493](https://github.com/Azure/PSRule.Rules.Azure/issues/2493)
    - The following rules are deprecated:
      - `Azure.Template.UseParameters`
      - `Azure.Template.UseVariables`
      - `Azure.Template.DefineParameters`
      - `Azure.Template.ValidSecretRef`
    - These rules have been deprecated and will be removed in v2.
    - See [deprecations][2] for more information.
  - Quality updates to documentation by @lukemurraynz @BernieWhite.
    [#2789](https://github.com/Azure/PSRule.Rules.Azure/pull/2789)
    [#2570](https://github.com/Azure/PSRule.Rules.Azure/issues/2570)
  - Additional policies added to default ignore list by @BernieWhite.
    [#1731](https://github.com/Azure/PSRule.Rules.Azure/issues/1731)
- Bug fixes:
  - Fixed not found warning when exporting firewall policy `signatureOverrides` by @BernieWhite.
    [#2806](https://github.com/Azure/PSRule.Rules.Azure/issues/2806)
  - Fixed `Azure.Storage.UseReplication` to allow for zone-redundant replication by @sebassem.
    [#2827](https://github.com/Azure/PSRule.Rules.Azure/issues/2827)
  - Fixed nested usage of `listKeys` mocks by @BernieWhite.
    [#2829](https://github.com/Azure/PSRule.Rules.Azure/issues/2829)

What's changed since pre-release v1.36.0-B0077:

- General improvements:
  - Quality updates to documentation by @BernieWhite.
    [#2570](https://github.com/Azure/PSRule.Rules.Azure/issues/2570)

## v1.36.0-B0077 (pre-release)

What's changed since pre-release v1.36.0-B0046:

- New rules:
  - Entra Domain Services:
    - Check that instances use a minimum version of NTLM by @BernieWhite.
      [#2837](https://github.com/Azure/PSRule.Rules.Azure/issues/2837)
    - Check that instances use a minimum version of TLS by @BernieWhite.
      [#2837](https://github.com/Azure/PSRule.Rules.Azure/issues/2837)
    - Check that instances do not use RC4 encryption by @BernieWhite.
      [#2837](https://github.com/Azure/PSRule.Rules.Azure/issues/2837)
- General improvements:
  - **Important change**: Deprecated rules with no clear WAF alignment by @BernieWhite.
    [#2493](https://github.com/Azure/PSRule.Rules.Azure/issues/2493)
    - The following rules are deprecated:
      - `Azure.Template.UseParameters`
      - `Azure.Template.UseVariables`
      - `Azure.Template.DefineParameters`
      - `Azure.Template.ValidSecretRef`
    - These rules have been deprecated and will be removed in v2.
    - See [deprecations][2] for more information.

## v1.36.0-B0046 (pre-release)

What's changed since pre-release v1.36.0-B0020:

- Bug fixes:
  - Fixed `Azure.Storage.UseReplication` to allow for zone-redundant replication by @sebassem.
    [#2827](https://github.com/Azure/PSRule.Rules.Azure/issues/2827)
  - Fixed nested usage of `listKeys` mocks by @BernieWhite.
    [#2829](https://github.com/Azure/PSRule.Rules.Azure/issues/2829)

## v1.36.0-B0020 (pre-release)

What's changed since v1.35.3:

- New rules:
  - Container App:
    - Check that Container Apps have a minimum number of replicas by @BernieWhite.
      [#2790](https://github.com/Azure/PSRule.Rules.Azure/issues/2790)
    - Check that Container App environments are zone redundant by @BernieWhite.
      [#2791](https://github.com/Azure/PSRule.Rules.Azure/issues/2791)
  - Cosmos DB:
    - Check that database accounts only accept a minimum of TLS 1.2 by @BernieWhite.
      [#2809](https://github.com/Azure/PSRule.Rules.Azure/issues/2809)
- General improvements:
  - Quality updates to documentation by @lukemurraynz @BernieWhite.
    [#2789](https://github.com/Azure/PSRule.Rules.Azure/pull/2789)
    [#2570](https://github.com/Azure/PSRule.Rules.Azure/issues/2570)
  - Additional policies added to default ignore list by @BernieWhite.
    [#1731](https://github.com/Azure/PSRule.Rules.Azure/issues/1731)
- Bug fixes:
  - Fixed not found warning when exporting firewall policy `signatureOverrides` by @BernieWhite.
    [#2806](https://github.com/Azure/PSRule.Rules.Azure/issues/2806)

## v1.35.3

What's changed since v1.35.2:

- Bug fixes:
  - Fixed false positive with load balancers that use a public IP by @BernieWhite.
    [#2814](https://github.com/Azure/PSRule.Rules.Azure/issues/2814)

## v1.35.2

What's changed since v1.35.1:

- Bug fixes:
  - Fixed regression when handing ambiguous mock array outputs by @BernieWhite.
    [#2801](https://github.com/Azure/PSRule.Rules.Azure/issues/2801)

## v1.35.1

What's changed since v1.35.0:

- Bug fixes:
  - Fixed null parameter overrides default value by @BernieWhite.
    [#2795](https://github.com/Azure/PSRule.Rules.Azure/issues/2795)

## v1.35.0

What's changed since v1.34.2:

- New features:
  - Added WAF pillar specific baselines by @BernieWhite.
    [#1633](https://github.com/Azure/PSRule.Rules.Azure/issues/1633)
    [#2752](https://github.com/Azure/PSRule.Rules.Azure/issues/2752)
    - Use pillar specific baselines to target a specific area of the Azure Well-Architected Framework.
    - The following baselines have been added:
      - `Azure.Pillar.CostOptimization`
      - `Azure.Pillar.OperationalExcellence`
      - `Azure.Pillar.PerformanceEfficiency`
      - `Azure.Pillar.Reliability`
      - `Azure.Pillar.Security`
  - Added March 2024 baselines `Azure.GA_2024_03` and `Azure.Preview_2024_03` by @BernieWhite.
    [#2781](https://github.com/Azure/PSRule.Rules.Azure/issues/2781)
    - Includes rules released before or during March 2024.
    - Marked `Azure.GA_2023_12` and `Azure.Preview_2023_12` baselines as obsolete.
- Updated rules:
  - Updated `Azure.AppService.NETVersion` to detect out of date .NET versions including .NET 5/6/7 by @BernieWhite.
    [#2766](https://github.com/Azure/PSRule.Rules.Azure/issues/2766)
    - Bumped rule set to `2024_03`.
  - Updated `Azure.AppService.PHPVersion` to detect out of date PHP versions before 8.2 by @BernieWhite.
    [#2768](https://github.com/Azure/PSRule.Rules.Azure/issues/2768)
    - Fixed `Azure.AppService.PHPVersion` check fails when phpVersion is null.
    - Bumped rule set to `2024_03`.
  - Updated `Azure.AKS.Version` to use `1.27.9` as the minimum version by @BernieWhite.
    [#2771](https://github.com/Azure/PSRule.Rules.Azure/issues/2771)
- General improvements:
  - Renamed Cognitive Services rules to Azure AI by @BernieWhite.
    [#2776](https://github.com/Azure/PSRule.Rules.Azure/issues/2776)
    - Rules that were previously named `Azure.Cognitive.*` have been renamed to `Azure.AI.*`.
    - For each rule that has been renamed, an alias has been added to reference the old name.
  - Improved export of in-flight data for Event Grid and Azure Firewall Policies by @BernieWhite.
    [#2774](https://github.com/Azure/PSRule.Rules.Azure/issues/2774)
  - Additional policies added to default ignore list by @BernieWhite.
    [#1731](https://github.com/Azure/PSRule.Rules.Azure/issues/1731)
  - Quality updates to rule documentation by @BernieWhite.
    [#2570](https://github.com/Azure/PSRule.Rules.Azure/issues/2570)
    [#1243](https://github.com/Azure/PSRule.Rules.Azure/issues/1243)
    [#2757](https://github.com/Azure/PSRule.Rules.Azure/issues/2757)
    - Add rule severity to rule documentation pages.
    - Add documentation redirects for renamed rules.
  - Updated links to learn.microsoft.com (from docs.microsoft.com) by @lukemurraynz.
    [#2785](https://github.com/Azure/PSRule.Rules.Azure/pull/2785)
- Engineering:
  - Bump coverlet.collector to v6.0.2.
    [#2754](https://github.com/Azure/PSRule.Rules.Azure/pull/2754)
- Bug fixes:
  - Fixed false negative from `Azure.LB.AvailabilityZone` when zone list is empty or null by @jtracey93.
    [#2759](https://github.com/Azure/PSRule.Rules.Azure/issues/2759)
  - Fixed failed to expand JObject value with invalid key by @BernieWhite.
    [#2751](https://github.com/Azure/PSRule.Rules.Azure/issues/2751)

What's changed since pre-release v1.35.0-B0116:

- General improvements:
  - Updated links to learn.microsoft.com (from docs.microsoft.com) by @lukemurraynz.
    [#2785](https://github.com/Azure/PSRule.Rules.Azure/pull/2785)

## v1.35.0-B0116 (pre-release)

What's changed since pre-release v1.35.0-B0084:

- New features:
  - Added March 2024 baselines `Azure.GA_2024_03` and `Azure.Preview_2024_03` by @BernieWhite.
    [#2781](https://github.com/Azure/PSRule.Rules.Azure/issues/2781)
    - Includes rules released before or during March 2024.
    - Marked `Azure.GA_2023_12` and `Azure.Preview_2023_12` baselines as obsolete.
- General improvements:
  - Renamed Cognitive Services rules to Azure AI by @BernieWhite.
    [#2776](https://github.com/Azure/PSRule.Rules.Azure/issues/2776)
    - Rules that were previously named `Azure.Cognitive.*` have been renamed to `Azure.AI.*`.
    - For each rule that has been renamed, an alias has been added to reference the old name.

## v1.35.0-B0084 (pre-release)

What's changed since pre-release v1.35.0-B0055:

- General improvements:
  - Improved export of in-flight data for Event Grid and Azure Firewall Policies by @BernieWhite.
    [#2774](https://github.com/Azure/PSRule.Rules.Azure/issues/2774)

## v1.35.0-B0055 (pre-release)

What's changed since pre-release v1.35.0-B0030:

- Updated rules:
  - Updated `Azure.AppService.NETVersion` to detect out of date .NET versions including .NET 5/6/7 by @BernieWhite.
    [#2766](https://github.com/Azure/PSRule.Rules.Azure/issues/2766)
    - Bumped rule set to `2024_03`.
  - Updated `Azure.AppService.PHPVersion` to detect out of date PHP versions before 8.2 by @BernieWhite.
    [#2768](https://github.com/Azure/PSRule.Rules.Azure/issues/2768)
    - Fixed `Azure.AppService.PHPVersion` check fails when phpVersion is null.
    - Bumped rule set to `2024_03`.
  - Updated `Azure.AKS.Version` to use `1.27.9` as the minimum version by @BernieWhite.
    [#2771](https://github.com/Azure/PSRule.Rules.Azure/issues/2771)
- General improvements:
  - Quality updates to rule documentation by @BernieWhite.
    [#2570](https://github.com/Azure/PSRule.Rules.Azure/issues/2570)
  - Additional policies added to default ignore list by @BernieWhite.
    [#1731](https://github.com/Azure/PSRule.Rules.Azure/issues/1731)
- Bug fixes:
  - Fixed failed to expand JObject value with invalid key by @BernieWhite.
    [#2751](https://github.com/Azure/PSRule.Rules.Azure/issues/2751)

## v1.35.0-B0030 (pre-release)

What's changed since pre-release v1.35.0-B0012:

- General improvements:
  - Add rule severity to rule documentation pages by @BernieWhite.
    [#1243](https://github.com/Azure/PSRule.Rules.Azure/issues/1243)
  - Add documentation redirects for renamed rules by @BernieWhite.
    [#2757](https://github.com/Azure/PSRule.Rules.Azure/issues/2757)
- Engineering:
  - Bump coverlet.collector to v6.0.2.
    [#2754](https://github.com/Azure/PSRule.Rules.Azure/pull/2754)
- Bug fixes:
  - Fixed false negative from `Azure.LB.AvailabilityZone` when zone list is empty or null by @jtracey93.
    [#2759](https://github.com/Azure/PSRule.Rules.Azure/issues/2759)

## v1.35.0-B0012 (pre-release)

What's changed since v1.34.2:

- New features:
  - Added WAF pillar specific baselines by @BernieWhite.
    [#1633](https://github.com/Azure/PSRule.Rules.Azure/issues/1633)
    [#2752](https://github.com/Azure/PSRule.Rules.Azure/issues/2752)
    - Use pillar specific baselines to target a specific area of the Azure Well-Architected Framework.
    - The following baselines have been added:
      - `Azure.Pillar.CostOptimization`
      - `Azure.Pillar.OperationalExcellence`
      - `Azure.Pillar.PerformanceEfficiency`
      - `Azure.Pillar.Reliability`
      - `Azure.Pillar.Security`
- General improvements:
  - Documentation improvements by @BernieWhite.
    [#2570](https://github.com/Azure/PSRule.Rules.Azure/issues/2570)

## v1.34.2

What's changed since v1.34.1:

- Bug fixes:
  - Fixed export of in-flight data for flexible PostgreSQL servers by @BernieWhite.
    [#2744](https://github.com/Azure/PSRule.Rules.Azure/issues/2744)

## v1.34.1

What's changed since v1.34.0:

- Bug fixes:
  - Fixed policy as rules export issues by @BernieWhite.
    [#2724](https://github.com/Azure/PSRule.Rules.Azure/issues/2724)
    [#2725](https://github.com/Azure/PSRule.Rules.Azure/issues/2725)
    [#2726](https://github.com/Azure/PSRule.Rules.Azure/issues/2726)
    [#2727](https://github.com/Azure/PSRule.Rules.Azure/issues/2727)

## v1.34.0

What's changed since v1.33.2:

- New rules:
  - Azure Kubernetes Service:
    - Check that user mode pools have a minimum number of nodes by @BernieWhite.
      [#2683](https://github.com/Azure/PSRule.Rules.Azure/issues/2683)
      - Added configuration to support changing the minimum number of node and to exclude node pools.
      - Set `AZURE_AKS_CLUSTER_USER_POOL_MINIMUM_NODES` to set the minimum number of user nodes.
      - Set `AZURE_AKS_CLUSTER_USER_POOL_EXCLUDED_FROM_MINIMUM_NODES` to exclude a specific node pool by name.
- Updated rules:
  - Azure Kubernetes Service:
    - Updated `Azure.AKS.MinNodeCount` the count nodes system node pools by @BernieWhite.
      [#2683](https://github.com/Azure/PSRule.Rules.Azure/issues/2683)
      - Improved guidance and examples specifically for system node pools.
      - Added configuration to support changing the minimum number of node.
      - Set `AZURE_AKS_CLUSTER_MINIMUM_SYSTEM_NODES` to set the minimum number of system nodes.
  - Front Door:
    - Updated `Azure.FrontDoor.Logs` to cover premium and standard profiles instead of just classic by @BernieWhite.
      [#2704](https://github.com/Azure/PSRule.Rules.Azure/issues/2704)
      - Added a selector for premium and standard profiles `Azure.FrontDoor.IsStandardOrPremium`.
      - Added a selector for classic profiles `Azure.FrontDoor.IsClassic`.
      - Updated rule set to `2024_03`.
  - Microsoft Defender for Cloud:
    - Renamed rules to align with recommended naming length by @BernieWhite.
      [#2718](https://github.com/Azure/PSRule.Rules.Azure/issues/2718)
      - Renamed `Azure.Defender.Storage.SensitiveData` to `Azure.Defender.Storage.DataScan`.
    - Promoted `Azure.Defender.Storage.MalwareScan` to GA rule set by @BernieWhite.
      [#2590](https://github.com/Azure/PSRule.Rules.Azure/issues/2590)
  - Storage Account:
    - Renamed rules to align with recommended naming length by @BernieWhite.
      [#2718](https://github.com/Azure/PSRule.Rules.Azure/issues/2718)
      - Renamed `Azure.Storage.DefenderCloud.MalwareScan` to `Azure.Storage.Defender.MalwareScan`.
      - Renamed `Azure.Storage.DefenderCloud.SensitiveData` to `Azure.Storage.Defender.DataScan`.
    - Promoted `Azure.Storage.Defender.MalwareScan` to GA rule set by @BernieWhite.
      [#2590](https://github.com/Azure/PSRule.Rules.Azure/issues/2590)
- General improvements:
  - Moved `.bicepparam` file support to stable by @BernieWhite.
    [#2682](https://github.com/Azure/PSRule.Rules.Azure/issues/2682)
    - Bicep param files are now automatically expanded when found.
    - To disable expansion, set the configuration option `AZURE_BICEP_PARAMS_FILE_EXPANSION` to `false`.
  - Added support for type/ variable/ and function imports from Bicep files by @BernieWhite.
    [#2537](https://github.com/Azure/PSRule.Rules.Azure/issues/2537)
  - Added duplicate policies to default ignore list by @BernieWhite.
    [#1731](https://github.com/Azure/PSRule.Rules.Azure/issues/1731)
  - Documentation and metadata improvements by @BernieWhite.
    [#1772](https://github.com/Azure/PSRule.Rules.Azure/issues/1772)
    [#2570](https://github.com/Azure/PSRule.Rules.Azure/issues/2570)
- Engineering:
  - Updated resource providers and policy aliases.
    [#2717](https://github.com/Azure/PSRule.Rules.Azure/pull/2717)
  - Improved debugging experience by providing symbols for .NET code by @BernieWhite.
    [#2712](https://github.com/Azure/PSRule.Rules.Azure/issues/2712)
  - Bump Microsoft.NET.Test.Sdk to v17.9.0.
    [#2680](https://github.com/Azure/PSRule.Rules.Azure/pull/2680)
  - Bump xunit to v2.7.0.
    [#2688](https://github.com/Azure/PSRule.Rules.Azure/pull/2688)
  - Bump xunit.runner.visualstudio to v2.5.7.
    [#2689](https://github.com/Azure/PSRule.Rules.Azure/pull/2689)
  - Bump coverlet.collector to v6.0.1.
    [#2699](https://github.com/Azure/PSRule.Rules.Azure/pull/2699)
- Bug fixes:
  - Fixed missing zones property for public IP addresses by @BernieWhite.
    [#2698](https://github.com/Azure/PSRule.Rules.Azure/issues/2698)
  - Fixes for policy as rules by @BernieWhite.
    [#181](https://github.com/Azure/PSRule.Rules.Azure/issues/181)
    [#1323](https://github.com/Azure/PSRule.Rules.Azure/issues/1323)

What's changed since pre-release v1.34.0-B0077:

- No additional changes.

## v1.34.0-B0077 (pre-release)

What's changed since pre-release v1.34.0-B0047:

- Updated rules:
  - Microsoft Defender for Cloud:
    - Renamed rules to align with recommended naming length by @BernieWhite.
      [#2718](https://github.com/Azure/PSRule.Rules.Azure/issues/2718)
      - Renamed `Azure.Defender.Storage.SensitiveData` to `Azure.Defender.Storage.DataScan`.
    - Promoted `Azure.Defender.Storage.MalwareScan` to GA rule set by @BernieWhite.
      [#2590](https://github.com/Azure/PSRule.Rules.Azure/issues/2590)
  - Storage Account:
    - Renamed rules to align with recommended naming length by @BernieWhite.
      [#2718](https://github.com/Azure/PSRule.Rules.Azure/issues/2718)
      - Renamed `Azure.Storage.DefenderCloud.MalwareScan` to `Azure.Storage.Defender.MalwareScan`.
      - Renamed `Azure.Storage.DefenderCloud.SensitiveData` to `Azure.Storage.Defender.DataScan`.
    - Promoted `Azure.Storage.Defender.MalwareScan` to GA rule set by @BernieWhite.
      [#2590](https://github.com/Azure/PSRule.Rules.Azure/issues/2590)
- General improvements:
  - Added duplicate policies to default ignore list by @BernieWhite.
    [#1731](https://github.com/Azure/PSRule.Rules.Azure/issues/1731)
- Engineering:
  - Updated resource providers and policy aliases.
    [#2717](https://github.com/Azure/PSRule.Rules.Azure/pull/2717)
- Bug fixes:
  - Fixes for policy as rules by @BernieWhite.
    [#181](https://github.com/Azure/PSRule.Rules.Azure/issues/181)
    [#1323](https://github.com/Azure/PSRule.Rules.Azure/issues/1323)

## v1.34.0-B0047 (pre-release)

What's changed since pre-release v1.34.0-B0022:

- General improvements:
  - Added support for type/ variable/ and function imports from Bicep files by @BernieWhite.
    [#2537](https://github.com/Azure/PSRule.Rules.Azure/issues/2537)
- Engineering:
  - Improved debugging experience by providing symbols for .NET code by @BernieWhite.
    [#2712](https://github.com/Azure/PSRule.Rules.Azure/issues/2712)

## v1.34.0-B0022 (pre-release)

What's changed since v1.33.2:

- New rules:
  - Azure Kubernetes Service:
    - Check that user mode pools have a minimum number of nodes by @BernieWhite.
      [#2683](https://github.com/Azure/PSRule.Rules.Azure/issues/2683)
      - Added configuration to support changing the minimum number of node and to exclude node pools.
      - Set `AZURE_AKS_CLUSTER_USER_POOL_MINIMUM_NODES` to set the minimum number of user nodes.
      - Set `AZURE_AKS_CLUSTER_USER_POOL_EXCLUDED_FROM_MINIMUM_NODES` to exclude a specific node pool by name.
- Updated rules:
  - Azure Kubernetes Service:
    - Updated `Azure.AKS.MinNodeCount` the count nodes system node pools by @BernieWhite.
      [#2683](https://github.com/Azure/PSRule.Rules.Azure/issues/2683)
      - Improved guidance and examples specifically for system node pools.
      - Added configuration to support changing the minimum number of node.
      - Set `AZURE_AKS_CLUSTER_MINIMUM_SYSTEM_NODES` to set the minimum number of system nodes.
  - Front Door:
    - Updated `Azure.FrontDoor.Logs` to cover premium and standard profiles instead of just classic by @BernieWhite.
      [#2704](https://github.com/Azure/PSRule.Rules.Azure/issues/2704)
      - Added a selector for premium and standard profiles `Azure.FrontDoor.IsStandardOrPremium`.
      - Added a selector for classic profiles `Azure.FrontDoor.IsClassic`.
      - Updated rule set to `2024_03`.
- General improvements:
  - Moved `.bicepparam` file support to stable by @BernieWhite.
    [#2682](https://github.com/Azure/PSRule.Rules.Azure/issues/2682)
    - Bicep param files are now automatically expanded when found.
    - To disable expansion, set the configuration option `AZURE_BICEP_PARAMS_FILE_EXPANSION` to `false`.
  - Documentation and metadata improvements by @BernieWhite.
    [#1772](https://github.com/Azure/PSRule.Rules.Azure/issues/1772)
    [#2570](https://github.com/Azure/PSRule.Rules.Azure/issues/2570)
- Engineering:
  - Bump Microsoft.NET.Test.Sdk to v17.9.0.
    [#2680](https://github.com/Azure/PSRule.Rules.Azure/pull/2680)
  - Bump xunit to v2.7.0.
    [#2688](https://github.com/Azure/PSRule.Rules.Azure/pull/2688)
  - Bump xunit.runner.visualstudio to v2.5.7.
    [#2689](https://github.com/Azure/PSRule.Rules.Azure/pull/2689)
  - Bump coverlet.collector to v6.0.1.
    [#2699](https://github.com/Azure/PSRule.Rules.Azure/pull/2699)
- Bug fixes:
  - Fixed missing zones property for public IP addresses by @BernieWhite.
    [#2698](https://github.com/Azure/PSRule.Rules.Azure/issues/2698)

## v1.33.2

What's changed since v1.33.1:

- Bug fixes:
  - Fixed false positive of `Azure.Resource.AllowedRegions` raised during assertion call by @BernieWhite.
    [#2687](https://github.com/Azure/PSRule.Rules.Azure/issues/2687)

## v1.33.1

What's changed since v1.33.0:

- Bug fixes:
  - Fixed `Azure.AKS.AuthorizedIPs` is not valid for a private cluster by @BernieWhite.
    [#2677](https://github.com/Azure/PSRule.Rules.Azure/issues/2677)
  - Fixed generating rule for VM extensions from policy is incorrect by @BernieWhite.
    [#2608](https://github.com/Azure/PSRule.Rules.Azure/issues/2608)

## v1.33.0

What's changed since v1.32.1:

- New features:
  - Exporting policy as rules also generates a baseline by @BernieWhite.
    [#2482](https://github.com/Azure/PSRule.Rules.Azure/issues/2482)
    - A baseline is automatically generated that includes for all rules exported.
      If a policy rule has been replaced by a built-in rule, the baseline will include the built-in rule instead.
    - The baseline is named `<Prefix>.PolicyBaseline.All`. i.e. `Azure.PolicyBaseline.All` by default.
    - For details see [Policy as rules](./concepts/policy-as-rules.md#generated-baseline).
- New rules:
  - Databricks:
    - Check that Databricks workspaces use a non-trial SKU by @batemansogq.
      [#2646](https://github.com/Azure/PSRule.Rules.Azure/issues/2646)
    - Check that Databricks workspaces require use of private endpoints by @batemansogq.
      [#2646](https://github.com/Azure/PSRule.Rules.Azure/issues/2646)
  - Dev Box:
    - Check that projects limit the number of Dev Boxes per user by @BernieWhite.
      [#2654](https://github.com/Azure/PSRule.Rules.Azure/issues/2654)
- Updated rules:
  - Application Gateway:
    - Updated `Azure.AppGwWAF.RuleGroups` to use the rule sets by @BenjaminEngeset.
      [#2629](https://github.com/Azure/PSRule.Rules.Azure/issues/2629)
      - The latest Bot Manager rule set is now `1.0`.
      - The latest OWASP rule set is now `3.2`.
  - Cognitive Services:
    - Relaxed `Azure.Cognitive.ManagedIdentity` to configurations that require managed identities by @BernieWhite.
      [#2559](https://github.com/Azure/PSRule.Rules.Azure/issues/2559)
  - Virtual Machine:
    - Checks for Azure Hybrid Benefit `Azure.VM.UseHybridUseBenefit` are not enabled by default by @BernieWhite.
      [#2493](https://github.com/Azure/PSRule.Rules.Azure/issues/2493)
      - To enable, set the `AZURE_VM_USE_HYBRID_USE_BENEFIT` option to `true`.
  - Virtual Network:
    - Added option for excluding subnets to `Azure.VNET.UseNSGs` by @BernieWhite.
      [#2572](https://github.com/Azure/PSRule.Rules.Azure/issues/2572)
      - To add a subnet exclusion, set the `AZURE_VNET_SUBNET_EXCLUDED_FROM_NSG` option.
- General improvements:
  - Rules that are ignored during exporting policy as rules are now generate a verbose logs by @BernieWhite.
    [#2482](https://github.com/Azure/PSRule.Rules.Azure/issues/2482)
    - This is to improve transparency of why rules are not exported.
    - To see details on why a rule is ignored, enable verbose logging with `-Verbose`.
  - Policies that duplicate built-in rules can now be exported by using the `-KeepDuplicates` parameter by @BernieWhite.
    [#2482](https://github.com/Azure/PSRule.Rules.Azure/issues/2482)
    - For details see [Policy as rules](./concepts/policy-as-rules.md#duplicate-policies).
  - Quality updates to rules and documentation by @BernieWhite.
    [#1772](https://github.com/Azure/PSRule.Rules.Azure/issues/1772)
    [#2570](https://github.com/Azure/PSRule.Rules.Azure/issues/2570)
- Engineering:
  - Bump xunit to v2.6.6.
    [#2645](https://github.com/Azure/PSRule.Rules.Azure/pull/2645)
  - Bump xunit.runner.visualstudio to v2.5.6.
    [#2619](https://github.com/Azure/PSRule.Rules.Azure/pull/2619)
  - Bump BenchmarkDotNet to v0.13.12.
    [#2636](https://github.com/Azure/PSRule.Rules.Azure/pull/2636)
  - Bump BenchmarkDotNet.Diagnostics.Windows to v0.13.12.
    [#2636](https://github.com/Azure/PSRule.Rules.Azure/pull/2636)
- Bug fixes:
  - Fixed `dateTimeAdd` may fail with different localization by @BernieWhite.
    [#2631](https://github.com/Azure/PSRule.Rules.Azure/issues/2631)
  - Fixed inconclusive result reported for `Azure.ACR.Usage` by @BernieWhite.
    [#2494](https://github.com/Azure/PSRule.Rules.Azure/issues/2494)
  - Fixed export of Front Door resource data is incomplete by @BernieWhite.
    [#2668](https://github.com/Azure/PSRule.Rules.Azure/issues/2668)
  - Fixed `Azure.Template.TemplateFile` to support with `languageVersion` 2.0 template properties by @MrRoundRobin.
    [#2660](https://github.com/Azure/PSRule.Rules.Azure/issues/2660)
  - Fixed `Azure.VM.DiskSizeAlignment` does not handle smaller sizes and ultra disks by @BernieWhite.
    [#2656](https://github.com/Azure/PSRule.Rules.Azure/issues/2656)

What's changed since pre-release v1.33.0-B0169:

- No additional changes.

## v1.33.0-B0169 (pre-release)

What's changed since pre-release v1.33.0-B0126:

- New features:
  - Exporting policy as rules also generates a baseline by @BernieWhite.
    [#2482](https://github.com/Azure/PSRule.Rules.Azure/issues/2482)
    - A baseline is automatically generated that includes for all rules exported.
      If a policy rule has been replaced by a built-in rule, the baseline will include the built-in rule instead.
    - The baseline is named `<Prefix>.PolicyBaseline.All`. i.e. `Azure.PolicyBaseline.All` by default.
    - For details see [Policy as rules](./concepts/policy-as-rules.md#generated-baseline).
- General improvements:
  - Rules that are ignored during exporting policy as rules are now generate a verbose logs by @BernieWhite.
    [#2482](https://github.com/Azure/PSRule.Rules.Azure/issues/2482)
    - This is to improve transparency of why rules are not exported.
    - To see details on why a rule is ignored, enable verbose logging with `-Verbose`.
  - Policies that duplicate built-in rules can now be exported by using the `-KeepDuplicates` parameter by @BernieWhite.
    [#2482](https://github.com/Azure/PSRule.Rules.Azure/issues/2482)
    - For details see [Policy as rules](./concepts/policy-as-rules.md#duplicate-policies).
- Bug fixes:
  - Fixed inconclusive result reported for `Azure.ACR.Usage` by @BernieWhite.
    [#2494](https://github.com/Azure/PSRule.Rules.Azure/issues/2494)
  - Fixed export of Front Door resource data is incomplete by @BernieWhite.
    [#2668](https://github.com/Azure/PSRule.Rules.Azure/issues/2668)

## v1.33.0-B0126 (pre-release)

What's changed since pre-release v1.33.0-B0088:

- Bug fixes:
  - Fixed `Azure.Template.TemplateFile` to support with `languageVersion` 2.0 template properties by @MrRoundRobin.
    [#2660](https://github.com/Azure/PSRule.Rules.Azure/issues/2660)

## v1.33.0-B0088 (pre-release)

What's changed since pre-release v1.33.0-B0053:

- New rules:
  - Dev Box:
    - Check that projects limit the number of Dev Boxes per user by @BernieWhite.
      [#2654](https://github.com/Azure/PSRule.Rules.Azure/issues/2654)
- Bug fixes:
  - Fixed `Azure.VM.DiskSizeAlignment` does not handle smaller sizes and ultra disks by @BernieWhite.
    [#2656](https://github.com/Azure/PSRule.Rules.Azure/issues/2656)

## v1.33.0-B0053 (pre-release)

What's changed since pre-release v1.33.0-B0023:

- New rules:
  - Databricks:
    - Check that Databricks workspaces use a non-trial SKU by @batemansogq.
      [#2646](https://github.com/Azure/PSRule.Rules.Azure/issues/2646)
    - Check that Databricks workspaces require use of private endpoints by @batemansogq.
      [#2646](https://github.com/Azure/PSRule.Rules.Azure/issues/2646)
- Engineering:
  - Bump xunit to v2.6.6.
    [#2645](https://github.com/Azure/PSRule.Rules.Azure/pull/2645)
  - Bump BenchmarkDotNet to v0.13.12.
    [#2636](https://github.com/Azure/PSRule.Rules.Azure/pull/2636)
  - Bump BenchmarkDotNet.Diagnostics.Windows to v0.13.12.
    [#2636](https://github.com/Azure/PSRule.Rules.Azure/pull/2636)

## v1.33.0-B0023 (pre-release)

What's changed since v1.32.1:

- Updated rules:
  - Application Gateway:
    - Updated `Azure.AppGwWAF.RuleGroups` to use the rule sets by @BenjaminEngeset.
      [#2629](https://github.com/Azure/PSRule.Rules.Azure/issues/2629)
      - The latest Bot Manager rule set is now `1.0`.
      - The latest OWASP rule set is now `3.2`.
  - Cognitive Services:
    - Relaxed `Azure.Cognitive.ManagedIdentity` to configurations that require managed identities by @BernieWhite.
      [#2559](https://github.com/Azure/PSRule.Rules.Azure/issues/2559)
  - Virtual Machine:
    - Checks for Azure Hybrid Benefit `Azure.VM.UseHybridUseBenefit` are not enabled by default by @BernieWhite.
      [#2493](https://github.com/Azure/PSRule.Rules.Azure/issues/2493)
      - To enable, set the `AZURE_VM_USE_HYBRID_USE_BENEFIT` option to `true`.
  - Virtual Network:
    - Added option for excluding subnets to `Azure.VNET.UseNSGs` by @BernieWhite.
      [#2572](https://github.com/Azure/PSRule.Rules.Azure/issues/2572)
      - To add a subnet exclusion, set the `AZURE_VNET_SUBNET_EXCLUDED_FROM_NSG` option.
- General improvements:
  - Quality updates to rules and documentation by @BernieWhite.
    [#1772](https://github.com/Azure/PSRule.Rules.Azure/issues/1772)
    [#2570](https://github.com/Azure/PSRule.Rules.Azure/issues/2570)
- Engineering:
  - Bump xunit to v2.6.4.
    [#2618](https://github.com/Azure/PSRule.Rules.Azure/pull/2618)
  - Bump xunit.runner.visualstudio to v2.5.6.
    [#2619](https://github.com/Azure/PSRule.Rules.Azure/pull/2619)
- Bug fixes:
  - Fixed `dateTimeAdd` may fail with different localization by @BernieWhite.
    [#2631](https://github.com/Azure/PSRule.Rules.Azure/issues/2631)

## v1.32.1

What's changed since v1.32.0:

- Bug fixes:
  - Fixed quotes get incorrectly duplicated by @BernieWhite.
    [#2593](https://github.com/Azure/PSRule.Rules.Azure/issues/2593)
  - Fixed failure to expand copy loop in a Azure Policy deployment by @BernieWhite.
    [#2605](https://github.com/Azure/PSRule.Rules.Azure/issues/2605)
  - Fixed cast exception when expanding the union of an array and mock by @BernieWhite.
    [#2614](https://github.com/Azure/PSRule.Rules.Azure/issues/2614)

## v1.32.0

What's changed since v1.31.3:

- New features:
  - Added December 2023 baselines `Azure.GA_2023_12` and `Azure.Preview_2023_12` by @BernieWhite.
    [#2580](https://github.com/Azure/PSRule.Rules.Azure/issues/2580)
    - Includes rules released before or during December 2023.
    - Marked `Azure.GA_2023_09` and `Azure.Preview_2023_09` baselines as obsolete.
- Updated rules:
  - App Configuration:
    - Promoted `Azure.AppConfig.GeoReplica` to GA rule set by @BernieWhite.
      [#2592](https://github.com/Azure/PSRule.Rules.Azure/issues/2592)
  - API Management:
    - Promoted `Azure.APIM.DefenderCloud` to GA rule set by @BernieWhite.
      [#2591](https://github.com/Azure/PSRule.Rules.Azure/issues/2591)
  - Azure Kubernetes Service:
    - Updated `Azure.AKS.Version` to use latest stable version `1.27.7` by @BernieWhite.
      [#2581](https://github.com/Azure/PSRule.Rules.Azure/issues/2581)
  - Defender for Cloud:
    - Promoted `Azure.Defender.Api` to GA rule set by @BernieWhite.
      [#2591](https://github.com/Azure/PSRule.Rules.Azure/issues/2591)
  - Network Interface:
    - Renamed NIC rules to reflect current usage by @BernieWhite.
      [#2574](https://github.com/Azure/PSRule.Rules.Azure/issues/2574)
      - Rename `Azure.VM.NICAttached` to `Azure.NIC.Attached`.
      - Rename `Azure.VM.NICName` to `Azure.NIC.Name`.
      - Rename `Azure.VM.UniqueDns` to `Azure.NIC.UniqueDns`.
      - Added aliases to reference the old names for suppression and exclusion.
    - Added support for private link services to `Azure.VM.NICAttached` by @BernieWhite.
      [#2563](https://github.com/Azure/PSRule.Rules.Azure/issues/2563)
- General improvements:
  - Improved reporting of null argument in length function by @BernieWhite.
    [#2597](https://github.com/Azure/PSRule.Rules.Azure/issues/2597)
  - Quality updates to documentation by @BernieWhite.
    [#2557](https://github.com/Azure/PSRule.Rules.Azure/issues/2557)
    [#2570](https://github.com/Azure/PSRule.Rules.Azure/issues/2570)
    [#1772](https://github.com/Azure/PSRule.Rules.Azure/issues/1772)
- Engineering:
  - Updated resource providers and policy aliases.
    [#2579](https://github.com/Azure/PSRule.Rules.Azure/pull/2579)
  - Bump xunit to v2.6.2.
    [#2544](https://github.com/Azure/PSRule.Rules.Azure/pull/2544)
  - Bump xunit.runner.visualstudio to v2.5.4.
    [#2567](https://github.com/Azure/PSRule.Rules.Azure/pull/2567)
  - Bump Microsoft.SourceLink.GitHub to v8.0.0.
    [#2538](https://github.com/Azure/PSRule.Rules.Azure/pull/2538)
  - Bump BenchmarkDotNet.Diagnostics.Windows and BenchmarkDotNet to v0.13.11.
    [#2575](https://github.com/Azure/PSRule.Rules.Azure/pull/2575)
  - Bump Microsoft.CodeAnalysis.NetAnalyzers to v8.0.0.
    [#2568](https://github.com/Azure/PSRule.Rules.Azure/pull/2568)
  - Bump Microsoft.NET.Test.Sdk to v17.8.0.
    [#2527](https://github.com/Azure/PSRule.Rules.Azure/pull/2527)
- Bug fixes:
  - Fixed additional false positives of `Azure.Deployment.SecureParameter` by @BernieWhite.
    [#2556](https://github.com/Azure/PSRule.Rules.Azure/issues/2556)
  - Fixed expansion with sub-resource handling of deployments with duplicate resources by @BernieWhite.
    [#2564](https://github.com/Azure/PSRule.Rules.Azure/issues/2564)
  - Fixed dependency ordered is incorrect by @BernieWhite.
    [#2578](https://github.com/Azure/PSRule.Rules.Azure/issues/2578)

What's changed since pre-release v1.32.0-B0099:

- No additional changes.

## v1.32.0-B0099 (pre-release)

What's changed since pre-release v1.32.0-B0053:

- New features:
  - Added December 2023 baselines `Azure.GA_2023_12` and `Azure.Preview_2023_12` by @BernieWhite.
    [#2580](https://github.com/Azure/PSRule.Rules.Azure/issues/2580)
    - Includes rules released before or during December 2023.
    - Marked `Azure.GA_2023_09` and `Azure.Preview_2023_09` baselines as obsolete.
- Updated rules:
  - App Configuration:
    - Promoted `Azure.AppConfig.GeoReplica` to GA rule set by @BernieWhite.
      [#2592](https://github.com/Azure/PSRule.Rules.Azure/issues/2592)
  - API Management:
    - Promoted `Azure.APIM.DefenderCloud` to GA rule set by @BernieWhite.
      [#2591](https://github.com/Azure/PSRule.Rules.Azure/issues/2591)
  - Azure Kubernetes Service:
    - Updated `Azure.AKS.Version` to use latest stable version `1.27.7` by @BernieWhite.
      [#2581](https://github.com/Azure/PSRule.Rules.Azure/issues/2581)
  - Defender for Cloud:
    - Promoted `Azure.Defender.Api` to GA rule set by @BernieWhite.
      [#2591](https://github.com/Azure/PSRule.Rules.Azure/issues/2591)
- General improvements:
  - Improved reporting of null argument in length function by @BernieWhite.
    [#2597](https://github.com/Azure/PSRule.Rules.Azure/issues/2597)
- Engineering:
  - Updated resource providers and policy aliases.
    [#2579](https://github.com/Azure/PSRule.Rules.Azure/pull/2579)
  - Bump Microsoft.SourceLink.GitHub to v8.0.0.
    [#2538](https://github.com/Azure/PSRule.Rules.Azure/pull/2538)
  - Bump BenchmarkDotNet.Diagnostics.Windows and BenchmarkDotNet to v0.13.11.
    [#2575](https://github.com/Azure/PSRule.Rules.Azure/pull/2575)
  - Bump Microsoft.CodeAnalysis.NetAnalyzers to v8.0.0.
    [#2568](https://github.com/Azure/PSRule.Rules.Azure/pull/2568)

## v1.32.0-B0053 (pre-release)

What's changed since pre-release v1.32.0-B0021:

- Updated rules:
  - Network Interface:
    - Renamed NIC rules to reflect current usage by @BernieWhite.
      [#2574](https://github.com/Azure/PSRule.Rules.Azure/issues/2574)
      - Rename `Azure.VM.NICAttached` to `Azure.NIC.Attached`.
      - Rename `Azure.VM.NICName` to `Azure.NIC.Name`.
      - Rename `Azure.VM.UniqueDns` to `Azure.NIC.UniqueDns`.
      - Added aliases to reference the old names for suppression and exclusion.
    - Added support for private link services to `Azure.VM.NICAttached` by @BernieWhite.
      [#2563](https://github.com/Azure/PSRule.Rules.Azure/issues/2563)
- General improvements:
  - Quality updates to documentation by @BernieWhite.
    [#2570](https://github.com/Azure/PSRule.Rules.Azure/issues/2570)
    [#1772](https://github.com/Azure/PSRule.Rules.Azure/issues/1772)
- Engineering:
  - Bump xunit.runner.visualstudio to v2.5.4.
    [#2567](https://github.com/Azure/PSRule.Rules.Azure/pull/2567)
- Bug fixes:
  - Fixed dependency ordered is incorrect by @BernieWhite.
    [#2578](https://github.com/Azure/PSRule.Rules.Azure/issues/2578)

## v1.32.0-B0021 (pre-release)

What's changed since v1.31.3:

- General improvements:
  - Quality updates to documentation by @BernieWhite.
    [#2557](https://github.com/Azure/PSRule.Rules.Azure/issues/2557)
- Engineering:
  - Bump Microsoft.NET.Test.Sdk to v17.8.0.
    [#2527](https://github.com/Azure/PSRule.Rules.Azure/pull/2527)
  - Bump xunit to v2.6.2.
    [#2544](https://github.com/Azure/PSRule.Rules.Azure/pull/2544)
- Bug fixes:
  - Fixed additional false positives of `Azure.Deployment.SecureParameter` by @BernieWhite.
    [#2556](https://github.com/Azure/PSRule.Rules.Azure/issues/2556)
  - Fixed expansion with sub-resource handling of deployments with duplicate resources by @BernieWhite.
    [#2564](https://github.com/Azure/PSRule.Rules.Azure/issues/2564)

## v1.31.3

What's changed since v1.31.2:

- Bug fixes:
  - Fixed incorrect scope generated for subscription aliases by @BernieWhite.
    [#2545](https://github.com/Azure/PSRule.Rules.Azure/issues/2545)
  - Fixed null dereferenced properties in map lambda by @BernieWhite.
    [#2535](https://github.com/Azure/PSRule.Rules.Azure/issues/2535)
  - Fixed handling of for array index symbols by @BernieWhite.
    [#2548](https://github.com/Azure/PSRule.Rules.Azure/issues/2548)

## v1.31.2

What's changed since v1.31.1:

- Bug fixes:
  - Fixed nullable parameters with JValue null by @BernieWhite.
    [#2535](https://github.com/Azure/PSRule.Rules.Azure/issues/2535)

## v1.31.1

What's changed since v1.31.0:

- Bug fixes:
  - Fixed additional non-sensitive parameter name patterns by `Azure.Deployment.SecureParameter` by @BernieWhite.
    [#2528](https://github.com/Azure/PSRule.Rules.Azure/issues/2528)
    - Added support for configuration of the rule by setting `AZURE_DEPLOYMENT_NONSENSITIVE_PARAMETER_NAMES`.
  - Fixed incorrect handling of expressions with contains with JValue string by @BernieWhite.
    [#2531](https://github.com/Azure/PSRule.Rules.Azure/issues/2531)

## v1.31.0

What's changed since v1.30.3:

- New rules:
  - Deployment:
    - Check parameters potentially containing secure values by @BernieWhite.
      [#1476](https://github.com/Azure/PSRule.Rules.Azure/issues/1476)
  - Machine Learning:
    - Check compute instances are configured for an idle shutdown by @batemansogq.
      [#2484](https://github.com/Azure/PSRule.Rules.Azure/issues/2484)
    - Check workspace compute has local authentication disabled by @batemansogq.
      [#2484](https://github.com/Azure/PSRule.Rules.Azure/issues/2484)
    - Check workspace compute is connected to a VNET by @batemansogq.
      [#2484](https://github.com/Azure/PSRule.Rules.Azure/issues/2484)
    - Check public access to a workspace is disabled by @batemansogq.
      [#2484](https://github.com/Azure/PSRule.Rules.Azure/issues/2484)
    - Check workspaces use a user-assigned identity by @batemansogq.
      [#2484](https://github.com/Azure/PSRule.Rules.Azure/issues/2484)
- Engineering:
  - Bump development tools to .NET 7.0 SDK by @BernieWhite.
    [#1870](https://github.com/Azure/PSRule.Rules.Azure/issues/1870)
  - Bump BenchmarkDotNet to v0.13.10.
    [#2518](https://github.com/Azure/PSRule.Rules.Azure/pull/2518)
  - Bump BenchmarkDotNet.Diagnostics.Windows to v0.13.10.
    [#2508](https://github.com/Azure/PSRule.Rules.Azure/pull/2508)
  - Bump xunit to v2.6.1.
    [#2514](https://github.com/Azure/PSRule.Rules.Azure/pull/2514)
  - Bump xunit.runner.visualstudio to v2.5.3.
    [#2486](https://github.com/Azure/PSRule.Rules.Azure/pull/2486)
- Bug fixes:
  - Fixed dependency ordering with symbolic name by @BernieWhite.
    [#2505](https://github.com/Azure/PSRule.Rules.Azure/issues/2505)
  - Fixed nullable parameters for custom types by @BernieWhite.
    [#2489](https://github.com/Azure/PSRule.Rules.Azure/issues/2489)
  - Fixed API Connection might be missing dynamic properties by @BernieWhite.
    [#2424](https://github.com/Azure/PSRule.Rules.Azure/issues/2424)

What's changed since pre-release v1.31.0-B0048:

- No additional changes.

## v1.31.0-B0048 (pre-release)

What's changed since pre-release v1.31.0-B0020:

- Engineering:
  - Bump BenchmarkDotNet to v0.13.10.
    [#2518](https://github.com/Azure/PSRule.Rules.Azure/pull/2518)
  - Bump BenchmarkDotNet.Diagnostics.Windows to v0.13.10.
    [#2508](https://github.com/Azure/PSRule.Rules.Azure/pull/2508)
  - Bump xunit to v2.6.1.
    [#2514](https://github.com/Azure/PSRule.Rules.Azure/pull/2514)
  - Bump xunit.runner.visualstudio to v2.5.3.
    [#2486](https://github.com/Azure/PSRule.Rules.Azure/pull/2486)
- Bug fixes:
  - Fixed dependency ordering with symbolic name by @BernieWhite.
    [#2505](https://github.com/Azure/PSRule.Rules.Azure/issues/2505)
  - Fixed nullable parameters for custom types by @BernieWhite.
    [#2489](https://github.com/Azure/PSRule.Rules.Azure/issues/2489)
  - Fixed API Connection might be missing dynamic properties by @BernieWhite.
    [#2424](https://github.com/Azure/PSRule.Rules.Azure/issues/2424)

## v1.31.0-B0020 (pre-release)

What's changed since v1.30.3:

- New rules:
  - Deployment:
    - Check parameters potentially containing secure values by @BernieWhite.
      [#1476](https://github.com/Azure/PSRule.Rules.Azure/issues/1476)
  - Machine Learning:
    - Check compute instances are configured for an idle shutdown by @batemansogq.
      [#2484](https://github.com/Azure/PSRule.Rules.Azure/issues/2484)
    - Check workspace compute has local authentication disabled by @batemansogq.
      [#2484](https://github.com/Azure/PSRule.Rules.Azure/issues/2484)
    - Check workspace compute is connected to a VNET by @batemansogq.
      [#2484](https://github.com/Azure/PSRule.Rules.Azure/issues/2484)
    - Check public access to a workspace is disabled by @batemansogq.
      [#2484](https://github.com/Azure/PSRule.Rules.Azure/issues/2484)
    - Check workspaces use a user-assigned identity by @batemansogq.
      [#2484](https://github.com/Azure/PSRule.Rules.Azure/issues/2484)
- Engineering:
  - Bump development tools to .NET 7.0 SDK by @BernieWhite.
    [#1870](https://github.com/Azure/PSRule.Rules.Azure/issues/1870)
  - Bump BenchmarkDotNet to v0.13.9.
    [#2469](https://github.com/Azure/PSRule.Rules.Azure/pull/2469)
  - Bump BenchmarkDotNet.Diagnostics.Windows to v0.13.9.
    [#2470](https://github.com/Azure/PSRule.Rules.Azure/pull/2470)

## v1.30.3

What's changed since v1.30.2:

- Bug fixes:
  - Fixed nullable parameters for built-in types by @BernieWhite.
    [#2488](https://github.com/Azure/PSRule.Rules.Azure/issues/2488)

## v1.30.2

What's changed since v1.30.1:

- Bug fixes:
  - Fixed binding of results resourceId and resourceGroupName by @BernieWhite.
    [#2460](https://github.com/Azure/PSRule.Rules.Azure/issues/2460)

## v1.30.1

What's changed since v1.30.0:

- Bug fixes:
  - Fixed `Azure.Resource.AllowedRegions` which was failing when no allowed regions were configured by @BernieWhite.
    [#2461](https://github.com/Azure/PSRule.Rules.Azure/issues/2461)

## v1.30.0

What's changed since v1.29.0:

- New features:
  - Added September 2023 baselines `Azure.GA_2023_09` and `Azure.Preview_2023_09` by @BernieWhite.
    [#2451](https://github.com/Azure/PSRule.Rules.Azure/issues/2451)
    - Includes rules released before or during September 2023.
    - Marked `Azure.GA_2023_06` and `Azure.Preview_2023_06` baselines as obsolete.
- New rules:
  - Azure Database for MySQL:
    - Check that Azure AD-only authentication is configured for Azure Database for MySQL databases by @BenjaminEngeset.
      [#2227](https://github.com/Azure/PSRule.Rules.Azure/issues/2227)
  - Azure Firewall:
    - Check that Azure Firewall polices has configured threat intelligence-based filtering in `alert and deny` mode by @BenjaminEngeset.
      [#2354](https://github.com/Azure/PSRule.Rules.Azure/issues/2354)
  - Backup vault:
    - Check that immutability is configured for Backup vaults by @BenjaminEngeset.
      [#2387](https://github.com/Azure/PSRule.Rules.Azure/issues/2387)
  - Container App:
    - Check that Container Apps uses a supported API version by @BenjaminEngeset.
      [#2398](https://github.com/Azure/PSRule.Rules.Azure/issues/2398)
  - Container Registry:
    - Check that Container Registries restricts network access by @BenjaminEngeset.
      [#2423](https://github.com/Azure/PSRule.Rules.Azure/issues/2423)
    - Check that Container Registries disables anonymous pull access by @BenjaminEngeset.
      [#2422](https://github.com/Azure/PSRule.Rules.Azure/issues/2422)
  - Front Door:
    - Check that managed identity for Azure Front Door instances are configured by @BenjaminEngeset.
      [#2378](https://github.com/Azure/PSRule.Rules.Azure/issues/2378)
  - Public IP address:
    - Check that Public IP addresses uses Standard SKU by @BenjaminEngeset.
      [#2376](https://github.com/Azure/PSRule.Rules.Azure/issues/2376)
  - Recovery Services vault:
    - Check that immutability is configured for Recovery Services vaults by @BenjaminEngeset.
      [#2386](https://github.com/Azure/PSRule.Rules.Azure/issues/2386)
- Updated rules:
  - Azure Kubernetes Service:
    - Updated `Azure.AKS.Version` to use latest stable version `1.26.6` by @BernieWhite.
      [#2404](https://github.com/Azure/PSRule.Rules.Azure/issues/2404)
      - Use `AZURE_AKS_CLUSTER_MINIMUM_VERSION` to configure the minimum version of the cluster.
    - Promoted `Azure.AKS.LocalAccounts` to GA rule set by @BernieWhite.
      [#2448](https://github.com/Azure/PSRule.Rules.Azure/issues/2448)
  - Container App:
    - Promoted `Azure.ContainerApp.DisableAffinity` to GA rule set by @BernieWhite.
      [#2455](https://github.com/Azure/PSRule.Rules.Azure/issues/2455)
- General improvements:
  - **Important change:** Replaced the `Azure_AllowedRegions` option with `AZURE_RESOURCE_ALLOWED_LOCATIONS`.
    [#941](https://github.com/Azure/PSRule.Rules.Azure/issues/941)
    - For compatibility, if `Azure_AllowedRegions` is set it will be used instead of `AZURE_RESOURCE_ALLOWED_LOCATIONS`.
    - If only `AZURE_RESOURCE_ALLOWED_LOCATIONS` is set, this value will be used.
    - The default will be used neither options are configured.
    - If `Azure_AllowedRegions` is set a warning will be generated until the configuration is removed.
    - Support for `Azure_AllowedRegions` is deprecated and will be removed in v2.
    - See [upgrade notes][1] for details.
  - Add source link for rule in docs by @BernieWhite.
    [#2115](https://github.com/Azure/PSRule.Rules.Azure/issues/2115)
- Engineering:
  - Updated resource providers and policy aliases.
    [#2442](https://github.com/Azure/PSRule.Rules.Azure/pull/2442)
  - Bump xunit to v2.5.1.
    [#2436](https://github.com/Azure/PSRule.Rules.Azure/pull/2436)
  - Bump xunit.runner.visualstudio to v2.5.1.
    [#2435](https://github.com/Azure/PSRule.Rules.Azure/pull/2435)
  - Bump Microsoft.NET.Test.Sdk to v17.7.2.
    [#2407](https://github.com/Azure/PSRule.Rules.Azure/pull/2407)
  - Bump BenchmarkDotNet to v0.13.8.
    [#2425](https://github.com/Azure/PSRule.Rules.Azure/pull/2425)
  - Bump BenchmarkDotNet.Diagnostics.Windows to v0.13.8.
    [#2425](https://github.com/Azure/PSRule.Rules.Azure/pull/2425)
  - Bump Microsoft.CodeAnalysis.NetAnalyzers to v7.0.4.
    [#2405](https://github.com/Azure/PSRule.Rules.Azure/pull/2405)
- Bug fixes:
  - Fixed false positive with `Azure.Storage.SecureTransfer` on new API versions by @BernieWhite.
    [#2414](https://github.com/Azure/PSRule.Rules.Azure/issues/2414)
  - Fixed false positive with `Azure.VNET.LocalDNS` for DNS server addresses out of local scope by @BernieWhite.
    [#2370](https://github.com/Azure/PSRule.Rules.Azure/issues/2370)
    - This bug fix introduces a configuration option to flag when DNS from an Identity subscription is used.
    - Set `AZURE_VNET_DNS_WITH_IDENTITY` to `true` when using an Identity subscription for DNS.
  - Fixed non-resource group rule triggering for a resource group by @BernieWhite.
    [#2401](https://github.com/Azure/PSRule.Rules.Azure/issues/2401)
  - Fixed lambda map in map variable by @BernieWhite.
    [#2410](https://github.com/Azure/PSRule.Rules.Azure/issues/2410)
  - Fixed `Azure.AKS.Version` by excluding `node-image` channel by @BernieWhite.
    [#2446](https://github.com/Azure/PSRule.Rules.Azure/issues/2446)

What's changed since pre-release v1.30.0-B0127:

- No additional changes.

## v1.30.0-B0127 (pre-release)

What's changed since pre-release v1.30.0-B0080:

- New features:
  - Added September 2023 baselines `Azure.GA_2023_09` and `Azure.Preview_2023_09` by @BernieWhite.
    [#2451](https://github.com/Azure/PSRule.Rules.Azure/issues/2451)
    - Includes rules released before or during September 2023.
    - Marked `Azure.GA_2023_06` and `Azure.Preview_2023_06` baselines as obsolete.
- New rules:
  - Azure Container Registry:
    - Check that Container Registries restricts network access by @BenjaminEngeset.
      [#2423](https://github.com/Azure/PSRule.Rules.Azure/issues/2423)
    - Check that Container Registries disables anonymous pull access by @BenjaminEngeset.
      [#2422](https://github.com/Azure/PSRule.Rules.Azure/issues/2422)
- Updated rules:
  - Azure Kubernetes Service:
    - Updated `Azure.AKS.Version` to use latest stable version `1.26.6` by @BernieWhite.
      [#2404](https://github.com/Azure/PSRule.Rules.Azure/issues/2404)
      - Use `AZURE_AKS_CLUSTER_MINIMUM_VERSION` to configure the minimum version of the cluster.
    - Promoted `Azure.AKS.LocalAccounts` to GA rule set by @BernieWhite.
      [#2448](https://github.com/Azure/PSRule.Rules.Azure/issues/2448)
  - Container App:
    - Promoted `Azure.ContainerApp.DisableAffinity` to GA rule set by @BernieWhite.
      [#2455](https://github.com/Azure/PSRule.Rules.Azure/issues/2455)
- General improvements:
  - Add source link for rule in docs by @BernieWhite.
    [#2115](https://github.com/Azure/PSRule.Rules.Azure/issues/2115)
- Engineering:
  - Updated resource providers and policy aliases.
    [#2442](https://github.com/Azure/PSRule.Rules.Azure/pull/2442)
  - Bump xunit to v2.5.1.
    [#2436](https://github.com/Azure/PSRule.Rules.Azure/pull/2436)
  - Bump xunit.runner.visualstudio to v2.5.1.
    [#2435](https://github.com/Azure/PSRule.Rules.Azure/pull/2435)
- Bug fixes:
  - Fixed `Azure.AKS.Version` by excluding `node-image` channel by @BernieWhite.
    [#2446](https://github.com/Azure/PSRule.Rules.Azure/issues/2446)

## v1.30.0-B0080 (pre-release)

What's changed since pre-release v1.30.0-B0047:

- General improvements:
  - **Important change:** Replaced the `Azure_AllowedRegions` option with `AZURE_RESOURCE_ALLOWED_LOCATIONS`.
    [#941](https://github.com/Azure/PSRule.Rules.Azure/issues/941)
    - For compatibility, if `Azure_AllowedRegions` is set it will be used instead of `AZURE_RESOURCE_ALLOWED_LOCATIONS`.
    - If only `AZURE_RESOURCE_ALLOWED_LOCATIONS` is set, this value will be used.
    - The default will be used neither options are configured.
    - If `Azure_AllowedRegions` is set a warning will be generated until the configuration is removed.
    - Support for `Azure_AllowedRegions` is deprecated and will be removed in v2.
    - See [upgrade notes][1] for details.
- Engineering:
  - Bump Microsoft.NET.Test.Sdk to v17.7.2.
    [#2407](https://github.com/Azure/PSRule.Rules.Azure/pull/2407)
  - Bump BenchmarkDotNet to v0.13.8.
    [#2425](https://github.com/Azure/PSRule.Rules.Azure/pull/2425)
  - Bump BenchmarkDotNet.Diagnostics.Windows to v0.13.8.
    [#2425](https://github.com/Azure/PSRule.Rules.Azure/pull/2425)
- Bug fixes:
  - Fixed false positive with `Azure.Storage.SecureTransfer` on new API versions by @BernieWhite.
    [#2414](https://github.com/Azure/PSRule.Rules.Azure/issues/2414)
  - Fixed false positive with `Azure.VNET.LocalDNS` for DNS server addresses out of local scope by @BernieWhite.
    [#2370](https://github.com/Azure/PSRule.Rules.Azure/issues/2370)
    - This bug fix introduces a configuration option to flag when DNS from an Identity subscription is used.
    - Set `AZURE_VNET_DNS_WITH_IDENTITY` to `true` when using an Identity subscription for DNS.

## v1.30.0-B0047 (pre-release)

What's changed since pre-release v1.30.0-B0026:

- Engineering:
  - Bump Microsoft.CodeAnalysis.NetAnalyzers to v7.0.4.
    [#2405](https://github.com/Azure/PSRule.Rules.Azure/pull/2405)
- Bug fixes:
  - Fixed lambda map in map variable by @BernieWhite.
    [#2410](https://github.com/Azure/PSRule.Rules.Azure/issues/2410)

## v1.30.0-B0026 (pre-release)

What's changed since pre-release v1.30.0-B0011:

- New rules:
  - Container App:
    - Check that Container Apps uses a supported API version by @BenjaminEngeset.
      [#2398](https://github.com/Azure/PSRule.Rules.Azure/issues/2398)
- Bug fixes:
  - Fixed non-resource group rule triggering for a resource group by @BernieWhite.
    [#2401](https://github.com/Azure/PSRule.Rules.Azure/issues/2401)

## v1.30.0-B0011 (pre-release)

What's changed since v1.29.0:

- New rules:
  - Azure Database for MySQL:
    - Check that Azure AD-only authentication is configured for Azure Database for MySQL databases by @BenjaminEngeset.
      [#2227](https://github.com/Azure/PSRule.Rules.Azure/issues/2227)
  - Azure Firewall:
    - Check that Azure Firewall polices has configured threat intelligence-based filtering in `alert and deny` mode by @BenjaminEngeset.
      [#2354](https://github.com/Azure/PSRule.Rules.Azure/issues/2354)
  - Backup vault:
    - Check that immutability is configured for Backup vaults by @BenjaminEngeset.
      [#2387](https://github.com/Azure/PSRule.Rules.Azure/issues/2387)
  - Front Door:
    - Check that managed identity for Azure Front Door instances are configured by @BenjaminEngeset.
      [#2378](https://github.com/Azure/PSRule.Rules.Azure/issues/2378)
  - Public IP address:
    - Check that Public IP addresses uses Standard SKU by @BenjaminEngeset.
      [#2376](https://github.com/Azure/PSRule.Rules.Azure/issues/2376)
  - Recovery Services vault:
    - Check that immutability is configured for Recovery Services vaults by @BenjaminEngeset.
      [#2386](https://github.com/Azure/PSRule.Rules.Azure/issues/2386)
- Engineering:
  - Bump BenchmarkDotNet to v0.13.7.
    [#2385](https://github.com/Azure/PSRule.Rules.Azure/pull/2385)
  - Bump BenchmarkDotNet.Diagnostics.Windows to v0.13.7.
    [#2382](https://github.com/Azure/PSRule.Rules.Azure/pull/2382)
  - Bump Microsoft.NET.Test.Sdk to v17.7.1.
    [#2393](https://github.com/Azure/PSRule.Rules.Azure/pull/2393)

## v1.29.0

What's changed since v1.28.2:

- New rules:
  - Databricks:
    - Check that workspaces use secure cluster connectivity by @BernieWhite.
      [#2334](https://github.com/Azure/PSRule.Rules.Azure/issues/2334)
- General improvements:
  - Use policy definition name when generating a rule from it by @BernieWhite.
    [#1959](https://github.com/Azure/PSRule.Rules.Azure/issues/1959)
  - Added export in-flight data for Defender for Storage from Storage Accounts by @BernieWhite.
    [#2248](https://github.com/Azure/PSRule.Rules.Azure/issues/2248)
  - Added export in-flight data for Defender for APIs from API Management by @BernieWhite.
    [#2247](https://github.com/Azure/PSRule.Rules.Azure/issues/2247)
- Bug fixes:
  - Fixed policy expansion with unquoted field property by @BernieWhite.
    [#2352](https://github.com/Azure/PSRule.Rules.Azure/issues/2352)
  - Fixed array contains with JArray by @BernieWhite.
    [#2368](https://github.com/Azure/PSRule.Rules.Azure/issues/2368)
  - Fixed index out of bounds of array with first function on empty array by @BernieWhite.
    [#2372](https://github.com/Azure/PSRule.Rules.Azure/issues/2372)

What's changed since pre-release v1.29.0-B0062:

- No additional changes.

## v1.29.0-B0062 (pre-release)

What's changed since pre-release v1.29.0-B0036:

- Bug fixes:
  - Fixed array contains with JArray by @BernieWhite.
    [#2368](https://github.com/Azure/PSRule.Rules.Azure/issues/2368)
  - Fixed index out of bounds of array with first function on empty array by @BernieWhite.
    [#2372](https://github.com/Azure/PSRule.Rules.Azure/issues/2372)

## v1.29.0-B0036 (pre-release)

What's changed since pre-release v1.29.0-B0015:

- General improvements:
  - Added export in-flight data for Defender for Storage from Storage Accounts by @BernieWhite.
    [#2248](https://github.com/Azure/PSRule.Rules.Azure/issues/2248)
  - Added export in-flight data for Defender for APIs from API Management by @BernieWhite.
    [#2247](https://github.com/Azure/PSRule.Rules.Azure/issues/2247)

## v1.29.0-B0015 (pre-release)

What's changed since v1.28.2:

- New rules:
  - Databricks:
    - Check that workspaces use secure cluster connectivity by @BernieWhite.
      [#2334](https://github.com/Azure/PSRule.Rules.Azure/issues/2334)
- General improvements:
  - Use policy definition name when generating a rule from it by @BernieWhite.
    [#1959](https://github.com/Azure/PSRule.Rules.Azure/issues/1959)
- Bug fixes:
  - Fixed policy expansion with unquoted field property by @BernieWhite.
    [#2352](https://github.com/Azure/PSRule.Rules.Azure/issues/2352)

## v1.28.2

What's changed since v1.28.1:

- Bug fixes:
  - Fixed policy rules with no effect conditions are evaluated incorrectly by @BernieWhite.
    [#2346](https://github.com/Azure/PSRule.Rules.Azure/issues/2346)

## v1.28.1

What's changed since v1.28.0:

- Bug fixes:
  - Fixed `parseCidr` with `/32` is not valid by @BernieWhite.
    [#2336](https://github.com/Azure/PSRule.Rules.Azure/issues/2336)
  - Fixed mismatch of resource group type on policy as code rules by @BernieWhite.
    [#2338](https://github.com/Azure/PSRule.Rules.Azure/issues/2338)
  - Fixed length cannot be less than zero when converting policy to rules by @BernieWhite.
    [#1802](https://github.com/Azure/PSRule.Rules.Azure/issues/1802)
  - Fixed naming rules for MariaDB by @BernieWhite.
    [#2335](https://github.com/Azure/PSRule.Rules.Azure/issues/2335)
    - Updated `Azure.MariaDB.VNETRuleName` to allow for parent resources.
    - Updated `Azure.MariaDB.FirewallRuleName` to allow for parent resources.
  - Fixed network watcher existence check by @BernieWhite.
    [#2342](https://github.com/Azure/PSRule.Rules.Azure/issues/2342)

## v1.28.0

What's changed since v1.27.3:

- New features:
  - Added June 2023 baselines `Azure.GA_2023_06` and `Azure.Preview_2023_06` by @BernieWhite.
    [#2310](https://github.com/Azure/PSRule.Rules.Azure/issues/2310)
    - Includes rules released before or during June 2023.
    - Marked `Azure.GA_2023_03` and `Azure.Preview_2023_03` baselines as obsolete.
- New rules:
  - Azure Database for MySQL:
    - Check that Azure AD authentication is configured for Azure Database for MySQL databases by @BenjaminEngeset.
      [#2226](https://github.com/Azure/PSRule.Rules.Azure/issues/2226)
  - Azure Database for PostgreSQL:
    - Check that Azure AD-only authentication is configured for Azure Database for PostgreSQL databases by @BenjaminEngeset.
      [#2250](https://github.com/Azure/PSRule.Rules.Azure/issues/2250)
    - Check that Azure AD authentication is configured for Azure Database for PostgreSQL databases by @BenjaminEngeset.
      [#2249](https://github.com/Azure/PSRule.Rules.Azure/issues/2249)
- Removed rules:
  - Azure Kubernetes Service:
    - Removed `Azure.AKS.PodIdentity` as pod identities has been replaced by workload identities by @BernieWhite.
      [#2273](https://github.com/Azure/PSRule.Rules.Azure/issues/2273)
- General improvements:
  - Added support for safe dereference operator by @BernieWhite.
    [#2322](https://github.com/Azure/PSRule.Rules.Azure/issues/2322)
    - Added support for `tryGet` Bicep function.
  - Added support for Bicep CIDR functions by @BernieWhite.
    [#2279](https://github.com/Azure/PSRule.Rules.Azure/issues/2279)
    - Added support for `parseCidr`, `cidrSubnet`, and `cidrHost`.
  - Added support for `managementGroupResourceId` Bicep function by @BernieWhite.
    [#2294](https://github.com/Azure/PSRule.Rules.Azure/issues/2294)
- Engineering:
  - Bump PSRule to v2.9.0.
    [#2293](https://github.com/Azure/PSRule.Rules.Azure/pull/2293)
  - Updated resource providers and policy aliases.
    [#2261](https://github.com/Azure/PSRule.Rules.Azure/pull/2261)
  - Bump Microsoft.CodeAnalysis.NetAnalyzers to v7.0.3.
    [#2281](https://github.com/Azure/PSRule.Rules.Azure/pull/2281)
  - Bump Microsoft.NET.Test.Sdk to v17.6.3.
    [#2290](https://github.com/Azure/PSRule.Rules.Azure/pull/2290)
  - Bump coverlet.collector to v6.0.0.
    [#2232](https://github.com/Azure/PSRule.Rules.Azure/pull/2232)
  - Bump Az.Resources to v6.7.0.
    [#2274](https://github.com/Azure/PSRule.Rules.Azure/pull/2274)
  - Bump xunit to v2.5.0.
    [#2306](https://github.com/Azure/PSRule.Rules.Azure/pull/2306)
  - Bump xunit.runner.visualstudio to v2.5.0.
    [#2307](https://github.com/Azure/PSRule.Rules.Azure/pull/2307)
  - Bump BenchmarkDotNet to v0.13.6.
    [#2317](https://github.com/Azure/PSRule.Rules.Azure/pull/2317)
  - Bump BenchmarkDotNet.Diagnostics.Windows to v0.13.6.
    [#2318](https://github.com/Azure/PSRule.Rules.Azure/pull/2318)
- Bug fixes:
  - Fixed Redis firewall rules can not bind to start by @BernieWhite.
    [#2303](https://github.com/Azure/PSRule.Rules.Azure/issues/2303)
  - Fixed null condition handling by @BernieWhite.
    [#2316](https://github.com/Azure/PSRule.Rules.Azure/issues/2316)
  - Fixed reference expression in property name by @BernieWhite.
    [#2321](https://github.com/Azure/PSRule.Rules.Azure/issues/2321)
  - Fixed handling of nested mock objects by @BernieWhite.
    [#2325](https://github.com/Azure/PSRule.Rules.Azure/issues/2325)
  - Fixed late binding of `coalesce` function by @BernieWhite.
    [#2328](https://github.com/Azure/PSRule.Rules.Azure/issues/2328)
  - Fixed handling of JArray outputs with runtime values by @BernieWhite.
    [#2159](https://github.com/Azure/PSRule.Rules.Azure/issues/2159)

What's changed since pre-release v1.28.0-B0213:

- No additional changes.

## v1.28.0-B0213 (pre-release)

What's changed since pre-release v1.28.0-B0159:

- General improvements:
  - Added support for safe dereference operator by @BernieWhite.
    [#2322](https://github.com/Azure/PSRule.Rules.Azure/issues/2322)
    - Added support for `tryGet` Bicep function.
- Engineering:
  - Bump BenchmarkDotNet to v0.13.6.
    [#2317](https://github.com/Azure/PSRule.Rules.Azure/pull/2317)
  - Bump BenchmarkDotNet.Diagnostics.Windows to v0.13.6.
    [#2318](https://github.com/Azure/PSRule.Rules.Azure/pull/2318)
- Bug fixes:
  - Fixed null condition handling by @BernieWhite.
    [#2316](https://github.com/Azure/PSRule.Rules.Azure/issues/2316)
  - Fixed reference expression in property name by @BernieWhite.
    [#2321](https://github.com/Azure/PSRule.Rules.Azure/issues/2321)
  - Fixed handling of nested mock objects by @BernieWhite.
    [#2325](https://github.com/Azure/PSRule.Rules.Azure/issues/2325)
  - Fixed late binding of `coalesce` function by @BernieWhite.
    [#2328](https://github.com/Azure/PSRule.Rules.Azure/issues/2328)

## v1.28.0-B0159 (pre-release)

What's changed since pre-release v1.28.0-B0115:

- New features:
  - Added June 2023 baselines `Azure.GA_2023_06` and `Azure.Preview_2023_06` by @BernieWhite.
    [#2310](https://github.com/Azure/PSRule.Rules.Azure/issues/2310)
    - Includes rules released before or during June 2023.
    - Marked `Azure.GA_2023_03` and `Azure.Preview_2023_03` baselines as obsolete.
- Engineering:
  - Bump xunit to v2.5.0.
    [#2306](https://github.com/Azure/PSRule.Rules.Azure/pull/2306)
  - Bump xunit.runner.visualstudio to v2.5.0.
    [#2307](https://github.com/Azure/PSRule.Rules.Azure/pull/2307)
- Bug fixes:
  - Fixed Redis firewall rules can not bind to start by @BernieWhite.
    [#2303](https://github.com/Azure/PSRule.Rules.Azure/issues/2303)

## v1.28.0-B0115 (pre-release)

What's changed since pre-release v1.28.0-B0079:

- General improvements:
  - Added support for Bicep CIDR functions by @BernieWhite.
    [#2279](https://github.com/Azure/PSRule.Rules.Azure/issues/2279)
    - Added support for `parseCidr`, `cidrSubnet`, and `cidrHost`.

## v1.28.0-B0079 (pre-release)

What's changed since pre-release v1.28.0-B0045:

- General improvements:
  - Added support for `managementGroupResourceId` Bicep function by @BernieWhite.
    [#2294](https://github.com/Azure/PSRule.Rules.Azure/issues/2294)
- Engineering:
  - Bump PSRule to v2.9.0.
    [#2293](https://github.com/Azure/PSRule.Rules.Azure/pull/2293)
  - Bump Microsoft.CodeAnalysis.NetAnalyzers to v7.0.3.
    [#2281](https://github.com/Azure/PSRule.Rules.Azure/pull/2281)
  - Bump Microsoft.NET.Test.Sdk to v17.6.3.
    [#2290](https://github.com/Azure/PSRule.Rules.Azure/pull/2290)
  - Bump coverlet.collector to v6.0.0.
    [#2232](https://github.com/Azure/PSRule.Rules.Azure/pull/2232)
- Bug fixes:
  - Fixed handling of JArray outputs with runtime values by @BernieWhite.
    [#2159](https://github.com/Azure/PSRule.Rules.Azure/issues/2159)

## v1.28.0-B0045 (pre-release)

What's changed since pre-release v1.28.0-B0024:

- Removed rules:
  - Azure Kubernetes Service:
    - Removed `Azure.AKS.PodIdentity` as pod identities has been replaced by workload identities by @BernieWhite.
      [#2273](https://github.com/Azure/PSRule.Rules.Azure/issues/2273)
- Engineering:
  - Bump Microsoft.NET.Test.Sdk to v17.6.2.
    [#2266](https://github.com/Azure/PSRule.Rules.Azure/pull/2266)
  - Bump Az.Resources to v6.7.0.
    [#2274](https://github.com/Azure/PSRule.Rules.Azure/pull/2274)
- Bug fixes:
  - Fixed false positive of `IsolatedV2` with `Azure.AppService.MinPlan` by @BernieWhite.
    [#2277](https://github.com/Azure/PSRule.Rules.Azure/issues/2277)

## v1.28.0-B0024 (pre-release)

What's changed since pre-release v1.28.0-B0010:

- Bug fixes:
  - Fixed union function for merge of object properties by @BernieWhite.
    [#2264](https://github.com/Azure/PSRule.Rules.Azure/issues/2264)
  - Fixed length function counting properties in object by @BernieWhite.
    [#2263](https://github.com/Azure/PSRule.Rules.Azure/issues/2263)

## v1.28.0-B0010 (pre-release)

What's changed since v1.27.1:

- New rules:
  - Azure Database for MySQL:
    - Check that Azure AD authentication is configured for Azure Database for MySQL databases by @BenjaminEngeset.
      [#2226](https://github.com/Azure/PSRule.Rules.Azure/issues/2226)
  - Azure Database for PostgreSQL:
    - Check that Azure AD-only authentication is configured for Azure Database for PostgreSQL databases by @BenjaminEngeset.
      [#2250](https://github.com/Azure/PSRule.Rules.Azure/issues/2250)
    - Check that Azure AD authentication is configured for Azure Database for PostgreSQL databases by @BenjaminEngeset.
      [#2249](https://github.com/Azure/PSRule.Rules.Azure/issues/2249)
- Engineering:
  - Updated resource providers and policy aliases.
    [#2261](https://github.com/Azure/PSRule.Rules.Azure/pull/2261)
  - Bump Microsoft.NET.Test.Sdk to v17.6.1.
    [#2256](https://github.com/Azure/PSRule.Rules.Azure/pull/2256)

## v1.27.3

What's changed since v1.27.2:

- Bug fixes:
  - Fixed false positive of `IsolatedV2` with `Azure.AppService.MinPlan` by @BernieWhite.
    [#2277](https://github.com/Azure/PSRule.Rules.Azure/issues/2277)

## v1.27.2

What's changed since v1.27.1:

- Bug fixes:
  - Fixed union function for merge of object properties by @BernieWhite.
    [#2264](https://github.com/Azure/PSRule.Rules.Azure/issues/2264)
  - Fixed length function counting properties in object by @BernieWhite.
    [#2263](https://github.com/Azure/PSRule.Rules.Azure/issues/2263)

## v1.27.1

What's changed since v1.27.0:

- Bug fixes:
  - Fixed depends on ordering fails to expand deployment by @BernieWhite.
    [#2255](https://github.com/Azure/PSRule.Rules.Azure/issues/2255)

## v1.27.0

What's changed since v1.26.1:

- New features:
  - **Experimental:** Added support for expanding deployments from `.bicepparam` files by @BernieWhite.
    [#2132](https://github.com/Azure/PSRule.Rules.Azure/issues/2132)
    - See [Using Bicep source](https://aka.ms/ps-rule-azure/bicep) for details.
- New rules:
  - Application Gateway:
    - Check that Application Gateways uses a v2 SKU by @BenjaminEngeset.
      [#2185](https://github.com/Azure/PSRule.Rules.Azure/issues/2185)
  - API Management:
    - Check that APIs published in Azure API Management are on-boarded to Microsoft Defender for APIs by @BenjaminEngeset.
      [#2187](https://github.com/Azure/PSRule.Rules.Azure/issues/2187)
    - Check that base element for any policy element in a section is configured by @BenjaminEngeset.
      [#2072](https://github.com/Azure/PSRule.Rules.Azure/issues/2072)
  - Arc-enabled Kubernetes cluster:
    - Check that Microsoft Defender for Containers extension for Arc-enabled Kubernetes clusters is configured by @BenjaminEngeset.
      [#2124](https://github.com/Azure/PSRule.Rules.Azure/issues/2124)
  - Arc-enabled server:
    - Check that a maintenance configuration for Arc-enabled servers is associated by @BenjaminEngeset.
      [#2122](https://github.com/Azure/PSRule.Rules.Azure/issues/2122)
  - Container App:
    - Check that container apps has disabled session affinity to prevent unbalanced distribution by @BenjaminEngeset.
      [#2188](https://github.com/Azure/PSRule.Rules.Azure/issues/2188)
    - Check that container apps with IP ingress restrictions mode configured is set to allow for all rules defined by @BenjaminEngeset.
      [#2189](https://github.com/Azure/PSRule.Rules.Azure/issues/2189)
  - Cosmos DB:
    - Check that Cosmos DB accounts has enabled Microsoft Defender by @BenjaminEngeset.
      [#2203](https://github.com/Azure/PSRule.Rules.Azure/issues/2203)
  - Defender for Cloud:
    - Check that sensitive data threat detection in Microsoft Defender for Storage is enabled by @BenjaminEngeset.
      [#2207](https://github.com/Azure/PSRule.Rules.Azure/issues/2207)
    - Check that Malware Scanning in Microsoft Defender for Storage is enabled by @BenjaminEngeset.
      [#2206](https://github.com/Azure/PSRule.Rules.Azure/issues/2206)
    - Check that Microsoft Defender for APIs is enabled by @BenjaminEngeset.
      [#2186](https://github.com/Azure/PSRule.Rules.Azure/issues/2186)
    - Check that Microsoft Defender for Azure Cosmos DB is enabled by @BenjaminEngeset.
      [#2204](https://github.com/Azure/PSRule.Rules.Azure/issues/2204)
    - Check that Microsoft Defender for open-source relational databases is enabled by @BenjaminEngeset.
      [#1632](https://github.com/Azure/PSRule.Rules.Azure/issues/1632)
    - Check that Microsoft Defender Cloud Security Posture Management is using `Standard` plan by @BenjaminEngeset.
      [#2151](https://github.com/Azure/PSRule.Rules.Azure/issues/2151)
  - Key Vault:
    - Check that key vaults uses Azure RBAC as the authorization system for the data plane by @BenjaminEngeset.
      [#1916](https://github.com/Azure/PSRule.Rules.Azure/issues/1916)
  - Storage Account:
    - Check that Microsoft Defender for Storage is enabled for storage accounts by @BenjaminEngeset.
      [#2225](https://github.com/Azure/PSRule.Rules.Azure/issues/2225)
    - Check that sensitive data threat detection in Microsoft Defender for Storage is enabled for storage accounts by @BenjaminEngeset.
      [#2207](https://github.com/Azure/PSRule.Rules.Azure/issues/2207)
    - Check that Malware Scanning in Microsoft Defender for Storage is enabled for storage accounts by @BenjaminEngeset.
      [#2206](https://github.com/Azure/PSRule.Rules.Azure/issues/2206)
  - Virtual Machine:
    - Check that a maintenance configuration for virtual machines is associated by @BenjaminEngeset.
      [#2121](https://github.com/Azure/PSRule.Rules.Azure/issues/2121)
- General improvements:
  - Added support for Bicep symbolic names by @BernieWhite.
    [#2238](https://github.com/Azure/PSRule.Rules.Azure/issues/2238)
- Updated rules:
  - API Management:
    - Updated `Azure.APIM.EncryptValues` to check all API Management named values are encrypted with Key Vault secrets @BenjaminEngeset.
      [#2146](https://github.com/Azure/PSRule.Rules.Azure/issues/2146)
  - Container App:
    - Promoted `Azure.ContainerApp.Insecure` to GA rule set by @BernieWhite.
      [#2174](https://github.com/Azure/PSRule.Rules.Azure/issues/2174)
  - Defender for Cloud:
    - Check that Microsoft Defender for Storage v2 is enabled by @BenjaminEngeset.
      [#2205](https://github.com/Azure/PSRule.Rules.Azure/issues/2205)
- Engineering:
  - Bump Microsoft.NET.Test.Sdk to v17.6.0.
    [#2216](https://github.com/Azure/PSRule.Rules.Azure/pull/2216)
- Bug fixes:
  - Fixed ignoring Redis firewall rules when Redis is configured to allow private connectivity by @BenjaminEngeset.
    [#2171](https://github.com/Azure/PSRule.Rules.Azure/issues/2171)
  - Fixed left-side `or` function evaluation by @BernieWhite.
    [#2220](https://github.com/Azure/PSRule.Rules.Azure/issues/2220)
  - Fixed interdependent variable copy loop count by @BernieWhite.
    [#2221](https://github.com/Azure/PSRule.Rules.Azure/issues/2221)
  - Fixed handling of database name in `Azure.MariaDB.Database` by @BernieWhite.
    [#2191](https://github.com/Azure/PSRule.Rules.Azure/issues/2191)
  - Fixed typing error in `Azure.Defender.Api` documentation by @BenjaminEngeset.
    [#2209](https://github.com/Azure/PSRule.Rules.Azure/issues/2209)
  - Fixed `Azure.AKS.UptimeSLA` with new pricing by @BenjaminEngeset.
    [#2065](https://github.com/Azure/PSRule.Rules.Azure/issues/2065)
    [#2202](https://github.com/Azure/PSRule.Rules.Azure/issues/2202)
  - Fixed false positive on managed identity without space by @BernieWhite.
    [#2235](https://github.com/Azure/PSRule.Rules.Azure/issues/2235)
  - Fixed reference for runtime subnet ID property by @BernieWhite.
    [#2159](https://github.com/Azure/PSRule.Rules.Azure/issues/2159)

What's changed since pre-release v1.27.0-B0186:

- No additional changes.

## v1.27.0-B0186 (pre-release)

What's changed since pre-release v1.27.0-B0136:

- New rules:
  - API Management:
    - Check that APIs published in Azure API Management are on-boarded to Microsoft Defender for APIs by @BenjaminEngeset.
      [#2187](https://github.com/Azure/PSRule.Rules.Azure/issues/2187)
  - Key Vault:
    - Check that key vaults uses Azure RBAC as the authorization system for the data plane by @BenjaminEngeset.
      [#1916](https://github.com/Azure/PSRule.Rules.Azure/issues/1916)
  - Storage Account:
    - Check that Microsoft Defender for Storage is enabled for storage accounts by @BenjaminEngeset.
      [#2225](https://github.com/Azure/PSRule.Rules.Azure/issues/2225)
    - Check that sensitive data threat detection in Microsoft Defender for Storage is enabled for storage accounts by @BenjaminEngeset.
      [#2207](https://github.com/Azure/PSRule.Rules.Azure/issues/2207)

## v1.27.0-B0136 (pre-release)

What's changed since pre-release v1.27.0-B0091:

- New rules:
  - Defender for Cloud:
    - Check that sensitive data threat detection in Microsoft Defender for Storage is enabled by @BenjaminEngeset.
      [#2207](https://github.com/Azure/PSRule.Rules.Azure/issues/2207)
- General improvements:
  - Added support for Bicep symbolic names by @BernieWhite.
    [#2238](https://github.com/Azure/PSRule.Rules.Azure/issues/2238)
- Bug fixes:
  - Fixed false positive on managed identity without space by @BernieWhite.
    [#2235](https://github.com/Azure/PSRule.Rules.Azure/issues/2235)

## v1.27.0-B0091 (pre-release)

What's changed since pre-release v1.27.0-B0050:

- New features:
  - **Experimental:** Added support for expanding deployments from `.bicepparam` files by @BernieWhite.
    [#2132](https://github.com/Azure/PSRule.Rules.Azure/issues/2132)
    - See [Using Bicep source](https://aka.ms/ps-rule-azure/bicep) for details.
- New rules:
  - Storage Account:
    - Check that Malware Scanning in Microsoft Defender for Storage is enabled for storage accounts by @BenjaminEngeset.
  - Defender for Cloud:
    - Check that Malware Scanning in Microsoft Defender for Storage is enabled by @BenjaminEngeset.
      [#2206](https://github.com/Azure/PSRule.Rules.Azure/issues/2206)
- Bug fixes:
  - Fixed left-side `or` function evaluation by @BernieWhite.
    [#2220](https://github.com/Azure/PSRule.Rules.Azure/issues/2220)
  - Fixed interdependent variable copy loop count by @BernieWhite.
    [#2221](https://github.com/Azure/PSRule.Rules.Azure/issues/2221)

## v1.27.0-B0050 (pre-release)

What's changed since pre-release v1.27.0-B0015:

- New rules:
  - Application Gateway:
    - Check that Application Gateways uses a v2 SKU by @BenjaminEngeset.
      [#2185](https://github.com/Azure/PSRule.Rules.Azure/issues/2185)
  - Arc-enabled Kubernetes cluster:
    - Check that Microsoft Defender for Containers extension for Arc-enabled Kubernetes clusters is configured by @BenjaminEngeset.
      [#2124](https://github.com/Azure/PSRule.Rules.Azure/issues/2124)
  - Arc-enabled server:
    - Check that a maintenance configuration for Arc-enabled servers is associated by @BenjaminEngeset.
      [#2122](https://github.com/Azure/PSRule.Rules.Azure/issues/2122)
  - Container App:
    - Check that container apps has disabled session affinity to prevent unbalanced distribution by @BenjaminEngeset.
      [#2188](https://github.com/Azure/PSRule.Rules.Azure/issues/2188)
    - Check that container apps with IP ingress restrictions mode configured is set to allow for all rules defined by @BenjaminEngeset.
      [#2189](https://github.com/Azure/PSRule.Rules.Azure/issues/2189)
  - Cosmos DB:
    - Check that Cosmos DB accounts has enabled Microsoft Defender by @BenjaminEngeset.
      [#2203](https://github.com/Azure/PSRule.Rules.Azure/issues/2203)
  - Defender for Cloud:
    - Check that Microsoft Defender for APIs is enabled by @BenjaminEngeset.
      [#2186](https://github.com/Azure/PSRule.Rules.Azure/issues/2186)
    - Check that Microsoft Defender for Azure Cosmos DB is enabled by @BenjaminEngeset.
      [#2204](https://github.com/Azure/PSRule.Rules.Azure/issues/2204)
    - Check that Microsoft Defender for open-source relational databases is enabled by @BenjaminEngeset.
      [#1632](https://github.com/Azure/PSRule.Rules.Azure/issues/1632)
  - Virtual Machine:
    - Check that a maintenance configuration for virtual machines is associated by @BenjaminEngeset.
      [#2121](https://github.com/Azure/PSRule.Rules.Azure/issues/2121)
- Updated rules:
  - Defender for Cloud:
    - Check that Microsoft Defender for Storage v2 is enabled by @BenjaminEngeset.
      [#2205](https://github.com/Azure/PSRule.Rules.Azure/issues/2205)
- Engineering:
  - Bump Microsoft.NET.Test.Sdk to v17.6.0.
    [#2216](https://github.com/Azure/PSRule.Rules.Azure/pull/2216)
- Bug fixes:
  - Fixed handling of database name in `Azure.MariaDB.Database` by @BernieWhite.
    [#2191](https://github.com/Azure/PSRule.Rules.Azure/issues/2191)
  - Fixed typing error in `Azure.Defender.Api` documentation by @BenjaminEngeset.
    [#2209](https://github.com/Azure/PSRule.Rules.Azure/issues/2209)
  - Fixed `Azure.AKS.UptimeSLA` with new pricing by @BenjaminEngeset.
    [#2065](https://github.com/Azure/PSRule.Rules.Azure/issues/2065)
    [#2202](https://github.com/Azure/PSRule.Rules.Azure/issues/2202)

## v1.27.0-B0015 (pre-release)

What's changed since pre-release v1.27.0-B0003:

- New rules:
  - API Management:
    - Check that base element for any policy element in a section is configured by @BenjaminEngeset.
      [#2072](https://github.com/Azure/PSRule.Rules.Azure/issues/2072)
  - Defender for Cloud:
    - Check that Microsoft Defender Cloud Security Posture Management is using `Standard` plan by @BenjaminEngeset.
      [#2151](https://github.com/Azure/PSRule.Rules.Azure/issues/2151)
- Updated rules:
  - Container App:
    - Promoted `Azure.ContainerApp.Insecure` to GA rule set by @BernieWhite.
      [#2174](https://github.com/Azure/PSRule.Rules.Azure/issues/2174)
- Bug fixes:
  - Fixed ignoring Redis firewall rules when Redis is configured to allow private connectivity by @BenjaminEngeset.
    [#2171](https://github.com/Azure/PSRule.Rules.Azure/issues/2171)

## v1.27.0-B0003 (pre-release)

What's changed since v1.26.1:

- Updated rules:
  - API Management:
    - Updated `Azure.APIM.EncryptValues` to check all API Management named values are encrypted with Key Vault secrets @BenjaminEngeset.
      [#2146](https://github.com/Azure/PSRule.Rules.Azure/issues/2146)
- Bug fixes:
  - Fixed reference for runtime subnet ID property by @BernieWhite.
    [#2159](https://github.com/Azure/PSRule.Rules.Azure/issues/2159)

## v1.26.1

What's changed since v1.26.0:

- Bug fixes:
  - Fixed null union with first value being null by @BernieWhite.
    [#2075](https://github.com/Azure/PSRule.Rules.Azure/issues/2075)
  - Fixed `Azure.Resource.UseTags` for additional resources that don't support tags by @BernieWhite.
    [#2129](https://github.com/Azure/PSRule.Rules.Azure/issues/2129)

## v1.26.0

What's changed since v1.25.0:

- New features:
  - Added March 2023 baselines `Azure.GA_2023_03` and `Azure.Preview_2023_03` by @BernieWhite.
    [#2138](https://github.com/Azure/PSRule.Rules.Azure/issues/2138)
    - Includes rules released before or during March 2023.
    - Marked `Azure.GA_2022_12` and `Azure.Preview_2022_12` baselines as obsolete.
- New rules:
  - API Management:
    - Check that wildcard `*` for any configuration option in CORS policies settings is not in use by @BenjaminEngeset.
      [#2073](https://github.com/Azure/PSRule.Rules.Azure/issues/2073)
  - Azure Kubernetes Service:
    - Check that the Defender profile with Azure Kubernetes Service clusters are enabled by @BenjaminEngeset.
      [#2123](https://github.com/Azure/PSRule.Rules.Azure/issues/2123)
  - Container App:
    - Check that internal-only ingress for container apps are configured by @BenjaminEngeset.
      [#2098](https://github.com/Azure/PSRule.Rules.Azure/issues/2098)
    - Check that Azure File volumes for container apps are configured by @BenjaminEngeset.
      [#2101](https://github.com/Azure/PSRule.Rules.Azure/issues/2101)
    - Check that the names of container apps meets the naming requirements by @BenjaminEngeset.
      [#2094](https://github.com/Azure/PSRule.Rules.Azure/issues/2094)
    - Check that managed identity for container apps are configured by @BenjaminEngeset.
      [#2096](https://github.com/Azure/PSRule.Rules.Azure/issues/2096)
    - Check that public network access for container apps environments are disabled by @BenjaminEngeset.
      [#2098](https://github.com/Azure/PSRule.Rules.Azure/issues/2098)
  - Deployment:
    - Check that the names of nested deployments meets the naming requirements of deployments by @BenjaminEngeset.
      [#1915](https://github.com/Azure/PSRule.Rules.Azure/issues/1915)
  - IoT Hub:
    - Check IoT Hubs in supported regions only uses TLS 1.2 version by @BenjaminEngeset.
      [#1996](https://github.com/Azure/PSRule.Rules.Azure/issues/1996)
  - Service Bus:
    - Check namespaces audit diagnostic logs are enabled by @BenjaminEngeset.
      [#1862](https://github.com/Azure/PSRule.Rules.Azure/issues/1862)
  - SQL Database:
    - Check that Azure AD-only authentication is enabled by @BenjaminEngeset.
      [#2119](https://github.com/Azure/PSRule.Rules.Azure/issues/2119)
    - Check that Azure AD authentication is configured for SQL Managed Instances by @BenjaminEngeset.
      [#2117](https://github.com/Azure/PSRule.Rules.Azure/issues/2117)
  - SQL Managed Instance:
    - Check that managed identity for SQL Managed Instances are configured by @BenjaminEngeset.
      [#2120](https://github.com/Azure/PSRule.Rules.Azure/issues/2120)
    - Check that Azure AD-only authentication is enabled by @BenjaminEngeset.
      [#2118](https://github.com/Azure/PSRule.Rules.Azure/issues/2118)
- Updated rules:
  - Azure Kubernetes Service:
    - Updated `Azure.AKS.Version` to use latest stable version `1.25.6` by @BernieWhite.
      [#2136](https://github.com/Azure/PSRule.Rules.Azure/issues/2136)
      - Use `AZURE_AKS_CLUSTER_MINIMUM_VERSION` to configure the minimum version of the cluster.
- General improvements:
  - Added a selector for premium Service Bus namespaces by @BernieWhite.
    [#2091](https://github.com/Azure/PSRule.Rules.Azure/issues/2091)
  - Improved export of in-flight deeply nested API Management policies by @BernieWhite.
    [#2153](https://github.com/Azure/PSRule.Rules.Azure/issues/2153)
- Engineering:
  - Bump Microsoft.CodeAnalysis.NetAnalyzers to v7.0.1.
    [#2082](https://github.com/Azure/PSRule.Rules.Azure/pull/2082)
  - Bump Newtonsoft.Json to v13.0.3.
    [#2080](https://github.com/Azure/PSRule.Rules.Azure/pull/2080)
  - Updated resource providers and policy aliases.
    [#2144](https://github.com/Azure/PSRule.Rules.Azure/pull/2144)
  - Bump PSRule to v2.8.1.
    [#2155](https://github.com/Azure/PSRule.Rules.Azure/pull/2155)
  - Bump Az.Resources to v6.6.0.
    [#2155](https://github.com/Azure/PSRule.Rules.Azure/pull/2155)
  - Bump Pester to v5.4.1.
    [#2155](https://github.com/Azure/PSRule.Rules.Azure/pull/2155)
- Bug fixes:
  - Fixed dependency issue of deployments across resource group scopes by @BernieWhite.
    [#2111](https://github.com/Azure/PSRule.Rules.Azure/issues/2111)
  - Fixed false positive with `Azure.Deployment.Name` by @BernieWhite.
    [#2109](https://github.com/Azure/PSRule.Rules.Azure/issues/2109)
  - Fixed false positives for `Azure.AppService.AlwaysOn` with Functions and Workflows by @BernieWhite.
    [#943](https://github.com/Azure/PSRule.Rules.Azure/issues/943)

What's changed since pre-release v1.26.0-B0078:

- No additional changes.

## v1.26.0-B0078 (pre-release)

What's changed since pre-release v1.26.0-B0040:

- General improvements:
  - Improved export of in-flight deeply nested API Management policies by @BernieWhite.
    [#2153](https://github.com/Azure/PSRule.Rules.Azure/issues/2153)
- Engineering:
  - Updated resource providers and policy aliases.
    [#2144](https://github.com/Azure/PSRule.Rules.Azure/pull/2144)
  - Bump PSRule to v2.8.1.
    [#2155](https://github.com/Azure/PSRule.Rules.Azure/pull/2155)
  - Bump Az.Resources to v6.6.0.
    [#2155](https://github.com/Azure/PSRule.Rules.Azure/pull/2155)
  - Bump Pester to v5.4.1.
    [#2155](https://github.com/Azure/PSRule.Rules.Azure/pull/2155)
- Bug fixes:
  - Fixed false positives for `Azure.AppService.AlwaysOn` with Functions and Workflows by @BernieWhite.
    [#943](https://github.com/Azure/PSRule.Rules.Azure/issues/943)

## v1.26.0-B0040 (pre-release)

What's changed since pre-release v1.26.0-B0011:

- New features:
  - Added March 2023 baselines `Azure.GA_2023_03` and `Azure.Preview_2023_03` by @BernieWhite.
    [#2138](https://github.com/Azure/PSRule.Rules.Azure/issues/2138)
    - Includes rules released before or during March 2023.
    - Marked `Azure.GA_2022_12` and `Azure.Preview_2022_12` baselines as obsolete.
- New rules:
  - API Management:
    - Check that wildcard `*` for any configuration option in CORS policies settings is not in use by @BenjaminEngeset.
      [#2073](https://github.com/Azure/PSRule.Rules.Azure/issues/2073)
  - Azure Kubernetes Service:
    - Check that the Defender profile with Azure Kubernetes Service clusters are enabled by @BenjaminEngeset.
      [#2123](https://github.com/Azure/PSRule.Rules.Azure/issues/2123)
  - Container App:
    - Check that internal-only ingress for container apps are configured by @BenjaminEngeset.
      [#2098](https://github.com/Azure/PSRule.Rules.Azure/issues/2098)
    - Check that Azure File volumes for container apps are configured by @BenjaminEngeset.
      [#2101](https://github.com/Azure/PSRule.Rules.Azure/issues/2101)
  - SQL Database:
    - Check that Azure AD-only authentication is enabled by @BenjaminEngeset.
      [#2119](https://github.com/Azure/PSRule.Rules.Azure/issues/2119)
    - Check that Azure AD authentication is configured for SQL Managed Instances by @BenjaminEngeset.
      [#2117](https://github.com/Azure/PSRule.Rules.Azure/issues/2117)
  - SQL Managed Instance:
    - Check that managed identity for SQL Managed Instances are configured by @BenjaminEngeset.
      [#2120](https://github.com/Azure/PSRule.Rules.Azure/issues/2120)
    - Check that Azure AD-only authentication is enabled by @BenjaminEngeset.
      [#2118](https://github.com/Azure/PSRule.Rules.Azure/issues/2118)
- Updated rules:
  - Azure Kubernetes Service:
    - Updated `Azure.AKS.Version` to use latest stable version `1.25.6` by @BernieWhite.
      [#2136](https://github.com/Azure/PSRule.Rules.Azure/issues/2136)
      - Use `AZURE_AKS_CLUSTER_MINIMUM_VERSION` to configure the minimum version of the cluster.
- Bug fixes:
  - Fixed dependency issue of deployments across resource group scopes by @BernieWhite.
    [#2111](https://github.com/Azure/PSRule.Rules.Azure/issues/2111)
  - Fixed false positive with `Azure.Deployment.Name` by @BernieWhite.
    [#2109](https://github.com/Azure/PSRule.Rules.Azure/issues/2109)

## v1.26.0-B0011 (pre-release)

What's changed since v1.25.0:

- New rules:
  - Container App:
    - Check that the names of container apps meets the naming requirements by @BenjaminEngeset.
      [#2094](https://github.com/Azure/PSRule.Rules.Azure/issues/2094)
    - Check that managed identity for container apps are configured by @BenjaminEngeset.
      [#2096](https://github.com/Azure/PSRule.Rules.Azure/issues/2096)
    - Check that public network access for container apps environments are disabled by @BenjaminEngeset.
      [#2098](https://github.com/Azure/PSRule.Rules.Azure/issues/2098)
  - Deployment:
    - Check that the names of nested deployments meets the naming requirements of deployments by @BenjaminEngeset.
      [#1915](https://github.com/Azure/PSRule.Rules.Azure/issues/1915)
  - IoT Hub:
    - Check IoT Hubs in supported regions only uses TLS 1.2 version by @BenjaminEngeset.
      [#1996](https://github.com/Azure/PSRule.Rules.Azure/issues/1996)
  - Service Bus:
    - Check namespaces audit diagnostic logs are enabled by @BenjaminEngeset.
      [#1862](https://github.com/Azure/PSRule.Rules.Azure/issues/1862)
- General improvements:
  - Added a selector for premium Service Bus namespaces by @BernieWhite.
    [#2091](https://github.com/Azure/PSRule.Rules.Azure/issues/2091)
- Engineering:
  - Bump Microsoft.CodeAnalysis.NetAnalyzers to v7.0.1.
    [#2082](https://github.com/Azure/PSRule.Rules.Azure/pull/2082)
  - Bump Newtonsoft.Json to v13.0.3.
    [#2080](https://github.com/Azure/PSRule.Rules.Azure/pull/2080)

## v1.25.1

What's changed since v1.25.0:

- Bug fixes:
  - Fixed dependency issue of deployments across resource group scopes by @BernieWhite.
    [#2111](https://github.com/Azure/PSRule.Rules.Azure/issues/2111)

## v1.25.0

What's changed since v1.24.2:

- New features:
  - **Experimental:** Added `Azure.MCSB.v1` which include rules aligned to the Microsoft Cloud Security Benchmark by @BernieWhite.
    [#1634](https://github.com/Azure/PSRule.Rules.Azure/issues/1634)
- New rules:
  - Defender for Cloud:
    - Check Microsoft Defender for Key Vault is enabled by @BernieWhite.
      [#1632](https://github.com/Azure/PSRule.Rules.Azure/issues/1632)
    - Check Microsoft Defender for DNS is enabled by @BernieWhite.
      [#1632](https://github.com/Azure/PSRule.Rules.Azure/issues/1632)
    - Check Microsoft Defender for ARM is enabled by @BernieWhite.
      [#1632](https://github.com/Azure/PSRule.Rules.Azure/issues/1632)
  - Event Hub:
    - Check Event Hub namespaces only uses TLS 1.2 version by @BenjaminEngeset.
      [#1995](https://github.com/Azure/PSRule.Rules.Azure/issues/1995)
  - Key Vault:
    - Check if firewall is set to deny by @zilberd.
      [#2067](https://github.com/Azure/PSRule.Rules.Azure/issues/2067)
  - Virtual Machine:
    - Virtual machines should be fully deallocated and not stopped by @dcrreynolds.
      [#88](https://github.com/Azure/PSRule.Rules.Azure/issues/88)
- General improvements:
  - Added support for Bicep `toObject` function by @BernieWhite.
    [#2014](https://github.com/Azure/PSRule.Rules.Azure/issues/2014)
  - Added support for configuring a minimum version of Bicep by @BernieWhite.
    [#1935](https://github.com/Azure/PSRule.Rules.Azure/issues/1935)
    - Configure this option to increase the visibility of the version of the Bicep CLI used by PSRule for Azure.
    - Set `AZURE_BICEP_CHECK_TOOL` to `true` to check the Bicep CLI.
    - Set `AZURE_BICEP_MINIMUM_VERSION` to configure the minimum version.
    - If the Bicep CLI is not installed or the version is less than the minimum version an error will be reported.
    - By default, the minimum Bicep version defaults to `0.4.451`.
  - Added support for Bicep custom types by @BernieWhite.
    [#2026](https://github.com/Azure/PSRule.Rules.Azure/issues/2026)
- Engineering:
  - Bump BenchmarkDotNet to v0.13.5.
    [#2052](https://github.com/Azure/PSRule.Rules.Azure/pull/2052)
  - Bump BenchmarkDotNet.Diagnostics.Windows to v0.13.5.
    [#2052](https://github.com/Azure/PSRule.Rules.Azure/pull/2052)
  - Bump Microsoft.NET.Test.Sdk to v17.5.0.
    [#2055](https://github.com/Azure/PSRule.Rules.Azure/pull/2055)
  - Bump Az.Resources to v6.5.2.
    [#2037](https://github.com/Azure/PSRule.Rules.Azure/pull/2037)
  - Updated build to use GitHub Actions by @BernieWhite.
    [#1696](https://github.com/Azure/PSRule.Rules.Azure/issues/1696)
- Bug fixes:
  - Fixed SQL transparent data Encryption (TDE) works properly on all resources including exported resources by @zilberd.
    [#2059](https://github.com/Azure/PSRule.Rules.Azure/issues/2059)
  - Fixed cases of exit code 5 with path probing by @BernieWhite.
    [#1901](https://github.com/Azure/PSRule.Rules.Azure/issues/1901)

What's changed since pre-release v1.25.0-B0100:

- No additional changes.

## v1.25.0-B0138 (pre-release)

What's changed since pre-release v1.25.0-B0100:

- New rules:
  - Event Hub:
    - Check Event Hub namespaces only uses TLS 1.2 version by @BenjaminEngeset.
      [#1995](https://github.com/Azure/PSRule.Rules.Azure/issues/1995)

## v1.25.0-B0100 (pre-release)

What's changed since pre-release v1.25.0-B0065:

- New rules:
  - Key Vault:
    - Check if firewall is set to deny by @zilberd.
      [#2067](https://github.com/Azure/PSRule.Rules.Azure/issues/2067)

## v1.25.0-B0065 (pre-release)

What's changed since pre-release v1.25.0-B0035:

- General improvements:
  - Added support for Bicep `toObject` function by @BernieWhite.
    [#2014](https://github.com/Azure/PSRule.Rules.Azure/issues/2014)
- Engineering:
  - Bump BenchmarkDotNet to v0.13.5.
    [#2052](https://github.com/Azure/PSRule.Rules.Azure/pull/2052)
  - Bump BenchmarkDotNet.Diagnostics.Windows to v0.13.5.
    [#2052](https://github.com/Azure/PSRule.Rules.Azure/pull/2052)
  - Bump Microsoft.NET.Test.Sdk to v17.5.0.
    [#2055](https://github.com/Azure/PSRule.Rules.Azure/pull/2055)
- Bug fixes:
  - Fixed SQL transparent data Encryption (TDE) works properly on all resources including exported resources by @zilberd.
    [#2059](https://github.com/Azure/PSRule.Rules.Azure/issues/2059)

## v1.25.0-B0035 (pre-release)

What's changed since pre-release v1.25.0-B0013:

- New rules:
  - Defender for Cloud:
    - Check Microsoft Defender for Key Vault is enabled by @BernieWhite.
      [#1632](https://github.com/Azure/PSRule.Rules.Azure/issues/1632)
    - Check Microsoft Defender for DNS is enabled by @BernieWhite.
      [#1632](https://github.com/Azure/PSRule.Rules.Azure/issues/1632)
    - Check Microsoft Defender for ARM is enabled by @BernieWhite.
      [#1632](https://github.com/Azure/PSRule.Rules.Azure/issues/1632)
- General improvements:
  - Added support for configuring a minimum version of Bicep by @BernieWhite.
    [#1935](https://github.com/Azure/PSRule.Rules.Azure/issues/1935)
    - Configure this option to increase the visibility of the version of the Bicep CLI used by PSRule for Azure.
    - Set `AZURE_BICEP_CHECK_TOOL` to `true` to check the Bicep CLI.
    - Set `AZURE_BICEP_MINIMUM_VERSION` to configure the minimum version.
    - If the Bicep CLI is not installed or the version is less than the minimum version an error will be reported.
    - By default, the minimum Bicep version defaults to `0.4.451`.
- Engineering:
  - Bump Az.Resources to v6.5.2.
    [#2037](https://github.com/Azure/PSRule.Rules.Azure/pull/2037)
- Bug fixes:
  - Fixed cases of exit code 5 with path probing by @BernieWhite.
    [#1901](https://github.com/Azure/PSRule.Rules.Azure/issues/1901)

## v1.25.0-B0013 (pre-release)

What's changed since v1.24.2:

- New features:
  - **Experimental:** Added `Azure.MCSB.v1` which include rules aligned to the Microsoft Cloud Security Benchmark by @BernieWhite.
    [#1634](https://github.com/Azure/PSRule.Rules.Azure/issues/1634)
- New rules:
  - Virtual Machine:
    - Virtual machines should be fully deallocated and not stopped by @dcrreynolds.
      [#88](https://github.com/Azure/PSRule.Rules.Azure/issues/88)
- General improvements:
  - Added support for Bicep custom types by @BernieWhite.
    [#2026](https://github.com/Azure/PSRule.Rules.Azure/issues/2026)
- Engineering:
  - Updated build to use GitHub Actions by @BernieWhite.
    [#1696](https://github.com/Azure/PSRule.Rules.Azure/issues/1696)
  - Bump BenchmarkDotNet to v0.13.4.
    [#1992](https://github.com/Azure/PSRule.Rules.Azure/pull/1992)
  - Bump BenchmarkDotNet.Diagnostics.Windows to v0.13.4.
    [#1992](https://github.com/Azure/PSRule.Rules.Azure/pull/1992)

## v1.24.2

This is a republish of v1.24.1 to fix a release issue.
What's changed since v1.24.0:

- Bug fixes:
  - Fixed Bicep expand object or null by @BernieWhite.
    [#2021](https://github.com/Azure/PSRule.Rules.Azure/issues/2021)

## v1.24.1

What's changed since v1.24.0:

- Bug fixes:
  - Fixed Bicep expand object or null by @BernieWhite.
    [#2021](https://github.com/Azure/PSRule.Rules.Azure/issues/2021)

## v1.24.0

What's changed since v1.23.0:

- General improvements:
  - Updated `Export-AzRuleData` to improve export performance by @BernieWhite.
    [#1341](https://github.com/Azure/PSRule.Rules.Azure/issues/1341)
    - Removed `Az.Resources` dependency.
    - Added async threading for export concurrency.
    - Improved performance by using automatic look up of API versions by using provider cache.
  - Added support for Bicep lambda functions by @BernieWhite.
    [#1536](https://github.com/Azure/PSRule.Rules.Azure/issues/1536)
    - Bicep `filter`, `map`, `reduce`, and `sort` are supported.
    - Support for `flatten` was previously added in v1.23.0.
  - Added optimization for policy type conditions by @BernieWhite.
    [#1966](https://github.com/Azure/PSRule.Rules.Azure/issues/1966)
- Engineering:
  - Bump PSRule to v2.7.0.
    [#1973](https://github.com/Azure/PSRule.Rules.Azure/pull/1973)
  - Updated resource providers and policy aliases.
    [#1736](https://github.com/Azure/PSRule.Rules.Azure/pull/1736)
  - Bump Az.Resources to v6.5.1.
    [#1973](https://github.com/Azure/PSRule.Rules.Azure/pull/1973)
  - Bump Newtonsoft.Json to v13.0.2.
    [#1903](https://github.com/Azure/PSRule.Rules.Azure/pull/1903)
  - Bump Pester to v5.4.0.
    [#1994](https://github.com/Azure/PSRule.Rules.Azure/pull/1994)
- Bug fixes:
  - Fixed `Export-AzRuleData` may not export all data if throttled by @BernieWhite.
    [#1341](https://github.com/Azure/PSRule.Rules.Azure/issues/1341)
  - Fixed failed to expand nested deployment with runtime shallow parameter by @BernieWhite.
    [#2004](https://github.com/Azure/PSRule.Rules.Azure/issues/2004)
  - Fixed `apiVersion` comparison of `requestContext` by @BernieWhite.
    [#1654](https://github.com/Azure/PSRule.Rules.Azure/issues/1654)
  - Fixed simple cases for field type expressions by @BernieWhite.
    [#1323](https://github.com/Azure/PSRule.Rules.Azure/issues/1323)

What's changed since pre-release v1.24.0-B0035:

- No additional changes.

## v1.24.0-B0035 (pre-release)

What's changed since pre-release v1.24.0-B0013:

- General improvements:
  - Added support for Bicep lambda functions by @BernieWhite.
    [#1536](https://github.com/Azure/PSRule.Rules.Azure/issues/1536)
    - Bicep `filter`, `map`, `reduce`, and `sort` are supported.
    - Support for `flatten` was previously added in v1.23.0.
  - Added optimization for policy type conditions by @BernieWhite.
    [#1966](https://github.com/Azure/PSRule.Rules.Azure/issues/1966)
- Engineering:
  - Updated resource providers and policy aliases.
    [#1736](https://github.com/Azure/PSRule.Rules.Azure/pull/1736)
- Bug fixes:
  - Fixed failed to expand nested deployment with runtime shallow parameter by @BernieWhite.
    [#2004](https://github.com/Azure/PSRule.Rules.Azure/issues/2004)
  - Fixed `apiVersion` comparison of `requestContext` by @BernieWhite.
    [#1654](https://github.com/Azure/PSRule.Rules.Azure/issues/1654)
  - Fixed simple cases for field type expressions by @BernieWhite.
    [#1323](https://github.com/Azure/PSRule.Rules.Azure/issues/1323)

## v1.24.0-B0013 (pre-release)

What's changed since v1.23.0:

- General improvements:
  - Updated `Export-AzRuleData` to improve export performance by @BernieWhite.
    [#1341](https://github.com/Azure/PSRule.Rules.Azure/issues/1341)
    - Removed `Az.Resources` dependency.
    - Added async threading for export concurrency.
    - Improved performance by using automatic look up of API versions by using provider cache.
- Engineering:
  - Bump PSRule to v2.7.0.
    [#1973](https://github.com/Azure/PSRule.Rules.Azure/pull/1973)
  - Bump Az.Resources to v6.5.1.
    [#1973](https://github.com/Azure/PSRule.Rules.Azure/pull/1973)
  - Bump Newtonsoft.Json to v13.0.2.
    [#1903](https://github.com/Azure/PSRule.Rules.Azure/pull/1903)
  - Bump Pester to v5.4.0.
    [#1994](https://github.com/Azure/PSRule.Rules.Azure/pull/1994)
- Bug fixes:
  - Fixed `Export-AzRuleData` may not export all data if throttled by @BernieWhite.
    [#1341](https://github.com/Azure/PSRule.Rules.Azure/issues/1341)

## v1.23.0

What's changed since v1.22.2:

- New features:
  - Added December 2022 baselines `Azure.GA_2022_12` and `Azure.Preview_2022_12` by @BernieWhite.
    [#1961](https://github.com/Azure/PSRule.Rules.Azure/issues/1961)
    - Includes rules released before or during December 2022.
    - Marked `Azure.GA_2022_09` and `Azure.Preview_2022_09` baselines as obsolete.
- New rules:
  - API Management:
    - Check API management instances has multi-region deployment gateways enabled by @BenjaminEngeset.
      [#1910](https://github.com/Azure/PSRule.Rules.Azure/issues/1910)
  - Application Gateway:
    - Check Application Gateways names meet naming requirements by @BenjaminEngeset.
      [#1943](https://github.com/Azure/PSRule.Rules.Azure/issues/1943)
  - Azure Cache for Redis:
    - Check Azure Cache for Redis instances uses Redis 6 by @BenjaminEngeset.
      [#1077](https://github.com/Azure/PSRule.Rules.Azure/issues/1077)
  - Azure Database for MariaDB:
    - Check Azure Database for MariaDB servers limits the amount of firewall permitted IP addresses by @BenjaminEngeset.
      [#1856](https://github.com/Azure/PSRule.Rules.Azure/issues/1856)
    - Check Azure Database for MariaDB servers limits the amount of firewall rules allowed by @BenjaminEngeset.
      [#1855](https://github.com/Azure/PSRule.Rules.Azure/issues/1855)
    - Check Azure Database for MariaDB servers does not have Azure services bypassed on firewall by @BenjaminEngeset.
      [#1857](https://github.com/Azure/PSRule.Rules.Azure/issues/1857)
  - Bastion:
    - Check Bastion hosts names meet naming requirements by @BenjaminEngeset.
      [#1950](https://github.com/Azure/PSRule.Rules.Azure/issues/1950)
  - Recovery Services Vault:
    - Check Recovery Services vaults names meet naming requirements by @BenjaminEngeset.
      [#1953](https://github.com/Azure/PSRule.Rules.Azure/issues/1953)
  - Virtual Machine:
    - Check virtual machines has Azure Monitor Agent installed by @BenjaminEngeset.
      [#1868](https://github.com/Azure/PSRule.Rules.Azure/issues/1868)
  - Virtual Machine Scale Sets:
    - Check virtual machine scale sets has Azure Monitor Agent installed by @BenjaminEngeset.
      [#1867](https://github.com/Azure/PSRule.Rules.Azure/issues/1867)
- Updated rules:
  - Azure Kubernetes Service:
    - Updated `Azure.AKS.Version` to use latest stable version `1.25.4` by @BernieWhite.
      [#1960](https://github.com/Azure/PSRule.Rules.Azure/issues/1960)
      - Use `AZURE_AKS_CLUSTER_MINIMUM_VERSION` to configure the minimum version of the cluster.
- General improvements:
  - Improves handling for policy definition modes by using support tags selector by @BernieWhite.
    [#1946](https://github.com/Azure/PSRule.Rules.Azure/issues/1946)
  - Added support to export exemptions related to policy assignments by @BernieWhite.
    [#1888](https://github.com/Azure/PSRule.Rules.Azure/issues/1888)
  - Added support for Bicep `flatten` function by @BernieWhite.
    [#1536](https://github.com/Azure/PSRule.Rules.Azure/issues/1536)
- Engineering:
  - Bump Az.Resources to v6.5.0.
    [#1945](https://github.com/Azure/PSRule.Rules.Azure/pull/1945)
  - Bump Microsoft.NET.Test.Sdk v17.4.1.
    [#1964](https://github.com/Azure/PSRule.Rules.Azure/pull/1964)
- Bug fixes:
  - Fixed Azure.AKS.Version ignore clusters with auto-upgrade enabled by @BenjaminEngeset.
    [#1926](https://github.com/Azure/PSRule.Rules.Azure/issues/1926)

What's changed since pre-release v1.23.0-B0072:

- No additional changes.

## v1.23.0-B0072 (pre-release)

What's changed since pre-release v1.23.0-B0046:

- New features:
  - Added December 2022 baselines `Azure.GA_2022_12` and `Azure.Preview_2022_12` by @BernieWhite.
    [#1961](https://github.com/Azure/PSRule.Rules.Azure/issues/1961)
    - Includes rules released before or during December 2022.
    - Marked `Azure.GA_2022_09` and `Azure.Preview_2022_09` baselines as obsolete.
- Updated rules:
  - Azure Kubernetes Service:
    - Updated `Azure.AKS.Version` to use latest stable version `1.25.4` by @BernieWhite.
      [#1960](https://github.com/Azure/PSRule.Rules.Azure/issues/1960)
      - Use `AZURE_AKS_CLUSTER_MINIMUM_VERSION` to configure the minimum version of the cluster.
- General improvements:
  - Improves handling for policy definition modes by using support tags selector by @BernieWhite.
    [#1946](https://github.com/Azure/PSRule.Rules.Azure/issues/1946)
- Engineering:
  - Bump Microsoft.NET.Test.Sdk v17.4.1.
    [#1964](https://github.com/Azure/PSRule.Rules.Azure/pull/1964)

## v1.23.0-B0046 (pre-release)

What's changed since pre-release v1.23.0-B0025:

- New rules:
  - Bastion:
    - Check Bastion hosts names meet naming requirements by @BenjaminEngeset.
      [#1950](https://github.com/Azure/PSRule.Rules.Azure/issues/1950)
  - Recovery Services Vault:
    - Check Recovery Services vaults names meet naming requirements by @BenjaminEngeset.
      [#1953](https://github.com/Azure/PSRule.Rules.Azure/issues/1953)
- Bug fixes:
  - Fixed `Azure.Deployment.SecureValue` with `reference` function expression by @BernieWhite.
    [#1882](https://github.com/Azure/PSRule.Rules.Azure/issues/1882)

## v1.23.0-B0025 (pre-release)

What's changed since pre-release v1.23.0-B0009:

- New rules:
  - Application Gateway:
    - Check Application Gateways names meet naming requirements by @BenjaminEngeset.
      [#1943](https://github.com/Azure/PSRule.Rules.Azure/issues/1943)
  - Azure Cache for Redis:
    - Check Azure Cache for Redis instances uses Redis 6 by @BenjaminEngeset.
      [#1077](https://github.com/Azure/PSRule.Rules.Azure/issues/1077)
  - Virtual Machine Scale Sets:
    - Check virtual machine scale sets has Azure Monitor Agent installed by @BenjaminEngeset.
      [#1867](https://github.com/Azure/PSRule.Rules.Azure/issues/1867)
- General improvements:
  - Added support to export exemptions related to policy assignments by @BernieWhite.
    [#1888](https://github.com/Azure/PSRule.Rules.Azure/issues/1888)
  - Added support for Bicep `flatten` function by @BernieWhite.
    [#1536](https://github.com/Azure/PSRule.Rules.Azure/issues/1536)
- Engineering:
  - Bump Az.Resources to v6.5.0.
    [#1945](https://github.com/Azure/PSRule.Rules.Azure/pull/1945)

## v1.23.0-B0009 (pre-release)

What's changed since v1.22.1:

- New rules:
  - API Management:
    - Check API management instances has multi-region deployment gateways enabled by @BenjaminEngeset.
      [#1910](https://github.com/Azure/PSRule.Rules.Azure/issues/1910)
  - Azure Database for MariaDB:
    - Check Azure Database for MariaDB servers limits the amount of firewall permitted IP addresses by @BenjaminEngeset.
      [#1856](https://github.com/Azure/PSRule.Rules.Azure/issues/1856)
    - Check Azure Database for MariaDB servers limits the amount of firewall rules allowed by @BenjaminEngeset.
      [#1855](https://github.com/Azure/PSRule.Rules.Azure/issues/1855)
    - Check Azure Database for MariaDB servers does not have Azure services bypassed on firewall by @BenjaminEngeset.
      [#1857](https://github.com/Azure/PSRule.Rules.Azure/issues/1857)
  - Virtual Machine:
    - Check virtual machines has Azure Monitor Agent installed by @BenjaminEngeset.
      [#1868](https://github.com/Azure/PSRule.Rules.Azure/issues/1868)
- Bug fixes:
  - Fixed Azure.AKS.Version ignore clusters with auto-upgrade enabled by @BenjaminEngeset.
    [#1926](https://github.com/Azure/PSRule.Rules.Azure/issues/1926)

## v1.22.2

What's changed since v1.22.1:

- Bug fixes:
  - Fixed `Azure.Deployment.SecureValue` with `reference` function expression by @BernieWhite.
    [#1882](https://github.com/Azure/PSRule.Rules.Azure/issues/1882)

## v1.22.1

What's changed since v1.22.0:

- Bug fixes:
  - Fixed template parameter does not use the required format by @BernieWhite.
    [#1930](https://github.com/Azure/PSRule.Rules.Azure/issues/1930)

## v1.22.0

What's changed since v1.21.2:

- New rules:
  - API Management:
    - Check API management instances uses multi-region deployment by @BenjaminEngeset.
      [#1030](https://github.com/Azure/PSRule.Rules.Azure/issues/1030)
    - Check api management instances limits control plane API calls to apim with version `'2021-08-01'` or newer by @BenjaminEngeset.
      [#1819](https://github.com/Azure/PSRule.Rules.Azure/issues/1819)
  - App Service Environment:
    - Check app service environments uses version 3 (ASEv3) instead of classic version 1 (ASEv1) and version 2 (ASEv2) by @BenjaminEngeset.
      [#1805](https://github.com/Azure/PSRule.Rules.Azure/issues/1805)
  - Azure Database for MariaDB:
    - Check Azure Database for MariaDB servers, databases, firewall rules and VNET rules names meet naming requirements by @BenjaminEngeset.
      [#1854](https://github.com/Azure/PSRule.Rules.Azure/issues/1854)
    - Check Azure Database for MariaDB servers only uses TLS 1.2 version by @BenjaminEngeset.
      [#1853](https://github.com/Azure/PSRule.Rules.Azure/issues/1853)
    - Check Azure Database for MariaDB servers only accept encrypted connections by @BenjaminEngeset.
      [#1852](https://github.com/Azure/PSRule.Rules.Azure/issues/1852)
    - Check Azure Database for MariaDB servers have Microsoft Defender configured by @BenjaminEngeset.
      [#1850](https://github.com/Azure/PSRule.Rules.Azure/issues/1850)
    - Check Azure Database for MariaDB servers have geo-redundant backup configured by @BenjaminEngeset.
      [#1848](https://github.com/Azure/PSRule.Rules.Azure/issues/1848)
  - Azure Database for PostgreSQL:
    - Check Azure Database for PostgreSQL servers have Microsoft Defender configured by @BenjaminEngeset.
      [#286](https://github.com/Azure/PSRule.Rules.Azure/issues/286)
    - Check Azure Database for PostgreSQL servers have geo-redundant backup configured by @BenjaminEngeset.
      [#285](https://github.com/Azure/PSRule.Rules.Azure/issues/285)
  - Azure Database for MySQL:
    - Check Azure Database for MySQL servers have Microsoft Defender configured by @BenjaminEngeset.
      [#287](https://github.com/Azure/PSRule.Rules.Azure/issues/287)
    - Check Azure Database for MySQL servers uses the flexible deployment model by @BenjaminEngeset.
      [#1841](https://github.com/Azure/PSRule.Rules.Azure/issues/1841)
    - Check Azure Database for MySQL Flexible Servers have geo-redundant backup configured by @BenjaminEngeset.
      [#1840](https://github.com/Azure/PSRule.Rules.Azure/issues/1840)
    - Check Azure Database for MySQL servers have geo-redundant backup configured by @BenjaminEngeset.
      [#284](https://github.com/Azure/PSRule.Rules.Azure/issues/284)
  - Azure Resource Deployments:
    - Check for nested deployment that are scoped to `outer` and passing secure values by @ms-sambell.
      [#1475](https://github.com/Azure/PSRule.Rules.Azure/issues/1475)
    - Check custom script extension uses protected settings for secure values by @ms-sambell.
      [#1478](https://github.com/Azure/PSRule.Rules.Azure/issues/1478)
  - Front Door:
    - Check front door uses caching by @BenjaminEngeset.
      [#548](https://github.com/Azure/PSRule.Rules.Azure/issues/548)
  - Virtual Machine:
    - Check virtual machines running SQL Server uses Premium disks or above by @BenjaminEngeset.
      [#9](https://github.com/Azure/PSRule.Rules.Azure/issues/9)
  - Virtual Network:
    - Check VNETs with a GatewaySubnet also has an AzureFirewallSubnet by @BernieWhite.
      [#875](https://github.com/Azure/PSRule.Rules.Azure/issues/875)
- General improvements:
  - Added debug logging improvements for Bicep expansion by @BernieWhite.
    [#1901](https://github.com/Azure/PSRule.Rules.Azure/issues/1901)
- Engineering:
  - Bump PSRule to v2.6.0.
    [#1883](https://github.com/Azure/PSRule.Rules.Azure/pull/1883)
  - Bump Az.Resources to v6.4.1.
    [#1883](https://github.com/Azure/PSRule.Rules.Azure/pull/1883)
  - Bump Microsoft.NET.Test.Sdk to v17.4.0
    [#1838](https://github.com/Azure/PSRule.Rules.Azure/pull/1838)
  - Bump coverlet.collector to v3.2.0.
    [#1814](https://github.com/Azure/PSRule.Rules.Azure/pull/1814)
- Bug fixes:
  - Fixed ref and name duplicated by @BernieWhite.
    [#1876](https://github.com/Azure/PSRule.Rules.Azure/issues/1876)
  - Fixed an item with the same key for parameters by @BernieWhite
    [#1871](https://github.com/Azure/PSRule.Rules.Azure/issues/1871)
  - Fixed policy parse of `requestContext` function by @BernieWhite.
    [#1654](https://github.com/Azure/PSRule.Rules.Azure/issues/1654)
  - Fixed handling of policy type field by @BernieWhite.
    [#1323](https://github.com/Azure/PSRule.Rules.Azure/issues/1323)
  - Fixed `Azure.AppService.WebProbe` with non-boolean value set by @BernieWhite.
    [#1906](https://github.com/Azure/PSRule.Rules.Azure/issues/1906)
  - Fixed managed identity flagged as secret by `Azure.Deployment.OutputSecretValue` by @BernieWhite.
    [#1826](https://github.com/Azure/PSRule.Rules.Azure/issues/1826)
    [#1886](https://github.com/Azure/PSRule.Rules.Azure/issues/1886)
  - Fixed missing support for diagnostic settings category groups by @BenjaminEngeset.
    [#1873](https://github.com/Azure/PSRule.Rules.Azure/issues/1873)

What's changed since pre-release v1.22.0-B0203:

- No additional changes.

## v1.22.0-B0203 (pre-release)

What's changed since pre-release v1.22.0-B0153:

- General improvements:
  - Added debug logging improvements for Bicep expansion by @BernieWhite.
    [#1901](https://github.com/Azure/PSRule.Rules.Azure/issues/1901)
- Bug fixes:
  - Fixed `Azure.AppService.WebProbe` with non-boolean value set by @BernieWhite.
    [#1906](https://github.com/Azure/PSRule.Rules.Azure/issues/1906)

## v1.22.0-B0153 (pre-release)

What's changed since pre-release v1.22.0-B0106:

- Bug fixes:
  - Fixed managed identity flagged as secret by `Azure.Deployment.OutputSecretValue` by @BernieWhite.
    [#1826](https://github.com/Azure/PSRule.Rules.Azure/issues/1826)
    [#1886](https://github.com/Azure/PSRule.Rules.Azure/issues/1886)

## v1.22.0-B0106 (pre-release)

What's changed since pre-release v1.22.0-B0062:

- New rules:
  - API Management:
    - Check API management instances uses multi-region deployment by @BenjaminEngeset.
      [#1030](https://github.com/Azure/PSRule.Rules.Azure/issues/1030)
  - Azure Database for MariaDB:
    - Check Azure Database for MariaDB servers, databases, firewall rules and VNET rules names meet naming requirements by @BenjaminEngeset.
      [#1854](https://github.com/Azure/PSRule.Rules.Azure/issues/1854)
- Engineering:
  - Bump PSRule to v2.6.0.
    [#1883](https://github.com/Azure/PSRule.Rules.Azure/pull/1883)
  - Bump Az.Resources to v6.4.1.
    [#1883](https://github.com/Azure/PSRule.Rules.Azure/pull/1883)
- Bug fixes:
  - Fixed ref and name duplicated by @BernieWhite.
    [#1876](https://github.com/Azure/PSRule.Rules.Azure/issues/1876)
  - Fixed an item with the same key for parameters by @BernieWhite
    [#1871](https://github.com/Azure/PSRule.Rules.Azure/issues/1871)
  - Fixed policy parse of `requestContext` function by @BernieWhite.
    [#1654](https://github.com/Azure/PSRule.Rules.Azure/issues/1654)
  - Fixed handling of policy type field by @BernieWhite.
    [#1323](https://github.com/Azure/PSRule.Rules.Azure/issues/1323)

## v1.22.0-B0062 (pre-release)

What's changed since pre-release v1.22.0-B0026:

- New rules:
  - Azure Database for MariaDB:
    - Check Azure Database for MariaDB servers only uses TLS 1.2 version by @BenjaminEngeset.
      [#1853](https://github.com/Azure/PSRule.Rules.Azure/issues/1853)
    - Check Azure Database for MariaDB servers only accept encrypted connections by @BenjaminEngeset.
      [#1852](https://github.com/Azure/PSRule.Rules.Azure/issues/1852)
    - Check Azure Database for MariaDB servers have Microsoft Defender configured by @BenjaminEngeset.
      [#1850](https://github.com/Azure/PSRule.Rules.Azure/issues/1850)
    - Check Azure Database for MariaDB servers have geo-redundant backup configured by @BenjaminEngeset.
      [#1848](https://github.com/Azure/PSRule.Rules.Azure/issues/1848)
  - Azure Database for PostgreSQL:
    - Check Azure Database for PostgreSQL servers have Microsoft Defender configured by @BenjaminEngeset.
      [#286](https://github.com/Azure/PSRule.Rules.Azure/issues/286)
    - Check Azure Database for PostgreSQL servers have geo-redundant backup configured by @BenjaminEngeset.
      [#285](https://github.com/Azure/PSRule.Rules.Azure/issues/285)
  - Azure Database for MySQL:
    - Check Azure Database for MySQL servers have Microsoft Defender configured by @BenjaminEngeset.
      [#287](https://github.com/Azure/PSRule.Rules.Azure/issues/287)
    - Check Azure Database for MySQL servers uses the flexible deployment model by @BenjaminEngeset.
      [#1841](https://github.com/Azure/PSRule.Rules.Azure/issues/1841)
    - Check Azure Database for MySQL Flexible Servers have geo-redundant backup configured by @BenjaminEngeset.
      [#1840](https://github.com/Azure/PSRule.Rules.Azure/issues/1840)
    - Check Azure Database for MySQL servers have geo-redundant backup configured by @BenjaminEngeset.
      [#284](https://github.com/Azure/PSRule.Rules.Azure/issues/284)
  - Azure Resource Deployments:
    - Check for nested deployment that are scoped to `outer` and passing secure values by @ms-sambell.
      [#1475](https://github.com/Azure/PSRule.Rules.Azure/issues/1475)
    - Check custom script extension uses protected settings for secure values by @ms-sambell.
      [#1478](https://github.com/Azure/PSRule.Rules.Azure/issues/1478)
  - Virtual Machine:
    - Check virtual machines running SQL Server uses Premium disks or above by @BenjaminEngeset.
      [#9](https://github.com/Azure/PSRule.Rules.Azure/issues/9)
- Engineering:
  - Bump Microsoft.NET.Test.Sdk to v17.4.0
    [#1838](https://github.com/Azure/PSRule.Rules.Azure/pull/1838)
  - Bump coverlet.collector to v3.2.0.
    [#1814](https://github.com/Azure/PSRule.Rules.Azure/pull/1814)
- Bug fixes:
  - Fixed missing support for diagnostic settings category groups by @BenjaminEngeset.
    [#1873](https://github.com/Azure/PSRule.Rules.Azure/issues/1873)

## v1.22.0-B0026 (pre-release)

What's changed since pre-release v1.22.0-B0011:

- New rules:
  - API Management:
    - Check api management instances limits control plane API calls to apim with version `'2021-08-01'` or newer by @BenjaminEngeset.
      [#1819](https://github.com/Azure/PSRule.Rules.Azure/issues/1819)
- Engineering:
  - Bump Az.Resources to v6.4.0.
    [#1829](https://github.com/Azure/PSRule.Rules.Azure/pull/1829)
- Bug fixes:
  - Fixed non-Linux VM images flagged as Linux by @BernieWhite.
    [#1825](https://github.com/Azure/PSRule.Rules.Azure/issues/1825)
  - Fixed failed to expand with last function on runtime property by @BernieWhite.
    [#1830](https://github.com/Azure/PSRule.Rules.Azure/issues/1830)

## v1.22.0-B0011 (pre-release)

What's changed since v1.21.0:

- New rules:
  - App Service Environment:
    - Check app service environments uses version 3 (ASEv3) instead of classic version 1 (ASEv1) and version 2 (ASEv2) by @BenjaminEngeset.
      [#1805](https://github.com/Azure/PSRule.Rules.Azure/issues/1805)
  - Front Door:
    - Check front door uses caching by @BenjaminEngeset.
      [#548](https://github.com/Azure/PSRule.Rules.Azure/issues/548)
  - Virtual Network:
    - Check VNETs with a GatewaySubnet also has an AzureFirewallSubnet by @BernieWhite.
      [#875](https://github.com/Azure/PSRule.Rules.Azure/issues/875)

## v1.21.2

What's changed since v1.21.1:

- Bug fixes:
  - Fixed non-Linux VM images flagged as Linux by @BernieWhite.
    [#1825](https://github.com/Azure/PSRule.Rules.Azure/issues/1825)
  - Fixed failed to expand with last function on runtime property by @BernieWhite.
    [#1830](https://github.com/Azure/PSRule.Rules.Azure/issues/1830)

## v1.21.1

What's changed since v1.21.0:

- Bug fixes:
  - Fixed multiple nested parameter loops returns stack empty exception by @BernieWhite.
    [#1811](https://github.com/Azure/PSRule.Rules.Azure/issues/1811)
  - Fixed `Azure.ACR.ContentTrust` when customer managed keys are enabled by @BernieWhite.
    [#1810](https://github.com/Azure/PSRule.Rules.Azure/issues/1810)

## v1.21.0

What's changed since v1.20.2:

- New features:
  - Mapping of Azure Security Benchmark v3 to security rules by @jagoodwin.
    [#1610](https://github.com/Azure/PSRule.Rules.Azure/issues/1610)
- New rules:
  - Deployment:
    - Check sensitive resource values use secure parameters by @VeraBE @BernieWhite.
      [#1773](https://github.com/Azure/PSRule.Rules.Azure/issues/1773)
  - Service Bus:
    - Check service bus namespaces uses TLS 1.2 version by @BenjaminEngeset.
      [#1777](https://github.com/Azure/PSRule.Rules.Azure/issues/1777)
  - Virtual Machine:
    - Check virtual machines uses Azure Monitor Agent instead of old legacy Log Analytics Agent by @BenjaminEngeset.
      [#1792](https://github.com/Azure/PSRule.Rules.Azure/issues/1792)
  - Virtual Machine Scale Sets:
    - Check virtual machine scale sets uses Azure Monitor Agent instead of old legacy Log Analytics Agent by @BenjaminEngeset.
      [#1792](https://github.com/Azure/PSRule.Rules.Azure/issues/1792)
  - Virtual Network:
    - Check VNETs with a GatewaySubnet also has a AzureBastionSubnet by @BenjaminEngeset.
      [#1761](https://github.com/Azure/PSRule.Rules.Azure/issues/1761)
- General improvements:
  - Added built-in list of ignored policy definitions by @BernieWhite.
    [#1730](https://github.com/Azure/PSRule.Rules.Azure/issues/1730)
    - To ignore additional policy definitions, use the `AZURE_POLICY_IGNORE_LIST` configuration option.
- Engineering:
  - Bump PSRule to v2.5.3.
    [#1800](https://github.com/Azure/PSRule.Rules.Azure/pull/1800)
  - Bump Az.Resources to v6.3.1.
    [#1800](https://github.com/Azure/PSRule.Rules.Azure/pull/1800)

What's changed since pre-release v1.21.0-B0050:

- No additional changes.

## v1.21.0-B0050 (pre-release)

What's changed since pre-release v1.21.0-B0027:

- New rules:
  - Virtual Machine:
    - Check virtual machines uses Azure Monitor Agent instead of old legacy Log Analytics Agent by @BenjaminEngeset.
      [#1792](https://github.com/Azure/PSRule.Rules.Azure/issues/1792)
  - Virtual Machine Scale Sets:
    - Check virtual machine scale sets uses Azure Monitor Agent instead of old legacy Log Analytics Agent by @BenjaminEngeset.
      [#1792](https://github.com/Azure/PSRule.Rules.Azure/issues/1792)
- Engineering:
  - Bump PSRule to v2.5.3.
    [#1800](https://github.com/Azure/PSRule.Rules.Azure/pull/1800)
  - Bump Az.Resources to v6.3.1.
    [#1800](https://github.com/Azure/PSRule.Rules.Azure/pull/1800)
- Bug fixes:
  - Fixed contains function unable to match array by @BernieWhite.
    [#1793](https://github.com/Azure/PSRule.Rules.Azure/issues/1793)

## v1.21.0-B0027 (pre-release)

What's changed since pre-release v1.21.0-B0011:

- New rules:
  - Deployment:
    - Check sensitive resource values use secure parameters by @VeraBE @BernieWhite.
      [#1773](https://github.com/Azure/PSRule.Rules.Azure/issues/1773)
  - Service Bus:
    - Check service bus namespaces uses TLS 1.2 version by @BenjaminEngeset.
      [#1777](https://github.com/Azure/PSRule.Rules.Azure/issues/1777)

## v1.21.0-B0011 (pre-release)

What's changed since v1.20.1:

- New features:
  - Mapping of Azure Security Benchmark v3 to security rules by @jagoodwin.
    [#1610](https://github.com/Azure/PSRule.Rules.Azure/issues/1610)
- New rules:
  - Virtual Network:
    - Check VNETs with a GatewaySubnet also has a AzureBastionSubnet by @BenjaminEngeset.
      [#1761](https://github.com/Azure/PSRule.Rules.Azure/issues/1761)
- General improvements:
  - Added built-in list of ignored policy definitions by @BernieWhite.
    [#1730](https://github.com/Azure/PSRule.Rules.Azure/issues/1730)
    - To ignore additional policy definitions, use the `AZURE_POLICY_IGNORE_LIST` configuration option.
- Engineering:
  - Bump PSRule to v2.5.1.
    [#1782](https://github.com/Azure/PSRule.Rules.Azure/pull/1782)
  - Bump Az.Resources to v6.3.0.
    [#1782](https://github.com/Azure/PSRule.Rules.Azure/pull/1782)

## v1.20.2

What's changed since v1.20.1:

- Bug fixes:
  - Fixed contains function unable to match array by @BernieWhite.
    [#1793](https://github.com/Azure/PSRule.Rules.Azure/issues/1793)

## v1.20.1

What's changed since v1.20.0:

- Bug fixes:
  - Fixed expand bicep source when reading JsonContent into a parameter by @BernieWhite.
    [#1780](https://github.com/Azure/PSRule.Rules.Azure/issues/1780)

## v1.20.0

What's changed since v1.19.2:

- New features:
  - Added September 2022 baselines `Azure.GA_2022_09` and `Azure.Preview_2022_09` by @BernieWhite.
    [#1738](https://github.com/Azure/PSRule.Rules.Azure/issues/1738)
    - Includes rules released before or during September 2022.
    - Marked `Azure.GA_2022_06` and `Azure.Preview_2022_06` baselines as obsolete.
- New rules:
  - AKS:
    - Check clusters use Ephemeral OS disk by @BenjaminEngeset.
      [#1618](https://github.com/Azure/PSRule.Rules.Azure/issues/1618)
  - App Configuration:
    - Check app configuration store has purge protection enabled by @BenjaminEngeset.
      [#1689](https://github.com/Azure/PSRule.Rules.Azure/issues/1689)
    - Check app configuration store has one or more replicas by @BenjaminEngeset.
      [#1688](https://github.com/Azure/PSRule.Rules.Azure/issues/1688)
    - Check app configuration store audit diagnostic logs are enabled by @BenjaminEngeset.
      [#1690](https://github.com/Azure/PSRule.Rules.Azure/issues/1690)
    - Check identity-based authentication is used for configuration stores by @pazdedav.
      [#1691](https://github.com/Azure/PSRule.Rules.Azure/issues/1691)
  - Application Gateway WAF:
    - Check policy is enabled by @fbinotto.
      [#1470](https://github.com/Azure/PSRule.Rules.Azure/issues/1470)
    - Check policy uses prevention mode by @fbinotto.
      [#1470](https://github.com/Azure/PSRule.Rules.Azure/issues/1470)
    - Check policy uses managed rule sets by @fbinotto.
      [#1470](https://github.com/Azure/PSRule.Rules.Azure/issues/1470)
    - Check policy does not have any exclusions defined by @fbinotto.
      [#1470](https://github.com/Azure/PSRule.Rules.Azure/issues/1470)
  - Azure Cache for Redis:
    - Check the number of firewall rules for caches by @jonathanruiz.
      [#544](https://github.com/Azure/PSRule.Rules.Azure/issues/544)
    - Check the number of IP addresses in firewall rules for caches by @jonathanruiz.
      [#544](https://github.com/Azure/PSRule.Rules.Azure/issues/544)
  - CDN:
    - Check CDN profile uses Front Door Standard or Premium tier by @BenjaminEngeset.
      [#1612](https://github.com/Azure/PSRule.Rules.Azure/issues/1612)
  - Container Registry:
    - Check soft delete policy is enabled by @BenjaminEngeset.
      [#1674](https://github.com/Azure/PSRule.Rules.Azure/issues/1674)
  - Defender for Cloud:
    - Check Microsoft Defender for Containers is enable by @jdewisscher.
      [#1632](https://github.com/Azure/PSRule.Rules.Azure/issues/1632)
    - Check Microsoft Defender for Servers is enabled by @jdewisscher.
      [#1632](https://github.com/Azure/PSRule.Rules.Azure/issues/1632)
    - Check Microsoft Defender for SQL is enabled by @jdewisscher.
      [#1632](https://github.com/Azure/PSRule.Rules.Azure/issues/1632)
    - Check Microsoft Defender for App Services is enabled by @jdewisscher.
      [#1632](https://github.com/Azure/PSRule.Rules.Azure/issues/1632)
    - Check Microsoft Defender for Storage is enabled by @jdewisscher.
      [#1632](https://github.com/Azure/PSRule.Rules.Azure/issues/1632)
    - Check Microsoft Defender for SQL Servers on VMs is enabled by @jdewisscher.
      [#1632](https://github.com/Azure/PSRule.Rules.Azure/issues/1632)
  - Deployment:
    - Check that nested deployments securely pass through administrator usernames by @ms-sambell.
      [#1479](https://github.com/Azure/PSRule.Rules.Azure/issues/1479)
  - Front Door WAF:
    - Check policy is enabled by @fbinotto.
      [#1470](https://github.com/Azure/PSRule.Rules.Azure/issues/1470)
    - Check policy uses prevention mode by @fbinotto.
      [#1470](https://github.com/Azure/PSRule.Rules.Azure/issues/1470)
    - Check policy uses managed rule sets by @fbinotto.
      [#1470](https://github.com/Azure/PSRule.Rules.Azure/issues/1470)
    - Check policy does not have any exclusions defined by @fbinotto.
      [#1470](https://github.com/Azure/PSRule.Rules.Azure/issues/1470)
  - Network Security Group:
    - Check AKS managed NSGs don't contain custom rules by @ms-sambell.
      [#8](https://github.com/Azure/PSRule.Rules.Azure/issues/8)
  - Storage Account:
    - Check blob container soft delete is enabled by @pazdedav.
      [#1671](https://github.com/Azure/PSRule.Rules.Azure/issues/1671)
    - Check file share soft delete is enabled by @jonathanruiz.
      [#966](https://github.com/Azure/PSRule.Rules.Azure/issues/966)
  - VMSS:
    - Check Linux VMSS has disabled password authentication by @BenjaminEngeset.
      [#1635](https://github.com/Azure/PSRule.Rules.Azure/issues/1635)
- Updated rules:
  - **Important change**: Updated rules, tests and docs with Microsoft Defender for Cloud by @jonathanruiz.
    [#545](https://github.com/Azure/PSRule.Rules.Azure/issues/545)
    - The following rules have been renamed with aliases:
      - Renamed `Azure.SQL.ThreatDetection` to `Azure.SQL.DefenderCloud`.
      - Renamed `Azure.SecurityCenter.Contact` to `Azure.DefenderCloud.Contact`.
      - Renamed `Azure.SecurityCenter.Provisioning` to `Azure.DefenderCloud.Provisioning`.
    - If you are referencing the old names please consider updating to the new names.
  - Updated documentation examples for Front Door and Key Vault rules by @lluppesms.
    [#1667](https://github.com/Azure/PSRule.Rules.Azure/issues/1667)
  - Improved the way we check that VM or VMSS has Linux by @verabe.
    [#1704](https://github.com/Azure/PSRule.Rules.Azure/issues/1704)
  - Azure Kubernetes Service:
    - Updated `Azure.AKS.Version` to use latest stable version `1.23.8` by @BernieWhite.
      [#1627](https://github.com/Azure/PSRule.Rules.Azure/issues/1627)
      - Use `AZURE_AKS_CLUSTER_MINIMUM_VERSION` to configure the minimum version of the cluster.
  - Event Grid:
    - Promoted `Azure.EventGrid.DisableLocalAuth` to GA rule set by @BernieWhite.
      [#1628](https://github.com/Azure/PSRule.Rules.Azure/issues/1628)
  - Key Vault:
    - Promoted `Azure.KeyVault.AutoRotationPolicy` to GA rule set by @BernieWhite.
      [#1629](https://github.com/Azure/PSRule.Rules.Azure/issues/1629)
- General improvements:
  - Updated NSG documentation with code snippets and links by @simone-bennett.
    [#1607](https://github.com/Azure/PSRule.Rules.Azure/issues/1607)
  - Updated Application Gateway documentation with code snippets by @ms-sambell.
    [#1608](https://github.com/Azure/PSRule.Rules.Azure/issues/1608)
  - Updated SQL firewall rules documentation by @ms-sambell.
    [#1569](https://github.com/Azure/PSRule.Rules.Azure/issues/1569)
  - Updated Container Apps documentation and rule to new resource type by @marie-schmidt.
    [#1672](https://github.com/Azure/PSRule.Rules.Azure/issues/1672)
  - Updated KeyVault and FrontDoor documentation with code snippets by @lluppesms.
    [#1667](https://github.com/Azure/PSRule.Rules.Azure/issues/1667)
  - Added tag and annotation metadata from policy for rules generation by @BernieWhite.
    [#1652](https://github.com/Azure/PSRule.Rules.Azure/issues/1652)
  - Added hash to `name` and `ref` properties for policy rules by @ArmaanMcleod.
    [#1653](https://github.com/Azure/PSRule.Rules.Azure/issues/1653)
    - Use `AZURE_POLICY_RULE_PREFIX` or `Export-AzPolicyAssignmentRuleData -RulePrefix` to override rule prefix.
- Engineering:
  - Bump PSRule to v2.4.2.
    [#1753](https://github.com/Azure/PSRule.Rules.Azure/pull/1753)
    [#1748](https://github.com/Azure/PSRule.Rules.Azure/issues/1748)
  - Bump Microsoft.NET.Test.Sdk to v17.3.2.
    [#1719](https://github.com/Azure/PSRule.Rules.Azure/pull/1719)
  - Updated provider data for analysis.
    [#1605](https://github.com/Azure/PSRule.Rules.Azure/pull/1605)
  - Bump Az.Resources to v6.2.0.
    [#1636](https://github.com/Azure/PSRule.Rules.Azure/pull/1636)
  - Bump PSScriptAnalyzer to v1.21.0.
    [#1636](https://github.com/Azure/PSRule.Rules.Azure/pull/1636)
- Bug fixes:
  - Fixed continue processing policy assignments on error by @BernieWhite.
    [#1651](https://github.com/Azure/PSRule.Rules.Azure/issues/1651)
  - Fixed handling of runtime assessment data by @BernieWhite.
    [#1707](https://github.com/Azure/PSRule.Rules.Azure/issues/1707)
  - Fixed conversion of type conditions to pre-conditions by @BernieWhite.
    [#1708](https://github.com/Azure/PSRule.Rules.Azure/issues/1708)
  - Fixed inconclusive failure of `Azure.Deployment.AdminUsername` by @BernieWhite.
    [#1631](https://github.com/Azure/PSRule.Rules.Azure/issues/1631)
  - Fixed error expanding with `json()` and single quotes by @BernieWhite.
    [#1656](https://github.com/Azure/PSRule.Rules.Azure/issues/1656)
  - Fixed handling key collision with duplicate definitions using same parameters by @ArmaanMcleod.
    [#1653](https://github.com/Azure/PSRule.Rules.Azure/issues/1653)
  - Fixed bug requiring all diagnostic logs settings to have auditing enabled by @BenjaminEngeset.
    [#1726](https://github.com/Azure/PSRule.Rules.Azure/issues/1726)
  - Fixed `Azure.Deployment.AdminUsername` incorrectly fails with nested deployments by @BernieWhite.
    [#1762](https://github.com/Azure/PSRule.Rules.Azure/issues/1762)
  - Fixed `Azure.FrontDoorWAF.Exclusions` reports exclusions when none are specified by @BernieWhite.
    [#1751](https://github.com/Azure/PSRule.Rules.Azure/issues/1751)
  - Fixed `Azure.Deployment.AdminUsername` does not match the pattern by @BernieWhite.
    [#1758](https://github.com/Azure/PSRule.Rules.Azure/issues/1758)
  - Consider private offerings when checking that a VM or VMSS has Linux by @verabe.
    [#1725](https://github.com/Azure/PSRule.Rules.Azure/issues/1725)

What's changed since pre-release v1.20.0-B0477:

- No additional changes.

## v1.20.0-B0477 (pre-release)

What's changed since pre-release v1.20.0-B0389:

- General improvements:
  - Added hash to `name` and `ref` properties for policy rules by @ArmaanMcleod.
    [#1653](https://github.com/Azure/PSRule.Rules.Azure/issues/1653)
    - Use `AZURE_POLICY_RULE_PREFIX` or `Export-AzPolicyAssignmentRuleData -RulePrefix` to override rule prefix.

## v1.20.0-B0389 (pre-release)

What's changed since pre-release v1.20.0-B0304:

- New rules:
  - App Configuration:
    - Check app configuration store has purge protection enabled by @BenjaminEngeset.
      [#1689](https://github.com/Azure/PSRule.Rules.Azure/issues/1689)
- Bug fixes:
  - Fixed `Azure.Deployment.AdminUsername` incorrectly fails with nested deployments by @BernieWhite.
    [#1762](https://github.com/Azure/PSRule.Rules.Azure/issues/1762)

## v1.20.0-B0304 (pre-release)

What's changed since pre-release v1.20.0-B0223:

- Engineering:
  - Bump PSRule to v2.4.2.
    [#1753](https://github.com/Azure/PSRule.Rules.Azure/pull/1753)
    [#1748](https://github.com/Azure/PSRule.Rules.Azure/issues/1748)
- Bug fixes:
  - Fixed `Azure.FrontDoorWAF.Exclusions` reports exclusions when none are specified by @BernieWhite.
    [#1751](https://github.com/Azure/PSRule.Rules.Azure/issues/1751)
  - Fixed `Azure.Deployment.AdminUsername` does not match the pattern by @BernieWhite.
    [#1758](https://github.com/Azure/PSRule.Rules.Azure/issues/1758)
  - Consider private offerings when checking that a VM or VMSS has Linux by @verabe.
    [#1725](https://github.com/Azure/PSRule.Rules.Azure/issues/1725)

## v1.20.0-B0223 (pre-release)

What's changed since pre-release v1.20.0-B0148:

- New features:
  - Added September 2022 baselines `Azure.GA_2022_09` and `Azure.Preview_2022_09` by @BernieWhite.
    [#1738](https://github.com/Azure/PSRule.Rules.Azure/issues/1738)
    - Includes rules released before or during September 2022.
    - Marked `Azure.GA_2022_06` and `Azure.Preview_2022_06` baselines as obsolete.
- New rules:
  - App Configuration:
    - Check app configuration store has one or more replicas by @BenjaminEngeset.
      [#1688](https://github.com/Azure/PSRule.Rules.Azure/issues/1688)
- Engineering:
  - Bump PSRule to v2.4.1.
    [#1636](https://github.com/Azure/PSRule.Rules.Azure/pull/1636)
  - Bump Az.Resources to v6.2.0.
    [#1636](https://github.com/Azure/PSRule.Rules.Azure/pull/1636)
  - Bump PSScriptAnalyzer to v1.21.0.
    [#1636](https://github.com/Azure/PSRule.Rules.Azure/pull/1636)
- Bug fixes:
  - Fixed handling key collision with duplicate definitions using same parameters by @ArmaanMcleod.
    [#1653](https://github.com/Azure/PSRule.Rules.Azure/issues/1653)
  - Fixed bug requiring all diagnostic logs settings to have auditing enabled by @BenjaminEngeset.
    [#1726](https://github.com/Azure/PSRule.Rules.Azure/issues/1726)

## v1.20.0-B0148 (pre-release)

What's changed since pre-release v1.20.0-B0085:

- New rules:
  - App Configuration:
    - Check app configuration store audit diagnostic logs are enabled by @BenjaminEngeset.
      [#1690](https://github.com/Azure/PSRule.Rules.Azure/issues/1690)
- Engineering:
  - Bump Microsoft.NET.Test.Sdk to v17.3.2.
    [#1719](https://github.com/Azure/PSRule.Rules.Azure/pull/1719)
- Bug fixes:
  - Fixed error expanding with `json()` and single quotes by @BernieWhite.
    [#1656](https://github.com/Azure/PSRule.Rules.Azure/issues/1656)

## v1.20.0-B0085 (pre-release)

What's changed since pre-release v1.20.0-B0028:

- New rules:
  - Azure Cache for Redis:
    - Check the number of firewall rules for caches by @jonathanruiz.
      [#544](https://github.com/Azure/PSRule.Rules.Azure/issues/544)
    - Check the number of IP addresses in firewall rules for caches by @jonathanruiz.
      [#544](https://github.com/Azure/PSRule.Rules.Azure/issues/544)
  - App Configuration:
    - Check identity-based authentication is used for configuration stores by @pazdedav.
      [#1691](https://github.com/Azure/PSRule.Rules.Azure/issues/1691)
  - Container Registry:
    - Check soft delete policy is enabled by @BenjaminEngeset.
      [#1674](https://github.com/Azure/PSRule.Rules.Azure/issues/1674)
  - Defender for Cloud:
    - Check Microsoft Defender for Cloud is enabled for Containers by @jdewisscher.
      [#1632](https://github.com/Azure/PSRule.Rules.Azure/issues/1632)
    - Check Microsoft Defender for Cloud is enabled for Virtual Machines by @jdewisscher.
      [#1632](https://github.com/Azure/PSRule.Rules.Azure/issues/1632)
    - Check Microsoft Defender for Cloud is enabled for SQL Servers by @jdewisscher.
      [#1632](https://github.com/Azure/PSRule.Rules.Azure/issues/1632)
    - Check Microsoft Defender for Cloud is enabled for App Services by @jdewisscher.
      [#1632](https://github.com/Azure/PSRule.Rules.Azure/issues/1632)
    - Check Microsoft Defender for Cloud is enabled for Storage Accounts by @jdewisscher.
      [#1632](https://github.com/Azure/PSRule.Rules.Azure/issues/1632)
    - Check Microsoft Defender for Cloud is enabled for SQL Servers on machines by @jdewisscher.
      [#1632](https://github.com/Azure/PSRule.Rules.Azure/issues/1632)
  - Network Security Group:
    - Check AKS managed NSGs don't contain custom rules by @ms-sambell.
      [#8](https://github.com/Azure/PSRule.Rules.Azure/issues/8)
  - Storage Account:
    - Check blob container soft delete is enabled by @pazdedav.
      [#1671](https://github.com/Azure/PSRule.Rules.Azure/issues/1671)
    - Check file share soft delete is enabled by @jonathanruiz.
      [#966](https://github.com/Azure/PSRule.Rules.Azure/issues/966)
- Updated rules:
  - **Important change**: Updated rules, tests and docs with Microsoft Defender for Cloud by @jonathanruiz.
    [#545](https://github.com/Azure/PSRule.Rules.Azure/issues/545)
    - The following rules have been renamed with aliases:
      - Renamed `Azure.SQL.ThreatDetection` to `Azure.SQL.DefenderCloud`.
      - Renamed `Azure.SecurityCenter.Contact` to `Azure.DefenderCloud.Contact`.
      - Renamed `Azure.SecurityCenter.Provisioning` to `Azure.DefenderCloud.Provisioning`.
    - If you are referencing the old names please consider updating to the new names.
  - Updated documentation examples for Front Door and Key Vault rules by @lluppesms.
    [#1667](https://github.com/Azure/PSRule.Rules.Azure/issues/1667)
  - Improved the way we check that VM or VMSS has Linux by @verabe.
    [#1704](https://github.com/Azure/PSRule.Rules.Azure/issues/1704)
- General improvements:
  - Updated NSG documentation with code snippets and links by @simone-bennett.
    [#1607](https://github.com/Azure/PSRule.Rules.Azure/issues/1607)
  - Updated Application Gateway documentation with code snippets by @ms-sambell.
    [#1608](https://github.com/Azure/PSRule.Rules.Azure/issues/1608)
  - Updated SQL firewall rules documentation by @ms-sambell.
    [#1569](https://github.com/Azure/PSRule.Rules.Azure/issues/1569)
  - Updated Container Apps documentation and rule to new resource type by @marie-schmidt.
    [#1672](https://github.com/Azure/PSRule.Rules.Azure/issues/1672)
  - Updated KeyVault and FrontDoor documentation with code snippets by @lluppesms.
    [#1667](https://github.com/Azure/PSRule.Rules.Azure/issues/1667)
  - Added tag and annotation metadata from policy for rules generation by @BernieWhite.
    [#1652](https://github.com/Azure/PSRule.Rules.Azure/issues/1652)
- Bug fixes:
  - Fixed continue processing policy assignments on error by @BernieWhite.
    [#1651](https://github.com/Azure/PSRule.Rules.Azure/issues/1651)
  - Fixed handling of runtime assessment data by @BernieWhite.
    [#1707](https://github.com/Azure/PSRule.Rules.Azure/issues/1707)
  - Fixed conversion of type conditions to pre-conditions by @BernieWhite.
    [#1708](https://github.com/Azure/PSRule.Rules.Azure/issues/1708)

## v1.20.0-B0028 (pre-release)

What's changed since pre-release v1.20.0-B0004:

- New rules:
  - AKS:
    - Check clusters use Ephemeral OS disk by @BenjaminEngeset.
      [#1618](https://github.com/Azure/PSRule.Rules.Azure/issues/1618)
  - CDN:
    - Check CDN profile uses Front Door Standard or Premium tier by @BenjaminEngeset.
      [#1612](https://github.com/Azure/PSRule.Rules.Azure/issues/1612)
  - VMSS:
    - Check Linux VMSS has disabled password authentication by @BenjaminEngeset.
      [#1635](https://github.com/Azure/PSRule.Rules.Azure/issues/1635)
- Updated rules:
  - Azure Kubernetes Service:
    - Updated `Azure.AKS.Version` to use latest stable version `1.23.8` by @BernieWhite.
      [#1627](https://github.com/Azure/PSRule.Rules.Azure/issues/1627)
      - Use `AZURE_AKS_CLUSTER_MINIMUM_VERSION` to configure the minimum version of the cluster.
  - Event Grid:
    - Promoted `Azure.EventGrid.DisableLocalAuth` to GA rule set by @BernieWhite.
      [#1628](https://github.com/Azure/PSRule.Rules.Azure/issues/1628)
  - Key Vault:
    - Promoted `Azure.KeyVault.AutoRotationPolicy` to GA rule set by @BernieWhite.
      [#1629](https://github.com/Azure/PSRule.Rules.Azure/issues/1629)
- Engineering:
  - Bump PSRule to v2.4.0.
    [#1620](https://github.com/Azure/PSRule.Rules.Azure/pull/1620)
  - Updated provider data for analysis.
    [#1605](https://github.com/Azure/PSRule.Rules.Azure/pull/1605)
- Bug fixes:
  - Fixed function `dateTimeAdd` errors handling `utcNow` output by @BernieWhite.
    [#1637](https://github.com/Azure/PSRule.Rules.Azure/issues/1637)
  - Fixed inconclusive failure of `Azure.Deployment.AdminUsername` by @BernieWhite.
    [#1631](https://github.com/Azure/PSRule.Rules.Azure/issues/1631)

## v1.20.0-B0004 (pre-release)

What's changed since v1.19.1:

- New rules:
  - Azure Resources:
    - Check that nested deployments securely pass through administrator usernames by @ms-sambell.
      [#1479](https://github.com/Azure/PSRule.Rules.Azure/issues/1479)
- Engineering:
  - Bump Microsoft.NET.Test.Sdk to v17.3.1.
    [#1603](https://github.com/Azure/PSRule.Rules.Azure/pull/1603)

## v1.19.2

What's changed since v1.19.1:

- Bug fixes:
  - Fixed function `dateTimeAdd` errors handling `utcNow` output by @BernieWhite.
    [#1637](https://github.com/Azure/PSRule.Rules.Azure/issues/1637)

## v1.19.1

What's changed since v1.19.0:

- Bug fixes:
  - Fixed `Azure.VNET.UseNSGs` is missing exceptions by @BernieWhite.
    [#1609](https://github.com/Azure/PSRule.Rules.Azure/issues/1609)
    - Added exclusions for `RouteServerSubnet` and any subnet with a dedicated HSM delegation.

## v1.19.0

What's changed since v1.18.1:

- New rules:
  - Azure Kubernetes Service:
    - Check clusters use uptime SLA by @BenjaminEngeset.
      [#1601](https://github.com/Azure/PSRule.Rules.Azure/issues/1601)
- General improvements:
  - Updated rule level for the following rules by @BernieWhite.
    [#1551](https://github.com/Azure/PSRule.Rules.Azure/issues/1551)
    - Set `Azure.APIM.APIDescriptors` to warning from error.
    - Set `Azure.APIM.ProductDescriptors` to warning from error.
    - Set `Azure.Template.UseLocationParameter` to warning from error.
    - Set `Azure.Template.UseComments` to information from error.
    - Set `Azure.Template.UseDescriptions` to information from error.
  - Improve reporting of failing resource property for rules by @BernieWhite.
    [#1429](https://github.com/Azure/PSRule.Rules.Azure/issues/1429)
- Engineering:
  - Added publishing of symbols for NuGet packages by @BernieWhite.
    [#1549](https://github.com/Azure/PSRule.Rules.Azure/issues/1549)
  - Bump Az.Resources to v6.1.0.
    [#1557](https://github.com/Azure/PSRule.Rules.Azure/pull/1557)
  - Bump Microsoft.NET.Test.Sdk to v17.3.0.
    [#1563](https://github.com/Azure/PSRule.Rules.Azure/pull/1563)
  - Bump PSRule to v2.3.2.
    [#1574](https://github.com/Azure/PSRule.Rules.Azure/pull/1574)
  - Bump support projects to .NET 6 by @BernieWhite.
    [#1560](https://github.com/Azure/PSRule.Rules.Azure/issues/1560)
  - Bump BenchmarkDotNet to v0.13.2.
    [#1593](https://github.com/Azure/PSRule.Rules.Azure/pull/1593)
  - Bump BenchmarkDotNet.Diagnostics.Windows to v0.13.2.
    [#1594](https://github.com/Azure/PSRule.Rules.Azure/pull/1594)
  - Updated provider data for analysis.
    [#1598](https://github.com/Azure/PSRule.Rules.Azure/pull/1598)
- Bug fixes:
  - Fixed parameter files linked to bicep code via naming convention is not working by @BernieWhite.
    [#1582](https://github.com/Azure/PSRule.Rules.Azure/issues/1582)
  - Fixed handling of storage accounts sub-resources with CMK by @BernieWhite.
    [#1575](https://github.com/Azure/PSRule.Rules.Azure/issues/1575)

What's changed since pre-release v1.19.0-B0077:

- No additional changes.

## v1.19.0-B0077 (pre-release)

What's changed since pre-release v1.19.0-B0042:

- New rules:
  - Azure Kubernetes Service:
    - Check clusters use uptime SLA by @BenjaminEngeset.
      [#1601](https://github.com/Azure/PSRule.Rules.Azure/issues/1601)

## v1.19.0-B0042 (pre-release)

What's changed since pre-release v1.19.0-B0010:

- General improvements:
  - Improve reporting of failing resource property for rules by @BernieWhite.
    [#1429](https://github.com/Azure/PSRule.Rules.Azure/issues/1429)
- Engineering:
  - Bump PSRule to v2.3.2.
    [#1574](https://github.com/Azure/PSRule.Rules.Azure/pull/1574)
  - Bump support projects to .NET 6 by @BernieWhite.
    [#1560](https://github.com/Azure/PSRule.Rules.Azure/issues/1560)
  - Bump BenchmarkDotNet to v0.13.2.
    [#1593](https://github.com/Azure/PSRule.Rules.Azure/pull/1593)
  - Bump BenchmarkDotNet.Diagnostics.Windows to v0.13.2.
    [#1594](https://github.com/Azure/PSRule.Rules.Azure/pull/1594)
  - Updated provider data for analysis.
    [#1598](https://github.com/Azure/PSRule.Rules.Azure/pull/1598)
- Bug fixes:
  - Fixed parameter files linked to bicep code via naming convention is not working by @BernieWhite.
    [#1582](https://github.com/Azure/PSRule.Rules.Azure/issues/1582)
  - Fixed handling of storage accounts sub-resources with CMK by @BernieWhite.
    [#1575](https://github.com/Azure/PSRule.Rules.Azure/issues/1575)

## v1.19.0-B0010 (pre-release)

What's changed since v1.18.1:

- General improvements:
  - Updated rule level for the following rules by @BernieWhite.
    [#1551](https://github.com/Azure/PSRule.Rules.Azure/issues/1551)
    - Set `Azure.APIM.APIDescriptors` to warning from error.
    - Set `Azure.APIM.ProductDescriptors` to warning from error.
    - Set `Azure.Template.UseLocationParameter` to warning from error.
    - Set `Azure.Template.UseComments` to information from error.
    - Set `Azure.Template.UseDescriptions` to information from error.
- Engineering:
  - Added publishing of symbols for NuGet packages by @BernieWhite.
    [#1549](https://github.com/Azure/PSRule.Rules.Azure/issues/1549)
  - Bump PSRule to v2.3.1.
    [#1561](https://github.com/Azure/PSRule.Rules.Azure/pull/1561)
  - Bump Az.Resources to v6.1.0.
    [#1557](https://github.com/Azure/PSRule.Rules.Azure/pull/1557)
  - Bump Microsoft.NET.Test.Sdk to v17.3.0.
    [#1563](https://github.com/Azure/PSRule.Rules.Azure/pull/1563)

## v1.18.1

What's changed since v1.18.0:

- Bug fixes:
  - Fixed `Azure.APIM.HTTPBackend` reports failure when service URL is not defined by @BernieWhite.
    [#1555](https://github.com/Azure/PSRule.Rules.Azure/issues/1555)
  - Fixed `Azure.SQL.AAD` failure with newer API by @BernieWhite.
    [#1302](https://github.com/Azure/PSRule.Rules.Azure/issues/1302)

## v1.18.0

What's changed since v1.17.1:

- New rules:
  - Cognitive Services:
    - Check accounts use network access restrictions by @BernieWhite.
      [#1532](https://github.com/Azure/PSRule.Rules.Azure/issues/1532)
    - Check accounts use managed identities to access Azure resources by @BernieWhite.
      [#1532](https://github.com/Azure/PSRule.Rules.Azure/issues/1532)
    - Check accounts only accept requests using Azure AD identities by @BernieWhite.
      [#1532](https://github.com/Azure/PSRule.Rules.Azure/issues/1532)
    - Check accounts disable access using public endpoints by @BernieWhite.
      [#1532](https://github.com/Azure/PSRule.Rules.Azure/issues/1532)
- General improvements:
  - Added support for array `indexOf`, `lastIndexOf`, and `items` ARM functions by @BernieWhite.
    [#1440](https://github.com/Azure/PSRule.Rules.Azure/issues/1440)
  - Added support for `join` ARM function by @BernieWhite.
    [#1535](https://github.com/Azure/PSRule.Rules.Azure/issues/1535)
  - Improved output of full path to emitted resources by @BernieWhite.
    [#1523](https://github.com/Azure/PSRule.Rules.Azure/issues/1523)
- Engineering:
  - Bump Az.Resources to v6.0.1.
    [#1521](https://github.com/Azure/PSRule.Rules.Azure/pull/1521)
  - Updated provider data for analysis.
    [#1540](https://github.com/Azure/PSRule.Rules.Azure/pull/1540)
  - Bump xunit to v2.4.2.
    [#1542](https://github.com/Azure/PSRule.Rules.Azure/pull/1542)
  - Added readme and tags to NuGet by @BernieWhite.
    [#1513](https://github.com/Azure/PSRule.Rules.Azure/issues/1513)
- Bug fixes:
  - Fixed `Azure.SQL.TDE` is not required to enable Transparent Data Encryption for IaC by @BernieWhite.
    [#1530](https://github.com/Azure/PSRule.Rules.Azure/issues/1530)

What's changed since pre-release v1.18.0-B0027:

- No additional changes.

## v1.18.0-B0027 (pre-release)

What's changed since pre-release v1.18.0-B0010:

- New rules:
  - Cognitive Services:
    - Check accounts use network access restrictions by @BernieWhite.
      [#1532](https://github.com/Azure/PSRule.Rules.Azure/issues/1532)
    - Check accounts use managed identities to access Azure resources by @BernieWhite.
      [#1532](https://github.com/Azure/PSRule.Rules.Azure/issues/1532)
    - Check accounts only accept requests using Azure AD identities by @BernieWhite.
      [#1532](https://github.com/Azure/PSRule.Rules.Azure/issues/1532)
    - Check accounts disable access using public endpoints by @BernieWhite.
      [#1532](https://github.com/Azure/PSRule.Rules.Azure/issues/1532)
- General improvements:
  - Added support for array `indexOf`, `lastIndexOf`, and `items` ARM functions by @BernieWhite.
    [#1440](https://github.com/Azure/PSRule.Rules.Azure/issues/1440)
  - Added support for `join` ARM function by @BernieWhite.
    [#1535](https://github.com/Azure/PSRule.Rules.Azure/issues/1535)
- Engineering:
  - Updated provider data for analysis.
    [#1540](https://github.com/Azure/PSRule.Rules.Azure/pull/1540)
  - Bump xunit to v2.4.2.
    [#1542](https://github.com/Azure/PSRule.Rules.Azure/pull/1542)
- Bug fixes:
  - Fixed `Azure.SQL.TDE` is not required to enable Transparent Data Encryption for IaC by @BernieWhite.
    [#1530](https://github.com/Azure/PSRule.Rules.Azure/issues/1530)

## v1.18.0-B0010 (pre-release)

What's changed since pre-release v1.18.0-B0002:

- General improvements:
  - Improved output of full path to emitted resources by @BernieWhite.
    [#1523](https://github.com/Azure/PSRule.Rules.Azure/issues/1523)
- Engineering:
  - Bump Az.Resources to v6.0.1.
    [#1521](https://github.com/Azure/PSRule.Rules.Azure/pull/1521)

## v1.18.0-B0002 (pre-release)

What's changed since v1.17.1:

- Engineering:
  - Added readme and tags to NuGet by @BernieWhite.
    [#1513](https://github.com/Azure/PSRule.Rules.Azure/issues/1513)

## v1.17.1

What's changed since v1.17.0:

- Bug fixes:
  - Fixed union returns null when merged with built-in expansion objects by @BernieWhite.
    [#1515](https://github.com/Azure/PSRule.Rules.Azure/issues/1515)
  - Fixed missing zones in test for standalone VM by @BernieWhite.
    [#1506](https://github.com/Azure/PSRule.Rules.Azure/issues/1506)

## v1.17.0

What's changed since v1.16.1:

- New features:
  - Added more field count expression support for Azure Policy JSON rules by @ArmaanMcleod.
    [#181](https://github.com/Azure/PSRule.Rules.Azure/issues/181)
  - Added June 2022 baselines `Azure.GA_2022_06` and `Azure.Preview_2022_06` by @BernieWhite.
    [#1499](https://github.com/Azure/PSRule.Rules.Azure/issues/1499)
    - Includes rules released before or during June 2022.
    - Marked `Azure.GA_2022_03` and `Azure.Preview_2022_03` baselines as obsolete.
- New rules:
  - Deployment:
    - Check for secure values in outputs by @BernieWhite.
      [#297](https://github.com/Azure/PSRule.Rules.Azure/issues/297)
- Engineering:
  - Bump Newtonsoft.Json to v13.0.1.
    [#1494](https://github.com/Azure/PSRule.Rules.Azure/pull/1494)
  - Updated NuGet packaging metadata by @BernieWhite.
    [#1428](https://github.com/Azure/PSRule.Rules.Azure/pull/1428)
  - Updated provider data for analysis.
    [#1502](https://github.com/Azure/PSRule.Rules.Azure/pull/1502)
  - Bump PSRule to v2.2.0.
    [#1444](https://github.com/Azure/PSRule.Rules.Azure/pull/1444)
  - Updated NuGet packaging metadata by @BernieWhite.
    [#1428](https://github.com/Azure/PSRule.Rules.Azure/issues/1428)
- Bug fixes:
  - Fixed TDE property status to state by @Dylan-Prins.
    [#1505](https://github.com/Azure/PSRule.Rules.Azure/pull/1505)
  - Fixed the language expression value fails in outputs by @BernieWhite.
    [#1485](https://github.com/Azure/PSRule.Rules.Azure/issues/1485)

What's changed since pre-release v1.17.0-B0064:

- No additional changes.

## v1.17.0-B0064 (pre-release)

What's changed since pre-release v1.17.0-B0035:

- Engineering:
  - Updated provider data for analysis.
    [#1502](https://github.com/Azure/PSRule.Rules.Azure/pull/1502)
  - Bump PSRule to v2.2.0.
    [#1444](https://github.com/Azure/PSRule.Rules.Azure/pull/1444)
- Bug fixes:
  - Fixed TDE property status to state by @Dylan-Prins.
    [#1505](https://github.com/Azure/PSRule.Rules.Azure/pull/1505)

## v1.17.0-B0035 (pre-release)

What's changed since pre-release v1.17.0-B0014:

- New features:
  - Added June 2022 baselines `Azure.GA_2022_06` and `Azure.Preview_2022_06` by @BernieWhite.
    [#1499](https://github.com/Azure/PSRule.Rules.Azure/issues/1499)
    - Includes rules released before or during June 2022.
    - Marked `Azure.GA_2022_03` and `Azure.Preview_2022_03` baselines as obsolete.
- Engineering:
  - Bump Newtonsoft.Json to v13.0.1.
    [#1494](https://github.com/Azure/PSRule.Rules.Azure/pull/1494)
  - Updated NuGet packaging metadata by @BernieWhite.
    [#1428](https://github.com/Azure/PSRule.Rules.Azure/pull/1428)

## v1.17.0-B0014 (pre-release)

What's changed since v1.16.1:

- New features:
  - Added more field count expression support for Azure Policy JSON rules by @ArmaanMcleod.
    [#181](https://github.com/Azure/PSRule.Rules.Azure/issues/181)
- New rules:
  - Deployment:
    - Check for secure values in outputs by @BernieWhite.
      [#297](https://github.com/Azure/PSRule.Rules.Azure/issues/297)
- Engineering:
  - Updated NuGet packaging metadata by @BernieWhite.
    [#1428](https://github.com/Azure/PSRule.Rules.Azure/issues/1428)
- Bug fixes:
  - Fixed the language expression value fails in outputs by @BernieWhite.
    [#1485](https://github.com/Azure/PSRule.Rules.Azure/issues/1485)

## v1.16.1

What's changed since v1.16.0:

- Bug fixes:
  - Fixed TLS 1.3 support in `Azure.AppGw.SSLPolicy` by @BernieWhite.
    [#1469](https://github.com/Azure/PSRule.Rules.Azure/issues/1469)
  - Fixed Application Gateway referencing a WAF policy by @BernieWhite.
    [#1466](https://github.com/Azure/PSRule.Rules.Azure/issues/1466)

## v1.16.0

What's changed since v1.15.2:

- New rules:
  - App Service:
    - Check web apps have insecure FTP disabled by @BernieWhite.
      [#1436](https://github.com/Azure/PSRule.Rules.Azure/issues/1436)
    - Check web apps use a dedicated health probe by @BernieWhite.
      [#1437](https://github.com/Azure/PSRule.Rules.Azure/issues/1437)
- Updated rules:
  - Public IP:
    - Updated `Azure.PublicIP.AvailabilityZone` to exclude IP addresses for Azure Bastion by @BernieWhite.
      [#1442](https://github.com/Azure/PSRule.Rules.Azure/issues/1442)
      - Public IP addresses with the `resource-usage` tag set to `azure-bastion` are excluded.
- General improvements:
  - Added support for `dateTimeFromEpoch` and `dateTimeToEpoch` ARM functions by @BernieWhite.
    [#1451](https://github.com/Azure/PSRule.Rules.Azure/issues/1451)
- Engineering:
  - Updated built documentation to include rule ref and metadata by @BernieWhite.
    [#1432](https://github.com/Azure/PSRule.Rules.Azure/issues/1432)
  - Added ref properties for several rules by @BernieWhite.
    [#1430](https://github.com/Azure/PSRule.Rules.Azure/issues/1430)
  - Updated provider data for analysis.
    [#1453](https://github.com/Azure/PSRule.Rules.Azure/pull/1453)
  - Bump Microsoft.NET.Test.Sdk to v17.2.0.
    [#1410](https://github.com/Azure/PSRule.Rules.Azure/pull/1410)
  - Update CI checks to include required ref property by @BernieWhite.
    [#1431](https://github.com/Azure/PSRule.Rules.Azure/issues/1431)
  - Added ref properties for rules by @BernieWhite.
    [#1430](https://github.com/Azure/PSRule.Rules.Azure/issues/1430)
- Bug fixes:
  - Fixed `Azure.Template.UseVariables` does not accept function variables names by @BernieWhite.
    [#1427](https://github.com/Azure/PSRule.Rules.Azure/issues/1427)
  - Fixed dependency issue within Azure Pipelines `AzurePowerShell` task by @BernieWhite.
    [#1447](https://github.com/Azure/PSRule.Rules.Azure/issues/1447)
    - Removed dependency on `Az.Accounts` and `Az.Resources` from manifest.
      Pre-install these modules to use export cmdlets.

What's changed since pre-release v1.16.0-B0072:

- No additional changes.

## v1.16.0-B0072 (pre-release)

What's changed since pre-release v1.16.0-B0041:

- Engineering:
  - Update CI checks to include required ref property by @BernieWhite.
    [#1431](https://github.com/Azure/PSRule.Rules.Azure/issues/1431)
  - Added ref properties for rules by @BernieWhite.
    [#1430](https://github.com/Azure/PSRule.Rules.Azure/issues/1430)
- Bug fixes:
  - Fixed dependency issue within Azure Pipelines `AzurePowerShell` task by @BernieWhite.
    [#1447](https://github.com/Azure/PSRule.Rules.Azure/issues/1447)
    - Removed dependency on `Az.Accounts` and `Az.Resources` from manifest.
      Pre-install these modules to use export cmdlets.

## v1.16.0-B0041 (pre-release)

What's changed since pre-release v1.16.0-B0017:

- Updated rules:
  - Public IP:
    - Updated `Azure.PublicIP.AvailabilityZone` to exclude IP addresses for Azure Bastion by @BernieWhite.
      [#1442](https://github.com/Azure/PSRule.Rules.Azure/issues/1442)
      - Public IP addresses with the `resource-usage` tag set to `azure-bastion` are excluded.
- General improvements:
  - Added support for `dateTimeFromEpoch` and `dateTimeToEpoch` ARM functions by @BernieWhite.
    [#1451](https://github.com/Azure/PSRule.Rules.Azure/issues/1451)
- Engineering:
  - Updated built documentation to include rule ref and metadata by @BernieWhite.
    [#1432](https://github.com/Azure/PSRule.Rules.Azure/issues/1432)
  - Added ref properties for several rules by @BernieWhite.
    [#1430](https://github.com/Azure/PSRule.Rules.Azure/issues/1430)
  - Updated provider data for analysis.
    [#1453](https://github.com/Azure/PSRule.Rules.Azure/pull/1453)

## v1.16.0-B0017 (pre-release)

What's changed since v1.15.2:

- New rules:
  - App Service:
    - Check web apps have insecure FTP disabled by @BernieWhite.
      [#1436](https://github.com/Azure/PSRule.Rules.Azure/issues/1436)
    - Check web apps use a dedicated health probe by @BernieWhite.
      [#1437](https://github.com/Azure/PSRule.Rules.Azure/issues/1437)
- Engineering:
  - Bump Microsoft.NET.Test.Sdk to v17.2.0.
    [#1410](https://github.com/Azure/PSRule.Rules.Azure/pull/1410)
- Bug fixes:
  - Fixed `Azure.Template.UseVariables` does not accept function variables names by @BernieWhite.
    [#1427](https://github.com/Azure/PSRule.Rules.Azure/issues/1427)

## v1.15.2

What's changed since v1.15.1:

- Bug fixes:
  - Fixed `Azure.AppService.ManagedIdentity` does not accept both system and user assigned by @BernieWhite.
    [#1415](https://github.com/Azure/PSRule.Rules.Azure/issues/1415)
    - This also applies to:
      - `Azure.ADX.ManagedIdentity`
      - `Azure.APIM.ManagedIdentity`
      - `Azure.EventGrid.ManagedIdentity`
      - `Azure.Automation.ManagedIdentity`
  - Fixed Web apps with .NET 6 do not meet version constraint of `Azure.AppService.NETVersion` by @BernieWhite.
    [#1414](https://github.com/Azure/PSRule.Rules.Azure/issues/1414)
    - This also applies to `Azure.AppService.PHPVersion`.

## v1.15.1

What's changed since v1.15.0:

- Bug fixes:
  - Fixed exclusion of `dataCollectionRuleAssociations` from `Azure.Resource.UseTags` by @BernieWhite.
    [#1400](https://github.com/Azure/PSRule.Rules.Azure/issues/1400)
  - Fixed could not determine JSON object type for MockObject using CreateObject by @BernieWhite.
    [#1411](https://github.com/Azure/PSRule.Rules.Azure/issues/1411)
  - Fixed cannot bind argument to parameter 'Sku' because it is an empty string by @BernieWhite.
    [#1407](https://github.com/Azure/PSRule.Rules.Azure/issues/1407)

## v1.15.0

What's changed since v1.14.3:

- New features:
  - **Important change**: Added `Azure.Resource.SupportsTags` selector by @BernieWhite.
    [#1339](https://github.com/Azure/PSRule.Rules.Azure/issues/1339)
    - Use this selector in custom rules to filter rules to only run against resources that support tags.
    - This selector replaces the `SupportsTags` PowerShell function.
    - Using the `SupportsTag` function will now result in a warning.
    - The `SupportsTags` function will be removed in v2.
    - See [upgrade notes][1] for more information.
- Updated rules:
  - Azure Kubernetes Service:
    - Updated `Azure.AKS.Version` to use latest stable version `1.22.6` by @BernieWhite.
      [#1386](https://github.com/Azure/PSRule.Rules.Azure/issues/1386)
      - Use `AZURE_AKS_CLUSTER_MINIMUM_VERSION` to configure the minimum version of the cluster.
- Engineering:
  - Added code signing of module by @BernieWhite.
    [#1379](https://github.com/Azure/PSRule.Rules.Azure/issues/1379)
  - Added SBOM manifests to module by @BernieWhite.
    [#1380](https://github.com/Azure/PSRule.Rules.Azure/issues/1380)
  - Embedded provider and alias information as manifest resources by @BernieWhite.
    [#1383](https://github.com/Azure/PSRule.Rules.Azure/issues/1383)
    - Resources are minified and compressed to improve size and speed.
  - Added additional `nodeps` manifest that does not include dependencies for Az modules by @BernieWhite.
    [#1392](https://github.com/Azure/PSRule.Rules.Azure/issues/1392)
  - Bump Az.Accounts to 2.7.6. [#1338](https://github.com/Azure/PSRule.Rules.Azure/pull/1338)
  - Bump Az.Resources to 5.6.0. [#1338](https://github.com/Azure/PSRule.Rules.Azure/pull/1338)
  - Bump PSRule to 2.1.0. [#1338](https://github.com/Azure/PSRule.Rules.Azure/pull/1338)
  - Bump Pester to 5.3.3. [#1338](https://github.com/Azure/PSRule.Rules.Azure/pull/1338)
- Bug fixes:
  - Fixed dependency chain order when dependsOn copy by @BernieWhite.
    [#1381](https://github.com/Azure/PSRule.Rules.Azure/issues/1381)
  - Fixed error calling SupportsTags function by @BernieWhite.
    [#1401](https://github.com/Azure/PSRule.Rules.Azure/issues/1401)

What's changed since pre-release v1.15.0-B0053:

- Bug fixes:
  - Fixed error calling SupportsTags function by @BernieWhite.
    [#1401](https://github.com/Azure/PSRule.Rules.Azure/issues/1401)

## v1.15.0-B0053 (pre-release)

What's changed since pre-release v1.15.0-B0022:

- New features:
  - **Important change**: Added `Azure.Resource.SupportsTags` selector. [#1339](https://github.com/Azure/PSRule.Rules.Azure/issues/1339)
    - Use this selector in custom rules to filter rules to only run against resources that support tags.
    - This selector replaces the `SupportsTags` PowerShell function.
    - Using the `SupportsTag` function will now result in a warning.
    - The `SupportsTags` function will be removed in v2.
    - See [upgrade notes][1] for more information.
- Engineering:
  - Embedded provider and alias information as manifest resources. [#1383](https://github.com/Azure/PSRule.Rules.Azure/issues/1383)
    - Resources are minified and compressed to improve size and speed.
  - Added additional `nodeps` manifest that does not include dependencies for Az modules. [#1392](https://github.com/Azure/PSRule.Rules.Azure/issues/1392)
  - Bump Az.Accounts to 2.7.6. [#1338](https://github.com/Azure/PSRule.Rules.Azure/pull/1338)
  - Bump Az.Resources to 5.6.0. [#1338](https://github.com/Azure/PSRule.Rules.Azure/pull/1338)
  - Bump PSRule to 2.1.0. [#1338](https://github.com/Azure/PSRule.Rules.Azure/pull/1338)
  - Bump Pester to 5.3.3. [#1338](https://github.com/Azure/PSRule.Rules.Azure/pull/1338)

## v1.15.0-B0022 (pre-release)

What's changed since v1.14.3:

- Updated rules:
  - Azure Kubernetes Service:
    - Updated `Azure.AKS.Version` to use latest stable version `1.22.6`. [#1386](https://github.com/Azure/PSRule.Rules.Azure/issues/1386)
      - Use `AZURE_AKS_CLUSTER_MINIMUM_VERSION` to configure the minimum version of the cluster.
- Engineering:
  - Added code signing of module. [#1379](https://github.com/Azure/PSRule.Rules.Azure/issues/1379)
  - Added SBOM manifests to module. [#1380](https://github.com/Azure/PSRule.Rules.Azure/issues/1380)
- Bug fixes:
  - Fixed dependency chain order when dependsOn copy. [#1381](https://github.com/Azure/PSRule.Rules.Azure/issues/1381)

## v1.14.3

What's changed since v1.14.2:

- Bug fixes:
  - Fixed Azure Firewall threat intel mode reported for Secure VNET hubs. [#1365](https://github.com/Azure/PSRule.Rules.Azure/issues/1365)
  - Fixed array function handling with mock objects. [#1367](https://github.com/Azure/PSRule.Rules.Azure/issues/1367)

## v1.14.2

What's changed since v1.14.1:

- Bug fixes:
  - Fixed handling of parent resources when sub resource is in a separate deployment. [#1360](https://github.com/Azure/PSRule.Rules.Azure/issues/1360)

## v1.14.1

What's changed since v1.14.0:

- Bug fixes:
  - Fixed unable to set parameter defaults option with type object. [#1355](https://github.com/Azure/PSRule.Rules.Azure/issues/1355)

## v1.14.0

What's changed since v1.13.4:

- New features:
  - Added support for referencing resources in template. [#1315](https://github.com/Azure/PSRule.Rules.Azure/issues/1315)
    - The `reference()` function can be used to reference resources in template.
    - A placeholder value is still used for resources outside of the template.
  - Added March 2022 baselines `Azure.GA_2022_03` and `Azure.Preview_2022_03`. [#1334](https://github.com/Azure/PSRule.Rules.Azure/issues/1334)
    - Includes rules released before or during March 2022.
    - Marked `Azure.GA_2021_12` and `Azure.Preview_2021_12` baselines as obsolete.
  - **Experimental:** Cmdlets to validate objects with Azure policy conditions:
    - `Export-AzPolicyAssignmentData` - Exports policy assignment data. [#1266](https://github.com/Azure/PSRule.Rules.Azure/issues/1266)
    - `Export-AzPolicyAssignmentRuleData` - Exports JSON rules from policy assignment data. [#1278](https://github.com/Azure/PSRule.Rules.Azure/issues/1278)
    - `Get-AzPolicyAssignmentDataSource` - Discovers policy assignment data. [#1340](https://github.com/Azure/PSRule.Rules.Azure/issues/1340)
    - See cmdlet help for limitations and usage.
    - Additional information will be posted as this feature evolves [here](https://github.com/Azure/PSRule.Rules.Azure/discussions/1345).
- New rules:
  - SignalR Service:
    - Check services use Managed Identities. [#1306](https://github.com/Azure/PSRule.Rules.Azure/issues/1306)
    - Check services use a SKU with an SLA. [#1307](https://github.com/Azure/PSRule.Rules.Azure/issues/1307)
  - Web PubSub Service:
    - Check services use Managed Identities. [#1308](https://github.com/Azure/PSRule.Rules.Azure/issues/1308)
    - Check services use a SKU with an SLA. [#1309](https://github.com/Azure/PSRule.Rules.Azure/issues/1309)
- Updated rules:
  - Azure Kubernetes Service:
    - Updated `Azure.AKS.Version` to use latest stable version `1.21.9`. [#1318](https://github.com/Azure/PSRule.Rules.Azure/issues/1318)
      - Use `AZURE_AKS_CLUSTER_MINIMUM_VERSION` to configure the minimum version of the cluster.
- Engineering:
  - Cache Azure Policy Aliases. [#1277](https://github.com/Azure/PSRule.Rules.Azure/issues/1277)
  - Cleanup of additional alias metadata. [#1351](https://github.com/Azure/PSRule.Rules.Azure/pull/1351)
- Bug fixes:
  - Fixed index was out of range with split on mock properties. [#1327](https://github.com/Azure/PSRule.Rules.Azure/issues/1327)
  - Fixed mock objects with no properties. [#1347](https://github.com/Azure/PSRule.Rules.Azure/issues/1347)
  - Fixed sub-resources nesting by scope regression. [#1348](https://github.com/Azure/PSRule.Rules.Azure/issues/1348)
  - Fixed expand of runtime properties on reference objects. [#1324](https://github.com/Azure/PSRule.Rules.Azure/issues/1324)
  - Fixed processing of deployment outputs. [#1316](https://github.com/Azure/PSRule.Rules.Azure/issues/1316)

What's changed since pre-release v1.14.0-B2204013:

- No additional changes.

## v1.14.0-B2204013 (pre-release)

What's changed since pre-release v1.14.0-B2204007:

- Engineering:
  - Cleanup of additional alias metadata. [#1351](https://github.com/Azure/PSRule.Rules.Azure/pull/1351)

## v1.14.0-B2204007 (pre-release)

What's changed since pre-release v1.14.0-B2203117:

- Bug fixes:
  - Fixed mock objects with no properties. [#1347](https://github.com/Azure/PSRule.Rules.Azure/issues/1347)
  - Fixed sub-resources nesting by scope regression. [#1348](https://github.com/Azure/PSRule.Rules.Azure/issues/1348)

## v1.14.0-B2203117 (pre-release)

What's changed since pre-release v1.14.0-B2203088:

- New features:
  - **Experimental:** Cmdlets to validate objects with Azure policy conditions:
    - `Export-AzPolicyAssignmentData` - Exports policy assignment data. [#1266](https://github.com/Azure/PSRule.Rules.Azure/issues/1266)
    - `Export-AzPolicyAssignmentRuleData` - Exports JSON rules from policy assignment data. [#1278](https://github.com/Azure/PSRule.Rules.Azure/issues/1278)
    - `Get-AzPolicyAssignmentDataSource` - Discovers policy assignment data. [#1340](https://github.com/Azure/PSRule.Rules.Azure/issues/1340)
    - See cmdlet help for limitations and usage.
    - Additional information will be posted as this feature evolves [here](https://github.com/Azure/PSRule.Rules.Azure/discussions/1345).
- Engineering:
  - Cache Azure Policy Aliases. [#1277](https://github.com/Azure/PSRule.Rules.Azure/issues/1277)
- Bug fixes:
  - Fixed index was out of range with split on mock properties. [#1327](https://github.com/Azure/PSRule.Rules.Azure/issues/1327)

## v1.14.0-B2203088 (pre-release)

What's changed since pre-release v1.14.0-B2203066:

- New features:
  - Added March 2022 baselines `Azure.GA_2022_03` and `Azure.Preview_2022_03`. [#1334](https://github.com/Azure/PSRule.Rules.Azure/issues/1334)
    - Includes rules released before or during March 2022.
    - Marked `Azure.GA_2021_12` and `Azure.Preview_2021_12` baselines as obsolete.
- Bug fixes:
  - Fixed expand of runtime properties on reference objects. [#1324](https://github.com/Azure/PSRule.Rules.Azure/issues/1324)

## v1.14.0-B2203066 (pre-release)

What's changed since v1.13.4:

- New features:
  - Added support for referencing resources in template. [#1315](https://github.com/Azure/PSRule.Rules.Azure/issues/1315)
    - The `reference()` function can be used to reference resources in template.
    - A placeholder value is still used for resources outside of the template.
- New rules:
  - SignalR Service:
    - Check services use Managed Identities. [#1306](https://github.com/Azure/PSRule.Rules.Azure/issues/1306)
    - Check services use a SKU with an SLA. [#1307](https://github.com/Azure/PSRule.Rules.Azure/issues/1307)
  - Web PubSub Service:
    - Check services use Managed Identities. [#1308](https://github.com/Azure/PSRule.Rules.Azure/issues/1308)
    - Check services use a SKU with an SLA. [#1309](https://github.com/Azure/PSRule.Rules.Azure/issues/1309)
- Updated rules:
  - Azure Kubernetes Service:
    - Updated `Azure.AKS.Version` to use latest stable version `1.21.9`. [#1318](https://github.com/Azure/PSRule.Rules.Azure/issues/1318)
      - Use `AZURE_AKS_CLUSTER_MINIMUM_VERSION` to configure the minimum version of the cluster.
- Bug fixes:
  - Fixed processing of deployment outputs. [#1316](https://github.com/Azure/PSRule.Rules.Azure/issues/1316)

## v1.13.4

What's changed since v1.13.3:

- Bug fixes:
  - Fixed virtual network without any subnets is invalid. [#1303](https://github.com/Azure/PSRule.Rules.Azure/issues/1303)
  - Fixed container registry rules that require a premium tier. [#1304](https://github.com/Azure/PSRule.Rules.Azure/issues/1304)
    - Rules `Azure.ACR.Retention` and `Azure.ACR.ContentTrust` are now only run against premium instances.

## v1.13.3

What's changed since v1.13.2:

- Bug fixes:
  - Fixed bicep build timeout for complex deployments. [#1299](https://github.com/Azure/PSRule.Rules.Azure/issues/1299)

## v1.13.2

What's changed since v1.13.1:

- Engineering:
  - Bump PowerShellStandard.Library to 5.1.1. [#1295](https://github.com/Azure/PSRule.Rules.Azure/pull/1295)
- Bug fixes:
  - Fixed nested resource loops. [#1293](https://github.com/Azure/PSRule.Rules.Azure/issues/1293)

## v1.13.1

What's changed since v1.13.0:

- Bug fixes:
  - Fixed parsing of nested quote pairs within JSON function. [#1288](https://github.com/Azure/PSRule.Rules.Azure/issues/1288)

## v1.13.0

What's changed since v1.12.2:

- New features:
  - Added support for setting defaults for required parameters. [#1065](https://github.com/Azure/PSRule.Rules.Azure/issues/1065)
    - When specified, the value will be used when a parameter value is not provided.
  - Added support expanding Bicep from parameter files. [#1160](https://github.com/Azure/PSRule.Rules.Azure/issues/1160)
- New rules:
  - Azure Cache for Redis:
    - Limit public access for Azure Cache for Redis instances. [#935](https://github.com/Azure/PSRule.Rules.Azure/issues/935)
  - Container App:
    - Check insecure ingress is not enabled (preview). [#1252](https://github.com/Azure/PSRule.Rules.Azure/issues/1252)
  - Key Vault:
    - Check key auto-rotation is enabled (preview). [#1159](https://github.com/Azure/PSRule.Rules.Azure/issues/1159)
  - Recovery Services Vault:
    - Check vaults have replication alerts configured. [#7](https://github.com/Azure/PSRule.Rules.Azure/issues/7)
- Engineering:
  - Automatically build baseline docs. [#1242](https://github.com/Azure/PSRule.Rules.Azure/issues/1242)
  - Bump PSRule dependency to v1.11.1. [#1269](https://github.com/Azure/PSRule.Rules.Azure/pull/1269)
- Bug fixes:
  - Fixed empty value with strong type. [#1258](https://github.com/Azure/PSRule.Rules.Azure/issues/1258)
  - Fixed error with empty logic app trigger. [#1249](https://github.com/Azure/PSRule.Rules.Azure/issues/1249)
  - Fixed out of order parameters. [#1257](https://github.com/Azure/PSRule.Rules.Azure/issues/1257)
  - Fixed mapping default configuration causes cast exception. [#1274](https://github.com/Azure/PSRule.Rules.Azure/issues/1274)
  - Fixed resource id is incorrectly built for sub resource types. [#1279](https://github.com/Azure/PSRule.Rules.Azure/issues/1279)

What's changed since pre-release v1.13.0-B2202113:

- No additional changes.

## v1.13.0-B2202113 (pre-release)

What's changed since pre-release v1.13.0-B2202108:

- Bug fixes:
  - Fixed resource id is incorrectly built for sub resource types. [#1279](https://github.com/Azure/PSRule.Rules.Azure/issues/1279)

## v1.13.0-B2202108 (pre-release)

What's changed since pre-release v1.13.0-B2202103:

- Bug fixes:
  - Fixed mapping default configuration causes cast exception. [#1274](https://github.com/Azure/PSRule.Rules.Azure/issues/1274)

## v1.13.0-B2202103 (pre-release)

What's changed since pre-release v1.13.0-B2202090:

- Engineering:
  - Bump PSRule dependency to v1.11.1. [#1269](https://github.com/Azure/PSRule.Rules.Azure/pull/1269)
- Bug fixes:
  - Fixed out of order parameters. [#1257](https://github.com/Azure/PSRule.Rules.Azure/issues/1257)

## v1.13.0-B2202090 (pre-release)

What's changed since pre-release v1.13.0-B2202063:

- New rules:
  - Azure Cache for Redis:
    - Limit public access for Azure Cache for Redis instances. [#935](https://github.com/Azure/PSRule.Rules.Azure/issues/935)
- Engineering:
  - Automatically build baseline docs. [#1242](https://github.com/Azure/PSRule.Rules.Azure/issues/1242)
- Bug fixes:
  - Fixed empty value with strong type. [#1258](https://github.com/Azure/PSRule.Rules.Azure/issues/1258)

## v1.13.0-B2202063 (pre-release)

What's changed since v1.12.2:

- New features:
  - Added support for setting defaults for required parameters. [#1065](https://github.com/Azure/PSRule.Rules.Azure/issues/1065)
    - When specified, the value will be used when a parameter value is not provided.
  - Added support expanding Bicep from parameter files. [#1160](https://github.com/Azure/PSRule.Rules.Azure/issues/1160)
- New rules:
  - Container App:
    - Check insecure ingress is not enabled (preview). [#1252](https://github.com/Azure/PSRule.Rules.Azure/issues/1252)
  - Key Vault:
    - Check key auto-rotation is enabled (preview). [#1159](https://github.com/Azure/PSRule.Rules.Azure/issues/1159)
  - Recovery Services Vault:
    - Check vaults have replication alerts configured. [#7](https://github.com/Azure/PSRule.Rules.Azure/issues/7)
- Bug fixes:
  - Fixed error with empty logic app trigger. [#1249](https://github.com/Azure/PSRule.Rules.Azure/issues/1249)

## v1.12.2

What's changed since v1.12.1:

- Bug fixes:
  - Fixed detect strong type requirements for nested deployments. [#1235](https://github.com/Azure/PSRule.Rules.Azure/issues/1235)

## v1.12.1

What's changed since v1.12.0:

- Bug fixes:
  - Fixed Bicep already exists with PSRule v2. [#1232](https://github.com/Azure/PSRule.Rules.Azure/issues/1232)

## v1.12.0

What's changed since v1.11.1:

- New rules:
  - Data Explorer:
    - Check clusters use Managed Identities. [#1207](https://github.com/Azure/PSRule.Rules.Azure/issues/1207)
    - Check clusters use a SKU with a SLA. [#1208](https://github.com/Azure/PSRule.Rules.Azure/issues/1208)
    - Check clusters use disk encryption. [#1209](https://github.com/Azure/PSRule.Rules.Azure/issues/1209)
    - Check clusters are in use with databases. [#1215](https://github.com/Azure/PSRule.Rules.Azure/issues/1215)
  - Event Hub:
    - Check namespaces are in use with event hubs. [#1216](https://github.com/Azure/PSRule.Rules.Azure/issues/1216)
    - Check namespaces only accept identity-based authentication. [#1217](https://github.com/Azure/PSRule.Rules.Azure/issues/1217)
  - Azure Recovery Services Vault:
    - Check vaults use geo-redundant storage. [#5](https://github.com/Azure/PSRule.Rules.Azure/issues/5)
  - Service Bus:
    - Check namespaces are in use with queues and topics. [#1218](https://github.com/Azure/PSRule.Rules.Azure/issues/1218)
    - Check namespaces only accept identity-based authentication. [#1219](https://github.com/Azure/PSRule.Rules.Azure/issues/1219)
- Updated rules:
  - Azure Kubernetes Service:
    - Updated `Azure.AKS.Version` to use latest stable version `1.21.7`. [#1188](https://github.com/Azure/PSRule.Rules.Azure/issues/1188)
      - Pinned latest GA baseline `Azure.GA_2021_12` to previous version `1.20.5`.
      - Use `AZURE_AKS_CLUSTER_MINIMUM_VERSION` to configure the minimum version of the cluster.
  - Azure API Management:
    - Check service disabled insecure ciphers.
      [#1128](https://github.com/Azure/PSRule.Rules.Azure/issues/1128)
    - Refactored the cipher and protocol rule into individual rules.
      - `Azure.APIM.Protocols`
      - `Azure.APIM.Ciphers`
- General improvements:
  - **Important change:** Replaced `Azure_AKSMinimumVersion` option with `AZURE_AKS_CLUSTER_MINIMUM_VERSION`. [#941](https://github.com/Azure/PSRule.Rules.Azure/issues/941)
    - For compatibility, if `Azure_AKSMinimumVersion` is set it will be used instead of `AZURE_AKS_CLUSTER_MINIMUM_VERSION`.
    - If only `AZURE_AKS_CLUSTER_MINIMUM_VERSION` is set, this value will be used.
    - The default will be used neither options are configured.
    - If `Azure_AKSMinimumVersion` is set a warning will be generated until the configuration is removed.
    - Support for `Azure_AKSMinimumVersion` is deprecated and will be removed in v2.
    - See [upgrade notes][1] for details.
- Bug fixes:
  - Fixed false positive of blob container with access unspecified. [#1212](https://github.com/Azure/PSRule.Rules.Azure/issues/1212)

What's changed since pre-release v1.12.0-B2201086:

- No additional changes.

## v1.12.0-B2201086 (pre-release)

What's changed since pre-release v1.12.0-B2201067:

- New rules:
  - Data Explorer:
    - Check clusters are in use with databases. [#1215](https://github.com/Azure/PSRule.Rules.Azure/issues/1215)
  - Event Hub:
    - Check namespaces are in use with event hubs. [#1216](https://github.com/Azure/PSRule.Rules.Azure/issues/1216)
    - Check namespaces only accept identity-based authentication. [#1217](https://github.com/Azure/PSRule.Rules.Azure/issues/1217)
  - Azure Recovery Services Vault:
    - Check vaults use geo-redundant storage. [#5](https://github.com/Azure/PSRule.Rules.Azure/issues/5)
  - Service Bus:
    - Check namespaces are in use with queues and topics. [#1218](https://github.com/Azure/PSRule.Rules.Azure/issues/1218)
    - Check namespaces only accept identity-based authentication. [#1219](https://github.com/Azure/PSRule.Rules.Azure/issues/1219)

## v1.12.0-B2201067 (pre-release)

What's changed since pre-release v1.12.0-B2201054:

- New rules:
  - Data Explorer:
    - Check clusters use Managed Identities. [#1207](https://github.com/Azure/PSRule.Rules.Azure/issues/1207)
    - Check clusters use a SKU with a SLA. [#1208](https://github.com/Azure/PSRule.Rules.Azure/issues/1208)
    - Check clusters use disk encryption. [#1209](https://github.com/Azure/PSRule.Rules.Azure/issues/1209)
- Bug fixes:
  - Fixed false positive of blob container with access unspecified. [#1212](https://github.com/Azure/PSRule.Rules.Azure/issues/1212)

## v1.12.0-B2201054 (pre-release)

What's changed since v1.11.1:

- Updated rules:
  - Azure Kubernetes Service:
    - Updated `Azure.AKS.Version` to use latest stable version `1.21.7`. [#1188](https://github.com/Azure/PSRule.Rules.Azure/issues/1188)
      - Pinned latest GA baseline `Azure.GA_2021_12` to previous version `1.20.5`.
      - Use `AZURE_AKS_CLUSTER_MINIMUM_VERSION` to configure the minimum version of the cluster.
  - Azure API Management:
    - Check service disabled insecure ciphers.
      [#1128](https://github.com/Azure/PSRule.Rules.Azure/issues/1128)
    - Refactored the cipher and protocol rule into individual rules.
      - `Azure.APIM.Protocols`
      - `Azure.APIM.Ciphers`
- General improvements:
  - **Important change:** Replaced `Azure_AKSMinimumVersion` option with `AZURE_AKS_CLUSTER_MINIMUM_VERSION`. [#941](https://github.com/Azure/PSRule.Rules.Azure/issues/941)
    - For compatibility, if `Azure_AKSMinimumVersion` is set it will be used instead of `AZURE_AKS_CLUSTER_MINIMUM_VERSION`.
    - If only `AZURE_AKS_CLUSTER_MINIMUM_VERSION` is set, this value will be used.
    - The default will be used neither options are configured.
    - If `Azure_AKSMinimumVersion` is set a warning will be generated until the configuration is removed.
    - Support for `Azure_AKSMinimumVersion` is deprecated and will be removed in v2.
    - See [upgrade notes][1] for details.

## v1.11.1

What's changed since v1.11.0:

- Bug fixes:
  - Fixed `Azure.AKS.CNISubnetSize` rule to use CNI selector. [#1178](https://github.com/Azure/PSRule.Rules.Azure/issues/1178)

## v1.11.0

What's changed since v1.10.4:

- New features:
  - Added baselines containing only Azure preview features. [#1129](https://github.com/Azure/PSRule.Rules.Azure/issues/1129)
    - Added baseline `Azure.Preview_2021_09`.
    - Added baseline `Azure.Preview_2021_12`.
  - Added `Azure.GA_2021_12` baseline. [#1146](https://github.com/Azure/PSRule.Rules.Azure/issues/1146)
    - Includes rules released before or during December 2021 for Azure GA features.
    - Marked baseline `Azure.GA_2021_09` as obsolete.
  - Bicep support promoted from experimental to generally available (GA). [#1176](https://github.com/Azure/PSRule.Rules.Azure/issues/1176)
- New rules:
  - All resources:
    - Check comments for each template resource. [#969](https://github.com/Azure/PSRule.Rules.Azure/issues/969)
  - Automation Account:
    - Automation accounts should enable diagnostic logs. [#1075](https://github.com/Azure/PSRule.Rules.Azure/issues/1075)
  - Azure Kubernetes Service:
    - Check clusters have the HTTP application routing add-on disabled. [#1131](https://github.com/Azure/PSRule.Rules.Azure/issues/1131)
    - Check clusters use the Secrets Store CSI Driver add-on. [#992](https://github.com/Azure/PSRule.Rules.Azure/issues/992)
    - Check clusters autorotation with the Secrets Store CSI Driver add-on. [#993](https://github.com/Azure/PSRule.Rules.Azure/issues/993)
    - Check clusters use Azure AD Pod Managed Identities (preview). [#991](https://github.com/Azure/PSRule.Rules.Azure/issues/991)
  - Azure Redis Cache:
    - Use availability zones for Azure Cache for Redis for regions that support it. [#1078](https://github.com/Azure/PSRule.Rules.Azure/issues/1078)
      - `Azure.Redis.AvailabilityZone`
      - `Azure.RedisEnterprise.Zones`
  - Application Security Group:
    - Check Application Security Groups meet naming requirements. [#1110](https://github.com/Azure/PSRule.Rules.Azure/issues/1110)
  - Firewall:
    - Check Firewalls meet naming requirements. [#1110](https://github.com/Azure/PSRule.Rules.Azure/issues/1110)
    - Check Firewall policies meet naming requirements. [#1110](https://github.com/Azure/PSRule.Rules.Azure/issues/1110)
  - Private Endpoint:
    - Check Private Endpoints meet naming requirements. [#1110](https://github.com/Azure/PSRule.Rules.Azure/issues/1110)
  - Virtual WAN:
    - Check Virtual WANs meet naming requirements. [#1110](https://github.com/Azure/PSRule.Rules.Azure/issues/1110)
- Updated rules:
  - Azure Kubernetes Service:
    - Promoted `Azure.AKS.AutoUpgrade` to GA rule set. [#1130](https://github.com/Azure/PSRule.Rules.Azure/issues/1130)
- General improvements:
  - Added support for template function `tenant()`. [#1124](https://github.com/Azure/PSRule.Rules.Azure/issues/1124)
  - Added support for template function `managementGroup()`. [#1125](https://github.com/Azure/PSRule.Rules.Azure/issues/1125)
  - Added support for template function `pickZones()`. [#518](https://github.com/Azure/PSRule.Rules.Azure/issues/518)
- Engineering:
  - Rule refactoring of rules from PowerShell to YAML. [#1109](https://github.com/Azure/PSRule.Rules.Azure/issues/1109)
    - The following rules were refactored:
      - `Azure.LB.Name`
      - `Azure.NSG.Name`
      - `Azure.Firewall.Mode`
      - `Azure.Route.Name`
      - `Azure.VNET.Name`
      - `Azure.VNG.Name`
      - `Azure.VNG.ConnectionName`
      - `Azure.AppConfig.SKU`
      - `Azure.AppConfig.Name`
      - `Azure.AppInsights.Workspace`
      - `Azure.AppInsights.Name`
      - `Azure.Cosmos.AccountName`
      - `Azure.FrontDoor.State`
      - `Azure.FrontDoor.Name`
      - `Azure.FrontDoor.WAF.Mode`
      - `Azure.FrontDoor.WAF.Enabled`
      - `Azure.FrontDoor.WAF.Name`
      - `Azure.AKS.MinNodeCount`
      - `Azure.AKS.ManagedIdentity`
      - `Azure.AKS.StandardLB`
      - `Azure.AKS.AzurePolicyAddOn`
      - `Azure.AKS.ManagedAAD`
      - `Azure.AKS.AuthorizedIPs`
      - `Azure.AKS.LocalAccounts`
      - `Azure.AKS.AzureRBAC`
- Bug fixes:
  - Fixed output of Bicep informational and warning messages in error stream. [#1157](https://github.com/Azure/PSRule.Rules.Azure/issues/1157)

What's changed since pre-release v1.11.0-B2112112:

- New features:
  - Bicep support promoted from experimental to generally available (GA). [#1176](https://github.com/Azure/PSRule.Rules.Azure/issues/1176)

## v1.11.0-B2112112 (pre-release)

What's changed since pre-release v1.11.0-B2112104:

- New rules:
  - Azure Redis Cache:
    - Use availability zones for Azure Cache for Redis for regions that support it. [#1078](https://github.com/Azure/PSRule.Rules.Azure/issues/1078)
      - `Azure.Redis.AvailabilityZone`
      - `Azure.RedisEnterprise.Zones`

## v1.11.0-B2112104 (pre-release)

What's changed since pre-release v1.11.0-B2112073:

- New rules:
  - Azure Kubernetes Service:
    - Check clusters use Azure AD Pod Managed Identities (preview). [#991](https://github.com/Azure/PSRule.Rules.Azure/issues/991)
- Engineering:
  - Rule refactoring of rules from PowerShell to YAML. [#1109](https://github.com/Azure/PSRule.Rules.Azure/issues/1109)
    - The following rules were refactored:
      - `Azure.AppConfig.SKU`
      - `Azure.AppConfig.Name`
      - `Azure.AppInsights.Workspace`
      - `Azure.AppInsights.Name`
      - `Azure.Cosmos.AccountName`
      - `Azure.FrontDoor.State`
      - `Azure.FrontDoor.Name`
      - `Azure.FrontDoor.WAF.Mode`
      - `Azure.FrontDoor.WAF.Enabled`
      - `Azure.FrontDoor.WAF.Name`
      - `Azure.AKS.MinNodeCount`
      - `Azure.AKS.ManagedIdentity`
      - `Azure.AKS.StandardLB`
      - `Azure.AKS.AzurePolicyAddOn`
      - `Azure.AKS.ManagedAAD`
      - `Azure.AKS.AuthorizedIPs`
      - `Azure.AKS.LocalAccounts`
      - `Azure.AKS.AzureRBAC`
- Bug fixes:
  - Fixed output of Bicep informational and warning messages in error stream. [#1157](https://github.com/Azure/PSRule.Rules.Azure/issues/1157)
  - Fixed obsolete flag for baseline `Azure.Preview_2021_12`. [#1166](https://github.com/Azure/PSRule.Rules.Azure/issues/1166)

## v1.11.0-B2112073 (pre-release)

What's changed since pre-release v1.11.0-B2112024:

- New features:
  - Added baselines containing only Azure preview features. [#1129](https://github.com/Azure/PSRule.Rules.Azure/issues/1129)
    - Added baseline `Azure.Preview_2021_09`.
    - Added baseline `Azure.Preview_2021_12`.
  - Added `Azure.GA_2021_12` baseline. [#1146](https://github.com/Azure/PSRule.Rules.Azure/issues/1146)
    - Includes rules released before or during December 2021 for Azure GA features.
    - Marked baseline `Azure.GA_2021_09` as obsolete.
- New rules:
  - All resources:
    - Check comments for each template resource. [#969](https://github.com/Azure/PSRule.Rules.Azure/issues/969)
- Bug fixes:
  - Fixed template function `equals` parameter count mismatch. [#1137](https://github.com/Azure/PSRule.Rules.Azure/issues/1137)
  - Fixed copy loop on nested deployment parameters is not handled. [#1144](https://github.com/Azure/PSRule.Rules.Azure/issues/1144)
  - Fixed outer copy loop of nested deployment. [#1154](https://github.com/Azure/PSRule.Rules.Azure/issues/1154)

## v1.11.0-B2112024 (pre-release)

What's changed since pre-release v1.11.0-B2111014:

- New rules:
  - Azure Kubernetes Service:
    - Check clusters have the HTTP application routing add-on disabled. [#1131](https://github.com/Azure/PSRule.Rules.Azure/issues/1131)
    - Check clusters use the Secrets Store CSI Driver add-on. [#992](https://github.com/Azure/PSRule.Rules.Azure/issues/992)
    - Check clusters autorotation with the Secrets Store CSI Driver add-on. [#993](https://github.com/Azure/PSRule.Rules.Azure/issues/993)
  - Automation Account:
    - Automation accounts should enable diagnostic logs. [#1075](https://github.com/Azure/PSRule.Rules.Azure/issues/1075)
- Updated rules:
  - Azure Kubernetes Service:
    - Promoted `Azure.AKS.AutoUpgrade` to GA rule set. [#1130](https://github.com/Azure/PSRule.Rules.Azure/issues/1130)
- General improvements:
  - Added support for template function `tenant()`. [#1124](https://github.com/Azure/PSRule.Rules.Azure/issues/1124)
  - Added support for template function `managementGroup()`. [#1125](https://github.com/Azure/PSRule.Rules.Azure/issues/1125)
  - Added support for template function `pickZones()`. [#518](https://github.com/Azure/PSRule.Rules.Azure/issues/518)
- Bug fixes:
  - Fixed `Azure.Policy.WaiverExpiry` date conversion. [#1118](https://github.com/Azure/PSRule.Rules.Azure/issues/1118)

## v1.11.0-B2111014 (pre-release)

What's changed since v1.10.0:

- New rules:
  - Application Security Group:
    - Check Application Security Groups meet naming requirements. [#1110](https://github.com/Azure/PSRule.Rules.Azure/issues/1110)
  - Firewall:
    - Check Firewalls meet naming requirements. [#1110](https://github.com/Azure/PSRule.Rules.Azure/issues/1110)
    - Check Firewall policies meet naming requirements. [#1110](https://github.com/Azure/PSRule.Rules.Azure/issues/1110)
  - Private Endpoint:
    - Check Private Endpoints meet naming requirements. [#1110](https://github.com/Azure/PSRule.Rules.Azure/issues/1110)
  - Virtual WAN:
    - Check Virtual WANs meet naming requirements. [#1110](https://github.com/Azure/PSRule.Rules.Azure/issues/1110)
- Engineering:
  - Rule refactoring of rules from PowerShell to YAML. [#1109](https://github.com/Azure/PSRule.Rules.Azure/issues/1109)
    - The following rules were refactored:
      - `Azure.LB.Name`
      - `Azure.NSG.Name`
      - `Azure.Firewall.Mode`
      - `Azure.Route.Name`
      - `Azure.VNET.Name`
      - `Azure.VNG.Name`
      - `Azure.VNG.ConnectionName`

## v1.10.4

What's changed since v1.10.3:

- Bug fixes:
  - Fixed outer copy loop of nested deployment. [#1154](https://github.com/Azure/PSRule.Rules.Azure/issues/1154)

## v1.10.3

What's changed since v1.10.2:

- Bug fixes:
  - Fixed copy loop on nested deployment parameters is not handled. [#1144](https://github.com/Azure/PSRule.Rules.Azure/issues/1144)

## v1.10.2

What's changed since v1.10.1:

- Bug fixes:
  - Fixed template function `equals` parameter count mismatch. [#1137](https://github.com/Azure/PSRule.Rules.Azure/issues/1137)

## v1.10.1

What's changed since v1.10.0:

- Bug fixes:
  - Fixed `Azure.Policy.WaiverExpiry` date conversion. [#1118](https://github.com/Azure/PSRule.Rules.Azure/issues/1118)

## v1.10.0

What's changed since v1.9.1:

- New features:
  - Added support for parameter strong types. [#1083](https://github.com/Azure/PSRule.Rules.Azure/issues/1083)
    - The value of string parameters can be tested against the expected type.
    - When configuring a location strong type, the parameter value must be a valid Azure location.
    - When configuring a resource type strong type, the parameter value must be a matching resource Id.
- New rules:
  - All resources:
    - Check template expressions do not exceed a maximum length. [#1006](https://github.com/Azure/PSRule.Rules.Azure/issues/1006)
  - Automation Service:
    - Check automation accounts should use managed identities for authentication. [#1074](https://github.com/Azure/PSRule.Rules.Azure/issues/1074)
  - Event Grid:
    - Check topics and domains use managed identities. [#1091](https://github.com/Azure/PSRule.Rules.Azure/issues/1091)
    - Check topics and domains use private endpoints. [#1092](https://github.com/Azure/PSRule.Rules.Azure/issues/1092)
    - Check topics and domains use identity-based authentication. [#1093](https://github.com/Azure/PSRule.Rules.Azure/issues/1093)
- General improvements:
  - Updated default baseline to use module configuration. [#1089](https://github.com/Azure/PSRule.Rules.Azure/issues/1089)
- Engineering:
  - Bump PSRule dependency to v1.9.0. [#1081](https://github.com/Azure/PSRule.Rules.Azure/issues/1081)
  - Bump Microsoft.CodeAnalysis.NetAnalyzers to v6.0.0. [#1080](https://github.com/Azure/PSRule.Rules.Azure/pull/1080)
  - Bump Microsoft.SourceLink.GitHub to 1.1.1. [#1085](https://github.com/Azure/PSRule.Rules.Azure/pull/1085)
- Bug fixes:
  - Fixed expansion of secret references. [#1098](https://github.com/Azure/PSRule.Rules.Azure/issues/1098)
  - Fixed handling of tagging for deployments. [#1099](https://github.com/Azure/PSRule.Rules.Azure/issues/1099)
  - Fixed strong type issue flagged with empty defaultValue string. [#1100](https://github.com/Azure/PSRule.Rules.Azure/issues/1100)

What's changed since pre-release v1.10.0-B2111081:

- No additional changes.

## v1.10.0-B2111081 (pre-release)

What's changed since pre-release v1.10.0-B2111072:

- New rules:
  - Automation Service:
    - Automation accounts should use managed identities for authentication. [#1074](https://github.com/Azure/PSRule.Rules.Azure/issues/1074)

## v1.10.0-B2111072 (pre-release)

What's changed since pre-release v1.10.0-B2111058:

- New rules:
  - All resources:
    - Check template expressions do not exceed a maximum length. [#1006](https://github.com/Azure/PSRule.Rules.Azure/issues/1006)
- Bug fixes:
  - Fixed expansion of secret references. [#1098](https://github.com/Azure/PSRule.Rules.Azure/issues/1098)
  - Fixed handling of tagging for deployments. [#1099](https://github.com/Azure/PSRule.Rules.Azure/issues/1099)
  - Fixed strong type issue flagged with empty defaultValue string. [#1100](https://github.com/Azure/PSRule.Rules.Azure/issues/1100)

## v1.10.0-B2111058 (pre-release)

What's changed since pre-release v1.10.0-B2111040:

- New rules:
  - Event Grid:
    - Check topics and domains use managed identities. [#1091](https://github.com/Azure/PSRule.Rules.Azure/issues/1091)
    - Check topics and domains use private endpoints. [#1092](https://github.com/Azure/PSRule.Rules.Azure/issues/1092)
    - Check topics and domains use identity-based authentication. [#1093](https://github.com/Azure/PSRule.Rules.Azure/issues/1093)
- General improvements:
  - Updated default baseline to use module configuration. [#1089](https://github.com/Azure/PSRule.Rules.Azure/issues/1089)

## v1.10.0-B2111040 (pre-release)

What's changed since v1.9.1:

- New features:
  - Added support for parameter strong types. [#1083](https://github.com/Azure/PSRule.Rules.Azure/issues/1083)
    - The value of string parameters can be tested against the expected type.
    - When configuring a location strong type, the parameter value must be a valid Azure location.
    - When configuring a resource type strong type, the parameter value must be a matching resource Id.
- Engineering:
  - Bump PSRule dependency to v1.9.0. [#1081](https://github.com/Azure/PSRule.Rules.Azure/issues/1081)
  - Bump Microsoft.CodeAnalysis.NetAnalyzers to v6.0.0. [#1080](https://github.com/Azure/PSRule.Rules.Azure/pull/1080)
  - Bump Microsoft.SourceLink.GitHub to 1.1.1. [#1085](https://github.com/Azure/PSRule.Rules.Azure/pull/1085)

## v1.9.1

What's changed since v1.9.0:

- Bug fixes:
  - Fixed can not index into resource group tags. [#1066](https://github.com/Azure/PSRule.Rules.Azure/issues/1066)
  - Fixed `Azure.VM.ASMinMembers` for template deployments. [#1064](https://github.com/Azure/PSRule.Rules.Azure/issues/1064)
  - Fixed zones property not found on public IP resource. [#1070](https://github.com/Azure/PSRule.Rules.Azure/issues/1070)

## v1.9.0

What's changed since v1.8.1:

- New rules:
  - API Management Service:
    - Check API management services are using availability zones when available. [#1017](https://github.com/Azure/PSRule.Rules.Azure/issues/1017)
  - Public IP Address:
    - Check Public IP addresses are configured with zone-redundancy. [#958](https://github.com/Azure/PSRule.Rules.Azure/issues/958)
    - Check Public IP addresses are using Standard SKU. [#979](https://github.com/Azure/PSRule.Rules.Azure/issues/979)
  - User Assigned Managed Identity:
    - Check identities meet naming requirements. [#1021](https://github.com/Azure/PSRule.Rules.Azure/issues/1021)
  - Virtual Network Gateway:
    - Check VPN/ExpressRoute gateways are configured with availability zone SKU. [#926](https://github.com/Azure/PSRule.Rules.Azure/issues/926)
- General improvements:
  - Improved processing of AzOps generated templates. [#799](https://github.com/Azure/PSRule.Rules.Azure/issues/799)
    - `Azure.Template.DefineParameters` is ignored for AzOps generated templates.
    - `Azure.Template.UseLocationParameter` is ignored for AzOps generated templates.
  - Bicep is now installed when using PSRule GitHub Action. [#1050](https://github.com/Azure/PSRule.Rules.Azure/issues/1050)
- Engineering:
  - Bump PSRule dependency to v1.8.0. [#1018](https://github.com/Azure/PSRule.Rules.Azure/issues/1018)
  - Added automated PR workflow to bump `providers.json` monthly. [#1041](https://github.com/Azure/PSRule.Rules.Azure/issues/1041)
- Bug fixes:
  - Fixed AKS Network Policy should accept calico. [#1046](https://github.com/Azure/PSRule.Rules.Azure/issues/1046)
  - Fixed `Azure.ACR.AdminUser` fails when `adminUserEnabled` not set. [#1014](https://github.com/Azure/PSRule.Rules.Azure/issues/1014)
  - Fixed `Azure.KeyVault.Logs` reports cannot index into a null array. [#1024](https://github.com/Azure/PSRule.Rules.Azure/issues/1024)
  - Fixed template function empty returns object reference not set exception. [#1025](https://github.com/Azure/PSRule.Rules.Azure/issues/1025)
  - Fixed delayed binding of `and` template function. [#1026](https://github.com/Azure/PSRule.Rules.Azure/issues/1026)
  - Fixed template function array nests array with array parameters. [#1027](https://github.com/Azure/PSRule.Rules.Azure/issues/1027)
  - Fixed property used by `Azure.ACR.MinSKU` to work more reliably with templates. [#1034](https://github.com/Azure/PSRule.Rules.Azure/issues/1034)
  - Fixed could not determine JSON object type for MockMember using CreateObject. [#1035](https://github.com/Azure/PSRule.Rules.Azure/issues/1035)
  - Fixed Bicep convention ordering. [#1053](https://github.com/Azure/PSRule.Rules.Azure/issues/1053)

What's changed since pre-release v1.9.0-B2110087:

- No additional changes.

## v1.9.0-B2110087 (pre-release)

What's changed since pre-release v1.9.0-B2110082:

- Bug fixes:
  - Fixed Bicep convention ordering. [#1053](https://github.com/Azure/PSRule.Rules.Azure/issues/1053)

## v1.9.0-B2110082 (pre-release)

What's changed since pre-release v1.9.0-B2110059:

- General improvements:
  - Bicep is now installed when using PSRule GitHub Action. [#1050](https://github.com/Azure/PSRule.Rules.Azure/issues/1050)
- Engineering:
  - Added automated PR workflow to bump `providers.json` monthly. [#1041](https://github.com/Azure/PSRule.Rules.Azure/issues/1041)
- Bug fixes:
  - Fixed AKS Network Policy should accept calico. [#1046](https://github.com/Azure/PSRule.Rules.Azure/issues/1046)

## v1.9.0-B2110059 (pre-release)

What's changed since pre-release v1.9.0-B2110040:

- New rules:
  - API Management Service:
    - Check API management services are using availability zones when available. [#1017](https://github.com/Azure/PSRule.Rules.Azure/issues/1017)
- Bug fixes:
  - Fixed property used by `Azure.ACR.MinSKU` to work more reliably with templates. [#1034](https://github.com/Azure/PSRule.Rules.Azure/issues/1034)
  - Fixed could not determine JSON object type for MockMember using CreateObject. [#1035](https://github.com/Azure/PSRule.Rules.Azure/issues/1035)

## v1.9.0-B2110040 (pre-release)

What's changed since pre-release v1.9.0-B2110025:

- New rules:
  - User Assigned Managed Identity:
    - Check identities meet naming requirements. [#1021](https://github.com/Azure/PSRule.Rules.Azure/issues/1021)
- Bug fixes:
  - Fixed `Azure.KeyVault.Logs` reports cannot index into a null array. [#1024](https://github.com/Azure/PSRule.Rules.Azure/issues/1024)
  - Fixed template function empty returns object reference not set exception. [#1025](https://github.com/Azure/PSRule.Rules.Azure/issues/1025)
  - Fixed delayed binding of `and` template function. [#1026](https://github.com/Azure/PSRule.Rules.Azure/issues/1026)
  - Fixed template function array nests array with array parameters. [#1027](https://github.com/Azure/PSRule.Rules.Azure/issues/1027)

## v1.9.0-B2110025 (pre-release)

What's changed since pre-release v1.9.0-B2110014:

- Engineering:
  - Bump PSRule dependency to v1.8.0. [#1018](https://github.com/Azure/PSRule.Rules.Azure/issues/1018)
- Bug fixes:
  - Fixed `Azure.ACR.AdminUser` fails when `adminUserEnabled` not set. [#1014](https://github.com/Azure/PSRule.Rules.Azure/issues/1014)

## v1.9.0-B2110014 (pre-release)

What's changed since pre-release v1.9.0-B2110009:

- Bug fixes:
  - Fixed expression out of range of valid values. [#1005](https://github.com/Azure/PSRule.Rules.Azure/issues/1005)
  - Fixed template expand fails in nested reference expansion. [#1007](https://github.com/Azure/PSRule.Rules.Azure/issues/1007)

## v1.9.0-B2110009 (pre-release)

What's changed since pre-release v1.9.0-B2109027:

- Bug fixes:
  - Fixed handling of comments with template and parameter file rules. [#996](https://github.com/Azure/PSRule.Rules.Azure/issues/996)
  - Fixed `Azure.Template.UseLocationParameter` to only apply to templates deployed as RG scope [#995](https://github.com/Azure/PSRule.Rules.Azure/issues/995)
  - Fixed expand template fails with `createObject` when no parameters are specified. [#1000](https://github.com/Azure/PSRule.Rules.Azure/issues/1000)

## v1.9.0-B2109027 (pre-release)

What's changed since v1.8.0:

- New rules:
  - Public IP Address:
    - Check Public IP addresses are configured with zone-redundancy. [#958](https://github.com/Azure/PSRule.Rules.Azure/issues/958)
    - Check Public IP addresses are using Standard SKU. [#979](https://github.com/Azure/PSRule.Rules.Azure/issues/979)
  - Virtual Network Gateway:
    - Check VPN/ExpressRoute gateways are configured with availability zone SKU. [#926](https://github.com/Azure/PSRule.Rules.Azure/issues/926)
- General improvements:
  - Improved processing of AzOps generated templates. [#799](https://github.com/Azure/PSRule.Rules.Azure/issues/799)
    - `Azure.Template.DefineParameters` is ignored for AzOps generated templates.
    - `Azure.Template.UseLocationParameter` is ignored for AzOps generated templates.
- Bug fixes:
  - Fixed `ToUpper` fails to convert character. [#986](https://github.com/Azure/PSRule.Rules.Azure/issues/986)

## v1.8.1

What's changed since v1.8.0:

- Bug fixes:
  - Fixed handling of comments with template and parameter file rules. [#996](https://github.com/Azure/PSRule.Rules.Azure/issues/996)
  - Fixed `Azure.Template.UseLocationParameter` to only apply to templates deployed as RG scope [#995](https://github.com/Azure/PSRule.Rules.Azure/issues/995)
  - Fixed expand template fails with `createObject` when no parameters are specified. [#1000](https://github.com/Azure/PSRule.Rules.Azure/issues/1000)
  - Fixed `ToUpper` fails to convert character. [#986](https://github.com/Azure/PSRule.Rules.Azure/issues/986)
  - Fixed expression out of range of valid values. [#1005](https://github.com/Azure/PSRule.Rules.Azure/issues/1005)
  - Fixed template expand fails in nested reference expansion. [#1007](https://github.com/Azure/PSRule.Rules.Azure/issues/1007)

## v1.8.0

What's changed since v1.7.0:

- New features:
  - Added `Azure.GA_2021_09` baseline. [#961](https://github.com/Azure/PSRule.Rules.Azure/issues/961)
    - Includes rules released before or during September 2021 for Azure GA features.
    - Marked baseline `Azure.GA_2021_06` as obsolete.
- New rules:
  - Application Gateway:
    - Check App Gateways should use availability zones when available. Thanks [@ArmaanMcleod](https://github.com/ArmaanMcleod). [#928](https://github.com/Azure/PSRule.Rules.Azure/issues/928)
  - Azure Kubernetes Service:
    - Check clusters have control plane audit logs enabled. Thanks [@ArmaanMcleod](https://github.com/ArmaanMcleod). [#882](https://github.com/Azure/PSRule.Rules.Azure/issues/882)
    - Check clusters have control plane diagnostics enabled. Thanks [@ArmaanMcleod](https://github.com/ArmaanMcleod). [#922](https://github.com/Azure/PSRule.Rules.Azure/issues/922)
    - Check clusters use Container Insights for monitoring workloads. Thanks [@ArmaanMcleod](https://github.com/ArmaanMcleod). [#881](https://github.com/Azure/PSRule.Rules.Azure/issues/881)
    - Check clusters use availability zones when available. Thanks [@ArmaanMcleod](https://github.com/ArmaanMcleod). [#880](https://github.com/Azure/PSRule.Rules.Azure/issues/880)
  - Cosmos DB:
    - Check DB account names meet naming requirements. [#954](https://github.com/Azure/PSRule.Rules.Azure/issues/954)
    - Check DB accounts use Azure AD identities for resource management operations. [#953](https://github.com/Azure/PSRule.Rules.Azure/issues/953)
  - Load Balancer:
    - Check Load balancers are using Standard SKU. Thanks [@ArmaanMcleod](https://github.com/ArmaanMcleod). [#957](https://github.com/Azure/PSRule.Rules.Azure/issues/957)
    - Check Load Balancers are configured with zone-redundancy. Thanks [@ArmaanMcleod](https://github.com/ArmaanMcleod). [#927](https://github.com/Azure/PSRule.Rules.Azure/issues/927)
- Engineering:
  - Bump PSRule dependency to v1.7.2. [#951](https://github.com/Azure/PSRule.Rules.Azure/issues/951)
  - Automated update of availability zone information in providers.json. [#907](https://github.com/Azure/PSRule.Rules.Azure/issues/907)
  - Increased test coverage of rule reasons. Thanks [@ArmaanMcleod](https://github.com/ArmaanMcleod). [#960](https://github.com/Azure/PSRule.Rules.Azure/issues/960)
- Bug fixes:
  - Fixed export of in-flight AKS related subnets for kubenet clusters. Thanks [@ArmaanMcleod](https://github.com/ArmaanMcleod). [#920](https://github.com/Azure/PSRule.Rules.Azure/issues/920)
  - Fixed plan instance count is not applicable to Elastic Premium plans. [#946](https://github.com/Azure/PSRule.Rules.Azure/issues/946)
  - Fixed minimum App Service Plan fails Elastic Premium plans. [#945](https://github.com/Azure/PSRule.Rules.Azure/issues/945)
  - Fixed App Service Plan should include PremiumV3 plan. [#944](https://github.com/Azure/PSRule.Rules.Azure/issues/944)
  - Fixed Azure.VM.NICAttached with private endpoints. [#932](https://github.com/Azure/PSRule.Rules.Azure/issues/932)
  - Fixed Bicep CLI fails with unexpected end of content. [#889](https://github.com/Azure/PSRule.Rules.Azure/issues/889)
  - Fixed incomplete reason message for `Azure.Storage.MinTLS`. [#971](https://github.com/Azure/PSRule.Rules.Azure/issues/971)
  - Fixed false positive of `Azure.Storage.UseReplication` with large file storage. [#965](https://github.com/Azure/PSRule.Rules.Azure/issues/965)

What's changed since pre-release v1.8.0-B2109060:

- No additional changes.

## v1.8.0-B2109086 (pre-release)

What's changed since pre-release v1.8.0-B2109060:

- New rules:
  - Load Balancer:
    - Check Load balancers are using Standard SKU. Thanks [@ArmaanMcleod](https://github.com/ArmaanMcleod). [#957](https://github.com/Azure/PSRule.Rules.Azure/issues/957)
- Engineering:
  - Increased test coverage of rule reasons. Thanks [@ArmaanMcleod](https://github.com/ArmaanMcleod). [#960](https://github.com/Azure/PSRule.Rules.Azure/issues/960)
- Bug fixes:
  - Fixed Bicep CLI fails with unexpected end of content. [#889](https://github.com/Azure/PSRule.Rules.Azure/issues/889)
  - Fixed incomplete reason message for `Azure.Storage.MinTLS`. [#971](https://github.com/Azure/PSRule.Rules.Azure/issues/971)
  - Fixed false positive of `Azure.Storage.UseReplication` with large file storage. [#965](https://github.com/Azure/PSRule.Rules.Azure/issues/965)

## v1.8.0-B2109060 (pre-release)

What's changed since pre-release v1.8.0-B2109046:

- New features:
  - Added `Azure.GA_2021_09` baseline. [#961](https://github.com/Azure/PSRule.Rules.Azure/issues/961)
    - Includes rules released before or during September 2021 for Azure GA features.
    - Marked baseline `Azure.GA_2021_06` as obsolete.
- New rules:
  - Load Balancer:
    - Check Load Balancers are configured with zone-redundancy. Thanks [@ArmaanMcleod](https://github.com/ArmaanMcleod). [#927](https://github.com/Azure/PSRule.Rules.Azure/issues/927)

## v1.8.0-B2109046 (pre-release)

What's changed since pre-release v1.8.0-B2109020:

- New rules:
  - Application Gateway:
    - Check App Gateways should use availability zones when available. Thanks [@ArmaanMcleod](https://github.com/ArmaanMcleod). [#928](https://github.com/Azure/PSRule.Rules.Azure/issues/928)
  - Cosmos DB:
    - Check DB account names meet naming requirements. [#954](https://github.com/Azure/PSRule.Rules.Azure/issues/954)
    - Check DB accounts use Azure AD identities for resource management operations. [#953](https://github.com/Azure/PSRule.Rules.Azure/issues/953)
- Bug fixes:
  - Fixed plan instance count is not applicable to Elastic Premium plans. [#946](https://github.com/Azure/PSRule.Rules.Azure/issues/946)
  - Fixed minimum App Service Plan fails Elastic Premium plans. [#945](https://github.com/Azure/PSRule.Rules.Azure/issues/945)
  - Fixed App Service Plan should include PremiumV3 plan. [#944](https://github.com/Azure/PSRule.Rules.Azure/issues/944)
  - Fixed Azure.VM.NICAttached with private endpoints. [#932](https://github.com/Azure/PSRule.Rules.Azure/issues/932)
- Engineering:
  - Bump PSRule dependency to v1.7.2. [#951](https://github.com/Azure/PSRule.Rules.Azure/issues/951)

## v1.8.0-B2109020 (pre-release)

What's changed since pre-release v1.8.0-B2108026:

- New rules:
  - Azure Kubernetes Service:
    - Check clusters have control plane audit logs enabled. Thanks [@ArmaanMcleod](https://github.com/ArmaanMcleod). [#882](https://github.com/Azure/PSRule.Rules.Azure/issues/882)
    - Check clusters have control plane diagnostics enabled. Thanks [@ArmaanMcleod](https://github.com/ArmaanMcleod). [#922](https://github.com/Azure/PSRule.Rules.Azure/issues/922)
- Engineering:
  - Bump PSRule dependency to v1.7.0. [#938](https://github.com/Azure/PSRule.Rules.Azure/issues/938)

## v1.8.0-B2108026 (pre-release)

What's changed since pre-release v1.8.0-B2108013:

- New rules:
  - Azure Kubernetes Service:
    - Check clusters use Container Insights for monitoring workloads. Thanks [@ArmaanMcleod](https://github.com/ArmaanMcleod). [#881](https://github.com/Azure/PSRule.Rules.Azure/issues/881)
- Bug fixes:
  - Fixed export of in-flight AKS related subnets for kubenet clusters. Thanks [@ArmaanMcleod](https://github.com/ArmaanMcleod). [#920](https://github.com/Azure/PSRule.Rules.Azure/issues/920)

## v1.8.0-B2108013 (pre-release)

What's changed since v1.7.0:

- New rules:
  - Azure Kubernetes Service:
    - Check clusters use availability zones when available. Thanks [@ArmaanMcleod](https://github.com/ArmaanMcleod). [#880](https://github.com/Azure/PSRule.Rules.Azure/issues/880)
- Engineering:
  - Bump PSRule dependency to v1.6.1. [#913](https://github.com/Azure/PSRule.Rules.Azure/issues/913)
  - Automated update of availability zone information in providers.json. [#907](https://github.com/Azure/PSRule.Rules.Azure/issues/907)

## v1.7.0

What's changed since v1.6.0:

- New rules:
  - All resources:
    - Check template parameter files use metadata links. [#846](https://github.com/Azure/PSRule.Rules.Azure/issues/846)
      - Configure the `AZURE_PARAMETER_FILE_METADATA_LINK` option to enable this rule.
    - Check template files use a recent schema. [#845](https://github.com/Azure/PSRule.Rules.Azure/issues/845)
    - Check template files use a https schema scheme. [#894](https://github.com/Azure/PSRule.Rules.Azure/issues/894)
    - Check template parameter files use a https schema scheme. [#894](https://github.com/Azure/PSRule.Rules.Azure/issues/894)
    - Check template parameters set a value. [#896](https://github.com/Azure/PSRule.Rules.Azure/issues/896)
    - Check template parameters use a valid secret reference. [#897](https://github.com/Azure/PSRule.Rules.Azure/issues/897)
  - Azure Kubernetes Service:
    - Check clusters using Azure CNI should use large subnets. Thanks [@ArmaanMcleod](https://github.com/ArmaanMcleod). [#273](https://github.com/Azure/PSRule.Rules.Azure/issues/273)
    - Check clusters use auto-scale node pools. Thanks [@ArmaanMcleod](https://github.com/ArmaanMcleod). [#218](https://github.com/Azure/PSRule.Rules.Azure/issues/218)
      - By default, a minimum of a `/23` subnet is required.
      - Configure `AZURE_AKS_CNI_MINIMUM_CLUSTER_SUBNET_SIZE` to change the default minimum subnet size.
  - Storage Account:
    - Check Storage Accounts only accept explicitly allowed network traffic. [#884](https://github.com/Azure/PSRule.Rules.Azure/issues/884)
- Updated rules:
  - Virtual Network:
    - Excluded `AzureFirewallManagementSubnet` from `Azure.VNET.UseNSGs`. [#869](https://github.com/Azure/PSRule.Rules.Azure/issues/869)
- General improvements:
  - Added version information to bicep compilation exceptions. [#903](https://github.com/Azure/PSRule.Rules.Azure/issues/903)
- Engineering:
  - Bump PSRule dependency to v1.6.0. [#871](https://github.com/Azure/PSRule.Rules.Azure/issues/871)
- Bug fixes:
  - Fixed DateTimeAdd function and tests within timezones with DST. [#891](https://github.com/Azure/PSRule.Rules.Azure/issues/891)
  - Fixed `Azure.Template.ParameterValue` failing on empty value. [#901](https://github.com/Azure/PSRule.Rules.Azure/issues/901)

What's changed since pre-release v1.7.0-B2108059:

- No additional changes.

## v1.7.0-B2108059 (pre-release)

What's changed since pre-release v1.7.0-B2108049:

- General improvements:
  - Added version information to bicep compilation exceptions. [#903](https://github.com/Azure/PSRule.Rules.Azure/issues/903)
- Bug fixes:
  - Fixed `Azure.Template.ParameterValue` failing on empty value. [#901](https://github.com/Azure/PSRule.Rules.Azure/issues/901)

## v1.7.0-B2108049 (pre-release)

What's changed since pre-release v1.7.0-B2108040:

- New rules:
  - All resources:
    - Check template files use a recent schema. [#845](https://github.com/Azure/PSRule.Rules.Azure/issues/845)
    - Check template files use a https schema scheme. [#894](https://github.com/Azure/PSRule.Rules.Azure/issues/894)
    - Check template parameter files use a https schema scheme. [#894](https://github.com/Azure/PSRule.Rules.Azure/issues/894)
    - Check template parameters set a value. [#896](https://github.com/Azure/PSRule.Rules.Azure/issues/896)
    - Check template parameters use a valid secret reference. [#897](https://github.com/Azure/PSRule.Rules.Azure/issues/897)
- Bug fixes:
  - Fixed DateTimeAdd function and tests within timezones with DST. [#891](https://github.com/Azure/PSRule.Rules.Azure/issues/891)

## v1.7.0-B2108040 (pre-release)

What's changed since pre-release v1.7.0-B2108020:

- New rules:
  - All resources:
    - Check template parameter files use metadata links. [#846](https://github.com/Azure/PSRule.Rules.Azure/issues/846)
      - Configure the `AZURE_PARAMETER_FILE_METADATA_LINK` option to enable this rule.
  - Azure Kubernetes Service:
    - Check clusters using Azure CNI should use large subnets. Thanks [@ArmaanMcleod](https://github.com/ArmaanMcleod). [#273](https://github.com/Azure/PSRule.Rules.Azure/issues/273)
      - By default, a minimum of a `/23` subnet is required.
      - Configure `AZURE_AKS_CNI_MINIMUM_CLUSTER_SUBNET_SIZE` to change the default minimum subnet size.
  - Storage Account:
    - Check Storage Accounts only accept explicitly allowed network traffic. [#884](https://github.com/Azure/PSRule.Rules.Azure/issues/884)

## v1.7.0-B2108020 (pre-release)

What's changed since v1.6.0:

- New rules:
  - Azure Kubernetes Service:
    - Check clusters use auto-scale node pools. Thanks [@ArmaanMcleod](https://github.com/ArmaanMcleod). [#218](https://github.com/Azure/PSRule.Rules.Azure/issues/218)
- Updated rules:
  - Virtual Network:
    - Excluded `AzureFirewallManagementSubnet` from `Azure.VNET.UseNSGs`. [#869](https://github.com/Azure/PSRule.Rules.Azure/issues/869)
- Engineering:
  - Bump PSRule dependency to v1.6.0. [#871](https://github.com/Azure/PSRule.Rules.Azure/issues/871)

## v1.6.0

What's changed since v1.5.1:

- New features:
  - **Experimental:** Added support for expansion from Bicep source files. [#848](https://github.com/Azure/PSRule.Rules.Azure/issues/848) [#670](https://github.com/Azure/PSRule.Rules.Azure/issues/670) [#858](https://github.com/Azure/PSRule.Rules.Azure/issues/858)
    - Bicep support is currently experimental.
    - To opt-in set the `AZURE_BICEP_FILE_EXPANSION` configuration to `true`.
    - For more information see [Using Bicep](https://azure.github.io/PSRule.Rules.Azure/using-bicep/).
- New rules:
  - Application Gateways:
    - Check Application Gateways publish endpoints by HTTPS. [#841](https://github.com/Azure/PSRule.Rules.Azure/issues/841)
- Engineering:
  - Bump PSRule dependency to v1.5.0. [#832](https://github.com/Azure/PSRule.Rules.Azure/issues/832)
  - Migration of Pester v4 tests to Pester v5. Thanks [@ArmaanMcleod](https://github.com/ArmaanMcleod). [#395](https://github.com/Azure/PSRule.Rules.Azure/issues/395)

What's changed since pre-release v1.6.0-B2108038:

- Bug fixes:
  - Fixed Bicep expand creates deadlock and times out. [#863](https://github.com/Azure/PSRule.Rules.Azure/issues/863)

## v1.6.0-B2108038 (pre-release)

What's changed since pre-release v1.6.0-B2108023:

- Bug fixes:
  - Fixed Bicep expand hangs analysis. [#858](https://github.com/Azure/PSRule.Rules.Azure/issues/858)

## v1.6.0-B2108023 (pre-release)

What's changed since pre-release v1.6.0-B2107028:

- New features:
  - **Experimental:** Added support for expansion from Bicep source files. [#848](https://github.com/Azure/PSRule.Rules.Azure/issues/848) [#670](https://github.com/Azure/PSRule.Rules.Azure/issues/670)
    - Bicep support is currently experimental.
    - To opt-in set the `AZURE_BICEP_FILE_EXPANSION` configuration to `true`.
    - For more information see [Using Bicep](https://azure.github.io/PSRule.Rules.Azure/using-bicep/).

## v1.6.0-B2107028 (pre-release)

What's changed since v1.5.1:

- New rules:
  - Application Gateways:
    - Check Application Gateways publish endpoints by HTTPS. [#841](https://github.com/Azure/PSRule.Rules.Azure/issues/841)
- Engineering:
  - Bump PSRule dependency to v1.5.0. [#832](https://github.com/Azure/PSRule.Rules.Azure/issues/832)

## v1.5.1

What's changed since v1.5.0:

- Bug fixes:
  - Fixed rule does not detect more restrictive NSG rules. [#831](https://github.com/Azure/PSRule.Rules.Azure/issues/831)

## v1.5.0

What's changed since v1.4.1:

- New features:
  - Added `Azure.GA_2021_06` baseline. [#822](https://github.com/Azure/PSRule.Rules.Azure/issues/822)
    - Includes rules released before or during June 2021 for Azure GA features.
    - Marked baseline `Azure.GA_2021_03` as obsolete.
- New rules:
  - Application Insights:
    - Check App Insights resources use workspace-based configuration. [#813](https://github.com/Azure/PSRule.Rules.Azure/issues/813)
    - Check App Insights resources meet naming requirements. [#814](https://github.com/Azure/PSRule.Rules.Azure/issues/814)
- General improvements:
  - Exclude not applicable rules for templates generated with Bicep and PSArm. [#815](https://github.com/Azure/PSRule.Rules.Azure/issues/815)
  - Updated rule help to use docs pages for online version. [#824](https://github.com/Azure/PSRule.Rules.Azure/issues/824)
- Engineering:
  - Bump PSRule dependency to v1.4.0. [#823](https://github.com/Azure/PSRule.Rules.Azure/issues/823)
  - Bump YamlDotNet dependency to v11.2.1. [#821](https://github.com/Azure/PSRule.Rules.Azure/pull/821)
  - Migrate project to Azure GitHub organization and updated links. [#800](https://github.com/Azure/PSRule.Rules.Azure/pull/800)
- Bug fixes:
  - Fixed detection of parameters and variables with line breaks. [#811](https://github.com/Azure/PSRule.Rules.Azure/issues/811)

What's changed since pre-release v1.5.0-B2107002:

- No additional changes.

## v1.5.0-B2107002 (pre-release)

What's changed since pre-release v1.5.0-B2106018:

- New features:
  - Added `Azure.GA_2021_06` baseline. [#822](https://github.com/Azure/PSRule.Rules.Azure/issues/822)
    - Includes rules released before or during June 2021 for Azure GA features.
    - Marked baseline `Azure.GA_2021_03` as obsolete.
- General improvements:
  - Updated rule help to use docs pages for online version. [#824](https://github.com/Azure/PSRule.Rules.Azure/issues/824)
- Engineering:
  - Bump PSRule dependency to v1.4.0. [#823](https://github.com/Azure/PSRule.Rules.Azure/issues/823)
  - Bump YamlDotNet dependency to v11.2.1. [#821](https://github.com/Azure/PSRule.Rules.Azure/pull/821)

## v1.5.0-B2106018 (pre-release)

What's changed since v1.4.1:

- New rules:
  - Application Insights:
    - Check App Insights resources use workspace-based configuration. [#813](https://github.com/Azure/PSRule.Rules.Azure/issues/813)
    - Check App Insights resources meet naming requirements. [#814](https://github.com/Azure/PSRule.Rules.Azure/issues/814)
- General improvements:
  - Exclude not applicable rules for templates generated with Bicep and PSArm. [#815](https://github.com/Azure/PSRule.Rules.Azure/issues/815)
- Engineering:
  - Bump YamlDotNet dependency to v11.2.0. [#801](https://github.com/Azure/PSRule.Rules.Azure/pull/801)
  - Migrate project to Azure GitHub organization and updated links. [#800](https://github.com/Azure/PSRule.Rules.Azure/pull/800)
- Bug fixes:
  - Fixed detection of parameters and variables with line breaks. [#811](https://github.com/Azure/PSRule.Rules.Azure/issues/811)

## v1.4.1

What's changed since v1.4.0:

- Bug fixes:
  - Fixed boolean string conversion case. [#793](https://github.com/Azure/PSRule.Rules.Azure/issues/793)
  - Fixed case sensitive property matching. [#794](https://github.com/Azure/PSRule.Rules.Azure/issues/794)
  - Fixed automatic expansion of template parameter files. [#796](https://github.com/Azure/PSRule.Rules.Azure/issues/796)
    - Template parameter files are not automatically expanded by default.
    - To enable this, set the `AZURE_PARAMETER_FILE_EXPANSION` configuration option.

## v1.4.0

What's changed since v1.3.2:

- New features:
  - Automatically expand template from parameter files for analysis. [#772](https://github.com/Azure/PSRule.Rules.Azure/issues/772)
    - Previously templates needed to be exported with `Export-AzRuleTemplateData`.
    - To export template data automatically use PSRule cmdlets with `-Format File`.
- New rules:
  - Cognitive Search:
    - Check search services meet index SLA replica requirement. [#761](https://github.com/Azure/PSRule.Rules.Azure/issues/761)
    - Check search services meet query SLA replica requirement. [#762](https://github.com/Azure/PSRule.Rules.Azure/issues/762)
    - Check search services meet naming requirements. [#763](https://github.com/Azure/PSRule.Rules.Azure/issues/763)
    - Check search services use a minimum SKU. [#764](https://github.com/Azure/PSRule.Rules.Azure/issues/764)
    - Check search services use managed identities. [#765](https://github.com/Azure/PSRule.Rules.Azure/issues/765)
  - Azure Kubernetes Service:
    - Check clusters use AKS-managed Azure AD integration. [#436](https://github.com/Azure/PSRule.Rules.Azure/issues/436)
    - Check clusters have local account disabled (preview). [#786](https://github.com/Azure/PSRule.Rules.Azure/issues/786)
    - Check clusters have an auto-upgrade channel set (preview). [#787](https://github.com/Azure/PSRule.Rules.Azure/issues/787)
    - Check clusters limit access network access to the API server. [#788](https://github.com/Azure/PSRule.Rules.Azure/issues/788)
    - Check clusters used Azure RBAC for Kubernetes authorization. [#789](https://github.com/Azure/PSRule.Rules.Azure/issues/789)
- Updated rules:
  - Azure Kubernetes Service:
    - Updated `Azure.AKS.Version` to 1.20.5. [#767](https://github.com/Azure/PSRule.Rules.Azure/issues/767)
- General improvements:
  - Automatically nest template sub-resources for analysis. [#746](https://github.com/Azure/PSRule.Rules.Azure/issues/746)
    - Sub-resources such as diagnostic logs or configurations are automatically nested.
    - Automatic nesting a resource requires:
      - The parent resource is defined in the same template.
      - The sub-resource depends on the parent resource.
  - Added support for source location references to template files. [#781](https://github.com/Azure/PSRule.Rules.Azure/issues/781)
    - Output includes source location to resources exported from a templates.
- Bug fixes:
  - Fixed string index parsing in expressions with whitespace. [#775](https://github.com/Azure/PSRule.Rules.Azure/issues/775)
  - Fixed base for DateTimeAdd is not a valid string. [#777](https://github.com/Azure/PSRule.Rules.Azure/issues/777)
- Engineering:
  - Added source link to project. [#783](https://github.com/Azure/PSRule.Rules.Azure/issues/783)

What's changed since pre-release v1.4.0-B2105057:

- No additional changes.

## v1.4.0-B2105057 (pre-release)

What's changed since pre-release v1.4.0-B2105050:

- New rules:
  - Azure Kubernetes Service:
    - Check clusters use AKS-managed Azure AD integration. [#436](https://github.com/Azure/PSRule.Rules.Azure/issues/436)
    - Check clusters have local account disabled (preview). [#786](https://github.com/Azure/PSRule.Rules.Azure/issues/786)
    - Check clusters have an auto-upgrade channel set (preview). [#787](https://github.com/Azure/PSRule.Rules.Azure/issues/787)
    - Check clusters limit access network access to the API server. [#788](https://github.com/Azure/PSRule.Rules.Azure/issues/788)
    - Check clusters used Azure RBAC for Kubernetes authorization. [#789](https://github.com/Azure/PSRule.Rules.Azure/issues/789)
- Updated rules:
  - Azure Kubernetes Service:
    - Updated `Azure.AKS.Version` to 1.20.5. [#767](https://github.com/Azure/PSRule.Rules.Azure/issues/767)
- Engineering:
  - Added source link to project. [#783](https://github.com/Azure/PSRule.Rules.Azure/issues/783)

## v1.4.0-B2105050 (pre-release)

What's changed since pre-release v1.4.0-B2105044:

- General improvements:
  - Added support for source location references to template files. [#781](https://github.com/Azure/PSRule.Rules.Azure/issues/781)
    - Output includes source location to resources exported from a templates.

## v1.4.0-B2105044 (pre-release)

What's changed since pre-release v1.4.0-B2105027:

- New features:
  - Automatically expand template from parameter files for analysis. [#772](https://github.com/Azure/PSRule.Rules.Azure/issues/772)
    - Previously templates needed to be exported with `Export-AzRuleTemplateData`.
    - To export template data automatically use PSRule cmdlets with `-Format File`.
- Bug fixes:
  - Fixed string index parsing in expressions with whitespace. [#775](https://github.com/Azure/PSRule.Rules.Azure/issues/775)
  - Fixed base for DateTimeAdd is not a valid string. [#777](https://github.com/Azure/PSRule.Rules.Azure/issues/777)

## v1.4.0-B2105027 (pre-release)

What's changed since pre-release v1.4.0-B2105020:

- New rules:
  - Cognitive Search:
    - Check search services meet index SLA replica requirement. [#761](https://github.com/Azure/PSRule.Rules.Azure/issues/761)
    - Check search services meet query SLA replica requirement. [#762](https://github.com/Azure/PSRule.Rules.Azure/issues/762)
    - Check search services meet naming requirements. [#763](https://github.com/Azure/PSRule.Rules.Azure/issues/763)
    - Check search services use a minimum SKU. [#764](https://github.com/Azure/PSRule.Rules.Azure/issues/764)
    - Check search services use managed identities. [#765](https://github.com/Azure/PSRule.Rules.Azure/issues/765)

## v1.4.0-B2105020 (pre-release)

What's changed since v1.3.2:

- General improvements:
  - Automatically nest template sub-resources for analysis. [#746](https://github.com/Azure/PSRule.Rules.Azure/issues/746)
    - Sub-resources such as diagnostic logs or configurations are automatically nested.
    - Automatic nesting a resource requires:
      - The parent resource is defined in the same template.
      - The sub-resource depends on the parent resource.

## v1.3.2

What's changed since v1.3.1:

- Bug fixes:
  - Fixed rule reason reported the parameter inputObject is null. [#753](https://github.com/Azure/PSRule.Rules.Azure/issues/753)

## v1.3.1

What's changed since v1.3.0:

- Engineering:
  - Bump PSRule dependency to v1.3.0. [#749](https://github.com/Azure/PSRule.Rules.Azure/issues/749)
  - Bump YamlDotNet dependency to v11.1.1. [#742](https://github.com/Azure/PSRule.Rules.Azure/issues/742)

## v1.3.0

What's changed since v1.2.1:

- New rules:
  - Policy:
    - Check policy assignment display name and description are set. [#725](https://github.com/Azure/PSRule.Rules.Azure/issues/725)
    - Check policy assignment assigned by metadata is set. [#726](https://github.com/Azure/PSRule.Rules.Azure/issues/726)
    - Check policy exemption display name and description are set. [#723](https://github.com/Azure/PSRule.Rules.Azure/issues/723)
    - Check policy waiver exemptions have an expiry date set. [#724](https://github.com/Azure/PSRule.Rules.Azure/issues/724)
- Removed rules:
  - Storage:
    - Remove `Azure.Storage.UseEncryption` as Storage Service Encryption (SSE) is always on. [#630](https://github.com/Azure/PSRule.Rules.Azure/issues/630)
      - SSE is on by default and can not be disabled.
- General improvements:
  - Additional metadata added in parameter files is passed through with `Get-AzRuleTemplateLink`. [#706](https://github.com/Azure/PSRule.Rules.Azure/issues/706)
  - Improved binding support for File inputs. [#480](https://github.com/Azure/PSRule.Rules.Azure/issues/480)
    - Template and parameter file names now return a relative path instead of full path.
  - Added API version for each module resource. [#729](https://github.com/Azure/PSRule.Rules.Azure/issues/729)
- Engineering:
  - Clean up depreciated warning message for configuration option `azureAllowedRegions`. [#737](https://github.com/Azure/PSRule.Rules.Azure/issues/737)
  - Clean up depreciated warning message for configuration option `minAKSVersion`. [#738](https://github.com/Azure/PSRule.Rules.Azure/issues/738)
  - Bump PSRule dependency to v1.2.0. [#713](https://github.com/Azure/PSRule.Rules.Azure/issues/713)
- Bug fixes:
  - Fixed could not load file or assembly YamlDotNet. [#741](https://github.com/Azure/PSRule.Rules.Azure/issues/741)
    - This fix pins the PSRule version to v1.2.0 until the next stable release of PSRule for Azure.

What's changed since pre-release v1.3.0-B2104040:

- No additional changes.

## v1.3.0-B2104040 (pre-release)

What's changed since pre-release v1.3.0-B2104034:

- Bug fixes:
  - Fixed could not load file or assembly YamlDotNet. [#741](https://github.com/Azure/PSRule.Rules.Azure/issues/741)
    - This fix pins the PSRule version to v1.2.0 until the next stable release of PSRule for Azure.

## v1.3.0-B2104034 (pre-release)

What's changed since pre-release v1.3.0-B2104023:

- New rules:
  - Policy:
    - Check policy assignment display name and description are set. [#725](https://github.com/Azure/PSRule.Rules.Azure/issues/725)
    - Check policy assignment assigned by metadata is set. [#726](https://github.com/Azure/PSRule.Rules.Azure/issues/726)
    - Check policy exemption display name and description are set. [#723](https://github.com/Azure/PSRule.Rules.Azure/issues/723)
    - Check policy waiver exemptions have an expiry date set. [#724](https://github.com/Azure/PSRule.Rules.Azure/issues/724)
- Engineering:
  - Clean up depreciated warning message for configuration option `azureAllowedRegions`. [#737](https://github.com/Azure/PSRule.Rules.Azure/issues/737)
  - Clean up depreciated warning message for configuration option `minAKSVersion`. [#738](https://github.com/Azure/PSRule.Rules.Azure/issues/738)

## v1.3.0-B2104023 (pre-release)

What's changed since pre-release v1.3.0-B2104013:

- General improvements:
  - Improved binding support for File inputs. [#480](https://github.com/Azure/PSRule.Rules.Azure/issues/480)
    - Template and parameter file names now return a relative path instead of full path.
  - Added API version for each module resource. [#729](https://github.com/Azure/PSRule.Rules.Azure/issues/729)

## v1.3.0-B2104013 (pre-release)

What's changed since pre-release v1.3.0-B2103007:

- Engineering:
  - Bump PSRule dependency to v1.2.0. [#713](https://github.com/Azure/PSRule.Rules.Azure/issues/713)
- Bug fixes:
  - Fixed export not expanding nested deployments. [#715](https://github.com/Azure/PSRule.Rules.Azure/issues/715)

## v1.3.0-B2103007 (pre-release)

What's changed since v1.2.0:

- Removed rules:
  - Storage:
    - Remove `Azure.Storage.UseEncryption` as Storage Service Encryption (SSE) is always on. [#630](https://github.com/Azure/PSRule.Rules.Azure/issues/630)
      - SSE is on by default and can not be disabled.
- General improvements:
  - Additional metadata added in parameter files is passed through with `Get-AzRuleTemplateLink`. [#706](https://github.com/Azure/PSRule.Rules.Azure/issues/706)

## v1.2.1

What's changed since v1.2.0:

- Bug fixes:
  - Fixed export not expanding nested deployments. [#715](https://github.com/Azure/PSRule.Rules.Azure/issues/715)

## v1.2.0

What's changed since v1.1.4:

- New features:
  - Added `Azure.GA_2021_03` baseline. [#673](https://github.com/Azure/PSRule.Rules.Azure/issues/673)
    - Includes rules released before or during March 2021 for Azure GA features.
    - Marked baseline `Azure.GA_2020_12` as obsolete.
- New rules:
  - Key Vault:
    - Check vaults, keys, and secrets meet name requirements. [#646](https://github.com/Azure/PSRule.Rules.Azure/issues/646)
- Updated rules:
  - Azure Kubernetes Service:
    - Updated `Azure.AKS.Version` to 1.19.7. [#696](https://github.com/Azure/PSRule.Rules.Azure/issues/696)
- General improvements:
  - Added support for user defined functions in templates. [#682](https://github.com/Azure/PSRule.Rules.Azure/issues/682)
- Engineering:
  - Bump PSRule dependency to v1.1.0. [#692](https://github.com/Azure/PSRule.Rules.Azure/issues/692)

What's changed since pre-release v1.2.0-B2103044:

- No additional changes.

## v1.2.0-B2103044 (pre-release)

What's changed since pre-release v1.2.0-B2103032:

- New features:
  - Added `Azure.GA_2021_03` baseline. [#673](https://github.com/Azure/PSRule.Rules.Azure/issues/673)
    - Includes rules released before or during March 2021 for Azure GA features.
    - Marked baseline `Azure.GA_2020_12` as obsolete.
- Updated rules:
  - Azure Kubernetes Service:
    - Updated `Azure.AKS.Version` to 1.19.7. [#696](https://github.com/Azure/PSRule.Rules.Azure/issues/696)

## v1.2.0-B2103032 (pre-release)

What's changed since pre-release v1.2.0-B2103024:

- New rules:
  - Key Vault:
    - Check vaults, keys, and secrets meet name requirements. [#646](https://github.com/Azure/PSRule.Rules.Azure/issues/646)
- Engineering:
  - Bump PSRule dependency to v1.1.0. [#692](https://github.com/Azure/PSRule.Rules.Azure/issues/692)

## v1.2.0-B2103024 (pre-release)

What's changed since v1.1.4:

- General improvements:
  - Added support for user defined functions in templates. [#682](https://github.com/Azure/PSRule.Rules.Azure/issues/682)

## v1.1.4

What's changed since v1.1.3:

- Bug fixes:
  - Fixed handling of literal index with copyIndex function. [#686](https://github.com/Azure/PSRule.Rules.Azure/issues/686)
  - Fixed handling of inner scoped nested deployments. [#687](https://github.com/Azure/PSRule.Rules.Azure/issues/687)

## v1.1.3

What's changed since v1.1.2:

- Bug fixes:
  - Fixed parsing of property names for functions across multiple lines. [#683](https://github.com/Azure/PSRule.Rules.Azure/issues/683)

## v1.1.2

What's changed since v1.1.1:

- Bug fixes:
  - Fixed copy peer property resolve. [#677](https://github.com/Azure/PSRule.Rules.Azure/issues/677)
  - Fixed partial resource group or subscription object not populating. [#678](https://github.com/Azure/PSRule.Rules.Azure/issues/678)
  - Fixed lazy loading of environment and resource providers. [#679](https://github.com/Azure/PSRule.Rules.Azure/issues/679)

## v1.1.1

What's changed since v1.1.0:

- Bug fixes:
  - Fixed support for parameter file schemas. [#674](https://github.com/Azure/PSRule.Rules.Azure/issues/674)

## v1.1.0

What's changed since v1.0.0:

- New features:
  - Exporting template with `Export-AzRuleTemplateData` supports custom resource group and subscription. [#651](https://github.com/Azure/PSRule.Rules.Azure/issues/651)
    - Subscription and resource group used for deployment can be specified instead of using defaults.
    - `ResourceGroupName` parameter of `Export-AzRuleTemplateData` has been renamed to `ResourceGroup`.
    - Added a parameter alias for `ResourceGroupName` on `Export-AzRuleTemplateData`.
- New rules:
  - All resources:
    - Check template parameters are defined. [#631](https://github.com/Azure/PSRule.Rules.Azure/issues/631)
    - Check location parameter is type string. [#632](https://github.com/Azure/PSRule.Rules.Azure/issues/632)
    - Check template parameter `minValue` and `maxValue` constraints are valid. [#637](https://github.com/Azure/PSRule.Rules.Azure/issues/637)
    - Check template resources do not use hard coded locations. [#633](https://github.com/Azure/PSRule.Rules.Azure/issues/633)
    - Check resource group location not referenced instead of location parameter. [#634](https://github.com/Azure/PSRule.Rules.Azure/issues/634)
    - Check increased debug detail is disabled for nested deployments. [#638](https://github.com/Azure/PSRule.Rules.Azure/issues/638)
- General improvements:
  - Added support for matching template by name. [#661](https://github.com/Azure/PSRule.Rules.Azure/issues/661)
    - `Get-AzRuleTemplateLink` discovers `<templateName>.json` from `<templateName>.parameters.json`.
- Engineering:
  - Bump PSRule dependency to v1.0.3. [#648](https://github.com/Azure/PSRule.Rules.Azure/issues/648)
- Bug fixes:
  - Fixed `Azure.VM.ADE` to limit rule to exports only. [#644](https://github.com/Azure/PSRule.Rules.Azure/issues/644)
  - Fixed `if` condition values evaluation order. [#652](https://github.com/Azure/PSRule.Rules.Azure/issues/652)
  - Fixed handling of `int` parameters with large values. [#653](https://github.com/Azure/PSRule.Rules.Azure/issues/653)
  - Fixed handling of expressions split over multiple lines. [#654](https://github.com/Azure/PSRule.Rules.Azure/issues/654)
  - Fixed handling of bool parameter values within logical expressions. [#655](https://github.com/Azure/PSRule.Rules.Azure/issues/655)
  - Fixed copy loop value does not fall within the expected range. [#664](https://github.com/Azure/PSRule.Rules.Azure/issues/664)
  - Fixed template comparison functions handling of large integer values. [#666](https://github.com/Azure/PSRule.Rules.Azure/issues/666)
  - Fixed handling of `createArray` function with no arguments. [#667](https://github.com/Azure/PSRule.Rules.Azure/issues/667)

What's changed since pre-release v1.1.0-B2102034:

- No additional changes.

## v1.1.0-B2102034 (pre-release)

What's changed since pre-release v1.1.0-B2102023:

- General improvements:
  - Added support for matching template by name. [#661](https://github.com/Azure/PSRule.Rules.Azure/issues/661)
    - `Get-AzRuleTemplateLink` discovers `<templateName>.json` from `<templateName>.parameters.json`.
- Bug fixes:
  - Fixed copy loop value does not fall within the expected range. [#664](https://github.com/Azure/PSRule.Rules.Azure/issues/664)
  - Fixed template comparison functions handling of large integer values. [#666](https://github.com/Azure/PSRule.Rules.Azure/issues/666)
  - Fixed handling of `createArray` function with no arguments. [#667](https://github.com/Azure/PSRule.Rules.Azure/issues/667)

## v1.1.0-B2102023 (pre-release)

What's changed since pre-release v1.1.0-B2102015:

- New features:
  - Exporting template with `Export-AzRuleTemplateData` supports custom resource group and subscription. [#651](https://github.com/Azure/PSRule.Rules.Azure/issues/651)
    - Subscription and resource group used for deployment can be specified instead of using defaults.
    - `ResourceGroupName` parameter of `Export-AzRuleTemplateData` has been renamed to `ResourceGroup`.
    - Added a parameter alias for `ResourceGroupName` on `Export-AzRuleTemplateData`.

## v1.1.0-B2102015 (pre-release)

What's changed since pre-release v1.1.0-B2102010:

- Bug fixes:
  - Fixed `if` condition values evaluation order. [#652](https://github.com/Azure/PSRule.Rules.Azure/issues/652)
  - Fixed handling of `int` parameters with large values. [#653](https://github.com/Azure/PSRule.Rules.Azure/issues/653)
  - Fixed handling of expressions split over multiple lines. [#654](https://github.com/Azure/PSRule.Rules.Azure/issues/654)
  - Fixed handling of bool parameter values within logical expressions. [#655](https://github.com/Azure/PSRule.Rules.Azure/issues/655)

## v1.1.0-B2102010 (pre-release)

What's changed since pre-release v1.1.0-B2102001:

- Engineering:
  - Bump PSRule dependency to v1.0.3. [#648](https://github.com/Azure/PSRule.Rules.Azure/issues/648)
- Bug fixes:
  - Fixed `Azure.VM.ADE` to limit rule to exports only. [#644](https://github.com/Azure/PSRule.Rules.Azure/issues/644)

## v1.1.0-B2102001 (pre-release)

What's changed since v1.0.0:

- New rules:
  - All resources:
    - Check template parameters are defined. [#631](https://github.com/Azure/PSRule.Rules.Azure/issues/631)
    - Check location parameter is type string. [#632](https://github.com/Azure/PSRule.Rules.Azure/issues/632)
    - Check template parameter `minValue` and `maxValue` constraints are valid. [#637](https://github.com/Azure/PSRule.Rules.Azure/issues/637)
    - Check template resources do not use hard coded locations. [#633](https://github.com/Azure/PSRule.Rules.Azure/issues/633)
    - Check resource group location not referenced instead of location parameter. [#634](https://github.com/Azure/PSRule.Rules.Azure/issues/634)
    - Check increased debug detail is disabled for nested deployments. [#638](https://github.com/Azure/PSRule.Rules.Azure/issues/638)
- Engineering:
  - Bump PSRule dependency to v1.0.2. [#635](https://github.com/Azure/PSRule.Rules.Azure/issues/635)

## v1.0.0

What's changed since v0.19.0:

- New rules:
  - All resources:
    - Check parameter default value type matches type. [#311](https://github.com/Azure/PSRule.Rules.Azure/issues/311)
    - Check location parameter defaults to resource group. [#361](https://github.com/Azure/PSRule.Rules.Azure/issues/361)
  - Front Door:
    - Check Front Door uses a health probe for each backend pool. [#546](https://github.com/Azure/PSRule.Rules.Azure/issues/546)
    - Check Front Door uses a dedicated health probe path backend pools. [#547](https://github.com/Azure/PSRule.Rules.Azure/issues/547)
    - Check Front Door uses HEAD requests for backend health probes. [#613](https://github.com/Azure/PSRule.Rules.Azure/issues/613)
  - Service Fabric:
    - Check Service Fabric clusters use AAD client authentication. [#619](https://github.com/Azure/PSRule.Rules.Azure/issues/619)
- Updated rules:
  - Azure Kubernetes Service:
    - Updated `Azure.AKS.Version` to 1.19.6. [#603](https://github.com/Azure/PSRule.Rules.Azure/issues/603)
- General improvements:
  - Renamed `Export-AzTemplateRuleData` to `Export-AzRuleTemplateData`. [#596](https://github.com/Azure/PSRule.Rules.Azure/issues/596)
    - New name `Export-AzRuleTemplateData` aligns with prefix of other cmdlets.
    - Use of `Export-AzTemplateRuleData` is now deprecated and will be removed in the next major version.
    - Added alias to allow `Export-AzTemplateRuleData` to continue to be used.
    - Using `Export-AzTemplateRuleData` returns a deprecation warning.
  - Added support for `environment` template function. [#517](https://github.com/Azure/PSRule.Rules.Azure/issues/517)
- Engineering:
  - Bump PSRule dependency to v1.0.1. [#611](https://github.com/Azure/PSRule.Rules.Azure/issues/611)

What's changed since pre-release v1.0.0-B2101028:

- No additional changes.

## v1.0.0-B2101028 (pre-release)

What's changed since pre-release v1.0.0-B2101016:

- New rules:
  - All resources:
    - Check parameter default value type matches type. [#311](https://github.com/Azure/PSRule.Rules.Azure/issues/311)
- General improvements:
  - Renamed `Export-AzTemplateRuleData` to `Export-AzRuleTemplateData`. [#596](https://github.com/Azure/PSRule.Rules.Azure/issues/596)
    - New name `Export-AzRuleTemplateData` aligns with prefix of other cmdlets.
    - Use of `Export-AzTemplateRuleData` is now deprecated and will be removed in the next major version.
    - Added alias to allow `Export-AzTemplateRuleData` to continue to be used.
    - Using `Export-AzTemplateRuleData` returns a deprecation warning.

## v1.0.0-B2101016 (pre-release)

What's changed since pre-release v1.0.0-B2101006:

- New rules:
  - Service Fabric:
    - Check Service Fabric clusters use AAD client authentication. [#619](https://github.com/Azure/PSRule.Rules.Azure/issues/619)
- Bug fixes:
  - Fixed reason `Azure.FrontDoor.ProbePath` so the probe name is included. [#617](https://github.com/Azure/PSRule.Rules.Azure/issues/617)

## v1.0.0-B2101006 (pre-release)

What's changed since v0.19.0:

- New rules:
  - All resources:
    - Check location parameter defaults to resource group. [#361](https://github.com/Azure/PSRule.Rules.Azure/issues/361)
  - Front Door:
    - Check Front Door uses a health probe for each backend pool. [#546](https://github.com/Azure/PSRule.Rules.Azure/issues/546)
    - Check Front Door uses a dedicated health probe path backend pools. [#547](https://github.com/Azure/PSRule.Rules.Azure/issues/547)
    - Check Front Door uses HEAD requests for backend health probes. [#613](https://github.com/Azure/PSRule.Rules.Azure/issues/613)
- Updated rules:
  - Azure Kubernetes Service:
    - Updated `Azure.AKS.Version` to 1.19.6. [#603](https://github.com/Azure/PSRule.Rules.Azure/issues/603)
- General improvements:
  - Added support for `environment` template function. [#517](https://github.com/Azure/PSRule.Rules.Azure/issues/517)
- Engineering:
  - Bump PSRule dependency to v1.0.1. [#611](https://github.com/Azure/PSRule.Rules.Azure/issues/611)
- Redis Cache Enterprise
  - Check Redis Cache Enterprise uses minimum TLS 1.2 [1179](https://github.com/Azure/PSRule.Rules.Azure/issues/1179)

[troubleshooting guide]: troubleshooting.md<|MERGE_RESOLUTION|>--- conflicted
+++ resolved
@@ -34,15 +34,12 @@
 What's changed since pre-release v1.37.0-B0034:
 
 - New rules:
-<<<<<<< HEAD
   - Azure Firewall:
     - Verify that firewalls have availability zones configured by @BenjaminEngeset.
       [#2909](https://github.com/Azure/PSRule.Rules.Azure/issues/2909)
-=======
   - App Service:
     - Check that applications uses supported Node.js runtime versions by @BenjaminEngeset.
       [#2879](https://github.com/Azure/PSRule.Rules.Azure/issues/2879)
->>>>>>> 6ca47280
   - Azure Cache for Redis:
     - Verify that cache instances have Entra ID authentication enabled by @BenjaminEngeset.
       [#2899](https://github.com/Azure/PSRule.Rules.Azure/issues/2899)
