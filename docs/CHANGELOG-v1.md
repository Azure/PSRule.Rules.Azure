---
discussion: false
link_users: true
---

# Change log

See [upgrade notes][1] for helpful information when upgrading from previous versions.

[1]: upgrade-notes.md
[2]: deprecations.md

**Important notes**:

- Issue #741: `Could not load file or assembly YamlDotNet`.
  See [troubleshooting guide] for a workaround to this issue.
- The configuration option `Azure_AKSMinimumVersion` is replaced with `AZURE_AKS_CLUSTER_MINIMUM_VERSION`.
  If you have this option configured, please update it to `AZURE_AKS_CLUSTER_MINIMUM_VERSION`.
  Support for `Azure_AKSMinimumVersion` will be removed in v2.
  See [upgrade notes][1] for more information.
- The configuration option `Azure_AllowedRegions` is replaced with `AZURE_RESOURCE_ALLOWED_LOCATIONS`.
  If you have this option configured, please update it to `AZURE_RESOURCE_ALLOWED_LOCATIONS`.
  Support for `Azure_AllowedRegions` will be removed in v2.
  See [upgrade notes][1] for more information.
- The `SupportsTag` PowerShell function has been replaced with the `Azure.Resource.SupportsTags` selector.
  Update PowerShell rules to use the `Azure.Resource.SupportsTags` selector instead.
  Support for the `SupportsTag` function will be removed in v2.
  See [upgrade notes][1] for more information.

## Unreleased

<<<<<<< HEAD
- New rules:
  - Azure Database for MySQL:
    - Verify that Azure Database for MySQL servers have a customer-controlled maintenance window configured by @BenjaminEngeset.
      [#2916](https://github.com/Azure/PSRule.Rules.Azure/issues/2916)
=======
What's changed since pre-release v1.37.0:

- New rules:
  - Azure Firewall:
    - Verify that firewalls have availability zones configured by @BenjaminEngeset.
      [#2909](https://github.com/Azure/PSRule.Rules.Azure/issues/2909)
  - Virtual Network Gateway:
    - Verify that VPN/ExpressRoute gateways have a customer-controlled maintenance configuration configured by @BenjaminEngeset.
      [#2910](https://github.com/Azure/PSRule.Rules.Azure/issues/2910)
>>>>>>> 0578f327

## v1.37.0

What's changed since v1.36.0:

- New features:
  - Added support for new Bicep language features introduced in v0.27.1 by @BernieWhite.
    [#2860](https://github.com/Azure/PSRule.Rules.Azure/issues/2860)
    [#2859](https://github.com/Azure/PSRule.Rules.Azure/issues/2859)
    - Added support for `shallowMerge`, `groupBy`, `objectKeys`, and `mapValues`.
    - Updated syntax for Bicep lambda usage of `map`, `reduce`, and `filter` which now support indices.
    - Added support for spread operator.
- New rules:
  - App Service:
    - Check that applications uses supported Node.js runtime versions by @BenjaminEngeset.
      [#2879](https://github.com/Azure/PSRule.Rules.Azure/issues/2879)
  - Application Gateway:
    - Check that WAF v2 doesn't use legacy WAF configuration by @BenjaminEngeset.
      [#2877](https://github.com/Azure/PSRule.Rules.Azure/issues/2877)
  - Azure Cache for Redis:
    - Verify that cache instances have Entra ID authentication enabled by @BenjaminEngeset.
      [#2899](https://github.com/Azure/PSRule.Rules.Azure/issues/2899)
  - Azure Managed Grafana:
    - Check that Azure Managed Grafana workspaces uses Grafana version 10 by @BenjaminEngeset.
      [#2878](https://github.com/Azure/PSRule.Rules.Azure/issues/2878)
  - Cosmos DB:
    - Check that database accounts use a paid tier by @BernieWhite.
      [#2845](https://github.com/Azure/PSRule.Rules.Azure/issues/2845)
    - Check that database accounts have local authentication disabled by @BenjaminEngeset.
      [#2846](https://github.com/Azure/PSRule.Rules.Azure/issues/2846)
    - Check that database accounts have public network access disabled by @BenjaminEngeset.
      [#2702](https://github.com/Azure/PSRule.Rules.Azure/issues/2702)
  - Event Hub:
    - Check that access to the namespace endpoints is restricted to only allowed sources by @BenjaminEngeset.
      [#2701](https://github.com/Azure/PSRule.Rules.Azure/issues/2701)
  - Log Analytics:
    - Check that workspaces have workspace replication enabled by @BenjaminEngeset.
      [#2893](https://github.com/Azure/PSRule.Rules.Azure/issues/2893)
  - Virtual Machine Scale Sets:
    - Check that automatic instance repairs are enabled by @BenjaminEngeset.
      [#2895](https://github.com/Azure/PSRule.Rules.Azure/issues/2895)
- Updated rules:
  - API Management:
    - **Important change**: Updated `Azure.APIM.AvailabilityZone` to improve accuracy with non-premium SKUs by @BenjaminEngeset.
      [#2788](https://github.com/Azure/PSRule.Rules.Azure/issues/2788)
      - Removed the `If` Premium SKU.
      - Added check for Premium SKU.
      - Bumped rule set to `2024_06`.
    - **Important change**: Updated `Azure.APIM.MultiRegion` to improve accuracy with non-premium SKUs by @BenjaminEngeset.
      [#2787](https://github.com/Azure/PSRule.Rules.Azure/issues/2787)
      - Removed the `If` Premium SKU.
      - Added check for Premium SKU.
      - Bumped rule set to `2024_06`.
  - Deployment:
    - Add additional exclusions for `Azure.Deployment.SecureParameter` by @BernieWhite.
      [#2857](https://github.com/Azure/PSRule.Rules.Azure/issues/2857)
- General improvements:
  - Quality updates to documentation by @BernieWhite.
    [#2570](https://github.com/Azure/PSRule.Rules.Azure/issues/2570)
  - Updated resource providers and policy aliases.
    [#2880](https://github.com/Azure/PSRule.Rules.Azure/pull/2880)
  - Added support for `split` and `concat` functions during policy export by @BernieWhite.
    [#2851](https://github.com/Azure/PSRule.Rules.Azure/issues/2851)
- Engineering:
  - Bump xunit to v2.8.1.
    [#2892](https://github.com/Azure/PSRule.Rules.Azure/pull/2892)
  - Bump xunit.runner.visualstudio to v2.8.1.
    [#2891](https://github.com/Azure/PSRule.Rules.Azure/pull/2891)
  - Bump System.Management.Automation to 7.3.12.
    [#2868](https://github.com/Azure/PSRule.Rules.Azure/pull/2868)
  - Bump Microsoft.NET.Test.Sdk to v17.10.0.
    [#2884](https://github.com/Azure/PSRule.Rules.Azure/pull/2884)
- Bug fixed:
  - Fixed `union` does not perform deep merge or keep property order by @BernieWhite.
    [#2885](https://github.com/Azure/PSRule.Rules.Azure/issues/2885)
  - Fixed dependency ordering for cross scope deployments by @BernieWhite.
    [#2850](https://github.com/Azure/PSRule.Rules.Azure/issues/2850)

What's changed since pre-release v1.37.0-B0071:

- No additional changes.

## v1.37.0-B0071 (pre-release)

What's changed since pre-release v1.37.0-B0034:

- New rules:
  - App Service:
    - Check that applications uses supported Node.js runtime versions by @BenjaminEngeset.
      [#2879](https://github.com/Azure/PSRule.Rules.Azure/issues/2879)
  - Azure Cache for Redis:
    - Verify that cache instances have Entra ID authentication enabled by @BenjaminEngeset.
      [#2899](https://github.com/Azure/PSRule.Rules.Azure/issues/2899)
  - Log Analytics:
    - Check that workspaces have workspace replication enabled by @BenjaminEngeset.
      [#2893](https://github.com/Azure/PSRule.Rules.Azure/issues/2893)
  - Virtual Machine Scale Sets:
    - Check that automatic instance repairs are enabled by @BenjaminEngeset.
      [#2895](https://github.com/Azure/PSRule.Rules.Azure/issues/2895)
- Updated rules:
  - API Management:
    - **Important change**: Updated `Azure.APIM.MultiRegion` to improve accuracy with non-premium SKUs by @BenjaminEngeset.
      [#2787](https://github.com/Azure/PSRule.Rules.Azure/issues/2787)
      - Removed the `If` Premium SKU.
      - Added check for Premium SKU.
      - Bumped rule set to `2024_06`.
- General improvements:
  - Added support for `split` and `concat` functions during policy export by @BernieWhite.
    [#2851](https://github.com/Azure/PSRule.Rules.Azure/issues/2851)
- Engineering:
  - Bump xunit to v2.8.1.
    [#2892](https://github.com/Azure/PSRule.Rules.Azure/pull/2892)
  - Bump xunit.runner.visualstudio to v2.8.1.
    [#2891](https://github.com/Azure/PSRule.Rules.Azure/pull/2891)

## v1.37.0-B0034 (pre-release)

What's changed since pre-release v1.37.0-B0009:

- New features:
  - Added support for new Bicep language features introduced in v0.27.1 by @BernieWhite.
    [#2860](https://github.com/Azure/PSRule.Rules.Azure/issues/2860)
    [#2859](https://github.com/Azure/PSRule.Rules.Azure/issues/2859)
    - Added support for `shallowMerge`, `groupBy`, `objectKeys`, and `mapValues`.
    - Updated syntax for Bicep lambda usage of `map`, `reduce`, and `filter` which now support indices.
    - Added support for spread operator.
- New rules:
  - Application Gateway:
    - Check that WAF v2 doesn't use legacy WAF configuration by @BenjaminEngeset.
      [#2877](https://github.com/Azure/PSRule.Rules.Azure/issues/2877)
  - Azure Managed Grafana:
    - Check that Azure Managed Grafana workspaces uses Grafana version 10 by @BenjaminEngeset.
      [#2878](https://github.com/Azure/PSRule.Rules.Azure/issues/2878)
  - Cosmos DB:
    - Check that database accounts have local authentication disabled by @BenjaminEngeset.
      [#2846](https://github.com/Azure/PSRule.Rules.Azure/issues/2846)
    - Check that database accounts have public network access disabled by @BenjaminEngeset.
      [#2702](https://github.com/Azure/PSRule.Rules.Azure/issues/2702)
  - Event Hub:
    - Check that access to the namespace endpoints is restricted to only allowed sources by @BenjaminEngeset.
      [#2701](https://github.com/Azure/PSRule.Rules.Azure/issues/2701)
- Updated rules:
  - API Management:
    - **Important change**: Updated `Azure.APIM.AvailabilityZone` to improve accuracy with non-premium SKUs by @BenjaminEngeset.
      [#2788](https://github.com/Azure/PSRule.Rules.Azure/issues/2788)
      - Removed the `If` Premium SKU.
      - Added check for Premium SKU.
      - Bumped rule set to `2024_06`.
- General improvements:
  - Updated resource providers and policy aliases.
    [#2880](https://github.com/Azure/PSRule.Rules.Azure/pull/2880)
- Engineering:
  - Bump xunit to v2.8.0.
    [#2870](https://github.com/Azure/PSRule.Rules.Azure/pull/2870)
  - Bump xunit.runner.visualstudio to v2.8.0.
    [#2871](https://github.com/Azure/PSRule.Rules.Azure/pull/2871)
  - Bump System.Management.Automation to 7.3.12.
    [#2868](https://github.com/Azure/PSRule.Rules.Azure/pull/2868)
  - Bump Microsoft.NET.Test.Sdk to v17.10.0.
    [#2884](https://github.com/Azure/PSRule.Rules.Azure/pull/2884)
- Bug fixed:
  - Fixed `union` does not perform deep merge or keep property order by @BernieWhite.
    [#2885](https://github.com/Azure/PSRule.Rules.Azure/issues/2885)

## v1.37.0-B0009 (pre-release)

What's changed since v1.36.0:

- New rules:
  - Cosmos DB:
    - Check that database accounts use a paid tier by @BernieWhite.
      [#2845](https://github.com/Azure/PSRule.Rules.Azure/issues/2845)
- Updated rules:
  - Deployment:
    - Add additional exclusions for `Azure.Deployment.SecureParameter` by @BernieWhite.
      [#2857](https://github.com/Azure/PSRule.Rules.Azure/issues/2857)
- General improvements:
  - Quality updates to documentation by @BernieWhite.
    [#2570](https://github.com/Azure/PSRule.Rules.Azure/issues/2570)
- Bug fixes:
  - Fixed dependency ordering for cross scope deployments by @BernieWhite.
    [#2850](https://github.com/Azure/PSRule.Rules.Azure/issues/2850)

## v1.36.0

What's changed since v1.35.3:

- New rules:
  - Container App:
    - Check that Container Apps have a minimum number of replicas by @BernieWhite.
      [#2790](https://github.com/Azure/PSRule.Rules.Azure/issues/2790)
    - Check that Container App environments are zone redundant by @BernieWhite.
      [#2791](https://github.com/Azure/PSRule.Rules.Azure/issues/2791)
  - Cosmos DB:
    - Check that database accounts only accept a minimum of TLS 1.2 by @BernieWhite.
      [#2809](https://github.com/Azure/PSRule.Rules.Azure/issues/2809)
  - Entra Domain Services:
    - Check that instances use a minimum version of NTLM by @BernieWhite.
      [#2837](https://github.com/Azure/PSRule.Rules.Azure/issues/2837)
    - Check that instances use a minimum version of TLS by @BernieWhite.
      [#2837](https://github.com/Azure/PSRule.Rules.Azure/issues/2837)
    - Check that instances do not use RC4 encryption by @BernieWhite.
      [#2837](https://github.com/Azure/PSRule.Rules.Azure/issues/2837)
- General improvements:
  - **Important change**: Deprecated rules with no clear WAF alignment by @BernieWhite.
    [#2493](https://github.com/Azure/PSRule.Rules.Azure/issues/2493)
    - The following rules are deprecated:
      - `Azure.Template.UseParameters`
      - `Azure.Template.UseVariables`
      - `Azure.Template.DefineParameters`
      - `Azure.Template.ValidSecretRef`
    - These rules have been deprecated and will be removed in v2.
    - See [deprecations][2] for more information.
  - Quality updates to documentation by @lukemurraynz @BernieWhite.
    [#2789](https://github.com/Azure/PSRule.Rules.Azure/pull/2789)
    [#2570](https://github.com/Azure/PSRule.Rules.Azure/issues/2570)
  - Additional policies added to default ignore list by @BernieWhite.
    [#1731](https://github.com/Azure/PSRule.Rules.Azure/issues/1731)
- Bug fixes:
  - Fixed not found warning when exporting firewall policy `signatureOverrides` by @BernieWhite.
    [#2806](https://github.com/Azure/PSRule.Rules.Azure/issues/2806)
  - Fixed `Azure.Storage.UseReplication` to allow for zone-redundant replication by @sebassem.
    [#2827](https://github.com/Azure/PSRule.Rules.Azure/issues/2827)
  - Fixed nested usage of `listKeys` mocks by @BernieWhite.
    [#2829](https://github.com/Azure/PSRule.Rules.Azure/issues/2829)

What's changed since pre-release v1.36.0-B0077:

- General improvements:
  - Quality updates to documentation by @BernieWhite.
    [#2570](https://github.com/Azure/PSRule.Rules.Azure/issues/2570)

## v1.36.0-B0077 (pre-release)

What's changed since pre-release v1.36.0-B0046:

- New rules:
  - Entra Domain Services:
    - Check that instances use a minimum version of NTLM by @BernieWhite.
      [#2837](https://github.com/Azure/PSRule.Rules.Azure/issues/2837)
    - Check that instances use a minimum version of TLS by @BernieWhite.
      [#2837](https://github.com/Azure/PSRule.Rules.Azure/issues/2837)
    - Check that instances do not use RC4 encryption by @BernieWhite.
      [#2837](https://github.com/Azure/PSRule.Rules.Azure/issues/2837)
- General improvements:
  - **Important change**: Deprecated rules with no clear WAF alignment by @BernieWhite.
    [#2493](https://github.com/Azure/PSRule.Rules.Azure/issues/2493)
    - The following rules are deprecated:
      - `Azure.Template.UseParameters`
      - `Azure.Template.UseVariables`
      - `Azure.Template.DefineParameters`
      - `Azure.Template.ValidSecretRef`
    - These rules have been deprecated and will be removed in v2.
    - See [deprecations][2] for more information.

## v1.36.0-B0046 (pre-release)

What's changed since pre-release v1.36.0-B0020:

- Bug fixes:
  - Fixed `Azure.Storage.UseReplication` to allow for zone-redundant replication by @sebassem.
    [#2827](https://github.com/Azure/PSRule.Rules.Azure/issues/2827)
  - Fixed nested usage of `listKeys` mocks by @BernieWhite.
    [#2829](https://github.com/Azure/PSRule.Rules.Azure/issues/2829)

## v1.36.0-B0020 (pre-release)

What's changed since v1.35.3:

- New rules:
  - Container App:
    - Check that Container Apps have a minimum number of replicas by @BernieWhite.
      [#2790](https://github.com/Azure/PSRule.Rules.Azure/issues/2790)
    - Check that Container App environments are zone redundant by @BernieWhite.
      [#2791](https://github.com/Azure/PSRule.Rules.Azure/issues/2791)
  - Cosmos DB:
    - Check that database accounts only accept a minimum of TLS 1.2 by @BernieWhite.
      [#2809](https://github.com/Azure/PSRule.Rules.Azure/issues/2809)
- General improvements:
  - Quality updates to documentation by @lukemurraynz @BernieWhite.
    [#2789](https://github.com/Azure/PSRule.Rules.Azure/pull/2789)
    [#2570](https://github.com/Azure/PSRule.Rules.Azure/issues/2570)
  - Additional policies added to default ignore list by @BernieWhite.
    [#1731](https://github.com/Azure/PSRule.Rules.Azure/issues/1731)
- Bug fixes:
  - Fixed not found warning when exporting firewall policy `signatureOverrides` by @BernieWhite.
    [#2806](https://github.com/Azure/PSRule.Rules.Azure/issues/2806)

## v1.35.3

What's changed since v1.35.2:

- Bug fixes:
  - Fixed false positive with load balancers that use a public IP by @BernieWhite.
    [#2814](https://github.com/Azure/PSRule.Rules.Azure/issues/2814)

## v1.35.2

What's changed since v1.35.1:

- Bug fixes:
  - Fixed regression when handing ambiguous mock array outputs by @BernieWhite.
    [#2801](https://github.com/Azure/PSRule.Rules.Azure/issues/2801)

## v1.35.1

What's changed since v1.35.0:

- Bug fixes:
  - Fixed null parameter overrides default value by @BernieWhite.
    [#2795](https://github.com/Azure/PSRule.Rules.Azure/issues/2795)

## v1.35.0

What's changed since v1.34.2:

- New features:
  - Added WAF pillar specific baselines by @BernieWhite.
    [#1633](https://github.com/Azure/PSRule.Rules.Azure/issues/1633)
    [#2752](https://github.com/Azure/PSRule.Rules.Azure/issues/2752)
    - Use pillar specific baselines to target a specific area of the Azure Well-Architected Framework.
    - The following baselines have been added:
      - `Azure.Pillar.CostOptimization`
      - `Azure.Pillar.OperationalExcellence`
      - `Azure.Pillar.PerformanceEfficiency`
      - `Azure.Pillar.Reliability`
      - `Azure.Pillar.Security`
  - Added March 2024 baselines `Azure.GA_2024_03` and `Azure.Preview_2024_03` by @BernieWhite.
    [#2781](https://github.com/Azure/PSRule.Rules.Azure/issues/2781)
    - Includes rules released before or during March 2024.
    - Marked `Azure.GA_2023_12` and `Azure.Preview_2023_12` baselines as obsolete.
- Updated rules:
  - Updated `Azure.AppService.NETVersion` to detect out of date .NET versions including .NET 5/6/7 by @BernieWhite.
    [#2766](https://github.com/Azure/PSRule.Rules.Azure/issues/2766)
    - Bumped rule set to `2024_03`.
  - Updated `Azure.AppService.PHPVersion` to detect out of date PHP versions before 8.2 by @BernieWhite.
    [#2768](https://github.com/Azure/PSRule.Rules.Azure/issues/2768)
    - Fixed `Azure.AppService.PHPVersion` check fails when phpVersion is null.
    - Bumped rule set to `2024_03`.
  - Updated `Azure.AKS.Version` to use `1.27.9` as the minimum version by @BernieWhite.
    [#2771](https://github.com/Azure/PSRule.Rules.Azure/issues/2771)
- General improvements:
  - Renamed Cognitive Services rules to Azure AI by @BernieWhite.
    [#2776](https://github.com/Azure/PSRule.Rules.Azure/issues/2776)
    - Rules that were previously named `Azure.Cognitive.*` have been renamed to `Azure.AI.*`.
    - For each rule that has been renamed, an alias has been added to reference the old name.
  - Improved export of in-flight data for Event Grid and Azure Firewall Policies by @BernieWhite.
    [#2774](https://github.com/Azure/PSRule.Rules.Azure/issues/2774)
  - Additional policies added to default ignore list by @BernieWhite.
    [#1731](https://github.com/Azure/PSRule.Rules.Azure/issues/1731)
  - Quality updates to rule documentation by @BernieWhite.
    [#2570](https://github.com/Azure/PSRule.Rules.Azure/issues/2570)
    [#1243](https://github.com/Azure/PSRule.Rules.Azure/issues/1243)
    [#2757](https://github.com/Azure/PSRule.Rules.Azure/issues/2757)
    - Add rule severity to rule documentation pages.
    - Add documentation redirects for renamed rules.
  - Updated links to learn.microsoft.com (from docs.microsoft.com) by @lukemurraynz.
    [#2785](https://github.com/Azure/PSRule.Rules.Azure/pull/2785)
- Engineering:
  - Bump coverlet.collector to v6.0.2.
    [#2754](https://github.com/Azure/PSRule.Rules.Azure/pull/2754)
- Bug fixes:
  - Fixed false negative from `Azure.LB.AvailabilityZone` when zone list is empty or null by @jtracey93.
    [#2759](https://github.com/Azure/PSRule.Rules.Azure/issues/2759)
  - Fixed failed to expand JObject value with invalid key by @BernieWhite.
    [#2751](https://github.com/Azure/PSRule.Rules.Azure/issues/2751)

What's changed since pre-release v1.35.0-B0116:

- General improvements:
  - Updated links to learn.microsoft.com (from docs.microsoft.com) by @lukemurraynz.
    [#2785](https://github.com/Azure/PSRule.Rules.Azure/pull/2785)

## v1.35.0-B0116 (pre-release)

What's changed since pre-release v1.35.0-B0084:

- New features:
  - Added March 2024 baselines `Azure.GA_2024_03` and `Azure.Preview_2024_03` by @BernieWhite.
    [#2781](https://github.com/Azure/PSRule.Rules.Azure/issues/2781)
    - Includes rules released before or during March 2024.
    - Marked `Azure.GA_2023_12` and `Azure.Preview_2023_12` baselines as obsolete.
- General improvements:
  - Renamed Cognitive Services rules to Azure AI by @BernieWhite.
    [#2776](https://github.com/Azure/PSRule.Rules.Azure/issues/2776)
    - Rules that were previously named `Azure.Cognitive.*` have been renamed to `Azure.AI.*`.
    - For each rule that has been renamed, an alias has been added to reference the old name.

## v1.35.0-B0084 (pre-release)

What's changed since pre-release v1.35.0-B0055:

- General improvements:
  - Improved export of in-flight data for Event Grid and Azure Firewall Policies by @BernieWhite.
    [#2774](https://github.com/Azure/PSRule.Rules.Azure/issues/2774)

## v1.35.0-B0055 (pre-release)

What's changed since pre-release v1.35.0-B0030:

- Updated rules:
  - Updated `Azure.AppService.NETVersion` to detect out of date .NET versions including .NET 5/6/7 by @BernieWhite.
    [#2766](https://github.com/Azure/PSRule.Rules.Azure/issues/2766)
    - Bumped rule set to `2024_03`.
  - Updated `Azure.AppService.PHPVersion` to detect out of date PHP versions before 8.2 by @BernieWhite.
    [#2768](https://github.com/Azure/PSRule.Rules.Azure/issues/2768)
    - Fixed `Azure.AppService.PHPVersion` check fails when phpVersion is null.
    - Bumped rule set to `2024_03`.
  - Updated `Azure.AKS.Version` to use `1.27.9` as the minimum version by @BernieWhite.
    [#2771](https://github.com/Azure/PSRule.Rules.Azure/issues/2771)
- General improvements:
  - Quality updates to rule documentation by @BernieWhite.
    [#2570](https://github.com/Azure/PSRule.Rules.Azure/issues/2570)
  - Additional policies added to default ignore list by @BernieWhite.
    [#1731](https://github.com/Azure/PSRule.Rules.Azure/issues/1731)
- Bug fixes:
  - Fixed failed to expand JObject value with invalid key by @BernieWhite.
    [#2751](https://github.com/Azure/PSRule.Rules.Azure/issues/2751)

## v1.35.0-B0030 (pre-release)

What's changed since pre-release v1.35.0-B0012:

- General improvements:
  - Add rule severity to rule documentation pages by @BernieWhite.
    [#1243](https://github.com/Azure/PSRule.Rules.Azure/issues/1243)
  - Add documentation redirects for renamed rules by @BernieWhite.
    [#2757](https://github.com/Azure/PSRule.Rules.Azure/issues/2757)
- Engineering:
  - Bump coverlet.collector to v6.0.2.
    [#2754](https://github.com/Azure/PSRule.Rules.Azure/pull/2754)
- Bug fixes:
  - Fixed false negative from `Azure.LB.AvailabilityZone` when zone list is empty or null by @jtracey93.
    [#2759](https://github.com/Azure/PSRule.Rules.Azure/issues/2759)

## v1.35.0-B0012 (pre-release)

What's changed since v1.34.2:

- New features:
  - Added WAF pillar specific baselines by @BernieWhite.
    [#1633](https://github.com/Azure/PSRule.Rules.Azure/issues/1633)
    [#2752](https://github.com/Azure/PSRule.Rules.Azure/issues/2752)
    - Use pillar specific baselines to target a specific area of the Azure Well-Architected Framework.
    - The following baselines have been added:
      - `Azure.Pillar.CostOptimization`
      - `Azure.Pillar.OperationalExcellence`
      - `Azure.Pillar.PerformanceEfficiency`
      - `Azure.Pillar.Reliability`
      - `Azure.Pillar.Security`
- General improvements:
  - Documentation improvements by @BernieWhite.
    [#2570](https://github.com/Azure/PSRule.Rules.Azure/issues/2570)

## v1.34.2

What's changed since v1.34.1:

- Bug fixes:
  - Fixed export of in-flight data for flexible PostgreSQL servers by @BernieWhite.
    [#2744](https://github.com/Azure/PSRule.Rules.Azure/issues/2744)

## v1.34.1

What's changed since v1.34.0:

- Bug fixes:
  - Fixed policy as rules export issues by @BernieWhite.
    [#2724](https://github.com/Azure/PSRule.Rules.Azure/issues/2724)
    [#2725](https://github.com/Azure/PSRule.Rules.Azure/issues/2725)
    [#2726](https://github.com/Azure/PSRule.Rules.Azure/issues/2726)
    [#2727](https://github.com/Azure/PSRule.Rules.Azure/issues/2727)

## v1.34.0

What's changed since v1.33.2:

- New rules:
  - Azure Kubernetes Service:
    - Check that user mode pools have a minimum number of nodes by @BernieWhite.
      [#2683](https://github.com/Azure/PSRule.Rules.Azure/issues/2683)
      - Added configuration to support changing the minimum number of node and to exclude node pools.
      - Set `AZURE_AKS_CLUSTER_USER_POOL_MINIMUM_NODES` to set the minimum number of user nodes.
      - Set `AZURE_AKS_CLUSTER_USER_POOL_EXCLUDED_FROM_MINIMUM_NODES` to exclude a specific node pool by name.
- Updated rules:
  - Azure Kubernetes Service:
    - Updated `Azure.AKS.MinNodeCount` the count nodes system node pools by @BernieWhite.
      [#2683](https://github.com/Azure/PSRule.Rules.Azure/issues/2683)
      - Improved guidance and examples specifically for system node pools.
      - Added configuration to support changing the minimum number of node.
      - Set `AZURE_AKS_CLUSTER_MINIMUM_SYSTEM_NODES` to set the minimum number of system nodes.
  - Front Door:
    - Updated `Azure.FrontDoor.Logs` to cover premium and standard profiles instead of just classic by @BernieWhite.
      [#2704](https://github.com/Azure/PSRule.Rules.Azure/issues/2704)
      - Added a selector for premium and standard profiles `Azure.FrontDoor.IsStandardOrPremium`.
      - Added a selector for classic profiles `Azure.FrontDoor.IsClassic`.
      - Updated rule set to `2024_03`.
  - Microsoft Defender for Cloud:
    - Renamed rules to align with recommended naming length by @BernieWhite.
      [#2718](https://github.com/Azure/PSRule.Rules.Azure/issues/2718)
      - Renamed `Azure.Defender.Storage.SensitiveData` to `Azure.Defender.Storage.DataScan`.
    - Promoted `Azure.Defender.Storage.MalwareScan` to GA rule set by @BernieWhite.
      [#2590](https://github.com/Azure/PSRule.Rules.Azure/issues/2590)
  - Storage Account:
    - Renamed rules to align with recommended naming length by @BernieWhite.
      [#2718](https://github.com/Azure/PSRule.Rules.Azure/issues/2718)
      - Renamed `Azure.Storage.DefenderCloud.MalwareScan` to `Azure.Storage.Defender.MalwareScan`.
      - Renamed `Azure.Storage.DefenderCloud.SensitiveData` to `Azure.Storage.Defender.DataScan`.
    - Promoted `Azure.Storage.Defender.MalwareScan` to GA rule set by @BernieWhite.
      [#2590](https://github.com/Azure/PSRule.Rules.Azure/issues/2590)
- General improvements:
  - Moved `.bicepparam` file support to stable by @BernieWhite.
    [#2682](https://github.com/Azure/PSRule.Rules.Azure/issues/2682)
    - Bicep param files are now automatically expanded when found.
    - To disable expansion, set the configuration option `AZURE_BICEP_PARAMS_FILE_EXPANSION` to `false`.
  - Added support for type/ variable/ and function imports from Bicep files by @BernieWhite.
    [#2537](https://github.com/Azure/PSRule.Rules.Azure/issues/2537)
  - Added duplicate policies to default ignore list by @BernieWhite.
    [#1731](https://github.com/Azure/PSRule.Rules.Azure/issues/1731)
  - Documentation and metadata improvements by @BernieWhite.
    [#1772](https://github.com/Azure/PSRule.Rules.Azure/issues/1772)
    [#2570](https://github.com/Azure/PSRule.Rules.Azure/issues/2570)
- Engineering:
  - Updated resource providers and policy aliases.
    [#2717](https://github.com/Azure/PSRule.Rules.Azure/pull/2717)
  - Improved debugging experience by providing symbols for .NET code by @BernieWhite.
    [#2712](https://github.com/Azure/PSRule.Rules.Azure/issues/2712)
  - Bump Microsoft.NET.Test.Sdk to v17.9.0.
    [#2680](https://github.com/Azure/PSRule.Rules.Azure/pull/2680)
  - Bump xunit to v2.7.0.
    [#2688](https://github.com/Azure/PSRule.Rules.Azure/pull/2688)
  - Bump xunit.runner.visualstudio to v2.5.7.
    [#2689](https://github.com/Azure/PSRule.Rules.Azure/pull/2689)
  - Bump coverlet.collector to v6.0.1.
    [#2699](https://github.com/Azure/PSRule.Rules.Azure/pull/2699)
- Bug fixes:
  - Fixed missing zones property for public IP addresses by @BernieWhite.
    [#2698](https://github.com/Azure/PSRule.Rules.Azure/issues/2698)
  - Fixes for policy as rules by @BernieWhite.
    [#181](https://github.com/Azure/PSRule.Rules.Azure/issues/181)
    [#1323](https://github.com/Azure/PSRule.Rules.Azure/issues/1323)

What's changed since pre-release v1.34.0-B0077:

- No additional changes.

## v1.34.0-B0077 (pre-release)

What's changed since pre-release v1.34.0-B0047:

- Updated rules:
  - Microsoft Defender for Cloud:
    - Renamed rules to align with recommended naming length by @BernieWhite.
      [#2718](https://github.com/Azure/PSRule.Rules.Azure/issues/2718)
      - Renamed `Azure.Defender.Storage.SensitiveData` to `Azure.Defender.Storage.DataScan`.
    - Promoted `Azure.Defender.Storage.MalwareScan` to GA rule set by @BernieWhite.
      [#2590](https://github.com/Azure/PSRule.Rules.Azure/issues/2590)
  - Storage Account:
    - Renamed rules to align with recommended naming length by @BernieWhite.
      [#2718](https://github.com/Azure/PSRule.Rules.Azure/issues/2718)
      - Renamed `Azure.Storage.DefenderCloud.MalwareScan` to `Azure.Storage.Defender.MalwareScan`.
      - Renamed `Azure.Storage.DefenderCloud.SensitiveData` to `Azure.Storage.Defender.DataScan`.
    - Promoted `Azure.Storage.Defender.MalwareScan` to GA rule set by @BernieWhite.
      [#2590](https://github.com/Azure/PSRule.Rules.Azure/issues/2590)
- General improvements:
  - Added duplicate policies to default ignore list by @BernieWhite.
    [#1731](https://github.com/Azure/PSRule.Rules.Azure/issues/1731)
- Engineering:
  - Updated resource providers and policy aliases.
    [#2717](https://github.com/Azure/PSRule.Rules.Azure/pull/2717)
- Bug fixes:
  - Fixes for policy as rules by @BernieWhite.
    [#181](https://github.com/Azure/PSRule.Rules.Azure/issues/181)
    [#1323](https://github.com/Azure/PSRule.Rules.Azure/issues/1323)

## v1.34.0-B0047 (pre-release)

What's changed since pre-release v1.34.0-B0022:

- General improvements:
  - Added support for type/ variable/ and function imports from Bicep files by @BernieWhite.
    [#2537](https://github.com/Azure/PSRule.Rules.Azure/issues/2537)
- Engineering:
  - Improved debugging experience by providing symbols for .NET code by @BernieWhite.
    [#2712](https://github.com/Azure/PSRule.Rules.Azure/issues/2712)

## v1.34.0-B0022 (pre-release)

What's changed since v1.33.2:

- New rules:
  - Azure Kubernetes Service:
    - Check that user mode pools have a minimum number of nodes by @BernieWhite.
      [#2683](https://github.com/Azure/PSRule.Rules.Azure/issues/2683)
      - Added configuration to support changing the minimum number of node and to exclude node pools.
      - Set `AZURE_AKS_CLUSTER_USER_POOL_MINIMUM_NODES` to set the minimum number of user nodes.
      - Set `AZURE_AKS_CLUSTER_USER_POOL_EXCLUDED_FROM_MINIMUM_NODES` to exclude a specific node pool by name.
- Updated rules:
  - Azure Kubernetes Service:
    - Updated `Azure.AKS.MinNodeCount` the count nodes system node pools by @BernieWhite.
      [#2683](https://github.com/Azure/PSRule.Rules.Azure/issues/2683)
      - Improved guidance and examples specifically for system node pools.
      - Added configuration to support changing the minimum number of node.
      - Set `AZURE_AKS_CLUSTER_MINIMUM_SYSTEM_NODES` to set the minimum number of system nodes.
  - Front Door:
    - Updated `Azure.FrontDoor.Logs` to cover premium and standard profiles instead of just classic by @BernieWhite.
      [#2704](https://github.com/Azure/PSRule.Rules.Azure/issues/2704)
      - Added a selector for premium and standard profiles `Azure.FrontDoor.IsStandardOrPremium`.
      - Added a selector for classic profiles `Azure.FrontDoor.IsClassic`.
      - Updated rule set to `2024_03`.
- General improvements:
  - Moved `.bicepparam` file support to stable by @BernieWhite.
    [#2682](https://github.com/Azure/PSRule.Rules.Azure/issues/2682)
    - Bicep param files are now automatically expanded when found.
    - To disable expansion, set the configuration option `AZURE_BICEP_PARAMS_FILE_EXPANSION` to `false`.
  - Documentation and metadata improvements by @BernieWhite.
    [#1772](https://github.com/Azure/PSRule.Rules.Azure/issues/1772)
    [#2570](https://github.com/Azure/PSRule.Rules.Azure/issues/2570)
- Engineering:
  - Bump Microsoft.NET.Test.Sdk to v17.9.0.
    [#2680](https://github.com/Azure/PSRule.Rules.Azure/pull/2680)
  - Bump xunit to v2.7.0.
    [#2688](https://github.com/Azure/PSRule.Rules.Azure/pull/2688)
  - Bump xunit.runner.visualstudio to v2.5.7.
    [#2689](https://github.com/Azure/PSRule.Rules.Azure/pull/2689)
  - Bump coverlet.collector to v6.0.1.
    [#2699](https://github.com/Azure/PSRule.Rules.Azure/pull/2699)
- Bug fixes:
  - Fixed missing zones property for public IP addresses by @BernieWhite.
    [#2698](https://github.com/Azure/PSRule.Rules.Azure/issues/2698)

## v1.33.2

What's changed since v1.33.1:

- Bug fixes:
  - Fixed false positive of `Azure.Resource.AllowedRegions` raised during assertion call by @BernieWhite.
    [#2687](https://github.com/Azure/PSRule.Rules.Azure/issues/2687)

## v1.33.1

What's changed since v1.33.0:

- Bug fixes:
  - Fixed `Azure.AKS.AuthorizedIPs` is not valid for a private cluster by @BernieWhite.
    [#2677](https://github.com/Azure/PSRule.Rules.Azure/issues/2677)
  - Fixed generating rule for VM extensions from policy is incorrect by @BernieWhite.
    [#2608](https://github.com/Azure/PSRule.Rules.Azure/issues/2608)

## v1.33.0

What's changed since v1.32.1:

- New features:
  - Exporting policy as rules also generates a baseline by @BernieWhite.
    [#2482](https://github.com/Azure/PSRule.Rules.Azure/issues/2482)
    - A baseline is automatically generated that includes for all rules exported.
      If a policy rule has been replaced by a built-in rule, the baseline will include the built-in rule instead.
    - The baseline is named `<Prefix>.PolicyBaseline.All`. i.e. `Azure.PolicyBaseline.All` by default.
    - For details see [Policy as rules](./concepts/policy-as-rules.md#generated-baseline).
- New rules:
  - Databricks:
    - Check that Databricks workspaces use a non-trial SKU by @batemansogq.
      [#2646](https://github.com/Azure/PSRule.Rules.Azure/issues/2646)
    - Check that Databricks workspaces require use of private endpoints by @batemansogq.
      [#2646](https://github.com/Azure/PSRule.Rules.Azure/issues/2646)
  - Dev Box:
    - Check that projects limit the number of Dev Boxes per user by @BernieWhite.
      [#2654](https://github.com/Azure/PSRule.Rules.Azure/issues/2654)
- Updated rules:
  - Application Gateway:
    - Updated `Azure.AppGwWAF.RuleGroups` to use the rule sets by @BenjaminEngeset.
      [#2629](https://github.com/Azure/PSRule.Rules.Azure/issues/2629)
      - The latest Bot Manager rule set is now `1.0`.
      - The latest OWASP rule set is now `3.2`.
  - Cognitive Services:
    - Relaxed `Azure.Cognitive.ManagedIdentity` to configurations that require managed identities by @BernieWhite.
      [#2559](https://github.com/Azure/PSRule.Rules.Azure/issues/2559)
  - Virtual Machine:
    - Checks for Azure Hybrid Benefit `Azure.VM.UseHybridUseBenefit` are not enabled by default by @BernieWhite.
      [#2493](https://github.com/Azure/PSRule.Rules.Azure/issues/2493)
      - To enable, set the `AZURE_VM_USE_HYBRID_USE_BENEFIT` option to `true`.
  - Virtual Network:
    - Added option for excluding subnets to `Azure.VNET.UseNSGs` by @BernieWhite.
      [#2572](https://github.com/Azure/PSRule.Rules.Azure/issues/2572)
      - To add a subnet exclusion, set the `AZURE_VNET_SUBNET_EXCLUDED_FROM_NSG` option.
- General improvements:
  - Rules that are ignored during exporting policy as rules are now generate a verbose logs by @BernieWhite.
    [#2482](https://github.com/Azure/PSRule.Rules.Azure/issues/2482)
    - This is to improve transparency of why rules are not exported.
    - To see details on why a rule is ignored, enable verbose logging with `-Verbose`.
  - Policies that duplicate built-in rules can now be exported by using the `-KeepDuplicates` parameter by @BernieWhite.
    [#2482](https://github.com/Azure/PSRule.Rules.Azure/issues/2482)
    - For details see [Policy as rules](./concepts/policy-as-rules.md#duplicate-policies).
  - Quality updates to rules and documentation by @BernieWhite.
    [#1772](https://github.com/Azure/PSRule.Rules.Azure/issues/1772)
    [#2570](https://github.com/Azure/PSRule.Rules.Azure/issues/2570)
- Engineering:
  - Bump xunit to v2.6.6.
    [#2645](https://github.com/Azure/PSRule.Rules.Azure/pull/2645)
  - Bump xunit.runner.visualstudio to v2.5.6.
    [#2619](https://github.com/Azure/PSRule.Rules.Azure/pull/2619)
  - Bump BenchmarkDotNet to v0.13.12.
    [#2636](https://github.com/Azure/PSRule.Rules.Azure/pull/2636)
  - Bump BenchmarkDotNet.Diagnostics.Windows to v0.13.12.
    [#2636](https://github.com/Azure/PSRule.Rules.Azure/pull/2636)
- Bug fixes:
  - Fixed `dateTimeAdd` may fail with different localization by @BernieWhite.
    [#2631](https://github.com/Azure/PSRule.Rules.Azure/issues/2631)
  - Fixed inconclusive result reported for `Azure.ACR.Usage` by @BernieWhite.
    [#2494](https://github.com/Azure/PSRule.Rules.Azure/issues/2494)
  - Fixed export of Front Door resource data is incomplete by @BernieWhite.
    [#2668](https://github.com/Azure/PSRule.Rules.Azure/issues/2668)
  - Fixed `Azure.Template.TemplateFile` to support with `languageVersion` 2.0 template properties by @MrRoundRobin.
    [#2660](https://github.com/Azure/PSRule.Rules.Azure/issues/2660)
  - Fixed `Azure.VM.DiskSizeAlignment` does not handle smaller sizes and ultra disks by @BernieWhite.
    [#2656](https://github.com/Azure/PSRule.Rules.Azure/issues/2656)

What's changed since pre-release v1.33.0-B0169:

- No additional changes.

## v1.33.0-B0169 (pre-release)

What's changed since pre-release v1.33.0-B0126:

- New features:
  - Exporting policy as rules also generates a baseline by @BernieWhite.
    [#2482](https://github.com/Azure/PSRule.Rules.Azure/issues/2482)
    - A baseline is automatically generated that includes for all rules exported.
      If a policy rule has been replaced by a built-in rule, the baseline will include the built-in rule instead.
    - The baseline is named `<Prefix>.PolicyBaseline.All`. i.e. `Azure.PolicyBaseline.All` by default.
    - For details see [Policy as rules](./concepts/policy-as-rules.md#generated-baseline).
- General improvements:
  - Rules that are ignored during exporting policy as rules are now generate a verbose logs by @BernieWhite.
    [#2482](https://github.com/Azure/PSRule.Rules.Azure/issues/2482)
    - This is to improve transparency of why rules are not exported.
    - To see details on why a rule is ignored, enable verbose logging with `-Verbose`.
  - Policies that duplicate built-in rules can now be exported by using the `-KeepDuplicates` parameter by @BernieWhite.
    [#2482](https://github.com/Azure/PSRule.Rules.Azure/issues/2482)
    - For details see [Policy as rules](./concepts/policy-as-rules.md#duplicate-policies).
- Bug fixes:
  - Fixed inconclusive result reported for `Azure.ACR.Usage` by @BernieWhite.
    [#2494](https://github.com/Azure/PSRule.Rules.Azure/issues/2494)
  - Fixed export of Front Door resource data is incomplete by @BernieWhite.
    [#2668](https://github.com/Azure/PSRule.Rules.Azure/issues/2668)

## v1.33.0-B0126 (pre-release)

What's changed since pre-release v1.33.0-B0088:

- Bug fixes:
  - Fixed `Azure.Template.TemplateFile` to support with `languageVersion` 2.0 template properties by @MrRoundRobin.
    [#2660](https://github.com/Azure/PSRule.Rules.Azure/issues/2660)

## v1.33.0-B0088 (pre-release)

What's changed since pre-release v1.33.0-B0053:

- New rules:
  - Dev Box:
    - Check that projects limit the number of Dev Boxes per user by @BernieWhite.
      [#2654](https://github.com/Azure/PSRule.Rules.Azure/issues/2654)
- Bug fixes:
  - Fixed `Azure.VM.DiskSizeAlignment` does not handle smaller sizes and ultra disks by @BernieWhite.
    [#2656](https://github.com/Azure/PSRule.Rules.Azure/issues/2656)

## v1.33.0-B0053 (pre-release)

What's changed since pre-release v1.33.0-B0023:

- New rules:
  - Databricks:
    - Check that Databricks workspaces use a non-trial SKU by @batemansogq.
      [#2646](https://github.com/Azure/PSRule.Rules.Azure/issues/2646)
    - Check that Databricks workspaces require use of private endpoints by @batemansogq.
      [#2646](https://github.com/Azure/PSRule.Rules.Azure/issues/2646)
- Engineering:
  - Bump xunit to v2.6.6.
    [#2645](https://github.com/Azure/PSRule.Rules.Azure/pull/2645)
  - Bump BenchmarkDotNet to v0.13.12.
    [#2636](https://github.com/Azure/PSRule.Rules.Azure/pull/2636)
  - Bump BenchmarkDotNet.Diagnostics.Windows to v0.13.12.
    [#2636](https://github.com/Azure/PSRule.Rules.Azure/pull/2636)

## v1.33.0-B0023 (pre-release)

What's changed since v1.32.1:

- Updated rules:
  - Application Gateway:
    - Updated `Azure.AppGwWAF.RuleGroups` to use the rule sets by @BenjaminEngeset.
      [#2629](https://github.com/Azure/PSRule.Rules.Azure/issues/2629)
      - The latest Bot Manager rule set is now `1.0`.
      - The latest OWASP rule set is now `3.2`.
  - Cognitive Services:
    - Relaxed `Azure.Cognitive.ManagedIdentity` to configurations that require managed identities by @BernieWhite.
      [#2559](https://github.com/Azure/PSRule.Rules.Azure/issues/2559)
  - Virtual Machine:
    - Checks for Azure Hybrid Benefit `Azure.VM.UseHybridUseBenefit` are not enabled by default by @BernieWhite.
      [#2493](https://github.com/Azure/PSRule.Rules.Azure/issues/2493)
      - To enable, set the `AZURE_VM_USE_HYBRID_USE_BENEFIT` option to `true`.
  - Virtual Network:
    - Added option for excluding subnets to `Azure.VNET.UseNSGs` by @BernieWhite.
      [#2572](https://github.com/Azure/PSRule.Rules.Azure/issues/2572)
      - To add a subnet exclusion, set the `AZURE_VNET_SUBNET_EXCLUDED_FROM_NSG` option.
- General improvements:
  - Quality updates to rules and documentation by @BernieWhite.
    [#1772](https://github.com/Azure/PSRule.Rules.Azure/issues/1772)
    [#2570](https://github.com/Azure/PSRule.Rules.Azure/issues/2570)
- Engineering:
  - Bump xunit to v2.6.4.
    [#2618](https://github.com/Azure/PSRule.Rules.Azure/pull/2618)
  - Bump xunit.runner.visualstudio to v2.5.6.
    [#2619](https://github.com/Azure/PSRule.Rules.Azure/pull/2619)
- Bug fixes:
  - Fixed `dateTimeAdd` may fail with different localization by @BernieWhite.
    [#2631](https://github.com/Azure/PSRule.Rules.Azure/issues/2631)

## v1.32.1

What's changed since v1.32.0:

- Bug fixes:
  - Fixed quotes get incorrectly duplicated by @BernieWhite.
    [#2593](https://github.com/Azure/PSRule.Rules.Azure/issues/2593)
  - Fixed failure to expand copy loop in a Azure Policy deployment by @BernieWhite.
    [#2605](https://github.com/Azure/PSRule.Rules.Azure/issues/2605)
  - Fixed cast exception when expanding the union of an array and mock by @BernieWhite.
    [#2614](https://github.com/Azure/PSRule.Rules.Azure/issues/2614)

## v1.32.0

What's changed since v1.31.3:

- New features:
  - Added December 2023 baselines `Azure.GA_2023_12` and `Azure.Preview_2023_12` by @BernieWhite.
    [#2580](https://github.com/Azure/PSRule.Rules.Azure/issues/2580)
    - Includes rules released before or during December 2023.
    - Marked `Azure.GA_2023_09` and `Azure.Preview_2023_09` baselines as obsolete.
- Updated rules:
  - App Configuration:
    - Promoted `Azure.AppConfig.GeoReplica` to GA rule set by @BernieWhite.
      [#2592](https://github.com/Azure/PSRule.Rules.Azure/issues/2592)
  - API Management:
    - Promoted `Azure.APIM.DefenderCloud` to GA rule set by @BernieWhite.
      [#2591](https://github.com/Azure/PSRule.Rules.Azure/issues/2591)
  - Azure Kubernetes Service:
    - Updated `Azure.AKS.Version` to use latest stable version `1.27.7` by @BernieWhite.
      [#2581](https://github.com/Azure/PSRule.Rules.Azure/issues/2581)
  - Defender for Cloud:
    - Promoted `Azure.Defender.Api` to GA rule set by @BernieWhite.
      [#2591](https://github.com/Azure/PSRule.Rules.Azure/issues/2591)
  - Network Interface:
    - Renamed NIC rules to reflect current usage by @BernieWhite.
      [#2574](https://github.com/Azure/PSRule.Rules.Azure/issues/2574)
      - Rename `Azure.VM.NICAttached` to `Azure.NIC.Attached`.
      - Rename `Azure.VM.NICName` to `Azure.NIC.Name`.
      - Rename `Azure.VM.UniqueDns` to `Azure.NIC.UniqueDns`.
      - Added aliases to reference the old names for suppression and exclusion.
    - Added support for private link services to `Azure.VM.NICAttached` by @BernieWhite.
      [#2563](https://github.com/Azure/PSRule.Rules.Azure/issues/2563)
- General improvements:
  - Improved reporting of null argument in length function by @BernieWhite.
    [#2597](https://github.com/Azure/PSRule.Rules.Azure/issues/2597)
  - Quality updates to documentation by @BernieWhite.
    [#2557](https://github.com/Azure/PSRule.Rules.Azure/issues/2557)
    [#2570](https://github.com/Azure/PSRule.Rules.Azure/issues/2570)
    [#1772](https://github.com/Azure/PSRule.Rules.Azure/issues/1772)
- Engineering:
  - Updated resource providers and policy aliases.
    [#2579](https://github.com/Azure/PSRule.Rules.Azure/pull/2579)
  - Bump xunit to v2.6.2.
    [#2544](https://github.com/Azure/PSRule.Rules.Azure/pull/2544)
  - Bump xunit.runner.visualstudio to v2.5.4.
    [#2567](https://github.com/Azure/PSRule.Rules.Azure/pull/2567)
  - Bump Microsoft.SourceLink.GitHub to v8.0.0.
    [#2538](https://github.com/Azure/PSRule.Rules.Azure/pull/2538)
  - Bump BenchmarkDotNet.Diagnostics.Windows and BenchmarkDotNet to v0.13.11.
    [#2575](https://github.com/Azure/PSRule.Rules.Azure/pull/2575)
  - Bump Microsoft.CodeAnalysis.NetAnalyzers to v8.0.0.
    [#2568](https://github.com/Azure/PSRule.Rules.Azure/pull/2568)
  - Bump Microsoft.NET.Test.Sdk to v17.8.0.
    [#2527](https://github.com/Azure/PSRule.Rules.Azure/pull/2527)
- Bug fixes:
  - Fixed additional false positives of `Azure.Deployment.SecureParameter` by @BernieWhite.
    [#2556](https://github.com/Azure/PSRule.Rules.Azure/issues/2556)
  - Fixed expansion with sub-resource handling of deployments with duplicate resources by @BernieWhite.
    [#2564](https://github.com/Azure/PSRule.Rules.Azure/issues/2564)
  - Fixed dependency ordered is incorrect by @BernieWhite.
    [#2578](https://github.com/Azure/PSRule.Rules.Azure/issues/2578)

What's changed since pre-release v1.32.0-B0099:

- No additional changes.

## v1.32.0-B0099 (pre-release)

What's changed since pre-release v1.32.0-B0053:

- New features:
  - Added December 2023 baselines `Azure.GA_2023_12` and `Azure.Preview_2023_12` by @BernieWhite.
    [#2580](https://github.com/Azure/PSRule.Rules.Azure/issues/2580)
    - Includes rules released before or during December 2023.
    - Marked `Azure.GA_2023_09` and `Azure.Preview_2023_09` baselines as obsolete.
- Updated rules:
  - App Configuration:
    - Promoted `Azure.AppConfig.GeoReplica` to GA rule set by @BernieWhite.
      [#2592](https://github.com/Azure/PSRule.Rules.Azure/issues/2592)
  - API Management:
    - Promoted `Azure.APIM.DefenderCloud` to GA rule set by @BernieWhite.
      [#2591](https://github.com/Azure/PSRule.Rules.Azure/issues/2591)
  - Azure Kubernetes Service:
    - Updated `Azure.AKS.Version` to use latest stable version `1.27.7` by @BernieWhite.
      [#2581](https://github.com/Azure/PSRule.Rules.Azure/issues/2581)
  - Defender for Cloud:
    - Promoted `Azure.Defender.Api` to GA rule set by @BernieWhite.
      [#2591](https://github.com/Azure/PSRule.Rules.Azure/issues/2591)
- General improvements:
  - Improved reporting of null argument in length function by @BernieWhite.
    [#2597](https://github.com/Azure/PSRule.Rules.Azure/issues/2597)
- Engineering:
  - Updated resource providers and policy aliases.
    [#2579](https://github.com/Azure/PSRule.Rules.Azure/pull/2579)
  - Bump Microsoft.SourceLink.GitHub to v8.0.0.
    [#2538](https://github.com/Azure/PSRule.Rules.Azure/pull/2538)
  - Bump BenchmarkDotNet.Diagnostics.Windows and BenchmarkDotNet to v0.13.11.
    [#2575](https://github.com/Azure/PSRule.Rules.Azure/pull/2575)
  - Bump Microsoft.CodeAnalysis.NetAnalyzers to v8.0.0.
    [#2568](https://github.com/Azure/PSRule.Rules.Azure/pull/2568)

## v1.32.0-B0053 (pre-release)

What's changed since pre-release v1.32.0-B0021:

- Updated rules:
  - Network Interface:
    - Renamed NIC rules to reflect current usage by @BernieWhite.
      [#2574](https://github.com/Azure/PSRule.Rules.Azure/issues/2574)
      - Rename `Azure.VM.NICAttached` to `Azure.NIC.Attached`.
      - Rename `Azure.VM.NICName` to `Azure.NIC.Name`.
      - Rename `Azure.VM.UniqueDns` to `Azure.NIC.UniqueDns`.
      - Added aliases to reference the old names for suppression and exclusion.
    - Added support for private link services to `Azure.VM.NICAttached` by @BernieWhite.
      [#2563](https://github.com/Azure/PSRule.Rules.Azure/issues/2563)
- General improvements:
  - Quality updates to documentation by @BernieWhite.
    [#2570](https://github.com/Azure/PSRule.Rules.Azure/issues/2570)
    [#1772](https://github.com/Azure/PSRule.Rules.Azure/issues/1772)
- Engineering:
  - Bump xunit.runner.visualstudio to v2.5.4.
    [#2567](https://github.com/Azure/PSRule.Rules.Azure/pull/2567)
- Bug fixes:
  - Fixed dependency ordered is incorrect by @BernieWhite.
    [#2578](https://github.com/Azure/PSRule.Rules.Azure/issues/2578)

## v1.32.0-B0021 (pre-release)

What's changed since v1.31.3:

- General improvements:
  - Quality updates to documentation by @BernieWhite.
    [#2557](https://github.com/Azure/PSRule.Rules.Azure/issues/2557)
- Engineering:
  - Bump Microsoft.NET.Test.Sdk to v17.8.0.
    [#2527](https://github.com/Azure/PSRule.Rules.Azure/pull/2527)
  - Bump xunit to v2.6.2.
    [#2544](https://github.com/Azure/PSRule.Rules.Azure/pull/2544)
- Bug fixes:
  - Fixed additional false positives of `Azure.Deployment.SecureParameter` by @BernieWhite.
    [#2556](https://github.com/Azure/PSRule.Rules.Azure/issues/2556)
  - Fixed expansion with sub-resource handling of deployments with duplicate resources by @BernieWhite.
    [#2564](https://github.com/Azure/PSRule.Rules.Azure/issues/2564)

## v1.31.3

What's changed since v1.31.2:

- Bug fixes:
  - Fixed incorrect scope generated for subscription aliases by @BernieWhite.
    [#2545](https://github.com/Azure/PSRule.Rules.Azure/issues/2545)
  - Fixed null dereferenced properties in map lambda by @BernieWhite.
    [#2535](https://github.com/Azure/PSRule.Rules.Azure/issues/2535)
  - Fixed handling of for array index symbols by @BernieWhite.
    [#2548](https://github.com/Azure/PSRule.Rules.Azure/issues/2548)

## v1.31.2

What's changed since v1.31.1:

- Bug fixes:
  - Fixed nullable parameters with JValue null by @BernieWhite.
    [#2535](https://github.com/Azure/PSRule.Rules.Azure/issues/2535)

## v1.31.1

What's changed since v1.31.0:

- Bug fixes:
  - Fixed additional non-sensitive parameter name patterns by `Azure.Deployment.SecureParameter` by @BernieWhite.
    [#2528](https://github.com/Azure/PSRule.Rules.Azure/issues/2528)
    - Added support for configuration of the rule by setting `AZURE_DEPLOYMENT_NONSENSITIVE_PARAMETER_NAMES`.
  - Fixed incorrect handling of expressions with contains with JValue string by @BernieWhite.
    [#2531](https://github.com/Azure/PSRule.Rules.Azure/issues/2531)

## v1.31.0

What's changed since v1.30.3:

- New rules:
  - Deployment:
    - Check parameters potentially containing secure values by @BernieWhite.
      [#1476](https://github.com/Azure/PSRule.Rules.Azure/issues/1476)
  - Machine Learning:
    - Check compute instances are configured for an idle shutdown by @batemansogq.
      [#2484](https://github.com/Azure/PSRule.Rules.Azure/issues/2484)
    - Check workspace compute has local authentication disabled by @batemansogq.
      [#2484](https://github.com/Azure/PSRule.Rules.Azure/issues/2484)
    - Check workspace compute is connected to a VNET by @batemansogq.
      [#2484](https://github.com/Azure/PSRule.Rules.Azure/issues/2484)
    - Check public access to a workspace is disabled by @batemansogq.
      [#2484](https://github.com/Azure/PSRule.Rules.Azure/issues/2484)
    - Check workspaces use a user-assigned identity by @batemansogq.
      [#2484](https://github.com/Azure/PSRule.Rules.Azure/issues/2484)
- Engineering:
  - Bump development tools to .NET 7.0 SDK by @BernieWhite.
    [#1870](https://github.com/Azure/PSRule.Rules.Azure/issues/1870)
  - Bump BenchmarkDotNet to v0.13.10.
    [#2518](https://github.com/Azure/PSRule.Rules.Azure/pull/2518)
  - Bump BenchmarkDotNet.Diagnostics.Windows to v0.13.10.
    [#2508](https://github.com/Azure/PSRule.Rules.Azure/pull/2508)
  - Bump xunit to v2.6.1.
    [#2514](https://github.com/Azure/PSRule.Rules.Azure/pull/2514)
  - Bump xunit.runner.visualstudio to v2.5.3.
    [#2486](https://github.com/Azure/PSRule.Rules.Azure/pull/2486)
- Bug fixes:
  - Fixed dependency ordering with symbolic name by @BernieWhite.
    [#2505](https://github.com/Azure/PSRule.Rules.Azure/issues/2505)
  - Fixed nullable parameters for custom types by @BernieWhite.
    [#2489](https://github.com/Azure/PSRule.Rules.Azure/issues/2489)
  - Fixed API Connection might be missing dynamic properties by @BernieWhite.
    [#2424](https://github.com/Azure/PSRule.Rules.Azure/issues/2424)

What's changed since pre-release v1.31.0-B0048:

- No additional changes.

## v1.31.0-B0048 (pre-release)

What's changed since pre-release v1.31.0-B0020:

- Engineering:
  - Bump BenchmarkDotNet to v0.13.10.
    [#2518](https://github.com/Azure/PSRule.Rules.Azure/pull/2518)
  - Bump BenchmarkDotNet.Diagnostics.Windows to v0.13.10.
    [#2508](https://github.com/Azure/PSRule.Rules.Azure/pull/2508)
  - Bump xunit to v2.6.1.
    [#2514](https://github.com/Azure/PSRule.Rules.Azure/pull/2514)
  - Bump xunit.runner.visualstudio to v2.5.3.
    [#2486](https://github.com/Azure/PSRule.Rules.Azure/pull/2486)
- Bug fixes:
  - Fixed dependency ordering with symbolic name by @BernieWhite.
    [#2505](https://github.com/Azure/PSRule.Rules.Azure/issues/2505)
  - Fixed nullable parameters for custom types by @BernieWhite.
    [#2489](https://github.com/Azure/PSRule.Rules.Azure/issues/2489)
  - Fixed API Connection might be missing dynamic properties by @BernieWhite.
    [#2424](https://github.com/Azure/PSRule.Rules.Azure/issues/2424)

## v1.31.0-B0020 (pre-release)

What's changed since v1.30.3:

- New rules:
  - Deployment:
    - Check parameters potentially containing secure values by @BernieWhite.
      [#1476](https://github.com/Azure/PSRule.Rules.Azure/issues/1476)
  - Machine Learning:
    - Check compute instances are configured for an idle shutdown by @batemansogq.
      [#2484](https://github.com/Azure/PSRule.Rules.Azure/issues/2484)
    - Check workspace compute has local authentication disabled by @batemansogq.
      [#2484](https://github.com/Azure/PSRule.Rules.Azure/issues/2484)
    - Check workspace compute is connected to a VNET by @batemansogq.
      [#2484](https://github.com/Azure/PSRule.Rules.Azure/issues/2484)
    - Check public access to a workspace is disabled by @batemansogq.
      [#2484](https://github.com/Azure/PSRule.Rules.Azure/issues/2484)
    - Check workspaces use a user-assigned identity by @batemansogq.
      [#2484](https://github.com/Azure/PSRule.Rules.Azure/issues/2484)
- Engineering:
  - Bump development tools to .NET 7.0 SDK by @BernieWhite.
    [#1870](https://github.com/Azure/PSRule.Rules.Azure/issues/1870)
  - Bump BenchmarkDotNet to v0.13.9.
    [#2469](https://github.com/Azure/PSRule.Rules.Azure/pull/2469)
  - Bump BenchmarkDotNet.Diagnostics.Windows to v0.13.9.
    [#2470](https://github.com/Azure/PSRule.Rules.Azure/pull/2470)

## v1.30.3

What's changed since v1.30.2:

- Bug fixes:
  - Fixed nullable parameters for built-in types by @BernieWhite.
    [#2488](https://github.com/Azure/PSRule.Rules.Azure/issues/2488)

## v1.30.2

What's changed since v1.30.1:

- Bug fixes:
  - Fixed binding of results resourceId and resourceGroupName by @BernieWhite.
    [#2460](https://github.com/Azure/PSRule.Rules.Azure/issues/2460)

## v1.30.1

What's changed since v1.30.0:

- Bug fixes:
  - Fixed `Azure.Resource.AllowedRegions` which was failing when no allowed regions were configured by @BernieWhite.
    [#2461](https://github.com/Azure/PSRule.Rules.Azure/issues/2461)

## v1.30.0

What's changed since v1.29.0:

- New features:
  - Added September 2023 baselines `Azure.GA_2023_09` and `Azure.Preview_2023_09` by @BernieWhite.
    [#2451](https://github.com/Azure/PSRule.Rules.Azure/issues/2451)
    - Includes rules released before or during September 2023.
    - Marked `Azure.GA_2023_06` and `Azure.Preview_2023_06` baselines as obsolete.
- New rules:
  - Azure Database for MySQL:
    - Check that Azure AD-only authentication is configured for Azure Database for MySQL databases by @BenjaminEngeset.
      [#2227](https://github.com/Azure/PSRule.Rules.Azure/issues/2227)
  - Azure Firewall:
    - Check that Azure Firewall polices has configured threat intelligence-based filtering in `alert and deny` mode by @BenjaminEngeset.
      [#2354](https://github.com/Azure/PSRule.Rules.Azure/issues/2354)
  - Backup vault:
    - Check that immutability is configured for Backup vaults by @BenjaminEngeset.
      [#2387](https://github.com/Azure/PSRule.Rules.Azure/issues/2387)
  - Container App:
    - Check that Container Apps uses a supported API version by @BenjaminEngeset.
      [#2398](https://github.com/Azure/PSRule.Rules.Azure/issues/2398)
  - Container Registry:
    - Check that Container Registries restricts network access by @BenjaminEngeset.
      [#2423](https://github.com/Azure/PSRule.Rules.Azure/issues/2423)
    - Check that Container Registries disables anonymous pull access by @BenjaminEngeset.
      [#2422](https://github.com/Azure/PSRule.Rules.Azure/issues/2422)
  - Front Door:
    - Check that managed identity for Azure Front Door instances are configured by @BenjaminEngeset.
      [#2378](https://github.com/Azure/PSRule.Rules.Azure/issues/2378)
  - Public IP address:
    - Check that Public IP addresses uses Standard SKU by @BenjaminEngeset.
      [#2376](https://github.com/Azure/PSRule.Rules.Azure/issues/2376)
  - Recovery Services vault:
    - Check that immutability is configured for Recovery Services vaults by @BenjaminEngeset.
      [#2386](https://github.com/Azure/PSRule.Rules.Azure/issues/2386)
- Updated rules:
  - Azure Kubernetes Service:
    - Updated `Azure.AKS.Version` to use latest stable version `1.26.6` by @BernieWhite.
      [#2404](https://github.com/Azure/PSRule.Rules.Azure/issues/2404)
      - Use `AZURE_AKS_CLUSTER_MINIMUM_VERSION` to configure the minimum version of the cluster.
    - Promoted `Azure.AKS.LocalAccounts` to GA rule set by @BernieWhite.
      [#2448](https://github.com/Azure/PSRule.Rules.Azure/issues/2448)
  - Container App:
    - Promoted `Azure.ContainerApp.DisableAffinity` to GA rule set by @BernieWhite.
      [#2455](https://github.com/Azure/PSRule.Rules.Azure/issues/2455)
- General improvements:
  - **Important change:** Replaced the `Azure_AllowedRegions` option with `AZURE_RESOURCE_ALLOWED_LOCATIONS`.
    [#941](https://github.com/Azure/PSRule.Rules.Azure/issues/941)
    - For compatibility, if `Azure_AllowedRegions` is set it will be used instead of `AZURE_RESOURCE_ALLOWED_LOCATIONS`.
    - If only `AZURE_RESOURCE_ALLOWED_LOCATIONS` is set, this value will be used.
    - The default will be used neither options are configured.
    - If `Azure_AllowedRegions` is set a warning will be generated until the configuration is removed.
    - Support for `Azure_AllowedRegions` is deprecated and will be removed in v2.
    - See [upgrade notes][1] for details.
  - Add source link for rule in docs by @BernieWhite.
    [#2115](https://github.com/Azure/PSRule.Rules.Azure/issues/2115)
- Engineering:
  - Updated resource providers and policy aliases.
    [#2442](https://github.com/Azure/PSRule.Rules.Azure/pull/2442)
  - Bump xunit to v2.5.1.
    [#2436](https://github.com/Azure/PSRule.Rules.Azure/pull/2436)
  - Bump xunit.runner.visualstudio to v2.5.1.
    [#2435](https://github.com/Azure/PSRule.Rules.Azure/pull/2435)
  - Bump Microsoft.NET.Test.Sdk to v17.7.2.
    [#2407](https://github.com/Azure/PSRule.Rules.Azure/pull/2407)
  - Bump BenchmarkDotNet to v0.13.8.
    [#2425](https://github.com/Azure/PSRule.Rules.Azure/pull/2425)
  - Bump BenchmarkDotNet.Diagnostics.Windows to v0.13.8.
    [#2425](https://github.com/Azure/PSRule.Rules.Azure/pull/2425)
  - Bump Microsoft.CodeAnalysis.NetAnalyzers to v7.0.4.
    [#2405](https://github.com/Azure/PSRule.Rules.Azure/pull/2405)
- Bug fixes:
  - Fixed false positive with `Azure.Storage.SecureTransfer` on new API versions by @BernieWhite.
    [#2414](https://github.com/Azure/PSRule.Rules.Azure/issues/2414)
  - Fixed false positive with `Azure.VNET.LocalDNS` for DNS server addresses out of local scope by @BernieWhite.
    [#2370](https://github.com/Azure/PSRule.Rules.Azure/issues/2370)
    - This bug fix introduces a configuration option to flag when DNS from an Identity subscription is used.
    - Set `AZURE_VNET_DNS_WITH_IDENTITY` to `true` when using an Identity subscription for DNS.
  - Fixed non-resource group rule triggering for a resource group by @BernieWhite.
    [#2401](https://github.com/Azure/PSRule.Rules.Azure/issues/2401)
  - Fixed lambda map in map variable by @BernieWhite.
    [#2410](https://github.com/Azure/PSRule.Rules.Azure/issues/2410)
  - Fixed `Azure.AKS.Version` by excluding `node-image` channel by @BernieWhite.
    [#2446](https://github.com/Azure/PSRule.Rules.Azure/issues/2446)

What's changed since pre-release v1.30.0-B0127:

- No additional changes.

## v1.30.0-B0127 (pre-release)

What's changed since pre-release v1.30.0-B0080:

- New features:
  - Added September 2023 baselines `Azure.GA_2023_09` and `Azure.Preview_2023_09` by @BernieWhite.
    [#2451](https://github.com/Azure/PSRule.Rules.Azure/issues/2451)
    - Includes rules released before or during September 2023.
    - Marked `Azure.GA_2023_06` and `Azure.Preview_2023_06` baselines as obsolete.
- New rules:
  - Azure Container Registry:
    - Check that Container Registries restricts network access by @BenjaminEngeset.
      [#2423](https://github.com/Azure/PSRule.Rules.Azure/issues/2423)
    - Check that Container Registries disables anonymous pull access by @BenjaminEngeset.
      [#2422](https://github.com/Azure/PSRule.Rules.Azure/issues/2422)
- Updated rules:
  - Azure Kubernetes Service:
    - Updated `Azure.AKS.Version` to use latest stable version `1.26.6` by @BernieWhite.
      [#2404](https://github.com/Azure/PSRule.Rules.Azure/issues/2404)
      - Use `AZURE_AKS_CLUSTER_MINIMUM_VERSION` to configure the minimum version of the cluster.
    - Promoted `Azure.AKS.LocalAccounts` to GA rule set by @BernieWhite.
      [#2448](https://github.com/Azure/PSRule.Rules.Azure/issues/2448)
  - Container App:
    - Promoted `Azure.ContainerApp.DisableAffinity` to GA rule set by @BernieWhite.
      [#2455](https://github.com/Azure/PSRule.Rules.Azure/issues/2455)
- General improvements:
  - Add source link for rule in docs by @BernieWhite.
    [#2115](https://github.com/Azure/PSRule.Rules.Azure/issues/2115)
- Engineering:
  - Updated resource providers and policy aliases.
    [#2442](https://github.com/Azure/PSRule.Rules.Azure/pull/2442)
  - Bump xunit to v2.5.1.
    [#2436](https://github.com/Azure/PSRule.Rules.Azure/pull/2436)
  - Bump xunit.runner.visualstudio to v2.5.1.
    [#2435](https://github.com/Azure/PSRule.Rules.Azure/pull/2435)
- Bug fixes:
  - Fixed `Azure.AKS.Version` by excluding `node-image` channel by @BernieWhite.
    [#2446](https://github.com/Azure/PSRule.Rules.Azure/issues/2446)

## v1.30.0-B0080 (pre-release)

What's changed since pre-release v1.30.0-B0047:

- General improvements:
  - **Important change:** Replaced the `Azure_AllowedRegions` option with `AZURE_RESOURCE_ALLOWED_LOCATIONS`.
    [#941](https://github.com/Azure/PSRule.Rules.Azure/issues/941)
    - For compatibility, if `Azure_AllowedRegions` is set it will be used instead of `AZURE_RESOURCE_ALLOWED_LOCATIONS`.
    - If only `AZURE_RESOURCE_ALLOWED_LOCATIONS` is set, this value will be used.
    - The default will be used neither options are configured.
    - If `Azure_AllowedRegions` is set a warning will be generated until the configuration is removed.
    - Support for `Azure_AllowedRegions` is deprecated and will be removed in v2.
    - See [upgrade notes][1] for details.
- Engineering:
  - Bump Microsoft.NET.Test.Sdk to v17.7.2.
    [#2407](https://github.com/Azure/PSRule.Rules.Azure/pull/2407)
  - Bump BenchmarkDotNet to v0.13.8.
    [#2425](https://github.com/Azure/PSRule.Rules.Azure/pull/2425)
  - Bump BenchmarkDotNet.Diagnostics.Windows to v0.13.8.
    [#2425](https://github.com/Azure/PSRule.Rules.Azure/pull/2425)
- Bug fixes:
  - Fixed false positive with `Azure.Storage.SecureTransfer` on new API versions by @BernieWhite.
    [#2414](https://github.com/Azure/PSRule.Rules.Azure/issues/2414)
  - Fixed false positive with `Azure.VNET.LocalDNS` for DNS server addresses out of local scope by @BernieWhite.
    [#2370](https://github.com/Azure/PSRule.Rules.Azure/issues/2370)
    - This bug fix introduces a configuration option to flag when DNS from an Identity subscription is used.
    - Set `AZURE_VNET_DNS_WITH_IDENTITY` to `true` when using an Identity subscription for DNS.

## v1.30.0-B0047 (pre-release)

What's changed since pre-release v1.30.0-B0026:

- Engineering:
  - Bump Microsoft.CodeAnalysis.NetAnalyzers to v7.0.4.
    [#2405](https://github.com/Azure/PSRule.Rules.Azure/pull/2405)
- Bug fixes:
  - Fixed lambda map in map variable by @BernieWhite.
    [#2410](https://github.com/Azure/PSRule.Rules.Azure/issues/2410)

## v1.30.0-B0026 (pre-release)

What's changed since pre-release v1.30.0-B0011:

- New rules:
  - Container App:
    - Check that Container Apps uses a supported API version by @BenjaminEngeset.
      [#2398](https://github.com/Azure/PSRule.Rules.Azure/issues/2398)
- Bug fixes:
  - Fixed non-resource group rule triggering for a resource group by @BernieWhite.
    [#2401](https://github.com/Azure/PSRule.Rules.Azure/issues/2401)

## v1.30.0-B0011 (pre-release)

What's changed since v1.29.0:

- New rules:
  - Azure Database for MySQL:
    - Check that Azure AD-only authentication is configured for Azure Database for MySQL databases by @BenjaminEngeset.
      [#2227](https://github.com/Azure/PSRule.Rules.Azure/issues/2227)
  - Azure Firewall:
    - Check that Azure Firewall polices has configured threat intelligence-based filtering in `alert and deny` mode by @BenjaminEngeset.
      [#2354](https://github.com/Azure/PSRule.Rules.Azure/issues/2354)
  - Backup vault:
    - Check that immutability is configured for Backup vaults by @BenjaminEngeset.
      [#2387](https://github.com/Azure/PSRule.Rules.Azure/issues/2387)
  - Front Door:
    - Check that managed identity for Azure Front Door instances are configured by @BenjaminEngeset.
      [#2378](https://github.com/Azure/PSRule.Rules.Azure/issues/2378)
  - Public IP address:
    - Check that Public IP addresses uses Standard SKU by @BenjaminEngeset.
      [#2376](https://github.com/Azure/PSRule.Rules.Azure/issues/2376)
  - Recovery Services vault:
    - Check that immutability is configured for Recovery Services vaults by @BenjaminEngeset.
      [#2386](https://github.com/Azure/PSRule.Rules.Azure/issues/2386)
- Engineering:
  - Bump BenchmarkDotNet to v0.13.7.
    [#2385](https://github.com/Azure/PSRule.Rules.Azure/pull/2385)
  - Bump BenchmarkDotNet.Diagnostics.Windows to v0.13.7.
    [#2382](https://github.com/Azure/PSRule.Rules.Azure/pull/2382)
  - Bump Microsoft.NET.Test.Sdk to v17.7.1.
    [#2393](https://github.com/Azure/PSRule.Rules.Azure/pull/2393)

## v1.29.0

What's changed since v1.28.2:

- New rules:
  - Databricks:
    - Check that workspaces use secure cluster connectivity by @BernieWhite.
      [#2334](https://github.com/Azure/PSRule.Rules.Azure/issues/2334)
- General improvements:
  - Use policy definition name when generating a rule from it by @BernieWhite.
    [#1959](https://github.com/Azure/PSRule.Rules.Azure/issues/1959)
  - Added export in-flight data for Defender for Storage from Storage Accounts by @BernieWhite.
    [#2248](https://github.com/Azure/PSRule.Rules.Azure/issues/2248)
  - Added export in-flight data for Defender for APIs from API Management by @BernieWhite.
    [#2247](https://github.com/Azure/PSRule.Rules.Azure/issues/2247)
- Bug fixes:
  - Fixed policy expansion with unquoted field property by @BernieWhite.
    [#2352](https://github.com/Azure/PSRule.Rules.Azure/issues/2352)
  - Fixed array contains with JArray by @BernieWhite.
    [#2368](https://github.com/Azure/PSRule.Rules.Azure/issues/2368)
  - Fixed index out of bounds of array with first function on empty array by @BernieWhite.
    [#2372](https://github.com/Azure/PSRule.Rules.Azure/issues/2372)

What's changed since pre-release v1.29.0-B0062:

- No additional changes.

## v1.29.0-B0062 (pre-release)

What's changed since pre-release v1.29.0-B0036:

- Bug fixes:
  - Fixed array contains with JArray by @BernieWhite.
    [#2368](https://github.com/Azure/PSRule.Rules.Azure/issues/2368)
  - Fixed index out of bounds of array with first function on empty array by @BernieWhite.
    [#2372](https://github.com/Azure/PSRule.Rules.Azure/issues/2372)

## v1.29.0-B0036 (pre-release)

What's changed since pre-release v1.29.0-B0015:

- General improvements:
  - Added export in-flight data for Defender for Storage from Storage Accounts by @BernieWhite.
    [#2248](https://github.com/Azure/PSRule.Rules.Azure/issues/2248)
  - Added export in-flight data for Defender for APIs from API Management by @BernieWhite.
    [#2247](https://github.com/Azure/PSRule.Rules.Azure/issues/2247)

## v1.29.0-B0015 (pre-release)

What's changed since v1.28.2:

- New rules:
  - Databricks:
    - Check that workspaces use secure cluster connectivity by @BernieWhite.
      [#2334](https://github.com/Azure/PSRule.Rules.Azure/issues/2334)
- General improvements:
  - Use policy definition name when generating a rule from it by @BernieWhite.
    [#1959](https://github.com/Azure/PSRule.Rules.Azure/issues/1959)
- Bug fixes:
  - Fixed policy expansion with unquoted field property by @BernieWhite.
    [#2352](https://github.com/Azure/PSRule.Rules.Azure/issues/2352)

## v1.28.2

What's changed since v1.28.1:

- Bug fixes:
  - Fixed policy rules with no effect conditions are evaluated incorrectly by @BernieWhite.
    [#2346](https://github.com/Azure/PSRule.Rules.Azure/issues/2346)

## v1.28.1

What's changed since v1.28.0:

- Bug fixes:
  - Fixed `parseCidr` with `/32` is not valid by @BernieWhite.
    [#2336](https://github.com/Azure/PSRule.Rules.Azure/issues/2336)
  - Fixed mismatch of resource group type on policy as code rules by @BernieWhite.
    [#2338](https://github.com/Azure/PSRule.Rules.Azure/issues/2338)
  - Fixed length cannot be less than zero when converting policy to rules by @BernieWhite.
    [#1802](https://github.com/Azure/PSRule.Rules.Azure/issues/1802)
  - Fixed naming rules for MariaDB by @BernieWhite.
    [#2335](https://github.com/Azure/PSRule.Rules.Azure/issues/2335)
    - Updated `Azure.MariaDB.VNETRuleName` to allow for parent resources.
    - Updated `Azure.MariaDB.FirewallRuleName` to allow for parent resources.
  - Fixed network watcher existence check by @BernieWhite.
    [#2342](https://github.com/Azure/PSRule.Rules.Azure/issues/2342)

## v1.28.0

What's changed since v1.27.3:

- New features:
  - Added June 2023 baselines `Azure.GA_2023_06` and `Azure.Preview_2023_06` by @BernieWhite.
    [#2310](https://github.com/Azure/PSRule.Rules.Azure/issues/2310)
    - Includes rules released before or during June 2023.
    - Marked `Azure.GA_2023_03` and `Azure.Preview_2023_03` baselines as obsolete.
- New rules:
  - Azure Database for MySQL:
    - Check that Azure AD authentication is configured for Azure Database for MySQL databases by @BenjaminEngeset.
      [#2226](https://github.com/Azure/PSRule.Rules.Azure/issues/2226)
  - Azure Database for PostgreSQL:
    - Check that Azure AD-only authentication is configured for Azure Database for PostgreSQL databases by @BenjaminEngeset.
      [#2250](https://github.com/Azure/PSRule.Rules.Azure/issues/2250)
    - Check that Azure AD authentication is configured for Azure Database for PostgreSQL databases by @BenjaminEngeset.
      [#2249](https://github.com/Azure/PSRule.Rules.Azure/issues/2249)
- Removed rules:
  - Azure Kubernetes Service:
    - Removed `Azure.AKS.PodIdentity` as pod identities has been replaced by workload identities by @BernieWhite.
      [#2273](https://github.com/Azure/PSRule.Rules.Azure/issues/2273)
- General improvements:
  - Added support for safe dereference operator by @BernieWhite.
    [#2322](https://github.com/Azure/PSRule.Rules.Azure/issues/2322)
    - Added support for `tryGet` Bicep function.
  - Added support for Bicep CIDR functions by @BernieWhite.
    [#2279](https://github.com/Azure/PSRule.Rules.Azure/issues/2279)
    - Added support for `parseCidr`, `cidrSubnet`, and `cidrHost`.
  - Added support for `managementGroupResourceId` Bicep function by @BernieWhite.
    [#2294](https://github.com/Azure/PSRule.Rules.Azure/issues/2294)
- Engineering:
  - Bump PSRule to v2.9.0.
    [#2293](https://github.com/Azure/PSRule.Rules.Azure/pull/2293)
  - Updated resource providers and policy aliases.
    [#2261](https://github.com/Azure/PSRule.Rules.Azure/pull/2261)
  - Bump Microsoft.CodeAnalysis.NetAnalyzers to v7.0.3.
    [#2281](https://github.com/Azure/PSRule.Rules.Azure/pull/2281)
  - Bump Microsoft.NET.Test.Sdk to v17.6.3.
    [#2290](https://github.com/Azure/PSRule.Rules.Azure/pull/2290)
  - Bump coverlet.collector to v6.0.0.
    [#2232](https://github.com/Azure/PSRule.Rules.Azure/pull/2232)
  - Bump Az.Resources to v6.7.0.
    [#2274](https://github.com/Azure/PSRule.Rules.Azure/pull/2274)
  - Bump xunit to v2.5.0.
    [#2306](https://github.com/Azure/PSRule.Rules.Azure/pull/2306)
  - Bump xunit.runner.visualstudio to v2.5.0.
    [#2307](https://github.com/Azure/PSRule.Rules.Azure/pull/2307)
  - Bump BenchmarkDotNet to v0.13.6.
    [#2317](https://github.com/Azure/PSRule.Rules.Azure/pull/2317)
  - Bump BenchmarkDotNet.Diagnostics.Windows to v0.13.6.
    [#2318](https://github.com/Azure/PSRule.Rules.Azure/pull/2318)
- Bug fixes:
  - Fixed Redis firewall rules can not bind to start by @BernieWhite.
    [#2303](https://github.com/Azure/PSRule.Rules.Azure/issues/2303)
  - Fixed null condition handling by @BernieWhite.
    [#2316](https://github.com/Azure/PSRule.Rules.Azure/issues/2316)
  - Fixed reference expression in property name by @BernieWhite.
    [#2321](https://github.com/Azure/PSRule.Rules.Azure/issues/2321)
  - Fixed handling of nested mock objects by @BernieWhite.
    [#2325](https://github.com/Azure/PSRule.Rules.Azure/issues/2325)
  - Fixed late binding of `coalesce` function by @BernieWhite.
    [#2328](https://github.com/Azure/PSRule.Rules.Azure/issues/2328)
  - Fixed handling of JArray outputs with runtime values by @BernieWhite.
    [#2159](https://github.com/Azure/PSRule.Rules.Azure/issues/2159)

What's changed since pre-release v1.28.0-B0213:

- No additional changes.

## v1.28.0-B0213 (pre-release)

What's changed since pre-release v1.28.0-B0159:

- General improvements:
  - Added support for safe dereference operator by @BernieWhite.
    [#2322](https://github.com/Azure/PSRule.Rules.Azure/issues/2322)
    - Added support for `tryGet` Bicep function.
- Engineering:
  - Bump BenchmarkDotNet to v0.13.6.
    [#2317](https://github.com/Azure/PSRule.Rules.Azure/pull/2317)
  - Bump BenchmarkDotNet.Diagnostics.Windows to v0.13.6.
    [#2318](https://github.com/Azure/PSRule.Rules.Azure/pull/2318)
- Bug fixes:
  - Fixed null condition handling by @BernieWhite.
    [#2316](https://github.com/Azure/PSRule.Rules.Azure/issues/2316)
  - Fixed reference expression in property name by @BernieWhite.
    [#2321](https://github.com/Azure/PSRule.Rules.Azure/issues/2321)
  - Fixed handling of nested mock objects by @BernieWhite.
    [#2325](https://github.com/Azure/PSRule.Rules.Azure/issues/2325)
  - Fixed late binding of `coalesce` function by @BernieWhite.
    [#2328](https://github.com/Azure/PSRule.Rules.Azure/issues/2328)

## v1.28.0-B0159 (pre-release)

What's changed since pre-release v1.28.0-B0115:

- New features:
  - Added June 2023 baselines `Azure.GA_2023_06` and `Azure.Preview_2023_06` by @BernieWhite.
    [#2310](https://github.com/Azure/PSRule.Rules.Azure/issues/2310)
    - Includes rules released before or during June 2023.
    - Marked `Azure.GA_2023_03` and `Azure.Preview_2023_03` baselines as obsolete.
- Engineering:
  - Bump xunit to v2.5.0.
    [#2306](https://github.com/Azure/PSRule.Rules.Azure/pull/2306)
  - Bump xunit.runner.visualstudio to v2.5.0.
    [#2307](https://github.com/Azure/PSRule.Rules.Azure/pull/2307)
- Bug fixes:
  - Fixed Redis firewall rules can not bind to start by @BernieWhite.
    [#2303](https://github.com/Azure/PSRule.Rules.Azure/issues/2303)

## v1.28.0-B0115 (pre-release)

What's changed since pre-release v1.28.0-B0079:

- General improvements:
  - Added support for Bicep CIDR functions by @BernieWhite.
    [#2279](https://github.com/Azure/PSRule.Rules.Azure/issues/2279)
    - Added support for `parseCidr`, `cidrSubnet`, and `cidrHost`.

## v1.28.0-B0079 (pre-release)

What's changed since pre-release v1.28.0-B0045:

- General improvements:
  - Added support for `managementGroupResourceId` Bicep function by @BernieWhite.
    [#2294](https://github.com/Azure/PSRule.Rules.Azure/issues/2294)
- Engineering:
  - Bump PSRule to v2.9.0.
    [#2293](https://github.com/Azure/PSRule.Rules.Azure/pull/2293)
  - Bump Microsoft.CodeAnalysis.NetAnalyzers to v7.0.3.
    [#2281](https://github.com/Azure/PSRule.Rules.Azure/pull/2281)
  - Bump Microsoft.NET.Test.Sdk to v17.6.3.
    [#2290](https://github.com/Azure/PSRule.Rules.Azure/pull/2290)
  - Bump coverlet.collector to v6.0.0.
    [#2232](https://github.com/Azure/PSRule.Rules.Azure/pull/2232)
- Bug fixes:
  - Fixed handling of JArray outputs with runtime values by @BernieWhite.
    [#2159](https://github.com/Azure/PSRule.Rules.Azure/issues/2159)

## v1.28.0-B0045 (pre-release)

What's changed since pre-release v1.28.0-B0024:

- Removed rules:
  - Azure Kubernetes Service:
    - Removed `Azure.AKS.PodIdentity` as pod identities has been replaced by workload identities by @BernieWhite.
      [#2273](https://github.com/Azure/PSRule.Rules.Azure/issues/2273)
- Engineering:
  - Bump Microsoft.NET.Test.Sdk to v17.6.2.
    [#2266](https://github.com/Azure/PSRule.Rules.Azure/pull/2266)
  - Bump Az.Resources to v6.7.0.
    [#2274](https://github.com/Azure/PSRule.Rules.Azure/pull/2274)
- Bug fixes:
  - Fixed false positive of `IsolatedV2` with `Azure.AppService.MinPlan` by @BernieWhite.
    [#2277](https://github.com/Azure/PSRule.Rules.Azure/issues/2277)

## v1.28.0-B0024 (pre-release)

What's changed since pre-release v1.28.0-B0010:

- Bug fixes:
  - Fixed union function for merge of object properties by @BernieWhite.
    [#2264](https://github.com/Azure/PSRule.Rules.Azure/issues/2264)
  - Fixed length function counting properties in object by @BernieWhite.
    [#2263](https://github.com/Azure/PSRule.Rules.Azure/issues/2263)

## v1.28.0-B0010 (pre-release)

What's changed since v1.27.1:

- New rules:
  - Azure Database for MySQL:
    - Check that Azure AD authentication is configured for Azure Database for MySQL databases by @BenjaminEngeset.
      [#2226](https://github.com/Azure/PSRule.Rules.Azure/issues/2226)
  - Azure Database for PostgreSQL:
    - Check that Azure AD-only authentication is configured for Azure Database for PostgreSQL databases by @BenjaminEngeset.
      [#2250](https://github.com/Azure/PSRule.Rules.Azure/issues/2250)
    - Check that Azure AD authentication is configured for Azure Database for PostgreSQL databases by @BenjaminEngeset.
      [#2249](https://github.com/Azure/PSRule.Rules.Azure/issues/2249)
- Engineering:
  - Updated resource providers and policy aliases.
    [#2261](https://github.com/Azure/PSRule.Rules.Azure/pull/2261)
  - Bump Microsoft.NET.Test.Sdk to v17.6.1.
    [#2256](https://github.com/Azure/PSRule.Rules.Azure/pull/2256)

## v1.27.3

What's changed since v1.27.2:

- Bug fixes:
  - Fixed false positive of `IsolatedV2` with `Azure.AppService.MinPlan` by @BernieWhite.
    [#2277](https://github.com/Azure/PSRule.Rules.Azure/issues/2277)

## v1.27.2

What's changed since v1.27.1:

- Bug fixes:
  - Fixed union function for merge of object properties by @BernieWhite.
    [#2264](https://github.com/Azure/PSRule.Rules.Azure/issues/2264)
  - Fixed length function counting properties in object by @BernieWhite.
    [#2263](https://github.com/Azure/PSRule.Rules.Azure/issues/2263)

## v1.27.1

What's changed since v1.27.0:

- Bug fixes:
  - Fixed depends on ordering fails to expand deployment by @BernieWhite.
    [#2255](https://github.com/Azure/PSRule.Rules.Azure/issues/2255)

## v1.27.0

What's changed since v1.26.1:

- New features:
  - **Experimental:** Added support for expanding deployments from `.bicepparam` files by @BernieWhite.
    [#2132](https://github.com/Azure/PSRule.Rules.Azure/issues/2132)
    - See [Using Bicep source](https://aka.ms/ps-rule-azure/bicep) for details.
- New rules:
  - Application Gateway:
    - Check that Application Gateways uses a v2 SKU by @BenjaminEngeset.
      [#2185](https://github.com/Azure/PSRule.Rules.Azure/issues/2185)
  - API Management:
    - Check that APIs published in Azure API Management are on-boarded to Microsoft Defender for APIs by @BenjaminEngeset.
      [#2187](https://github.com/Azure/PSRule.Rules.Azure/issues/2187)
    - Check that base element for any policy element in a section is configured by @BenjaminEngeset.
      [#2072](https://github.com/Azure/PSRule.Rules.Azure/issues/2072)
  - Arc-enabled Kubernetes cluster:
    - Check that Microsoft Defender for Containers extension for Arc-enabled Kubernetes clusters is configured by @BenjaminEngeset.
      [#2124](https://github.com/Azure/PSRule.Rules.Azure/issues/2124)
  - Arc-enabled server:
    - Check that a maintenance configuration for Arc-enabled servers is associated by @BenjaminEngeset.
      [#2122](https://github.com/Azure/PSRule.Rules.Azure/issues/2122)
  - Container App:
    - Check that container apps has disabled session affinity to prevent unbalanced distribution by @BenjaminEngeset.
      [#2188](https://github.com/Azure/PSRule.Rules.Azure/issues/2188)
    - Check that container apps with IP ingress restrictions mode configured is set to allow for all rules defined by @BenjaminEngeset.
      [#2189](https://github.com/Azure/PSRule.Rules.Azure/issues/2189)
  - Cosmos DB:
    - Check that Cosmos DB accounts has enabled Microsoft Defender by @BenjaminEngeset.
      [#2203](https://github.com/Azure/PSRule.Rules.Azure/issues/2203)
  - Defender for Cloud:
    - Check that sensitive data threat detection in Microsoft Defender for Storage is enabled by @BenjaminEngeset.
      [#2207](https://github.com/Azure/PSRule.Rules.Azure/issues/2207)
    - Check that Malware Scanning in Microsoft Defender for Storage is enabled by @BenjaminEngeset.
      [#2206](https://github.com/Azure/PSRule.Rules.Azure/issues/2206)
    - Check that Microsoft Defender for APIs is enabled by @BenjaminEngeset.
      [#2186](https://github.com/Azure/PSRule.Rules.Azure/issues/2186)
    - Check that Microsoft Defender for Azure Cosmos DB is enabled by @BenjaminEngeset.
      [#2204](https://github.com/Azure/PSRule.Rules.Azure/issues/2204)
    - Check that Microsoft Defender for open-source relational databases is enabled by @BenjaminEngeset.
      [#1632](https://github.com/Azure/PSRule.Rules.Azure/issues/1632)
    - Check that Microsoft Defender Cloud Security Posture Management is using `Standard` plan by @BenjaminEngeset.
      [#2151](https://github.com/Azure/PSRule.Rules.Azure/issues/2151)
  - Key Vault:
    - Check that key vaults uses Azure RBAC as the authorization system for the data plane by @BenjaminEngeset.
      [#1916](https://github.com/Azure/PSRule.Rules.Azure/issues/1916)
  - Storage Account:
    - Check that Microsoft Defender for Storage is enabled for storage accounts by @BenjaminEngeset.
      [#2225](https://github.com/Azure/PSRule.Rules.Azure/issues/2225)
    - Check that sensitive data threat detection in Microsoft Defender for Storage is enabled for storage accounts by @BenjaminEngeset.
      [#2207](https://github.com/Azure/PSRule.Rules.Azure/issues/2207)
    - Check that Malware Scanning in Microsoft Defender for Storage is enabled for storage accounts by @BenjaminEngeset.
      [#2206](https://github.com/Azure/PSRule.Rules.Azure/issues/2206)
  - Virtual Machine:
    - Check that a maintenance configuration for virtual machines is associated by @BenjaminEngeset.
      [#2121](https://github.com/Azure/PSRule.Rules.Azure/issues/2121)
- General improvements:
  - Added support for Bicep symbolic names by @BernieWhite.
    [#2238](https://github.com/Azure/PSRule.Rules.Azure/issues/2238)
- Updated rules:
  - API Management:
    - Updated `Azure.APIM.EncryptValues` to check all API Management named values are encrypted with Key Vault secrets @BenjaminEngeset.
      [#2146](https://github.com/Azure/PSRule.Rules.Azure/issues/2146)
  - Container App:
    - Promoted `Azure.ContainerApp.Insecure` to GA rule set by @BernieWhite.
      [#2174](https://github.com/Azure/PSRule.Rules.Azure/issues/2174)
  - Defender for Cloud:
    - Check that Microsoft Defender for Storage v2 is enabled by @BenjaminEngeset.
      [#2205](https://github.com/Azure/PSRule.Rules.Azure/issues/2205)
- Engineering:
  - Bump Microsoft.NET.Test.Sdk to v17.6.0.
    [#2216](https://github.com/Azure/PSRule.Rules.Azure/pull/2216)
- Bug fixes:
  - Fixed ignoring Redis firewall rules when Redis is configured to allow private connectivity by @BenjaminEngeset.
    [#2171](https://github.com/Azure/PSRule.Rules.Azure/issues/2171)
  - Fixed left-side `or` function evaluation by @BernieWhite.
    [#2220](https://github.com/Azure/PSRule.Rules.Azure/issues/2220)
  - Fixed interdependent variable copy loop count by @BernieWhite.
    [#2221](https://github.com/Azure/PSRule.Rules.Azure/issues/2221)
  - Fixed handling of database name in `Azure.MariaDB.Database` by @BernieWhite.
    [#2191](https://github.com/Azure/PSRule.Rules.Azure/issues/2191)
  - Fixed typing error in `Azure.Defender.Api` documentation by @BenjaminEngeset.
    [#2209](https://github.com/Azure/PSRule.Rules.Azure/issues/2209)
  - Fixed `Azure.AKS.UptimeSLA` with new pricing by @BenjaminEngeset.
    [#2065](https://github.com/Azure/PSRule.Rules.Azure/issues/2065)
    [#2202](https://github.com/Azure/PSRule.Rules.Azure/issues/2202)
  - Fixed false positive on managed identity without space by @BernieWhite.
    [#2235](https://github.com/Azure/PSRule.Rules.Azure/issues/2235)
  - Fixed reference for runtime subnet ID property by @BernieWhite.
    [#2159](https://github.com/Azure/PSRule.Rules.Azure/issues/2159)

What's changed since pre-release v1.27.0-B0186:

- No additional changes.

## v1.27.0-B0186 (pre-release)

What's changed since pre-release v1.27.0-B0136:

- New rules:
  - API Management:
    - Check that APIs published in Azure API Management are on-boarded to Microsoft Defender for APIs by @BenjaminEngeset.
      [#2187](https://github.com/Azure/PSRule.Rules.Azure/issues/2187)
  - Key Vault:
    - Check that key vaults uses Azure RBAC as the authorization system for the data plane by @BenjaminEngeset.
      [#1916](https://github.com/Azure/PSRule.Rules.Azure/issues/1916)
  - Storage Account:
    - Check that Microsoft Defender for Storage is enabled for storage accounts by @BenjaminEngeset.
      [#2225](https://github.com/Azure/PSRule.Rules.Azure/issues/2225)
    - Check that sensitive data threat detection in Microsoft Defender for Storage is enabled for storage accounts by @BenjaminEngeset.
      [#2207](https://github.com/Azure/PSRule.Rules.Azure/issues/2207)

## v1.27.0-B0136 (pre-release)

What's changed since pre-release v1.27.0-B0091:

- New rules:
  - Defender for Cloud:
    - Check that sensitive data threat detection in Microsoft Defender for Storage is enabled by @BenjaminEngeset.
      [#2207](https://github.com/Azure/PSRule.Rules.Azure/issues/2207)
- General improvements:
  - Added support for Bicep symbolic names by @BernieWhite.
    [#2238](https://github.com/Azure/PSRule.Rules.Azure/issues/2238)
- Bug fixes:
  - Fixed false positive on managed identity without space by @BernieWhite.
    [#2235](https://github.com/Azure/PSRule.Rules.Azure/issues/2235)

## v1.27.0-B0091 (pre-release)

What's changed since pre-release v1.27.0-B0050:

- New features:
  - **Experimental:** Added support for expanding deployments from `.bicepparam` files by @BernieWhite.
    [#2132](https://github.com/Azure/PSRule.Rules.Azure/issues/2132)
    - See [Using Bicep source](https://aka.ms/ps-rule-azure/bicep) for details.
- New rules:
  - Storage Account:
    - Check that Malware Scanning in Microsoft Defender for Storage is enabled for storage accounts by @BenjaminEngeset.
  - Defender for Cloud:
    - Check that Malware Scanning in Microsoft Defender for Storage is enabled by @BenjaminEngeset.
      [#2206](https://github.com/Azure/PSRule.Rules.Azure/issues/2206)
- Bug fixes:
  - Fixed left-side `or` function evaluation by @BernieWhite.
    [#2220](https://github.com/Azure/PSRule.Rules.Azure/issues/2220)
  - Fixed interdependent variable copy loop count by @BernieWhite.
    [#2221](https://github.com/Azure/PSRule.Rules.Azure/issues/2221)

## v1.27.0-B0050 (pre-release)

What's changed since pre-release v1.27.0-B0015:

- New rules:
  - Application Gateway:
    - Check that Application Gateways uses a v2 SKU by @BenjaminEngeset.
      [#2185](https://github.com/Azure/PSRule.Rules.Azure/issues/2185)
  - Arc-enabled Kubernetes cluster:
    - Check that Microsoft Defender for Containers extension for Arc-enabled Kubernetes clusters is configured by @BenjaminEngeset.
      [#2124](https://github.com/Azure/PSRule.Rules.Azure/issues/2124)
  - Arc-enabled server:
    - Check that a maintenance configuration for Arc-enabled servers is associated by @BenjaminEngeset.
      [#2122](https://github.com/Azure/PSRule.Rules.Azure/issues/2122)
  - Container App:
    - Check that container apps has disabled session affinity to prevent unbalanced distribution by @BenjaminEngeset.
      [#2188](https://github.com/Azure/PSRule.Rules.Azure/issues/2188)
    - Check that container apps with IP ingress restrictions mode configured is set to allow for all rules defined by @BenjaminEngeset.
      [#2189](https://github.com/Azure/PSRule.Rules.Azure/issues/2189)
  - Cosmos DB:
    - Check that Cosmos DB accounts has enabled Microsoft Defender by @BenjaminEngeset.
      [#2203](https://github.com/Azure/PSRule.Rules.Azure/issues/2203)
  - Defender for Cloud:
    - Check that Microsoft Defender for APIs is enabled by @BenjaminEngeset.
      [#2186](https://github.com/Azure/PSRule.Rules.Azure/issues/2186)
    - Check that Microsoft Defender for Azure Cosmos DB is enabled by @BenjaminEngeset.
      [#2204](https://github.com/Azure/PSRule.Rules.Azure/issues/2204)
    - Check that Microsoft Defender for open-source relational databases is enabled by @BenjaminEngeset.
      [#1632](https://github.com/Azure/PSRule.Rules.Azure/issues/1632)
  - Virtual Machine:
    - Check that a maintenance configuration for virtual machines is associated by @BenjaminEngeset.
      [#2121](https://github.com/Azure/PSRule.Rules.Azure/issues/2121)
- Updated rules:
  - Defender for Cloud:
    - Check that Microsoft Defender for Storage v2 is enabled by @BenjaminEngeset.
      [#2205](https://github.com/Azure/PSRule.Rules.Azure/issues/2205)
- Engineering:
  - Bump Microsoft.NET.Test.Sdk to v17.6.0.
    [#2216](https://github.com/Azure/PSRule.Rules.Azure/pull/2216)
- Bug fixes:
  - Fixed handling of database name in `Azure.MariaDB.Database` by @BernieWhite.
    [#2191](https://github.com/Azure/PSRule.Rules.Azure/issues/2191)
  - Fixed typing error in `Azure.Defender.Api` documentation by @BenjaminEngeset.
    [#2209](https://github.com/Azure/PSRule.Rules.Azure/issues/2209)
  - Fixed `Azure.AKS.UptimeSLA` with new pricing by @BenjaminEngeset.
    [#2065](https://github.com/Azure/PSRule.Rules.Azure/issues/2065)
    [#2202](https://github.com/Azure/PSRule.Rules.Azure/issues/2202)

## v1.27.0-B0015 (pre-release)

What's changed since pre-release v1.27.0-B0003:

- New rules:
  - API Management:
    - Check that base element for any policy element in a section is configured by @BenjaminEngeset.
      [#2072](https://github.com/Azure/PSRule.Rules.Azure/issues/2072)
  - Defender for Cloud:
    - Check that Microsoft Defender Cloud Security Posture Management is using `Standard` plan by @BenjaminEngeset.
      [#2151](https://github.com/Azure/PSRule.Rules.Azure/issues/2151)
- Updated rules:
  - Container App:
    - Promoted `Azure.ContainerApp.Insecure` to GA rule set by @BernieWhite.
      [#2174](https://github.com/Azure/PSRule.Rules.Azure/issues/2174)
- Bug fixes:
  - Fixed ignoring Redis firewall rules when Redis is configured to allow private connectivity by @BenjaminEngeset.
    [#2171](https://github.com/Azure/PSRule.Rules.Azure/issues/2171)

## v1.27.0-B0003 (pre-release)

What's changed since v1.26.1:

- Updated rules:
  - API Management:
    - Updated `Azure.APIM.EncryptValues` to check all API Management named values are encrypted with Key Vault secrets @BenjaminEngeset.
      [#2146](https://github.com/Azure/PSRule.Rules.Azure/issues/2146)
- Bug fixes:
  - Fixed reference for runtime subnet ID property by @BernieWhite.
    [#2159](https://github.com/Azure/PSRule.Rules.Azure/issues/2159)

## v1.26.1

What's changed since v1.26.0:

- Bug fixes:
  - Fixed null union with first value being null by @BernieWhite.
    [#2075](https://github.com/Azure/PSRule.Rules.Azure/issues/2075)
  - Fixed `Azure.Resource.UseTags` for additional resources that don't support tags by @BernieWhite.
    [#2129](https://github.com/Azure/PSRule.Rules.Azure/issues/2129)

## v1.26.0

What's changed since v1.25.0:

- New features:
  - Added March 2023 baselines `Azure.GA_2023_03` and `Azure.Preview_2023_03` by @BernieWhite.
    [#2138](https://github.com/Azure/PSRule.Rules.Azure/issues/2138)
    - Includes rules released before or during March 2023.
    - Marked `Azure.GA_2022_12` and `Azure.Preview_2022_12` baselines as obsolete.
- New rules:
  - API Management:
    - Check that wildcard `*` for any configuration option in CORS policies settings is not in use by @BenjaminEngeset.
      [#2073](https://github.com/Azure/PSRule.Rules.Azure/issues/2073)
  - Azure Kubernetes Service:
    - Check that the Defender profile with Azure Kubernetes Service clusters are enabled by @BenjaminEngeset.
      [#2123](https://github.com/Azure/PSRule.Rules.Azure/issues/2123)
  - Container App:
    - Check that internal-only ingress for container apps are configured by @BenjaminEngeset.
      [#2098](https://github.com/Azure/PSRule.Rules.Azure/issues/2098)
    - Check that Azure File volumes for container apps are configured by @BenjaminEngeset.
      [#2101](https://github.com/Azure/PSRule.Rules.Azure/issues/2101)
    - Check that the names of container apps meets the naming requirements by @BenjaminEngeset.
      [#2094](https://github.com/Azure/PSRule.Rules.Azure/issues/2094)
    - Check that managed identity for container apps are configured by @BenjaminEngeset.
      [#2096](https://github.com/Azure/PSRule.Rules.Azure/issues/2096)
    - Check that public network access for container apps environments are disabled by @BenjaminEngeset.
      [#2098](https://github.com/Azure/PSRule.Rules.Azure/issues/2098)
  - Deployment:
    - Check that the names of nested deployments meets the naming requirements of deployments by @BenjaminEngeset.
      [#1915](https://github.com/Azure/PSRule.Rules.Azure/issues/1915)
  - IoT Hub:
    - Check IoT Hubs in supported regions only uses TLS 1.2 version by @BenjaminEngeset.
      [#1996](https://github.com/Azure/PSRule.Rules.Azure/issues/1996)
  - Service Bus:
    - Check namespaces audit diagnostic logs are enabled by @BenjaminEngeset.
      [#1862](https://github.com/Azure/PSRule.Rules.Azure/issues/1862)
  - SQL Database:
    - Check that Azure AD-only authentication is enabled by @BenjaminEngeset.
      [#2119](https://github.com/Azure/PSRule.Rules.Azure/issues/2119)
    - Check that Azure AD authentication is configured for SQL Managed Instances by @BenjaminEngeset.
      [#2117](https://github.com/Azure/PSRule.Rules.Azure/issues/2117)
  - SQL Managed Instance:
    - Check that managed identity for SQL Managed Instances are configured by @BenjaminEngeset.
      [#2120](https://github.com/Azure/PSRule.Rules.Azure/issues/2120)
    - Check that Azure AD-only authentication is enabled by @BenjaminEngeset.
      [#2118](https://github.com/Azure/PSRule.Rules.Azure/issues/2118)
- Updated rules:
  - Azure Kubernetes Service:
    - Updated `Azure.AKS.Version` to use latest stable version `1.25.6` by @BernieWhite.
      [#2136](https://github.com/Azure/PSRule.Rules.Azure/issues/2136)
      - Use `AZURE_AKS_CLUSTER_MINIMUM_VERSION` to configure the minimum version of the cluster.
- General improvements:
  - Added a selector for premium Service Bus namespaces by @BernieWhite.
    [#2091](https://github.com/Azure/PSRule.Rules.Azure/issues/2091)
  - Improved export of in-flight deeply nested API Management policies by @BernieWhite.
    [#2153](https://github.com/Azure/PSRule.Rules.Azure/issues/2153)
- Engineering:
  - Bump Microsoft.CodeAnalysis.NetAnalyzers to v7.0.1.
    [#2082](https://github.com/Azure/PSRule.Rules.Azure/pull/2082)
  - Bump Newtonsoft.Json to v13.0.3.
    [#2080](https://github.com/Azure/PSRule.Rules.Azure/pull/2080)
  - Updated resource providers and policy aliases.
    [#2144](https://github.com/Azure/PSRule.Rules.Azure/pull/2144)
  - Bump PSRule to v2.8.1.
    [#2155](https://github.com/Azure/PSRule.Rules.Azure/pull/2155)
  - Bump Az.Resources to v6.6.0.
    [#2155](https://github.com/Azure/PSRule.Rules.Azure/pull/2155)
  - Bump Pester to v5.4.1.
    [#2155](https://github.com/Azure/PSRule.Rules.Azure/pull/2155)
- Bug fixes:
  - Fixed dependency issue of deployments across resource group scopes by @BernieWhite.
    [#2111](https://github.com/Azure/PSRule.Rules.Azure/issues/2111)
  - Fixed false positive with `Azure.Deployment.Name` by @BernieWhite.
    [#2109](https://github.com/Azure/PSRule.Rules.Azure/issues/2109)
  - Fixed false positives for `Azure.AppService.AlwaysOn` with Functions and Workflows by @BernieWhite.
    [#943](https://github.com/Azure/PSRule.Rules.Azure/issues/943)

What's changed since pre-release v1.26.0-B0078:

- No additional changes.

## v1.26.0-B0078 (pre-release)

What's changed since pre-release v1.26.0-B0040:

- General improvements:
  - Improved export of in-flight deeply nested API Management policies by @BernieWhite.
    [#2153](https://github.com/Azure/PSRule.Rules.Azure/issues/2153)
- Engineering:
  - Updated resource providers and policy aliases.
    [#2144](https://github.com/Azure/PSRule.Rules.Azure/pull/2144)
  - Bump PSRule to v2.8.1.
    [#2155](https://github.com/Azure/PSRule.Rules.Azure/pull/2155)
  - Bump Az.Resources to v6.6.0.
    [#2155](https://github.com/Azure/PSRule.Rules.Azure/pull/2155)
  - Bump Pester to v5.4.1.
    [#2155](https://github.com/Azure/PSRule.Rules.Azure/pull/2155)
- Bug fixes:
  - Fixed false positives for `Azure.AppService.AlwaysOn` with Functions and Workflows by @BernieWhite.
    [#943](https://github.com/Azure/PSRule.Rules.Azure/issues/943)

## v1.26.0-B0040 (pre-release)

What's changed since pre-release v1.26.0-B0011:

- New features:
  - Added March 2023 baselines `Azure.GA_2023_03` and `Azure.Preview_2023_03` by @BernieWhite.
    [#2138](https://github.com/Azure/PSRule.Rules.Azure/issues/2138)
    - Includes rules released before or during March 2023.
    - Marked `Azure.GA_2022_12` and `Azure.Preview_2022_12` baselines as obsolete.
- New rules:
  - API Management:
    - Check that wildcard `*` for any configuration option in CORS policies settings is not in use by @BenjaminEngeset.
      [#2073](https://github.com/Azure/PSRule.Rules.Azure/issues/2073)
  - Azure Kubernetes Service:
    - Check that the Defender profile with Azure Kubernetes Service clusters are enabled by @BenjaminEngeset.
      [#2123](https://github.com/Azure/PSRule.Rules.Azure/issues/2123)
  - Container App:
    - Check that internal-only ingress for container apps are configured by @BenjaminEngeset.
      [#2098](https://github.com/Azure/PSRule.Rules.Azure/issues/2098)
    - Check that Azure File volumes for container apps are configured by @BenjaminEngeset.
      [#2101](https://github.com/Azure/PSRule.Rules.Azure/issues/2101)
  - SQL Database:
    - Check that Azure AD-only authentication is enabled by @BenjaminEngeset.
      [#2119](https://github.com/Azure/PSRule.Rules.Azure/issues/2119)
    - Check that Azure AD authentication is configured for SQL Managed Instances by @BenjaminEngeset.
      [#2117](https://github.com/Azure/PSRule.Rules.Azure/issues/2117)
  - SQL Managed Instance:
    - Check that managed identity for SQL Managed Instances are configured by @BenjaminEngeset.
      [#2120](https://github.com/Azure/PSRule.Rules.Azure/issues/2120)
    - Check that Azure AD-only authentication is enabled by @BenjaminEngeset.
      [#2118](https://github.com/Azure/PSRule.Rules.Azure/issues/2118)
- Updated rules:
  - Azure Kubernetes Service:
    - Updated `Azure.AKS.Version` to use latest stable version `1.25.6` by @BernieWhite.
      [#2136](https://github.com/Azure/PSRule.Rules.Azure/issues/2136)
      - Use `AZURE_AKS_CLUSTER_MINIMUM_VERSION` to configure the minimum version of the cluster.
- Bug fixes:
  - Fixed dependency issue of deployments across resource group scopes by @BernieWhite.
    [#2111](https://github.com/Azure/PSRule.Rules.Azure/issues/2111)
  - Fixed false positive with `Azure.Deployment.Name` by @BernieWhite.
    [#2109](https://github.com/Azure/PSRule.Rules.Azure/issues/2109)

## v1.26.0-B0011 (pre-release)

What's changed since v1.25.0:

- New rules:
  - Container App:
    - Check that the names of container apps meets the naming requirements by @BenjaminEngeset.
      [#2094](https://github.com/Azure/PSRule.Rules.Azure/issues/2094)
    - Check that managed identity for container apps are configured by @BenjaminEngeset.
      [#2096](https://github.com/Azure/PSRule.Rules.Azure/issues/2096)
    - Check that public network access for container apps environments are disabled by @BenjaminEngeset.
      [#2098](https://github.com/Azure/PSRule.Rules.Azure/issues/2098)
  - Deployment:
    - Check that the names of nested deployments meets the naming requirements of deployments by @BenjaminEngeset.
      [#1915](https://github.com/Azure/PSRule.Rules.Azure/issues/1915)
  - IoT Hub:
    - Check IoT Hubs in supported regions only uses TLS 1.2 version by @BenjaminEngeset.
      [#1996](https://github.com/Azure/PSRule.Rules.Azure/issues/1996)
  - Service Bus:
    - Check namespaces audit diagnostic logs are enabled by @BenjaminEngeset.
      [#1862](https://github.com/Azure/PSRule.Rules.Azure/issues/1862)
- General improvements:
  - Added a selector for premium Service Bus namespaces by @BernieWhite.
    [#2091](https://github.com/Azure/PSRule.Rules.Azure/issues/2091)
- Engineering:
  - Bump Microsoft.CodeAnalysis.NetAnalyzers to v7.0.1.
    [#2082](https://github.com/Azure/PSRule.Rules.Azure/pull/2082)
  - Bump Newtonsoft.Json to v13.0.3.
    [#2080](https://github.com/Azure/PSRule.Rules.Azure/pull/2080)

## v1.25.1

What's changed since v1.25.0:

- Bug fixes:
  - Fixed dependency issue of deployments across resource group scopes by @BernieWhite.
    [#2111](https://github.com/Azure/PSRule.Rules.Azure/issues/2111)

## v1.25.0

What's changed since v1.24.2:

- New features:
  - **Experimental:** Added `Azure.MCSB.v1` which include rules aligned to the Microsoft Cloud Security Benchmark by @BernieWhite.
    [#1634](https://github.com/Azure/PSRule.Rules.Azure/issues/1634)
- New rules:
  - Defender for Cloud:
    - Check Microsoft Defender for Key Vault is enabled by @BernieWhite.
      [#1632](https://github.com/Azure/PSRule.Rules.Azure/issues/1632)
    - Check Microsoft Defender for DNS is enabled by @BernieWhite.
      [#1632](https://github.com/Azure/PSRule.Rules.Azure/issues/1632)
    - Check Microsoft Defender for ARM is enabled by @BernieWhite.
      [#1632](https://github.com/Azure/PSRule.Rules.Azure/issues/1632)
  - Event Hub:
    - Check Event Hub namespaces only uses TLS 1.2 version by @BenjaminEngeset.
      [#1995](https://github.com/Azure/PSRule.Rules.Azure/issues/1995)
  - Key Vault:
    - Check if firewall is set to deny by @zilberd.
      [#2067](https://github.com/Azure/PSRule.Rules.Azure/issues/2067)
  - Virtual Machine:
    - Virtual machines should be fully deallocated and not stopped by @dcrreynolds.
      [#88](https://github.com/Azure/PSRule.Rules.Azure/issues/88)
- General improvements:
  - Added support for Bicep `toObject` function by @BernieWhite.
    [#2014](https://github.com/Azure/PSRule.Rules.Azure/issues/2014)
  - Added support for configuring a minimum version of Bicep by @BernieWhite.
    [#1935](https://github.com/Azure/PSRule.Rules.Azure/issues/1935)
    - Configure this option to increase the visibility of the version of the Bicep CLI used by PSRule for Azure.
    - Set `AZURE_BICEP_CHECK_TOOL` to `true` to check the Bicep CLI.
    - Set `AZURE_BICEP_MINIMUM_VERSION` to configure the minimum version.
    - If the Bicep CLI is not installed or the version is less than the minimum version an error will be reported.
    - By default, the minimum Bicep version defaults to `0.4.451`.
  - Added support for Bicep custom types by @BernieWhite.
    [#2026](https://github.com/Azure/PSRule.Rules.Azure/issues/2026)
- Engineering:
  - Bump BenchmarkDotNet to v0.13.5.
    [#2052](https://github.com/Azure/PSRule.Rules.Azure/pull/2052)
  - Bump BenchmarkDotNet.Diagnostics.Windows to v0.13.5.
    [#2052](https://github.com/Azure/PSRule.Rules.Azure/pull/2052)
  - Bump Microsoft.NET.Test.Sdk to v17.5.0.
    [#2055](https://github.com/Azure/PSRule.Rules.Azure/pull/2055)
  - Bump Az.Resources to v6.5.2.
    [#2037](https://github.com/Azure/PSRule.Rules.Azure/pull/2037)
  - Updated build to use GitHub Actions by @BernieWhite.
    [#1696](https://github.com/Azure/PSRule.Rules.Azure/issues/1696)
- Bug fixes:
  - Fixed SQL transparent data Encryption (TDE) works properly on all resources including exported resources by @zilberd.
    [#2059](https://github.com/Azure/PSRule.Rules.Azure/issues/2059)
  - Fixed cases of exit code 5 with path probing by @BernieWhite.
    [#1901](https://github.com/Azure/PSRule.Rules.Azure/issues/1901)

What's changed since pre-release v1.25.0-B0100:

- No additional changes.

## v1.25.0-B0138 (pre-release)

What's changed since pre-release v1.25.0-B0100:

- New rules:
  - Event Hub:
    - Check Event Hub namespaces only uses TLS 1.2 version by @BenjaminEngeset.
      [#1995](https://github.com/Azure/PSRule.Rules.Azure/issues/1995)

## v1.25.0-B0100 (pre-release)

What's changed since pre-release v1.25.0-B0065:

- New rules:
  - Key Vault:
    - Check if firewall is set to deny by @zilberd.
      [#2067](https://github.com/Azure/PSRule.Rules.Azure/issues/2067)

## v1.25.0-B0065 (pre-release)

What's changed since pre-release v1.25.0-B0035:

- General improvements:
  - Added support for Bicep `toObject` function by @BernieWhite.
    [#2014](https://github.com/Azure/PSRule.Rules.Azure/issues/2014)
- Engineering:
  - Bump BenchmarkDotNet to v0.13.5.
    [#2052](https://github.com/Azure/PSRule.Rules.Azure/pull/2052)
  - Bump BenchmarkDotNet.Diagnostics.Windows to v0.13.5.
    [#2052](https://github.com/Azure/PSRule.Rules.Azure/pull/2052)
  - Bump Microsoft.NET.Test.Sdk to v17.5.0.
    [#2055](https://github.com/Azure/PSRule.Rules.Azure/pull/2055)
- Bug fixes:
  - Fixed SQL transparent data Encryption (TDE) works properly on all resources including exported resources by @zilberd.
    [#2059](https://github.com/Azure/PSRule.Rules.Azure/issues/2059)

## v1.25.0-B0035 (pre-release)

What's changed since pre-release v1.25.0-B0013:

- New rules:
  - Defender for Cloud:
    - Check Microsoft Defender for Key Vault is enabled by @BernieWhite.
      [#1632](https://github.com/Azure/PSRule.Rules.Azure/issues/1632)
    - Check Microsoft Defender for DNS is enabled by @BernieWhite.
      [#1632](https://github.com/Azure/PSRule.Rules.Azure/issues/1632)
    - Check Microsoft Defender for ARM is enabled by @BernieWhite.
      [#1632](https://github.com/Azure/PSRule.Rules.Azure/issues/1632)
- General improvements:
  - Added support for configuring a minimum version of Bicep by @BernieWhite.
    [#1935](https://github.com/Azure/PSRule.Rules.Azure/issues/1935)
    - Configure this option to increase the visibility of the version of the Bicep CLI used by PSRule for Azure.
    - Set `AZURE_BICEP_CHECK_TOOL` to `true` to check the Bicep CLI.
    - Set `AZURE_BICEP_MINIMUM_VERSION` to configure the minimum version.
    - If the Bicep CLI is not installed or the version is less than the minimum version an error will be reported.
    - By default, the minimum Bicep version defaults to `0.4.451`.
- Engineering:
  - Bump Az.Resources to v6.5.2.
    [#2037](https://github.com/Azure/PSRule.Rules.Azure/pull/2037)
- Bug fixes:
  - Fixed cases of exit code 5 with path probing by @BernieWhite.
    [#1901](https://github.com/Azure/PSRule.Rules.Azure/issues/1901)

## v1.25.0-B0013 (pre-release)

What's changed since v1.24.2:

- New features:
  - **Experimental:** Added `Azure.MCSB.v1` which include rules aligned to the Microsoft Cloud Security Benchmark by @BernieWhite.
    [#1634](https://github.com/Azure/PSRule.Rules.Azure/issues/1634)
- New rules:
  - Virtual Machine:
    - Virtual machines should be fully deallocated and not stopped by @dcrreynolds.
      [#88](https://github.com/Azure/PSRule.Rules.Azure/issues/88)
- General improvements:
  - Added support for Bicep custom types by @BernieWhite.
    [#2026](https://github.com/Azure/PSRule.Rules.Azure/issues/2026)
- Engineering:
  - Updated build to use GitHub Actions by @BernieWhite.
    [#1696](https://github.com/Azure/PSRule.Rules.Azure/issues/1696)
  - Bump BenchmarkDotNet to v0.13.4.
    [#1992](https://github.com/Azure/PSRule.Rules.Azure/pull/1992)
  - Bump BenchmarkDotNet.Diagnostics.Windows to v0.13.4.
    [#1992](https://github.com/Azure/PSRule.Rules.Azure/pull/1992)

## v1.24.2

This is a republish of v1.24.1 to fix a release issue.
What's changed since v1.24.0:

- Bug fixes:
  - Fixed Bicep expand object or null by @BernieWhite.
    [#2021](https://github.com/Azure/PSRule.Rules.Azure/issues/2021)

## v1.24.1

What's changed since v1.24.0:

- Bug fixes:
  - Fixed Bicep expand object or null by @BernieWhite.
    [#2021](https://github.com/Azure/PSRule.Rules.Azure/issues/2021)

## v1.24.0

What's changed since v1.23.0:

- General improvements:
  - Updated `Export-AzRuleData` to improve export performance by @BernieWhite.
    [#1341](https://github.com/Azure/PSRule.Rules.Azure/issues/1341)
    - Removed `Az.Resources` dependency.
    - Added async threading for export concurrency.
    - Improved performance by using automatic look up of API versions by using provider cache.
  - Added support for Bicep lambda functions by @BernieWhite.
    [#1536](https://github.com/Azure/PSRule.Rules.Azure/issues/1536)
    - Bicep `filter`, `map`, `reduce`, and `sort` are supported.
    - Support for `flatten` was previously added in v1.23.0.
  - Added optimization for policy type conditions by @BernieWhite.
    [#1966](https://github.com/Azure/PSRule.Rules.Azure/issues/1966)
- Engineering:
  - Bump PSRule to v2.7.0.
    [#1973](https://github.com/Azure/PSRule.Rules.Azure/pull/1973)
  - Updated resource providers and policy aliases.
    [#1736](https://github.com/Azure/PSRule.Rules.Azure/pull/1736)
  - Bump Az.Resources to v6.5.1.
    [#1973](https://github.com/Azure/PSRule.Rules.Azure/pull/1973)
  - Bump Newtonsoft.Json to v13.0.2.
    [#1903](https://github.com/Azure/PSRule.Rules.Azure/pull/1903)
  - Bump Pester to v5.4.0.
    [#1994](https://github.com/Azure/PSRule.Rules.Azure/pull/1994)
- Bug fixes:
  - Fixed `Export-AzRuleData` may not export all data if throttled by @BernieWhite.
    [#1341](https://github.com/Azure/PSRule.Rules.Azure/issues/1341)
  - Fixed failed to expand nested deployment with runtime shallow parameter by @BernieWhite.
    [#2004](https://github.com/Azure/PSRule.Rules.Azure/issues/2004)
  - Fixed `apiVersion` comparison of `requestContext` by @BernieWhite.
    [#1654](https://github.com/Azure/PSRule.Rules.Azure/issues/1654)
  - Fixed simple cases for field type expressions by @BernieWhite.
    [#1323](https://github.com/Azure/PSRule.Rules.Azure/issues/1323)

What's changed since pre-release v1.24.0-B0035:

- No additional changes.

## v1.24.0-B0035 (pre-release)

What's changed since pre-release v1.24.0-B0013:

- General improvements:
  - Added support for Bicep lambda functions by @BernieWhite.
    [#1536](https://github.com/Azure/PSRule.Rules.Azure/issues/1536)
    - Bicep `filter`, `map`, `reduce`, and `sort` are supported.
    - Support for `flatten` was previously added in v1.23.0.
  - Added optimization for policy type conditions by @BernieWhite.
    [#1966](https://github.com/Azure/PSRule.Rules.Azure/issues/1966)
- Engineering:
  - Updated resource providers and policy aliases.
    [#1736](https://github.com/Azure/PSRule.Rules.Azure/pull/1736)
- Bug fixes:
  - Fixed failed to expand nested deployment with runtime shallow parameter by @BernieWhite.
    [#2004](https://github.com/Azure/PSRule.Rules.Azure/issues/2004)
  - Fixed `apiVersion` comparison of `requestContext` by @BernieWhite.
    [#1654](https://github.com/Azure/PSRule.Rules.Azure/issues/1654)
  - Fixed simple cases for field type expressions by @BernieWhite.
    [#1323](https://github.com/Azure/PSRule.Rules.Azure/issues/1323)

## v1.24.0-B0013 (pre-release)

What's changed since v1.23.0:

- General improvements:
  - Updated `Export-AzRuleData` to improve export performance by @BernieWhite.
    [#1341](https://github.com/Azure/PSRule.Rules.Azure/issues/1341)
    - Removed `Az.Resources` dependency.
    - Added async threading for export concurrency.
    - Improved performance by using automatic look up of API versions by using provider cache.
- Engineering:
  - Bump PSRule to v2.7.0.
    [#1973](https://github.com/Azure/PSRule.Rules.Azure/pull/1973)
  - Bump Az.Resources to v6.5.1.
    [#1973](https://github.com/Azure/PSRule.Rules.Azure/pull/1973)
  - Bump Newtonsoft.Json to v13.0.2.
    [#1903](https://github.com/Azure/PSRule.Rules.Azure/pull/1903)
  - Bump Pester to v5.4.0.
    [#1994](https://github.com/Azure/PSRule.Rules.Azure/pull/1994)
- Bug fixes:
  - Fixed `Export-AzRuleData` may not export all data if throttled by @BernieWhite.
    [#1341](https://github.com/Azure/PSRule.Rules.Azure/issues/1341)

## v1.23.0

What's changed since v1.22.2:

- New features:
  - Added December 2022 baselines `Azure.GA_2022_12` and `Azure.Preview_2022_12` by @BernieWhite.
    [#1961](https://github.com/Azure/PSRule.Rules.Azure/issues/1961)
    - Includes rules released before or during December 2022.
    - Marked `Azure.GA_2022_09` and `Azure.Preview_2022_09` baselines as obsolete.
- New rules:
  - API Management:
    - Check API management instances has multi-region deployment gateways enabled by @BenjaminEngeset.
      [#1910](https://github.com/Azure/PSRule.Rules.Azure/issues/1910)
  - Application Gateway:
    - Check Application Gateways names meet naming requirements by @BenjaminEngeset.
      [#1943](https://github.com/Azure/PSRule.Rules.Azure/issues/1943)
  - Azure Cache for Redis:
    - Check Azure Cache for Redis instances uses Redis 6 by @BenjaminEngeset.
      [#1077](https://github.com/Azure/PSRule.Rules.Azure/issues/1077)
  - Azure Database for MariaDB:
    - Check Azure Database for MariaDB servers limits the amount of firewall permitted IP addresses by @BenjaminEngeset.
      [#1856](https://github.com/Azure/PSRule.Rules.Azure/issues/1856)
    - Check Azure Database for MariaDB servers limits the amount of firewall rules allowed by @BenjaminEngeset.
      [#1855](https://github.com/Azure/PSRule.Rules.Azure/issues/1855)
    - Check Azure Database for MariaDB servers does not have Azure services bypassed on firewall by @BenjaminEngeset.
      [#1857](https://github.com/Azure/PSRule.Rules.Azure/issues/1857)
  - Bastion:
    - Check Bastion hosts names meet naming requirements by @BenjaminEngeset.
      [#1950](https://github.com/Azure/PSRule.Rules.Azure/issues/1950)
  - Recovery Services Vault:
    - Check Recovery Services vaults names meet naming requirements by @BenjaminEngeset.
      [#1953](https://github.com/Azure/PSRule.Rules.Azure/issues/1953)
  - Virtual Machine:
    - Check virtual machines has Azure Monitor Agent installed by @BenjaminEngeset.
      [#1868](https://github.com/Azure/PSRule.Rules.Azure/issues/1868)
  - Virtual Machine Scale Sets:
    - Check virtual machine scale sets has Azure Monitor Agent installed by @BenjaminEngeset.
      [#1867](https://github.com/Azure/PSRule.Rules.Azure/issues/1867)
- Updated rules:
  - Azure Kubernetes Service:
    - Updated `Azure.AKS.Version` to use latest stable version `1.25.4` by @BernieWhite.
      [#1960](https://github.com/Azure/PSRule.Rules.Azure/issues/1960)
      - Use `AZURE_AKS_CLUSTER_MINIMUM_VERSION` to configure the minimum version of the cluster.
- General improvements:
  - Improves handling for policy definition modes by using support tags selector by @BernieWhite.
    [#1946](https://github.com/Azure/PSRule.Rules.Azure/issues/1946)
  - Added support to export exemptions related to policy assignments by @BernieWhite.
    [#1888](https://github.com/Azure/PSRule.Rules.Azure/issues/1888)
  - Added support for Bicep `flatten` function by @BernieWhite.
    [#1536](https://github.com/Azure/PSRule.Rules.Azure/issues/1536)
- Engineering:
  - Bump Az.Resources to v6.5.0.
    [#1945](https://github.com/Azure/PSRule.Rules.Azure/pull/1945)
  - Bump Microsoft.NET.Test.Sdk v17.4.1.
    [#1964](https://github.com/Azure/PSRule.Rules.Azure/pull/1964)
- Bug fixes:
  - Fixed Azure.AKS.Version ignore clusters with auto-upgrade enabled by @BenjaminEngeset.
    [#1926](https://github.com/Azure/PSRule.Rules.Azure/issues/1926)

What's changed since pre-release v1.23.0-B0072:

- No additional changes.

## v1.23.0-B0072 (pre-release)

What's changed since pre-release v1.23.0-B0046:

- New features:
  - Added December 2022 baselines `Azure.GA_2022_12` and `Azure.Preview_2022_12` by @BernieWhite.
    [#1961](https://github.com/Azure/PSRule.Rules.Azure/issues/1961)
    - Includes rules released before or during December 2022.
    - Marked `Azure.GA_2022_09` and `Azure.Preview_2022_09` baselines as obsolete.
- Updated rules:
  - Azure Kubernetes Service:
    - Updated `Azure.AKS.Version` to use latest stable version `1.25.4` by @BernieWhite.
      [#1960](https://github.com/Azure/PSRule.Rules.Azure/issues/1960)
      - Use `AZURE_AKS_CLUSTER_MINIMUM_VERSION` to configure the minimum version of the cluster.
- General improvements:
  - Improves handling for policy definition modes by using support tags selector by @BernieWhite.
    [#1946](https://github.com/Azure/PSRule.Rules.Azure/issues/1946)
- Engineering:
  - Bump Microsoft.NET.Test.Sdk v17.4.1.
    [#1964](https://github.com/Azure/PSRule.Rules.Azure/pull/1964)

## v1.23.0-B0046 (pre-release)

What's changed since pre-release v1.23.0-B0025:

- New rules:
  - Bastion:
    - Check Bastion hosts names meet naming requirements by @BenjaminEngeset.
      [#1950](https://github.com/Azure/PSRule.Rules.Azure/issues/1950)
  - Recovery Services Vault:
    - Check Recovery Services vaults names meet naming requirements by @BenjaminEngeset.
      [#1953](https://github.com/Azure/PSRule.Rules.Azure/issues/1953)
- Bug fixes:
  - Fixed `Azure.Deployment.SecureValue` with `reference` function expression by @BernieWhite.
    [#1882](https://github.com/Azure/PSRule.Rules.Azure/issues/1882)

## v1.23.0-B0025 (pre-release)

What's changed since pre-release v1.23.0-B0009:

- New rules:
  - Application Gateway:
    - Check Application Gateways names meet naming requirements by @BenjaminEngeset.
      [#1943](https://github.com/Azure/PSRule.Rules.Azure/issues/1943)
  - Azure Cache for Redis:
    - Check Azure Cache for Redis instances uses Redis 6 by @BenjaminEngeset.
      [#1077](https://github.com/Azure/PSRule.Rules.Azure/issues/1077)
  - Virtual Machine Scale Sets:
    - Check virtual machine scale sets has Azure Monitor Agent installed by @BenjaminEngeset.
      [#1867](https://github.com/Azure/PSRule.Rules.Azure/issues/1867)
- General improvements:
  - Added support to export exemptions related to policy assignments by @BernieWhite.
    [#1888](https://github.com/Azure/PSRule.Rules.Azure/issues/1888)
  - Added support for Bicep `flatten` function by @BernieWhite.
    [#1536](https://github.com/Azure/PSRule.Rules.Azure/issues/1536)
- Engineering:
  - Bump Az.Resources to v6.5.0.
    [#1945](https://github.com/Azure/PSRule.Rules.Azure/pull/1945)

## v1.23.0-B0009 (pre-release)

What's changed since v1.22.1:

- New rules:
  - API Management:
    - Check API management instances has multi-region deployment gateways enabled by @BenjaminEngeset.
      [#1910](https://github.com/Azure/PSRule.Rules.Azure/issues/1910)
  - Azure Database for MariaDB:
    - Check Azure Database for MariaDB servers limits the amount of firewall permitted IP addresses by @BenjaminEngeset.
      [#1856](https://github.com/Azure/PSRule.Rules.Azure/issues/1856)
    - Check Azure Database for MariaDB servers limits the amount of firewall rules allowed by @BenjaminEngeset.
      [#1855](https://github.com/Azure/PSRule.Rules.Azure/issues/1855)
    - Check Azure Database for MariaDB servers does not have Azure services bypassed on firewall by @BenjaminEngeset.
      [#1857](https://github.com/Azure/PSRule.Rules.Azure/issues/1857)
  - Virtual Machine:
    - Check virtual machines has Azure Monitor Agent installed by @BenjaminEngeset.
      [#1868](https://github.com/Azure/PSRule.Rules.Azure/issues/1868)
- Bug fixes:
  - Fixed Azure.AKS.Version ignore clusters with auto-upgrade enabled by @BenjaminEngeset.
    [#1926](https://github.com/Azure/PSRule.Rules.Azure/issues/1926)

## v1.22.2

What's changed since v1.22.1:

- Bug fixes:
  - Fixed `Azure.Deployment.SecureValue` with `reference` function expression by @BernieWhite.
    [#1882](https://github.com/Azure/PSRule.Rules.Azure/issues/1882)

## v1.22.1

What's changed since v1.22.0:

- Bug fixes:
  - Fixed template parameter does not use the required format by @BernieWhite.
    [#1930](https://github.com/Azure/PSRule.Rules.Azure/issues/1930)

## v1.22.0

What's changed since v1.21.2:

- New rules:
  - API Management:
    - Check API management instances uses multi-region deployment by @BenjaminEngeset.
      [#1030](https://github.com/Azure/PSRule.Rules.Azure/issues/1030)
    - Check api management instances limits control plane API calls to apim with version `'2021-08-01'` or newer by @BenjaminEngeset.
      [#1819](https://github.com/Azure/PSRule.Rules.Azure/issues/1819)
  - App Service Environment:
    - Check app service environments uses version 3 (ASEv3) instead of classic version 1 (ASEv1) and version 2 (ASEv2) by @BenjaminEngeset.
      [#1805](https://github.com/Azure/PSRule.Rules.Azure/issues/1805)
  - Azure Database for MariaDB:
    - Check Azure Database for MariaDB servers, databases, firewall rules and VNET rules names meet naming requirements by @BenjaminEngeset.
      [#1854](https://github.com/Azure/PSRule.Rules.Azure/issues/1854)
    - Check Azure Database for MariaDB servers only uses TLS 1.2 version by @BenjaminEngeset.
      [#1853](https://github.com/Azure/PSRule.Rules.Azure/issues/1853)
    - Check Azure Database for MariaDB servers only accept encrypted connections by @BenjaminEngeset.
      [#1852](https://github.com/Azure/PSRule.Rules.Azure/issues/1852)
    - Check Azure Database for MariaDB servers have Microsoft Defender configured by @BenjaminEngeset.
      [#1850](https://github.com/Azure/PSRule.Rules.Azure/issues/1850)
    - Check Azure Database for MariaDB servers have geo-redundant backup configured by @BenjaminEngeset.
      [#1848](https://github.com/Azure/PSRule.Rules.Azure/issues/1848)
  - Azure Database for PostgreSQL:
    - Check Azure Database for PostgreSQL servers have Microsoft Defender configured by @BenjaminEngeset.
      [#286](https://github.com/Azure/PSRule.Rules.Azure/issues/286)
    - Check Azure Database for PostgreSQL servers have geo-redundant backup configured by @BenjaminEngeset.
      [#285](https://github.com/Azure/PSRule.Rules.Azure/issues/285)
  - Azure Database for MySQL:
    - Check Azure Database for MySQL servers have Microsoft Defender configured by @BenjaminEngeset.
      [#287](https://github.com/Azure/PSRule.Rules.Azure/issues/287)
    - Check Azure Database for MySQL servers uses the flexible deployment model by @BenjaminEngeset.
      [#1841](https://github.com/Azure/PSRule.Rules.Azure/issues/1841)
    - Check Azure Database for MySQL Flexible Servers have geo-redundant backup configured by @BenjaminEngeset.
      [#1840](https://github.com/Azure/PSRule.Rules.Azure/issues/1840)
    - Check Azure Database for MySQL servers have geo-redundant backup configured by @BenjaminEngeset.
      [#284](https://github.com/Azure/PSRule.Rules.Azure/issues/284)
  - Azure Resource Deployments:
    - Check for nested deployment that are scoped to `outer` and passing secure values by @ms-sambell.
      [#1475](https://github.com/Azure/PSRule.Rules.Azure/issues/1475)
    - Check custom script extension uses protected settings for secure values by @ms-sambell.
      [#1478](https://github.com/Azure/PSRule.Rules.Azure/issues/1478)
  - Front Door:
    - Check front door uses caching by @BenjaminEngeset.
      [#548](https://github.com/Azure/PSRule.Rules.Azure/issues/548)
  - Virtual Machine:
    - Check virtual machines running SQL Server uses Premium disks or above by @BenjaminEngeset.
      [#9](https://github.com/Azure/PSRule.Rules.Azure/issues/9)
  - Virtual Network:
    - Check VNETs with a GatewaySubnet also has an AzureFirewallSubnet by @BernieWhite.
      [#875](https://github.com/Azure/PSRule.Rules.Azure/issues/875)
- General improvements:
  - Added debug logging improvements for Bicep expansion by @BernieWhite.
    [#1901](https://github.com/Azure/PSRule.Rules.Azure/issues/1901)
- Engineering:
  - Bump PSRule to v2.6.0.
    [#1883](https://github.com/Azure/PSRule.Rules.Azure/pull/1883)
  - Bump Az.Resources to v6.4.1.
    [#1883](https://github.com/Azure/PSRule.Rules.Azure/pull/1883)
  - Bump Microsoft.NET.Test.Sdk to v17.4.0
    [#1838](https://github.com/Azure/PSRule.Rules.Azure/pull/1838)
  - Bump coverlet.collector to v3.2.0.
    [#1814](https://github.com/Azure/PSRule.Rules.Azure/pull/1814)
- Bug fixes:
  - Fixed ref and name duplicated by @BernieWhite.
    [#1876](https://github.com/Azure/PSRule.Rules.Azure/issues/1876)
  - Fixed an item with the same key for parameters by @BernieWhite
    [#1871](https://github.com/Azure/PSRule.Rules.Azure/issues/1871)
  - Fixed policy parse of `requestContext` function by @BernieWhite.
    [#1654](https://github.com/Azure/PSRule.Rules.Azure/issues/1654)
  - Fixed handling of policy type field by @BernieWhite.
    [#1323](https://github.com/Azure/PSRule.Rules.Azure/issues/1323)
  - Fixed `Azure.AppService.WebProbe` with non-boolean value set by @BernieWhite.
    [#1906](https://github.com/Azure/PSRule.Rules.Azure/issues/1906)
  - Fixed managed identity flagged as secret by `Azure.Deployment.OutputSecretValue` by @BernieWhite.
    [#1826](https://github.com/Azure/PSRule.Rules.Azure/issues/1826)
    [#1886](https://github.com/Azure/PSRule.Rules.Azure/issues/1886)
  - Fixed missing support for diagnostic settings category groups by @BenjaminEngeset.
    [#1873](https://github.com/Azure/PSRule.Rules.Azure/issues/1873)

What's changed since pre-release v1.22.0-B0203:

- No additional changes.

## v1.22.0-B0203 (pre-release)

What's changed since pre-release v1.22.0-B0153:

- General improvements:
  - Added debug logging improvements for Bicep expansion by @BernieWhite.
    [#1901](https://github.com/Azure/PSRule.Rules.Azure/issues/1901)
- Bug fixes:
  - Fixed `Azure.AppService.WebProbe` with non-boolean value set by @BernieWhite.
    [#1906](https://github.com/Azure/PSRule.Rules.Azure/issues/1906)

## v1.22.0-B0153 (pre-release)

What's changed since pre-release v1.22.0-B0106:

- Bug fixes:
  - Fixed managed identity flagged as secret by `Azure.Deployment.OutputSecretValue` by @BernieWhite.
    [#1826](https://github.com/Azure/PSRule.Rules.Azure/issues/1826)
    [#1886](https://github.com/Azure/PSRule.Rules.Azure/issues/1886)

## v1.22.0-B0106 (pre-release)

What's changed since pre-release v1.22.0-B0062:

- New rules:
  - API Management:
    - Check API management instances uses multi-region deployment by @BenjaminEngeset.
      [#1030](https://github.com/Azure/PSRule.Rules.Azure/issues/1030)
  - Azure Database for MariaDB:
    - Check Azure Database for MariaDB servers, databases, firewall rules and VNET rules names meet naming requirements by @BenjaminEngeset.
      [#1854](https://github.com/Azure/PSRule.Rules.Azure/issues/1854)
- Engineering:
  - Bump PSRule to v2.6.0.
    [#1883](https://github.com/Azure/PSRule.Rules.Azure/pull/1883)
  - Bump Az.Resources to v6.4.1.
    [#1883](https://github.com/Azure/PSRule.Rules.Azure/pull/1883)
- Bug fixes:
  - Fixed ref and name duplicated by @BernieWhite.
    [#1876](https://github.com/Azure/PSRule.Rules.Azure/issues/1876)
  - Fixed an item with the same key for parameters by @BernieWhite
    [#1871](https://github.com/Azure/PSRule.Rules.Azure/issues/1871)
  - Fixed policy parse of `requestContext` function by @BernieWhite.
    [#1654](https://github.com/Azure/PSRule.Rules.Azure/issues/1654)
  - Fixed handling of policy type field by @BernieWhite.
    [#1323](https://github.com/Azure/PSRule.Rules.Azure/issues/1323)

## v1.22.0-B0062 (pre-release)

What's changed since pre-release v1.22.0-B0026:

- New rules:
  - Azure Database for MariaDB:
    - Check Azure Database for MariaDB servers only uses TLS 1.2 version by @BenjaminEngeset.
      [#1853](https://github.com/Azure/PSRule.Rules.Azure/issues/1853)
    - Check Azure Database for MariaDB servers only accept encrypted connections by @BenjaminEngeset.
      [#1852](https://github.com/Azure/PSRule.Rules.Azure/issues/1852)
    - Check Azure Database for MariaDB servers have Microsoft Defender configured by @BenjaminEngeset.
      [#1850](https://github.com/Azure/PSRule.Rules.Azure/issues/1850)
    - Check Azure Database for MariaDB servers have geo-redundant backup configured by @BenjaminEngeset.
      [#1848](https://github.com/Azure/PSRule.Rules.Azure/issues/1848)
  - Azure Database for PostgreSQL:
    - Check Azure Database for PostgreSQL servers have Microsoft Defender configured by @BenjaminEngeset.
      [#286](https://github.com/Azure/PSRule.Rules.Azure/issues/286)
    - Check Azure Database for PostgreSQL servers have geo-redundant backup configured by @BenjaminEngeset.
      [#285](https://github.com/Azure/PSRule.Rules.Azure/issues/285)
  - Azure Database for MySQL:
    - Check Azure Database for MySQL servers have Microsoft Defender configured by @BenjaminEngeset.
      [#287](https://github.com/Azure/PSRule.Rules.Azure/issues/287)
    - Check Azure Database for MySQL servers uses the flexible deployment model by @BenjaminEngeset.
      [#1841](https://github.com/Azure/PSRule.Rules.Azure/issues/1841)
    - Check Azure Database for MySQL Flexible Servers have geo-redundant backup configured by @BenjaminEngeset.
      [#1840](https://github.com/Azure/PSRule.Rules.Azure/issues/1840)
    - Check Azure Database for MySQL servers have geo-redundant backup configured by @BenjaminEngeset.
      [#284](https://github.com/Azure/PSRule.Rules.Azure/issues/284)
  - Azure Resource Deployments:
    - Check for nested deployment that are scoped to `outer` and passing secure values by @ms-sambell.
      [#1475](https://github.com/Azure/PSRule.Rules.Azure/issues/1475)
    - Check custom script extension uses protected settings for secure values by @ms-sambell.
      [#1478](https://github.com/Azure/PSRule.Rules.Azure/issues/1478)
  - Virtual Machine:
    - Check virtual machines running SQL Server uses Premium disks or above by @BenjaminEngeset.
      [#9](https://github.com/Azure/PSRule.Rules.Azure/issues/9)
- Engineering:
  - Bump Microsoft.NET.Test.Sdk to v17.4.0
    [#1838](https://github.com/Azure/PSRule.Rules.Azure/pull/1838)
  - Bump coverlet.collector to v3.2.0.
    [#1814](https://github.com/Azure/PSRule.Rules.Azure/pull/1814)
- Bug fixes:
  - Fixed missing support for diagnostic settings category groups by @BenjaminEngeset.
    [#1873](https://github.com/Azure/PSRule.Rules.Azure/issues/1873)

## v1.22.0-B0026 (pre-release)

What's changed since pre-release v1.22.0-B0011:

- New rules:
  - API Management:
    - Check api management instances limits control plane API calls to apim with version `'2021-08-01'` or newer by @BenjaminEngeset.
      [#1819](https://github.com/Azure/PSRule.Rules.Azure/issues/1819)
- Engineering:
  - Bump Az.Resources to v6.4.0.
    [#1829](https://github.com/Azure/PSRule.Rules.Azure/pull/1829)
- Bug fixes:
  - Fixed non-Linux VM images flagged as Linux by @BernieWhite.
    [#1825](https://github.com/Azure/PSRule.Rules.Azure/issues/1825)
  - Fixed failed to expand with last function on runtime property by @BernieWhite.
    [#1830](https://github.com/Azure/PSRule.Rules.Azure/issues/1830)

## v1.22.0-B0011 (pre-release)

What's changed since v1.21.0:

- New rules:
  - App Service Environment:
    - Check app service environments uses version 3 (ASEv3) instead of classic version 1 (ASEv1) and version 2 (ASEv2) by @BenjaminEngeset.
      [#1805](https://github.com/Azure/PSRule.Rules.Azure/issues/1805)
  - Front Door:
    - Check front door uses caching by @BenjaminEngeset.
      [#548](https://github.com/Azure/PSRule.Rules.Azure/issues/548)
  - Virtual Network:
    - Check VNETs with a GatewaySubnet also has an AzureFirewallSubnet by @BernieWhite.
      [#875](https://github.com/Azure/PSRule.Rules.Azure/issues/875)

## v1.21.2

What's changed since v1.21.1:

- Bug fixes:
  - Fixed non-Linux VM images flagged as Linux by @BernieWhite.
    [#1825](https://github.com/Azure/PSRule.Rules.Azure/issues/1825)
  - Fixed failed to expand with last function on runtime property by @BernieWhite.
    [#1830](https://github.com/Azure/PSRule.Rules.Azure/issues/1830)

## v1.21.1

What's changed since v1.21.0:

- Bug fixes:
  - Fixed multiple nested parameter loops returns stack empty exception by @BernieWhite.
    [#1811](https://github.com/Azure/PSRule.Rules.Azure/issues/1811)
  - Fixed `Azure.ACR.ContentTrust` when customer managed keys are enabled by @BernieWhite.
    [#1810](https://github.com/Azure/PSRule.Rules.Azure/issues/1810)

## v1.21.0

What's changed since v1.20.2:

- New features:
  - Mapping of Azure Security Benchmark v3 to security rules by @jagoodwin.
    [#1610](https://github.com/Azure/PSRule.Rules.Azure/issues/1610)
- New rules:
  - Deployment:
    - Check sensitive resource values use secure parameters by @VeraBE @BernieWhite.
      [#1773](https://github.com/Azure/PSRule.Rules.Azure/issues/1773)
  - Service Bus:
    - Check service bus namespaces uses TLS 1.2 version by @BenjaminEngeset.
      [#1777](https://github.com/Azure/PSRule.Rules.Azure/issues/1777)
  - Virtual Machine:
    - Check virtual machines uses Azure Monitor Agent instead of old legacy Log Analytics Agent by @BenjaminEngeset.
      [#1792](https://github.com/Azure/PSRule.Rules.Azure/issues/1792)
  - Virtual Machine Scale Sets:
    - Check virtual machine scale sets uses Azure Monitor Agent instead of old legacy Log Analytics Agent by @BenjaminEngeset.
      [#1792](https://github.com/Azure/PSRule.Rules.Azure/issues/1792)
  - Virtual Network:
    - Check VNETs with a GatewaySubnet also has a AzureBastionSubnet by @BenjaminEngeset.
      [#1761](https://github.com/Azure/PSRule.Rules.Azure/issues/1761)
- General improvements:
  - Added built-in list of ignored policy definitions by @BernieWhite.
    [#1730](https://github.com/Azure/PSRule.Rules.Azure/issues/1730)
    - To ignore additional policy definitions, use the `AZURE_POLICY_IGNORE_LIST` configuration option.
- Engineering:
  - Bump PSRule to v2.5.3.
    [#1800](https://github.com/Azure/PSRule.Rules.Azure/pull/1800)
  - Bump Az.Resources to v6.3.1.
    [#1800](https://github.com/Azure/PSRule.Rules.Azure/pull/1800)

What's changed since pre-release v1.21.0-B0050:

- No additional changes.

## v1.21.0-B0050 (pre-release)

What's changed since pre-release v1.21.0-B0027:

- New rules:
  - Virtual Machine:
    - Check virtual machines uses Azure Monitor Agent instead of old legacy Log Analytics Agent by @BenjaminEngeset.
      [#1792](https://github.com/Azure/PSRule.Rules.Azure/issues/1792)
  - Virtual Machine Scale Sets:
    - Check virtual machine scale sets uses Azure Monitor Agent instead of old legacy Log Analytics Agent by @BenjaminEngeset.
      [#1792](https://github.com/Azure/PSRule.Rules.Azure/issues/1792)
- Engineering:
  - Bump PSRule to v2.5.3.
    [#1800](https://github.com/Azure/PSRule.Rules.Azure/pull/1800)
  - Bump Az.Resources to v6.3.1.
    [#1800](https://github.com/Azure/PSRule.Rules.Azure/pull/1800)
- Bug fixes:
  - Fixed contains function unable to match array by @BernieWhite.
    [#1793](https://github.com/Azure/PSRule.Rules.Azure/issues/1793)

## v1.21.0-B0027 (pre-release)

What's changed since pre-release v1.21.0-B0011:

- New rules:
  - Deployment:
    - Check sensitive resource values use secure parameters by @VeraBE @BernieWhite.
      [#1773](https://github.com/Azure/PSRule.Rules.Azure/issues/1773)
  - Service Bus:
    - Check service bus namespaces uses TLS 1.2 version by @BenjaminEngeset.
      [#1777](https://github.com/Azure/PSRule.Rules.Azure/issues/1777)

## v1.21.0-B0011 (pre-release)

What's changed since v1.20.1:

- New features:
  - Mapping of Azure Security Benchmark v3 to security rules by @jagoodwin.
    [#1610](https://github.com/Azure/PSRule.Rules.Azure/issues/1610)
- New rules:
  - Virtual Network:
    - Check VNETs with a GatewaySubnet also has a AzureBastionSubnet by @BenjaminEngeset.
      [#1761](https://github.com/Azure/PSRule.Rules.Azure/issues/1761)
- General improvements:
  - Added built-in list of ignored policy definitions by @BernieWhite.
    [#1730](https://github.com/Azure/PSRule.Rules.Azure/issues/1730)
    - To ignore additional policy definitions, use the `AZURE_POLICY_IGNORE_LIST` configuration option.
- Engineering:
  - Bump PSRule to v2.5.1.
    [#1782](https://github.com/Azure/PSRule.Rules.Azure/pull/1782)
  - Bump Az.Resources to v6.3.0.
    [#1782](https://github.com/Azure/PSRule.Rules.Azure/pull/1782)

## v1.20.2

What's changed since v1.20.1:

- Bug fixes:
  - Fixed contains function unable to match array by @BernieWhite.
    [#1793](https://github.com/Azure/PSRule.Rules.Azure/issues/1793)

## v1.20.1

What's changed since v1.20.0:

- Bug fixes:
  - Fixed expand bicep source when reading JsonContent into a parameter by @BernieWhite.
    [#1780](https://github.com/Azure/PSRule.Rules.Azure/issues/1780)

## v1.20.0

What's changed since v1.19.2:

- New features:
  - Added September 2022 baselines `Azure.GA_2022_09` and `Azure.Preview_2022_09` by @BernieWhite.
    [#1738](https://github.com/Azure/PSRule.Rules.Azure/issues/1738)
    - Includes rules released before or during September 2022.
    - Marked `Azure.GA_2022_06` and `Azure.Preview_2022_06` baselines as obsolete.
- New rules:
  - AKS:
    - Check clusters use Ephemeral OS disk by @BenjaminEngeset.
      [#1618](https://github.com/Azure/PSRule.Rules.Azure/issues/1618)
  - App Configuration:
    - Check app configuration store has purge protection enabled by @BenjaminEngeset.
      [#1689](https://github.com/Azure/PSRule.Rules.Azure/issues/1689)
    - Check app configuration store has one or more replicas by @BenjaminEngeset.
      [#1688](https://github.com/Azure/PSRule.Rules.Azure/issues/1688)
    - Check app configuration store audit diagnostic logs are enabled by @BenjaminEngeset.
      [#1690](https://github.com/Azure/PSRule.Rules.Azure/issues/1690)
    - Check identity-based authentication is used for configuration stores by @pazdedav.
      [#1691](https://github.com/Azure/PSRule.Rules.Azure/issues/1691)
  - Application Gateway WAF:
    - Check policy is enabled by @fbinotto.
      [#1470](https://github.com/Azure/PSRule.Rules.Azure/issues/1470)
    - Check policy uses prevention mode by @fbinotto.
      [#1470](https://github.com/Azure/PSRule.Rules.Azure/issues/1470)
    - Check policy uses managed rule sets by @fbinotto.
      [#1470](https://github.com/Azure/PSRule.Rules.Azure/issues/1470)
    - Check policy does not have any exclusions defined by @fbinotto.
      [#1470](https://github.com/Azure/PSRule.Rules.Azure/issues/1470)
  - Azure Cache for Redis:
    - Check the number of firewall rules for caches by @jonathanruiz.
      [#544](https://github.com/Azure/PSRule.Rules.Azure/issues/544)
    - Check the number of IP addresses in firewall rules for caches by @jonathanruiz.
      [#544](https://github.com/Azure/PSRule.Rules.Azure/issues/544)
  - CDN:
    - Check CDN profile uses Front Door Standard or Premium tier by @BenjaminEngeset.
      [#1612](https://github.com/Azure/PSRule.Rules.Azure/issues/1612)
  - Container Registry:
    - Check soft delete policy is enabled by @BenjaminEngeset.
      [#1674](https://github.com/Azure/PSRule.Rules.Azure/issues/1674)
  - Defender for Cloud:
    - Check Microsoft Defender for Containers is enable by @jdewisscher.
      [#1632](https://github.com/Azure/PSRule.Rules.Azure/issues/1632)
    - Check Microsoft Defender for Servers is enabled by @jdewisscher.
      [#1632](https://github.com/Azure/PSRule.Rules.Azure/issues/1632)
    - Check Microsoft Defender for SQL is enabled by @jdewisscher.
      [#1632](https://github.com/Azure/PSRule.Rules.Azure/issues/1632)
    - Check Microsoft Defender for App Services is enabled by @jdewisscher.
      [#1632](https://github.com/Azure/PSRule.Rules.Azure/issues/1632)
    - Check Microsoft Defender for Storage is enabled by @jdewisscher.
      [#1632](https://github.com/Azure/PSRule.Rules.Azure/issues/1632)
    - Check Microsoft Defender for SQL Servers on VMs is enabled by @jdewisscher.
      [#1632](https://github.com/Azure/PSRule.Rules.Azure/issues/1632)
  - Deployment:
    - Check that nested deployments securely pass through administrator usernames by @ms-sambell.
      [#1479](https://github.com/Azure/PSRule.Rules.Azure/issues/1479)
  - Front Door WAF:
    - Check policy is enabled by @fbinotto.
      [#1470](https://github.com/Azure/PSRule.Rules.Azure/issues/1470)
    - Check policy uses prevention mode by @fbinotto.
      [#1470](https://github.com/Azure/PSRule.Rules.Azure/issues/1470)
    - Check policy uses managed rule sets by @fbinotto.
      [#1470](https://github.com/Azure/PSRule.Rules.Azure/issues/1470)
    - Check policy does not have any exclusions defined by @fbinotto.
      [#1470](https://github.com/Azure/PSRule.Rules.Azure/issues/1470)
  - Network Security Group:
    - Check AKS managed NSGs don't contain custom rules by @ms-sambell.
      [#8](https://github.com/Azure/PSRule.Rules.Azure/issues/8)
  - Storage Account:
    - Check blob container soft delete is enabled by @pazdedav.
      [#1671](https://github.com/Azure/PSRule.Rules.Azure/issues/1671)
    - Check file share soft delete is enabled by @jonathanruiz.
      [#966](https://github.com/Azure/PSRule.Rules.Azure/issues/966)
  - VMSS:
    - Check Linux VMSS has disabled password authentication by @BenjaminEngeset.
      [#1635](https://github.com/Azure/PSRule.Rules.Azure/issues/1635)
- Updated rules:
  - **Important change**: Updated rules, tests and docs with Microsoft Defender for Cloud by @jonathanruiz.
    [#545](https://github.com/Azure/PSRule.Rules.Azure/issues/545)
    - The following rules have been renamed with aliases:
      - Renamed `Azure.SQL.ThreatDetection` to `Azure.SQL.DefenderCloud`.
      - Renamed `Azure.SecurityCenter.Contact` to `Azure.DefenderCloud.Contact`.
      - Renamed `Azure.SecurityCenter.Provisioning` to `Azure.DefenderCloud.Provisioning`.
    - If you are referencing the old names please consider updating to the new names.
  - Updated documentation examples for Front Door and Key Vault rules by @lluppesms.
    [#1667](https://github.com/Azure/PSRule.Rules.Azure/issues/1667)
  - Improved the way we check that VM or VMSS has Linux by @verabe.
    [#1704](https://github.com/Azure/PSRule.Rules.Azure/issues/1704)
  - Azure Kubernetes Service:
    - Updated `Azure.AKS.Version` to use latest stable version `1.23.8` by @BernieWhite.
      [#1627](https://github.com/Azure/PSRule.Rules.Azure/issues/1627)
      - Use `AZURE_AKS_CLUSTER_MINIMUM_VERSION` to configure the minimum version of the cluster.
  - Event Grid:
    - Promoted `Azure.EventGrid.DisableLocalAuth` to GA rule set by @BernieWhite.
      [#1628](https://github.com/Azure/PSRule.Rules.Azure/issues/1628)
  - Key Vault:
    - Promoted `Azure.KeyVault.AutoRotationPolicy` to GA rule set by @BernieWhite.
      [#1629](https://github.com/Azure/PSRule.Rules.Azure/issues/1629)
- General improvements:
  - Updated NSG documentation with code snippets and links by @simone-bennett.
    [#1607](https://github.com/Azure/PSRule.Rules.Azure/issues/1607)
  - Updated Application Gateway documentation with code snippets by @ms-sambell.
    [#1608](https://github.com/Azure/PSRule.Rules.Azure/issues/1608)
  - Updated SQL firewall rules documentation by @ms-sambell.
    [#1569](https://github.com/Azure/PSRule.Rules.Azure/issues/1569)
  - Updated Container Apps documentation and rule to new resource type by @marie-schmidt.
    [#1672](https://github.com/Azure/PSRule.Rules.Azure/issues/1672)
  - Updated KeyVault and FrontDoor documentation with code snippets by @lluppesms.
    [#1667](https://github.com/Azure/PSRule.Rules.Azure/issues/1667)
  - Added tag and annotation metadata from policy for rules generation by @BernieWhite.
    [#1652](https://github.com/Azure/PSRule.Rules.Azure/issues/1652)
  - Added hash to `name` and `ref` properties for policy rules by @ArmaanMcleod.
    [#1653](https://github.com/Azure/PSRule.Rules.Azure/issues/1653)
    - Use `AZURE_POLICY_RULE_PREFIX` or `Export-AzPolicyAssignmentRuleData -RulePrefix` to override rule prefix.
- Engineering:
  - Bump PSRule to v2.4.2.
    [#1753](https://github.com/Azure/PSRule.Rules.Azure/pull/1753)
    [#1748](https://github.com/Azure/PSRule.Rules.Azure/issues/1748)
  - Bump Microsoft.NET.Test.Sdk to v17.3.2.
    [#1719](https://github.com/Azure/PSRule.Rules.Azure/pull/1719)
  - Updated provider data for analysis.
    [#1605](https://github.com/Azure/PSRule.Rules.Azure/pull/1605)
  - Bump Az.Resources to v6.2.0.
    [#1636](https://github.com/Azure/PSRule.Rules.Azure/pull/1636)
  - Bump PSScriptAnalyzer to v1.21.0.
    [#1636](https://github.com/Azure/PSRule.Rules.Azure/pull/1636)
- Bug fixes:
  - Fixed continue processing policy assignments on error by @BernieWhite.
    [#1651](https://github.com/Azure/PSRule.Rules.Azure/issues/1651)
  - Fixed handling of runtime assessment data by @BernieWhite.
    [#1707](https://github.com/Azure/PSRule.Rules.Azure/issues/1707)
  - Fixed conversion of type conditions to pre-conditions by @BernieWhite.
    [#1708](https://github.com/Azure/PSRule.Rules.Azure/issues/1708)
  - Fixed inconclusive failure of `Azure.Deployment.AdminUsername` by @BernieWhite.
    [#1631](https://github.com/Azure/PSRule.Rules.Azure/issues/1631)
  - Fixed error expanding with `json()` and single quotes by @BernieWhite.
    [#1656](https://github.com/Azure/PSRule.Rules.Azure/issues/1656)
  - Fixed handling key collision with duplicate definitions using same parameters by @ArmaanMcleod.
    [#1653](https://github.com/Azure/PSRule.Rules.Azure/issues/1653)
  - Fixed bug requiring all diagnostic logs settings to have auditing enabled by @BenjaminEngeset.
    [#1726](https://github.com/Azure/PSRule.Rules.Azure/issues/1726)
  - Fixed `Azure.Deployment.AdminUsername` incorrectly fails with nested deployments by @BernieWhite.
    [#1762](https://github.com/Azure/PSRule.Rules.Azure/issues/1762)
  - Fixed `Azure.FrontDoorWAF.Exclusions` reports exclusions when none are specified by @BernieWhite.
    [#1751](https://github.com/Azure/PSRule.Rules.Azure/issues/1751)
  - Fixed `Azure.Deployment.AdminUsername` does not match the pattern by @BernieWhite.
    [#1758](https://github.com/Azure/PSRule.Rules.Azure/issues/1758)
  - Consider private offerings when checking that a VM or VMSS has Linux by @verabe.
    [#1725](https://github.com/Azure/PSRule.Rules.Azure/issues/1725)

What's changed since pre-release v1.20.0-B0477:

- No additional changes.

## v1.20.0-B0477 (pre-release)

What's changed since pre-release v1.20.0-B0389:

- General improvements:
  - Added hash to `name` and `ref` properties for policy rules by @ArmaanMcleod.
    [#1653](https://github.com/Azure/PSRule.Rules.Azure/issues/1653)
    - Use `AZURE_POLICY_RULE_PREFIX` or `Export-AzPolicyAssignmentRuleData -RulePrefix` to override rule prefix.

## v1.20.0-B0389 (pre-release)

What's changed since pre-release v1.20.0-B0304:

- New rules:
  - App Configuration:
    - Check app configuration store has purge protection enabled by @BenjaminEngeset.
      [#1689](https://github.com/Azure/PSRule.Rules.Azure/issues/1689)
- Bug fixes:
  - Fixed `Azure.Deployment.AdminUsername` incorrectly fails with nested deployments by @BernieWhite.
    [#1762](https://github.com/Azure/PSRule.Rules.Azure/issues/1762)

## v1.20.0-B0304 (pre-release)

What's changed since pre-release v1.20.0-B0223:

- Engineering:
  - Bump PSRule to v2.4.2.
    [#1753](https://github.com/Azure/PSRule.Rules.Azure/pull/1753)
    [#1748](https://github.com/Azure/PSRule.Rules.Azure/issues/1748)
- Bug fixes:
  - Fixed `Azure.FrontDoorWAF.Exclusions` reports exclusions when none are specified by @BernieWhite.
    [#1751](https://github.com/Azure/PSRule.Rules.Azure/issues/1751)
  - Fixed `Azure.Deployment.AdminUsername` does not match the pattern by @BernieWhite.
    [#1758](https://github.com/Azure/PSRule.Rules.Azure/issues/1758)
  - Consider private offerings when checking that a VM or VMSS has Linux by @verabe.
    [#1725](https://github.com/Azure/PSRule.Rules.Azure/issues/1725)

## v1.20.0-B0223 (pre-release)

What's changed since pre-release v1.20.0-B0148:

- New features:
  - Added September 2022 baselines `Azure.GA_2022_09` and `Azure.Preview_2022_09` by @BernieWhite.
    [#1738](https://github.com/Azure/PSRule.Rules.Azure/issues/1738)
    - Includes rules released before or during September 2022.
    - Marked `Azure.GA_2022_06` and `Azure.Preview_2022_06` baselines as obsolete.
- New rules:
  - App Configuration:
    - Check app configuration store has one or more replicas by @BenjaminEngeset.
      [#1688](https://github.com/Azure/PSRule.Rules.Azure/issues/1688)
- Engineering:
  - Bump PSRule to v2.4.1.
    [#1636](https://github.com/Azure/PSRule.Rules.Azure/pull/1636)
  - Bump Az.Resources to v6.2.0.
    [#1636](https://github.com/Azure/PSRule.Rules.Azure/pull/1636)
  - Bump PSScriptAnalyzer to v1.21.0.
    [#1636](https://github.com/Azure/PSRule.Rules.Azure/pull/1636)
- Bug fixes:
  - Fixed handling key collision with duplicate definitions using same parameters by @ArmaanMcleod.
    [#1653](https://github.com/Azure/PSRule.Rules.Azure/issues/1653)
  - Fixed bug requiring all diagnostic logs settings to have auditing enabled by @BenjaminEngeset.
    [#1726](https://github.com/Azure/PSRule.Rules.Azure/issues/1726)

## v1.20.0-B0148 (pre-release)

What's changed since pre-release v1.20.0-B0085:

- New rules:
  - App Configuration:
    - Check app configuration store audit diagnostic logs are enabled by @BenjaminEngeset.
      [#1690](https://github.com/Azure/PSRule.Rules.Azure/issues/1690)
- Engineering:
  - Bump Microsoft.NET.Test.Sdk to v17.3.2.
    [#1719](https://github.com/Azure/PSRule.Rules.Azure/pull/1719)
- Bug fixes:
  - Fixed error expanding with `json()` and single quotes by @BernieWhite.
    [#1656](https://github.com/Azure/PSRule.Rules.Azure/issues/1656)

## v1.20.0-B0085 (pre-release)

What's changed since pre-release v1.20.0-B0028:

- New rules:
  - Azure Cache for Redis:
    - Check the number of firewall rules for caches by @jonathanruiz.
      [#544](https://github.com/Azure/PSRule.Rules.Azure/issues/544)
    - Check the number of IP addresses in firewall rules for caches by @jonathanruiz.
      [#544](https://github.com/Azure/PSRule.Rules.Azure/issues/544)
  - App Configuration:
    - Check identity-based authentication is used for configuration stores by @pazdedav.
      [#1691](https://github.com/Azure/PSRule.Rules.Azure/issues/1691)
  - Container Registry:
    - Check soft delete policy is enabled by @BenjaminEngeset.
      [#1674](https://github.com/Azure/PSRule.Rules.Azure/issues/1674)
  - Defender for Cloud:
    - Check Microsoft Defender for Cloud is enabled for Containers by @jdewisscher.
      [#1632](https://github.com/Azure/PSRule.Rules.Azure/issues/1632)
    - Check Microsoft Defender for Cloud is enabled for Virtual Machines by @jdewisscher.
      [#1632](https://github.com/Azure/PSRule.Rules.Azure/issues/1632)
    - Check Microsoft Defender for Cloud is enabled for SQL Servers by @jdewisscher.
      [#1632](https://github.com/Azure/PSRule.Rules.Azure/issues/1632)
    - Check Microsoft Defender for Cloud is enabled for App Services by @jdewisscher.
      [#1632](https://github.com/Azure/PSRule.Rules.Azure/issues/1632)
    - Check Microsoft Defender for Cloud is enabled for Storage Accounts by @jdewisscher.
      [#1632](https://github.com/Azure/PSRule.Rules.Azure/issues/1632)
    - Check Microsoft Defender for Cloud is enabled for SQL Servers on machines by @jdewisscher.
      [#1632](https://github.com/Azure/PSRule.Rules.Azure/issues/1632)
  - Network Security Group:
    - Check AKS managed NSGs don't contain custom rules by @ms-sambell.
      [#8](https://github.com/Azure/PSRule.Rules.Azure/issues/8)
  - Storage Account:
    - Check blob container soft delete is enabled by @pazdedav.
      [#1671](https://github.com/Azure/PSRule.Rules.Azure/issues/1671)
    - Check file share soft delete is enabled by @jonathanruiz.
      [#966](https://github.com/Azure/PSRule.Rules.Azure/issues/966)
- Updated rules:
  - **Important change**: Updated rules, tests and docs with Microsoft Defender for Cloud by @jonathanruiz.
    [#545](https://github.com/Azure/PSRule.Rules.Azure/issues/545)
    - The following rules have been renamed with aliases:
      - Renamed `Azure.SQL.ThreatDetection` to `Azure.SQL.DefenderCloud`.
      - Renamed `Azure.SecurityCenter.Contact` to `Azure.DefenderCloud.Contact`.
      - Renamed `Azure.SecurityCenter.Provisioning` to `Azure.DefenderCloud.Provisioning`.
    - If you are referencing the old names please consider updating to the new names.
  - Updated documentation examples for Front Door and Key Vault rules by @lluppesms.
    [#1667](https://github.com/Azure/PSRule.Rules.Azure/issues/1667)
  - Improved the way we check that VM or VMSS has Linux by @verabe.
    [#1704](https://github.com/Azure/PSRule.Rules.Azure/issues/1704)
- General improvements:
  - Updated NSG documentation with code snippets and links by @simone-bennett.
    [#1607](https://github.com/Azure/PSRule.Rules.Azure/issues/1607)
  - Updated Application Gateway documentation with code snippets by @ms-sambell.
    [#1608](https://github.com/Azure/PSRule.Rules.Azure/issues/1608)
  - Updated SQL firewall rules documentation by @ms-sambell.
    [#1569](https://github.com/Azure/PSRule.Rules.Azure/issues/1569)
  - Updated Container Apps documentation and rule to new resource type by @marie-schmidt.
    [#1672](https://github.com/Azure/PSRule.Rules.Azure/issues/1672)
  - Updated KeyVault and FrontDoor documentation with code snippets by @lluppesms.
    [#1667](https://github.com/Azure/PSRule.Rules.Azure/issues/1667)
  - Added tag and annotation metadata from policy for rules generation by @BernieWhite.
    [#1652](https://github.com/Azure/PSRule.Rules.Azure/issues/1652)
- Bug fixes:
  - Fixed continue processing policy assignments on error by @BernieWhite.
    [#1651](https://github.com/Azure/PSRule.Rules.Azure/issues/1651)
  - Fixed handling of runtime assessment data by @BernieWhite.
    [#1707](https://github.com/Azure/PSRule.Rules.Azure/issues/1707)
  - Fixed conversion of type conditions to pre-conditions by @BernieWhite.
    [#1708](https://github.com/Azure/PSRule.Rules.Azure/issues/1708)

## v1.20.0-B0028 (pre-release)

What's changed since pre-release v1.20.0-B0004:

- New rules:
  - AKS:
    - Check clusters use Ephemeral OS disk by @BenjaminEngeset.
      [#1618](https://github.com/Azure/PSRule.Rules.Azure/issues/1618)
  - CDN:
    - Check CDN profile uses Front Door Standard or Premium tier by @BenjaminEngeset.
      [#1612](https://github.com/Azure/PSRule.Rules.Azure/issues/1612)
  - VMSS:
    - Check Linux VMSS has disabled password authentication by @BenjaminEngeset.
      [#1635](https://github.com/Azure/PSRule.Rules.Azure/issues/1635)
- Updated rules:
  - Azure Kubernetes Service:
    - Updated `Azure.AKS.Version` to use latest stable version `1.23.8` by @BernieWhite.
      [#1627](https://github.com/Azure/PSRule.Rules.Azure/issues/1627)
      - Use `AZURE_AKS_CLUSTER_MINIMUM_VERSION` to configure the minimum version of the cluster.
  - Event Grid:
    - Promoted `Azure.EventGrid.DisableLocalAuth` to GA rule set by @BernieWhite.
      [#1628](https://github.com/Azure/PSRule.Rules.Azure/issues/1628)
  - Key Vault:
    - Promoted `Azure.KeyVault.AutoRotationPolicy` to GA rule set by @BernieWhite.
      [#1629](https://github.com/Azure/PSRule.Rules.Azure/issues/1629)
- Engineering:
  - Bump PSRule to v2.4.0.
    [#1620](https://github.com/Azure/PSRule.Rules.Azure/pull/1620)
  - Updated provider data for analysis.
    [#1605](https://github.com/Azure/PSRule.Rules.Azure/pull/1605)
- Bug fixes:
  - Fixed function `dateTimeAdd` errors handling `utcNow` output by @BernieWhite.
    [#1637](https://github.com/Azure/PSRule.Rules.Azure/issues/1637)
  - Fixed inconclusive failure of `Azure.Deployment.AdminUsername` by @BernieWhite.
    [#1631](https://github.com/Azure/PSRule.Rules.Azure/issues/1631)

## v1.20.0-B0004 (pre-release)

What's changed since v1.19.1:

- New rules:
  - Azure Resources:
    - Check that nested deployments securely pass through administrator usernames by @ms-sambell.
      [#1479](https://github.com/Azure/PSRule.Rules.Azure/issues/1479)
- Engineering:
  - Bump Microsoft.NET.Test.Sdk to v17.3.1.
    [#1603](https://github.com/Azure/PSRule.Rules.Azure/pull/1603)

## v1.19.2

What's changed since v1.19.1:

- Bug fixes:
  - Fixed function `dateTimeAdd` errors handling `utcNow` output by @BernieWhite.
    [#1637](https://github.com/Azure/PSRule.Rules.Azure/issues/1637)

## v1.19.1

What's changed since v1.19.0:

- Bug fixes:
  - Fixed `Azure.VNET.UseNSGs` is missing exceptions by @BernieWhite.
    [#1609](https://github.com/Azure/PSRule.Rules.Azure/issues/1609)
    - Added exclusions for `RouteServerSubnet` and any subnet with a dedicated HSM delegation.

## v1.19.0

What's changed since v1.18.1:

- New rules:
  - Azure Kubernetes Service:
    - Check clusters use uptime SLA by @BenjaminEngeset.
      [#1601](https://github.com/Azure/PSRule.Rules.Azure/issues/1601)
- General improvements:
  - Updated rule level for the following rules by @BernieWhite.
    [#1551](https://github.com/Azure/PSRule.Rules.Azure/issues/1551)
    - Set `Azure.APIM.APIDescriptors` to warning from error.
    - Set `Azure.APIM.ProductDescriptors` to warning from error.
    - Set `Azure.Template.UseLocationParameter` to warning from error.
    - Set `Azure.Template.UseComments` to information from error.
    - Set `Azure.Template.UseDescriptions` to information from error.
  - Improve reporting of failing resource property for rules by @BernieWhite.
    [#1429](https://github.com/Azure/PSRule.Rules.Azure/issues/1429)
- Engineering:
  - Added publishing of symbols for NuGet packages by @BernieWhite.
    [#1549](https://github.com/Azure/PSRule.Rules.Azure/issues/1549)
  - Bump Az.Resources to v6.1.0.
    [#1557](https://github.com/Azure/PSRule.Rules.Azure/pull/1557)
  - Bump Microsoft.NET.Test.Sdk to v17.3.0.
    [#1563](https://github.com/Azure/PSRule.Rules.Azure/pull/1563)
  - Bump PSRule to v2.3.2.
    [#1574](https://github.com/Azure/PSRule.Rules.Azure/pull/1574)
  - Bump support projects to .NET 6 by @BernieWhite.
    [#1560](https://github.com/Azure/PSRule.Rules.Azure/issues/1560)
  - Bump BenchmarkDotNet to v0.13.2.
    [#1593](https://github.com/Azure/PSRule.Rules.Azure/pull/1593)
  - Bump BenchmarkDotNet.Diagnostics.Windows to v0.13.2.
    [#1594](https://github.com/Azure/PSRule.Rules.Azure/pull/1594)
  - Updated provider data for analysis.
    [#1598](https://github.com/Azure/PSRule.Rules.Azure/pull/1598)
- Bug fixes:
  - Fixed parameter files linked to bicep code via naming convention is not working by @BernieWhite.
    [#1582](https://github.com/Azure/PSRule.Rules.Azure/issues/1582)
  - Fixed handling of storage accounts sub-resources with CMK by @BernieWhite.
    [#1575](https://github.com/Azure/PSRule.Rules.Azure/issues/1575)

What's changed since pre-release v1.19.0-B0077:

- No additional changes.

## v1.19.0-B0077 (pre-release)

What's changed since pre-release v1.19.0-B0042:

- New rules:
  - Azure Kubernetes Service:
    - Check clusters use uptime SLA by @BenjaminEngeset.
      [#1601](https://github.com/Azure/PSRule.Rules.Azure/issues/1601)

## v1.19.0-B0042 (pre-release)

What's changed since pre-release v1.19.0-B0010:

- General improvements:
  - Improve reporting of failing resource property for rules by @BernieWhite.
    [#1429](https://github.com/Azure/PSRule.Rules.Azure/issues/1429)
- Engineering:
  - Bump PSRule to v2.3.2.
    [#1574](https://github.com/Azure/PSRule.Rules.Azure/pull/1574)
  - Bump support projects to .NET 6 by @BernieWhite.
    [#1560](https://github.com/Azure/PSRule.Rules.Azure/issues/1560)
  - Bump BenchmarkDotNet to v0.13.2.
    [#1593](https://github.com/Azure/PSRule.Rules.Azure/pull/1593)
  - Bump BenchmarkDotNet.Diagnostics.Windows to v0.13.2.
    [#1594](https://github.com/Azure/PSRule.Rules.Azure/pull/1594)
  - Updated provider data for analysis.
    [#1598](https://github.com/Azure/PSRule.Rules.Azure/pull/1598)
- Bug fixes:
  - Fixed parameter files linked to bicep code via naming convention is not working by @BernieWhite.
    [#1582](https://github.com/Azure/PSRule.Rules.Azure/issues/1582)
  - Fixed handling of storage accounts sub-resources with CMK by @BernieWhite.
    [#1575](https://github.com/Azure/PSRule.Rules.Azure/issues/1575)

## v1.19.0-B0010 (pre-release)

What's changed since v1.18.1:

- General improvements:
  - Updated rule level for the following rules by @BernieWhite.
    [#1551](https://github.com/Azure/PSRule.Rules.Azure/issues/1551)
    - Set `Azure.APIM.APIDescriptors` to warning from error.
    - Set `Azure.APIM.ProductDescriptors` to warning from error.
    - Set `Azure.Template.UseLocationParameter` to warning from error.
    - Set `Azure.Template.UseComments` to information from error.
    - Set `Azure.Template.UseDescriptions` to information from error.
- Engineering:
  - Added publishing of symbols for NuGet packages by @BernieWhite.
    [#1549](https://github.com/Azure/PSRule.Rules.Azure/issues/1549)
  - Bump PSRule to v2.3.1.
    [#1561](https://github.com/Azure/PSRule.Rules.Azure/pull/1561)
  - Bump Az.Resources to v6.1.0.
    [#1557](https://github.com/Azure/PSRule.Rules.Azure/pull/1557)
  - Bump Microsoft.NET.Test.Sdk to v17.3.0.
    [#1563](https://github.com/Azure/PSRule.Rules.Azure/pull/1563)

## v1.18.1

What's changed since v1.18.0:

- Bug fixes:
  - Fixed `Azure.APIM.HTTPBackend` reports failure when service URL is not defined by @BernieWhite.
    [#1555](https://github.com/Azure/PSRule.Rules.Azure/issues/1555)
  - Fixed `Azure.SQL.AAD` failure with newer API by @BernieWhite.
    [#1302](https://github.com/Azure/PSRule.Rules.Azure/issues/1302)

## v1.18.0

What's changed since v1.17.1:

- New rules:
  - Cognitive Services:
    - Check accounts use network access restrictions by @BernieWhite.
      [#1532](https://github.com/Azure/PSRule.Rules.Azure/issues/1532)
    - Check accounts use managed identities to access Azure resources by @BernieWhite.
      [#1532](https://github.com/Azure/PSRule.Rules.Azure/issues/1532)
    - Check accounts only accept requests using Azure AD identities by @BernieWhite.
      [#1532](https://github.com/Azure/PSRule.Rules.Azure/issues/1532)
    - Check accounts disable access using public endpoints by @BernieWhite.
      [#1532](https://github.com/Azure/PSRule.Rules.Azure/issues/1532)
- General improvements:
  - Added support for array `indexOf`, `lastIndexOf`, and `items` ARM functions by @BernieWhite.
    [#1440](https://github.com/Azure/PSRule.Rules.Azure/issues/1440)
  - Added support for `join` ARM function by @BernieWhite.
    [#1535](https://github.com/Azure/PSRule.Rules.Azure/issues/1535)
  - Improved output of full path to emitted resources by @BernieWhite.
    [#1523](https://github.com/Azure/PSRule.Rules.Azure/issues/1523)
- Engineering:
  - Bump Az.Resources to v6.0.1.
    [#1521](https://github.com/Azure/PSRule.Rules.Azure/pull/1521)
  - Updated provider data for analysis.
    [#1540](https://github.com/Azure/PSRule.Rules.Azure/pull/1540)
  - Bump xunit to v2.4.2.
    [#1542](https://github.com/Azure/PSRule.Rules.Azure/pull/1542)
  - Added readme and tags to NuGet by @BernieWhite.
    [#1513](https://github.com/Azure/PSRule.Rules.Azure/issues/1513)
- Bug fixes:
  - Fixed `Azure.SQL.TDE` is not required to enable Transparent Data Encryption for IaC by @BernieWhite.
    [#1530](https://github.com/Azure/PSRule.Rules.Azure/issues/1530)

What's changed since pre-release v1.18.0-B0027:

- No additional changes.

## v1.18.0-B0027 (pre-release)

What's changed since pre-release v1.18.0-B0010:

- New rules:
  - Cognitive Services:
    - Check accounts use network access restrictions by @BernieWhite.
      [#1532](https://github.com/Azure/PSRule.Rules.Azure/issues/1532)
    - Check accounts use managed identities to access Azure resources by @BernieWhite.
      [#1532](https://github.com/Azure/PSRule.Rules.Azure/issues/1532)
    - Check accounts only accept requests using Azure AD identities by @BernieWhite.
      [#1532](https://github.com/Azure/PSRule.Rules.Azure/issues/1532)
    - Check accounts disable access using public endpoints by @BernieWhite.
      [#1532](https://github.com/Azure/PSRule.Rules.Azure/issues/1532)
- General improvements:
  - Added support for array `indexOf`, `lastIndexOf`, and `items` ARM functions by @BernieWhite.
    [#1440](https://github.com/Azure/PSRule.Rules.Azure/issues/1440)
  - Added support for `join` ARM function by @BernieWhite.
    [#1535](https://github.com/Azure/PSRule.Rules.Azure/issues/1535)
- Engineering:
  - Updated provider data for analysis.
    [#1540](https://github.com/Azure/PSRule.Rules.Azure/pull/1540)
  - Bump xunit to v2.4.2.
    [#1542](https://github.com/Azure/PSRule.Rules.Azure/pull/1542)
- Bug fixes:
  - Fixed `Azure.SQL.TDE` is not required to enable Transparent Data Encryption for IaC by @BernieWhite.
    [#1530](https://github.com/Azure/PSRule.Rules.Azure/issues/1530)

## v1.18.0-B0010 (pre-release)

What's changed since pre-release v1.18.0-B0002:

- General improvements:
  - Improved output of full path to emitted resources by @BernieWhite.
    [#1523](https://github.com/Azure/PSRule.Rules.Azure/issues/1523)
- Engineering:
  - Bump Az.Resources to v6.0.1.
    [#1521](https://github.com/Azure/PSRule.Rules.Azure/pull/1521)

## v1.18.0-B0002 (pre-release)

What's changed since v1.17.1:

- Engineering:
  - Added readme and tags to NuGet by @BernieWhite.
    [#1513](https://github.com/Azure/PSRule.Rules.Azure/issues/1513)

## v1.17.1

What's changed since v1.17.0:

- Bug fixes:
  - Fixed union returns null when merged with built-in expansion objects by @BernieWhite.
    [#1515](https://github.com/Azure/PSRule.Rules.Azure/issues/1515)
  - Fixed missing zones in test for standalone VM by @BernieWhite.
    [#1506](https://github.com/Azure/PSRule.Rules.Azure/issues/1506)

## v1.17.0

What's changed since v1.16.1:

- New features:
  - Added more field count expression support for Azure Policy JSON rules by @ArmaanMcleod.
    [#181](https://github.com/Azure/PSRule.Rules.Azure/issues/181)
  - Added June 2022 baselines `Azure.GA_2022_06` and `Azure.Preview_2022_06` by @BernieWhite.
    [#1499](https://github.com/Azure/PSRule.Rules.Azure/issues/1499)
    - Includes rules released before or during June 2022.
    - Marked `Azure.GA_2022_03` and `Azure.Preview_2022_03` baselines as obsolete.
- New rules:
  - Deployment:
    - Check for secure values in outputs by @BernieWhite.
      [#297](https://github.com/Azure/PSRule.Rules.Azure/issues/297)
- Engineering:
  - Bump Newtonsoft.Json to v13.0.1.
    [#1494](https://github.com/Azure/PSRule.Rules.Azure/pull/1494)
  - Updated NuGet packaging metadata by @BernieWhite.
    [#1428](https://github.com/Azure/PSRule.Rules.Azure/pull/1428)
  - Updated provider data for analysis.
    [#1502](https://github.com/Azure/PSRule.Rules.Azure/pull/1502)
  - Bump PSRule to v2.2.0.
    [#1444](https://github.com/Azure/PSRule.Rules.Azure/pull/1444)
  - Updated NuGet packaging metadata by @BernieWhite.
    [#1428](https://github.com/Azure/PSRule.Rules.Azure/issues/1428)
- Bug fixes:
  - Fixed TDE property status to state by @Dylan-Prins.
    [#1505](https://github.com/Azure/PSRule.Rules.Azure/pull/1505)
  - Fixed the language expression value fails in outputs by @BernieWhite.
    [#1485](https://github.com/Azure/PSRule.Rules.Azure/issues/1485)

What's changed since pre-release v1.17.0-B0064:

- No additional changes.

## v1.17.0-B0064 (pre-release)

What's changed since pre-release v1.17.0-B0035:

- Engineering:
  - Updated provider data for analysis.
    [#1502](https://github.com/Azure/PSRule.Rules.Azure/pull/1502)
  - Bump PSRule to v2.2.0.
    [#1444](https://github.com/Azure/PSRule.Rules.Azure/pull/1444)
- Bug fixes:
  - Fixed TDE property status to state by @Dylan-Prins.
    [#1505](https://github.com/Azure/PSRule.Rules.Azure/pull/1505)

## v1.17.0-B0035 (pre-release)

What's changed since pre-release v1.17.0-B0014:

- New features:
  - Added June 2022 baselines `Azure.GA_2022_06` and `Azure.Preview_2022_06` by @BernieWhite.
    [#1499](https://github.com/Azure/PSRule.Rules.Azure/issues/1499)
    - Includes rules released before or during June 2022.
    - Marked `Azure.GA_2022_03` and `Azure.Preview_2022_03` baselines as obsolete.
- Engineering:
  - Bump Newtonsoft.Json to v13.0.1.
    [#1494](https://github.com/Azure/PSRule.Rules.Azure/pull/1494)
  - Updated NuGet packaging metadata by @BernieWhite.
    [#1428](https://github.com/Azure/PSRule.Rules.Azure/pull/1428)

## v1.17.0-B0014 (pre-release)

What's changed since v1.16.1:

- New features:
  - Added more field count expression support for Azure Policy JSON rules by @ArmaanMcleod.
    [#181](https://github.com/Azure/PSRule.Rules.Azure/issues/181)
- New rules:
  - Deployment:
    - Check for secure values in outputs by @BernieWhite.
      [#297](https://github.com/Azure/PSRule.Rules.Azure/issues/297)
- Engineering:
  - Updated NuGet packaging metadata by @BernieWhite.
    [#1428](https://github.com/Azure/PSRule.Rules.Azure/issues/1428)
- Bug fixes:
  - Fixed the language expression value fails in outputs by @BernieWhite.
    [#1485](https://github.com/Azure/PSRule.Rules.Azure/issues/1485)

## v1.16.1

What's changed since v1.16.0:

- Bug fixes:
  - Fixed TLS 1.3 support in `Azure.AppGw.SSLPolicy` by @BernieWhite.
    [#1469](https://github.com/Azure/PSRule.Rules.Azure/issues/1469)
  - Fixed Application Gateway referencing a WAF policy by @BernieWhite.
    [#1466](https://github.com/Azure/PSRule.Rules.Azure/issues/1466)

## v1.16.0

What's changed since v1.15.2:

- New rules:
  - App Service:
    - Check web apps have insecure FTP disabled by @BernieWhite.
      [#1436](https://github.com/Azure/PSRule.Rules.Azure/issues/1436)
    - Check web apps use a dedicated health probe by @BernieWhite.
      [#1437](https://github.com/Azure/PSRule.Rules.Azure/issues/1437)
- Updated rules:
  - Public IP:
    - Updated `Azure.PublicIP.AvailabilityZone` to exclude IP addresses for Azure Bastion by @BernieWhite.
      [#1442](https://github.com/Azure/PSRule.Rules.Azure/issues/1442)
      - Public IP addresses with the `resource-usage` tag set to `azure-bastion` are excluded.
- General improvements:
  - Added support for `dateTimeFromEpoch` and `dateTimeToEpoch` ARM functions by @BernieWhite.
    [#1451](https://github.com/Azure/PSRule.Rules.Azure/issues/1451)
- Engineering:
  - Updated built documentation to include rule ref and metadata by @BernieWhite.
    [#1432](https://github.com/Azure/PSRule.Rules.Azure/issues/1432)
  - Added ref properties for several rules by @BernieWhite.
    [#1430](https://github.com/Azure/PSRule.Rules.Azure/issues/1430)
  - Updated provider data for analysis.
    [#1453](https://github.com/Azure/PSRule.Rules.Azure/pull/1453)
  - Bump Microsoft.NET.Test.Sdk to v17.2.0.
    [#1410](https://github.com/Azure/PSRule.Rules.Azure/pull/1410)
  - Update CI checks to include required ref property by @BernieWhite.
    [#1431](https://github.com/Azure/PSRule.Rules.Azure/issues/1431)
  - Added ref properties for rules by @BernieWhite.
    [#1430](https://github.com/Azure/PSRule.Rules.Azure/issues/1430)
- Bug fixes:
  - Fixed `Azure.Template.UseVariables` does not accept function variables names by @BernieWhite.
    [#1427](https://github.com/Azure/PSRule.Rules.Azure/issues/1427)
  - Fixed dependency issue within Azure Pipelines `AzurePowerShell` task by @BernieWhite.
    [#1447](https://github.com/Azure/PSRule.Rules.Azure/issues/1447)
    - Removed dependency on `Az.Accounts` and `Az.Resources` from manifest.
      Pre-install these modules to use export cmdlets.

What's changed since pre-release v1.16.0-B0072:

- No additional changes.

## v1.16.0-B0072 (pre-release)

What's changed since pre-release v1.16.0-B0041:

- Engineering:
  - Update CI checks to include required ref property by @BernieWhite.
    [#1431](https://github.com/Azure/PSRule.Rules.Azure/issues/1431)
  - Added ref properties for rules by @BernieWhite.
    [#1430](https://github.com/Azure/PSRule.Rules.Azure/issues/1430)
- Bug fixes:
  - Fixed dependency issue within Azure Pipelines `AzurePowerShell` task by @BernieWhite.
    [#1447](https://github.com/Azure/PSRule.Rules.Azure/issues/1447)
    - Removed dependency on `Az.Accounts` and `Az.Resources` from manifest.
      Pre-install these modules to use export cmdlets.

## v1.16.0-B0041 (pre-release)

What's changed since pre-release v1.16.0-B0017:

- Updated rules:
  - Public IP:
    - Updated `Azure.PublicIP.AvailabilityZone` to exclude IP addresses for Azure Bastion by @BernieWhite.
      [#1442](https://github.com/Azure/PSRule.Rules.Azure/issues/1442)
      - Public IP addresses with the `resource-usage` tag set to `azure-bastion` are excluded.
- General improvements:
  - Added support for `dateTimeFromEpoch` and `dateTimeToEpoch` ARM functions by @BernieWhite.
    [#1451](https://github.com/Azure/PSRule.Rules.Azure/issues/1451)
- Engineering:
  - Updated built documentation to include rule ref and metadata by @BernieWhite.
    [#1432](https://github.com/Azure/PSRule.Rules.Azure/issues/1432)
  - Added ref properties for several rules by @BernieWhite.
    [#1430](https://github.com/Azure/PSRule.Rules.Azure/issues/1430)
  - Updated provider data for analysis.
    [#1453](https://github.com/Azure/PSRule.Rules.Azure/pull/1453)

## v1.16.0-B0017 (pre-release)

What's changed since v1.15.2:

- New rules:
  - App Service:
    - Check web apps have insecure FTP disabled by @BernieWhite.
      [#1436](https://github.com/Azure/PSRule.Rules.Azure/issues/1436)
    - Check web apps use a dedicated health probe by @BernieWhite.
      [#1437](https://github.com/Azure/PSRule.Rules.Azure/issues/1437)
- Engineering:
  - Bump Microsoft.NET.Test.Sdk to v17.2.0.
    [#1410](https://github.com/Azure/PSRule.Rules.Azure/pull/1410)
- Bug fixes:
  - Fixed `Azure.Template.UseVariables` does not accept function variables names by @BernieWhite.
    [#1427](https://github.com/Azure/PSRule.Rules.Azure/issues/1427)

## v1.15.2

What's changed since v1.15.1:

- Bug fixes:
  - Fixed `Azure.AppService.ManagedIdentity` does not accept both system and user assigned by @BernieWhite.
    [#1415](https://github.com/Azure/PSRule.Rules.Azure/issues/1415)
    - This also applies to:
      - `Azure.ADX.ManagedIdentity`
      - `Azure.APIM.ManagedIdentity`
      - `Azure.EventGrid.ManagedIdentity`
      - `Azure.Automation.ManagedIdentity`
  - Fixed Web apps with .NET 6 do not meet version constraint of `Azure.AppService.NETVersion` by @BernieWhite.
    [#1414](https://github.com/Azure/PSRule.Rules.Azure/issues/1414)
    - This also applies to `Azure.AppService.PHPVersion`.

## v1.15.1

What's changed since v1.15.0:

- Bug fixes:
  - Fixed exclusion of `dataCollectionRuleAssociations` from `Azure.Resource.UseTags` by @BernieWhite.
    [#1400](https://github.com/Azure/PSRule.Rules.Azure/issues/1400)
  - Fixed could not determine JSON object type for MockObject using CreateObject by @BernieWhite.
    [#1411](https://github.com/Azure/PSRule.Rules.Azure/issues/1411)
  - Fixed cannot bind argument to parameter 'Sku' because it is an empty string by @BernieWhite.
    [#1407](https://github.com/Azure/PSRule.Rules.Azure/issues/1407)

## v1.15.0

What's changed since v1.14.3:

- New features:
  - **Important change**: Added `Azure.Resource.SupportsTags` selector by @BernieWhite.
    [#1339](https://github.com/Azure/PSRule.Rules.Azure/issues/1339)
    - Use this selector in custom rules to filter rules to only run against resources that support tags.
    - This selector replaces the `SupportsTags` PowerShell function.
    - Using the `SupportsTag` function will now result in a warning.
    - The `SupportsTags` function will be removed in v2.
    - See [upgrade notes][1] for more information.
- Updated rules:
  - Azure Kubernetes Service:
    - Updated `Azure.AKS.Version` to use latest stable version `1.22.6` by @BernieWhite.
      [#1386](https://github.com/Azure/PSRule.Rules.Azure/issues/1386)
      - Use `AZURE_AKS_CLUSTER_MINIMUM_VERSION` to configure the minimum version of the cluster.
- Engineering:
  - Added code signing of module by @BernieWhite.
    [#1379](https://github.com/Azure/PSRule.Rules.Azure/issues/1379)
  - Added SBOM manifests to module by @BernieWhite.
    [#1380](https://github.com/Azure/PSRule.Rules.Azure/issues/1380)
  - Embedded provider and alias information as manifest resources by @BernieWhite.
    [#1383](https://github.com/Azure/PSRule.Rules.Azure/issues/1383)
    - Resources are minified and compressed to improve size and speed.
  - Added additional `nodeps` manifest that does not include dependencies for Az modules by @BernieWhite.
    [#1392](https://github.com/Azure/PSRule.Rules.Azure/issues/1392)
  - Bump Az.Accounts to 2.7.6. [#1338](https://github.com/Azure/PSRule.Rules.Azure/pull/1338)
  - Bump Az.Resources to 5.6.0. [#1338](https://github.com/Azure/PSRule.Rules.Azure/pull/1338)
  - Bump PSRule to 2.1.0. [#1338](https://github.com/Azure/PSRule.Rules.Azure/pull/1338)
  - Bump Pester to 5.3.3. [#1338](https://github.com/Azure/PSRule.Rules.Azure/pull/1338)
- Bug fixes:
  - Fixed dependency chain order when dependsOn copy by @BernieWhite.
    [#1381](https://github.com/Azure/PSRule.Rules.Azure/issues/1381)
  - Fixed error calling SupportsTags function by @BernieWhite.
    [#1401](https://github.com/Azure/PSRule.Rules.Azure/issues/1401)

What's changed since pre-release v1.15.0-B0053:

- Bug fixes:
  - Fixed error calling SupportsTags function by @BernieWhite.
    [#1401](https://github.com/Azure/PSRule.Rules.Azure/issues/1401)

## v1.15.0-B0053 (pre-release)

What's changed since pre-release v1.15.0-B0022:

- New features:
  - **Important change**: Added `Azure.Resource.SupportsTags` selector. [#1339](https://github.com/Azure/PSRule.Rules.Azure/issues/1339)
    - Use this selector in custom rules to filter rules to only run against resources that support tags.
    - This selector replaces the `SupportsTags` PowerShell function.
    - Using the `SupportsTag` function will now result in a warning.
    - The `SupportsTags` function will be removed in v2.
    - See [upgrade notes][1] for more information.
- Engineering:
  - Embedded provider and alias information as manifest resources. [#1383](https://github.com/Azure/PSRule.Rules.Azure/issues/1383)
    - Resources are minified and compressed to improve size and speed.
  - Added additional `nodeps` manifest that does not include dependencies for Az modules. [#1392](https://github.com/Azure/PSRule.Rules.Azure/issues/1392)
  - Bump Az.Accounts to 2.7.6. [#1338](https://github.com/Azure/PSRule.Rules.Azure/pull/1338)
  - Bump Az.Resources to 5.6.0. [#1338](https://github.com/Azure/PSRule.Rules.Azure/pull/1338)
  - Bump PSRule to 2.1.0. [#1338](https://github.com/Azure/PSRule.Rules.Azure/pull/1338)
  - Bump Pester to 5.3.3. [#1338](https://github.com/Azure/PSRule.Rules.Azure/pull/1338)

## v1.15.0-B0022 (pre-release)

What's changed since v1.14.3:

- Updated rules:
  - Azure Kubernetes Service:
    - Updated `Azure.AKS.Version` to use latest stable version `1.22.6`. [#1386](https://github.com/Azure/PSRule.Rules.Azure/issues/1386)
      - Use `AZURE_AKS_CLUSTER_MINIMUM_VERSION` to configure the minimum version of the cluster.
- Engineering:
  - Added code signing of module. [#1379](https://github.com/Azure/PSRule.Rules.Azure/issues/1379)
  - Added SBOM manifests to module. [#1380](https://github.com/Azure/PSRule.Rules.Azure/issues/1380)
- Bug fixes:
  - Fixed dependency chain order when dependsOn copy. [#1381](https://github.com/Azure/PSRule.Rules.Azure/issues/1381)

## v1.14.3

What's changed since v1.14.2:

- Bug fixes:
  - Fixed Azure Firewall threat intel mode reported for Secure VNET hubs. [#1365](https://github.com/Azure/PSRule.Rules.Azure/issues/1365)
  - Fixed array function handling with mock objects. [#1367](https://github.com/Azure/PSRule.Rules.Azure/issues/1367)

## v1.14.2

What's changed since v1.14.1:

- Bug fixes:
  - Fixed handling of parent resources when sub resource is in a separate deployment. [#1360](https://github.com/Azure/PSRule.Rules.Azure/issues/1360)

## v1.14.1

What's changed since v1.14.0:

- Bug fixes:
  - Fixed unable to set parameter defaults option with type object. [#1355](https://github.com/Azure/PSRule.Rules.Azure/issues/1355)

## v1.14.0

What's changed since v1.13.4:

- New features:
  - Added support for referencing resources in template. [#1315](https://github.com/Azure/PSRule.Rules.Azure/issues/1315)
    - The `reference()` function can be used to reference resources in template.
    - A placeholder value is still used for resources outside of the template.
  - Added March 2022 baselines `Azure.GA_2022_03` and `Azure.Preview_2022_03`. [#1334](https://github.com/Azure/PSRule.Rules.Azure/issues/1334)
    - Includes rules released before or during March 2022.
    - Marked `Azure.GA_2021_12` and `Azure.Preview_2021_12` baselines as obsolete.
  - **Experimental:** Cmdlets to validate objects with Azure policy conditions:
    - `Export-AzPolicyAssignmentData` - Exports policy assignment data. [#1266](https://github.com/Azure/PSRule.Rules.Azure/issues/1266)
    - `Export-AzPolicyAssignmentRuleData` - Exports JSON rules from policy assignment data. [#1278](https://github.com/Azure/PSRule.Rules.Azure/issues/1278)
    - `Get-AzPolicyAssignmentDataSource` - Discovers policy assignment data. [#1340](https://github.com/Azure/PSRule.Rules.Azure/issues/1340)
    - See cmdlet help for limitations and usage.
    - Additional information will be posted as this feature evolves [here](https://github.com/Azure/PSRule.Rules.Azure/discussions/1345).
- New rules:
  - SignalR Service:
    - Check services use Managed Identities. [#1306](https://github.com/Azure/PSRule.Rules.Azure/issues/1306)
    - Check services use a SKU with an SLA. [#1307](https://github.com/Azure/PSRule.Rules.Azure/issues/1307)
  - Web PubSub Service:
    - Check services use Managed Identities. [#1308](https://github.com/Azure/PSRule.Rules.Azure/issues/1308)
    - Check services use a SKU with an SLA. [#1309](https://github.com/Azure/PSRule.Rules.Azure/issues/1309)
- Updated rules:
  - Azure Kubernetes Service:
    - Updated `Azure.AKS.Version` to use latest stable version `1.21.9`. [#1318](https://github.com/Azure/PSRule.Rules.Azure/issues/1318)
      - Use `AZURE_AKS_CLUSTER_MINIMUM_VERSION` to configure the minimum version of the cluster.
- Engineering:
  - Cache Azure Policy Aliases. [#1277](https://github.com/Azure/PSRule.Rules.Azure/issues/1277)
  - Cleanup of additional alias metadata. [#1351](https://github.com/Azure/PSRule.Rules.Azure/pull/1351)
- Bug fixes:
  - Fixed index was out of range with split on mock properties. [#1327](https://github.com/Azure/PSRule.Rules.Azure/issues/1327)
  - Fixed mock objects with no properties. [#1347](https://github.com/Azure/PSRule.Rules.Azure/issues/1347)
  - Fixed sub-resources nesting by scope regression. [#1348](https://github.com/Azure/PSRule.Rules.Azure/issues/1348)
  - Fixed expand of runtime properties on reference objects. [#1324](https://github.com/Azure/PSRule.Rules.Azure/issues/1324)
  - Fixed processing of deployment outputs. [#1316](https://github.com/Azure/PSRule.Rules.Azure/issues/1316)

What's changed since pre-release v1.14.0-B2204013:

- No additional changes.

## v1.14.0-B2204013 (pre-release)

What's changed since pre-release v1.14.0-B2204007:

- Engineering:
  - Cleanup of additional alias metadata. [#1351](https://github.com/Azure/PSRule.Rules.Azure/pull/1351)

## v1.14.0-B2204007 (pre-release)

What's changed since pre-release v1.14.0-B2203117:

- Bug fixes:
  - Fixed mock objects with no properties. [#1347](https://github.com/Azure/PSRule.Rules.Azure/issues/1347)
  - Fixed sub-resources nesting by scope regression. [#1348](https://github.com/Azure/PSRule.Rules.Azure/issues/1348)

## v1.14.0-B2203117 (pre-release)

What's changed since pre-release v1.14.0-B2203088:

- New features:
  - **Experimental:** Cmdlets to validate objects with Azure policy conditions:
    - `Export-AzPolicyAssignmentData` - Exports policy assignment data. [#1266](https://github.com/Azure/PSRule.Rules.Azure/issues/1266)
    - `Export-AzPolicyAssignmentRuleData` - Exports JSON rules from policy assignment data. [#1278](https://github.com/Azure/PSRule.Rules.Azure/issues/1278)
    - `Get-AzPolicyAssignmentDataSource` - Discovers policy assignment data. [#1340](https://github.com/Azure/PSRule.Rules.Azure/issues/1340)
    - See cmdlet help for limitations and usage.
    - Additional information will be posted as this feature evolves [here](https://github.com/Azure/PSRule.Rules.Azure/discussions/1345).
- Engineering:
  - Cache Azure Policy Aliases. [#1277](https://github.com/Azure/PSRule.Rules.Azure/issues/1277)
- Bug fixes:
  - Fixed index was out of range with split on mock properties. [#1327](https://github.com/Azure/PSRule.Rules.Azure/issues/1327)

## v1.14.0-B2203088 (pre-release)

What's changed since pre-release v1.14.0-B2203066:

- New features:
  - Added March 2022 baselines `Azure.GA_2022_03` and `Azure.Preview_2022_03`. [#1334](https://github.com/Azure/PSRule.Rules.Azure/issues/1334)
    - Includes rules released before or during March 2022.
    - Marked `Azure.GA_2021_12` and `Azure.Preview_2021_12` baselines as obsolete.
- Bug fixes:
  - Fixed expand of runtime properties on reference objects. [#1324](https://github.com/Azure/PSRule.Rules.Azure/issues/1324)

## v1.14.0-B2203066 (pre-release)

What's changed since v1.13.4:

- New features:
  - Added support for referencing resources in template. [#1315](https://github.com/Azure/PSRule.Rules.Azure/issues/1315)
    - The `reference()` function can be used to reference resources in template.
    - A placeholder value is still used for resources outside of the template.
- New rules:
  - SignalR Service:
    - Check services use Managed Identities. [#1306](https://github.com/Azure/PSRule.Rules.Azure/issues/1306)
    - Check services use a SKU with an SLA. [#1307](https://github.com/Azure/PSRule.Rules.Azure/issues/1307)
  - Web PubSub Service:
    - Check services use Managed Identities. [#1308](https://github.com/Azure/PSRule.Rules.Azure/issues/1308)
    - Check services use a SKU with an SLA. [#1309](https://github.com/Azure/PSRule.Rules.Azure/issues/1309)
- Updated rules:
  - Azure Kubernetes Service:
    - Updated `Azure.AKS.Version` to use latest stable version `1.21.9`. [#1318](https://github.com/Azure/PSRule.Rules.Azure/issues/1318)
      - Use `AZURE_AKS_CLUSTER_MINIMUM_VERSION` to configure the minimum version of the cluster.
- Bug fixes:
  - Fixed processing of deployment outputs. [#1316](https://github.com/Azure/PSRule.Rules.Azure/issues/1316)

## v1.13.4

What's changed since v1.13.3:

- Bug fixes:
  - Fixed virtual network without any subnets is invalid. [#1303](https://github.com/Azure/PSRule.Rules.Azure/issues/1303)
  - Fixed container registry rules that require a premium tier. [#1304](https://github.com/Azure/PSRule.Rules.Azure/issues/1304)
    - Rules `Azure.ACR.Retention` and `Azure.ACR.ContentTrust` are now only run against premium instances.

## v1.13.3

What's changed since v1.13.2:

- Bug fixes:
  - Fixed bicep build timeout for complex deployments. [#1299](https://github.com/Azure/PSRule.Rules.Azure/issues/1299)

## v1.13.2

What's changed since v1.13.1:

- Engineering:
  - Bump PowerShellStandard.Library to 5.1.1. [#1295](https://github.com/Azure/PSRule.Rules.Azure/pull/1295)
- Bug fixes:
  - Fixed nested resource loops. [#1293](https://github.com/Azure/PSRule.Rules.Azure/issues/1293)

## v1.13.1

What's changed since v1.13.0:

- Bug fixes:
  - Fixed parsing of nested quote pairs within JSON function. [#1288](https://github.com/Azure/PSRule.Rules.Azure/issues/1288)

## v1.13.0

What's changed since v1.12.2:

- New features:
  - Added support for setting defaults for required parameters. [#1065](https://github.com/Azure/PSRule.Rules.Azure/issues/1065)
    - When specified, the value will be used when a parameter value is not provided.
  - Added support expanding Bicep from parameter files. [#1160](https://github.com/Azure/PSRule.Rules.Azure/issues/1160)
- New rules:
  - Azure Cache for Redis:
    - Limit public access for Azure Cache for Redis instances. [#935](https://github.com/Azure/PSRule.Rules.Azure/issues/935)
  - Container App:
    - Check insecure ingress is not enabled (preview). [#1252](https://github.com/Azure/PSRule.Rules.Azure/issues/1252)
  - Key Vault:
    - Check key auto-rotation is enabled (preview). [#1159](https://github.com/Azure/PSRule.Rules.Azure/issues/1159)
  - Recovery Services Vault:
    - Check vaults have replication alerts configured. [#7](https://github.com/Azure/PSRule.Rules.Azure/issues/7)
- Engineering:
  - Automatically build baseline docs. [#1242](https://github.com/Azure/PSRule.Rules.Azure/issues/1242)
  - Bump PSRule dependency to v1.11.1. [#1269](https://github.com/Azure/PSRule.Rules.Azure/pull/1269)
- Bug fixes:
  - Fixed empty value with strong type. [#1258](https://github.com/Azure/PSRule.Rules.Azure/issues/1258)
  - Fixed error with empty logic app trigger. [#1249](https://github.com/Azure/PSRule.Rules.Azure/issues/1249)
  - Fixed out of order parameters. [#1257](https://github.com/Azure/PSRule.Rules.Azure/issues/1257)
  - Fixed mapping default configuration causes cast exception. [#1274](https://github.com/Azure/PSRule.Rules.Azure/issues/1274)
  - Fixed resource id is incorrectly built for sub resource types. [#1279](https://github.com/Azure/PSRule.Rules.Azure/issues/1279)

What's changed since pre-release v1.13.0-B2202113:

- No additional changes.

## v1.13.0-B2202113 (pre-release)

What's changed since pre-release v1.13.0-B2202108:

- Bug fixes:
  - Fixed resource id is incorrectly built for sub resource types. [#1279](https://github.com/Azure/PSRule.Rules.Azure/issues/1279)

## v1.13.0-B2202108 (pre-release)

What's changed since pre-release v1.13.0-B2202103:

- Bug fixes:
  - Fixed mapping default configuration causes cast exception. [#1274](https://github.com/Azure/PSRule.Rules.Azure/issues/1274)

## v1.13.0-B2202103 (pre-release)

What's changed since pre-release v1.13.0-B2202090:

- Engineering:
  - Bump PSRule dependency to v1.11.1. [#1269](https://github.com/Azure/PSRule.Rules.Azure/pull/1269)
- Bug fixes:
  - Fixed out of order parameters. [#1257](https://github.com/Azure/PSRule.Rules.Azure/issues/1257)

## v1.13.0-B2202090 (pre-release)

What's changed since pre-release v1.13.0-B2202063:

- New rules:
  - Azure Cache for Redis:
    - Limit public access for Azure Cache for Redis instances. [#935](https://github.com/Azure/PSRule.Rules.Azure/issues/935)
- Engineering:
  - Automatically build baseline docs. [#1242](https://github.com/Azure/PSRule.Rules.Azure/issues/1242)
- Bug fixes:
  - Fixed empty value with strong type. [#1258](https://github.com/Azure/PSRule.Rules.Azure/issues/1258)

## v1.13.0-B2202063 (pre-release)

What's changed since v1.12.2:

- New features:
  - Added support for setting defaults for required parameters. [#1065](https://github.com/Azure/PSRule.Rules.Azure/issues/1065)
    - When specified, the value will be used when a parameter value is not provided.
  - Added support expanding Bicep from parameter files. [#1160](https://github.com/Azure/PSRule.Rules.Azure/issues/1160)
- New rules:
  - Container App:
    - Check insecure ingress is not enabled (preview). [#1252](https://github.com/Azure/PSRule.Rules.Azure/issues/1252)
  - Key Vault:
    - Check key auto-rotation is enabled (preview). [#1159](https://github.com/Azure/PSRule.Rules.Azure/issues/1159)
  - Recovery Services Vault:
    - Check vaults have replication alerts configured. [#7](https://github.com/Azure/PSRule.Rules.Azure/issues/7)
- Bug fixes:
  - Fixed error with empty logic app trigger. [#1249](https://github.com/Azure/PSRule.Rules.Azure/issues/1249)

## v1.12.2

What's changed since v1.12.1:

- Bug fixes:
  - Fixed detect strong type requirements for nested deployments. [#1235](https://github.com/Azure/PSRule.Rules.Azure/issues/1235)

## v1.12.1

What's changed since v1.12.0:

- Bug fixes:
  - Fixed Bicep already exists with PSRule v2. [#1232](https://github.com/Azure/PSRule.Rules.Azure/issues/1232)

## v1.12.0

What's changed since v1.11.1:

- New rules:
  - Data Explorer:
    - Check clusters use Managed Identities. [#1207](https://github.com/Azure/PSRule.Rules.Azure/issues/1207)
    - Check clusters use a SKU with a SLA. [#1208](https://github.com/Azure/PSRule.Rules.Azure/issues/1208)
    - Check clusters use disk encryption. [#1209](https://github.com/Azure/PSRule.Rules.Azure/issues/1209)
    - Check clusters are in use with databases. [#1215](https://github.com/Azure/PSRule.Rules.Azure/issues/1215)
  - Event Hub:
    - Check namespaces are in use with event hubs. [#1216](https://github.com/Azure/PSRule.Rules.Azure/issues/1216)
    - Check namespaces only accept identity-based authentication. [#1217](https://github.com/Azure/PSRule.Rules.Azure/issues/1217)
  - Azure Recovery Services Vault:
    - Check vaults use geo-redundant storage. [#5](https://github.com/Azure/PSRule.Rules.Azure/issues/5)
  - Service Bus:
    - Check namespaces are in use with queues and topics. [#1218](https://github.com/Azure/PSRule.Rules.Azure/issues/1218)
    - Check namespaces only accept identity-based authentication. [#1219](https://github.com/Azure/PSRule.Rules.Azure/issues/1219)
- Updated rules:
  - Azure Kubernetes Service:
    - Updated `Azure.AKS.Version` to use latest stable version `1.21.7`. [#1188](https://github.com/Azure/PSRule.Rules.Azure/issues/1188)
      - Pinned latest GA baseline `Azure.GA_2021_12` to previous version `1.20.5`.
      - Use `AZURE_AKS_CLUSTER_MINIMUM_VERSION` to configure the minimum version of the cluster.
  - Azure API Management:
    - Check service disabled insecure ciphers.
      [#1128](https://github.com/Azure/PSRule.Rules.Azure/issues/1128)
    - Refactored the cipher and protocol rule into individual rules.
      - `Azure.APIM.Protocols`
      - `Azure.APIM.Ciphers`
- General improvements:
  - **Important change:** Replaced `Azure_AKSMinimumVersion` option with `AZURE_AKS_CLUSTER_MINIMUM_VERSION`. [#941](https://github.com/Azure/PSRule.Rules.Azure/issues/941)
    - For compatibility, if `Azure_AKSMinimumVersion` is set it will be used instead of `AZURE_AKS_CLUSTER_MINIMUM_VERSION`.
    - If only `AZURE_AKS_CLUSTER_MINIMUM_VERSION` is set, this value will be used.
    - The default will be used neither options are configured.
    - If `Azure_AKSMinimumVersion` is set a warning will be generated until the configuration is removed.
    - Support for `Azure_AKSMinimumVersion` is deprecated and will be removed in v2.
    - See [upgrade notes][1] for details.
- Bug fixes:
  - Fixed false positive of blob container with access unspecified. [#1212](https://github.com/Azure/PSRule.Rules.Azure/issues/1212)

What's changed since pre-release v1.12.0-B2201086:

- No additional changes.

## v1.12.0-B2201086 (pre-release)

What's changed since pre-release v1.12.0-B2201067:

- New rules:
  - Data Explorer:
    - Check clusters are in use with databases. [#1215](https://github.com/Azure/PSRule.Rules.Azure/issues/1215)
  - Event Hub:
    - Check namespaces are in use with event hubs. [#1216](https://github.com/Azure/PSRule.Rules.Azure/issues/1216)
    - Check namespaces only accept identity-based authentication. [#1217](https://github.com/Azure/PSRule.Rules.Azure/issues/1217)
  - Azure Recovery Services Vault:
    - Check vaults use geo-redundant storage. [#5](https://github.com/Azure/PSRule.Rules.Azure/issues/5)
  - Service Bus:
    - Check namespaces are in use with queues and topics. [#1218](https://github.com/Azure/PSRule.Rules.Azure/issues/1218)
    - Check namespaces only accept identity-based authentication. [#1219](https://github.com/Azure/PSRule.Rules.Azure/issues/1219)

## v1.12.0-B2201067 (pre-release)

What's changed since pre-release v1.12.0-B2201054:

- New rules:
  - Data Explorer:
    - Check clusters use Managed Identities. [#1207](https://github.com/Azure/PSRule.Rules.Azure/issues/1207)
    - Check clusters use a SKU with a SLA. [#1208](https://github.com/Azure/PSRule.Rules.Azure/issues/1208)
    - Check clusters use disk encryption. [#1209](https://github.com/Azure/PSRule.Rules.Azure/issues/1209)
- Bug fixes:
  - Fixed false positive of blob container with access unspecified. [#1212](https://github.com/Azure/PSRule.Rules.Azure/issues/1212)

## v1.12.0-B2201054 (pre-release)

What's changed since v1.11.1:

- Updated rules:
  - Azure Kubernetes Service:
    - Updated `Azure.AKS.Version` to use latest stable version `1.21.7`. [#1188](https://github.com/Azure/PSRule.Rules.Azure/issues/1188)
      - Pinned latest GA baseline `Azure.GA_2021_12` to previous version `1.20.5`.
      - Use `AZURE_AKS_CLUSTER_MINIMUM_VERSION` to configure the minimum version of the cluster.
  - Azure API Management:
    - Check service disabled insecure ciphers.
      [#1128](https://github.com/Azure/PSRule.Rules.Azure/issues/1128)
    - Refactored the cipher and protocol rule into individual rules.
      - `Azure.APIM.Protocols`
      - `Azure.APIM.Ciphers`
- General improvements:
  - **Important change:** Replaced `Azure_AKSMinimumVersion` option with `AZURE_AKS_CLUSTER_MINIMUM_VERSION`. [#941](https://github.com/Azure/PSRule.Rules.Azure/issues/941)
    - For compatibility, if `Azure_AKSMinimumVersion` is set it will be used instead of `AZURE_AKS_CLUSTER_MINIMUM_VERSION`.
    - If only `AZURE_AKS_CLUSTER_MINIMUM_VERSION` is set, this value will be used.
    - The default will be used neither options are configured.
    - If `Azure_AKSMinimumVersion` is set a warning will be generated until the configuration is removed.
    - Support for `Azure_AKSMinimumVersion` is deprecated and will be removed in v2.
    - See [upgrade notes][1] for details.

## v1.11.1

What's changed since v1.11.0:

- Bug fixes:
  - Fixed `Azure.AKS.CNISubnetSize` rule to use CNI selector. [#1178](https://github.com/Azure/PSRule.Rules.Azure/issues/1178)

## v1.11.0

What's changed since v1.10.4:

- New features:
  - Added baselines containing only Azure preview features. [#1129](https://github.com/Azure/PSRule.Rules.Azure/issues/1129)
    - Added baseline `Azure.Preview_2021_09`.
    - Added baseline `Azure.Preview_2021_12`.
  - Added `Azure.GA_2021_12` baseline. [#1146](https://github.com/Azure/PSRule.Rules.Azure/issues/1146)
    - Includes rules released before or during December 2021 for Azure GA features.
    - Marked baseline `Azure.GA_2021_09` as obsolete.
  - Bicep support promoted from experimental to generally available (GA). [#1176](https://github.com/Azure/PSRule.Rules.Azure/issues/1176)
- New rules:
  - All resources:
    - Check comments for each template resource. [#969](https://github.com/Azure/PSRule.Rules.Azure/issues/969)
  - Automation Account:
    - Automation accounts should enable diagnostic logs. [#1075](https://github.com/Azure/PSRule.Rules.Azure/issues/1075)
  - Azure Kubernetes Service:
    - Check clusters have the HTTP application routing add-on disabled. [#1131](https://github.com/Azure/PSRule.Rules.Azure/issues/1131)
    - Check clusters use the Secrets Store CSI Driver add-on. [#992](https://github.com/Azure/PSRule.Rules.Azure/issues/992)
    - Check clusters autorotation with the Secrets Store CSI Driver add-on. [#993](https://github.com/Azure/PSRule.Rules.Azure/issues/993)
    - Check clusters use Azure AD Pod Managed Identities (preview). [#991](https://github.com/Azure/PSRule.Rules.Azure/issues/991)
  - Azure Redis Cache:
    - Use availability zones for Azure Cache for Redis for regions that support it. [#1078](https://github.com/Azure/PSRule.Rules.Azure/issues/1078)
      - `Azure.Redis.AvailabilityZone`
      - `Azure.RedisEnterprise.Zones`
  - Application Security Group:
    - Check Application Security Groups meet naming requirements. [#1110](https://github.com/Azure/PSRule.Rules.Azure/issues/1110)
  - Firewall:
    - Check Firewalls meet naming requirements. [#1110](https://github.com/Azure/PSRule.Rules.Azure/issues/1110)
    - Check Firewall policies meet naming requirements. [#1110](https://github.com/Azure/PSRule.Rules.Azure/issues/1110)
  - Private Endpoint:
    - Check Private Endpoints meet naming requirements. [#1110](https://github.com/Azure/PSRule.Rules.Azure/issues/1110)
  - Virtual WAN:
    - Check Virtual WANs meet naming requirements. [#1110](https://github.com/Azure/PSRule.Rules.Azure/issues/1110)
- Updated rules:
  - Azure Kubernetes Service:
    - Promoted `Azure.AKS.AutoUpgrade` to GA rule set. [#1130](https://github.com/Azure/PSRule.Rules.Azure/issues/1130)
- General improvements:
  - Added support for template function `tenant()`. [#1124](https://github.com/Azure/PSRule.Rules.Azure/issues/1124)
  - Added support for template function `managementGroup()`. [#1125](https://github.com/Azure/PSRule.Rules.Azure/issues/1125)
  - Added support for template function `pickZones()`. [#518](https://github.com/Azure/PSRule.Rules.Azure/issues/518)
- Engineering:
  - Rule refactoring of rules from PowerShell to YAML. [#1109](https://github.com/Azure/PSRule.Rules.Azure/issues/1109)
    - The following rules were refactored:
      - `Azure.LB.Name`
      - `Azure.NSG.Name`
      - `Azure.Firewall.Mode`
      - `Azure.Route.Name`
      - `Azure.VNET.Name`
      - `Azure.VNG.Name`
      - `Azure.VNG.ConnectionName`
      - `Azure.AppConfig.SKU`
      - `Azure.AppConfig.Name`
      - `Azure.AppInsights.Workspace`
      - `Azure.AppInsights.Name`
      - `Azure.Cosmos.AccountName`
      - `Azure.FrontDoor.State`
      - `Azure.FrontDoor.Name`
      - `Azure.FrontDoor.WAF.Mode`
      - `Azure.FrontDoor.WAF.Enabled`
      - `Azure.FrontDoor.WAF.Name`
      - `Azure.AKS.MinNodeCount`
      - `Azure.AKS.ManagedIdentity`
      - `Azure.AKS.StandardLB`
      - `Azure.AKS.AzurePolicyAddOn`
      - `Azure.AKS.ManagedAAD`
      - `Azure.AKS.AuthorizedIPs`
      - `Azure.AKS.LocalAccounts`
      - `Azure.AKS.AzureRBAC`
- Bug fixes:
  - Fixed output of Bicep informational and warning messages in error stream. [#1157](https://github.com/Azure/PSRule.Rules.Azure/issues/1157)

What's changed since pre-release v1.11.0-B2112112:

- New features:
  - Bicep support promoted from experimental to generally available (GA). [#1176](https://github.com/Azure/PSRule.Rules.Azure/issues/1176)

## v1.11.0-B2112112 (pre-release)

What's changed since pre-release v1.11.0-B2112104:

- New rules:
  - Azure Redis Cache:
    - Use availability zones for Azure Cache for Redis for regions that support it. [#1078](https://github.com/Azure/PSRule.Rules.Azure/issues/1078)
      - `Azure.Redis.AvailabilityZone`
      - `Azure.RedisEnterprise.Zones`

## v1.11.0-B2112104 (pre-release)

What's changed since pre-release v1.11.0-B2112073:

- New rules:
  - Azure Kubernetes Service:
    - Check clusters use Azure AD Pod Managed Identities (preview). [#991](https://github.com/Azure/PSRule.Rules.Azure/issues/991)
- Engineering:
  - Rule refactoring of rules from PowerShell to YAML. [#1109](https://github.com/Azure/PSRule.Rules.Azure/issues/1109)
    - The following rules were refactored:
      - `Azure.AppConfig.SKU`
      - `Azure.AppConfig.Name`
      - `Azure.AppInsights.Workspace`
      - `Azure.AppInsights.Name`
      - `Azure.Cosmos.AccountName`
      - `Azure.FrontDoor.State`
      - `Azure.FrontDoor.Name`
      - `Azure.FrontDoor.WAF.Mode`
      - `Azure.FrontDoor.WAF.Enabled`
      - `Azure.FrontDoor.WAF.Name`
      - `Azure.AKS.MinNodeCount`
      - `Azure.AKS.ManagedIdentity`
      - `Azure.AKS.StandardLB`
      - `Azure.AKS.AzurePolicyAddOn`
      - `Azure.AKS.ManagedAAD`
      - `Azure.AKS.AuthorizedIPs`
      - `Azure.AKS.LocalAccounts`
      - `Azure.AKS.AzureRBAC`
- Bug fixes:
  - Fixed output of Bicep informational and warning messages in error stream. [#1157](https://github.com/Azure/PSRule.Rules.Azure/issues/1157)
  - Fixed obsolete flag for baseline `Azure.Preview_2021_12`. [#1166](https://github.com/Azure/PSRule.Rules.Azure/issues/1166)

## v1.11.0-B2112073 (pre-release)

What's changed since pre-release v1.11.0-B2112024:

- New features:
  - Added baselines containing only Azure preview features. [#1129](https://github.com/Azure/PSRule.Rules.Azure/issues/1129)
    - Added baseline `Azure.Preview_2021_09`.
    - Added baseline `Azure.Preview_2021_12`.
  - Added `Azure.GA_2021_12` baseline. [#1146](https://github.com/Azure/PSRule.Rules.Azure/issues/1146)
    - Includes rules released before or during December 2021 for Azure GA features.
    - Marked baseline `Azure.GA_2021_09` as obsolete.
- New rules:
  - All resources:
    - Check comments for each template resource. [#969](https://github.com/Azure/PSRule.Rules.Azure/issues/969)
- Bug fixes:
  - Fixed template function `equals` parameter count mismatch. [#1137](https://github.com/Azure/PSRule.Rules.Azure/issues/1137)
  - Fixed copy loop on nested deployment parameters is not handled. [#1144](https://github.com/Azure/PSRule.Rules.Azure/issues/1144)
  - Fixed outer copy loop of nested deployment. [#1154](https://github.com/Azure/PSRule.Rules.Azure/issues/1154)

## v1.11.0-B2112024 (pre-release)

What's changed since pre-release v1.11.0-B2111014:

- New rules:
  - Azure Kubernetes Service:
    - Check clusters have the HTTP application routing add-on disabled. [#1131](https://github.com/Azure/PSRule.Rules.Azure/issues/1131)
    - Check clusters use the Secrets Store CSI Driver add-on. [#992](https://github.com/Azure/PSRule.Rules.Azure/issues/992)
    - Check clusters autorotation with the Secrets Store CSI Driver add-on. [#993](https://github.com/Azure/PSRule.Rules.Azure/issues/993)
  - Automation Account:
    - Automation accounts should enable diagnostic logs. [#1075](https://github.com/Azure/PSRule.Rules.Azure/issues/1075)
- Updated rules:
  - Azure Kubernetes Service:
    - Promoted `Azure.AKS.AutoUpgrade` to GA rule set. [#1130](https://github.com/Azure/PSRule.Rules.Azure/issues/1130)
- General improvements:
  - Added support for template function `tenant()`. [#1124](https://github.com/Azure/PSRule.Rules.Azure/issues/1124)
  - Added support for template function `managementGroup()`. [#1125](https://github.com/Azure/PSRule.Rules.Azure/issues/1125)
  - Added support for template function `pickZones()`. [#518](https://github.com/Azure/PSRule.Rules.Azure/issues/518)
- Bug fixes:
  - Fixed `Azure.Policy.WaiverExpiry` date conversion. [#1118](https://github.com/Azure/PSRule.Rules.Azure/issues/1118)

## v1.11.0-B2111014 (pre-release)

What's changed since v1.10.0:

- New rules:
  - Application Security Group:
    - Check Application Security Groups meet naming requirements. [#1110](https://github.com/Azure/PSRule.Rules.Azure/issues/1110)
  - Firewall:
    - Check Firewalls meet naming requirements. [#1110](https://github.com/Azure/PSRule.Rules.Azure/issues/1110)
    - Check Firewall policies meet naming requirements. [#1110](https://github.com/Azure/PSRule.Rules.Azure/issues/1110)
  - Private Endpoint:
    - Check Private Endpoints meet naming requirements. [#1110](https://github.com/Azure/PSRule.Rules.Azure/issues/1110)
  - Virtual WAN:
    - Check Virtual WANs meet naming requirements. [#1110](https://github.com/Azure/PSRule.Rules.Azure/issues/1110)
- Engineering:
  - Rule refactoring of rules from PowerShell to YAML. [#1109](https://github.com/Azure/PSRule.Rules.Azure/issues/1109)
    - The following rules were refactored:
      - `Azure.LB.Name`
      - `Azure.NSG.Name`
      - `Azure.Firewall.Mode`
      - `Azure.Route.Name`
      - `Azure.VNET.Name`
      - `Azure.VNG.Name`
      - `Azure.VNG.ConnectionName`

## v1.10.4

What's changed since v1.10.3:

- Bug fixes:
  - Fixed outer copy loop of nested deployment. [#1154](https://github.com/Azure/PSRule.Rules.Azure/issues/1154)

## v1.10.3

What's changed since v1.10.2:

- Bug fixes:
  - Fixed copy loop on nested deployment parameters is not handled. [#1144](https://github.com/Azure/PSRule.Rules.Azure/issues/1144)

## v1.10.2

What's changed since v1.10.1:

- Bug fixes:
  - Fixed template function `equals` parameter count mismatch. [#1137](https://github.com/Azure/PSRule.Rules.Azure/issues/1137)

## v1.10.1

What's changed since v1.10.0:

- Bug fixes:
  - Fixed `Azure.Policy.WaiverExpiry` date conversion. [#1118](https://github.com/Azure/PSRule.Rules.Azure/issues/1118)

## v1.10.0

What's changed since v1.9.1:

- New features:
  - Added support for parameter strong types. [#1083](https://github.com/Azure/PSRule.Rules.Azure/issues/1083)
    - The value of string parameters can be tested against the expected type.
    - When configuring a location strong type, the parameter value must be a valid Azure location.
    - When configuring a resource type strong type, the parameter value must be a matching resource Id.
- New rules:
  - All resources:
    - Check template expressions do not exceed a maximum length. [#1006](https://github.com/Azure/PSRule.Rules.Azure/issues/1006)
  - Automation Service:
    - Check automation accounts should use managed identities for authentication. [#1074](https://github.com/Azure/PSRule.Rules.Azure/issues/1074)
  - Event Grid:
    - Check topics and domains use managed identities. [#1091](https://github.com/Azure/PSRule.Rules.Azure/issues/1091)
    - Check topics and domains use private endpoints. [#1092](https://github.com/Azure/PSRule.Rules.Azure/issues/1092)
    - Check topics and domains use identity-based authentication. [#1093](https://github.com/Azure/PSRule.Rules.Azure/issues/1093)
- General improvements:
  - Updated default baseline to use module configuration. [#1089](https://github.com/Azure/PSRule.Rules.Azure/issues/1089)
- Engineering:
  - Bump PSRule dependency to v1.9.0. [#1081](https://github.com/Azure/PSRule.Rules.Azure/issues/1081)
  - Bump Microsoft.CodeAnalysis.NetAnalyzers to v6.0.0. [#1080](https://github.com/Azure/PSRule.Rules.Azure/pull/1080)
  - Bump Microsoft.SourceLink.GitHub to 1.1.1. [#1085](https://github.com/Azure/PSRule.Rules.Azure/pull/1085)
- Bug fixes:
  - Fixed expansion of secret references. [#1098](https://github.com/Azure/PSRule.Rules.Azure/issues/1098)
  - Fixed handling of tagging for deployments. [#1099](https://github.com/Azure/PSRule.Rules.Azure/issues/1099)
  - Fixed strong type issue flagged with empty defaultValue string. [#1100](https://github.com/Azure/PSRule.Rules.Azure/issues/1100)

What's changed since pre-release v1.10.0-B2111081:

- No additional changes.

## v1.10.0-B2111081 (pre-release)

What's changed since pre-release v1.10.0-B2111072:

- New rules:
  - Automation Service:
    - Automation accounts should use managed identities for authentication. [#1074](https://github.com/Azure/PSRule.Rules.Azure/issues/1074)

## v1.10.0-B2111072 (pre-release)

What's changed since pre-release v1.10.0-B2111058:

- New rules:
  - All resources:
    - Check template expressions do not exceed a maximum length. [#1006](https://github.com/Azure/PSRule.Rules.Azure/issues/1006)
- Bug fixes:
  - Fixed expansion of secret references. [#1098](https://github.com/Azure/PSRule.Rules.Azure/issues/1098)
  - Fixed handling of tagging for deployments. [#1099](https://github.com/Azure/PSRule.Rules.Azure/issues/1099)
  - Fixed strong type issue flagged with empty defaultValue string. [#1100](https://github.com/Azure/PSRule.Rules.Azure/issues/1100)

## v1.10.0-B2111058 (pre-release)

What's changed since pre-release v1.10.0-B2111040:

- New rules:
  - Event Grid:
    - Check topics and domains use managed identities. [#1091](https://github.com/Azure/PSRule.Rules.Azure/issues/1091)
    - Check topics and domains use private endpoints. [#1092](https://github.com/Azure/PSRule.Rules.Azure/issues/1092)
    - Check topics and domains use identity-based authentication. [#1093](https://github.com/Azure/PSRule.Rules.Azure/issues/1093)
- General improvements:
  - Updated default baseline to use module configuration. [#1089](https://github.com/Azure/PSRule.Rules.Azure/issues/1089)

## v1.10.0-B2111040 (pre-release)

What's changed since v1.9.1:

- New features:
  - Added support for parameter strong types. [#1083](https://github.com/Azure/PSRule.Rules.Azure/issues/1083)
    - The value of string parameters can be tested against the expected type.
    - When configuring a location strong type, the parameter value must be a valid Azure location.
    - When configuring a resource type strong type, the parameter value must be a matching resource Id.
- Engineering:
  - Bump PSRule dependency to v1.9.0. [#1081](https://github.com/Azure/PSRule.Rules.Azure/issues/1081)
  - Bump Microsoft.CodeAnalysis.NetAnalyzers to v6.0.0. [#1080](https://github.com/Azure/PSRule.Rules.Azure/pull/1080)
  - Bump Microsoft.SourceLink.GitHub to 1.1.1. [#1085](https://github.com/Azure/PSRule.Rules.Azure/pull/1085)

## v1.9.1

What's changed since v1.9.0:

- Bug fixes:
  - Fixed can not index into resource group tags. [#1066](https://github.com/Azure/PSRule.Rules.Azure/issues/1066)
  - Fixed `Azure.VM.ASMinMembers` for template deployments. [#1064](https://github.com/Azure/PSRule.Rules.Azure/issues/1064)
  - Fixed zones property not found on public IP resource. [#1070](https://github.com/Azure/PSRule.Rules.Azure/issues/1070)

## v1.9.0

What's changed since v1.8.1:

- New rules:
  - API Management Service:
    - Check API management services are using availability zones when available. [#1017](https://github.com/Azure/PSRule.Rules.Azure/issues/1017)
  - Public IP Address:
    - Check Public IP addresses are configured with zone-redundancy. [#958](https://github.com/Azure/PSRule.Rules.Azure/issues/958)
    - Check Public IP addresses are using Standard SKU. [#979](https://github.com/Azure/PSRule.Rules.Azure/issues/979)
  - User Assigned Managed Identity:
    - Check identities meet naming requirements. [#1021](https://github.com/Azure/PSRule.Rules.Azure/issues/1021)
  - Virtual Network Gateway:
    - Check VPN/ExpressRoute gateways are configured with availability zone SKU. [#926](https://github.com/Azure/PSRule.Rules.Azure/issues/926)
- General improvements:
  - Improved processing of AzOps generated templates. [#799](https://github.com/Azure/PSRule.Rules.Azure/issues/799)
    - `Azure.Template.DefineParameters` is ignored for AzOps generated templates.
    - `Azure.Template.UseLocationParameter` is ignored for AzOps generated templates.
  - Bicep is now installed when using PSRule GitHub Action. [#1050](https://github.com/Azure/PSRule.Rules.Azure/issues/1050)
- Engineering:
  - Bump PSRule dependency to v1.8.0. [#1018](https://github.com/Azure/PSRule.Rules.Azure/issues/1018)
  - Added automated PR workflow to bump `providers.json` monthly. [#1041](https://github.com/Azure/PSRule.Rules.Azure/issues/1041)
- Bug fixes:
  - Fixed AKS Network Policy should accept calico. [#1046](https://github.com/Azure/PSRule.Rules.Azure/issues/1046)
  - Fixed `Azure.ACR.AdminUser` fails when `adminUserEnabled` not set. [#1014](https://github.com/Azure/PSRule.Rules.Azure/issues/1014)
  - Fixed `Azure.KeyVault.Logs` reports cannot index into a null array. [#1024](https://github.com/Azure/PSRule.Rules.Azure/issues/1024)
  - Fixed template function empty returns object reference not set exception. [#1025](https://github.com/Azure/PSRule.Rules.Azure/issues/1025)
  - Fixed delayed binding of `and` template function. [#1026](https://github.com/Azure/PSRule.Rules.Azure/issues/1026)
  - Fixed template function array nests array with array parameters. [#1027](https://github.com/Azure/PSRule.Rules.Azure/issues/1027)
  - Fixed property used by `Azure.ACR.MinSKU` to work more reliably with templates. [#1034](https://github.com/Azure/PSRule.Rules.Azure/issues/1034)
  - Fixed could not determine JSON object type for MockMember using CreateObject. [#1035](https://github.com/Azure/PSRule.Rules.Azure/issues/1035)
  - Fixed Bicep convention ordering. [#1053](https://github.com/Azure/PSRule.Rules.Azure/issues/1053)

What's changed since pre-release v1.9.0-B2110087:

- No additional changes.

## v1.9.0-B2110087 (pre-release)

What's changed since pre-release v1.9.0-B2110082:

- Bug fixes:
  - Fixed Bicep convention ordering. [#1053](https://github.com/Azure/PSRule.Rules.Azure/issues/1053)

## v1.9.0-B2110082 (pre-release)

What's changed since pre-release v1.9.0-B2110059:

- General improvements:
  - Bicep is now installed when using PSRule GitHub Action. [#1050](https://github.com/Azure/PSRule.Rules.Azure/issues/1050)
- Engineering:
  - Added automated PR workflow to bump `providers.json` monthly. [#1041](https://github.com/Azure/PSRule.Rules.Azure/issues/1041)
- Bug fixes:
  - Fixed AKS Network Policy should accept calico. [#1046](https://github.com/Azure/PSRule.Rules.Azure/issues/1046)

## v1.9.0-B2110059 (pre-release)

What's changed since pre-release v1.9.0-B2110040:

- New rules:
  - API Management Service:
    - Check API management services are using availability zones when available. [#1017](https://github.com/Azure/PSRule.Rules.Azure/issues/1017)
- Bug fixes:
  - Fixed property used by `Azure.ACR.MinSKU` to work more reliably with templates. [#1034](https://github.com/Azure/PSRule.Rules.Azure/issues/1034)
  - Fixed could not determine JSON object type for MockMember using CreateObject. [#1035](https://github.com/Azure/PSRule.Rules.Azure/issues/1035)

## v1.9.0-B2110040 (pre-release)

What's changed since pre-release v1.9.0-B2110025:

- New rules:
  - User Assigned Managed Identity:
    - Check identities meet naming requirements. [#1021](https://github.com/Azure/PSRule.Rules.Azure/issues/1021)
- Bug fixes:
  - Fixed `Azure.KeyVault.Logs` reports cannot index into a null array. [#1024](https://github.com/Azure/PSRule.Rules.Azure/issues/1024)
  - Fixed template function empty returns object reference not set exception. [#1025](https://github.com/Azure/PSRule.Rules.Azure/issues/1025)
  - Fixed delayed binding of `and` template function. [#1026](https://github.com/Azure/PSRule.Rules.Azure/issues/1026)
  - Fixed template function array nests array with array parameters. [#1027](https://github.com/Azure/PSRule.Rules.Azure/issues/1027)

## v1.9.0-B2110025 (pre-release)

What's changed since pre-release v1.9.0-B2110014:

- Engineering:
  - Bump PSRule dependency to v1.8.0. [#1018](https://github.com/Azure/PSRule.Rules.Azure/issues/1018)
- Bug fixes:
  - Fixed `Azure.ACR.AdminUser` fails when `adminUserEnabled` not set. [#1014](https://github.com/Azure/PSRule.Rules.Azure/issues/1014)

## v1.9.0-B2110014 (pre-release)

What's changed since pre-release v1.9.0-B2110009:

- Bug fixes:
  - Fixed expression out of range of valid values. [#1005](https://github.com/Azure/PSRule.Rules.Azure/issues/1005)
  - Fixed template expand fails in nested reference expansion. [#1007](https://github.com/Azure/PSRule.Rules.Azure/issues/1007)

## v1.9.0-B2110009 (pre-release)

What's changed since pre-release v1.9.0-B2109027:

- Bug fixes:
  - Fixed handling of comments with template and parameter file rules. [#996](https://github.com/Azure/PSRule.Rules.Azure/issues/996)
  - Fixed `Azure.Template.UseLocationParameter` to only apply to templates deployed as RG scope [#995](https://github.com/Azure/PSRule.Rules.Azure/issues/995)
  - Fixed expand template fails with `createObject` when no parameters are specified. [#1000](https://github.com/Azure/PSRule.Rules.Azure/issues/1000)

## v1.9.0-B2109027 (pre-release)

What's changed since v1.8.0:

- New rules:
  - Public IP Address:
    - Check Public IP addresses are configured with zone-redundancy. [#958](https://github.com/Azure/PSRule.Rules.Azure/issues/958)
    - Check Public IP addresses are using Standard SKU. [#979](https://github.com/Azure/PSRule.Rules.Azure/issues/979)
  - Virtual Network Gateway:
    - Check VPN/ExpressRoute gateways are configured with availability zone SKU. [#926](https://github.com/Azure/PSRule.Rules.Azure/issues/926)
- General improvements:
  - Improved processing of AzOps generated templates. [#799](https://github.com/Azure/PSRule.Rules.Azure/issues/799)
    - `Azure.Template.DefineParameters` is ignored for AzOps generated templates.
    - `Azure.Template.UseLocationParameter` is ignored for AzOps generated templates.
- Bug fixes:
  - Fixed `ToUpper` fails to convert character. [#986](https://github.com/Azure/PSRule.Rules.Azure/issues/986)

## v1.8.1

What's changed since v1.8.0:

- Bug fixes:
  - Fixed handling of comments with template and parameter file rules. [#996](https://github.com/Azure/PSRule.Rules.Azure/issues/996)
  - Fixed `Azure.Template.UseLocationParameter` to only apply to templates deployed as RG scope [#995](https://github.com/Azure/PSRule.Rules.Azure/issues/995)
  - Fixed expand template fails with `createObject` when no parameters are specified. [#1000](https://github.com/Azure/PSRule.Rules.Azure/issues/1000)
  - Fixed `ToUpper` fails to convert character. [#986](https://github.com/Azure/PSRule.Rules.Azure/issues/986)
  - Fixed expression out of range of valid values. [#1005](https://github.com/Azure/PSRule.Rules.Azure/issues/1005)
  - Fixed template expand fails in nested reference expansion. [#1007](https://github.com/Azure/PSRule.Rules.Azure/issues/1007)

## v1.8.0

What's changed since v1.7.0:

- New features:
  - Added `Azure.GA_2021_09` baseline. [#961](https://github.com/Azure/PSRule.Rules.Azure/issues/961)
    - Includes rules released before or during September 2021 for Azure GA features.
    - Marked baseline `Azure.GA_2021_06` as obsolete.
- New rules:
  - Application Gateway:
    - Check App Gateways should use availability zones when available. Thanks [@ArmaanMcleod](https://github.com/ArmaanMcleod). [#928](https://github.com/Azure/PSRule.Rules.Azure/issues/928)
  - Azure Kubernetes Service:
    - Check clusters have control plane audit logs enabled. Thanks [@ArmaanMcleod](https://github.com/ArmaanMcleod). [#882](https://github.com/Azure/PSRule.Rules.Azure/issues/882)
    - Check clusters have control plane diagnostics enabled. Thanks [@ArmaanMcleod](https://github.com/ArmaanMcleod). [#922](https://github.com/Azure/PSRule.Rules.Azure/issues/922)
    - Check clusters use Container Insights for monitoring workloads. Thanks [@ArmaanMcleod](https://github.com/ArmaanMcleod). [#881](https://github.com/Azure/PSRule.Rules.Azure/issues/881)
    - Check clusters use availability zones when available. Thanks [@ArmaanMcleod](https://github.com/ArmaanMcleod). [#880](https://github.com/Azure/PSRule.Rules.Azure/issues/880)
  - Cosmos DB:
    - Check DB account names meet naming requirements. [#954](https://github.com/Azure/PSRule.Rules.Azure/issues/954)
    - Check DB accounts use Azure AD identities for resource management operations. [#953](https://github.com/Azure/PSRule.Rules.Azure/issues/953)
  - Load Balancer:
    - Check Load balancers are using Standard SKU. Thanks [@ArmaanMcleod](https://github.com/ArmaanMcleod). [#957](https://github.com/Azure/PSRule.Rules.Azure/issues/957)
    - Check Load Balancers are configured with zone-redundancy. Thanks [@ArmaanMcleod](https://github.com/ArmaanMcleod). [#927](https://github.com/Azure/PSRule.Rules.Azure/issues/927)
- Engineering:
  - Bump PSRule dependency to v1.7.2. [#951](https://github.com/Azure/PSRule.Rules.Azure/issues/951)
  - Automated update of availability zone information in providers.json. [#907](https://github.com/Azure/PSRule.Rules.Azure/issues/907)
  - Increased test coverage of rule reasons. Thanks [@ArmaanMcleod](https://github.com/ArmaanMcleod). [#960](https://github.com/Azure/PSRule.Rules.Azure/issues/960)
- Bug fixes:
  - Fixed export of in-flight AKS related subnets for kubenet clusters. Thanks [@ArmaanMcleod](https://github.com/ArmaanMcleod). [#920](https://github.com/Azure/PSRule.Rules.Azure/issues/920)
  - Fixed plan instance count is not applicable to Elastic Premium plans. [#946](https://github.com/Azure/PSRule.Rules.Azure/issues/946)
  - Fixed minimum App Service Plan fails Elastic Premium plans. [#945](https://github.com/Azure/PSRule.Rules.Azure/issues/945)
  - Fixed App Service Plan should include PremiumV3 plan. [#944](https://github.com/Azure/PSRule.Rules.Azure/issues/944)
  - Fixed Azure.VM.NICAttached with private endpoints. [#932](https://github.com/Azure/PSRule.Rules.Azure/issues/932)
  - Fixed Bicep CLI fails with unexpected end of content. [#889](https://github.com/Azure/PSRule.Rules.Azure/issues/889)
  - Fixed incomplete reason message for `Azure.Storage.MinTLS`. [#971](https://github.com/Azure/PSRule.Rules.Azure/issues/971)
  - Fixed false positive of `Azure.Storage.UseReplication` with large file storage. [#965](https://github.com/Azure/PSRule.Rules.Azure/issues/965)

What's changed since pre-release v1.8.0-B2109060:

- No additional changes.

## v1.8.0-B2109086 (pre-release)

What's changed since pre-release v1.8.0-B2109060:

- New rules:
  - Load Balancer:
    - Check Load balancers are using Standard SKU. Thanks [@ArmaanMcleod](https://github.com/ArmaanMcleod). [#957](https://github.com/Azure/PSRule.Rules.Azure/issues/957)
- Engineering:
  - Increased test coverage of rule reasons. Thanks [@ArmaanMcleod](https://github.com/ArmaanMcleod). [#960](https://github.com/Azure/PSRule.Rules.Azure/issues/960)
- Bug fixes:
  - Fixed Bicep CLI fails with unexpected end of content. [#889](https://github.com/Azure/PSRule.Rules.Azure/issues/889)
  - Fixed incomplete reason message for `Azure.Storage.MinTLS`. [#971](https://github.com/Azure/PSRule.Rules.Azure/issues/971)
  - Fixed false positive of `Azure.Storage.UseReplication` with large file storage. [#965](https://github.com/Azure/PSRule.Rules.Azure/issues/965)

## v1.8.0-B2109060 (pre-release)

What's changed since pre-release v1.8.0-B2109046:

- New features:
  - Added `Azure.GA_2021_09` baseline. [#961](https://github.com/Azure/PSRule.Rules.Azure/issues/961)
    - Includes rules released before or during September 2021 for Azure GA features.
    - Marked baseline `Azure.GA_2021_06` as obsolete.
- New rules:
  - Load Balancer:
    - Check Load Balancers are configured with zone-redundancy. Thanks [@ArmaanMcleod](https://github.com/ArmaanMcleod). [#927](https://github.com/Azure/PSRule.Rules.Azure/issues/927)

## v1.8.0-B2109046 (pre-release)

What's changed since pre-release v1.8.0-B2109020:

- New rules:
  - Application Gateway:
    - Check App Gateways should use availability zones when available. Thanks [@ArmaanMcleod](https://github.com/ArmaanMcleod). [#928](https://github.com/Azure/PSRule.Rules.Azure/issues/928)
  - Cosmos DB:
    - Check DB account names meet naming requirements. [#954](https://github.com/Azure/PSRule.Rules.Azure/issues/954)
    - Check DB accounts use Azure AD identities for resource management operations. [#953](https://github.com/Azure/PSRule.Rules.Azure/issues/953)
- Bug fixes:
  - Fixed plan instance count is not applicable to Elastic Premium plans. [#946](https://github.com/Azure/PSRule.Rules.Azure/issues/946)
  - Fixed minimum App Service Plan fails Elastic Premium plans. [#945](https://github.com/Azure/PSRule.Rules.Azure/issues/945)
  - Fixed App Service Plan should include PremiumV3 plan. [#944](https://github.com/Azure/PSRule.Rules.Azure/issues/944)
  - Fixed Azure.VM.NICAttached with private endpoints. [#932](https://github.com/Azure/PSRule.Rules.Azure/issues/932)
- Engineering:
  - Bump PSRule dependency to v1.7.2. [#951](https://github.com/Azure/PSRule.Rules.Azure/issues/951)

## v1.8.0-B2109020 (pre-release)

What's changed since pre-release v1.8.0-B2108026:

- New rules:
  - Azure Kubernetes Service:
    - Check clusters have control plane audit logs enabled. Thanks [@ArmaanMcleod](https://github.com/ArmaanMcleod). [#882](https://github.com/Azure/PSRule.Rules.Azure/issues/882)
    - Check clusters have control plane diagnostics enabled. Thanks [@ArmaanMcleod](https://github.com/ArmaanMcleod). [#922](https://github.com/Azure/PSRule.Rules.Azure/issues/922)
- Engineering:
  - Bump PSRule dependency to v1.7.0. [#938](https://github.com/Azure/PSRule.Rules.Azure/issues/938)

## v1.8.0-B2108026 (pre-release)

What's changed since pre-release v1.8.0-B2108013:

- New rules:
  - Azure Kubernetes Service:
    - Check clusters use Container Insights for monitoring workloads. Thanks [@ArmaanMcleod](https://github.com/ArmaanMcleod). [#881](https://github.com/Azure/PSRule.Rules.Azure/issues/881)
- Bug fixes:
  - Fixed export of in-flight AKS related subnets for kubenet clusters. Thanks [@ArmaanMcleod](https://github.com/ArmaanMcleod). [#920](https://github.com/Azure/PSRule.Rules.Azure/issues/920)

## v1.8.0-B2108013 (pre-release)

What's changed since v1.7.0:

- New rules:
  - Azure Kubernetes Service:
    - Check clusters use availability zones when available. Thanks [@ArmaanMcleod](https://github.com/ArmaanMcleod). [#880](https://github.com/Azure/PSRule.Rules.Azure/issues/880)
- Engineering:
  - Bump PSRule dependency to v1.6.1. [#913](https://github.com/Azure/PSRule.Rules.Azure/issues/913)
  - Automated update of availability zone information in providers.json. [#907](https://github.com/Azure/PSRule.Rules.Azure/issues/907)

## v1.7.0

What's changed since v1.6.0:

- New rules:
  - All resources:
    - Check template parameter files use metadata links. [#846](https://github.com/Azure/PSRule.Rules.Azure/issues/846)
      - Configure the `AZURE_PARAMETER_FILE_METADATA_LINK` option to enable this rule.
    - Check template files use a recent schema. [#845](https://github.com/Azure/PSRule.Rules.Azure/issues/845)
    - Check template files use a https schema scheme. [#894](https://github.com/Azure/PSRule.Rules.Azure/issues/894)
    - Check template parameter files use a https schema scheme. [#894](https://github.com/Azure/PSRule.Rules.Azure/issues/894)
    - Check template parameters set a value. [#896](https://github.com/Azure/PSRule.Rules.Azure/issues/896)
    - Check template parameters use a valid secret reference. [#897](https://github.com/Azure/PSRule.Rules.Azure/issues/897)
  - Azure Kubernetes Service:
    - Check clusters using Azure CNI should use large subnets. Thanks [@ArmaanMcleod](https://github.com/ArmaanMcleod). [#273](https://github.com/Azure/PSRule.Rules.Azure/issues/273)
    - Check clusters use auto-scale node pools. Thanks [@ArmaanMcleod](https://github.com/ArmaanMcleod). [#218](https://github.com/Azure/PSRule.Rules.Azure/issues/218)
      - By default, a minimum of a `/23` subnet is required.
      - Configure `AZURE_AKS_CNI_MINIMUM_CLUSTER_SUBNET_SIZE` to change the default minimum subnet size.
  - Storage Account:
    - Check Storage Accounts only accept explicitly allowed network traffic. [#884](https://github.com/Azure/PSRule.Rules.Azure/issues/884)
- Updated rules:
  - Virtual Network:
    - Excluded `AzureFirewallManagementSubnet` from `Azure.VNET.UseNSGs`. [#869](https://github.com/Azure/PSRule.Rules.Azure/issues/869)
- General improvements:
  - Added version information to bicep compilation exceptions. [#903](https://github.com/Azure/PSRule.Rules.Azure/issues/903)
- Engineering:
  - Bump PSRule dependency to v1.6.0. [#871](https://github.com/Azure/PSRule.Rules.Azure/issues/871)
- Bug fixes:
  - Fixed DateTimeAdd function and tests within timezones with DST. [#891](https://github.com/Azure/PSRule.Rules.Azure/issues/891)
  - Fixed `Azure.Template.ParameterValue` failing on empty value. [#901](https://github.com/Azure/PSRule.Rules.Azure/issues/901)

What's changed since pre-release v1.7.0-B2108059:

- No additional changes.

## v1.7.0-B2108059 (pre-release)

What's changed since pre-release v1.7.0-B2108049:

- General improvements:
  - Added version information to bicep compilation exceptions. [#903](https://github.com/Azure/PSRule.Rules.Azure/issues/903)
- Bug fixes:
  - Fixed `Azure.Template.ParameterValue` failing on empty value. [#901](https://github.com/Azure/PSRule.Rules.Azure/issues/901)

## v1.7.0-B2108049 (pre-release)

What's changed since pre-release v1.7.0-B2108040:

- New rules:
  - All resources:
    - Check template files use a recent schema. [#845](https://github.com/Azure/PSRule.Rules.Azure/issues/845)
    - Check template files use a https schema scheme. [#894](https://github.com/Azure/PSRule.Rules.Azure/issues/894)
    - Check template parameter files use a https schema scheme. [#894](https://github.com/Azure/PSRule.Rules.Azure/issues/894)
    - Check template parameters set a value. [#896](https://github.com/Azure/PSRule.Rules.Azure/issues/896)
    - Check template parameters use a valid secret reference. [#897](https://github.com/Azure/PSRule.Rules.Azure/issues/897)
- Bug fixes:
  - Fixed DateTimeAdd function and tests within timezones with DST. [#891](https://github.com/Azure/PSRule.Rules.Azure/issues/891)

## v1.7.0-B2108040 (pre-release)

What's changed since pre-release v1.7.0-B2108020:

- New rules:
  - All resources:
    - Check template parameter files use metadata links. [#846](https://github.com/Azure/PSRule.Rules.Azure/issues/846)
      - Configure the `AZURE_PARAMETER_FILE_METADATA_LINK` option to enable this rule.
  - Azure Kubernetes Service:
    - Check clusters using Azure CNI should use large subnets. Thanks [@ArmaanMcleod](https://github.com/ArmaanMcleod). [#273](https://github.com/Azure/PSRule.Rules.Azure/issues/273)
      - By default, a minimum of a `/23` subnet is required.
      - Configure `AZURE_AKS_CNI_MINIMUM_CLUSTER_SUBNET_SIZE` to change the default minimum subnet size.
  - Storage Account:
    - Check Storage Accounts only accept explicitly allowed network traffic. [#884](https://github.com/Azure/PSRule.Rules.Azure/issues/884)

## v1.7.0-B2108020 (pre-release)

What's changed since v1.6.0:

- New rules:
  - Azure Kubernetes Service:
    - Check clusters use auto-scale node pools. Thanks [@ArmaanMcleod](https://github.com/ArmaanMcleod). [#218](https://github.com/Azure/PSRule.Rules.Azure/issues/218)
- Updated rules:
  - Virtual Network:
    - Excluded `AzureFirewallManagementSubnet` from `Azure.VNET.UseNSGs`. [#869](https://github.com/Azure/PSRule.Rules.Azure/issues/869)
- Engineering:
  - Bump PSRule dependency to v1.6.0. [#871](https://github.com/Azure/PSRule.Rules.Azure/issues/871)

## v1.6.0

What's changed since v1.5.1:

- New features:
  - **Experimental:** Added support for expansion from Bicep source files. [#848](https://github.com/Azure/PSRule.Rules.Azure/issues/848) [#670](https://github.com/Azure/PSRule.Rules.Azure/issues/670) [#858](https://github.com/Azure/PSRule.Rules.Azure/issues/858)
    - Bicep support is currently experimental.
    - To opt-in set the `AZURE_BICEP_FILE_EXPANSION` configuration to `true`.
    - For more information see [Using Bicep](https://azure.github.io/PSRule.Rules.Azure/using-bicep/).
- New rules:
  - Application Gateways:
    - Check Application Gateways publish endpoints by HTTPS. [#841](https://github.com/Azure/PSRule.Rules.Azure/issues/841)
- Engineering:
  - Bump PSRule dependency to v1.5.0. [#832](https://github.com/Azure/PSRule.Rules.Azure/issues/832)
  - Migration of Pester v4 tests to Pester v5. Thanks [@ArmaanMcleod](https://github.com/ArmaanMcleod). [#395](https://github.com/Azure/PSRule.Rules.Azure/issues/395)

What's changed since pre-release v1.6.0-B2108038:

- Bug fixes:
  - Fixed Bicep expand creates deadlock and times out. [#863](https://github.com/Azure/PSRule.Rules.Azure/issues/863)

## v1.6.0-B2108038 (pre-release)

What's changed since pre-release v1.6.0-B2108023:

- Bug fixes:
  - Fixed Bicep expand hangs analysis. [#858](https://github.com/Azure/PSRule.Rules.Azure/issues/858)

## v1.6.0-B2108023 (pre-release)

What's changed since pre-release v1.6.0-B2107028:

- New features:
  - **Experimental:** Added support for expansion from Bicep source files. [#848](https://github.com/Azure/PSRule.Rules.Azure/issues/848) [#670](https://github.com/Azure/PSRule.Rules.Azure/issues/670)
    - Bicep support is currently experimental.
    - To opt-in set the `AZURE_BICEP_FILE_EXPANSION` configuration to `true`.
    - For more information see [Using Bicep](https://azure.github.io/PSRule.Rules.Azure/using-bicep/).

## v1.6.0-B2107028 (pre-release)

What's changed since v1.5.1:

- New rules:
  - Application Gateways:
    - Check Application Gateways publish endpoints by HTTPS. [#841](https://github.com/Azure/PSRule.Rules.Azure/issues/841)
- Engineering:
  - Bump PSRule dependency to v1.5.0. [#832](https://github.com/Azure/PSRule.Rules.Azure/issues/832)

## v1.5.1

What's changed since v1.5.0:

- Bug fixes:
  - Fixed rule does not detect more restrictive NSG rules. [#831](https://github.com/Azure/PSRule.Rules.Azure/issues/831)

## v1.5.0

What's changed since v1.4.1:

- New features:
  - Added `Azure.GA_2021_06` baseline. [#822](https://github.com/Azure/PSRule.Rules.Azure/issues/822)
    - Includes rules released before or during June 2021 for Azure GA features.
    - Marked baseline `Azure.GA_2021_03` as obsolete.
- New rules:
  - Application Insights:
    - Check App Insights resources use workspace-based configuration. [#813](https://github.com/Azure/PSRule.Rules.Azure/issues/813)
    - Check App Insights resources meet naming requirements. [#814](https://github.com/Azure/PSRule.Rules.Azure/issues/814)
- General improvements:
  - Exclude not applicable rules for templates generated with Bicep and PSArm. [#815](https://github.com/Azure/PSRule.Rules.Azure/issues/815)
  - Updated rule help to use docs pages for online version. [#824](https://github.com/Azure/PSRule.Rules.Azure/issues/824)
- Engineering:
  - Bump PSRule dependency to v1.4.0. [#823](https://github.com/Azure/PSRule.Rules.Azure/issues/823)
  - Bump YamlDotNet dependency to v11.2.1. [#821](https://github.com/Azure/PSRule.Rules.Azure/pull/821)
  - Migrate project to Azure GitHub organization and updated links. [#800](https://github.com/Azure/PSRule.Rules.Azure/pull/800)
- Bug fixes:
  - Fixed detection of parameters and variables with line breaks. [#811](https://github.com/Azure/PSRule.Rules.Azure/issues/811)

What's changed since pre-release v1.5.0-B2107002:

- No additional changes.

## v1.5.0-B2107002 (pre-release)

What's changed since pre-release v1.5.0-B2106018:

- New features:
  - Added `Azure.GA_2021_06` baseline. [#822](https://github.com/Azure/PSRule.Rules.Azure/issues/822)
    - Includes rules released before or during June 2021 for Azure GA features.
    - Marked baseline `Azure.GA_2021_03` as obsolete.
- General improvements:
  - Updated rule help to use docs pages for online version. [#824](https://github.com/Azure/PSRule.Rules.Azure/issues/824)
- Engineering:
  - Bump PSRule dependency to v1.4.0. [#823](https://github.com/Azure/PSRule.Rules.Azure/issues/823)
  - Bump YamlDotNet dependency to v11.2.1. [#821](https://github.com/Azure/PSRule.Rules.Azure/pull/821)

## v1.5.0-B2106018 (pre-release)

What's changed since v1.4.1:

- New rules:
  - Application Insights:
    - Check App Insights resources use workspace-based configuration. [#813](https://github.com/Azure/PSRule.Rules.Azure/issues/813)
    - Check App Insights resources meet naming requirements. [#814](https://github.com/Azure/PSRule.Rules.Azure/issues/814)
- General improvements:
  - Exclude not applicable rules for templates generated with Bicep and PSArm. [#815](https://github.com/Azure/PSRule.Rules.Azure/issues/815)
- Engineering:
  - Bump YamlDotNet dependency to v11.2.0. [#801](https://github.com/Azure/PSRule.Rules.Azure/pull/801)
  - Migrate project to Azure GitHub organization and updated links. [#800](https://github.com/Azure/PSRule.Rules.Azure/pull/800)
- Bug fixes:
  - Fixed detection of parameters and variables with line breaks. [#811](https://github.com/Azure/PSRule.Rules.Azure/issues/811)

## v1.4.1

What's changed since v1.4.0:

- Bug fixes:
  - Fixed boolean string conversion case. [#793](https://github.com/Azure/PSRule.Rules.Azure/issues/793)
  - Fixed case sensitive property matching. [#794](https://github.com/Azure/PSRule.Rules.Azure/issues/794)
  - Fixed automatic expansion of template parameter files. [#796](https://github.com/Azure/PSRule.Rules.Azure/issues/796)
    - Template parameter files are not automatically expanded by default.
    - To enable this, set the `AZURE_PARAMETER_FILE_EXPANSION` configuration option.

## v1.4.0

What's changed since v1.3.2:

- New features:
  - Automatically expand template from parameter files for analysis. [#772](https://github.com/Azure/PSRule.Rules.Azure/issues/772)
    - Previously templates needed to be exported with `Export-AzRuleTemplateData`.
    - To export template data automatically use PSRule cmdlets with `-Format File`.
- New rules:
  - Cognitive Search:
    - Check search services meet index SLA replica requirement. [#761](https://github.com/Azure/PSRule.Rules.Azure/issues/761)
    - Check search services meet query SLA replica requirement. [#762](https://github.com/Azure/PSRule.Rules.Azure/issues/762)
    - Check search services meet naming requirements. [#763](https://github.com/Azure/PSRule.Rules.Azure/issues/763)
    - Check search services use a minimum SKU. [#764](https://github.com/Azure/PSRule.Rules.Azure/issues/764)
    - Check search services use managed identities. [#765](https://github.com/Azure/PSRule.Rules.Azure/issues/765)
  - Azure Kubernetes Service:
    - Check clusters use AKS-managed Azure AD integration. [#436](https://github.com/Azure/PSRule.Rules.Azure/issues/436)
    - Check clusters have local account disabled (preview). [#786](https://github.com/Azure/PSRule.Rules.Azure/issues/786)
    - Check clusters have an auto-upgrade channel set (preview). [#787](https://github.com/Azure/PSRule.Rules.Azure/issues/787)
    - Check clusters limit access network access to the API server. [#788](https://github.com/Azure/PSRule.Rules.Azure/issues/788)
    - Check clusters used Azure RBAC for Kubernetes authorization. [#789](https://github.com/Azure/PSRule.Rules.Azure/issues/789)
- Updated rules:
  - Azure Kubernetes Service:
    - Updated `Azure.AKS.Version` to 1.20.5. [#767](https://github.com/Azure/PSRule.Rules.Azure/issues/767)
- General improvements:
  - Automatically nest template sub-resources for analysis. [#746](https://github.com/Azure/PSRule.Rules.Azure/issues/746)
    - Sub-resources such as diagnostic logs or configurations are automatically nested.
    - Automatic nesting a resource requires:
      - The parent resource is defined in the same template.
      - The sub-resource depends on the parent resource.
  - Added support for source location references to template files. [#781](https://github.com/Azure/PSRule.Rules.Azure/issues/781)
    - Output includes source location to resources exported from a templates.
- Bug fixes:
  - Fixed string index parsing in expressions with whitespace. [#775](https://github.com/Azure/PSRule.Rules.Azure/issues/775)
  - Fixed base for DateTimeAdd is not a valid string. [#777](https://github.com/Azure/PSRule.Rules.Azure/issues/777)
- Engineering:
  - Added source link to project. [#783](https://github.com/Azure/PSRule.Rules.Azure/issues/783)

What's changed since pre-release v1.4.0-B2105057:

- No additional changes.

## v1.4.0-B2105057 (pre-release)

What's changed since pre-release v1.4.0-B2105050:

- New rules:
  - Azure Kubernetes Service:
    - Check clusters use AKS-managed Azure AD integration. [#436](https://github.com/Azure/PSRule.Rules.Azure/issues/436)
    - Check clusters have local account disabled (preview). [#786](https://github.com/Azure/PSRule.Rules.Azure/issues/786)
    - Check clusters have an auto-upgrade channel set (preview). [#787](https://github.com/Azure/PSRule.Rules.Azure/issues/787)
    - Check clusters limit access network access to the API server. [#788](https://github.com/Azure/PSRule.Rules.Azure/issues/788)
    - Check clusters used Azure RBAC for Kubernetes authorization. [#789](https://github.com/Azure/PSRule.Rules.Azure/issues/789)
- Updated rules:
  - Azure Kubernetes Service:
    - Updated `Azure.AKS.Version` to 1.20.5. [#767](https://github.com/Azure/PSRule.Rules.Azure/issues/767)
- Engineering:
  - Added source link to project. [#783](https://github.com/Azure/PSRule.Rules.Azure/issues/783)

## v1.4.0-B2105050 (pre-release)

What's changed since pre-release v1.4.0-B2105044:

- General improvements:
  - Added support for source location references to template files. [#781](https://github.com/Azure/PSRule.Rules.Azure/issues/781)
    - Output includes source location to resources exported from a templates.

## v1.4.0-B2105044 (pre-release)

What's changed since pre-release v1.4.0-B2105027:

- New features:
  - Automatically expand template from parameter files for analysis. [#772](https://github.com/Azure/PSRule.Rules.Azure/issues/772)
    - Previously templates needed to be exported with `Export-AzRuleTemplateData`.
    - To export template data automatically use PSRule cmdlets with `-Format File`.
- Bug fixes:
  - Fixed string index parsing in expressions with whitespace. [#775](https://github.com/Azure/PSRule.Rules.Azure/issues/775)
  - Fixed base for DateTimeAdd is not a valid string. [#777](https://github.com/Azure/PSRule.Rules.Azure/issues/777)

## v1.4.0-B2105027 (pre-release)

What's changed since pre-release v1.4.0-B2105020:

- New rules:
  - Cognitive Search:
    - Check search services meet index SLA replica requirement. [#761](https://github.com/Azure/PSRule.Rules.Azure/issues/761)
    - Check search services meet query SLA replica requirement. [#762](https://github.com/Azure/PSRule.Rules.Azure/issues/762)
    - Check search services meet naming requirements. [#763](https://github.com/Azure/PSRule.Rules.Azure/issues/763)
    - Check search services use a minimum SKU. [#764](https://github.com/Azure/PSRule.Rules.Azure/issues/764)
    - Check search services use managed identities. [#765](https://github.com/Azure/PSRule.Rules.Azure/issues/765)

## v1.4.0-B2105020 (pre-release)

What's changed since v1.3.2:

- General improvements:
  - Automatically nest template sub-resources for analysis. [#746](https://github.com/Azure/PSRule.Rules.Azure/issues/746)
    - Sub-resources such as diagnostic logs or configurations are automatically nested.
    - Automatic nesting a resource requires:
      - The parent resource is defined in the same template.
      - The sub-resource depends on the parent resource.

## v1.3.2

What's changed since v1.3.1:

- Bug fixes:
  - Fixed rule reason reported the parameter inputObject is null. [#753](https://github.com/Azure/PSRule.Rules.Azure/issues/753)

## v1.3.1

What's changed since v1.3.0:

- Engineering:
  - Bump PSRule dependency to v1.3.0. [#749](https://github.com/Azure/PSRule.Rules.Azure/issues/749)
  - Bump YamlDotNet dependency to v11.1.1. [#742](https://github.com/Azure/PSRule.Rules.Azure/issues/742)

## v1.3.0

What's changed since v1.2.1:

- New rules:
  - Policy:
    - Check policy assignment display name and description are set. [#725](https://github.com/Azure/PSRule.Rules.Azure/issues/725)
    - Check policy assignment assigned by metadata is set. [#726](https://github.com/Azure/PSRule.Rules.Azure/issues/726)
    - Check policy exemption display name and description are set. [#723](https://github.com/Azure/PSRule.Rules.Azure/issues/723)
    - Check policy waiver exemptions have an expiry date set. [#724](https://github.com/Azure/PSRule.Rules.Azure/issues/724)
- Removed rules:
  - Storage:
    - Remove `Azure.Storage.UseEncryption` as Storage Service Encryption (SSE) is always on. [#630](https://github.com/Azure/PSRule.Rules.Azure/issues/630)
      - SSE is on by default and can not be disabled.
- General improvements:
  - Additional metadata added in parameter files is passed through with `Get-AzRuleTemplateLink`. [#706](https://github.com/Azure/PSRule.Rules.Azure/issues/706)
  - Improved binding support for File inputs. [#480](https://github.com/Azure/PSRule.Rules.Azure/issues/480)
    - Template and parameter file names now return a relative path instead of full path.
  - Added API version for each module resource. [#729](https://github.com/Azure/PSRule.Rules.Azure/issues/729)
- Engineering:
  - Clean up depreciated warning message for configuration option `azureAllowedRegions`. [#737](https://github.com/Azure/PSRule.Rules.Azure/issues/737)
  - Clean up depreciated warning message for configuration option `minAKSVersion`. [#738](https://github.com/Azure/PSRule.Rules.Azure/issues/738)
  - Bump PSRule dependency to v1.2.0. [#713](https://github.com/Azure/PSRule.Rules.Azure/issues/713)
- Bug fixes:
  - Fixed could not load file or assembly YamlDotNet. [#741](https://github.com/Azure/PSRule.Rules.Azure/issues/741)
    - This fix pins the PSRule version to v1.2.0 until the next stable release of PSRule for Azure.

What's changed since pre-release v1.3.0-B2104040:

- No additional changes.

## v1.3.0-B2104040 (pre-release)

What's changed since pre-release v1.3.0-B2104034:

- Bug fixes:
  - Fixed could not load file or assembly YamlDotNet. [#741](https://github.com/Azure/PSRule.Rules.Azure/issues/741)
    - This fix pins the PSRule version to v1.2.0 until the next stable release of PSRule for Azure.

## v1.3.0-B2104034 (pre-release)

What's changed since pre-release v1.3.0-B2104023:

- New rules:
  - Policy:
    - Check policy assignment display name and description are set. [#725](https://github.com/Azure/PSRule.Rules.Azure/issues/725)
    - Check policy assignment assigned by metadata is set. [#726](https://github.com/Azure/PSRule.Rules.Azure/issues/726)
    - Check policy exemption display name and description are set. [#723](https://github.com/Azure/PSRule.Rules.Azure/issues/723)
    - Check policy waiver exemptions have an expiry date set. [#724](https://github.com/Azure/PSRule.Rules.Azure/issues/724)
- Engineering:
  - Clean up depreciated warning message for configuration option `azureAllowedRegions`. [#737](https://github.com/Azure/PSRule.Rules.Azure/issues/737)
  - Clean up depreciated warning message for configuration option `minAKSVersion`. [#738](https://github.com/Azure/PSRule.Rules.Azure/issues/738)

## v1.3.0-B2104023 (pre-release)

What's changed since pre-release v1.3.0-B2104013:

- General improvements:
  - Improved binding support for File inputs. [#480](https://github.com/Azure/PSRule.Rules.Azure/issues/480)
    - Template and parameter file names now return a relative path instead of full path.
  - Added API version for each module resource. [#729](https://github.com/Azure/PSRule.Rules.Azure/issues/729)

## v1.3.0-B2104013 (pre-release)

What's changed since pre-release v1.3.0-B2103007:

- Engineering:
  - Bump PSRule dependency to v1.2.0. [#713](https://github.com/Azure/PSRule.Rules.Azure/issues/713)
- Bug fixes:
  - Fixed export not expanding nested deployments. [#715](https://github.com/Azure/PSRule.Rules.Azure/issues/715)

## v1.3.0-B2103007 (pre-release)

What's changed since v1.2.0:

- Removed rules:
  - Storage:
    - Remove `Azure.Storage.UseEncryption` as Storage Service Encryption (SSE) is always on. [#630](https://github.com/Azure/PSRule.Rules.Azure/issues/630)
      - SSE is on by default and can not be disabled.
- General improvements:
  - Additional metadata added in parameter files is passed through with `Get-AzRuleTemplateLink`. [#706](https://github.com/Azure/PSRule.Rules.Azure/issues/706)

## v1.2.1

What's changed since v1.2.0:

- Bug fixes:
  - Fixed export not expanding nested deployments. [#715](https://github.com/Azure/PSRule.Rules.Azure/issues/715)

## v1.2.0

What's changed since v1.1.4:

- New features:
  - Added `Azure.GA_2021_03` baseline. [#673](https://github.com/Azure/PSRule.Rules.Azure/issues/673)
    - Includes rules released before or during March 2021 for Azure GA features.
    - Marked baseline `Azure.GA_2020_12` as obsolete.
- New rules:
  - Key Vault:
    - Check vaults, keys, and secrets meet name requirements. [#646](https://github.com/Azure/PSRule.Rules.Azure/issues/646)
- Updated rules:
  - Azure Kubernetes Service:
    - Updated `Azure.AKS.Version` to 1.19.7. [#696](https://github.com/Azure/PSRule.Rules.Azure/issues/696)
- General improvements:
  - Added support for user defined functions in templates. [#682](https://github.com/Azure/PSRule.Rules.Azure/issues/682)
- Engineering:
  - Bump PSRule dependency to v1.1.0. [#692](https://github.com/Azure/PSRule.Rules.Azure/issues/692)

What's changed since pre-release v1.2.0-B2103044:

- No additional changes.

## v1.2.0-B2103044 (pre-release)

What's changed since pre-release v1.2.0-B2103032:

- New features:
  - Added `Azure.GA_2021_03` baseline. [#673](https://github.com/Azure/PSRule.Rules.Azure/issues/673)
    - Includes rules released before or during March 2021 for Azure GA features.
    - Marked baseline `Azure.GA_2020_12` as obsolete.
- Updated rules:
  - Azure Kubernetes Service:
    - Updated `Azure.AKS.Version` to 1.19.7. [#696](https://github.com/Azure/PSRule.Rules.Azure/issues/696)

## v1.2.0-B2103032 (pre-release)

What's changed since pre-release v1.2.0-B2103024:

- New rules:
  - Key Vault:
    - Check vaults, keys, and secrets meet name requirements. [#646](https://github.com/Azure/PSRule.Rules.Azure/issues/646)
- Engineering:
  - Bump PSRule dependency to v1.1.0. [#692](https://github.com/Azure/PSRule.Rules.Azure/issues/692)

## v1.2.0-B2103024 (pre-release)

What's changed since v1.1.4:

- General improvements:
  - Added support for user defined functions in templates. [#682](https://github.com/Azure/PSRule.Rules.Azure/issues/682)

## v1.1.4

What's changed since v1.1.3:

- Bug fixes:
  - Fixed handling of literal index with copyIndex function. [#686](https://github.com/Azure/PSRule.Rules.Azure/issues/686)
  - Fixed handling of inner scoped nested deployments. [#687](https://github.com/Azure/PSRule.Rules.Azure/issues/687)

## v1.1.3

What's changed since v1.1.2:

- Bug fixes:
  - Fixed parsing of property names for functions across multiple lines. [#683](https://github.com/Azure/PSRule.Rules.Azure/issues/683)

## v1.1.2

What's changed since v1.1.1:

- Bug fixes:
  - Fixed copy peer property resolve. [#677](https://github.com/Azure/PSRule.Rules.Azure/issues/677)
  - Fixed partial resource group or subscription object not populating. [#678](https://github.com/Azure/PSRule.Rules.Azure/issues/678)
  - Fixed lazy loading of environment and resource providers. [#679](https://github.com/Azure/PSRule.Rules.Azure/issues/679)

## v1.1.1

What's changed since v1.1.0:

- Bug fixes:
  - Fixed support for parameter file schemas. [#674](https://github.com/Azure/PSRule.Rules.Azure/issues/674)

## v1.1.0

What's changed since v1.0.0:

- New features:
  - Exporting template with `Export-AzRuleTemplateData` supports custom resource group and subscription. [#651](https://github.com/Azure/PSRule.Rules.Azure/issues/651)
    - Subscription and resource group used for deployment can be specified instead of using defaults.
    - `ResourceGroupName` parameter of `Export-AzRuleTemplateData` has been renamed to `ResourceGroup`.
    - Added a parameter alias for `ResourceGroupName` on `Export-AzRuleTemplateData`.
- New rules:
  - All resources:
    - Check template parameters are defined. [#631](https://github.com/Azure/PSRule.Rules.Azure/issues/631)
    - Check location parameter is type string. [#632](https://github.com/Azure/PSRule.Rules.Azure/issues/632)
    - Check template parameter `minValue` and `maxValue` constraints are valid. [#637](https://github.com/Azure/PSRule.Rules.Azure/issues/637)
    - Check template resources do not use hard coded locations. [#633](https://github.com/Azure/PSRule.Rules.Azure/issues/633)
    - Check resource group location not referenced instead of location parameter. [#634](https://github.com/Azure/PSRule.Rules.Azure/issues/634)
    - Check increased debug detail is disabled for nested deployments. [#638](https://github.com/Azure/PSRule.Rules.Azure/issues/638)
- General improvements:
  - Added support for matching template by name. [#661](https://github.com/Azure/PSRule.Rules.Azure/issues/661)
    - `Get-AzRuleTemplateLink` discovers `<templateName>.json` from `<templateName>.parameters.json`.
- Engineering:
  - Bump PSRule dependency to v1.0.3. [#648](https://github.com/Azure/PSRule.Rules.Azure/issues/648)
- Bug fixes:
  - Fixed `Azure.VM.ADE` to limit rule to exports only. [#644](https://github.com/Azure/PSRule.Rules.Azure/issues/644)
  - Fixed `if` condition values evaluation order. [#652](https://github.com/Azure/PSRule.Rules.Azure/issues/652)
  - Fixed handling of `int` parameters with large values. [#653](https://github.com/Azure/PSRule.Rules.Azure/issues/653)
  - Fixed handling of expressions split over multiple lines. [#654](https://github.com/Azure/PSRule.Rules.Azure/issues/654)
  - Fixed handling of bool parameter values within logical expressions. [#655](https://github.com/Azure/PSRule.Rules.Azure/issues/655)
  - Fixed copy loop value does not fall within the expected range. [#664](https://github.com/Azure/PSRule.Rules.Azure/issues/664)
  - Fixed template comparison functions handling of large integer values. [#666](https://github.com/Azure/PSRule.Rules.Azure/issues/666)
  - Fixed handling of `createArray` function with no arguments. [#667](https://github.com/Azure/PSRule.Rules.Azure/issues/667)

What's changed since pre-release v1.1.0-B2102034:

- No additional changes.

## v1.1.0-B2102034 (pre-release)

What's changed since pre-release v1.1.0-B2102023:

- General improvements:
  - Added support for matching template by name. [#661](https://github.com/Azure/PSRule.Rules.Azure/issues/661)
    - `Get-AzRuleTemplateLink` discovers `<templateName>.json` from `<templateName>.parameters.json`.
- Bug fixes:
  - Fixed copy loop value does not fall within the expected range. [#664](https://github.com/Azure/PSRule.Rules.Azure/issues/664)
  - Fixed template comparison functions handling of large integer values. [#666](https://github.com/Azure/PSRule.Rules.Azure/issues/666)
  - Fixed handling of `createArray` function with no arguments. [#667](https://github.com/Azure/PSRule.Rules.Azure/issues/667)

## v1.1.0-B2102023 (pre-release)

What's changed since pre-release v1.1.0-B2102015:

- New features:
  - Exporting template with `Export-AzRuleTemplateData` supports custom resource group and subscription. [#651](https://github.com/Azure/PSRule.Rules.Azure/issues/651)
    - Subscription and resource group used for deployment can be specified instead of using defaults.
    - `ResourceGroupName` parameter of `Export-AzRuleTemplateData` has been renamed to `ResourceGroup`.
    - Added a parameter alias for `ResourceGroupName` on `Export-AzRuleTemplateData`.

## v1.1.0-B2102015 (pre-release)

What's changed since pre-release v1.1.0-B2102010:

- Bug fixes:
  - Fixed `if` condition values evaluation order. [#652](https://github.com/Azure/PSRule.Rules.Azure/issues/652)
  - Fixed handling of `int` parameters with large values. [#653](https://github.com/Azure/PSRule.Rules.Azure/issues/653)
  - Fixed handling of expressions split over multiple lines. [#654](https://github.com/Azure/PSRule.Rules.Azure/issues/654)
  - Fixed handling of bool parameter values within logical expressions. [#655](https://github.com/Azure/PSRule.Rules.Azure/issues/655)

## v1.1.0-B2102010 (pre-release)

What's changed since pre-release v1.1.0-B2102001:

- Engineering:
  - Bump PSRule dependency to v1.0.3. [#648](https://github.com/Azure/PSRule.Rules.Azure/issues/648)
- Bug fixes:
  - Fixed `Azure.VM.ADE` to limit rule to exports only. [#644](https://github.com/Azure/PSRule.Rules.Azure/issues/644)

## v1.1.0-B2102001 (pre-release)

What's changed since v1.0.0:

- New rules:
  - All resources:
    - Check template parameters are defined. [#631](https://github.com/Azure/PSRule.Rules.Azure/issues/631)
    - Check location parameter is type string. [#632](https://github.com/Azure/PSRule.Rules.Azure/issues/632)
    - Check template parameter `minValue` and `maxValue` constraints are valid. [#637](https://github.com/Azure/PSRule.Rules.Azure/issues/637)
    - Check template resources do not use hard coded locations. [#633](https://github.com/Azure/PSRule.Rules.Azure/issues/633)
    - Check resource group location not referenced instead of location parameter. [#634](https://github.com/Azure/PSRule.Rules.Azure/issues/634)
    - Check increased debug detail is disabled for nested deployments. [#638](https://github.com/Azure/PSRule.Rules.Azure/issues/638)
- Engineering:
  - Bump PSRule dependency to v1.0.2. [#635](https://github.com/Azure/PSRule.Rules.Azure/issues/635)

## v1.0.0

What's changed since v0.19.0:

- New rules:
  - All resources:
    - Check parameter default value type matches type. [#311](https://github.com/Azure/PSRule.Rules.Azure/issues/311)
    - Check location parameter defaults to resource group. [#361](https://github.com/Azure/PSRule.Rules.Azure/issues/361)
  - Front Door:
    - Check Front Door uses a health probe for each backend pool. [#546](https://github.com/Azure/PSRule.Rules.Azure/issues/546)
    - Check Front Door uses a dedicated health probe path backend pools. [#547](https://github.com/Azure/PSRule.Rules.Azure/issues/547)
    - Check Front Door uses HEAD requests for backend health probes. [#613](https://github.com/Azure/PSRule.Rules.Azure/issues/613)
  - Service Fabric:
    - Check Service Fabric clusters use AAD client authentication. [#619](https://github.com/Azure/PSRule.Rules.Azure/issues/619)
- Updated rules:
  - Azure Kubernetes Service:
    - Updated `Azure.AKS.Version` to 1.19.6. [#603](https://github.com/Azure/PSRule.Rules.Azure/issues/603)
- General improvements:
  - Renamed `Export-AzTemplateRuleData` to `Export-AzRuleTemplateData`. [#596](https://github.com/Azure/PSRule.Rules.Azure/issues/596)
    - New name `Export-AzRuleTemplateData` aligns with prefix of other cmdlets.
    - Use of `Export-AzTemplateRuleData` is now deprecated and will be removed in the next major version.
    - Added alias to allow `Export-AzTemplateRuleData` to continue to be used.
    - Using `Export-AzTemplateRuleData` returns a deprecation warning.
  - Added support for `environment` template function. [#517](https://github.com/Azure/PSRule.Rules.Azure/issues/517)
- Engineering:
  - Bump PSRule dependency to v1.0.1. [#611](https://github.com/Azure/PSRule.Rules.Azure/issues/611)

What's changed since pre-release v1.0.0-B2101028:

- No additional changes.

## v1.0.0-B2101028 (pre-release)

What's changed since pre-release v1.0.0-B2101016:

- New rules:
  - All resources:
    - Check parameter default value type matches type. [#311](https://github.com/Azure/PSRule.Rules.Azure/issues/311)
- General improvements:
  - Renamed `Export-AzTemplateRuleData` to `Export-AzRuleTemplateData`. [#596](https://github.com/Azure/PSRule.Rules.Azure/issues/596)
    - New name `Export-AzRuleTemplateData` aligns with prefix of other cmdlets.
    - Use of `Export-AzTemplateRuleData` is now deprecated and will be removed in the next major version.
    - Added alias to allow `Export-AzTemplateRuleData` to continue to be used.
    - Using `Export-AzTemplateRuleData` returns a deprecation warning.

## v1.0.0-B2101016 (pre-release)

What's changed since pre-release v1.0.0-B2101006:

- New rules:
  - Service Fabric:
    - Check Service Fabric clusters use AAD client authentication. [#619](https://github.com/Azure/PSRule.Rules.Azure/issues/619)
- Bug fixes:
  - Fixed reason `Azure.FrontDoor.ProbePath` so the probe name is included. [#617](https://github.com/Azure/PSRule.Rules.Azure/issues/617)

## v1.0.0-B2101006 (pre-release)

What's changed since v0.19.0:

- New rules:
  - All resources:
    - Check location parameter defaults to resource group. [#361](https://github.com/Azure/PSRule.Rules.Azure/issues/361)
  - Front Door:
    - Check Front Door uses a health probe for each backend pool. [#546](https://github.com/Azure/PSRule.Rules.Azure/issues/546)
    - Check Front Door uses a dedicated health probe path backend pools. [#547](https://github.com/Azure/PSRule.Rules.Azure/issues/547)
    - Check Front Door uses HEAD requests for backend health probes. [#613](https://github.com/Azure/PSRule.Rules.Azure/issues/613)
- Updated rules:
  - Azure Kubernetes Service:
    - Updated `Azure.AKS.Version` to 1.19.6. [#603](https://github.com/Azure/PSRule.Rules.Azure/issues/603)
- General improvements:
  - Added support for `environment` template function. [#517](https://github.com/Azure/PSRule.Rules.Azure/issues/517)
- Engineering:
  - Bump PSRule dependency to v1.0.1. [#611](https://github.com/Azure/PSRule.Rules.Azure/issues/611)
- Redis Cache Enterprise
  - Check Redis Cache Enterprise uses minimum TLS 1.2 [1179](https://github.com/Azure/PSRule.Rules.Azure/issues/1179)

[troubleshooting guide]: troubleshooting.md<|MERGE_RESOLUTION|>--- conflicted
+++ resolved
@@ -29,22 +29,18 @@
 
 ## Unreleased
 
-<<<<<<< HEAD
+What's changed since pre-release v1.37.0:
+
 - New rules:
   - Azure Database for MySQL:
     - Verify that Azure Database for MySQL servers have a customer-controlled maintenance window configured by @BenjaminEngeset.
       [#2916](https://github.com/Azure/PSRule.Rules.Azure/issues/2916)
-=======
-What's changed since pre-release v1.37.0:
-
-- New rules:
   - Azure Firewall:
     - Verify that firewalls have availability zones configured by @BenjaminEngeset.
       [#2909](https://github.com/Azure/PSRule.Rules.Azure/issues/2909)
   - Virtual Network Gateway:
     - Verify that VPN/ExpressRoute gateways have a customer-controlled maintenance configuration configured by @BenjaminEngeset.
       [#2910](https://github.com/Azure/PSRule.Rules.Azure/issues/2910)
->>>>>>> 0578f327
 
 ## v1.37.0
 
