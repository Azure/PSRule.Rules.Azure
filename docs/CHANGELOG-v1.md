---
discussion: false
link_users: true
---

# Change log

See [upgrade notes][1] for helpful information when upgrading from previous versions.

[1]: upgrade-notes.md

**Important notes**:

- Issue #741: `Could not load file or assembly YamlDotNet`.
  See [troubleshooting guide] for a workaround to this issue.
- The configuration option `Azure_AKSMinimumVersion` is replaced with `AZURE_AKS_CLUSTER_MINIMUM_VERSION`.
  If you have this option configured, please update it to `AZURE_AKS_CLUSTER_MINIMUM_VERSION`.
  Support for `Azure_AKSMinimumVersion` will be removed in v2.
  See [upgrade notes][1] for more information.
- The `SupportsTag` PowerShell function has been replaced with the `Azure.Resource.SupportsTags` selector.
  Update PowerShell rules to use the `Azure.Resource.SupportsTags` selector instead.
  Support for the `SupportsTag` function will be removed in v2.
  See [upgrade notes][1] for more information.

## Unreleased

- New rules:
  - Azure Database for MariaDB:
    - Check Azure Database for MariaDB servers only uses TLS 1.2 version by @bengeset96.
      [#1853](https://github.com/Azure/PSRule.Rules.Azure/issues/1853)
<<<<<<< HEAD
=======
    - Check Azure Database for MariaDB servers only accept encrypted connections by @bengeset96.
      [#1852](https://github.com/Azure/PSRule.Rules.Azure/issues/1852)
    - Check Azure Database for MariaDB servers have Microsoft Defender configured by @bengeset96.
      [#1850](https://github.com/Azure/PSRule.Rules.Azure/issues/1850)
    - Check Azure Database for MariaDB servers have geo-redundant backup configured by @bengeset96.
      [#1848](https://github.com/Azure/PSRule.Rules.Azure/issues/1848)
>>>>>>> 351f0263
    - Check Azure Database for MariaDB servers have geo-redundant backup configured by @bengeset96.
      [#1848](https://github.com/Azure/PSRule.Rules.Azure/issues/1848)
  - Azure Database for PostgreSQL:
    - Check Azure Database for PostgreSQL servers have geo-redundant backup configured by @bengeset96.
      [#285](https://github.com/Azure/PSRule.Rules.Azure/issues/285)
  - Azure Database for MySQL:
    - Check Azure Database for MySQL servers uses the flexible deployment model by @bengeset96.
      [#1841](https://github.com/Azure/PSRule.Rules.Azure/issues/1841)
    - Check Azure Database for MySQL Flexible Servers have geo-redundant backup configured by @bengeset96.
      [#1840](https://github.com/Azure/PSRule.Rules.Azure/issues/1840)
    - Check Azure Database for MySQL servers have geo-redundant backup configured by @bengeset96.
      [#284](https://github.com/Azure/PSRule.Rules.Azure/issues/284)
  - Azure Resource Deployments:
    - Check for nested deployment that are scoped to `outer` and passing secure values by @ms-sambell.
      [#1475](https://github.com/Azure/PSRule.Rules.Azure/issues/1475)
  - Virtual Machine:
    - Check virtual machines running SQL Server uses Premium disks or above by @bengeset96.
      [#9](https://github.com/Azure/PSRule.Rules.Azure/issues/9)

## v1.22.0-B0026 (pre-release)

What's changed since pre-release v1.22.0-B0011:

- New rules:
  - API Management:
    - Check api management instances limits control plane API calls to apim with version `'2021-08-01'` or newer by @bengeset96.
      [#1819](https://github.com/Azure/PSRule.Rules.Azure/issues/1819)
- Engineering:
  - Bump Az.Resources to v6.4.0.
    [#1829](https://github.com/Azure/PSRule.Rules.Azure/pull/1829)
- Bug fixes:
  - Fixed non-Linux VM images flagged as Linux by @BernieWhite.
    [#1825](https://github.com/Azure/PSRule.Rules.Azure/issues/1825)
  - Fixed failed to expand with last function on runtime property by @BernieWhite.
    [#1830](https://github.com/Azure/PSRule.Rules.Azure/issues/1830)

## v1.22.0-B0011 (pre-release)

What's changed since v1.21.0:

- New rules:
  - App Service Environment:
    - Check app service environments uses version 3 (ASEv3) instead of classic version 1 (ASEv1) and version 2 (ASEv2) by @bengeset96.
      [#1805](https://github.com/Azure/PSRule.Rules.Azure/issues/1805)
  - Front Door:
    - Check front door uses caching by @bengeset96.
      [#548](https://github.com/Azure/PSRule.Rules.Azure/issues/548)
  - Virtual Network:
    - Check VNETs with a GatewaySubnet also has an AzureFirewallSubnet by @BernieWhite.
      [#875](https://github.com/Azure/PSRule.Rules.Azure/issues/875)

## v1.21.2

What's changed since v1.21.1:

- Bug fixes:
  - Fixed non-Linux VM images flagged as Linux by @BernieWhite.
    [#1825](https://github.com/Azure/PSRule.Rules.Azure/issues/1825)
  - Fixed failed to expand with last function on runtime property by @BernieWhite.
    [#1830](https://github.com/Azure/PSRule.Rules.Azure/issues/1830)

## v1.21.1

What's changed since v1.21.0:

- Bug fixes:
  - Fixed multiple nested parameter loops returns stack empty exception by @BernieWhite.
    [#1811](https://github.com/Azure/PSRule.Rules.Azure/issues/1811)
  - Fixed `Azure.ACR.ContentTrust` when customer managed keys are enabled by @BernieWhite.
    [#1810](https://github.com/Azure/PSRule.Rules.Azure/issues/1810)

## v1.21.0

What's changed since v1.20.2:

- New features:
  - Mapping of Azure Security Benchmark v3 to security rules by @jagoodwin.
    [#1610](https://github.com/Azure/PSRule.Rules.Azure/issues/1610)
- New rules:
  - Deployment:
    - Check sensitive resource values use secure parameters by @VeraBE @BernieWhite.
      [#1773](https://github.com/Azure/PSRule.Rules.Azure/issues/1773)
  - Service Bus:
    - Check service bus namespaces uses TLS 1.2 version by @bengeset96.
      [#1777](https://github.com/Azure/PSRule.Rules.Azure/issues/1777)
  - Virtual Machine:
    - Check virtual machines uses Azure Monitor Agent instead of old legacy Log Analytics Agent by @bengeset96.
      [#1792](https://github.com/Azure/PSRule.Rules.Azure/issues/1792)
  - Virtual Machine Scale Sets:
    - Check virtual machine scale sets uses Azure Monitor Agent instead of old legacy Log Analytics Agent by @bengeset96.
      [#1792](https://github.com/Azure/PSRule.Rules.Azure/issues/1792)
  - Virtual Network:
    - Check VNETs with a GatewaySubnet also has a AzureBastionSubnet by @bengeset96.
      [#1761](https://github.com/Azure/PSRule.Rules.Azure/issues/1761)
- General improvements:
  - Added built-in list of ignored policy definitions by @BernieWhite.
    [#1730](https://github.com/Azure/PSRule.Rules.Azure/issues/1730)
    - To ignore additional policy definitions, use the `AZURE_POLICY_IGNORE_LIST` configuration option.
- Engineering:
  - Bump PSRule to v2.5.3.
    [#1800](https://github.com/Azure/PSRule.Rules.Azure/pull/1800)
  - Bump Az.Resources to v6.3.1.
    [#1800](https://github.com/Azure/PSRule.Rules.Azure/pull/1800)

What's changed since pre-release v1.21.0-B0050:

- No additional changes.

## v1.21.0-B0050 (pre-release)

What's changed since pre-release v1.21.0-B0027:

- New rules:
  - Virtual Machine:
    - Check virtual machines uses Azure Monitor Agent instead of old legacy Log Analytics Agent by @bengeset96.
      [#1792](https://github.com/Azure/PSRule.Rules.Azure/issues/1792)
  - Virtual Machine Scale Sets:
    - Check virtual machine scale sets uses Azure Monitor Agent instead of old legacy Log Analytics Agent by @bengeset96.
      [#1792](https://github.com/Azure/PSRule.Rules.Azure/issues/1792)
- Engineering:
  - Bump PSRule to v2.5.3.
    [#1800](https://github.com/Azure/PSRule.Rules.Azure/pull/1800)
  - Bump Az.Resources to v6.3.1.
    [#1800](https://github.com/Azure/PSRule.Rules.Azure/pull/1800)
- Bug fixes:
  - Fixed contains function unable to match array by @BernieWhite.
    [#1793](https://github.com/Azure/PSRule.Rules.Azure/issues/1793)

## v1.21.0-B0027 (pre-release)

What's changed since pre-release v1.21.0-B0011:

- New rules:
  - Deployment:
    - Check sensitive resource values use secure parameters by @VeraBE @BernieWhite.
      [#1773](https://github.com/Azure/PSRule.Rules.Azure/issues/1773)
  - Service Bus:
    - Check service bus namespaces uses TLS 1.2 version by @bengeset96.
      [#1777](https://github.com/Azure/PSRule.Rules.Azure/issues/1777)

## v1.21.0-B0011 (pre-release)

What's changed since v1.20.1:

- New features:
  - Mapping of Azure Security Benchmark v3 to security rules by @jagoodwin.
    [#1610](https://github.com/Azure/PSRule.Rules.Azure/issues/1610)
- New rules:
  - Virtual Network:
    - Check VNETs with a GatewaySubnet also has a AzureBastionSubnet by @bengeset96.
      [#1761](https://github.com/Azure/PSRule.Rules.Azure/issues/1761)
- General improvements:
  - Added built-in list of ignored policy definitions by @BernieWhite.
    [#1730](https://github.com/Azure/PSRule.Rules.Azure/issues/1730)
    - To ignore additional policy definitions, use the `AZURE_POLICY_IGNORE_LIST` configuration option.
- Engineering:
  - Bump PSRule to v2.5.1.
    [#1782](https://github.com/Azure/PSRule.Rules.Azure/pull/1782)
  - Bump Az.Resources to v6.3.0.
    [#1782](https://github.com/Azure/PSRule.Rules.Azure/pull/1782)

## v1.20.2

What's changed since v1.20.1:

- Bug fixes:
  - Fixed contains function unable to match array by @BernieWhite.
    [#1793](https://github.com/Azure/PSRule.Rules.Azure/issues/1793)

## v1.20.1

What's changed since v1.20.0:

- Bug fixes:
  - Fixed expand bicep source when reading JsonContent into a parameter by @BernieWhite.
    [#1780](https://github.com/Azure/PSRule.Rules.Azure/issues/1780)

## v1.20.0

What's changed since v1.19.2:

- New features:
  - Added September 2022 baselines `Azure.GA_2022_09` and `Azure.Preview_2022_09` by @BernieWhite.
    [#1738](https://github.com/Azure/PSRule.Rules.Azure/issues/1738)
    - Includes rules released before or during September 2022.
    - Marked `Azure.GA_2022_06` and `Azure.Preview_2022_06` baselines as obsolete.
- New rules:
  - AKS:
    - Check clusters use Ephemeral OS disk by @bengeset96.
      [#1618](https://github.com/Azure/PSRule.Rules.Azure/issues/1618)
  - App Configuration:
    - Check app configuration store has purge protection enabled by @bengeset96.
      [#1689](https://github.com/Azure/PSRule.Rules.Azure/issues/1689)
    - Check app configuration store has one or more replicas by @bengeset96.
      [#1688](https://github.com/Azure/PSRule.Rules.Azure/issues/1688)
    - Check app configuration store audit diagnostic logs are enabled by @bengeset96.
      [#1690](https://github.com/Azure/PSRule.Rules.Azure/issues/1690)
    - Check identity-based authentication is used for configuration stores by @pazdedav.
      [#1691](https://github.com/Azure/PSRule.Rules.Azure/issues/1691)
  - Application Gateway WAF:
    - Check policy is enabled by @fbinotto.
      [#1470](https://github.com/Azure/PSRule.Rules.Azure/issues/1470)
    - Check policy uses prevention mode by @fbinotto.
      [#1470](https://github.com/Azure/PSRule.Rules.Azure/issues/1470)
    - Check policy uses managed rule sets by @fbinotto.
      [#1470](https://github.com/Azure/PSRule.Rules.Azure/issues/1470)
    - Check policy does not have any exclusions defined by @fbinotto.
      [#1470](https://github.com/Azure/PSRule.Rules.Azure/issues/1470)
  - Azure Cache for Redis:
    - Check the number of firewall rules for caches by @jonathanruiz.
      [#544](https://github.com/Azure/PSRule.Rules.Azure/issues/544)
    - Check the number of IP addresses in firewall rules for caches by @jonathanruiz.
      [#544](https://github.com/Azure/PSRule.Rules.Azure/issues/544)
  - CDN:
    - Check CDN profile uses Front Door Standard or Premium tier by @bengeset96.
      [#1612](https://github.com/Azure/PSRule.Rules.Azure/issues/1612)
  - Container Registry:
    - Check soft delete policy is enabled by @bengeset96.
      [#1674](https://github.com/Azure/PSRule.Rules.Azure/issues/1674)
  - Defender for Cloud:
    - Check Microsoft Defender for Cloud is enabled for Containers by @jdewisscher.
      [#1632](hhttps://github.com/Azure/PSRule.Rules.Azure/issues/1632)
    - Check Microsoft Defender for Cloud is enabled for Virtual Machines by @jdewisscher.
      [#1632](hhttps://github.com/Azure/PSRule.Rules.Azure/issues/1632)
    - Check Microsoft Defender for Cloud is enabled for SQL Servers by @jdewisscher.
      [#1632](hhttps://github.com/Azure/PSRule.Rules.Azure/issues/1632)
    - Check Microsoft Defender for Cloud is enabled for App Services by @jdewisscher.
      [#1632](hhttps://github.com/Azure/PSRule.Rules.Azure/issues/1632)
    - Check Microsoft Defender for Cloud is enabled for Storage Accounts by @jdewisscher.
      [#1632](hhttps://github.com/Azure/PSRule.Rules.Azure/issues/1632)
    - Check Microsoft Defender for Cloud is enabled for SQL Servers on machines by @jdewisscher.
      [#1632](hhttps://github.com/Azure/PSRule.Rules.Azure/issues/1632)
  - Deployment:
    - Check that nested deployments securely pass through administrator usernames by @ms-sambell.
      [#1479](https://github.com/Azure/PSRule.Rules.Azure/issues/1479)
  - Front Door WAF:
    - Check policy is enabled by @fbinotto.
      [#1470](https://github.com/Azure/PSRule.Rules.Azure/issues/1470)
    - Check policy uses prevention mode by @fbinotto.
      [#1470](https://github.com/Azure/PSRule.Rules.Azure/issues/1470)
    - Check policy uses managed rule sets by @fbinotto.
      [#1470](https://github.com/Azure/PSRule.Rules.Azure/issues/1470)
    - Check policy does not have any exclusions defined by @fbinotto.
      [#1470](https://github.com/Azure/PSRule.Rules.Azure/issues/1470)
  - Network Security Group:
    - Check AKS managed NSGs don't contain custom rules by @ms-sambell.
      [#8](https://github.com/Azure/PSRule.Rules.Azure/issues/8)
  - Storage Account:
    - Check blob container soft delete is enabled by @pazdedav.
      [#1671](https://github.com/Azure/PSRule.Rules.Azure/issues/1671)
    - Check file share soft delete is enabled by @jonathanruiz.
      [#966](https://github.com/Azure/PSRule.Rules.Azure/issues/966)
  - VMSS:
    - Check Linux VMSS has disabled password authentication by @bengeset96.
      [#1635](https://github.com/Azure/PSRule.Rules.Azure/issues/1635)
- Updated rules:
  - **Important change**: Updated rules, tests and docs with Microsoft Defender for Cloud by @jonathanruiz.
    [#545](https://github.com/Azure/PSRule.Rules.Azure/issues/545)
    - The following rules have been renamed with aliases:
      - Renamed `Azure.SQL.ThreatDetection` to `Azure.SQL.DefenderCloud`.
      - Renamed `Azure.SecurityCenter.Contact` to `Azure.DefenderCloud.Contact`.
      - Renamed `Azure.SecurityCenter.Provisioning` to `Azure.DefenderCloud.Provisioning`.
    - If you are referencing the old names please consider updating to the new names.
  - Updated documentation examples for Front Door and Key Vault rules by @lluppesms.
    [#1667](https://github.com/Azure/PSRule.Rules.Azure/issues/1667)
  - Improved the way we check that VM or VMSS has Linux by @verabe.
    [#1704](https://github.com/Azure/PSRule.Rules.Azure/issues/1704)
  - Azure Kubernetes Service:
    - Updated `Azure.AKS.Version` to use latest stable version `1.23.8` by @BernieWhite.
      [#1627](https://github.com/Azure/PSRule.Rules.Azure/issues/1627)
      - Use `AZURE_AKS_CLUSTER_MINIMUM_VERSION` to configure the minimum version of the cluster.
  - Event Grid:
    - Promoted `Azure.EventGrid.DisableLocalAuth` to GA rule set by @BernieWhite.
      [#1628](https://github.com/Azure/PSRule.Rules.Azure/issues/1628)
  - Key Vault:
    - Promoted `Azure.KeyVault.AutoRotationPolicy` to GA rule set by @BernieWhite.
      [#1629](https://github.com/Azure/PSRule.Rules.Azure/issues/1629)
- General improvements:
  - Updated NSG documentation with code snippets and links by @simone-bennett.
    [#1607](https://github.com/Azure/PSRule.Rules.Azure/issues/1607)
  - Updated Application Gateway documentation with code snippets by @ms-sambell.
    [#1608](https://github.com/Azure/PSRule.Rules.Azure/issues/1608)
  - Updated SQL firewall rules documentation by @ms-sambell.
    [#1569](https://github.com/Azure/PSRule.Rules.Azure/issues/1569)
  - Updated Container Apps documentation and rule to new resource type by @marie-schmidt.
    [#1672](https://github.com/Azure/PSRule.Rules.Azure/issues/1672)
  - Updated KeyVault and FrontDoor documentation with code snippets by @lluppesms.
    [#1667](https://github.com/Azure/PSRule.Rules.Azure/issues/1667)
  - Added tag and annotation metadata from policy for rules generation by @BernieWhite.
    [#1652](https://github.com/Azure/PSRule.Rules.Azure/issues/1652)
  - Added hash to `name` and `ref` properties for policy rules by @ArmaanMcleod.
    [#1653](https://github.com/Azure/PSRule.Rules.Azure/issues/1653)
    - Use `AZURE_POLICY_RULE_PREFIX` or `Export-AzPolicyAssignmentRuleData -RulePrefix` to override rule prefix.
- Engineering:
  - Bump PSRule to v2.4.2.
    [#1753](https://github.com/Azure/PSRule.Rules.Azure/pull/1753)
    [#1748](https://github.com/Azure/PSRule.Rules.Azure/issues/1748)
  - Bump Microsoft.NET.Test.Sdk to v17.3.2.
    [#1719](https://github.com/Azure/PSRule.Rules.Azure/pull/1719)
  - Updated provider data for analysis.
    [#1605](https://github.com/Azure/PSRule.Rules.Azure/pull/1605)
  - Bump Az.Resources to v6.2.0.
    [#1636](https://github.com/Azure/PSRule.Rules.Azure/pull/1636)
  - Bump PSScriptAnalyzer to v1.21.0.
    [#1636](https://github.com/Azure/PSRule.Rules.Azure/pull/1636)
- Bug fixes:
  - Fixed continue processing policy assignments on error by @BernieWhite.
    [#1651](https://github.com/Azure/PSRule.Rules.Azure/issues/1651)
  - Fixed handling of runtime assessment data by @BernieWhite.
    [#1707](https://github.com/Azure/PSRule.Rules.Azure/issues/1707)
  - Fixed conversion of type conditions to pre-conditions by @BernieWhite.
    [#1708](https://github.com/Azure/PSRule.Rules.Azure/issues/1708)
  - Fixed inconclusive failure of `Azure.Deployment.AdminUsername` by @BernieWhite.
    [#1631](https://github.com/Azure/PSRule.Rules.Azure/issues/1631)
  - Fixed error expanding with `json()` and single quotes by @BernieWhite.
    [#1656](https://github.com/Azure/PSRule.Rules.Azure/issues/1656)
  - Fixed handling key collision with duplicate definitions using same parameters by @ArmaanMcleod.
    [#1653](https://github.com/Azure/PSRule.Rules.Azure/issues/1653)
  - Fixed bug requiring all diagnostic logs settings to have auditing enabled by @bengeset96.
    [#1726](https://github.com/Azure/PSRule.Rules.Azure/issues/1726)
  - Fixed `Azure.Deployment.AdminUsername` incorrectly fails with nested deployments by @BernieWhite.
    [#1762](https://github.com/Azure/PSRule.Rules.Azure/issues/1762)
  - Fixed `Azure.FrontDoorWAF.Exclusions` reports exclusions when none are specified by @BernieWhite.
    [#1751](https://github.com/Azure/PSRule.Rules.Azure/issues/1751)
  - Fixed `Azure.Deployment.AdminUsername` does not match the pattern by @BernieWhite.
    [#1758](https://github.com/Azure/PSRule.Rules.Azure/issues/1758)
  - Consider private offerings when checking that a VM or VMSS has Linux by @verabe.
    [#1725](https://github.com/Azure/PSRule.Rules.Azure/issues/1725)

What's changed since pre-release v1.20.0-B0477:

- No additional changes.

## v1.20.0-B0477 (pre-release)

What's changed since pre-release v1.20.0-B0389:

- General improvements:
  - Added hash to `name` and `ref` properties for policy rules by @ArmaanMcleod.
    [#1653](https://github.com/Azure/PSRule.Rules.Azure/issues/1653)
    - Use `AZURE_POLICY_RULE_PREFIX` or `Export-AzPolicyAssignmentRuleData -RulePrefix` to override rule prefix.

## v1.20.0-B0389 (pre-release)

What's changed since pre-release v1.20.0-B0304:

- New rules:
  - App Configuration:
    - Check app configuration store has purge protection enabled by @bengeset96.
      [#1689](https://github.com/Azure/PSRule.Rules.Azure/issues/1689)
- Bug fixes:
  - Fixed `Azure.Deployment.AdminUsername` incorrectly fails with nested deployments by @BernieWhite.
    [#1762](https://github.com/Azure/PSRule.Rules.Azure/issues/1762)

## v1.20.0-B0304 (pre-release)

What's changed since pre-release v1.20.0-B0223:

- Engineering:
  - Bump PSRule to v2.4.2.
    [#1753](https://github.com/Azure/PSRule.Rules.Azure/pull/1753)
    [#1748](https://github.com/Azure/PSRule.Rules.Azure/issues/1748)
- Bug fixes:
  - Fixed `Azure.FrontDoorWAF.Exclusions` reports exclusions when none are specified by @BernieWhite.
    [#1751](https://github.com/Azure/PSRule.Rules.Azure/issues/1751)
  - Fixed `Azure.Deployment.AdminUsername` does not match the pattern by @BernieWhite.
    [#1758](https://github.com/Azure/PSRule.Rules.Azure/issues/1758)
  - Consider private offerings when checking that a VM or VMSS has Linux by @verabe.
    [#1725](https://github.com/Azure/PSRule.Rules.Azure/issues/1725)

## v1.20.0-B0223 (pre-release)

What's changed since pre-release v1.20.0-B0148:

- New features:
  - Added September 2022 baselines `Azure.GA_2022_09` and `Azure.Preview_2022_09` by @BernieWhite.
    [#1738](https://github.com/Azure/PSRule.Rules.Azure/issues/1738)
    - Includes rules released before or during September 2022.
    - Marked `Azure.GA_2022_06` and `Azure.Preview_2022_06` baselines as obsolete.
- New rules:
  - App Configuration:
    - Check app configuration store has one or more replicas by @bengeset96.
      [#1688](https://github.com/Azure/PSRule.Rules.Azure/issues/1688)
- Engineering:
  - Bump PSRule to v2.4.1.
    [#1636](https://github.com/Azure/PSRule.Rules.Azure/pull/1636)
  - Bump Az.Resources to v6.2.0.
    [#1636](https://github.com/Azure/PSRule.Rules.Azure/pull/1636)
  - Bump PSScriptAnalyzer to v1.21.0.
    [#1636](https://github.com/Azure/PSRule.Rules.Azure/pull/1636)
- Bug fixes:
  - Fixed handling key collision with duplicate definitions using same parameters by @ArmaanMcleod.
    [#1653](https://github.com/Azure/PSRule.Rules.Azure/issues/1653)
  - Fixed bug requiring all diagnostic logs settings to have auditing enabled by @bengeset96.
    [#1726](https://github.com/Azure/PSRule.Rules.Azure/issues/1726)

## v1.20.0-B0148 (pre-release)

What's changed since pre-release v1.20.0-B0085:

- New rules:
  - App Configuration:
    - Check app configuration store audit diagnostic logs are enabled by @bengeset96.
      [#1690](https://github.com/Azure/PSRule.Rules.Azure/issues/1690)
- Engineering:
  - Bump Microsoft.NET.Test.Sdk to v17.3.2.
    [#1719](https://github.com/Azure/PSRule.Rules.Azure/pull/1719)
- Bug fixes:
  - Fixed error expanding with `json()` and single quotes by @BernieWhite.
    [#1656](https://github.com/Azure/PSRule.Rules.Azure/issues/1656)

## v1.20.0-B0085 (pre-release)

What's changed since pre-release v1.20.0-B0028:

- New rules:
  - Azure Cache for Redis:
    - Check the number of firewall rules for caches by @jonathanruiz.
      [#544](https://github.com/Azure/PSRule.Rules.Azure/issues/544)
    - Check the number of IP addresses in firewall rules for caches by @jonathanruiz.
      [#544](https://github.com/Azure/PSRule.Rules.Azure/issues/544)
  - App Configuration:
    - Check identity-based authentication is used for configuration stores by @pazdedav.
      [#1691](https://github.com/Azure/PSRule.Rules.Azure/issues/1691)
  - Container Registry:
    - Check soft delete policy is enabled by @bengeset96.
      [#1674](https://github.com/Azure/PSRule.Rules.Azure/issues/1674)
  - Defender for Cloud:
    - Check Microsoft Defender for Cloud is enabled for Containers by @jdewisscher.
      [#1632](hhttps://github.com/Azure/PSRule.Rules.Azure/issues/1632)
    - Check Microsoft Defender for Cloud is enabled for Virtual Machines by @jdewisscher.
      [#1632](hhttps://github.com/Azure/PSRule.Rules.Azure/issues/1632)
    - Check Microsoft Defender for Cloud is enabled for SQL Servers by @jdewisscher.
      [#1632](hhttps://github.com/Azure/PSRule.Rules.Azure/issues/1632)
    - Check Microsoft Defender for Cloud is enabled for App Services by @jdewisscher.
      [#1632](hhttps://github.com/Azure/PSRule.Rules.Azure/issues/1632)
    - Check Microsoft Defender for Cloud is enabled for Storage Accounts by @jdewisscher.
      [#1632](hhttps://github.com/Azure/PSRule.Rules.Azure/issues/1632)
    - Check Microsoft Defender for Cloud is enabled for SQL Servers on machines by @jdewisscher.
      [#1632](hhttps://github.com/Azure/PSRule.Rules.Azure/issues/1632)
  - Network Security Group:
    - Check AKS managed NSGs don't contain custom rules by @ms-sambell.
      [#8](https://github.com/Azure/PSRule.Rules.Azure/issues/8)
  - Storage Account:
    - Check blob container soft delete is enabled by @pazdedav.
      [#1671](https://github.com/Azure/PSRule.Rules.Azure/issues/1671)
    - Check file share soft delete is enabled by @jonathanruiz.
      [#966](https://github.com/Azure/PSRule.Rules.Azure/issues/966)
- Updated rules:
  - **Important change**: Updated rules, tests and docs with Microsoft Defender for Cloud by @jonathanruiz.
    [#545](https://github.com/Azure/PSRule.Rules.Azure/issues/545)
    - The following rules have been renamed with aliases:
      - Renamed `Azure.SQL.ThreatDetection` to `Azure.SQL.DefenderCloud`.
      - Renamed `Azure.SecurityCenter.Contact` to `Azure.DefenderCloud.Contact`.
      - Renamed `Azure.SecurityCenter.Provisioning` to `Azure.DefenderCloud.Provisioning`.
    - If you are referencing the old names please consider updating to the new names.
  - Updated documentation examples for Front Door and Key Vault rules by @lluppesms.
    [#1667](https://github.com/Azure/PSRule.Rules.Azure/issues/1667)
  - Improved the way we check that VM or VMSS has Linux by @verabe.
    [#1704](https://github.com/Azure/PSRule.Rules.Azure/issues/1704)
- General improvements:
  - Updated NSG documentation with code snippets and links by @simone-bennett.
    [#1607](https://github.com/Azure/PSRule.Rules.Azure/issues/1607)
  - Updated Application Gateway documentation with code snippets by @ms-sambell.
    [#1608](https://github.com/Azure/PSRule.Rules.Azure/issues/1608)
  - Updated SQL firewall rules documentation by @ms-sambell.
    [#1569](https://github.com/Azure/PSRule.Rules.Azure/issues/1569)
  - Updated Container Apps documentation and rule to new resource type by @marie-schmidt.
    [#1672](https://github.com/Azure/PSRule.Rules.Azure/issues/1672)
  - Updated KeyVault and FrontDoor documentation with code snippets by @lluppesms.
    [#1667](https://github.com/Azure/PSRule.Rules.Azure/issues/1667)
  - Added tag and annotation metadata from policy for rules generation by @BernieWhite.
    [#1652](https://github.com/Azure/PSRule.Rules.Azure/issues/1652)
- Bug fixes:
  - Fixed continue processing policy assignments on error by @BernieWhite.
    [#1651](https://github.com/Azure/PSRule.Rules.Azure/issues/1651)
  - Fixed handling of runtime assessment data by @BernieWhite.
    [#1707](https://github.com/Azure/PSRule.Rules.Azure/issues/1707)
  - Fixed conversion of type conditions to pre-conditions by @BernieWhite.
    [#1708](https://github.com/Azure/PSRule.Rules.Azure/issues/1708)

## v1.20.0-B0028 (pre-release)

What's changed since pre-release v1.20.0-B0004:

- New rules:
  - AKS:
    - Check clusters use Ephemeral OS disk by @bengeset96.
      [#1618](https://github.com/Azure/PSRule.Rules.Azure/issues/1618)
  - CDN:
    - Check CDN profile uses Front Door Standard or Premium tier by @bengeset96.
      [#1612](https://github.com/Azure/PSRule.Rules.Azure/issues/1612)
  - VMSS:
    - Check Linux VMSS has disabled password authentication by @bengeset96.
      [#1635](https://github.com/Azure/PSRule.Rules.Azure/issues/1635)
- Updated rules:
  - Azure Kubernetes Service:
    - Updated `Azure.AKS.Version` to use latest stable version `1.23.8` by @BernieWhite.
      [#1627](https://github.com/Azure/PSRule.Rules.Azure/issues/1627)
      - Use `AZURE_AKS_CLUSTER_MINIMUM_VERSION` to configure the minimum version of the cluster.
  - Event Grid:
    - Promoted `Azure.EventGrid.DisableLocalAuth` to GA rule set by @BernieWhite.
      [#1628](https://github.com/Azure/PSRule.Rules.Azure/issues/1628)
  - Key Vault:
    - Promoted `Azure.KeyVault.AutoRotationPolicy` to GA rule set by @BernieWhite.
      [#1629](https://github.com/Azure/PSRule.Rules.Azure/issues/1629)
- Engineering:
  - Bump PSRule to v2.4.0.
    [#1620](https://github.com/Azure/PSRule.Rules.Azure/pull/1620)
  - Updated provider data for analysis.
    [#1605](https://github.com/Azure/PSRule.Rules.Azure/pull/1605)
- Bug fixes:
  - Fixed function `dateTimeAdd` errors handling `utcNow` output by @BernieWhite.
    [#1637](https://github.com/Azure/PSRule.Rules.Azure/issues/1637)
  - Fixed inconclusive failure of `Azure.Deployment.AdminUsername` by @BernieWhite.
    [#1631](https://github.com/Azure/PSRule.Rules.Azure/issues/1631)

## v1.20.0-B0004 (pre-release)

What's changed since v1.19.1:

- New rules:
  - Azure Resources:
    - Check that nested deployments securely pass through administrator usernames by @ms-sambell.
      [#1479](https://github.com/Azure/PSRule.Rules.Azure/issues/1479)
- Engineering:
  - Bump Microsoft.NET.Test.Sdk to v17.3.1.
    [#1603](https://github.com/Azure/PSRule.Rules.Azure/pull/1603)

## v1.19.2

What's changed since v1.19.1:

- Bug fixes:
  - Fixed function `dateTimeAdd` errors handling `utcNow` output by @BernieWhite.
    [#1637](https://github.com/Azure/PSRule.Rules.Azure/issues/1637)

## v1.19.1

What's changed since v1.19.0:

- Bug fixes:
  - Fixed `Azure.VNET.UseNSGs` is missing exceptions by @BernieWhite.
    [#1609](https://github.com/Azure/PSRule.Rules.Azure/issues/1609)
    - Added exclusions for `RouteServerSubnet` and any subnet with a dedicated HSM delegation.

## v1.19.0

What's changed since v1.18.1:

- New rules:
  - Azure Kubernetes Service:
    - Check clusters use uptime SLA by @bengeset96.
      [#1601](https://github.com/Azure/PSRule.Rules.Azure/issues/1601)
- General improvements:
  - Updated rule level for the following rules by @BernieWhite.
    [#1551](https://github.com/Azure/PSRule.Rules.Azure/issues/1551)
    - Set `Azure.APIM.APIDescriptors` to warning from error.
    - Set `Azure.APIM.ProductDescriptors` to warning from error.
    - Set `Azure.Template.UseLocationParameter` to warning from error.
    - Set `Azure.Template.UseComments` to information from error.
    - Set `Azure.Template.UseDescriptions` to information from error.
  - Improve reporting of failing resource property for rules by @BernieWhite.
    [#1429](https://github.com/Azure/PSRule.Rules.Azure/issues/1429)
- Engineering:
  - Added publishing of symbols for NuGet packages by @BernieWhite.
    [#1549](https://github.com/Azure/PSRule.Rules.Azure/issues/1549)
  - Bump Az.Resources to v6.1.0.
    [#1557](https://github.com/Azure/PSRule.Rules.Azure/pull/1557)
  - Bump Microsoft.NET.Test.Sdk to v17.3.0.
    [#1563](https://github.com/Azure/PSRule.Rules.Azure/pull/1563)
  - Bump PSRule to v2.3.2.
    [#1574](https://github.com/Azure/PSRule.Rules.Azure/pull/1574)
  - Bump support projects to .NET 6 by @BernieWhite.
    [#1560](https://github.com/Azure/PSRule.Rules.Azure/issues/1560)
  - Bump BenchmarkDotNet to v0.13.2.
    [#1593](https://github.com/Azure/PSRule.Rules.Azure/pull/1593)
  - Bump BenchmarkDotNet.Diagnostics.Windows to v0.13.2.
    [#1594](https://github.com/Azure/PSRule.Rules.Azure/pull/1594)
  - Updated provider data for analysis.
    [#1598](https://github.com/Azure/PSRule.Rules.Azure/pull/1598)
- Bug fixes:
  - Fixed parameter files linked to bicep code via naming convention is not working by @BernieWhite.
    [#1582](https://github.com/Azure/PSRule.Rules.Azure/issues/1582)
  - Fixed handling of storage accounts sub-resources with CMK by @BernieWhite.
    [#1575](https://github.com/Azure/PSRule.Rules.Azure/issues/1575)

What's changed since pre-release v1.19.0-B0077:

- No additional changes.

## v1.19.0-B0077 (pre-release)

What's changed since pre-release v1.19.0-B0042:

- New rules:
  - Azure Kubernetes Service:
    - Check clusters use uptime SLA by @bengeset96.
      [#1601](https://github.com/Azure/PSRule.Rules.Azure/issues/1601)

## v1.19.0-B0042 (pre-release)

What's changed since pre-release v1.19.0-B0010:

- General improvements:
  - Improve reporting of failing resource property for rules by @BernieWhite.
    [#1429](https://github.com/Azure/PSRule.Rules.Azure/issues/1429)
- Engineering:
  - Bump PSRule to v2.3.2.
    [#1574](https://github.com/Azure/PSRule.Rules.Azure/pull/1574)
  - Bump support projects to .NET 6 by @BernieWhite.
    [#1560](https://github.com/Azure/PSRule.Rules.Azure/issues/1560)
  - Bump BenchmarkDotNet to v0.13.2.
    [#1593](https://github.com/Azure/PSRule.Rules.Azure/pull/1593)
  - Bump BenchmarkDotNet.Diagnostics.Windows to v0.13.2.
    [#1594](https://github.com/Azure/PSRule.Rules.Azure/pull/1594)
  - Updated provider data for analysis.
    [#1598](https://github.com/Azure/PSRule.Rules.Azure/pull/1598)
- Bug fixes:
  - Fixed parameter files linked to bicep code via naming convention is not working by @BernieWhite.
    [#1582](https://github.com/Azure/PSRule.Rules.Azure/issues/1582)
  - Fixed handling of storage accounts sub-resources with CMK by @BernieWhite.
    [#1575](https://github.com/Azure/PSRule.Rules.Azure/issues/1575)

## v1.19.0-B0010 (pre-release)

What's changed since v1.18.1:

- General improvements:
  - Updated rule level for the following rules by @BernieWhite.
    [#1551](https://github.com/Azure/PSRule.Rules.Azure/issues/1551)
    - Set `Azure.APIM.APIDescriptors` to warning from error.
    - Set `Azure.APIM.ProductDescriptors` to warning from error.
    - Set `Azure.Template.UseLocationParameter` to warning from error.
    - Set `Azure.Template.UseComments` to information from error.
    - Set `Azure.Template.UseDescriptions` to information from error.
- Engineering:
  - Added publishing of symbols for NuGet packages by @BernieWhite.
    [#1549](https://github.com/Azure/PSRule.Rules.Azure/issues/1549)
  - Bump PSRule to v2.3.1.
    [#1561](https://github.com/Azure/PSRule.Rules.Azure/pull/1561)
  - Bump Az.Resources to v6.1.0.
    [#1557](https://github.com/Azure/PSRule.Rules.Azure/pull/1557)
  - Bump Microsoft.NET.Test.Sdk to v17.3.0.
    [#1563](https://github.com/Azure/PSRule.Rules.Azure/pull/1563)

## v1.18.1

What's changed since v1.18.0:

- Bug fixes:
  - Fixed `Azure.APIM.HTTPBackend` reports failure when service URL is not defined by @BernieWhite.
    [#1555](https://github.com/Azure/PSRule.Rules.Azure/issues/1555)
  - Fixed `Azure.SQL.AAD` failure with newer API by @BernieWhite.
    [#1302](https://github.com/Azure/PSRule.Rules.Azure/issues/1302)

## v1.18.0

What's changed since v1.17.1:

- New rules:
  - Cognitive Services:
    - Check accounts use network access restrictions by @BernieWhite.
      [#1532](https://github.com/Azure/PSRule.Rules.Azure/issues/1532)
    - Check accounts use managed identities to access Azure resources by @BernieWhite.
      [#1532](https://github.com/Azure/PSRule.Rules.Azure/issues/1532)
    - Check accounts only accept requests using Azure AD identities by @BernieWhite.
      [#1532](https://github.com/Azure/PSRule.Rules.Azure/issues/1532)
    - Check accounts disable access using public endpoints by @BernieWhite.
      [#1532](https://github.com/Azure/PSRule.Rules.Azure/issues/1532)
- General improvements:
  - Added support for array `indexOf`, `lastIndexOf`, and `items` ARM functions by @BernieWhite.
    [#1440](https://github.com/Azure/PSRule.Rules.Azure/issues/1440)
  - Added support for `join` ARM function by @BernieWhite.
    [#1535](https://github.com/Azure/PSRule.Rules.Azure/issues/1535)
  - Improved output of full path to emitted resources by @BernieWhite.
    [#1523](https://github.com/Azure/PSRule.Rules.Azure/issues/1523)
- Engineering:
  - Bump Az.Resources to v6.0.1.
    [#1521](https://github.com/Azure/PSRule.Rules.Azure/pull/1521)
  - Updated provider data for analysis.
    [#1540](https://github.com/Azure/PSRule.Rules.Azure/pull/1540)
  - Bump xunit to v2.4.2.
    [#1542](https://github.com/Azure/PSRule.Rules.Azure/pull/1542)
  - Added readme and tags to NuGet by @BernieWhite.
    [#1513](https://github.com/Azure/PSRule.Rules.Azure/issues/1513)
- Bug fixes:
  - Fixed `Azure.SQL.TDE` is not required to enable Transparent Data Encryption for IaC by @BernieWhite.
    [#1530](https://github.com/Azure/PSRule.Rules.Azure/issues/1530)

What's changed since pre-release v1.18.0-B0027:

- No additional changes.

## v1.18.0-B0027 (pre-release)

What's changed since pre-release v1.18.0-B0010:

- New rules:
  - Cognitive Services:
    - Check accounts use network access restrictions by @BernieWhite.
      [#1532](https://github.com/Azure/PSRule.Rules.Azure/issues/1532)
    - Check accounts use managed identities to access Azure resources by @BernieWhite.
      [#1532](https://github.com/Azure/PSRule.Rules.Azure/issues/1532)
    - Check accounts only accept requests using Azure AD identities by @BernieWhite.
      [#1532](https://github.com/Azure/PSRule.Rules.Azure/issues/1532)
    - Check accounts disable access using public endpoints by @BernieWhite.
      [#1532](https://github.com/Azure/PSRule.Rules.Azure/issues/1532)
- General improvements:
  - Added support for array `indexOf`, `lastIndexOf`, and `items` ARM functions by @BernieWhite.
    [#1440](https://github.com/Azure/PSRule.Rules.Azure/issues/1440)
  - Added support for `join` ARM function by @BernieWhite.
    [#1535](https://github.com/Azure/PSRule.Rules.Azure/issues/1535)
- Engineering:
  - Updated provider data for analysis.
    [#1540](https://github.com/Azure/PSRule.Rules.Azure/pull/1540)
  - Bump xunit to v2.4.2.
    [#1542](https://github.com/Azure/PSRule.Rules.Azure/pull/1542)
- Bug fixes:
  - Fixed `Azure.SQL.TDE` is not required to enable Transparent Data Encryption for IaC by @BernieWhite.
    [#1530](https://github.com/Azure/PSRule.Rules.Azure/issues/1530)

## v1.18.0-B0010 (pre-release)

What's changed since pre-release v1.18.0-B0002:

- General improvements:
  - Improved output of full path to emitted resources by @BernieWhite.
    [#1523](https://github.com/Azure/PSRule.Rules.Azure/issues/1523)
- Engineering:
  - Bump Az.Resources to v6.0.1.
    [#1521](https://github.com/Azure/PSRule.Rules.Azure/pull/1521)

## v1.18.0-B0002 (pre-release)

What's changed since v1.17.1:

- Engineering:
  - Added readme and tags to NuGet by @BernieWhite.
    [#1513](https://github.com/Azure/PSRule.Rules.Azure/issues/1513)

## v1.17.1

What's changed since v1.17.0:

- Bug fixes:
  - Fixed union returns null when merged with built-in expansion objects by @BernieWhite.
    [#1515](https://github.com/Azure/PSRule.Rules.Azure/issues/1515)
  - Fixed missing zones in test for standalone VM by @BernieWhite.
    [#1506](https://github.com/Azure/PSRule.Rules.Azure/issues/1506)

## v1.17.0

What's changed since v1.16.1:

- New features:
  - Added more field count expression support for Azure Policy JSON rules by @ArmaanMcleod.
    [#181](https://github.com/Azure/PSRule.Rules.Azure/issues/181)
  - Added June 2022 baselines `Azure.GA_2022_06` and `Azure.Preview_2022_06` by @BernieWhite.
    [#1499](https://github.com/Azure/PSRule.Rules.Azure/issues/1499)
    - Includes rules released before or during June 2022.
    - Marked `Azure.GA_2022_03` and `Azure.Preview_2022_03` baselines as obsolete.
- New rules:
  - Deployment:
    - Check for secure values in outputs by @BernieWhite.
      [#297](https://github.com/Azure/PSRule.Rules.Azure/issues/297)
- Engineering:
  - Bump Newtonsoft.Json to v13.0.1.
    [#1494](https://github.com/Azure/PSRule.Rules.Azure/pull/1494)
  - Updated NuGet packaging metadata by @BernieWhite.
    [#1428](https://github.com/Azure/PSRule.Rules.Azure/pull/1428)
  - Updated provider data for analysis.
    [#1502](https://github.com/Azure/PSRule.Rules.Azure/pull/1502)
  - Bump PSRule to v2.2.0.
    [#1444](https://github.com/Azure/PSRule.Rules.Azure/pull/1444)
  - Updated NuGet packaging metadata by @BernieWhite.
    [#1428](https://github.com/Azure/PSRule.Rules.Azure/issues/1428)
- Bug fixes:
  - Fixed TDE property status to state by @Dylan-Prins.
    [#1505](https://github.com/Azure/PSRule.Rules.Azure/pull/1505)
  - Fixed the language expression value fails in outputs by @BernieWhite.
    [#1485](https://github.com/Azure/PSRule.Rules.Azure/issues/1485)

What's changed since pre-release v1.17.0-B0064:

- No additional changes.

## v1.17.0-B0064 (pre-release)

What's changed since pre-release v1.17.0-B0035:

- Engineering:
  - Updated provider data for analysis.
    [#1502](https://github.com/Azure/PSRule.Rules.Azure/pull/1502)
  - Bump PSRule to v2.2.0.
    [#1444](https://github.com/Azure/PSRule.Rules.Azure/pull/1444)
- Bug fixes:
  - Fixed TDE property status to state by @Dylan-Prins.
    [#1505](https://github.com/Azure/PSRule.Rules.Azure/pull/1505)

## v1.17.0-B0035 (pre-release)

What's changed since pre-release v1.17.0-B0014:

- New features:
  - Added June 2022 baselines `Azure.GA_2022_06` and `Azure.Preview_2022_06` by @BernieWhite.
    [#1499](https://github.com/Azure/PSRule.Rules.Azure/issues/1499)
    - Includes rules released before or during June 2022.
    - Marked `Azure.GA_2022_03` and `Azure.Preview_2022_03` baselines as obsolete.
- Engineering:
  - Bump Newtonsoft.Json to v13.0.1.
    [#1494](https://github.com/Azure/PSRule.Rules.Azure/pull/1494)
  - Updated NuGet packaging metadata by @BernieWhite.
    [#1428](https://github.com/Azure/PSRule.Rules.Azure/pull/1428)

## v1.17.0-B0014 (pre-release)

What's changed since v1.16.1:

- New features:
  - Added more field count expression support for Azure Policy JSON rules by @ArmaanMcleod.
    [#181](https://github.com/Azure/PSRule.Rules.Azure/issues/181)
- New rules:
  - Deployment:
    - Check for secure values in outputs by @BernieWhite.
      [#297](https://github.com/Azure/PSRule.Rules.Azure/issues/297)
- Engineering:
  - Updated NuGet packaging metadata by @BernieWhite.
    [#1428](https://github.com/Azure/PSRule.Rules.Azure/issues/1428)
- Bug fixes:
  - Fixed the language expression value fails in outputs by @BernieWhite.
    [#1485](https://github.com/Azure/PSRule.Rules.Azure/issues/1485)

## v1.16.1

What's changed since v1.16.0:

- Bug fixes:
  - Fixed TLS 1.3 support in `Azure.AppGw.SSLPolicy` by @BernieWhite.
    [#1469](https://github.com/Azure/PSRule.Rules.Azure/issues/1469)
  - Fixed Application Gateway referencing a WAF policy by @BernieWhite.
    [#1466](https://github.com/Azure/PSRule.Rules.Azure/issues/1466)

## v1.16.0

What's changed since v1.15.2:

- New rules:
  - App Service:
    - Check web apps have insecure FTP disabled by @BernieWhite.
      [#1436](https://github.com/Azure/PSRule.Rules.Azure/issues/1436)
    - Check web apps use a dedicated health probe by @BernieWhite.
      [#1437](https://github.com/Azure/PSRule.Rules.Azure/issues/1437)
- Updated rules:
  - Public IP:
    - Updated `Azure.PublicIP.AvailabilityZone` to exclude IP addresses for Azure Bastion by @BernieWhite.
      [#1442](https://github.com/Azure/PSRule.Rules.Azure/issues/1442)
      - Public IP addresses with the `resource-usage` tag set to `azure-bastion` are excluded.
- General improvements:
  - Added support for `dateTimeFromEpoch` and `dateTimeToEpoch` ARM functions by @BernieWhite.
    [#1451](https://github.com/Azure/PSRule.Rules.Azure/issues/1451)
- Engineering:
  - Updated built documentation to include rule ref and metadata by @BernieWhite.
    [#1432](https://github.com/Azure/PSRule.Rules.Azure/issues/1432)
  - Added ref properties for several rules by @BernieWhite.
    [#1430](https://github.com/Azure/PSRule.Rules.Azure/issues/1430)
  - Updated provider data for analysis.
    [#1453](https://github.com/Azure/PSRule.Rules.Azure/pull/1453)
  - Bump Microsoft.NET.Test.Sdk to v17.2.0.
    [#1410](https://github.com/Azure/PSRule.Rules.Azure/pull/1410)
  - Update CI checks to include required ref property by @BernieWhite.
    [#1431](https://github.com/Azure/PSRule.Rules.Azure/issues/1431)
  - Added ref properties for rules by @BernieWhite.
    [#1430](https://github.com/Azure/PSRule.Rules.Azure/issues/1430)
- Bug fixes:
  - Fixed `Azure.Template.UseVariables` does not accept function variables names by @BernieWhite.
    [#1427](https://github.com/Azure/PSRule.Rules.Azure/issues/1427)
  - Fixed dependency issue within Azure Pipelines `AzurePowerShell` task by @BernieWhite.
    [#1447](https://github.com/Azure/PSRule.Rules.Azure/issues/1447)
    - Removed dependency on `Az.Accounts` and `Az.Resources` from manifest.
      Pre-install these modules to use export cmdlets.

What's changed since pre-release v1.16.0-B0072:

- No additional changes.

## v1.16.0-B0072 (pre-release)

What's changed since pre-release v1.16.0-B0041:

- Engineering:
  - Update CI checks to include required ref property by @BernieWhite.
    [#1431](https://github.com/Azure/PSRule.Rules.Azure/issues/1431)
  - Added ref properties for rules by @BernieWhite.
    [#1430](https://github.com/Azure/PSRule.Rules.Azure/issues/1430)
- Bug fixes:
  - Fixed dependency issue within Azure Pipelines `AzurePowerShell` task by @BernieWhite.
    [#1447](https://github.com/Azure/PSRule.Rules.Azure/issues/1447)
    - Removed dependency on `Az.Accounts` and `Az.Resources` from manifest.
      Pre-install these modules to use export cmdlets.

## v1.16.0-B0041 (pre-release)

What's changed since pre-release v1.16.0-B0017:

- Updated rules:
  - Public IP:
    - Updated `Azure.PublicIP.AvailabilityZone` to exclude IP addresses for Azure Bastion by @BernieWhite.
      [#1442](https://github.com/Azure/PSRule.Rules.Azure/issues/1442)
      - Public IP addresses with the `resource-usage` tag set to `azure-bastion` are excluded.
- General improvements:
  - Added support for `dateTimeFromEpoch` and `dateTimeToEpoch` ARM functions by @BernieWhite.
    [#1451](https://github.com/Azure/PSRule.Rules.Azure/issues/1451)
- Engineering:
  - Updated built documentation to include rule ref and metadata by @BernieWhite.
    [#1432](https://github.com/Azure/PSRule.Rules.Azure/issues/1432)
  - Added ref properties for several rules by @BernieWhite.
    [#1430](https://github.com/Azure/PSRule.Rules.Azure/issues/1430)
  - Updated provider data for analysis.
    [#1453](https://github.com/Azure/PSRule.Rules.Azure/pull/1453)

## v1.16.0-B0017 (pre-release)

What's changed since v1.15.2:

- New rules:
  - App Service:
    - Check web apps have insecure FTP disabled by @BernieWhite.
      [#1436](https://github.com/Azure/PSRule.Rules.Azure/issues/1436)
    - Check web apps use a dedicated health probe by @BernieWhite.
      [#1437](https://github.com/Azure/PSRule.Rules.Azure/issues/1437)
- Engineering:
  - Bump Microsoft.NET.Test.Sdk to v17.2.0.
    [#1410](https://github.com/Azure/PSRule.Rules.Azure/pull/1410)
- Bug fixes:
  - Fixed `Azure.Template.UseVariables` does not accept function variables names by @BernieWhite.
    [#1427](https://github.com/Azure/PSRule.Rules.Azure/issues/1427)

## v1.15.2

What's changed since v1.15.1:

- Bug fixes:
  - Fixed `Azure.AppService.ManagedIdentity` does not accept both system and user assigned by @BernieWhite.
    [#1415](https://github.com/Azure/PSRule.Rules.Azure/issues/1415)
    - This also applies to:
      - `Azure.ADX.ManagedIdentity`
      - `Azure.APIM.ManagedIdentity`
      - `Azure.EventGrid.ManagedIdentity`
      - `Azure.Automation.ManagedIdentity`
  - Fixed Web apps with .NET 6 do not meet version constraint of `Azure.AppService.NETVersion` by @BernieWhite.
    [#1414](https://github.com/Azure/PSRule.Rules.Azure/issues/1414)
    - This also applies to `Azure.AppService.PHPVersion`.

## v1.15.1

What's changed since v1.15.0:

- Bug fixes:
  - Fixed exclusion of `dataCollectionRuleAssociations` from `Azure.Resource.UseTags` by @BernieWhite.
    [#1400](https://github.com/Azure/PSRule.Rules.Azure/issues/1400)
  - Fixed could not determine JSON object type for MockObject using CreateObject by @BernieWhite.
    [#1411](https://github.com/Azure/PSRule.Rules.Azure/issues/1411)
  - Fixed cannot bind argument to parameter 'Sku' because it is an empty string by @BernieWhite.
    [#1407](https://github.com/Azure/PSRule.Rules.Azure/issues/1407)

## v1.15.0

What's changed since v1.14.3:

- New features:
  - **Important change**: Added `Azure.Resource.SupportsTags` selector by @BernieWhite.
    [#1339](https://github.com/Azure/PSRule.Rules.Azure/issues/1339)
    - Use this selector in custom rules to filter rules to only run against resources that support tags.
    - This selector replaces the `SupportsTags` PowerShell function.
    - Using the `SupportsTag` function will now result in a warning.
    - The `SupportsTags` function will be removed in v2.
    - See [upgrade notes][1] for more information.
- Updated rules:
  - Azure Kubernetes Service:
    - Updated `Azure.AKS.Version` to use latest stable version `1.22.6` by @BernieWhite.
      [#1386](https://github.com/Azure/PSRule.Rules.Azure/issues/1386)
      - Use `AZURE_AKS_CLUSTER_MINIMUM_VERSION` to configure the minimum version of the cluster.
- Engineering:
  - Added code signing of module by @BernieWhite.
    [#1379](https://github.com/Azure/PSRule.Rules.Azure/issues/1379)
  - Added SBOM manifests to module by @BernieWhite.
    [#1380](https://github.com/Azure/PSRule.Rules.Azure/issues/1380)
  - Embedded provider and alias information as manifest resources by @BernieWhite.
    [#1383](https://github.com/Azure/PSRule.Rules.Azure/issues/1383)
    - Resources are minified and compressed to improve size and speed.
  - Added additional `nodeps` manifest that does not include dependencies for Az modules by @BernieWhite.
    [#1392](https://github.com/Azure/PSRule.Rules.Azure/issues/1392)
  - Bump Az.Accounts to 2.7.6. [#1338](https://github.com/Azure/PSRule.Rules.Azure/pull/1338)
  - Bump Az.Resources to 5.6.0. [#1338](https://github.com/Azure/PSRule.Rules.Azure/pull/1338)
  - Bump PSRule to 2.1.0. [#1338](https://github.com/Azure/PSRule.Rules.Azure/pull/1338)
  - Bump Pester to 5.3.3. [#1338](https://github.com/Azure/PSRule.Rules.Azure/pull/1338)
- Bug fixes:
  - Fixed dependency chain order when dependsOn copy by @BernieWhite.
    [#1381](https://github.com/Azure/PSRule.Rules.Azure/issues/1381)
  - Fixed error calling SupportsTags function by @BernieWhite.
    [#1401](https://github.com/Azure/PSRule.Rules.Azure/issues/1401)

What's changed since pre-release v1.15.0-B0053:

- Bug fixes:
  - Fixed error calling SupportsTags function by @BernieWhite.
    [#1401](https://github.com/Azure/PSRule.Rules.Azure/issues/1401)

## v1.15.0-B0053 (pre-release)

What's changed since pre-release v1.15.0-B0022:

- New features:
  - **Important change**: Added `Azure.Resource.SupportsTags` selector. [#1339](https://github.com/Azure/PSRule.Rules.Azure/issues/1339)
    - Use this selector in custom rules to filter rules to only run against resources that support tags.
    - This selector replaces the `SupportsTags` PowerShell function.
    - Using the `SupportsTag` function will now result in a warning.
    - The `SupportsTags` function will be removed in v2.
    - See [upgrade notes][1] for more information.
- Engineering:
  - Embedded provider and alias information as manifest resources. [#1383](https://github.com/Azure/PSRule.Rules.Azure/issues/1383)
    - Resources are minified and compressed to improve size and speed.
  - Added additional `nodeps` manifest that does not include dependencies for Az modules. [#1392](https://github.com/Azure/PSRule.Rules.Azure/issues/1392)
  - Bump Az.Accounts to 2.7.6. [#1338](https://github.com/Azure/PSRule.Rules.Azure/pull/1338)
  - Bump Az.Resources to 5.6.0. [#1338](https://github.com/Azure/PSRule.Rules.Azure/pull/1338)
  - Bump PSRule to 2.1.0. [#1338](https://github.com/Azure/PSRule.Rules.Azure/pull/1338)
  - Bump Pester to 5.3.3. [#1338](https://github.com/Azure/PSRule.Rules.Azure/pull/1338)

## v1.15.0-B0022 (pre-release)

What's changed since v1.14.3:

- Updated rules:
  - Azure Kubernetes Service:
    - Updated `Azure.AKS.Version` to use latest stable version `1.22.6`. [#1386](https://github.com/Azure/PSRule.Rules.Azure/issues/1386)
      - Use `AZURE_AKS_CLUSTER_MINIMUM_VERSION` to configure the minimum version of the cluster.
- Engineering:
  - Added code signing of module. [#1379](https://github.com/Azure/PSRule.Rules.Azure/issues/1379)
  - Added SBOM manifests to module. [#1380](https://github.com/Azure/PSRule.Rules.Azure/issues/1380)
- Bug fixes:
  - Fixed dependency chain order when dependsOn copy. [#1381](https://github.com/Azure/PSRule.Rules.Azure/issues/1381)

## v1.14.3

What's changed since v1.14.2:

- Bug fixes:
  - Fixed Azure Firewall threat intel mode reported for Secure VNET hubs. [#1365](https://github.com/Azure/PSRule.Rules.Azure/issues/1365)
  - Fixed array function handling with mock objects. [#1367](https://github.com/Azure/PSRule.Rules.Azure/issues/1367)

## v1.14.2

What's changed since v1.14.1:

- Bug fixes:
  - Fixed handling of parent resources when sub resource is in a separate deployment. [#1360](https://github.com/Azure/PSRule.Rules.Azure/issues/1360)

## v1.14.1

What's changed since v1.14.0:

- Bug fixes:
  - Fixed unable to set parameter defaults option with type object. [#1355](https://github.com/Azure/PSRule.Rules.Azure/issues/1355)

## v1.14.0

What's changed since v1.13.4:

- New features:
  - Added support for referencing resources in template. [#1315](https://github.com/Azure/PSRule.Rules.Azure/issues/1315)
    - The `reference()` function can be used to reference resources in template.
    - A placeholder value is still used for resources outside of the template.
  - Added March 2022 baselines `Azure.GA_2022_03` and `Azure.Preview_2022_03`. [#1334](https://github.com/Azure/PSRule.Rules.Azure/issues/1334)
    - Includes rules released before or during March 2022.
    - Marked `Azure.GA_2021_12` and `Azure.Preview_2021_12` baselines as obsolete.
  - **Experimental**: Cmdlets to validate objects with Azure policy conditions:
    - `Export-AzPolicyAssignmentData` - Exports policy assignment data. [#1266](https://github.com/Azure/PSRule.Rules.Azure/issues/1266)
    - `Export-AzPolicyAssignmentRuleData` - Exports JSON rules from policy assignment data. [#1278](https://github.com/Azure/PSRule.Rules.Azure/issues/1278)
    - `Get-AzPolicyAssignmentDataSource` - Discovers policy assignment data. [#1340](https://github.com/Azure/PSRule.Rules.Azure/issues/1340)
    - See cmdlet help for limitations and usage.
    - Additional information will be posted as this feature evolves [here](https://github.com/Azure/PSRule.Rules.Azure/discussions/1345).
- New rules:
  - SignalR Service:
    - Check services use Managed Identities. [#1306](https://github.com/Azure/PSRule.Rules.Azure/issues/1306)
    - Check services use a SKU with an SLA. [#1307](https://github.com/Azure/PSRule.Rules.Azure/issues/1307)
  - Web PubSub Service:
    - Check services use Managed Identities. [#1308](https://github.com/Azure/PSRule.Rules.Azure/issues/1308)
    - Check services use a SKU with an SLA. [#1309](https://github.com/Azure/PSRule.Rules.Azure/issues/1309)
- Updated rules:
  - Azure Kubernetes Service:
    - Updated `Azure.AKS.Version` to use latest stable version `1.21.9`. [#1318](https://github.com/Azure/PSRule.Rules.Azure/issues/1318)
      - Use `AZURE_AKS_CLUSTER_MINIMUM_VERSION` to configure the minimum version of the cluster.
- Engineering:
  - Cache Azure Policy Aliases. [#1277](https://github.com/Azure/PSRule.Rules.Azure/issues/1277)
  - Cleanup of additional alias metadata. [#1351](https://github.com/Azure/PSRule.Rules.Azure/pull/1351)
- Bug fixes:
  - Fixed index was out of range with split on mock properties. [#1327](https://github.com/Azure/PSRule.Rules.Azure/issues/1327)
  - Fixed mock objects with no properties. [#1347](https://github.com/Azure/PSRule.Rules.Azure/issues/1347)
  - Fixed sub-resources nesting by scope regression. [#1348](https://github.com/Azure/PSRule.Rules.Azure/issues/1348)
  - Fixed expand of runtime properties on reference objects. [#1324](https://github.com/Azure/PSRule.Rules.Azure/issues/1324)
  - Fixed processing of deployment outputs. [#1316](https://github.com/Azure/PSRule.Rules.Azure/issues/1316)

What's changed since pre-release v1.14.0-B2204013:

- No additional changes.

## v1.14.0-B2204013 (pre-release)

What's changed since pre-release v1.14.0-B2204007:

- Engineering:
  - Cleanup of additional alias metadata. [#1351](https://github.com/Azure/PSRule.Rules.Azure/pull/1351)

## v1.14.0-B2204007 (pre-release)

What's changed since pre-release v1.14.0-B2203117:

- Bug fixes:
  - Fixed mock objects with no properties. [#1347](https://github.com/Azure/PSRule.Rules.Azure/issues/1347)
  - Fixed sub-resources nesting by scope regression. [#1348](https://github.com/Azure/PSRule.Rules.Azure/issues/1348)

## v1.14.0-B2203117 (pre-release)

What's changed since pre-release v1.14.0-B2203088:

- New features:
  - **Experimental**: Cmdlets to validate objects with Azure policy conditions:
    - `Export-AzPolicyAssignmentData` - Exports policy assignment data. [#1266](https://github.com/Azure/PSRule.Rules.Azure/issues/1266)
    - `Export-AzPolicyAssignmentRuleData` - Exports JSON rules from policy assignment data. [#1278](https://github.com/Azure/PSRule.Rules.Azure/issues/1278)
    - `Get-AzPolicyAssignmentDataSource` - Discovers policy assignment data. [#1340](https://github.com/Azure/PSRule.Rules.Azure/issues/1340)
    - See cmdlet help for limitations and usage.
    - Additional information will be posted as this feature evolves [here](https://github.com/Azure/PSRule.Rules.Azure/discussions/1345).
- Engineering:
  - Cache Azure Policy Aliases. [#1277](https://github.com/Azure/PSRule.Rules.Azure/issues/1277)
- Bug fixes:
  - Fixed index was out of range with split on mock properties. [#1327](https://github.com/Azure/PSRule.Rules.Azure/issues/1327)

## v1.14.0-B2203088 (pre-release)

What's changed since pre-release v1.14.0-B2203066:

- New features:
  - Added March 2022 baselines `Azure.GA_2022_03` and `Azure.Preview_2022_03`. [#1334](https://github.com/Azure/PSRule.Rules.Azure/issues/1334)
    - Includes rules released before or during March 2022.
    - Marked `Azure.GA_2021_12` and `Azure.Preview_2021_12` baselines as obsolete.
- Bug fixes:
  - Fixed expand of runtime properties on reference objects. [#1324](https://github.com/Azure/PSRule.Rules.Azure/issues/1324)

## v1.14.0-B2203066 (pre-release)

What's changed since v1.13.4:

- New features:
  - Added support for referencing resources in template. [#1315](https://github.com/Azure/PSRule.Rules.Azure/issues/1315)
    - The `reference()` function can be used to reference resources in template.
    - A placeholder value is still used for resources outside of the template.
- New rules:
  - SignalR Service:
    - Check services use Managed Identities. [#1306](https://github.com/Azure/PSRule.Rules.Azure/issues/1306)
    - Check services use a SKU with an SLA. [#1307](https://github.com/Azure/PSRule.Rules.Azure/issues/1307)
  - Web PubSub Service:
    - Check services use Managed Identities. [#1308](https://github.com/Azure/PSRule.Rules.Azure/issues/1308)
    - Check services use a SKU with an SLA. [#1309](https://github.com/Azure/PSRule.Rules.Azure/issues/1309)
- Updated rules:
  - Azure Kubernetes Service:
    - Updated `Azure.AKS.Version` to use latest stable version `1.21.9`. [#1318](https://github.com/Azure/PSRule.Rules.Azure/issues/1318)
      - Use `AZURE_AKS_CLUSTER_MINIMUM_VERSION` to configure the minimum version of the cluster.
- Bug fixes:
  - Fixed processing of deployment outputs. [#1316](https://github.com/Azure/PSRule.Rules.Azure/issues/1316)

## v1.13.4

What's changed since v1.13.3:

- Bug fixes:
  - Fixed virtual network without any subnets is invalid. [#1303](https://github.com/Azure/PSRule.Rules.Azure/issues/1303)
  - Fixed container registry rules that require a premium tier. [#1304](https://github.com/Azure/PSRule.Rules.Azure/issues/1304)
    - Rules `Azure.ACR.Retention` and `Azure.ACR.ContentTrust` are now only run against premium instances.

## v1.13.3

What's changed since v1.13.2:

- Bug fixes:
  - Fixed bicep build timeout for complex deployments. [#1299](https://github.com/Azure/PSRule.Rules.Azure/issues/1299)

## v1.13.2

What's changed since v1.13.1:

- Engineering:
  - Bump PowerShellStandard.Library to 5.1.1. [#1295](https://github.com/Azure/PSRule.Rules.Azure/pull/1295)
- Bug fixes:
  - Fixed nested resource loops. [#1293](https://github.com/Azure/PSRule.Rules.Azure/issues/1293)

## v1.13.1

What's changed since v1.13.0:

- Bug fixes:
  - Fixed parsing of nested quote pairs within JSON function. [#1288](https://github.com/Azure/PSRule.Rules.Azure/issues/1288)

## v1.13.0

What's changed since v1.12.2:

- New features:
  - Added support for setting defaults for required parameters. [#1065](https://github.com/Azure/PSRule.Rules.Azure/issues/1065)
    - When specified, the value will be used when a parameter value is not provided.
  - Added support expanding Bicep from parameter files. [#1160](https://github.com/Azure/PSRule.Rules.Azure/issues/1160)
- New rules:
  - Azure Cache for Redis:
    - Limit public access for Azure Cache for Redis instances. [#935](https://github.com/Azure/PSRule.Rules.Azure/issues/935)
  - Container App:
    - Check insecure ingress is not enabled (preview). [#1252](https://github.com/Azure/PSRule.Rules.Azure/issues/1252)
  - Key Vault:
    - Check key auto-rotation is enabled (preview). [#1159](https://github.com/Azure/PSRule.Rules.Azure/issues/1159)
  - Recovery Services Vault:
    - Check vaults have replication alerts configured. [#7](https://github.com/Azure/PSRule.Rules.Azure/issues/7)
- Engineering:
  - Automatically build baseline docs. [#1242](https://github.com/Azure/PSRule.Rules.Azure/issues/1242)
  - Bump PSRule dependency to v1.11.1. [#1269](https://github.com/Azure/PSRule.Rules.Azure/pull/1269)
- Bug fixes:
  - Fixed empty value with strong type. [#1258](https://github.com/Azure/PSRule.Rules.Azure/issues/1258)
  - Fixed error with empty logic app trigger. [#1249](https://github.com/Azure/PSRule.Rules.Azure/issues/1249)
  - Fixed out of order parameters. [#1257](https://github.com/Azure/PSRule.Rules.Azure/issues/1257)
  - Fixed mapping default configuration causes cast exception. [#1274](https://github.com/Azure/PSRule.Rules.Azure/issues/1274)
  - Fixed resource id is incorrectly built for sub resource types. [#1279](https://github.com/Azure/PSRule.Rules.Azure/issues/1279)

What's changed since pre-release v1.13.0-B2202113:

- No additional changes.

## v1.13.0-B2202113 (pre-release)

What's changed since pre-release v1.13.0-B2202108:

- Bug fixes:
  - Fixed resource id is incorrectly built for sub resource types. [#1279](https://github.com/Azure/PSRule.Rules.Azure/issues/1279)

## v1.13.0-B2202108 (pre-release)

What's changed since pre-release v1.13.0-B2202103:

- Bug fixes:
  - Fixed mapping default configuration causes cast exception. [#1274](https://github.com/Azure/PSRule.Rules.Azure/issues/1274)

## v1.13.0-B2202103 (pre-release)

What's changed since pre-release v1.13.0-B2202090:

- Engineering:
  - Bump PSRule dependency to v1.11.1. [#1269](https://github.com/Azure/PSRule.Rules.Azure/pull/1269)
- Bug fixes:
  - Fixed out of order parameters. [#1257](https://github.com/Azure/PSRule.Rules.Azure/issues/1257)

## v1.13.0-B2202090 (pre-release)

What's changed since pre-release v1.13.0-B2202063:

- New rules:
  - Azure Cache for Redis:
    - Limit public access for Azure Cache for Redis instances. [#935](https://github.com/Azure/PSRule.Rules.Azure/issues/935)
- Engineering:
  - Automatically build baseline docs. [#1242](https://github.com/Azure/PSRule.Rules.Azure/issues/1242)
- Bug fixes:
  - Fixed empty value with strong type. [#1258](https://github.com/Azure/PSRule.Rules.Azure/issues/1258)

## v1.13.0-B2202063 (pre-release)

What's changed since v1.12.2:

- New features:
  - Added support for setting defaults for required parameters. [#1065](https://github.com/Azure/PSRule.Rules.Azure/issues/1065)
    - When specified, the value will be used when a parameter value is not provided.
  - Added support expanding Bicep from parameter files. [#1160](https://github.com/Azure/PSRule.Rules.Azure/issues/1160)
- New rules:
  - Container App:
    - Check insecure ingress is not enabled (preview). [#1252](https://github.com/Azure/PSRule.Rules.Azure/issues/1252)
  - Key Vault:
    - Check key auto-rotation is enabled (preview). [#1159](https://github.com/Azure/PSRule.Rules.Azure/issues/1159)
  - Recovery Services Vault:
    - Check vaults have replication alerts configured. [#7](https://github.com/Azure/PSRule.Rules.Azure/issues/7)
- Bug fixes:
  - Fixed error with empty logic app trigger. [#1249](https://github.com/Azure/PSRule.Rules.Azure/issues/1249)

## v1.12.2

What's changed since v1.12.1:

- Bug fixes:
  - Fixed detect strong type requirements for nested deployments. [#1235](https://github.com/Azure/PSRule.Rules.Azure/issues/1235)

## v1.12.1

What's changed since v1.12.0:

- Bug fixes:
  - Fixed Bicep already exists with PSRule v2. [#1232](https://github.com/Azure/PSRule.Rules.Azure/issues/1232)

## v1.12.0

What's changed since v1.11.1:

- New rules:
  - Data Explorer:
    - Check clusters use Managed Identities. [#1207](https://github.com/Azure/PSRule.Rules.Azure/issues/1207)
    - Check clusters use a SKU with a SLA. [#1208](https://github.com/Azure/PSRule.Rules.Azure/issues/1208)
    - Check clusters use disk encryption. [#1209](https://github.com/Azure/PSRule.Rules.Azure/issues/1209)
    - Check clusters are in use with databases. [#1215](https://github.com/Azure/PSRule.Rules.Azure/issues/1215)
  - Event Hub:
    - Check namespaces are in use with event hubs. [#1216](https://github.com/Azure/PSRule.Rules.Azure/issues/1216)
    - Check namespaces only accept identity-based authentication. [#1217](https://github.com/Azure/PSRule.Rules.Azure/issues/1217)
  - Azure Recovery Services Vault:
    - Check vaults use geo-redundant storage. [#5](https://github.com/Azure/PSRule.Rules.Azure/issues/5)
  - Service Bus:
    - Check namespaces are in use with queues and topics. [#1218](https://github.com/Azure/PSRule.Rules.Azure/issues/1218)
    - Check namespaces only accept identity-based authentication. [#1219](https://github.com/Azure/PSRule.Rules.Azure/issues/1219)
- Updated rules:
  - Azure Kubernetes Service:
    - Updated `Azure.AKS.Version` to use latest stable version `1.21.7`. [#1188](https://github.com/Azure/PSRule.Rules.Azure/issues/1188)
      - Pinned latest GA baseline `Azure.GA_2021_12` to previous version `1.20.5`.
      - Use `AZURE_AKS_CLUSTER_MINIMUM_VERSION` to configure the minimum version of the cluster.
  - Azure API Management:
    - Check service disabled insecure ciphers.
      [#1128](https://github.com/Azure/PSRule.Rules.Azure/issues/1128)
    - Refactored the cipher and protocol rule into individual rules.
      - `Azure.APIM.Protocols`
      - `Azure.APIM.Ciphers`
- General improvements:
  - **Important change:** Replaced `Azure_AKSMinimumVersion` option with `AZURE_AKS_CLUSTER_MINIMUM_VERSION`. [#941](https://github.com/Azure/PSRule.Rules.Azure/issues/941)
    - For compatibility, if `Azure_AKSMinimumVersion` is set it will be used instead of `AZURE_AKS_CLUSTER_MINIMUM_VERSION`.
    - If only `AZURE_AKS_CLUSTER_MINIMUM_VERSION` is set, this value will be used.
    - The default will be used neither options are configured.
    - If `Azure_AKSMinimumVersion` is set a warning will be generated until the configuration is removed.
    - Support for `Azure_AKSMinimumVersion` is deprecated and will be removed in v2.
    - See [upgrade notes][1] for details.
- Bug fixes:
  - Fixed false positive of blob container with access unspecified. [#1212](https://github.com/Azure/PSRule.Rules.Azure/issues/1212)

What's changed since pre-release v1.12.0-B2201086:

- No additional changes.

## v1.12.0-B2201086 (pre-release)

What's changed since pre-release v1.12.0-B2201067:

- New rules:
  - Data Explorer:
    - Check clusters are in use with databases. [#1215](https://github.com/Azure/PSRule.Rules.Azure/issues/1215)
  - Event Hub:
    - Check namespaces are in use with event hubs. [#1216](https://github.com/Azure/PSRule.Rules.Azure/issues/1216)
    - Check namespaces only accept identity-based authentication. [#1217](https://github.com/Azure/PSRule.Rules.Azure/issues/1217)
  - Azure Recovery Services Vault:
    - Check vaults use geo-redundant storage. [#5](https://github.com/Azure/PSRule.Rules.Azure/issues/5)
  - Service Bus:
    - Check namespaces are in use with queues and topics. [#1218](https://github.com/Azure/PSRule.Rules.Azure/issues/1218)
    - Check namespaces only accept identity-based authentication. [#1219](https://github.com/Azure/PSRule.Rules.Azure/issues/1219)

## v1.12.0-B2201067 (pre-release)

What's changed since pre-release v1.12.0-B2201054:

- New rules:
  - Data Explorer:
    - Check clusters use Managed Identities. [#1207](https://github.com/Azure/PSRule.Rules.Azure/issues/1207)
    - Check clusters use a SKU with a SLA. [#1208](https://github.com/Azure/PSRule.Rules.Azure/issues/1208)
    - Check clusters use disk encryption. [#1209](https://github.com/Azure/PSRule.Rules.Azure/issues/1209)
- Bug fixes:
  - Fixed false positive of blob container with access unspecified. [#1212](https://github.com/Azure/PSRule.Rules.Azure/issues/1212)

## v1.12.0-B2201054 (pre-release)

What's changed since v1.11.1:

- Updated rules:
  - Azure Kubernetes Service:
    - Updated `Azure.AKS.Version` to use latest stable version `1.21.7`. [#1188](https://github.com/Azure/PSRule.Rules.Azure/issues/1188)
      - Pinned latest GA baseline `Azure.GA_2021_12` to previous version `1.20.5`.
      - Use `AZURE_AKS_CLUSTER_MINIMUM_VERSION` to configure the minimum version of the cluster.
  - Azure API Management:
    - Check service disabled insecure ciphers.
      [#1128](https://github.com/Azure/PSRule.Rules.Azure/issues/1128)
    - Refactored the cipher and protocol rule into individual rules.
      - `Azure.APIM.Protocols`
      - `Azure.APIM.Ciphers`
- General improvements:
  - **Important change:** Replaced `Azure_AKSMinimumVersion` option with `AZURE_AKS_CLUSTER_MINIMUM_VERSION`. [#941](https://github.com/Azure/PSRule.Rules.Azure/issues/941)
    - For compatibility, if `Azure_AKSMinimumVersion` is set it will be used instead of `AZURE_AKS_CLUSTER_MINIMUM_VERSION`.
    - If only `AZURE_AKS_CLUSTER_MINIMUM_VERSION` is set, this value will be used.
    - The default will be used neither options are configured.
    - If `Azure_AKSMinimumVersion` is set a warning will be generated until the configuration is removed.
    - Support for `Azure_AKSMinimumVersion` is deprecated and will be removed in v2.
    - See [upgrade notes][1] for details.

## v1.11.1

What's changed since v1.11.0:

- Bug fixes:
  - Fixed `Azure.AKS.CNISubnetSize` rule to use CNI selector. [#1178](https://github.com/Azure/PSRule.Rules.Azure/issues/1178)

## v1.11.0

What's changed since v1.10.4:

- New features:
  - Added baselines containing only Azure preview features. [#1129](https://github.com/Azure/PSRule.Rules.Azure/issues/1129)
    - Added baseline `Azure.Preview_2021_09`.
    - Added baseline `Azure.Preview_2021_12`.
  - Added `Azure.GA_2021_12` baseline. [#1146](https://github.com/Azure/PSRule.Rules.Azure/issues/1146)
    - Includes rules released before or during December 2021 for Azure GA features.
    - Marked baseline `Azure.GA_2021_09` as obsolete.
  - Bicep support promoted from experimental to generally available (GA). [#1176](https://github.com/Azure/PSRule.Rules.Azure/issues/1176)
- New rules:
  - All resources:
    - Check comments for each template resource. [#969](https://github.com/Azure/PSRule.Rules.Azure/issues/969)
  - Automation Account:
    - Automation accounts should enable diagnostic logs. [#1075](https://github.com/Azure/PSRule.Rules.Azure/issues/1075)
  - Azure Kubernetes Service:
    - Check clusters have the HTTP application routing add-on disabled. [#1131](https://github.com/Azure/PSRule.Rules.Azure/issues/1131)
    - Check clusters use the Secrets Store CSI Driver add-on. [#992](https://github.com/Azure/PSRule.Rules.Azure/issues/992)
    - Check clusters autorotation with the Secrets Store CSI Driver add-on. [#993](https://github.com/Azure/PSRule.Rules.Azure/issues/993)
    - Check clusters use Azure AD Pod Managed Identities (preview). [#991](https://github.com/Azure/PSRule.Rules.Azure/issues/991)
  - Azure Redis Cache:
    - Use availability zones for Azure Cache for Redis for regions that support it. [#1078](https://github.com/Azure/PSRule.Rules.Azure/issues/1078)
      - `Azure.Redis.AvailabilityZone`
      - `Azure.RedisEnterprise.Zones`
  - Application Security Group:
    - Check Application Security Groups meet naming requirements. [#1110](https://github.com/Azure/PSRule.Rules.Azure/issues/1110)
  - Firewall:
    - Check Firewalls meet naming requirements. [#1110](https://github.com/Azure/PSRule.Rules.Azure/issues/1110)
    - Check Firewall policies meet naming requirements. [#1110](https://github.com/Azure/PSRule.Rules.Azure/issues/1110)
  - Private Endpoint:
    - Check Private Endpoints meet naming requirements. [#1110](https://github.com/Azure/PSRule.Rules.Azure/issues/1110)
  - Virtual WAN:
    - Check Virtual WANs meet naming requirements. [#1110](https://github.com/Azure/PSRule.Rules.Azure/issues/1110)
- Updated rules:
  - Azure Kubernetes Service:
    - Promoted `Azure.AKS.AutoUpgrade` to GA rule set. [#1130](https://github.com/Azure/PSRule.Rules.Azure/issues/1130)
- General improvements:
  - Added support for template function `tenant()`. [#1124](https://github.com/Azure/PSRule.Rules.Azure/issues/1124)
  - Added support for template function `managementGroup()`. [#1125](https://github.com/Azure/PSRule.Rules.Azure/issues/1125)
  - Added support for template function `pickZones()`. [#518](https://github.com/Azure/PSRule.Rules.Azure/issues/518)
- Engineering:
  - Rule refactoring of rules from PowerShell to YAML. [#1109](https://github.com/Azure/PSRule.Rules.Azure/issues/1109)
    - The following rules were refactored:
      - `Azure.LB.Name`
      - `Azure.NSG.Name`
      - `Azure.Firewall.Mode`
      - `Azure.Route.Name`
      - `Azure.VNET.Name`
      - `Azure.VNG.Name`
      - `Azure.VNG.ConnectionName`
      - `Azure.AppConfig.SKU`
      - `Azure.AppConfig.Name`
      - `Azure.AppInsights.Workspace`
      - `Azure.AppInsights.Name`
      - `Azure.Cosmos.AccountName`
      - `Azure.FrontDoor.State`
      - `Azure.FrontDoor.Name`
      - `Azure.FrontDoor.WAF.Mode`
      - `Azure.FrontDoor.WAF.Enabled`
      - `Azure.FrontDoor.WAF.Name`
      - `Azure.AKS.MinNodeCount`
      - `Azure.AKS.ManagedIdentity`
      - `Azure.AKS.StandardLB`
      - `Azure.AKS.AzurePolicyAddOn`
      - `Azure.AKS.ManagedAAD`
      - `Azure.AKS.AuthorizedIPs`
      - `Azure.AKS.LocalAccounts`
      - `Azure.AKS.AzureRBAC`
- Bug fixes:
  - Fixed output of Bicep informational and warning messages in error stream. [#1157](https://github.com/Azure/PSRule.Rules.Azure/issues/1157)

What's changed since pre-release v1.11.0-B2112112:

- New features:
  - Bicep support promoted from experimental to generally available (GA). [#1176](https://github.com/Azure/PSRule.Rules.Azure/issues/1176)

## v1.11.0-B2112112 (pre-release)

What's changed since pre-release v1.11.0-B2112104:

- New rules:
  - Azure Redis Cache:
    - Use availability zones for Azure Cache for Redis for regions that support it. [#1078](https://github.com/Azure/PSRule.Rules.Azure/issues/1078)
      - `Azure.Redis.AvailabilityZone`
      - `Azure.RedisEnterprise.Zones`

## v1.11.0-B2112104 (pre-release)

What's changed since pre-release v1.11.0-B2112073:

- New rules:
  - Azure Kubernetes Service:
    - Check clusters use Azure AD Pod Managed Identities (preview). [#991](https://github.com/Azure/PSRule.Rules.Azure/issues/991)
- Engineering:
  - Rule refactoring of rules from PowerShell to YAML. [#1109](https://github.com/Azure/PSRule.Rules.Azure/issues/1109)
    - The following rules were refactored:
      - `Azure.AppConfig.SKU`
      - `Azure.AppConfig.Name`
      - `Azure.AppInsights.Workspace`
      - `Azure.AppInsights.Name`
      - `Azure.Cosmos.AccountName`
      - `Azure.FrontDoor.State`
      - `Azure.FrontDoor.Name`
      - `Azure.FrontDoor.WAF.Mode`
      - `Azure.FrontDoor.WAF.Enabled`
      - `Azure.FrontDoor.WAF.Name`
      - `Azure.AKS.MinNodeCount`
      - `Azure.AKS.ManagedIdentity`
      - `Azure.AKS.StandardLB`
      - `Azure.AKS.AzurePolicyAddOn`
      - `Azure.AKS.ManagedAAD`
      - `Azure.AKS.AuthorizedIPs`
      - `Azure.AKS.LocalAccounts`
      - `Azure.AKS.AzureRBAC`
- Bug fixes:
  - Fixed output of Bicep informational and warning messages in error stream. [#1157](https://github.com/Azure/PSRule.Rules.Azure/issues/1157)
  - Fixed obsolete flag for baseline `Azure.Preview_2021_12`. [#1166](https://github.com/Azure/PSRule.Rules.Azure/issues/1166)

## v1.11.0-B2112073 (pre-release)

What's changed since pre-release v1.11.0-B2112024:

- New features:
  - Added baselines containing only Azure preview features. [#1129](https://github.com/Azure/PSRule.Rules.Azure/issues/1129)
    - Added baseline `Azure.Preview_2021_09`.
    - Added baseline `Azure.Preview_2021_12`.
  - Added `Azure.GA_2021_12` baseline. [#1146](https://github.com/Azure/PSRule.Rules.Azure/issues/1146)
    - Includes rules released before or during December 2021 for Azure GA features.
    - Marked baseline `Azure.GA_2021_09` as obsolete.
- New rules:
  - All resources:
    - Check comments for each template resource. [#969](https://github.com/Azure/PSRule.Rules.Azure/issues/969)
- Bug fixes:
  - Fixed template function `equals` parameter count mismatch. [#1137](https://github.com/Azure/PSRule.Rules.Azure/issues/1137)
  - Fixed copy loop on nested deployment parameters is not handled. [#1144](https://github.com/Azure/PSRule.Rules.Azure/issues/1144)
  - Fixed outer copy loop of nested deployment. [#1154](https://github.com/Azure/PSRule.Rules.Azure/issues/1154)

## v1.11.0-B2112024 (pre-release)

What's changed since pre-release v1.11.0-B2111014:

- New rules:
  - Azure Kubernetes Service:
    - Check clusters have the HTTP application routing add-on disabled. [#1131](https://github.com/Azure/PSRule.Rules.Azure/issues/1131)
    - Check clusters use the Secrets Store CSI Driver add-on. [#992](https://github.com/Azure/PSRule.Rules.Azure/issues/992)
    - Check clusters autorotation with the Secrets Store CSI Driver add-on. [#993](https://github.com/Azure/PSRule.Rules.Azure/issues/993)
  - Automation Account:
    - Automation accounts should enable diagnostic logs. [#1075](https://github.com/Azure/PSRule.Rules.Azure/issues/1075)
- Updated rules:
  - Azure Kubernetes Service:
    - Promoted `Azure.AKS.AutoUpgrade` to GA rule set. [#1130](https://github.com/Azure/PSRule.Rules.Azure/issues/1130)
- General improvements:
  - Added support for template function `tenant()`. [#1124](https://github.com/Azure/PSRule.Rules.Azure/issues/1124)
  - Added support for template function `managementGroup()`. [#1125](https://github.com/Azure/PSRule.Rules.Azure/issues/1125)
  - Added support for template function `pickZones()`. [#518](https://github.com/Azure/PSRule.Rules.Azure/issues/518)
- Bug fixes:
  - Fixed `Azure.Policy.WaiverExpiry` date conversion. [#1118](https://github.com/Azure/PSRule.Rules.Azure/issues/1118)

## v1.11.0-B2111014 (pre-release)

What's changed since v1.10.0:

- New rules:
  - Application Security Group:
    - Check Application Security Groups meet naming requirements. [#1110](https://github.com/Azure/PSRule.Rules.Azure/issues/1110)
  - Firewall:
    - Check Firewalls meet naming requirements. [#1110](https://github.com/Azure/PSRule.Rules.Azure/issues/1110)
    - Check Firewall policies meet naming requirements. [#1110](https://github.com/Azure/PSRule.Rules.Azure/issues/1110)
  - Private Endpoint:
    - Check Private Endpoints meet naming requirements. [#1110](https://github.com/Azure/PSRule.Rules.Azure/issues/1110)
  - Virtual WAN:
    - Check Virtual WANs meet naming requirements. [#1110](https://github.com/Azure/PSRule.Rules.Azure/issues/1110)
- Engineering:
  - Rule refactoring of rules from PowerShell to YAML. [#1109](https://github.com/Azure/PSRule.Rules.Azure/issues/1109)
    - The following rules were refactored:
      - `Azure.LB.Name`
      - `Azure.NSG.Name`
      - `Azure.Firewall.Mode`
      - `Azure.Route.Name`
      - `Azure.VNET.Name`
      - `Azure.VNG.Name`
      - `Azure.VNG.ConnectionName`

## v1.10.4

What's changed since v1.10.3:

- Bug fixes:
  - Fixed outer copy loop of nested deployment. [#1154](https://github.com/Azure/PSRule.Rules.Azure/issues/1154)

## v1.10.3

What's changed since v1.10.2:

- Bug fixes:
  - Fixed copy loop on nested deployment parameters is not handled. [#1144](https://github.com/Azure/PSRule.Rules.Azure/issues/1144)

## v1.10.2

What's changed since v1.10.1:

- Bug fixes:
  - Fixed template function `equals` parameter count mismatch. [#1137](https://github.com/Azure/PSRule.Rules.Azure/issues/1137)

## v1.10.1

What's changed since v1.10.0:

- Bug fixes:
  - Fixed `Azure.Policy.WaiverExpiry` date conversion. [#1118](https://github.com/Azure/PSRule.Rules.Azure/issues/1118)

## v1.10.0

What's changed since v1.9.1:

- New features:
  - Added support for parameter strong types. [#1083](https://github.com/Azure/PSRule.Rules.Azure/issues/1083)
    - The value of string parameters can be tested against the expected type.
    - When configuring a location strong type, the parameter value must be a valid Azure location.
    - When configuring a resource type strong type, the parameter value must be a matching resource Id.
- New rules:
  - All resources:
    - Check template expressions do not exceed a maximum length. [#1006](https://github.com/Azure/PSRule.Rules.Azure/issues/1006)
  - Automation Service:
    - Check automation accounts should use managed identities for authentication. [#1074](https://github.com/Azure/PSRule.Rules.Azure/issues/1074)
  - Event Grid:
    - Check topics and domains use managed identities. [#1091](https://github.com/Azure/PSRule.Rules.Azure/issues/1091)
    - Check topics and domains use private endpoints. [#1092](https://github.com/Azure/PSRule.Rules.Azure/issues/1092)
    - Check topics and domains use identity-based authentication. [#1093](https://github.com/Azure/PSRule.Rules.Azure/issues/1093)
- General improvements:
  - Updated default baseline to use module configuration. [#1089](https://github.com/Azure/PSRule.Rules.Azure/issues/1089)
- Engineering:
  - Bump PSRule dependency to v1.9.0. [#1081](https://github.com/Azure/PSRule.Rules.Azure/issues/1081)
  - Bump Microsoft.CodeAnalysis.NetAnalyzers to v6.0.0. [#1080](https://github.com/Azure/PSRule.Rules.Azure/pull/1080)
  - Bump Microsoft.SourceLink.GitHub to 1.1.1. [#1085](https://github.com/Azure/PSRule.Rules.Azure/pull/1085)
- Bug fixes:
  - Fixed expansion of secret references. [#1098](https://github.com/Azure/PSRule.Rules.Azure/issues/1098)
  - Fixed handling of tagging for deployments. [#1099](https://github.com/Azure/PSRule.Rules.Azure/issues/1099)
  - Fixed strong type issue flagged with empty defaultValue string. [#1100](https://github.com/Azure/PSRule.Rules.Azure/issues/1100)

What's changed since pre-release v1.10.0-B2111081:

- No additional changes.

## v1.10.0-B2111081 (pre-release)

What's changed since pre-release v1.10.0-B2111072:

- New rules:
  - Automation Service:
    - Automation accounts should use managed identities for authentication. [#1074](https://github.com/Azure/PSRule.Rules.Azure/issues/1074)

## v1.10.0-B2111072 (pre-release)

What's changed since pre-release v1.10.0-B2111058:

- New rules:
  - All resources:
    - Check template expressions do not exceed a maximum length. [#1006](https://github.com/Azure/PSRule.Rules.Azure/issues/1006)
- Bug fixes:
  - Fixed expansion of secret references. [#1098](https://github.com/Azure/PSRule.Rules.Azure/issues/1098)
  - Fixed handling of tagging for deployments. [#1099](https://github.com/Azure/PSRule.Rules.Azure/issues/1099)
  - Fixed strong type issue flagged with empty defaultValue string. [#1100](https://github.com/Azure/PSRule.Rules.Azure/issues/1100)

## v1.10.0-B2111058 (pre-release)

What's changed since pre-release v1.10.0-B2111040:

- New rules:
  - Event Grid:
    - Check topics and domains use managed identities. [#1091](https://github.com/Azure/PSRule.Rules.Azure/issues/1091)
    - Check topics and domains use private endpoints. [#1092](https://github.com/Azure/PSRule.Rules.Azure/issues/1092)
    - Check topics and domains use identity-based authentication. [#1093](https://github.com/Azure/PSRule.Rules.Azure/issues/1093)
- General improvements:
  - Updated default baseline to use module configuration. [#1089](https://github.com/Azure/PSRule.Rules.Azure/issues/1089)

## v1.10.0-B2111040 (pre-release)

What's changed since v1.9.1:

- New features:
  - Added support for parameter strong types. [#1083](https://github.com/Azure/PSRule.Rules.Azure/issues/1083)
    - The value of string parameters can be tested against the expected type.
    - When configuring a location strong type, the parameter value must be a valid Azure location.
    - When configuring a resource type strong type, the parameter value must be a matching resource Id.
- Engineering:
  - Bump PSRule dependency to v1.9.0. [#1081](https://github.com/Azure/PSRule.Rules.Azure/issues/1081)
  - Bump Microsoft.CodeAnalysis.NetAnalyzers to v6.0.0. [#1080](https://github.com/Azure/PSRule.Rules.Azure/pull/1080)
  - Bump Microsoft.SourceLink.GitHub to 1.1.1. [#1085](https://github.com/Azure/PSRule.Rules.Azure/pull/1085)

## v1.9.1

What's changed since v1.9.0:

- Bug fixes:
  - Fixed can not index into resource group tags. [#1066](https://github.com/Azure/PSRule.Rules.Azure/issues/1066)
  - Fixed `Azure.VM.ASMinMembers` for template deployments. [#1064](https://github.com/Azure/PSRule.Rules.Azure/issues/1064)
  - Fixed zones property not found on public IP resource. [#1070](https://github.com/Azure/PSRule.Rules.Azure/issues/1070)

## v1.9.0

What's changed since v1.8.1:

- New rules:
  - API Management Service:
    - Check API management services are using availability zones when available. [#1017](https://github.com/Azure/PSRule.Rules.Azure/issues/1017)
  - Public IP Address:
    - Check Public IP addresses are configured with zone-redundancy. [#958](https://github.com/Azure/PSRule.Rules.Azure/issues/958)
    - Check Public IP addresses are using Standard SKU. [#979](https://github.com/Azure/PSRule.Rules.Azure/issues/979)
  - User Assigned Managed Identity:
    - Check identities meet naming requirements. [#1021](https://github.com/Azure/PSRule.Rules.Azure/issues/1021)
  - Virtual Network Gateway:
    - Check VPN/ExpressRoute gateways are configured with availability zone SKU. [#926](https://github.com/Azure/PSRule.Rules.Azure/issues/926)
- General improvements:
  - Improved processing of AzOps generated templates. [#799](https://github.com/Azure/PSRule.Rules.Azure/issues/799)
    - `Azure.Template.DefineParameters` is ignored for AzOps generated templates.
    - `Azure.Template.UseLocationParameter` is ignored for AzOps generated templates.
  - Bicep is now installed when using PSRule GitHub Action. [#1050](https://github.com/Azure/PSRule.Rules.Azure/issues/1050)
- Engineering:
  - Bump PSRule dependency to v1.8.0. [#1018](https://github.com/Azure/PSRule.Rules.Azure/issues/1018)
  - Added automated PR workflow to bump `providers.json` monthly. [#1041](https://github.com/Azure/PSRule.Rules.Azure/issues/1041)
- Bug fixes:
  - Fixed AKS Network Policy should accept calico. [#1046](https://github.com/Azure/PSRule.Rules.Azure/issues/1046)
  - Fixed `Azure.ACR.AdminUser` fails when `adminUserEnabled` not set. [#1014](https://github.com/Azure/PSRule.Rules.Azure/issues/1014)
  - Fixed `Azure.KeyVault.Logs` reports cannot index into a null array. [#1024](https://github.com/Azure/PSRule.Rules.Azure/issues/1024)
  - Fixed template function empty returns object reference not set exception. [#1025](https://github.com/Azure/PSRule.Rules.Azure/issues/1025)
  - Fixed delayed binding of `and` template function. [#1026](https://github.com/Azure/PSRule.Rules.Azure/issues/1026)
  - Fixed template function array nests array with array parameters. [#1027](https://github.com/Azure/PSRule.Rules.Azure/issues/1027)
  - Fixed property used by `Azure.ACR.MinSKU` to work more reliably with templates. [#1034](https://github.com/Azure/PSRule.Rules.Azure/issues/1034)
  - Fixed could not determine JSON object type for MockMember using CreateObject. [#1035](https://github.com/Azure/PSRule.Rules.Azure/issues/1035)
  - Fixed Bicep convention ordering. [#1053](https://github.com/Azure/PSRule.Rules.Azure/issues/1053)

What's changed since pre-release v1.9.0-B2110087:

- No additional changes.

## v1.9.0-B2110087 (pre-release)

What's changed since pre-release v1.9.0-B2110082:

- Bug fixes:
  - Fixed Bicep convention ordering. [#1053](https://github.com/Azure/PSRule.Rules.Azure/issues/1053)

## v1.9.0-B2110082 (pre-release)

What's changed since pre-release v1.9.0-B2110059:

- General improvements:
  - Bicep is now installed when using PSRule GitHub Action. [#1050](https://github.com/Azure/PSRule.Rules.Azure/issues/1050)
- Engineering:
  - Added automated PR workflow to bump `providers.json` monthly. [#1041](https://github.com/Azure/PSRule.Rules.Azure/issues/1041)
- Bug fixes:
  - Fixed AKS Network Policy should accept calico. [#1046](https://github.com/Azure/PSRule.Rules.Azure/issues/1046)

## v1.9.0-B2110059 (pre-release)

What's changed since pre-release v1.9.0-B2110040:

- New rules:
  - API Management Service:
    - Check API management services are using availability zones when available. [#1017](https://github.com/Azure/PSRule.Rules.Azure/issues/1017)
- Bug fixes:
  - Fixed property used by `Azure.ACR.MinSKU` to work more reliably with templates. [#1034](https://github.com/Azure/PSRule.Rules.Azure/issues/1034)
  - Fixed could not determine JSON object type for MockMember using CreateObject. [#1035](https://github.com/Azure/PSRule.Rules.Azure/issues/1035)

## v1.9.0-B2110040 (pre-release)

What's changed since pre-release v1.9.0-B2110025:

- New rules:
  - User Assigned Managed Identity:
    - Check identities meet naming requirements. [#1021](https://github.com/Azure/PSRule.Rules.Azure/issues/1021)
- Bug fixes:
  - Fixed `Azure.KeyVault.Logs` reports cannot index into a null array. [#1024](https://github.com/Azure/PSRule.Rules.Azure/issues/1024)
  - Fixed template function empty returns object reference not set exception. [#1025](https://github.com/Azure/PSRule.Rules.Azure/issues/1025)
  - Fixed delayed binding of `and` template function. [#1026](https://github.com/Azure/PSRule.Rules.Azure/issues/1026)
  - Fixed template function array nests array with array parameters. [#1027](https://github.com/Azure/PSRule.Rules.Azure/issues/1027)

## v1.9.0-B2110025 (pre-release)

What's changed since pre-release v1.9.0-B2110014:

- Engineering:
  - Bump PSRule dependency to v1.8.0. [#1018](https://github.com/Azure/PSRule.Rules.Azure/issues/1018)
- Bug fixes:
  - Fixed `Azure.ACR.AdminUser` fails when `adminUserEnabled` not set. [#1014](https://github.com/Azure/PSRule.Rules.Azure/issues/1014)

## v1.9.0-B2110014 (pre-release)

What's changed since pre-release v1.9.0-B2110009:

- Bug fixes:
  - Fixed expression out of range of valid values. [#1005](https://github.com/Azure/PSRule.Rules.Azure/issues/1005)
  - Fixed template expand fails in nested reference expansion. [#1007](https://github.com/Azure/PSRule.Rules.Azure/issues/1007)

## v1.9.0-B2110009 (pre-release)

What's changed since pre-release v1.9.0-B2109027:

- Bug fixes:
  - Fixed handling of comments with template and parameter file rules. [#996](https://github.com/Azure/PSRule.Rules.Azure/issues/996)
  - Fixed `Azure.Template.UseLocationParameter` to only apply to templates deployed as RG scope [#995](https://github.com/Azure/PSRule.Rules.Azure/issues/995)
  - Fixed expand template fails with `createObject` when no parameters are specified. [#1000](https://github.com/Azure/PSRule.Rules.Azure/issues/1000)

## v1.9.0-B2109027 (pre-release)

What's changed since v1.8.0:

- New rules:
  - Public IP Address:
    - Check Public IP addresses are configured with zone-redundancy. [#958](https://github.com/Azure/PSRule.Rules.Azure/issues/958)
    - Check Public IP addresses are using Standard SKU. [#979](https://github.com/Azure/PSRule.Rules.Azure/issues/979)
  - Virtual Network Gateway:
    - Check VPN/ExpressRoute gateways are configured with availability zone SKU. [#926](https://github.com/Azure/PSRule.Rules.Azure/issues/926)
- General improvements:
  - Improved processing of AzOps generated templates. [#799](https://github.com/Azure/PSRule.Rules.Azure/issues/799)
    - `Azure.Template.DefineParameters` is ignored for AzOps generated templates.
    - `Azure.Template.UseLocationParameter` is ignored for AzOps generated templates.
- Bug fixes:
  - Fixed `ToUpper` fails to convert character. [#986](https://github.com/Azure/PSRule.Rules.Azure/issues/986)

## v1.8.1

What's changed since v1.8.0:

- Bug fixes:
  - Fixed handling of comments with template and parameter file rules. [#996](https://github.com/Azure/PSRule.Rules.Azure/issues/996)
  - Fixed `Azure.Template.UseLocationParameter` to only apply to templates deployed as RG scope [#995](https://github.com/Azure/PSRule.Rules.Azure/issues/995)
  - Fixed expand template fails with `createObject` when no parameters are specified. [#1000](https://github.com/Azure/PSRule.Rules.Azure/issues/1000)
  - Fixed `ToUpper` fails to convert character. [#986](https://github.com/Azure/PSRule.Rules.Azure/issues/986)
  - Fixed expression out of range of valid values. [#1005](https://github.com/Azure/PSRule.Rules.Azure/issues/1005)
  - Fixed template expand fails in nested reference expansion. [#1007](https://github.com/Azure/PSRule.Rules.Azure/issues/1007)

## v1.8.0

What's changed since v1.7.0:

- New features:
  - Added `Azure.GA_2021_09` baseline. [#961](https://github.com/Azure/PSRule.Rules.Azure/issues/961)
    - Includes rules released before or during September 2021 for Azure GA features.
    - Marked baseline `Azure.GA_2021_06` as obsolete.
- New rules:
  - Application Gateway:
    - Check App Gateways should use availability zones when available. Thanks [@ArmaanMcleod](https://github.com/ArmaanMcleod). [#928](https://github.com/Azure/PSRule.Rules.Azure/issues/928)
  - Azure Kubernetes Service:
    - Check clusters have control plane audit logs enabled. Thanks [@ArmaanMcleod](https://github.com/ArmaanMcleod). [#882](https://github.com/Azure/PSRule.Rules.Azure/issues/882)
    - Check clusters have control plane diagnostics enabled. Thanks [@ArmaanMcleod](https://github.com/ArmaanMcleod). [#922](https://github.com/Azure/PSRule.Rules.Azure/issues/922)
    - Check clusters use Container Insights for monitoring workloads. Thanks [@ArmaanMcleod](https://github.com/ArmaanMcleod). [#881](https://github.com/Azure/PSRule.Rules.Azure/issues/881)
    - Check clusters use availability zones when available. Thanks [@ArmaanMcleod](https://github.com/ArmaanMcleod). [#880](https://github.com/Azure/PSRule.Rules.Azure/issues/880)
  - Cosmos DB:
    - Check DB account names meet naming requirements. [#954](https://github.com/Azure/PSRule.Rules.Azure/issues/954)
    - Check DB accounts use Azure AD identities for resource management operations. [#953](https://github.com/Azure/PSRule.Rules.Azure/issues/953)
  - Load Balancer:
    - Check Load balancers are using Standard SKU. Thanks [@ArmaanMcleod](https://github.com/ArmaanMcleod). [#957](https://github.com/Azure/PSRule.Rules.Azure/issues/957)
    - Check Load Balancers are configured with zone-redundancy. Thanks [@ArmaanMcleod](https://github.com/ArmaanMcleod). [#927](https://github.com/Azure/PSRule.Rules.Azure/issues/927)
- Engineering:
  - Bump PSRule dependency to v1.7.2. [#951](https://github.com/Azure/PSRule.Rules.Azure/issues/951)
  - Automated update of availability zone information in providers.json. [#907](https://github.com/Azure/PSRule.Rules.Azure/issues/907)
  - Increased test coverage of rule reasons. Thanks [@ArmaanMcleod](https://github.com/ArmaanMcleod). [#960](https://github.com/Azure/PSRule.Rules.Azure/issues/960)
- Bug fixes:
  - Fixed export of in-flight AKS related subnets for kubenet clusters. Thanks [@ArmaanMcleod](https://github.com/ArmaanMcleod). [#920](https://github.com/Azure/PSRule.Rules.Azure/issues/920)
  - Fixed plan instance count is not applicable to Elastic Premium plans. [#946](https://github.com/Azure/PSRule.Rules.Azure/issues/946)
  - Fixed minimum App Service Plan fails Elastic Premium plans. [#945](https://github.com/Azure/PSRule.Rules.Azure/issues/945)
  - Fixed App Service Plan should include PremiumV3 plan. [#944](https://github.com/Azure/PSRule.Rules.Azure/issues/944)
  - Fixed Azure.VM.NICAttached with private endpoints. [#932](https://github.com/Azure/PSRule.Rules.Azure/issues/932)
  - Fixed Bicep CLI fails with unexpected end of content. [#889](https://github.com/Azure/PSRule.Rules.Azure/issues/889)
  - Fixed incomplete reason message for `Azure.Storage.MinTLS`. [#971](https://github.com/Azure/PSRule.Rules.Azure/issues/971)
  - Fixed false positive of `Azure.Storage.UseReplication` with large file storage. [#965](https://github.com/Azure/PSRule.Rules.Azure/issues/965)

What's changed since pre-release v1.8.0-B2109060:

- No additional changes.

## v1.8.0-B2109086 (pre-release)

What's changed since pre-release v1.8.0-B2109060:

- New rules:
  - Load Balancer:
    - Check Load balancers are using Standard SKU. Thanks [@ArmaanMcleod](https://github.com/ArmaanMcleod). [#957](https://github.com/Azure/PSRule.Rules.Azure/issues/957)
- Engineering:
  - Increased test coverage of rule reasons. Thanks [@ArmaanMcleod](https://github.com/ArmaanMcleod). [#960](https://github.com/Azure/PSRule.Rules.Azure/issues/960)
- Bug fixes:
  - Fixed Bicep CLI fails with unexpected end of content. [#889](https://github.com/Azure/PSRule.Rules.Azure/issues/889)
  - Fixed incomplete reason message for `Azure.Storage.MinTLS`. [#971](https://github.com/Azure/PSRule.Rules.Azure/issues/971)
  - Fixed false positive of `Azure.Storage.UseReplication` with large file storage. [#965](https://github.com/Azure/PSRule.Rules.Azure/issues/965)

## v1.8.0-B2109060 (pre-release)

What's changed since pre-release v1.8.0-B2109046:

- New features:
  - Added `Azure.GA_2021_09` baseline. [#961](https://github.com/Azure/PSRule.Rules.Azure/issues/961)
    - Includes rules released before or during September 2021 for Azure GA features.
    - Marked baseline `Azure.GA_2021_06` as obsolete.
- New rules:
  - Load Balancer:
    - Check Load Balancers are configured with zone-redundancy. Thanks [@ArmaanMcleod](https://github.com/ArmaanMcleod). [#927](https://github.com/Azure/PSRule.Rules.Azure/issues/927)

## v1.8.0-B2109046 (pre-release)

What's changed since pre-release v1.8.0-B2109020:

- New rules:
  - Application Gateway:
    - Check App Gateways should use availability zones when available. Thanks [@ArmaanMcleod](https://github.com/ArmaanMcleod). [#928](https://github.com/Azure/PSRule.Rules.Azure/issues/928)
  - Cosmos DB:
    - Check DB account names meet naming requirements. [#954](https://github.com/Azure/PSRule.Rules.Azure/issues/954)
    - Check DB accounts use Azure AD identities for resource management operations. [#953](https://github.com/Azure/PSRule.Rules.Azure/issues/953)
- Bug fixes:
  - Fixed plan instance count is not applicable to Elastic Premium plans. [#946](https://github.com/Azure/PSRule.Rules.Azure/issues/946)
  - Fixed minimum App Service Plan fails Elastic Premium plans. [#945](https://github.com/Azure/PSRule.Rules.Azure/issues/945)
  - Fixed App Service Plan should include PremiumV3 plan. [#944](https://github.com/Azure/PSRule.Rules.Azure/issues/944)
  - Fixed Azure.VM.NICAttached with private endpoints. [#932](https://github.com/Azure/PSRule.Rules.Azure/issues/932)
- Engineering:
  - Bump PSRule dependency to v1.7.2. [#951](https://github.com/Azure/PSRule.Rules.Azure/issues/951)

## v1.8.0-B2109020 (pre-release)

What's changed since pre-release v1.8.0-B2108026:

- New rules:
  - Azure Kubernetes Service:
    - Check clusters have control plane audit logs enabled. Thanks [@ArmaanMcleod](https://github.com/ArmaanMcleod). [#882](https://github.com/Azure/PSRule.Rules.Azure/issues/882)
    - Check clusters have control plane diagnostics enabled. Thanks [@ArmaanMcleod](https://github.com/ArmaanMcleod). [#922](https://github.com/Azure/PSRule.Rules.Azure/issues/922)
- Engineering:
  - Bump PSRule dependency to v1.7.0. [#938](https://github.com/Azure/PSRule.Rules.Azure/issues/938)

## v1.8.0-B2108026 (pre-release)

What's changed since pre-release v1.8.0-B2108013:

- New rules:
  - Azure Kubernetes Service:
    - Check clusters use Container Insights for monitoring workloads. Thanks [@ArmaanMcleod](https://github.com/ArmaanMcleod). [#881](https://github.com/Azure/PSRule.Rules.Azure/issues/881)
- Bug fixes:
  - Fixed export of in-flight AKS related subnets for kubenet clusters. Thanks [@ArmaanMcleod](https://github.com/ArmaanMcleod). [#920](https://github.com/Azure/PSRule.Rules.Azure/issues/920)

## v1.8.0-B2108013 (pre-release)

What's changed since v1.7.0:

- New rules:
  - Azure Kubernetes Service:
    - Check clusters use availability zones when available. Thanks [@ArmaanMcleod](https://github.com/ArmaanMcleod). [#880](https://github.com/Azure/PSRule.Rules.Azure/issues/880)
- Engineering:
  - Bump PSRule dependency to v1.6.1. [#913](https://github.com/Azure/PSRule.Rules.Azure/issues/913)
  - Automated update of availability zone information in providers.json. [#907](https://github.com/Azure/PSRule.Rules.Azure/issues/907)

## v1.7.0

What's changed since v1.6.0:

- New rules:
  - All resources:
    - Check template parameter files use metadata links. [#846](https://github.com/Azure/PSRule.Rules.Azure/issues/846)
      - Configure the `AZURE_PARAMETER_FILE_METADATA_LINK` option to enable this rule.
    - Check template files use a recent schema. [#845](https://github.com/Azure/PSRule.Rules.Azure/issues/845)
    - Check template files use a https schema scheme. [#894](https://github.com/Azure/PSRule.Rules.Azure/issues/894)
    - Check template parameter files use a https schema scheme. [#894](https://github.com/Azure/PSRule.Rules.Azure/issues/894)
    - Check template parameters set a value. [#896](https://github.com/Azure/PSRule.Rules.Azure/issues/896)
    - Check template parameters use a valid secret reference. [#897](https://github.com/Azure/PSRule.Rules.Azure/issues/897)
  - Azure Kubernetes Service:
    - Check clusters using Azure CNI should use large subnets. Thanks [@ArmaanMcleod](https://github.com/ArmaanMcleod). [#273](https://github.com/Azure/PSRule.Rules.Azure/issues/273)
    - Check clusters use auto-scale node pools. Thanks [@ArmaanMcleod](https://github.com/ArmaanMcleod). [#218](https://github.com/Azure/PSRule.Rules.Azure/issues/218)
      - By default, a minimum of a `/23` subnet is required.
      - Configure `AZURE_AKS_CNI_MINIMUM_CLUSTER_SUBNET_SIZE` to change the default minimum subnet size.
  - Storage Account:
    - Check Storage Accounts only accept explicitly allowed network traffic. [#884](https://github.com/Azure/PSRule.Rules.Azure/issues/884)
- Updated rules:
  - Virtual Network:
    - Excluded `AzureFirewallManagementSubnet` from `Azure.VNET.UseNSGs`. [#869](https://github.com/Azure/PSRule.Rules.Azure/issues/869)
- General improvements:
  - Added version information to bicep compilation exceptions. [#903](https://github.com/Azure/PSRule.Rules.Azure/issues/903)
- Engineering:
  - Bump PSRule dependency to v1.6.0. [#871](https://github.com/Azure/PSRule.Rules.Azure/issues/871)
- Bug fixes:
  - Fixed DateTimeAdd function and tests within timezones with DST. [#891](https://github.com/Azure/PSRule.Rules.Azure/issues/891)
  - Fixed `Azure.Template.ParameterValue` failing on empty value. [#901](https://github.com/Azure/PSRule.Rules.Azure/issues/901)

What's changed since pre-release v1.7.0-B2108059:

- No additional changes.

## v1.7.0-B2108059 (pre-release)

What's changed since pre-release v1.7.0-B2108049:

- General improvements:
  - Added version information to bicep compilation exceptions. [#903](https://github.com/Azure/PSRule.Rules.Azure/issues/903)
- Bug fixes:
  - Fixed `Azure.Template.ParameterValue` failing on empty value. [#901](https://github.com/Azure/PSRule.Rules.Azure/issues/901)

## v1.7.0-B2108049 (pre-release)

What's changed since pre-release v1.7.0-B2108040:

- New rules:
  - All resources:
    - Check template files use a recent schema. [#845](https://github.com/Azure/PSRule.Rules.Azure/issues/845)
    - Check template files use a https schema scheme. [#894](https://github.com/Azure/PSRule.Rules.Azure/issues/894)
    - Check template parameter files use a https schema scheme. [#894](https://github.com/Azure/PSRule.Rules.Azure/issues/894)
    - Check template parameters set a value. [#896](https://github.com/Azure/PSRule.Rules.Azure/issues/896)
    - Check template parameters use a valid secret reference. [#897](https://github.com/Azure/PSRule.Rules.Azure/issues/897)
- Bug fixes:
  - Fixed DateTimeAdd function and tests within timezones with DST. [#891](https://github.com/Azure/PSRule.Rules.Azure/issues/891)

## v1.7.0-B2108040 (pre-release)

What's changed since pre-release v1.7.0-B2108020:

- New rules:
  - All resources:
    - Check template parameter files use metadata links. [#846](https://github.com/Azure/PSRule.Rules.Azure/issues/846)
      - Configure the `AZURE_PARAMETER_FILE_METADATA_LINK` option to enable this rule.
  - Azure Kubernetes Service:
    - Check clusters using Azure CNI should use large subnets. Thanks [@ArmaanMcleod](https://github.com/ArmaanMcleod). [#273](https://github.com/Azure/PSRule.Rules.Azure/issues/273)
      - By default, a minimum of a `/23` subnet is required.
      - Configure `AZURE_AKS_CNI_MINIMUM_CLUSTER_SUBNET_SIZE` to change the default minimum subnet size.
  - Storage Account:
    - Check Storage Accounts only accept explicitly allowed network traffic. [#884](https://github.com/Azure/PSRule.Rules.Azure/issues/884)

## v1.7.0-B2108020 (pre-release)

What's changed since v1.6.0:

- New rules:
  - Azure Kubernetes Service:
    - Check clusters use auto-scale node pools. Thanks [@ArmaanMcleod](https://github.com/ArmaanMcleod). [#218](https://github.com/Azure/PSRule.Rules.Azure/issues/218)
- Updated rules:
  - Virtual Network:
    - Excluded `AzureFirewallManagementSubnet` from `Azure.VNET.UseNSGs`. [#869](https://github.com/Azure/PSRule.Rules.Azure/issues/869)
- Engineering:
  - Bump PSRule dependency to v1.6.0. [#871](https://github.com/Azure/PSRule.Rules.Azure/issues/871)

## v1.6.0

What's changed since v1.5.1:

- New features:
  - **Experimental**: Added support for expansion from Bicep source files. [#848](https://github.com/Azure/PSRule.Rules.Azure/issues/848) [#670](https://github.com/Azure/PSRule.Rules.Azure/issues/670) [#858](https://github.com/Azure/PSRule.Rules.Azure/issues/858)
    - Bicep support is currently experimental.
    - To opt-in set the `AZURE_BICEP_FILE_EXPANSION` configuration to `true`.
    - For more information see [Using Bicep](https://azure.github.io/PSRule.Rules.Azure/using-bicep/).
- New rules:
  - Application Gateways:
    - Check Application Gateways publish endpoints by HTTPS. [#841](https://github.com/Azure/PSRule.Rules.Azure/issues/841)
- Engineering:
  - Bump PSRule dependency to v1.5.0. [#832](https://github.com/Azure/PSRule.Rules.Azure/issues/832)
  - Migration of Pester v4 tests to Pester v5. Thanks [@ArmaanMcleod](https://github.com/ArmaanMcleod). [#395](https://github.com/Azure/PSRule.Rules.Azure/issues/395)

What's changed since pre-release v1.6.0-B2108038:

- Bug fixes:
  - Fixed Bicep expand creates deadlock and times out. [#863](https://github.com/Azure/PSRule.Rules.Azure/issues/863)

## v1.6.0-B2108038 (pre-release)

What's changed since pre-release v1.6.0-B2108023:

- Bug fixes:
  - Fixed Bicep expand hangs analysis. [#858](https://github.com/Azure/PSRule.Rules.Azure/issues/858)

## v1.6.0-B2108023 (pre-release)

What's changed since pre-release v1.6.0-B2107028:

- New features:
  - **Experimental**: Added support for expansion from Bicep source files. [#848](https://github.com/Azure/PSRule.Rules.Azure/issues/848) [#670](https://github.com/Azure/PSRule.Rules.Azure/issues/670)
    - Bicep support is currently experimental.
    - To opt-in set the `AZURE_BICEP_FILE_EXPANSION` configuration to `true`.
    - For more information see [Using Bicep](https://azure.github.io/PSRule.Rules.Azure/using-bicep/).

## v1.6.0-B2107028 (pre-release)

What's changed since v1.5.1:

- New rules:
  - Application Gateways:
    - Check Application Gateways publish endpoints by HTTPS. [#841](https://github.com/Azure/PSRule.Rules.Azure/issues/841)
- Engineering:
  - Bump PSRule dependency to v1.5.0. [#832](https://github.com/Azure/PSRule.Rules.Azure/issues/832)

## v1.5.1

What's changed since v1.5.0:

- Bug fixes:
  - Fixed rule does not detect more restrictive NSG rules. [#831](https://github.com/Azure/PSRule.Rules.Azure/issues/831)

## v1.5.0

What's changed since v1.4.1:

- New features:
  - Added `Azure.GA_2021_06` baseline. [#822](https://github.com/Azure/PSRule.Rules.Azure/issues/822)
    - Includes rules released before or during June 2021 for Azure GA features.
    - Marked baseline `Azure.GA_2021_03` as obsolete.
- New rules:
  - Application Insights:
    - Check App Insights resources use workspace-based configuration. [#813](https://github.com/Azure/PSRule.Rules.Azure/issues/813)
    - Check App Insights resources meet naming requirements. [#814](https://github.com/Azure/PSRule.Rules.Azure/issues/814)
- General improvements:
  - Exclude not applicable rules for templates generated with Bicep and PSArm. [#815](https://github.com/Azure/PSRule.Rules.Azure/issues/815)
  - Updated rule help to use docs pages for online version. [#824](https://github.com/Azure/PSRule.Rules.Azure/issues/824)
- Engineering:
  - Bump PSRule dependency to v1.4.0. [#823](https://github.com/Azure/PSRule.Rules.Azure/issues/823)
  - Bump YamlDotNet dependency to v11.2.1. [#821](https://github.com/Azure/PSRule.Rules.Azure/pull/821)
  - Migrate project to Azure GitHub organization and updated links. [#800](https://github.com/Azure/PSRule.Rules.Azure/pull/800)
- Bug fixes:
  - Fixed detection of parameters and variables with line breaks. [#811](https://github.com/Azure/PSRule.Rules.Azure/issues/811)

What's changed since pre-release v1.5.0-B2107002:

- No additional changes.

## v1.5.0-B2107002 (pre-release)

What's changed since pre-release v1.5.0-B2106018:

- New features:
  - Added `Azure.GA_2021_06` baseline. [#822](https://github.com/Azure/PSRule.Rules.Azure/issues/822)
    - Includes rules released before or during June 2021 for Azure GA features.
    - Marked baseline `Azure.GA_2021_03` as obsolete.
- General improvements:
  - Updated rule help to use docs pages for online version. [#824](https://github.com/Azure/PSRule.Rules.Azure/issues/824)
- Engineering:
  - Bump PSRule dependency to v1.4.0. [#823](https://github.com/Azure/PSRule.Rules.Azure/issues/823)
  - Bump YamlDotNet dependency to v11.2.1. [#821](https://github.com/Azure/PSRule.Rules.Azure/pull/821)

## v1.5.0-B2106018 (pre-release)

What's changed since v1.4.1:

- New rules:
  - Application Insights:
    - Check App Insights resources use workspace-based configuration. [#813](https://github.com/Azure/PSRule.Rules.Azure/issues/813)
    - Check App Insights resources meet naming requirements. [#814](https://github.com/Azure/PSRule.Rules.Azure/issues/814)
- General improvements:
  - Exclude not applicable rules for templates generated with Bicep and PSArm. [#815](https://github.com/Azure/PSRule.Rules.Azure/issues/815)
- Engineering:
  - Bump YamlDotNet dependency to v11.2.0. [#801](https://github.com/Azure/PSRule.Rules.Azure/pull/801)
  - Migrate project to Azure GitHub organization and updated links. [#800](https://github.com/Azure/PSRule.Rules.Azure/pull/800)
- Bug fixes:
  - Fixed detection of parameters and variables with line breaks. [#811](https://github.com/Azure/PSRule.Rules.Azure/issues/811)

## v1.4.1

What's changed since v1.4.0:

- Bug fixes:
  - Fixed boolean string conversion case. [#793](https://github.com/Azure/PSRule.Rules.Azure/issues/793)
  - Fixed case sensitive property matching. [#794](https://github.com/Azure/PSRule.Rules.Azure/issues/794)
  - Fixed automatic expansion of template parameter files. [#796](https://github.com/Azure/PSRule.Rules.Azure/issues/796)
    - Template parameter files are not automatically expanded by default.
    - To enable this, set the `AZURE_PARAMETER_FILE_EXPANSION` configuration option.

## v1.4.0

What's changed since v1.3.2:

- New features:
  - Automatically expand template from parameter files for analysis. [#772](https://github.com/Azure/PSRule.Rules.Azure/issues/772)
    - Previously templates needed to be exported with `Export-AzRuleTemplateData`.
    - To export template data automatically use PSRule cmdlets with `-Format File`.
- New rules:
  - Cognitive Search:
    - Check search services meet index SLA replica requirement. [#761](https://github.com/Azure/PSRule.Rules.Azure/issues/761)
    - Check search services meet query SLA replica requirement. [#762](https://github.com/Azure/PSRule.Rules.Azure/issues/762)
    - Check search services meet naming requirements. [#763](https://github.com/Azure/PSRule.Rules.Azure/issues/763)
    - Check search services use a minimum SKU. [#764](https://github.com/Azure/PSRule.Rules.Azure/issues/764)
    - Check search services use managed identities. [#765](https://github.com/Azure/PSRule.Rules.Azure/issues/765)
  - Azure Kubernetes Service:
    - Check clusters use AKS-managed Azure AD integration. [#436](https://github.com/Azure/PSRule.Rules.Azure/issues/436)
    - Check clusters have local account disabled (preview). [#786](https://github.com/Azure/PSRule.Rules.Azure/issues/786)
    - Check clusters have an auto-upgrade channel set (preview). [#787](https://github.com/Azure/PSRule.Rules.Azure/issues/787)
    - Check clusters limit access network access to the API server. [#788](https://github.com/Azure/PSRule.Rules.Azure/issues/788)
    - Check clusters used Azure RBAC for Kubernetes authorization. [#789](https://github.com/Azure/PSRule.Rules.Azure/issues/789)
- Updated rules:
  - Azure Kubernetes Service:
    - Updated `Azure.AKS.Version` to 1.20.5. [#767](https://github.com/Azure/PSRule.Rules.Azure/issues/767)
- General improvements:
  - Automatically nest template sub-resources for analysis. [#746](https://github.com/Azure/PSRule.Rules.Azure/issues/746)
    - Sub-resources such as diagnostic logs or configurations are automatically nested.
    - Automatic nesting a resource requires:
      - The parent resource is defined in the same template.
      - The sub-resource depends on the parent resource.
  - Added support for source location references to template files. [#781](https://github.com/Azure/PSRule.Rules.Azure/issues/781)
    - Output includes source location to resources exported from a templates.
- Bug fixes:
  - Fixed string index parsing in expressions with whitespace. [#775](https://github.com/Azure/PSRule.Rules.Azure/issues/775)
  - Fixed base for DateTimeAdd is not a valid string. [#777](https://github.com/Azure/PSRule.Rules.Azure/issues/777)
- Engineering:
  - Added source link to project. [#783](https://github.com/Azure/PSRule.Rules.Azure/issues/783)

What's changed since pre-release v1.4.0-B2105057:

- No additional changes.

## v1.4.0-B2105057 (pre-release)

What's changed since pre-release v1.4.0-B2105050:

- New rules:
  - Azure Kubernetes Service:
    - Check clusters use AKS-managed Azure AD integration. [#436](https://github.com/Azure/PSRule.Rules.Azure/issues/436)
    - Check clusters have local account disabled (preview). [#786](https://github.com/Azure/PSRule.Rules.Azure/issues/786)
    - Check clusters have an auto-upgrade channel set (preview). [#787](https://github.com/Azure/PSRule.Rules.Azure/issues/787)
    - Check clusters limit access network access to the API server. [#788](https://github.com/Azure/PSRule.Rules.Azure/issues/788)
    - Check clusters used Azure RBAC for Kubernetes authorization. [#789](https://github.com/Azure/PSRule.Rules.Azure/issues/789)
- Updated rules:
  - Azure Kubernetes Service:
    - Updated `Azure.AKS.Version` to 1.20.5. [#767](https://github.com/Azure/PSRule.Rules.Azure/issues/767)
- Engineering:
  - Added source link to project. [#783](https://github.com/Azure/PSRule.Rules.Azure/issues/783)

## v1.4.0-B2105050 (pre-release)

What's changed since pre-release v1.4.0-B2105044:

- General improvements:
  - Added support for source location references to template files. [#781](https://github.com/Azure/PSRule.Rules.Azure/issues/781)
    - Output includes source location to resources exported from a templates.

## v1.4.0-B2105044 (pre-release)

What's changed since pre-release v1.4.0-B2105027:

- New features:
  - Automatically expand template from parameter files for analysis. [#772](https://github.com/Azure/PSRule.Rules.Azure/issues/772)
    - Previously templates needed to be exported with `Export-AzRuleTemplateData`.
    - To export template data automatically use PSRule cmdlets with `-Format File`.
- Bug fixes:
  - Fixed string index parsing in expressions with whitespace. [#775](https://github.com/Azure/PSRule.Rules.Azure/issues/775)
  - Fixed base for DateTimeAdd is not a valid string. [#777](https://github.com/Azure/PSRule.Rules.Azure/issues/777)

## v1.4.0-B2105027 (pre-release)

What's changed since pre-release v1.4.0-B2105020:

- New rules:
  - Cognitive Search:
    - Check search services meet index SLA replica requirement. [#761](https://github.com/Azure/PSRule.Rules.Azure/issues/761)
    - Check search services meet query SLA replica requirement. [#762](https://github.com/Azure/PSRule.Rules.Azure/issues/762)
    - Check search services meet naming requirements. [#763](https://github.com/Azure/PSRule.Rules.Azure/issues/763)
    - Check search services use a minimum SKU. [#764](https://github.com/Azure/PSRule.Rules.Azure/issues/764)
    - Check search services use managed identities. [#765](https://github.com/Azure/PSRule.Rules.Azure/issues/765)

## v1.4.0-B2105020 (pre-release)

What's changed since v1.3.2:

- General improvements:
  - Automatically nest template sub-resources for analysis. [#746](https://github.com/Azure/PSRule.Rules.Azure/issues/746)
    - Sub-resources such as diagnostic logs or configurations are automatically nested.
    - Automatic nesting a resource requires:
      - The parent resource is defined in the same template.
      - The sub-resource depends on the parent resource.

## v1.3.2

What's changed since v1.3.1:

- Bug fixes:
  - Fixed rule reason reported the parameter inputObject is null. [#753](https://github.com/Azure/PSRule.Rules.Azure/issues/753)

## v1.3.1

What's changed since v1.3.0:

- Engineering:
  - Bump PSRule dependency to v1.3.0. [#749](https://github.com/Azure/PSRule.Rules.Azure/issues/749)
  - Bump YamlDotNet dependency to v11.1.1. [#742](https://github.com/Azure/PSRule.Rules.Azure/issues/742)

## v1.3.0

What's changed since v1.2.1:

- New rules:
  - Policy:
    - Check policy assignment display name and description are set. [#725](https://github.com/Azure/PSRule.Rules.Azure/issues/725)
    - Check policy assignment assigned by metadata is set. [#726](https://github.com/Azure/PSRule.Rules.Azure/issues/726)
    - Check policy exemption display name and description are set. [#723](https://github.com/Azure/PSRule.Rules.Azure/issues/723)
    - Check policy waiver exemptions have an expiry date set. [#724](https://github.com/Azure/PSRule.Rules.Azure/issues/724)
- Removed rules:
  - Storage:
    - Remove `Azure.Storage.UseEncryption` as Storage Service Encryption (SSE) is always on. [#630](https://github.com/Azure/PSRule.Rules.Azure/issues/630)
      - SSE is on by default and can not be disabled.
- General improvements:
  - Additional metadata added in parameter files is passed through with `Get-AzRuleTemplateLink`. [#706](https://github.com/Azure/PSRule.Rules.Azure/issues/706)
  - Improved binding support for File inputs. [#480](https://github.com/Azure/PSRule.Rules.Azure/issues/480)
    - Template and parameter file names now return a relative path instead of full path.
  - Added API version for each module resource. [#729](https://github.com/Azure/PSRule.Rules.Azure/issues/729)
- Engineering:
  - Clean up depreciated warning message for configuration option `azureAllowedRegions`. [#737](https://github.com/Azure/PSRule.Rules.Azure/issues/737)
  - Clean up depreciated warning message for configuration option `minAKSVersion`. [#738](https://github.com/Azure/PSRule.Rules.Azure/issues/738)
  - Bump PSRule dependency to v1.2.0. [#713](https://github.com/Azure/PSRule.Rules.Azure/issues/713)
- Bug fixes:
  - Fixed could not load file or assembly YamlDotNet. [#741](https://github.com/Azure/PSRule.Rules.Azure/issues/741)
    - This fix pins the PSRule version to v1.2.0 until the next stable release of PSRule for Azure.

What's changed since pre-release v1.3.0-B2104040:

- No additional changes.

## v1.3.0-B2104040 (pre-release)

What's changed since pre-release v1.3.0-B2104034:

- Bug fixes:
  - Fixed could not load file or assembly YamlDotNet. [#741](https://github.com/Azure/PSRule.Rules.Azure/issues/741)
    - This fix pins the PSRule version to v1.2.0 until the next stable release of PSRule for Azure.

## v1.3.0-B2104034 (pre-release)

What's changed since pre-release v1.3.0-B2104023:

- New rules:
  - Policy:
    - Check policy assignment display name and description are set. [#725](https://github.com/Azure/PSRule.Rules.Azure/issues/725)
    - Check policy assignment assigned by metadata is set. [#726](https://github.com/Azure/PSRule.Rules.Azure/issues/726)
    - Check policy exemption display name and description are set. [#723](https://github.com/Azure/PSRule.Rules.Azure/issues/723)
    - Check policy waiver exemptions have an expiry date set. [#724](https://github.com/Azure/PSRule.Rules.Azure/issues/724)
- Engineering:
  - Clean up depreciated warning message for configuration option `azureAllowedRegions`. [#737](https://github.com/Azure/PSRule.Rules.Azure/issues/737)
  - Clean up depreciated warning message for configuration option `minAKSVersion`. [#738](https://github.com/Azure/PSRule.Rules.Azure/issues/738)

## v1.3.0-B2104023 (pre-release)

What's changed since pre-release v1.3.0-B2104013:

- General improvements:
  - Improved binding support for File inputs. [#480](https://github.com/Azure/PSRule.Rules.Azure/issues/480)
    - Template and parameter file names now return a relative path instead of full path.
  - Added API version for each module resource. [#729](https://github.com/Azure/PSRule.Rules.Azure/issues/729)

## v1.3.0-B2104013 (pre-release)

What's changed since pre-release v1.3.0-B2103007:

- Engineering:
  - Bump PSRule dependency to v1.2.0. [#713](https://github.com/Azure/PSRule.Rules.Azure/issues/713)
- Bug fixes:
  - Fixed export not expanding nested deployments. [#715](https://github.com/Azure/PSRule.Rules.Azure/issues/715)

## v1.3.0-B2103007 (pre-release)

What's changed since v1.2.0:

- Removed rules:
  - Storage:
    - Remove `Azure.Storage.UseEncryption` as Storage Service Encryption (SSE) is always on. [#630](https://github.com/Azure/PSRule.Rules.Azure/issues/630)
      - SSE is on by default and can not be disabled.
- General improvements:
  - Additional metadata added in parameter files is passed through with `Get-AzRuleTemplateLink`. [#706](https://github.com/Azure/PSRule.Rules.Azure/issues/706)

## v1.2.1

What's changed since v1.2.0:

- Bug fixes:
  - Fixed export not expanding nested deployments. [#715](https://github.com/Azure/PSRule.Rules.Azure/issues/715)

## v1.2.0

What's changed since v1.1.4:

- New features:
  - Added `Azure.GA_2021_03` baseline. [#673](https://github.com/Azure/PSRule.Rules.Azure/issues/673)
    - Includes rules released before or during March 2021 for Azure GA features.
    - Marked baseline `Azure.GA_2020_12` as obsolete.
- New rules:
  - Key Vault:
    - Check vaults, keys, and secrets meet name requirements. [#646](https://github.com/Azure/PSRule.Rules.Azure/issues/646)
- Updated rules:
  - Azure Kubernetes Service:
    - Updated `Azure.AKS.Version` to 1.19.7. [#696](https://github.com/Azure/PSRule.Rules.Azure/issues/696)
- General improvements:
  - Added support for user defined functions in templates. [#682](https://github.com/Azure/PSRule.Rules.Azure/issues/682)
- Engineering:
  - Bump PSRule dependency to v1.1.0. [#692](https://github.com/Azure/PSRule.Rules.Azure/issues/692)

What's changed since pre-release v1.2.0-B2103044:

- No additional changes.

## v1.2.0-B2103044 (pre-release)

What's changed since pre-release v1.2.0-B2103032:

- New features:
  - Added `Azure.GA_2021_03` baseline. [#673](https://github.com/Azure/PSRule.Rules.Azure/issues/673)
    - Includes rules released before or during March 2021 for Azure GA features.
    - Marked baseline `Azure.GA_2020_12` as obsolete.
- Updated rules:
  - Azure Kubernetes Service:
    - Updated `Azure.AKS.Version` to 1.19.7. [#696](https://github.com/Azure/PSRule.Rules.Azure/issues/696)

## v1.2.0-B2103032 (pre-release)

What's changed since pre-release v1.2.0-B2103024:

- New rules:
  - Key Vault:
    - Check vaults, keys, and secrets meet name requirements. [#646](https://github.com/Azure/PSRule.Rules.Azure/issues/646)
- Engineering:
  - Bump PSRule dependency to v1.1.0. [#692](https://github.com/Azure/PSRule.Rules.Azure/issues/692)

## v1.2.0-B2103024 (pre-release)

What's changed since v1.1.4:

- General improvements:
  - Added support for user defined functions in templates. [#682](https://github.com/Azure/PSRule.Rules.Azure/issues/682)

## v1.1.4

What's changed since v1.1.3:

- Bug fixes:
  - Fixed handling of literal index with copyIndex function. [#686](https://github.com/Azure/PSRule.Rules.Azure/issues/686)
  - Fixed handling of inner scoped nested deployments. [#687](https://github.com/Azure/PSRule.Rules.Azure/issues/687)

## v1.1.3

What's changed since v1.1.2:

- Bug fixes:
  - Fixed parsing of property names for functions across multiple lines. [#683](https://github.com/Azure/PSRule.Rules.Azure/issues/683)

## v1.1.2

What's changed since v1.1.1:

- Bug fixes:
  - Fixed copy peer property resolve. [#677](https://github.com/Azure/PSRule.Rules.Azure/issues/677)
  - Fixed partial resource group or subscription object not populating. [#678](https://github.com/Azure/PSRule.Rules.Azure/issues/678)
  - Fixed lazy loading of environment and resource providers. [#679](https://github.com/Azure/PSRule.Rules.Azure/issues/679)

## v1.1.1

What's changed since v1.1.0:

- Bug fixes:
  - Fixed support for parameter file schemas. [#674](https://github.com/Azure/PSRule.Rules.Azure/issues/674)

## v1.1.0

What's changed since v1.0.0:

- New features:
  - Exporting template with `Export-AzRuleTemplateData` supports custom resource group and subscription. [#651](https://github.com/Azure/PSRule.Rules.Azure/issues/651)
    - Subscription and resource group used for deployment can be specified instead of using defaults.
    - `ResourceGroupName` parameter of `Export-AzRuleTemplateData` has been renamed to `ResourceGroup`.
    - Added a parameter alias for `ResourceGroupName` on `Export-AzRuleTemplateData`.
- New rules:
  - All resources:
    - Check template parameters are defined. [#631](https://github.com/Azure/PSRule.Rules.Azure/issues/631)
    - Check location parameter is type string. [#632](https://github.com/Azure/PSRule.Rules.Azure/issues/632)
    - Check template parameter `minValue` and `maxValue` constraints are valid. [#637](https://github.com/Azure/PSRule.Rules.Azure/issues/637)
    - Check template resources do not use hard coded locations. [#633](https://github.com/Azure/PSRule.Rules.Azure/issues/633)
    - Check resource group location not referenced instead of location parameter. [#634](https://github.com/Azure/PSRule.Rules.Azure/issues/634)
    - Check increased debug detail is disabled for nested deployments. [#638](https://github.com/Azure/PSRule.Rules.Azure/issues/638)
- General improvements:
  - Added support for matching template by name. [#661](https://github.com/Azure/PSRule.Rules.Azure/issues/661)
    - `Get-AzRuleTemplateLink` discovers `<templateName>.json` from `<templateName>.parameters.json`.
- Engineering:
  - Bump PSRule dependency to v1.0.3. [#648](https://github.com/Azure/PSRule.Rules.Azure/issues/648)
- Bug fixes:
  - Fixed `Azure.VM.ADE` to limit rule to exports only. [#644](https://github.com/Azure/PSRule.Rules.Azure/issues/644)
  - Fixed `if` condition values evaluation order. [#652](https://github.com/Azure/PSRule.Rules.Azure/issues/652)
  - Fixed handling of `int` parameters with large values. [#653](https://github.com/Azure/PSRule.Rules.Azure/issues/653)
  - Fixed handling of expressions split over multiple lines. [#654](https://github.com/Azure/PSRule.Rules.Azure/issues/654)
  - Fixed handling of bool parameter values within logical expressions. [#655](https://github.com/Azure/PSRule.Rules.Azure/issues/655)
  - Fixed copy loop value does not fall within the expected range. [#664](https://github.com/Azure/PSRule.Rules.Azure/issues/664)
  - Fixed template comparison functions handling of large integer values. [#666](https://github.com/Azure/PSRule.Rules.Azure/issues/666)
  - Fixed handling of `createArray` function with no arguments. [#667](https://github.com/Azure/PSRule.Rules.Azure/issues/667)

What's changed since pre-release v1.1.0-B2102034:

- No additional changes.

## v1.1.0-B2102034 (pre-release)

What's changed since pre-release v1.1.0-B2102023:

- General improvements:
  - Added support for matching template by name. [#661](https://github.com/Azure/PSRule.Rules.Azure/issues/661)
    - `Get-AzRuleTemplateLink` discovers `<templateName>.json` from `<templateName>.parameters.json`.
- Bug fixes:
  - Fixed copy loop value does not fall within the expected range. [#664](https://github.com/Azure/PSRule.Rules.Azure/issues/664)
  - Fixed template comparison functions handling of large integer values. [#666](https://github.com/Azure/PSRule.Rules.Azure/issues/666)
  - Fixed handling of `createArray` function with no arguments. [#667](https://github.com/Azure/PSRule.Rules.Azure/issues/667)

## v1.1.0-B2102023 (pre-release)

What's changed since pre-release v1.1.0-B2102015:

- New features:
  - Exporting template with `Export-AzRuleTemplateData` supports custom resource group and subscription. [#651](https://github.com/Azure/PSRule.Rules.Azure/issues/651)
    - Subscription and resource group used for deployment can be specified instead of using defaults.
    - `ResourceGroupName` parameter of `Export-AzRuleTemplateData` has been renamed to `ResourceGroup`.
    - Added a parameter alias for `ResourceGroupName` on `Export-AzRuleTemplateData`.

## v1.1.0-B2102015 (pre-release)

What's changed since pre-release v1.1.0-B2102010:

- Bug fixes:
  - Fixed `if` condition values evaluation order. [#652](https://github.com/Azure/PSRule.Rules.Azure/issues/652)
  - Fixed handling of `int` parameters with large values. [#653](https://github.com/Azure/PSRule.Rules.Azure/issues/653)
  - Fixed handling of expressions split over multiple lines. [#654](https://github.com/Azure/PSRule.Rules.Azure/issues/654)
  - Fixed handling of bool parameter values within logical expressions. [#655](https://github.com/Azure/PSRule.Rules.Azure/issues/655)

## v1.1.0-B2102010 (pre-release)

What's changed since pre-release v1.1.0-B2102001:

- Engineering:
  - Bump PSRule dependency to v1.0.3. [#648](https://github.com/Azure/PSRule.Rules.Azure/issues/648)
- Bug fixes:
  - Fixed `Azure.VM.ADE` to limit rule to exports only. [#644](https://github.com/Azure/PSRule.Rules.Azure/issues/644)

## v1.1.0-B2102001 (pre-release)

What's changed since v1.0.0:

- New rules:
  - All resources:
    - Check template parameters are defined. [#631](https://github.com/Azure/PSRule.Rules.Azure/issues/631)
    - Check location parameter is type string. [#632](https://github.com/Azure/PSRule.Rules.Azure/issues/632)
    - Check template parameter `minValue` and `maxValue` constraints are valid. [#637](https://github.com/Azure/PSRule.Rules.Azure/issues/637)
    - Check template resources do not use hard coded locations. [#633](https://github.com/Azure/PSRule.Rules.Azure/issues/633)
    - Check resource group location not referenced instead of location parameter. [#634](https://github.com/Azure/PSRule.Rules.Azure/issues/634)
    - Check increased debug detail is disabled for nested deployments. [#638](https://github.com/Azure/PSRule.Rules.Azure/issues/638)
- Engineering:
  - Bump PSRule dependency to v1.0.2. [#635](https://github.com/Azure/PSRule.Rules.Azure/issues/635)

## v1.0.0

What's changed since v0.19.0:

- New rules:
  - All resources:
    - Check parameter default value type matches type. [#311](https://github.com/Azure/PSRule.Rules.Azure/issues/311)
    - Check location parameter defaults to resource group. [#361](https://github.com/Azure/PSRule.Rules.Azure/issues/361)
  - Front Door:
    - Check Front Door uses a health probe for each backend pool. [#546](https://github.com/Azure/PSRule.Rules.Azure/issues/546)
    - Check Front Door uses a dedicated health probe path backend pools. [#547](https://github.com/Azure/PSRule.Rules.Azure/issues/547)
    - Check Front Door uses HEAD requests for backend health probes. [#613](https://github.com/Azure/PSRule.Rules.Azure/issues/613)
  - Service Fabric:
    - Check Service Fabric clusters use AAD client authentication. [#619](https://github.com/Azure/PSRule.Rules.Azure/issues/619)
- Updated rules:
  - Azure Kubernetes Service:
    - Updated `Azure.AKS.Version` to 1.19.6. [#603](https://github.com/Azure/PSRule.Rules.Azure/issues/603)
- General improvements:
  - Renamed `Export-AzTemplateRuleData` to `Export-AzRuleTemplateData`. [#596](https://github.com/Azure/PSRule.Rules.Azure/issues/596)
    - New name `Export-AzRuleTemplateData` aligns with prefix of other cmdlets.
    - Use of `Export-AzTemplateRuleData` is now deprecated and will be removed in the next major version.
    - Added alias to allow `Export-AzTemplateRuleData` to continue to be used.
    - Using `Export-AzTemplateRuleData` returns a deprecation warning.
  - Added support for `environment` template function. [#517](https://github.com/Azure/PSRule.Rules.Azure/issues/517)
- Engineering:
  - Bump PSRule dependency to v1.0.1. [#611](https://github.com/Azure/PSRule.Rules.Azure/issues/611)

What's changed since pre-release v1.0.0-B2101028:

- No additional changes.

## v1.0.0-B2101028 (pre-release)

What's changed since pre-release v1.0.0-B2101016:

- New rules:
  - All resources:
    - Check parameter default value type matches type. [#311](https://github.com/Azure/PSRule.Rules.Azure/issues/311)
- General improvements:
  - Renamed `Export-AzTemplateRuleData` to `Export-AzRuleTemplateData`. [#596](https://github.com/Azure/PSRule.Rules.Azure/issues/596)
    - New name `Export-AzRuleTemplateData` aligns with prefix of other cmdlets.
    - Use of `Export-AzTemplateRuleData` is now deprecated and will be removed in the next major version.
    - Added alias to allow `Export-AzTemplateRuleData` to continue to be used.
    - Using `Export-AzTemplateRuleData` returns a deprecation warning.

## v1.0.0-B2101016 (pre-release)

What's changed since pre-release v1.0.0-B2101006:

- New rules:
  - Service Fabric:
    - Check Service Fabric clusters use AAD client authentication. [#619](https://github.com/Azure/PSRule.Rules.Azure/issues/619)
- Bug fixes:
  - Fixed reason `Azure.FrontDoor.ProbePath` so the probe name is included. [#617](https://github.com/Azure/PSRule.Rules.Azure/issues/617)

## v1.0.0-B2101006 (pre-release)

What's changed since v0.19.0:

- New rules:
  - All resources:
    - Check location parameter defaults to resource group. [#361](https://github.com/Azure/PSRule.Rules.Azure/issues/361)
  - Front Door:
    - Check Front Door uses a health probe for each backend pool. [#546](https://github.com/Azure/PSRule.Rules.Azure/issues/546)
    - Check Front Door uses a dedicated health probe path backend pools. [#547](https://github.com/Azure/PSRule.Rules.Azure/issues/547)
    - Check Front Door uses HEAD requests for backend health probes. [#613](https://github.com/Azure/PSRule.Rules.Azure/issues/613)
- Updated rules:
  - Azure Kubernetes Service:
    - Updated `Azure.AKS.Version` to 1.19.6. [#603](https://github.com/Azure/PSRule.Rules.Azure/issues/603)
- General improvements:
  - Added support for `environment` template function. [#517](https://github.com/Azure/PSRule.Rules.Azure/issues/517)
- Engineering:
  - Bump PSRule dependency to v1.0.1. [#611](https://github.com/Azure/PSRule.Rules.Azure/issues/611)
- Redis Cache Enterprise
  - Check Redis Cache Enterprise uses minimum TLS 1.2 [1179](https://github.com/Azure/PSRule.Rules.Azure/issues/1179)

[troubleshooting guide]: troubleshooting.md<|MERGE_RESOLUTION|>--- conflicted
+++ resolved
@@ -28,15 +28,8 @@
   - Azure Database for MariaDB:
     - Check Azure Database for MariaDB servers only uses TLS 1.2 version by @bengeset96.
       [#1853](https://github.com/Azure/PSRule.Rules.Azure/issues/1853)
-<<<<<<< HEAD
-=======
-    - Check Azure Database for MariaDB servers only accept encrypted connections by @bengeset96.
-      [#1852](https://github.com/Azure/PSRule.Rules.Azure/issues/1852)
     - Check Azure Database for MariaDB servers have Microsoft Defender configured by @bengeset96.
       [#1850](https://github.com/Azure/PSRule.Rules.Azure/issues/1850)
-    - Check Azure Database for MariaDB servers have geo-redundant backup configured by @bengeset96.
-      [#1848](https://github.com/Azure/PSRule.Rules.Azure/issues/1848)
->>>>>>> 351f0263
     - Check Azure Database for MariaDB servers have geo-redundant backup configured by @bengeset96.
       [#1848](https://github.com/Azure/PSRule.Rules.Azure/issues/1848)
   - Azure Database for PostgreSQL:
