--- conflicted
+++ resolved
@@ -28,16 +28,13 @@
   - Defender for Cloud:
     - Check that Microsoft Defender Cloud Security Posture Management is using `Standard` plan by @BenjaminEngeset.
       [#2151](https://github.com/Azure/PSRule.Rules.Azure/issues/2151)
-<<<<<<< HEAD
   - API Management:
     - Check that base element for any policy element in a section is configured by @BenjaminEngeset.
       [#2072](https://github.com/Azure/PSRule.Rules.Azure/issues/2072)
-=======
 - Updated rules:
   - Container Apps:
     - Promoted `Azure.ContainerApp.Insecure` to GA rule set by @BernieWhite.
       [#2174](https://github.com/Azure/PSRule.Rules.Azure/issues/2174)
->>>>>>> ed66df23
 
 ## v1.27.0-B0003 (pre-release)
 
