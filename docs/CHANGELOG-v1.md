---
discussion: false
link_users: true
---

# Change log

See [upgrade notes][1] for helpful information when upgrading from previous versions.

[1]: upgrade-notes.md

**Important notes**:

- Issue #741: `Could not load file or assembly YamlDotNet`.
  See [troubleshooting guide] for a workaround to this issue.
- The configuration option `Azure_AKSMinimumVersion` is replaced with `AZURE_AKS_CLUSTER_MINIMUM_VERSION`.
  If you have this option configured, please update it to `AZURE_AKS_CLUSTER_MINIMUM_VERSION`.
  Support for `Azure_AKSMinimumVersion` will be removed in v2.
  See [upgrade notes][1] for more information.
- The `SupportsTag` PowerShell function has been replaced with the `Azure.Resource.SupportsTags` selector.
  Update PowerShell rules to use the `Azure.Resource.SupportsTags` selector instead.
  Support for the `SupportsTag` function will be removed in v2.
  See [upgrade notes][1] for more information.

## Unreleased

What's changed since pre-release v1.27.0-B0015:

- New rules:
  - Application Gateway:
    - Check that Application Gateways uses a v2 SKU by @BenjaminEngeset.
      [#2185](https://github.com/Azure/PSRule.Rules.Azure/issues/2185)
  - Arc-enabled Kubernetes cluster:
    - Check that Microsoft Defender for Containers extension for Arc-enabled Kubernetes clusters is configured by @BenjaminEngeset.
      [#2124](https://github.com/Azure/PSRule.Rules.Azure/issues/2124)
  - Arc-enabled server:
    - Check that a maintenance configuration for Arc-enabled servers is associated by @BenjaminEngeset.
      [#2122](https://github.com/Azure/PSRule.Rules.Azure/issues/2122)
  - Defender for Cloud:
    - Check that Microsoft Defender for APIs is enabled by @BenjaminEngeset.
      [#2186](https://github.com/Azure/PSRule.Rules.Azure/issues/2186)
  - Virtual Machine:
    - Check that a maintenance configuration for virtual machines is associated by @BenjaminEngeset.
      [#2121](https://github.com/Azure/PSRule.Rules.Azure/issues/2121)
<<<<<<< HEAD
  - Application Gateway:
    - Check that Application Gateways uses a v2 SKU by @BenjaminEngeset.
      [#2185](https://github.com/Azure/PSRule.Rules.Azure/issues/2185)
  - Container App:
    - Check that container apps has disabled session affinity to prevent unbalanced distribution by @BenjaminEngeset.
      [#2188](https://github.com/Azure/PSRule.Rules.Azure/issues/2188)
=======
- Bug fixes:
  - Fixed handling of database name in `Azure.MariaDB.Database` by @BernieWhite.
    [#2191](https://github.com/Azure/PSRule.Rules.Azure/issues/2191)
>>>>>>> 007372ba

## v1.27.0-B0015 (pre-release)

What's changed since pre-release v1.27.0-B0003:

- New rules:
  - API Management:
    - Check that base element for any policy element in a section is configured by @BenjaminEngeset.
      [#2072](https://github.com/Azure/PSRule.Rules.Azure/issues/2072)
  - Defender for Cloud:
    - Check that Microsoft Defender Cloud Security Posture Management is using `Standard` plan by @BenjaminEngeset.
      [#2151](https://github.com/Azure/PSRule.Rules.Azure/issues/2151)
- Updated rules:
  - Container App:
    - Promoted `Azure.ContainerApp.Insecure` to GA rule set by @BernieWhite.
      [#2174](https://github.com/Azure/PSRule.Rules.Azure/issues/2174)
- Bug fixes:
  - Fixed ignoring Redis firewall rules when Redis is configured to allow private connectivity by @BenjaminEngeset.
    [#2171](https://github.com/Azure/PSRule.Rules.Azure/issues/2171)

## v1.27.0-B0003 (pre-release)

What's changed since v1.26.1:

- Updated rules:
  - API Management:
    - Updated `Azure.APIM.EncryptValues` to check all API Management named values are encrypted with Key Vault secrets @BenjaminEngeset.
      [#2146](https://github.com/Azure/PSRule.Rules.Azure/issues/2146)
- Bug fixes:
  - Fixed reference for runtime subnet ID property by @BernieWhite.
    [#2159](https://github.com/Azure/PSRule.Rules.Azure/issues/2159)

## v1.26.1

What's changed since v1.26.0:

- Bug fixes:
  - Fixed null union with first value being null by @BernieWhite.
    [#2075](https://github.com/Azure/PSRule.Rules.Azure/issues/2075)
  - Fixed `Azure.Resource.UseTags` for additional resources that don't support tags by @BernieWhite.
    [#2129](https://github.com/Azure/PSRule.Rules.Azure/issues/2129)

## v1.26.0

What's changed since v1.25.0:

- New features:
  - Added March 2023 baselines `Azure.GA_2023_03` and `Azure.Preview_2023_03` by @BernieWhite.
    [#2138](https://github.com/Azure/PSRule.Rules.Azure/issues/2138)
    - Includes rules released before or during March 2023.
    - Marked `Azure.GA_2022_12` and `Azure.Preview_2022_12` baselines as obsolete.
- New rules:
  - API Management:
    - Check that wildcard `*` for any configuration option in CORS policies settings is not in use by @BenjaminEngeset.
      [#2073](https://github.com/Azure/PSRule.Rules.Azure/issues/2073)
  - Azure Kubernetes Service:
    - Check that the Defender profile with Azure Kubernetes Service clusters are enabled by @BenjaminEngeset.
      [#2123](https://github.com/Azure/PSRule.Rules.Azure/issues/2123)
  - Container App:
    - Check that internal-only ingress for container apps are configured by @BenjaminEngeset.
      [#2098](https://github.com/Azure/PSRule.Rules.Azure/issues/2098)
    - Check that Azure File volumes for container apps are configured by @BenjaminEngeset.
      [#2101](https://github.com/Azure/PSRule.Rules.Azure/issues/2101)
    - Check that the names of container apps meets the naming requirements by @BenjaminEngeset.
      [#2094](https://github.com/Azure/PSRule.Rules.Azure/issues/2094)
    - Check that managed identity for container apps are configured by @BenjaminEngeset.
      [#2096](https://github.com/Azure/PSRule.Rules.Azure/issues/2096)
    - Check that public network access for container apps environments are disabled by @BenjaminEngeset.
      [#2098](https://github.com/Azure/PSRule.Rules.Azure/issues/2098)
  - Deployment:
    - Check that the names of nested deployments meets the naming requirements of deployments by @BenjaminEngeset.
      [#1915](https://github.com/Azure/PSRule.Rules.Azure/issues/1915)
  - IoT Hub:
    - Check IoT Hubs in supported regions only uses TLS 1.2 version by @BenjaminEngeset.
      [#1996](https://github.com/Azure/PSRule.Rules.Azure/issues/1996)
  - Service Bus:
    - Check namespaces audit diagnostic logs are enabled by @BenjaminEngeset.
      [#1862](https://github.com/Azure/PSRule.Rules.Azure/issues/1862)
  - SQL Database:
    - Check that Azure AD-only authentication is enabled by @BenjaminEngeset.
      [#2119](https://github.com/Azure/PSRule.Rules.Azure/issues/2119)
    - Check that Azure AD authentication is configured for SQL Managed Instances by @BenjaminEngeset.
      [#2117](https://github.com/Azure/PSRule.Rules.Azure/issues/2117)
  - SQL Managed Instance:
    - Check that managed identity for SQL Managed Instances are configured by @BenjaminEngeset.
      [#2120](https://github.com/Azure/PSRule.Rules.Azure/issues/2120)
    - Check that Azure AD-only authentication is enabled by @BenjaminEngeset.
      [#2118](https://github.com/Azure/PSRule.Rules.Azure/issues/2118)
- Updated rules:
  - Azure Kubernetes Service:
    - Updated `Azure.AKS.Version` to use latest stable version `1.25.6` by @BernieWhite.
      [#2136](https://github.com/Azure/PSRule.Rules.Azure/issues/2136)
      - Use `AZURE_AKS_CLUSTER_MINIMUM_VERSION` to configure the minimum version of the cluster.
- General improvements:
  - Added a selector for premium Service Bus namespaces by @BernieWhite.
    [#2091](https://github.com/Azure/PSRule.Rules.Azure/issues/2091)
  - Improved export of in-flight deeply nested API Management policies by @BernieWhite.
    [#2153](https://github.com/Azure/PSRule.Rules.Azure/issues/2153)
- Engineering:
  - Bump Microsoft.CodeAnalysis.NetAnalyzers to v7.0.1.
    [#2082](https://github.com/Azure/PSRule.Rules.Azure/pull/2082)
  - Bump Newtonsoft.Json to v13.0.3.
    [#2080](https://github.com/Azure/PSRule.Rules.Azure/pull/2080)
  - Updated resource providers and policy aliases.
    [#2144](https://github.com/Azure/PSRule.Rules.Azure/pull/2144)
  - Bump PSRule to v2.8.1.
    [#2155](https://github.com/Azure/PSRule.Rules.Azure/pull/2155)
  - Bump Az.Resources to v6.6.0.
    [#2155](https://github.com/Azure/PSRule.Rules.Azure/pull/2155)
  - Bump Pester to v5.4.1.
    [#2155](https://github.com/Azure/PSRule.Rules.Azure/pull/2155)
- Bug fixes:
  - Fixed dependency issue of deployments across resource group scopes by @BernieWhite.
    [#2111](https://github.com/Azure/PSRule.Rules.Azure/issues/2111)
  - Fixed false positive with `Azure.Deployment.Name` by @BernieWhite.
    [#2109](https://github.com/Azure/PSRule.Rules.Azure/issues/2109)
  - Fixed false positives for `Azure.AppService.AlwaysOn` with Functions and Workflows by @BernieWhite.
    [#943](https://github.com/Azure/PSRule.Rules.Azure/issues/943)

What's changed since pre-release v1.26.0-B0078:

- No additional changes.

## v1.26.0-B0078 (pre-release)

What's changed since pre-release v1.26.0-B0040:

- General improvements:
  - Improved export of in-flight deeply nested API Management policies by @BernieWhite.
    [#2153](https://github.com/Azure/PSRule.Rules.Azure/issues/2153)
- Engineering:
  - Updated resource providers and policy aliases.
    [#2144](https://github.com/Azure/PSRule.Rules.Azure/pull/2144)
  - Bump PSRule to v2.8.1.
    [#2155](https://github.com/Azure/PSRule.Rules.Azure/pull/2155)
  - Bump Az.Resources to v6.6.0.
    [#2155](https://github.com/Azure/PSRule.Rules.Azure/pull/2155)
  - Bump Pester to v5.4.1.
    [#2155](https://github.com/Azure/PSRule.Rules.Azure/pull/2155)
- Bug fixes:
  - Fixed false positives for `Azure.AppService.AlwaysOn` with Functions and Workflows by @BernieWhite.
    [#943](https://github.com/Azure/PSRule.Rules.Azure/issues/943)

## v1.26.0-B0040 (pre-release)

What's changed since pre-release v1.26.0-B0011:

- New features:
  - Added March 2023 baselines `Azure.GA_2023_03` and `Azure.Preview_2023_03` by @BernieWhite.
    [#2138](https://github.com/Azure/PSRule.Rules.Azure/issues/2138)
    - Includes rules released before or during March 2023.
    - Marked `Azure.GA_2022_12` and `Azure.Preview_2022_12` baselines as obsolete.
- New rules:
  - API Management:
    - Check that wildcard `*` for any configuration option in CORS policies settings is not in use by @BenjaminEngeset.
      [#2073](https://github.com/Azure/PSRule.Rules.Azure/issues/2073)
  - Azure Kubernetes Service:
    - Check that the Defender profile with Azure Kubernetes Service clusters are enabled by @BenjaminEngeset.
      [#2123](https://github.com/Azure/PSRule.Rules.Azure/issues/2123)
  - Container App:
    - Check that internal-only ingress for container apps are configured by @BenjaminEngeset.
      [#2098](https://github.com/Azure/PSRule.Rules.Azure/issues/2098)
    - Check that Azure File volumes for container apps are configured by @BenjaminEngeset.
      [#2101](https://github.com/Azure/PSRule.Rules.Azure/issues/2101)
  - SQL Database:
    - Check that Azure AD-only authentication is enabled by @BenjaminEngeset.
      [#2119](https://github.com/Azure/PSRule.Rules.Azure/issues/2119)
    - Check that Azure AD authentication is configured for SQL Managed Instances by @BenjaminEngeset.
      [#2117](https://github.com/Azure/PSRule.Rules.Azure/issues/2117)
  - SQL Managed Instance:
    - Check that managed identity for SQL Managed Instances are configured by @BenjaminEngeset.
      [#2120](https://github.com/Azure/PSRule.Rules.Azure/issues/2120)
    - Check that Azure AD-only authentication is enabled by @BenjaminEngeset.
      [#2118](https://github.com/Azure/PSRule.Rules.Azure/issues/2118)
- Updated rules:
  - Azure Kubernetes Service:
    - Updated `Azure.AKS.Version` to use latest stable version `1.25.6` by @BernieWhite.
      [#2136](https://github.com/Azure/PSRule.Rules.Azure/issues/2136)
      - Use `AZURE_AKS_CLUSTER_MINIMUM_VERSION` to configure the minimum version of the cluster.
- Bug fixes:
  - Fixed dependency issue of deployments across resource group scopes by @BernieWhite.
    [#2111](https://github.com/Azure/PSRule.Rules.Azure/issues/2111)
  - Fixed false positive with `Azure.Deployment.Name` by @BernieWhite.
    [#2109](https://github.com/Azure/PSRule.Rules.Azure/issues/2109)

## v1.26.0-B0011 (pre-release)

What's changed since v1.25.0:

- New rules:
  - Container App:
    - Check that the names of container apps meets the naming requirements by @BenjaminEngeset.
      [#2094](https://github.com/Azure/PSRule.Rules.Azure/issues/2094)
    - Check that managed identity for container apps are configured by @BenjaminEngeset.
      [#2096](https://github.com/Azure/PSRule.Rules.Azure/issues/2096)
    - Check that public network access for container apps environments are disabled by @BenjaminEngeset.
      [#2098](https://github.com/Azure/PSRule.Rules.Azure/issues/2098)
  - Deployment:
    - Check that the names of nested deployments meets the naming requirements of deployments by @BenjaminEngeset.
      [#1915](https://github.com/Azure/PSRule.Rules.Azure/issues/1915)
  - IoT Hub:
    - Check IoT Hubs in supported regions only uses TLS 1.2 version by @BenjaminEngeset.
      [#1996](https://github.com/Azure/PSRule.Rules.Azure/issues/1996)
  - Service Bus:
    - Check namespaces audit diagnostic logs are enabled by @BenjaminEngeset.
      [#1862](https://github.com/Azure/PSRule.Rules.Azure/issues/1862)
- General improvements:
  - Added a selector for premium Service Bus namespaces by @BernieWhite.
    [#2091](https://github.com/Azure/PSRule.Rules.Azure/issues/2091)
- Engineering:
  - Bump Microsoft.CodeAnalysis.NetAnalyzers to v7.0.1.
    [#2082](https://github.com/Azure/PSRule.Rules.Azure/pull/2082)
  - Bump Newtonsoft.Json to v13.0.3.
    [#2080](https://github.com/Azure/PSRule.Rules.Azure/pull/2080)

## v1.25.1

What's changed since v1.25.0:

- Bug fixes:
  - Fixed dependency issue of deployments across resource group scopes by @BernieWhite.
    [#2111](https://github.com/Azure/PSRule.Rules.Azure/issues/2111)

## v1.25.0

What's changed since v1.24.2:

- New features:
  - **Experimental**: Added `Azure.MCSB.v1` which include rules aligned to the Microsoft Cloud Security Benchmark by @BernieWhite.
    [#1634](https://github.com/Azure/PSRule.Rules.Azure/issues/1634)
- New rules:
  - Defender for Cloud:
    - Check Microsoft Defender for Key Vault is enabled by @BernieWhite.
      [#1632](https://github.com/Azure/PSRule.Rules.Azure/issues/1632)
    - Check Microsoft Defender for DNS is enabled by @BernieWhite.
      [#1632](https://github.com/Azure/PSRule.Rules.Azure/issues/1632)
    - Check Microsoft Defender for ARM is enabled by @BernieWhite.
      [#1632](https://github.com/Azure/PSRule.Rules.Azure/issues/1632)
  - Event Hub:
    - Check Event Hub namespaces only uses TLS 1.2 version by @BenjaminEngeset.
      [#1995](https://github.com/Azure/PSRule.Rules.Azure/issues/1995)
  - Key Vault:
    - Check if firewall is set to deny by @zilberd.
      [#2067](https://github.com/Azure/PSRule.Rules.Azure/issues/2067)
  - Virtual Machine:
    - Virtual machines should be fully deallocated and not stopped by @dcrreynolds.
      [#88](https://github.com/Azure/PSRule.Rules.Azure/issues/88)
- General improvements:
  - Added support for Bicep `toObject` function by @BernieWhite.
    [#2014](https://github.com/Azure/PSRule.Rules.Azure/issues/2014)
  - Added support for configuring a minimum version of Bicep by @BernieWhite.
    [#1935](https://github.com/Azure/PSRule.Rules.Azure/issues/1935)
    - Configure this option to increase the visibility of the version of the Bicep CLI used by PSRule for Azure.
    - Set `AZURE_BICEP_CHECK_TOOL` to `true` to check the Bicep CLI.
    - Set `AZURE_BICEP_MINIMUM_VERSION` to configure the minimum version.
    - If the Bicep CLI is not installed or the version is less than the minimum version an error will be reported.
    - By default, the minimum Bicep version defaults to `0.4.451`.
  - Added support for Bicep custom types by @BernieWhite.
    [#2026](https://github.com/Azure/PSRule.Rules.Azure/issues/2026)
- Engineering:
  - Bump BenchmarkDotNet to v0.13.5.
    [#2052](https://github.com/Azure/PSRule.Rules.Azure/pull/2052)
  - Bump BenchmarkDotNet.Diagnostics.Windows to v0.13.5.
    [#2052](https://github.com/Azure/PSRule.Rules.Azure/pull/2052)
  - Bump Microsoft.NET.Test.Sdk to v17.5.0.
    [#2055](https://github.com/Azure/PSRule.Rules.Azure/pull/2055)
  - Bump Az.Resources to v6.5.2.
    [#2037](https://github.com/Azure/PSRule.Rules.Azure/pull/2037)
  - Updated build to use GitHub Actions by @BernieWhite.
    [#1696](https://github.com/Azure/PSRule.Rules.Azure/issues/1696)
- Bug fixes:
  - Fixed SQL transparent data Encryption (TDE) works properly on all resources including exported resources by @zilberd.
    [#2059](https://github.com/Azure/PSRule.Rules.Azure/issues/2059)
  - Fixed cases of exit code 5 with path probing by @BernieWhite.
    [#1901](https://github.com/Azure/PSRule.Rules.Azure/issues/1901)

What's changed since pre-release v1.25.0-B0100:

- No additional changes.

## v1.25.0-B0138 (pre-release)

What's changed since pre-release v1.25.0-B0100:

- New rules:
  - Event Hub:
    - Check Event Hub namespaces only uses TLS 1.2 version by @BenjaminEngeset.
      [#1995](https://github.com/Azure/PSRule.Rules.Azure/issues/1995)

## v1.25.0-B0100 (pre-release)

What's changed since pre-release v1.25.0-B0065:

- New rules:
  - Key Vault:
    - Check if firewall is set to deny by @zilberd.
      [#2067](https://github.com/Azure/PSRule.Rules.Azure/issues/2067)

## v1.25.0-B0065 (pre-release)

What's changed since pre-release v1.25.0-B0035:

- General improvements:
  - Added support for Bicep `toObject` function by @BernieWhite.
    [#2014](https://github.com/Azure/PSRule.Rules.Azure/issues/2014)
- Engineering:
  - Bump BenchmarkDotNet to v0.13.5.
    [#2052](https://github.com/Azure/PSRule.Rules.Azure/pull/2052)
  - Bump BenchmarkDotNet.Diagnostics.Windows to v0.13.5.
    [#2052](https://github.com/Azure/PSRule.Rules.Azure/pull/2052)
  - Bump Microsoft.NET.Test.Sdk to v17.5.0.
    [#2055](https://github.com/Azure/PSRule.Rules.Azure/pull/2055)
- Bug fixes:
  - Fixed SQL transparent data Encryption (TDE) works properly on all resources including exported resources by @zilberd.
    [#2059](https://github.com/Azure/PSRule.Rules.Azure/issues/2059)

## v1.25.0-B0035 (pre-release)

What's changed since pre-release v1.25.0-B0013:

- New rules:
  - Defender for Cloud:
    - Check Microsoft Defender for Key Vault is enabled by @BernieWhite.
      [#1632](https://github.com/Azure/PSRule.Rules.Azure/issues/1632)
    - Check Microsoft Defender for DNS is enabled by @BernieWhite.
      [#1632](https://github.com/Azure/PSRule.Rules.Azure/issues/1632)
    - Check Microsoft Defender for ARM is enabled by @BernieWhite.
      [#1632](https://github.com/Azure/PSRule.Rules.Azure/issues/1632)
- General improvements:
  - Added support for configuring a minimum version of Bicep by @BernieWhite.
    [#1935](https://github.com/Azure/PSRule.Rules.Azure/issues/1935)
    - Configure this option to increase the visibility of the version of the Bicep CLI used by PSRule for Azure.
    - Set `AZURE_BICEP_CHECK_TOOL` to `true` to check the Bicep CLI.
    - Set `AZURE_BICEP_MINIMUM_VERSION` to configure the minimum version.
    - If the Bicep CLI is not installed or the version is less than the minimum version an error will be reported.
    - By default, the minimum Bicep version defaults to `0.4.451`.
- Engineering:
  - Bump Az.Resources to v6.5.2.
    [#2037](https://github.com/Azure/PSRule.Rules.Azure/pull/2037)
- Bug fixes:
  - Fixed cases of exit code 5 with path probing by @BernieWhite.
    [#1901](https://github.com/Azure/PSRule.Rules.Azure/issues/1901)

## v1.25.0-B0013 (pre-release)

What's changed since v1.24.2:

- New features:
  - **Experimental**: Added `Azure.MCSB.v1` which include rules aligned to the Microsoft Cloud Security Benchmark by @BernieWhite.
    [#1634](https://github.com/Azure/PSRule.Rules.Azure/issues/1634)
- New rules:
  - Virtual Machine:
    - Virtual machines should be fully deallocated and not stopped by @dcrreynolds.
      [#88](https://github.com/Azure/PSRule.Rules.Azure/issues/88)
- General improvements:
  - Added support for Bicep custom types by @BernieWhite.
    [#2026](https://github.com/Azure/PSRule.Rules.Azure/issues/2026)
- Engineering:
  - Updated build to use GitHub Actions by @BernieWhite.
    [#1696](https://github.com/Azure/PSRule.Rules.Azure/issues/1696)
  - Bump BenchmarkDotNet to v0.13.4.
    [#1992](https://github.com/Azure/PSRule.Rules.Azure/pull/1992)
  - Bump BenchmarkDotNet.Diagnostics.Windows to v0.13.4.
    [#1992](https://github.com/Azure/PSRule.Rules.Azure/pull/1992)

## v1.24.2

This is a republish of v1.24.1 to fix a release issue.
What's changed since v1.24.0:

- Bug fixes:
  - Fixed Bicep expand object or null by @BernieWhite.
    [#2021](https://github.com/Azure/PSRule.Rules.Azure/issues/2021)

## v1.24.1

What's changed since v1.24.0:

- Bug fixes:
  - Fixed Bicep expand object or null by @BernieWhite.
    [#2021](https://github.com/Azure/PSRule.Rules.Azure/issues/2021)

## v1.24.0

What's changed since v1.23.0:

- General improvements:
  - Updated `Export-AzRuleData` to improve export performance by @BernieWhite.
    [#1341](https://github.com/Azure/PSRule.Rules.Azure/issues/1341)
    - Removed `Az.Resources` dependency.
    - Added async threading for export concurrency.
    - Improved performance by using automatic look up of API versions by using provider cache.
  - Added support for Bicep lambda functions by @BernieWhite.
    [#1536](https://github.com/Azure/PSRule.Rules.Azure/issues/1536)
    - Bicep `filter`, `map`, `reduce`, and `sort` are supported.
    - Support for `flatten` was previously added in v1.23.0.
  - Added optimization for policy type conditions by @BernieWhite.
    [#1966](https://github.com/Azure/PSRule.Rules.Azure/issues/1966)
- Engineering:
  - Bump PSRule to v2.7.0.
    [#1973](https://github.com/Azure/PSRule.Rules.Azure/pull/1973)
  - Updated resource providers and policy aliases.
    [#1736](https://github.com/Azure/PSRule.Rules.Azure/pull/1736)
  - Bump Az.Resources to v6.5.1.
    [#1973](https://github.com/Azure/PSRule.Rules.Azure/pull/1973)
  - Bump Newtonsoft.Json to v13.0.2.
    [#1903](https://github.com/Azure/PSRule.Rules.Azure/pull/1903)
  - Bump Pester to v5.4.0.
    [#1994](https://github.com/Azure/PSRule.Rules.Azure/pull/1994)
- Bug fixes:
  - Fixed `Export-AzRuleData` may not export all data if throttled by @BernieWhite.
    [#1341](https://github.com/Azure/PSRule.Rules.Azure/issues/1341)
  - Fixed failed to expand nested deployment with runtime shallow parameter by @BernieWhite.
    [#2004](https://github.com/Azure/PSRule.Rules.Azure/issues/2004)
  - Fixed `apiVersion` comparison of `requestContext` by @BernieWhite.
    [#1654](https://github.com/Azure/PSRule.Rules.Azure/issues/1654)
  - Fixed simple cases for field type expressions by @BernieWhite.
    [#1323](https://github.com/Azure/PSRule.Rules.Azure/issues/1323)

What's changed since pre-release v1.24.0-B0035:

- No additional changes.

## v1.24.0-B0035 (pre-release)

What's changed since pre-release v1.24.0-B0013:

- General improvements:
  - Added support for Bicep lambda functions by @BernieWhite.
    [#1536](https://github.com/Azure/PSRule.Rules.Azure/issues/1536)
    - Bicep `filter`, `map`, `reduce`, and `sort` are supported.
    - Support for `flatten` was previously added in v1.23.0.
  - Added optimization for policy type conditions by @BernieWhite.
    [#1966](https://github.com/Azure/PSRule.Rules.Azure/issues/1966)
- Engineering:
  - Updated resource providers and policy aliases.
    [#1736](https://github.com/Azure/PSRule.Rules.Azure/pull/1736)
- Bug fixes:
  - Fixed failed to expand nested deployment with runtime shallow parameter by @BernieWhite.
    [#2004](https://github.com/Azure/PSRule.Rules.Azure/issues/2004)
  - Fixed `apiVersion` comparison of `requestContext` by @BernieWhite.
    [#1654](https://github.com/Azure/PSRule.Rules.Azure/issues/1654)
  - Fixed simple cases for field type expressions by @BernieWhite.
    [#1323](https://github.com/Azure/PSRule.Rules.Azure/issues/1323)

## v1.24.0-B0013 (pre-release)

What's changed since v1.23.0:

- General improvements:
  - Updated `Export-AzRuleData` to improve export performance by @BernieWhite.
    [#1341](https://github.com/Azure/PSRule.Rules.Azure/issues/1341)
    - Removed `Az.Resources` dependency.
    - Added async threading for export concurrency.
    - Improved performance by using automatic look up of API versions by using provider cache.
- Engineering:
  - Bump PSRule to v2.7.0.
    [#1973](https://github.com/Azure/PSRule.Rules.Azure/pull/1973)
  - Bump Az.Resources to v6.5.1.
    [#1973](https://github.com/Azure/PSRule.Rules.Azure/pull/1973)
  - Bump Newtonsoft.Json to v13.0.2.
    [#1903](https://github.com/Azure/PSRule.Rules.Azure/pull/1903)
  - Bump Pester to v5.4.0.
    [#1994](https://github.com/Azure/PSRule.Rules.Azure/pull/1994)
- Bug fixes:
  - Fixed `Export-AzRuleData` may not export all data if throttled by @BernieWhite.
    [#1341](https://github.com/Azure/PSRule.Rules.Azure/issues/1341)

## v1.23.0

What's changed since v1.22.2:

- New features:
  - Added December 2022 baselines `Azure.GA_2022_12` and `Azure.Preview_2022_12` by @BernieWhite.
    [#1961](https://github.com/Azure/PSRule.Rules.Azure/issues/1961)
    - Includes rules released before or during December 2022.
    - Marked `Azure.GA_2022_09` and `Azure.Preview_2022_09` baselines as obsolete.
- New rules:
  - API Management:
    - Check API management instances has multi-region deployment gateways enabled by @BenjaminEngeset.
      [#1910](https://github.com/Azure/PSRule.Rules.Azure/issues/1910)
  - Application Gateway:
    - Check Application Gateways names meet naming requirements by @BenjaminEngeset.
      [#1943](https://github.com/Azure/PSRule.Rules.Azure/issues/1943)
  - Azure Cache for Redis:
    - Check Azure Cache for Redis instances uses Redis 6 by @BenjaminEngeset.
      [#1077](https://github.com/Azure/PSRule.Rules.Azure/issues/1077)
  - Azure Database for MariaDB:
    - Check Azure Database for MariaDB servers limits the amount of firewall permitted IP addresses by @BenjaminEngeset.
      [#1856](https://github.com/Azure/PSRule.Rules.Azure/issues/1856)
    - Check Azure Database for MariaDB servers limits the amount of firewall rules allowed by @BenjaminEngeset.
      [#1855](https://github.com/Azure/PSRule.Rules.Azure/issues/1855)
    - Check Azure Database for MariaDB servers does not have Azure services bypassed on firewall by @BenjaminEngeset.
      [#1857](https://github.com/Azure/PSRule.Rules.Azure/issues/1857)
  - Bastion:
    - Check Bastion hosts names meet naming requirements by @BenjaminEngeset.
      [#1950](https://github.com/Azure/PSRule.Rules.Azure/issues/1950)
  - Recovery Services Vault:
    - Check Recovery Services vaults names meet naming requirements by @BenjaminEngeset.
      [#1953](https://github.com/Azure/PSRule.Rules.Azure/issues/1953)
  - Virtual Machine:
    - Check virtual machines has Azure Monitor Agent installed by @BenjaminEngeset.
      [#1868](https://github.com/Azure/PSRule.Rules.Azure/issues/1868)
  - Virtual Machine Scale Sets:
    - Check virtual machine scale sets has Azure Monitor Agent installed by @BenjaminEngeset.
      [#1867](https://github.com/Azure/PSRule.Rules.Azure/issues/1867)
- Updated rules:
  - Azure Kubernetes Service:
    - Updated `Azure.AKS.Version` to use latest stable version `1.25.4` by @BernieWhite.
      [#1960](https://github.com/Azure/PSRule.Rules.Azure/issues/1960)
      - Use `AZURE_AKS_CLUSTER_MINIMUM_VERSION` to configure the minimum version of the cluster.
- General improvements:
  - Improves handling for policy definition modes by using support tags selector by @BernieWhite.
    [#1946](https://github.com/Azure/PSRule.Rules.Azure/issues/1946)
  - Added support to export exemptions related to policy assignments by @BernieWhite.
    [#1888](https://github.com/Azure/PSRule.Rules.Azure/issues/1888)
  - Added support for Bicep `flatten` function by @BernieWhite.
    [#1536](https://github.com/Azure/PSRule.Rules.Azure/issues/1536)
- Engineering:
  - Bump Az.Resources to v6.5.0.
    [#1945](https://github.com/Azure/PSRule.Rules.Azure/pull/1945)
  - Bump Microsoft.NET.Test.Sdk v17.4.1.
    [#1964](https://github.com/Azure/PSRule.Rules.Azure/pull/1964)
- Bug fixes:
  - Fixed Azure.AKS.Version ignore clusters with auto-upgrade enabled by @BenjaminEngeset.
    [#1926](https://github.com/Azure/PSRule.Rules.Azure/issues/1926)

What's changed since pre-release v1.23.0-B0072:

- No additional changes.

## v1.23.0-B0072 (pre-release)

What's changed since pre-release v1.23.0-B0046:

- New features:
  - Added December 2022 baselines `Azure.GA_2022_12` and `Azure.Preview_2022_12` by @BernieWhite.
    [#1961](https://github.com/Azure/PSRule.Rules.Azure/issues/1961)
    - Includes rules released before or during December 2022.
    - Marked `Azure.GA_2022_09` and `Azure.Preview_2022_09` baselines as obsolete.
- Updated rules:
  - Azure Kubernetes Service:
    - Updated `Azure.AKS.Version` to use latest stable version `1.25.4` by @BernieWhite.
      [#1960](https://github.com/Azure/PSRule.Rules.Azure/issues/1960)
      - Use `AZURE_AKS_CLUSTER_MINIMUM_VERSION` to configure the minimum version of the cluster.
- General improvements:
  - Improves handling for policy definition modes by using support tags selector by @BernieWhite.
    [#1946](https://github.com/Azure/PSRule.Rules.Azure/issues/1946)
- Engineering:
  - Bump Microsoft.NET.Test.Sdk v17.4.1.
    [#1964](https://github.com/Azure/PSRule.Rules.Azure/pull/1964)

## v1.23.0-B0046 (pre-release)

What's changed since pre-release v1.23.0-B0025:

- New rules:
  - Bastion:
    - Check Bastion hosts names meet naming requirements by @BenjaminEngeset.
      [#1950](https://github.com/Azure/PSRule.Rules.Azure/issues/1950)
  - Recovery Services Vault:
    - Check Recovery Services vaults names meet naming requirements by @BenjaminEngeset.
      [#1953](https://github.com/Azure/PSRule.Rules.Azure/issues/1953)
- Bug fixes:
  - Fixed `Azure.Deployment.SecureValue` with `reference` function expression by @BernieWhite.
    [#1882](https://github.com/Azure/PSRule.Rules.Azure/issues/1882)

## v1.23.0-B0025 (pre-release)

What's changed since pre-release v1.23.0-B0009:

- New rules:
  - Application Gateway:
    - Check Application Gateways names meet naming requirements by @BenjaminEngeset.
      [#1943](https://github.com/Azure/PSRule.Rules.Azure/issues/1943)
  - Azure Cache for Redis:
    - Check Azure Cache for Redis instances uses Redis 6 by @BenjaminEngeset.
      [#1077](https://github.com/Azure/PSRule.Rules.Azure/issues/1077)
  - Virtual Machine Scale Sets:
    - Check virtual machine scale sets has Azure Monitor Agent installed by @BenjaminEngeset.
      [#1867](https://github.com/Azure/PSRule.Rules.Azure/issues/1867)
- General improvements:
  - Added support to export exemptions related to policy assignments by @BernieWhite.
    [#1888](https://github.com/Azure/PSRule.Rules.Azure/issues/1888)
  - Added support for Bicep `flatten` function by @BernieWhite.
    [#1536](https://github.com/Azure/PSRule.Rules.Azure/issues/1536)
- Engineering:
  - Bump Az.Resources to v6.5.0.
    [#1945](https://github.com/Azure/PSRule.Rules.Azure/pull/1945)

## v1.23.0-B0009 (pre-release)

What's changed since v1.22.1:

- New rules:
  - API Management:
    - Check API management instances has multi-region deployment gateways enabled by @BenjaminEngeset.
      [#1910](https://github.com/Azure/PSRule.Rules.Azure/issues/1910)
  - Azure Database for MariaDB:
    - Check Azure Database for MariaDB servers limits the amount of firewall permitted IP addresses by @BenjaminEngeset.
      [#1856](https://github.com/Azure/PSRule.Rules.Azure/issues/1856)
    - Check Azure Database for MariaDB servers limits the amount of firewall rules allowed by @BenjaminEngeset.
      [#1855](https://github.com/Azure/PSRule.Rules.Azure/issues/1855)
    - Check Azure Database for MariaDB servers does not have Azure services bypassed on firewall by @BenjaminEngeset.
      [#1857](https://github.com/Azure/PSRule.Rules.Azure/issues/1857)
  - Virtual Machine:
    - Check virtual machines has Azure Monitor Agent installed by @BenjaminEngeset.
      [#1868](https://github.com/Azure/PSRule.Rules.Azure/issues/1868)
- Bug fixes:
  - Fixed Azure.AKS.Version ignore clusters with auto-upgrade enabled by @BenjaminEngeset.
    [#1926](https://github.com/Azure/PSRule.Rules.Azure/issues/1926)

## v1.22.2

What's changed since v1.22.1:

- Bug fixes:
  - Fixed `Azure.Deployment.SecureValue` with `reference` function expression by @BernieWhite.
    [#1882](https://github.com/Azure/PSRule.Rules.Azure/issues/1882)

## v1.22.1

What's changed since v1.22.0:

- Bug fixes:
  - Fixed template parameter does not use the required format by @BernieWhite.
    [#1930](https://github.com/Azure/PSRule.Rules.Azure/issues/1930)

## v1.22.0

What's changed since v1.21.2:

- New rules:
  - API Management:
    - Check API management instances uses multi-region deployment by @BenjaminEngeset.
      [#1030](https://github.com/Azure/PSRule.Rules.Azure/issues/1030)
    - Check api management instances limits control plane API calls to apim with version `'2021-08-01'` or newer by @BenjaminEngeset.
      [#1819](https://github.com/Azure/PSRule.Rules.Azure/issues/1819)
  - App Service Environment:
    - Check app service environments uses version 3 (ASEv3) instead of classic version 1 (ASEv1) and version 2 (ASEv2) by @BenjaminEngeset.
      [#1805](https://github.com/Azure/PSRule.Rules.Azure/issues/1805)
  - Azure Database for MariaDB:
    - Check Azure Database for MariaDB servers, databases, firewall rules and VNET rules names meet naming requirements by @BenjaminEngeset.
      [#1854](https://github.com/Azure/PSRule.Rules.Azure/issues/1854)
    - Check Azure Database for MariaDB servers only uses TLS 1.2 version by @BenjaminEngeset.
      [#1853](https://github.com/Azure/PSRule.Rules.Azure/issues/1853)
    - Check Azure Database for MariaDB servers only accept encrypted connections by @BenjaminEngeset.
      [#1852](https://github.com/Azure/PSRule.Rules.Azure/issues/1852)
    - Check Azure Database for MariaDB servers have Microsoft Defender configured by @BenjaminEngeset.
      [#1850](https://github.com/Azure/PSRule.Rules.Azure/issues/1850)
    - Check Azure Database for MariaDB servers have geo-redundant backup configured by @BenjaminEngeset.
      [#1848](https://github.com/Azure/PSRule.Rules.Azure/issues/1848)
  - Azure Database for PostgreSQL:
    - Check Azure Database for PostgreSQL servers have Microsoft Defender configured by @BenjaminEngeset.
      [#286](https://github.com/Azure/PSRule.Rules.Azure/issues/286)
    - Check Azure Database for PostgreSQL servers have geo-redundant backup configured by @BenjaminEngeset.
      [#285](https://github.com/Azure/PSRule.Rules.Azure/issues/285)
  - Azure Database for MySQL:
    - Check Azure Database for MySQL servers have Microsoft Defender configured by @BenjaminEngeset.
      [#287](https://github.com/Azure/PSRule.Rules.Azure/issues/287)
    - Check Azure Database for MySQL servers uses the flexible deployment model by @BenjaminEngeset.
      [#1841](https://github.com/Azure/PSRule.Rules.Azure/issues/1841)
    - Check Azure Database for MySQL Flexible Servers have geo-redundant backup configured by @BenjaminEngeset.
      [#1840](https://github.com/Azure/PSRule.Rules.Azure/issues/1840)
    - Check Azure Database for MySQL servers have geo-redundant backup configured by @BenjaminEngeset.
      [#284](https://github.com/Azure/PSRule.Rules.Azure/issues/284)
  - Azure Resource Deployments:
    - Check for nested deployment that are scoped to `outer` and passing secure values by @ms-sambell.
      [#1475](https://github.com/Azure/PSRule.Rules.Azure/issues/1475)
    - Check custom script extension uses protected settings for secure values by @ms-sambell.
      [#1478](https://github.com/Azure/PSRule.Rules.Azure/issues/1478)
  - Front Door:
    - Check front door uses caching by @BenjaminEngeset.
      [#548](https://github.com/Azure/PSRule.Rules.Azure/issues/548)
  - Virtual Machine:
    - Check virtual machines running SQL Server uses Premium disks or above by @BenjaminEngeset.
      [#9](https://github.com/Azure/PSRule.Rules.Azure/issues/9)
  - Virtual Network:
    - Check VNETs with a GatewaySubnet also has an AzureFirewallSubnet by @BernieWhite.
      [#875](https://github.com/Azure/PSRule.Rules.Azure/issues/875)
- General improvements:
  - Added debug logging improvements for Bicep expansion by @BernieWhite.
    [#1901](https://github.com/Azure/PSRule.Rules.Azure/issues/1901)
- Engineering:
  - Bump PSRule to v2.6.0.
    [#1883](https://github.com/Azure/PSRule.Rules.Azure/pull/1883)
  - Bump Az.Resources to v6.4.1.
    [#1883](https://github.com/Azure/PSRule.Rules.Azure/pull/1883)
  - Bump Microsoft.NET.Test.Sdk to v17.4.0
    [#1838](https://github.com/Azure/PSRule.Rules.Azure/pull/1838)
  - Bump coverlet.collector to v3.2.0.
    [#1814](https://github.com/Azure/PSRule.Rules.Azure/pull/1814)
- Bug fixes:
  - Fixed ref and name duplicated by @BernieWhite.
    [#1876](https://github.com/Azure/PSRule.Rules.Azure/issues/1876)
  - Fixed an item with the same key for parameters by @BernieWhite
    [#1871](https://github.com/Azure/PSRule.Rules.Azure/issues/1871)
  - Fixed policy parse of `requestContext` function by @BernieWhite.
    [#1654](https://github.com/Azure/PSRule.Rules.Azure/issues/1654)
  - Fixed handling of policy type field by @BernieWhite.
    [#1323](https://github.com/Azure/PSRule.Rules.Azure/issues/1323)
  - Fixed `Azure.AppService.WebProbe` with non-boolean value set by @BernieWhite.
    [#1906](https://github.com/Azure/PSRule.Rules.Azure/issues/1906)
  - Fixed managed identity flagged as secret by `Azure.Deployment.OutputSecretValue` by @BernieWhite.
    [#1826](https://github.com/Azure/PSRule.Rules.Azure/issues/1826)
    [#1886](https://github.com/Azure/PSRule.Rules.Azure/issues/1886)
  - Fixed missing support for diagnostic settings category groups by @BenjaminEngeset.
    [#1873](https://github.com/Azure/PSRule.Rules.Azure/issues/1873)

What's changed since pre-release v1.22.0-B0203:

- No additional changes.

## v1.22.0-B0203 (pre-release)

What's changed since pre-release v1.22.0-B0153:

- General improvements:
  - Added debug logging improvements for Bicep expansion by @BernieWhite.
    [#1901](https://github.com/Azure/PSRule.Rules.Azure/issues/1901)
- Bug fixes:
  - Fixed `Azure.AppService.WebProbe` with non-boolean value set by @BernieWhite.
    [#1906](https://github.com/Azure/PSRule.Rules.Azure/issues/1906)

## v1.22.0-B0153 (pre-release)

What's changed since pre-release v1.22.0-B0106:

- Bug fixes:
  - Fixed managed identity flagged as secret by `Azure.Deployment.OutputSecretValue` by @BernieWhite.
    [#1826](https://github.com/Azure/PSRule.Rules.Azure/issues/1826)
    [#1886](https://github.com/Azure/PSRule.Rules.Azure/issues/1886)

## v1.22.0-B0106 (pre-release)

What's changed since pre-release v1.22.0-B0062:

- New rules:
  - API Management:
    - Check API management instances uses multi-region deployment by @BenjaminEngeset.
      [#1030](https://github.com/Azure/PSRule.Rules.Azure/issues/1030)
  - Azure Database for MariaDB:
    - Check Azure Database for MariaDB servers, databases, firewall rules and VNET rules names meet naming requirements by @BenjaminEngeset.
      [#1854](https://github.com/Azure/PSRule.Rules.Azure/issues/1854)
- Engineering:
  - Bump PSRule to v2.6.0.
    [#1883](https://github.com/Azure/PSRule.Rules.Azure/pull/1883)
  - Bump Az.Resources to v6.4.1.
    [#1883](https://github.com/Azure/PSRule.Rules.Azure/pull/1883)
- Bug fixes:
  - Fixed ref and name duplicated by @BernieWhite.
    [#1876](https://github.com/Azure/PSRule.Rules.Azure/issues/1876)
  - Fixed an item with the same key for parameters by @BernieWhite
    [#1871](https://github.com/Azure/PSRule.Rules.Azure/issues/1871)
  - Fixed policy parse of `requestContext` function by @BernieWhite.
    [#1654](https://github.com/Azure/PSRule.Rules.Azure/issues/1654)
  - Fixed handling of policy type field by @BernieWhite.
    [#1323](https://github.com/Azure/PSRule.Rules.Azure/issues/1323)

## v1.22.0-B0062 (pre-release)

What's changed since pre-release v1.22.0-B0026:

- New rules:
  - Azure Database for MariaDB:
    - Check Azure Database for MariaDB servers only uses TLS 1.2 version by @BenjaminEngeset.
      [#1853](https://github.com/Azure/PSRule.Rules.Azure/issues/1853)
    - Check Azure Database for MariaDB servers only accept encrypted connections by @BenjaminEngeset.
      [#1852](https://github.com/Azure/PSRule.Rules.Azure/issues/1852)
    - Check Azure Database for MariaDB servers have Microsoft Defender configured by @BenjaminEngeset.
      [#1850](https://github.com/Azure/PSRule.Rules.Azure/issues/1850)
    - Check Azure Database for MariaDB servers have geo-redundant backup configured by @BenjaminEngeset.
      [#1848](https://github.com/Azure/PSRule.Rules.Azure/issues/1848)
  - Azure Database for PostgreSQL:
    - Check Azure Database for PostgreSQL servers have Microsoft Defender configured by @BenjaminEngeset.
      [#286](https://github.com/Azure/PSRule.Rules.Azure/issues/286)
    - Check Azure Database for PostgreSQL servers have geo-redundant backup configured by @BenjaminEngeset.
      [#285](https://github.com/Azure/PSRule.Rules.Azure/issues/285)
  - Azure Database for MySQL:
    - Check Azure Database for MySQL servers have Microsoft Defender configured by @BenjaminEngeset.
      [#287](https://github.com/Azure/PSRule.Rules.Azure/issues/287)
    - Check Azure Database for MySQL servers uses the flexible deployment model by @BenjaminEngeset.
      [#1841](https://github.com/Azure/PSRule.Rules.Azure/issues/1841)
    - Check Azure Database for MySQL Flexible Servers have geo-redundant backup configured by @BenjaminEngeset.
      [#1840](https://github.com/Azure/PSRule.Rules.Azure/issues/1840)
    - Check Azure Database for MySQL servers have geo-redundant backup configured by @BenjaminEngeset.
      [#284](https://github.com/Azure/PSRule.Rules.Azure/issues/284)
  - Azure Resource Deployments:
    - Check for nested deployment that are scoped to `outer` and passing secure values by @ms-sambell.
      [#1475](https://github.com/Azure/PSRule.Rules.Azure/issues/1475)
    - Check custom script extension uses protected settings for secure values by @ms-sambell.
      [#1478](https://github.com/Azure/PSRule.Rules.Azure/issues/1478)
  - Virtual Machine:
    - Check virtual machines running SQL Server uses Premium disks or above by @BenjaminEngeset.
      [#9](https://github.com/Azure/PSRule.Rules.Azure/issues/9)
- Engineering:
  - Bump Microsoft.NET.Test.Sdk to v17.4.0
    [#1838](https://github.com/Azure/PSRule.Rules.Azure/pull/1838)
  - Bump coverlet.collector to v3.2.0.
    [#1814](https://github.com/Azure/PSRule.Rules.Azure/pull/1814)
- Bug fixes:
  - Fixed missing support for diagnostic settings category groups by @BenjaminEngeset.
    [#1873](https://github.com/Azure/PSRule.Rules.Azure/issues/1873)

## v1.22.0-B0026 (pre-release)

What's changed since pre-release v1.22.0-B0011:

- New rules:
  - API Management:
    - Check api management instances limits control plane API calls to apim with version `'2021-08-01'` or newer by @BenjaminEngeset.
      [#1819](https://github.com/Azure/PSRule.Rules.Azure/issues/1819)
- Engineering:
  - Bump Az.Resources to v6.4.0.
    [#1829](https://github.com/Azure/PSRule.Rules.Azure/pull/1829)
- Bug fixes:
  - Fixed non-Linux VM images flagged as Linux by @BernieWhite.
    [#1825](https://github.com/Azure/PSRule.Rules.Azure/issues/1825)
  - Fixed failed to expand with last function on runtime property by @BernieWhite.
    [#1830](https://github.com/Azure/PSRule.Rules.Azure/issues/1830)

## v1.22.0-B0011 (pre-release)

What's changed since v1.21.0:

- New rules:
  - App Service Environment:
    - Check app service environments uses version 3 (ASEv3) instead of classic version 1 (ASEv1) and version 2 (ASEv2) by @BenjaminEngeset.
      [#1805](https://github.com/Azure/PSRule.Rules.Azure/issues/1805)
  - Front Door:
    - Check front door uses caching by @BenjaminEngeset.
      [#548](https://github.com/Azure/PSRule.Rules.Azure/issues/548)
  - Virtual Network:
    - Check VNETs with a GatewaySubnet also has an AzureFirewallSubnet by @BernieWhite.
      [#875](https://github.com/Azure/PSRule.Rules.Azure/issues/875)

## v1.21.2

What's changed since v1.21.1:

- Bug fixes:
  - Fixed non-Linux VM images flagged as Linux by @BernieWhite.
    [#1825](https://github.com/Azure/PSRule.Rules.Azure/issues/1825)
  - Fixed failed to expand with last function on runtime property by @BernieWhite.
    [#1830](https://github.com/Azure/PSRule.Rules.Azure/issues/1830)

## v1.21.1

What's changed since v1.21.0:

- Bug fixes:
  - Fixed multiple nested parameter loops returns stack empty exception by @BernieWhite.
    [#1811](https://github.com/Azure/PSRule.Rules.Azure/issues/1811)
  - Fixed `Azure.ACR.ContentTrust` when customer managed keys are enabled by @BernieWhite.
    [#1810](https://github.com/Azure/PSRule.Rules.Azure/issues/1810)

## v1.21.0

What's changed since v1.20.2:

- New features:
  - Mapping of Azure Security Benchmark v3 to security rules by @jagoodwin.
    [#1610](https://github.com/Azure/PSRule.Rules.Azure/issues/1610)
- New rules:
  - Deployment:
    - Check sensitive resource values use secure parameters by @VeraBE @BernieWhite.
      [#1773](https://github.com/Azure/PSRule.Rules.Azure/issues/1773)
  - Service Bus:
    - Check service bus namespaces uses TLS 1.2 version by @BenjaminEngeset.
      [#1777](https://github.com/Azure/PSRule.Rules.Azure/issues/1777)
  - Virtual Machine:
    - Check virtual machines uses Azure Monitor Agent instead of old legacy Log Analytics Agent by @BenjaminEngeset.
      [#1792](https://github.com/Azure/PSRule.Rules.Azure/issues/1792)
  - Virtual Machine Scale Sets:
    - Check virtual machine scale sets uses Azure Monitor Agent instead of old legacy Log Analytics Agent by @BenjaminEngeset.
      [#1792](https://github.com/Azure/PSRule.Rules.Azure/issues/1792)
  - Virtual Network:
    - Check VNETs with a GatewaySubnet also has a AzureBastionSubnet by @BenjaminEngeset.
      [#1761](https://github.com/Azure/PSRule.Rules.Azure/issues/1761)
- General improvements:
  - Added built-in list of ignored policy definitions by @BernieWhite.
    [#1730](https://github.com/Azure/PSRule.Rules.Azure/issues/1730)
    - To ignore additional policy definitions, use the `AZURE_POLICY_IGNORE_LIST` configuration option.
- Engineering:
  - Bump PSRule to v2.5.3.
    [#1800](https://github.com/Azure/PSRule.Rules.Azure/pull/1800)
  - Bump Az.Resources to v6.3.1.
    [#1800](https://github.com/Azure/PSRule.Rules.Azure/pull/1800)

What's changed since pre-release v1.21.0-B0050:

- No additional changes.

## v1.21.0-B0050 (pre-release)

What's changed since pre-release v1.21.0-B0027:

- New rules:
  - Virtual Machine:
    - Check virtual machines uses Azure Monitor Agent instead of old legacy Log Analytics Agent by @BenjaminEngeset.
      [#1792](https://github.com/Azure/PSRule.Rules.Azure/issues/1792)
  - Virtual Machine Scale Sets:
    - Check virtual machine scale sets uses Azure Monitor Agent instead of old legacy Log Analytics Agent by @BenjaminEngeset.
      [#1792](https://github.com/Azure/PSRule.Rules.Azure/issues/1792)
- Engineering:
  - Bump PSRule to v2.5.3.
    [#1800](https://github.com/Azure/PSRule.Rules.Azure/pull/1800)
  - Bump Az.Resources to v6.3.1.
    [#1800](https://github.com/Azure/PSRule.Rules.Azure/pull/1800)
- Bug fixes:
  - Fixed contains function unable to match array by @BernieWhite.
    [#1793](https://github.com/Azure/PSRule.Rules.Azure/issues/1793)

## v1.21.0-B0027 (pre-release)

What's changed since pre-release v1.21.0-B0011:

- New rules:
  - Deployment:
    - Check sensitive resource values use secure parameters by @VeraBE @BernieWhite.
      [#1773](https://github.com/Azure/PSRule.Rules.Azure/issues/1773)
  - Service Bus:
    - Check service bus namespaces uses TLS 1.2 version by @BenjaminEngeset.
      [#1777](https://github.com/Azure/PSRule.Rules.Azure/issues/1777)

## v1.21.0-B0011 (pre-release)

What's changed since v1.20.1:

- New features:
  - Mapping of Azure Security Benchmark v3 to security rules by @jagoodwin.
    [#1610](https://github.com/Azure/PSRule.Rules.Azure/issues/1610)
- New rules:
  - Virtual Network:
    - Check VNETs with a GatewaySubnet also has a AzureBastionSubnet by @BenjaminEngeset.
      [#1761](https://github.com/Azure/PSRule.Rules.Azure/issues/1761)
- General improvements:
  - Added built-in list of ignored policy definitions by @BernieWhite.
    [#1730](https://github.com/Azure/PSRule.Rules.Azure/issues/1730)
    - To ignore additional policy definitions, use the `AZURE_POLICY_IGNORE_LIST` configuration option.
- Engineering:
  - Bump PSRule to v2.5.1.
    [#1782](https://github.com/Azure/PSRule.Rules.Azure/pull/1782)
  - Bump Az.Resources to v6.3.0.
    [#1782](https://github.com/Azure/PSRule.Rules.Azure/pull/1782)

## v1.20.2

What's changed since v1.20.1:

- Bug fixes:
  - Fixed contains function unable to match array by @BernieWhite.
    [#1793](https://github.com/Azure/PSRule.Rules.Azure/issues/1793)

## v1.20.1

What's changed since v1.20.0:

- Bug fixes:
  - Fixed expand bicep source when reading JsonContent into a parameter by @BernieWhite.
    [#1780](https://github.com/Azure/PSRule.Rules.Azure/issues/1780)

## v1.20.0

What's changed since v1.19.2:

- New features:
  - Added September 2022 baselines `Azure.GA_2022_09` and `Azure.Preview_2022_09` by @BernieWhite.
    [#1738](https://github.com/Azure/PSRule.Rules.Azure/issues/1738)
    - Includes rules released before or during September 2022.
    - Marked `Azure.GA_2022_06` and `Azure.Preview_2022_06` baselines as obsolete.
- New rules:
  - AKS:
    - Check clusters use Ephemeral OS disk by @BenjaminEngeset.
      [#1618](https://github.com/Azure/PSRule.Rules.Azure/issues/1618)
  - App Configuration:
    - Check app configuration store has purge protection enabled by @BenjaminEngeset.
      [#1689](https://github.com/Azure/PSRule.Rules.Azure/issues/1689)
    - Check app configuration store has one or more replicas by @BenjaminEngeset.
      [#1688](https://github.com/Azure/PSRule.Rules.Azure/issues/1688)
    - Check app configuration store audit diagnostic logs are enabled by @BenjaminEngeset.
      [#1690](https://github.com/Azure/PSRule.Rules.Azure/issues/1690)
    - Check identity-based authentication is used for configuration stores by @pazdedav.
      [#1691](https://github.com/Azure/PSRule.Rules.Azure/issues/1691)
  - Application Gateway WAF:
    - Check policy is enabled by @fbinotto.
      [#1470](https://github.com/Azure/PSRule.Rules.Azure/issues/1470)
    - Check policy uses prevention mode by @fbinotto.
      [#1470](https://github.com/Azure/PSRule.Rules.Azure/issues/1470)
    - Check policy uses managed rule sets by @fbinotto.
      [#1470](https://github.com/Azure/PSRule.Rules.Azure/issues/1470)
    - Check policy does not have any exclusions defined by @fbinotto.
      [#1470](https://github.com/Azure/PSRule.Rules.Azure/issues/1470)
  - Azure Cache for Redis:
    - Check the number of firewall rules for caches by @jonathanruiz.
      [#544](https://github.com/Azure/PSRule.Rules.Azure/issues/544)
    - Check the number of IP addresses in firewall rules for caches by @jonathanruiz.
      [#544](https://github.com/Azure/PSRule.Rules.Azure/issues/544)
  - CDN:
    - Check CDN profile uses Front Door Standard or Premium tier by @BenjaminEngeset.
      [#1612](https://github.com/Azure/PSRule.Rules.Azure/issues/1612)
  - Container Registry:
    - Check soft delete policy is enabled by @BenjaminEngeset.
      [#1674](https://github.com/Azure/PSRule.Rules.Azure/issues/1674)
  - Defender for Cloud:
    - Check Microsoft Defender for Containers is enable by @jdewisscher.
      [#1632](https://github.com/Azure/PSRule.Rules.Azure/issues/1632)
    - Check Microsoft Defender for Servers is enabled by @jdewisscher.
      [#1632](https://github.com/Azure/PSRule.Rules.Azure/issues/1632)
    - Check Microsoft Defender for SQL is enabled by @jdewisscher.
      [#1632](https://github.com/Azure/PSRule.Rules.Azure/issues/1632)
    - Check Microsoft Defender for App Services is enabled by @jdewisscher.
      [#1632](https://github.com/Azure/PSRule.Rules.Azure/issues/1632)
    - Check Microsoft Defender for Storage is enabled by @jdewisscher.
      [#1632](https://github.com/Azure/PSRule.Rules.Azure/issues/1632)
    - Check Microsoft Defender for SQL Servers on VMs is enabled by @jdewisscher.
      [#1632](https://github.com/Azure/PSRule.Rules.Azure/issues/1632)
  - Deployment:
    - Check that nested deployments securely pass through administrator usernames by @ms-sambell.
      [#1479](https://github.com/Azure/PSRule.Rules.Azure/issues/1479)
  - Front Door WAF:
    - Check policy is enabled by @fbinotto.
      [#1470](https://github.com/Azure/PSRule.Rules.Azure/issues/1470)
    - Check policy uses prevention mode by @fbinotto.
      [#1470](https://github.com/Azure/PSRule.Rules.Azure/issues/1470)
    - Check policy uses managed rule sets by @fbinotto.
      [#1470](https://github.com/Azure/PSRule.Rules.Azure/issues/1470)
    - Check policy does not have any exclusions defined by @fbinotto.
      [#1470](https://github.com/Azure/PSRule.Rules.Azure/issues/1470)
  - Network Security Group:
    - Check AKS managed NSGs don't contain custom rules by @ms-sambell.
      [#8](https://github.com/Azure/PSRule.Rules.Azure/issues/8)
  - Storage Account:
    - Check blob container soft delete is enabled by @pazdedav.
      [#1671](https://github.com/Azure/PSRule.Rules.Azure/issues/1671)
    - Check file share soft delete is enabled by @jonathanruiz.
      [#966](https://github.com/Azure/PSRule.Rules.Azure/issues/966)
  - VMSS:
    - Check Linux VMSS has disabled password authentication by @BenjaminEngeset.
      [#1635](https://github.com/Azure/PSRule.Rules.Azure/issues/1635)
- Updated rules:
  - **Important change**: Updated rules, tests and docs with Microsoft Defender for Cloud by @jonathanruiz.
    [#545](https://github.com/Azure/PSRule.Rules.Azure/issues/545)
    - The following rules have been renamed with aliases:
      - Renamed `Azure.SQL.ThreatDetection` to `Azure.SQL.DefenderCloud`.
      - Renamed `Azure.SecurityCenter.Contact` to `Azure.DefenderCloud.Contact`.
      - Renamed `Azure.SecurityCenter.Provisioning` to `Azure.DefenderCloud.Provisioning`.
    - If you are referencing the old names please consider updating to the new names.
  - Updated documentation examples for Front Door and Key Vault rules by @lluppesms.
    [#1667](https://github.com/Azure/PSRule.Rules.Azure/issues/1667)
  - Improved the way we check that VM or VMSS has Linux by @verabe.
    [#1704](https://github.com/Azure/PSRule.Rules.Azure/issues/1704)
  - Azure Kubernetes Service:
    - Updated `Azure.AKS.Version` to use latest stable version `1.23.8` by @BernieWhite.
      [#1627](https://github.com/Azure/PSRule.Rules.Azure/issues/1627)
      - Use `AZURE_AKS_CLUSTER_MINIMUM_VERSION` to configure the minimum version of the cluster.
  - Event Grid:
    - Promoted `Azure.EventGrid.DisableLocalAuth` to GA rule set by @BernieWhite.
      [#1628](https://github.com/Azure/PSRule.Rules.Azure/issues/1628)
  - Key Vault:
    - Promoted `Azure.KeyVault.AutoRotationPolicy` to GA rule set by @BernieWhite.
      [#1629](https://github.com/Azure/PSRule.Rules.Azure/issues/1629)
- General improvements:
  - Updated NSG documentation with code snippets and links by @simone-bennett.
    [#1607](https://github.com/Azure/PSRule.Rules.Azure/issues/1607)
  - Updated Application Gateway documentation with code snippets by @ms-sambell.
    [#1608](https://github.com/Azure/PSRule.Rules.Azure/issues/1608)
  - Updated SQL firewall rules documentation by @ms-sambell.
    [#1569](https://github.com/Azure/PSRule.Rules.Azure/issues/1569)
  - Updated Container Apps documentation and rule to new resource type by @marie-schmidt.
    [#1672](https://github.com/Azure/PSRule.Rules.Azure/issues/1672)
  - Updated KeyVault and FrontDoor documentation with code snippets by @lluppesms.
    [#1667](https://github.com/Azure/PSRule.Rules.Azure/issues/1667)
  - Added tag and annotation metadata from policy for rules generation by @BernieWhite.
    [#1652](https://github.com/Azure/PSRule.Rules.Azure/issues/1652)
  - Added hash to `name` and `ref` properties for policy rules by @ArmaanMcleod.
    [#1653](https://github.com/Azure/PSRule.Rules.Azure/issues/1653)
    - Use `AZURE_POLICY_RULE_PREFIX` or `Export-AzPolicyAssignmentRuleData -RulePrefix` to override rule prefix.
- Engineering:
  - Bump PSRule to v2.4.2.
    [#1753](https://github.com/Azure/PSRule.Rules.Azure/pull/1753)
    [#1748](https://github.com/Azure/PSRule.Rules.Azure/issues/1748)
  - Bump Microsoft.NET.Test.Sdk to v17.3.2.
    [#1719](https://github.com/Azure/PSRule.Rules.Azure/pull/1719)
  - Updated provider data for analysis.
    [#1605](https://github.com/Azure/PSRule.Rules.Azure/pull/1605)
  - Bump Az.Resources to v6.2.0.
    [#1636](https://github.com/Azure/PSRule.Rules.Azure/pull/1636)
  - Bump PSScriptAnalyzer to v1.21.0.
    [#1636](https://github.com/Azure/PSRule.Rules.Azure/pull/1636)
- Bug fixes:
  - Fixed continue processing policy assignments on error by @BernieWhite.
    [#1651](https://github.com/Azure/PSRule.Rules.Azure/issues/1651)
  - Fixed handling of runtime assessment data by @BernieWhite.
    [#1707](https://github.com/Azure/PSRule.Rules.Azure/issues/1707)
  - Fixed conversion of type conditions to pre-conditions by @BernieWhite.
    [#1708](https://github.com/Azure/PSRule.Rules.Azure/issues/1708)
  - Fixed inconclusive failure of `Azure.Deployment.AdminUsername` by @BernieWhite.
    [#1631](https://github.com/Azure/PSRule.Rules.Azure/issues/1631)
  - Fixed error expanding with `json()` and single quotes by @BernieWhite.
    [#1656](https://github.com/Azure/PSRule.Rules.Azure/issues/1656)
  - Fixed handling key collision with duplicate definitions using same parameters by @ArmaanMcleod.
    [#1653](https://github.com/Azure/PSRule.Rules.Azure/issues/1653)
  - Fixed bug requiring all diagnostic logs settings to have auditing enabled by @BenjaminEngeset.
    [#1726](https://github.com/Azure/PSRule.Rules.Azure/issues/1726)
  - Fixed `Azure.Deployment.AdminUsername` incorrectly fails with nested deployments by @BernieWhite.
    [#1762](https://github.com/Azure/PSRule.Rules.Azure/issues/1762)
  - Fixed `Azure.FrontDoorWAF.Exclusions` reports exclusions when none are specified by @BernieWhite.
    [#1751](https://github.com/Azure/PSRule.Rules.Azure/issues/1751)
  - Fixed `Azure.Deployment.AdminUsername` does not match the pattern by @BernieWhite.
    [#1758](https://github.com/Azure/PSRule.Rules.Azure/issues/1758)
  - Consider private offerings when checking that a VM or VMSS has Linux by @verabe.
    [#1725](https://github.com/Azure/PSRule.Rules.Azure/issues/1725)

What's changed since pre-release v1.20.0-B0477:

- No additional changes.

## v1.20.0-B0477 (pre-release)

What's changed since pre-release v1.20.0-B0389:

- General improvements:
  - Added hash to `name` and `ref` properties for policy rules by @ArmaanMcleod.
    [#1653](https://github.com/Azure/PSRule.Rules.Azure/issues/1653)
    - Use `AZURE_POLICY_RULE_PREFIX` or `Export-AzPolicyAssignmentRuleData -RulePrefix` to override rule prefix.

## v1.20.0-B0389 (pre-release)

What's changed since pre-release v1.20.0-B0304:

- New rules:
  - App Configuration:
    - Check app configuration store has purge protection enabled by @BenjaminEngeset.
      [#1689](https://github.com/Azure/PSRule.Rules.Azure/issues/1689)
- Bug fixes:
  - Fixed `Azure.Deployment.AdminUsername` incorrectly fails with nested deployments by @BernieWhite.
    [#1762](https://github.com/Azure/PSRule.Rules.Azure/issues/1762)

## v1.20.0-B0304 (pre-release)

What's changed since pre-release v1.20.0-B0223:

- Engineering:
  - Bump PSRule to v2.4.2.
    [#1753](https://github.com/Azure/PSRule.Rules.Azure/pull/1753)
    [#1748](https://github.com/Azure/PSRule.Rules.Azure/issues/1748)
- Bug fixes:
  - Fixed `Azure.FrontDoorWAF.Exclusions` reports exclusions when none are specified by @BernieWhite.
    [#1751](https://github.com/Azure/PSRule.Rules.Azure/issues/1751)
  - Fixed `Azure.Deployment.AdminUsername` does not match the pattern by @BernieWhite.
    [#1758](https://github.com/Azure/PSRule.Rules.Azure/issues/1758)
  - Consider private offerings when checking that a VM or VMSS has Linux by @verabe.
    [#1725](https://github.com/Azure/PSRule.Rules.Azure/issues/1725)

## v1.20.0-B0223 (pre-release)

What's changed since pre-release v1.20.0-B0148:

- New features:
  - Added September 2022 baselines `Azure.GA_2022_09` and `Azure.Preview_2022_09` by @BernieWhite.
    [#1738](https://github.com/Azure/PSRule.Rules.Azure/issues/1738)
    - Includes rules released before or during September 2022.
    - Marked `Azure.GA_2022_06` and `Azure.Preview_2022_06` baselines as obsolete.
- New rules:
  - App Configuration:
    - Check app configuration store has one or more replicas by @BenjaminEngeset.
      [#1688](https://github.com/Azure/PSRule.Rules.Azure/issues/1688)
- Engineering:
  - Bump PSRule to v2.4.1.
    [#1636](https://github.com/Azure/PSRule.Rules.Azure/pull/1636)
  - Bump Az.Resources to v6.2.0.
    [#1636](https://github.com/Azure/PSRule.Rules.Azure/pull/1636)
  - Bump PSScriptAnalyzer to v1.21.0.
    [#1636](https://github.com/Azure/PSRule.Rules.Azure/pull/1636)
- Bug fixes:
  - Fixed handling key collision with duplicate definitions using same parameters by @ArmaanMcleod.
    [#1653](https://github.com/Azure/PSRule.Rules.Azure/issues/1653)
  - Fixed bug requiring all diagnostic logs settings to have auditing enabled by @BenjaminEngeset.
    [#1726](https://github.com/Azure/PSRule.Rules.Azure/issues/1726)

## v1.20.0-B0148 (pre-release)

What's changed since pre-release v1.20.0-B0085:

- New rules:
  - App Configuration:
    - Check app configuration store audit diagnostic logs are enabled by @BenjaminEngeset.
      [#1690](https://github.com/Azure/PSRule.Rules.Azure/issues/1690)
- Engineering:
  - Bump Microsoft.NET.Test.Sdk to v17.3.2.
    [#1719](https://github.com/Azure/PSRule.Rules.Azure/pull/1719)
- Bug fixes:
  - Fixed error expanding with `json()` and single quotes by @BernieWhite.
    [#1656](https://github.com/Azure/PSRule.Rules.Azure/issues/1656)

## v1.20.0-B0085 (pre-release)

What's changed since pre-release v1.20.0-B0028:

- New rules:
  - Azure Cache for Redis:
    - Check the number of firewall rules for caches by @jonathanruiz.
      [#544](https://github.com/Azure/PSRule.Rules.Azure/issues/544)
    - Check the number of IP addresses in firewall rules for caches by @jonathanruiz.
      [#544](https://github.com/Azure/PSRule.Rules.Azure/issues/544)
  - App Configuration:
    - Check identity-based authentication is used for configuration stores by @pazdedav.
      [#1691](https://github.com/Azure/PSRule.Rules.Azure/issues/1691)
  - Container Registry:
    - Check soft delete policy is enabled by @BenjaminEngeset.
      [#1674](https://github.com/Azure/PSRule.Rules.Azure/issues/1674)
  - Defender for Cloud:
    - Check Microsoft Defender for Cloud is enabled for Containers by @jdewisscher.
      [#1632](https://github.com/Azure/PSRule.Rules.Azure/issues/1632)
    - Check Microsoft Defender for Cloud is enabled for Virtual Machines by @jdewisscher.
      [#1632](https://github.com/Azure/PSRule.Rules.Azure/issues/1632)
    - Check Microsoft Defender for Cloud is enabled for SQL Servers by @jdewisscher.
      [#1632](https://github.com/Azure/PSRule.Rules.Azure/issues/1632)
    - Check Microsoft Defender for Cloud is enabled for App Services by @jdewisscher.
      [#1632](https://github.com/Azure/PSRule.Rules.Azure/issues/1632)
    - Check Microsoft Defender for Cloud is enabled for Storage Accounts by @jdewisscher.
      [#1632](https://github.com/Azure/PSRule.Rules.Azure/issues/1632)
    - Check Microsoft Defender for Cloud is enabled for SQL Servers on machines by @jdewisscher.
      [#1632](https://github.com/Azure/PSRule.Rules.Azure/issues/1632)
  - Network Security Group:
    - Check AKS managed NSGs don't contain custom rules by @ms-sambell.
      [#8](https://github.com/Azure/PSRule.Rules.Azure/issues/8)
  - Storage Account:
    - Check blob container soft delete is enabled by @pazdedav.
      [#1671](https://github.com/Azure/PSRule.Rules.Azure/issues/1671)
    - Check file share soft delete is enabled by @jonathanruiz.
      [#966](https://github.com/Azure/PSRule.Rules.Azure/issues/966)
- Updated rules:
  - **Important change**: Updated rules, tests and docs with Microsoft Defender for Cloud by @jonathanruiz.
    [#545](https://github.com/Azure/PSRule.Rules.Azure/issues/545)
    - The following rules have been renamed with aliases:
      - Renamed `Azure.SQL.ThreatDetection` to `Azure.SQL.DefenderCloud`.
      - Renamed `Azure.SecurityCenter.Contact` to `Azure.DefenderCloud.Contact`.
      - Renamed `Azure.SecurityCenter.Provisioning` to `Azure.DefenderCloud.Provisioning`.
    - If you are referencing the old names please consider updating to the new names.
  - Updated documentation examples for Front Door and Key Vault rules by @lluppesms.
    [#1667](https://github.com/Azure/PSRule.Rules.Azure/issues/1667)
  - Improved the way we check that VM or VMSS has Linux by @verabe.
    [#1704](https://github.com/Azure/PSRule.Rules.Azure/issues/1704)
- General improvements:
  - Updated NSG documentation with code snippets and links by @simone-bennett.
    [#1607](https://github.com/Azure/PSRule.Rules.Azure/issues/1607)
  - Updated Application Gateway documentation with code snippets by @ms-sambell.
    [#1608](https://github.com/Azure/PSRule.Rules.Azure/issues/1608)
  - Updated SQL firewall rules documentation by @ms-sambell.
    [#1569](https://github.com/Azure/PSRule.Rules.Azure/issues/1569)
  - Updated Container Apps documentation and rule to new resource type by @marie-schmidt.
    [#1672](https://github.com/Azure/PSRule.Rules.Azure/issues/1672)
  - Updated KeyVault and FrontDoor documentation with code snippets by @lluppesms.
    [#1667](https://github.com/Azure/PSRule.Rules.Azure/issues/1667)
  - Added tag and annotation metadata from policy for rules generation by @BernieWhite.
    [#1652](https://github.com/Azure/PSRule.Rules.Azure/issues/1652)
- Bug fixes:
  - Fixed continue processing policy assignments on error by @BernieWhite.
    [#1651](https://github.com/Azure/PSRule.Rules.Azure/issues/1651)
  - Fixed handling of runtime assessment data by @BernieWhite.
    [#1707](https://github.com/Azure/PSRule.Rules.Azure/issues/1707)
  - Fixed conversion of type conditions to pre-conditions by @BernieWhite.
    [#1708](https://github.com/Azure/PSRule.Rules.Azure/issues/1708)

## v1.20.0-B0028 (pre-release)

What's changed since pre-release v1.20.0-B0004:

- New rules:
  - AKS:
    - Check clusters use Ephemeral OS disk by @BenjaminEngeset.
      [#1618](https://github.com/Azure/PSRule.Rules.Azure/issues/1618)
  - CDN:
    - Check CDN profile uses Front Door Standard or Premium tier by @BenjaminEngeset.
      [#1612](https://github.com/Azure/PSRule.Rules.Azure/issues/1612)
  - VMSS:
    - Check Linux VMSS has disabled password authentication by @BenjaminEngeset.
      [#1635](https://github.com/Azure/PSRule.Rules.Azure/issues/1635)
- Updated rules:
  - Azure Kubernetes Service:
    - Updated `Azure.AKS.Version` to use latest stable version `1.23.8` by @BernieWhite.
      [#1627](https://github.com/Azure/PSRule.Rules.Azure/issues/1627)
      - Use `AZURE_AKS_CLUSTER_MINIMUM_VERSION` to configure the minimum version of the cluster.
  - Event Grid:
    - Promoted `Azure.EventGrid.DisableLocalAuth` to GA rule set by @BernieWhite.
      [#1628](https://github.com/Azure/PSRule.Rules.Azure/issues/1628)
  - Key Vault:
    - Promoted `Azure.KeyVault.AutoRotationPolicy` to GA rule set by @BernieWhite.
      [#1629](https://github.com/Azure/PSRule.Rules.Azure/issues/1629)
- Engineering:
  - Bump PSRule to v2.4.0.
    [#1620](https://github.com/Azure/PSRule.Rules.Azure/pull/1620)
  - Updated provider data for analysis.
    [#1605](https://github.com/Azure/PSRule.Rules.Azure/pull/1605)
- Bug fixes:
  - Fixed function `dateTimeAdd` errors handling `utcNow` output by @BernieWhite.
    [#1637](https://github.com/Azure/PSRule.Rules.Azure/issues/1637)
  - Fixed inconclusive failure of `Azure.Deployment.AdminUsername` by @BernieWhite.
    [#1631](https://github.com/Azure/PSRule.Rules.Azure/issues/1631)

## v1.20.0-B0004 (pre-release)

What's changed since v1.19.1:

- New rules:
  - Azure Resources:
    - Check that nested deployments securely pass through administrator usernames by @ms-sambell.
      [#1479](https://github.com/Azure/PSRule.Rules.Azure/issues/1479)
- Engineering:
  - Bump Microsoft.NET.Test.Sdk to v17.3.1.
    [#1603](https://github.com/Azure/PSRule.Rules.Azure/pull/1603)

## v1.19.2

What's changed since v1.19.1:

- Bug fixes:
  - Fixed function `dateTimeAdd` errors handling `utcNow` output by @BernieWhite.
    [#1637](https://github.com/Azure/PSRule.Rules.Azure/issues/1637)

## v1.19.1

What's changed since v1.19.0:

- Bug fixes:
  - Fixed `Azure.VNET.UseNSGs` is missing exceptions by @BernieWhite.
    [#1609](https://github.com/Azure/PSRule.Rules.Azure/issues/1609)
    - Added exclusions for `RouteServerSubnet` and any subnet with a dedicated HSM delegation.

## v1.19.0

What's changed since v1.18.1:

- New rules:
  - Azure Kubernetes Service:
    - Check clusters use uptime SLA by @BenjaminEngeset.
      [#1601](https://github.com/Azure/PSRule.Rules.Azure/issues/1601)
- General improvements:
  - Updated rule level for the following rules by @BernieWhite.
    [#1551](https://github.com/Azure/PSRule.Rules.Azure/issues/1551)
    - Set `Azure.APIM.APIDescriptors` to warning from error.
    - Set `Azure.APIM.ProductDescriptors` to warning from error.
    - Set `Azure.Template.UseLocationParameter` to warning from error.
    - Set `Azure.Template.UseComments` to information from error.
    - Set `Azure.Template.UseDescriptions` to information from error.
  - Improve reporting of failing resource property for rules by @BernieWhite.
    [#1429](https://github.com/Azure/PSRule.Rules.Azure/issues/1429)
- Engineering:
  - Added publishing of symbols for NuGet packages by @BernieWhite.
    [#1549](https://github.com/Azure/PSRule.Rules.Azure/issues/1549)
  - Bump Az.Resources to v6.1.0.
    [#1557](https://github.com/Azure/PSRule.Rules.Azure/pull/1557)
  - Bump Microsoft.NET.Test.Sdk to v17.3.0.
    [#1563](https://github.com/Azure/PSRule.Rules.Azure/pull/1563)
  - Bump PSRule to v2.3.2.
    [#1574](https://github.com/Azure/PSRule.Rules.Azure/pull/1574)
  - Bump support projects to .NET 6 by @BernieWhite.
    [#1560](https://github.com/Azure/PSRule.Rules.Azure/issues/1560)
  - Bump BenchmarkDotNet to v0.13.2.
    [#1593](https://github.com/Azure/PSRule.Rules.Azure/pull/1593)
  - Bump BenchmarkDotNet.Diagnostics.Windows to v0.13.2.
    [#1594](https://github.com/Azure/PSRule.Rules.Azure/pull/1594)
  - Updated provider data for analysis.
    [#1598](https://github.com/Azure/PSRule.Rules.Azure/pull/1598)
- Bug fixes:
  - Fixed parameter files linked to bicep code via naming convention is not working by @BernieWhite.
    [#1582](https://github.com/Azure/PSRule.Rules.Azure/issues/1582)
  - Fixed handling of storage accounts sub-resources with CMK by @BernieWhite.
    [#1575](https://github.com/Azure/PSRule.Rules.Azure/issues/1575)

What's changed since pre-release v1.19.0-B0077:

- No additional changes.

## v1.19.0-B0077 (pre-release)

What's changed since pre-release v1.19.0-B0042:

- New rules:
  - Azure Kubernetes Service:
    - Check clusters use uptime SLA by @BenjaminEngeset.
      [#1601](https://github.com/Azure/PSRule.Rules.Azure/issues/1601)

## v1.19.0-B0042 (pre-release)

What's changed since pre-release v1.19.0-B0010:

- General improvements:
  - Improve reporting of failing resource property for rules by @BernieWhite.
    [#1429](https://github.com/Azure/PSRule.Rules.Azure/issues/1429)
- Engineering:
  - Bump PSRule to v2.3.2.
    [#1574](https://github.com/Azure/PSRule.Rules.Azure/pull/1574)
  - Bump support projects to .NET 6 by @BernieWhite.
    [#1560](https://github.com/Azure/PSRule.Rules.Azure/issues/1560)
  - Bump BenchmarkDotNet to v0.13.2.
    [#1593](https://github.com/Azure/PSRule.Rules.Azure/pull/1593)
  - Bump BenchmarkDotNet.Diagnostics.Windows to v0.13.2.
    [#1594](https://github.com/Azure/PSRule.Rules.Azure/pull/1594)
  - Updated provider data for analysis.
    [#1598](https://github.com/Azure/PSRule.Rules.Azure/pull/1598)
- Bug fixes:
  - Fixed parameter files linked to bicep code via naming convention is not working by @BernieWhite.
    [#1582](https://github.com/Azure/PSRule.Rules.Azure/issues/1582)
  - Fixed handling of storage accounts sub-resources with CMK by @BernieWhite.
    [#1575](https://github.com/Azure/PSRule.Rules.Azure/issues/1575)

## v1.19.0-B0010 (pre-release)

What's changed since v1.18.1:

- General improvements:
  - Updated rule level for the following rules by @BernieWhite.
    [#1551](https://github.com/Azure/PSRule.Rules.Azure/issues/1551)
    - Set `Azure.APIM.APIDescriptors` to warning from error.
    - Set `Azure.APIM.ProductDescriptors` to warning from error.
    - Set `Azure.Template.UseLocationParameter` to warning from error.
    - Set `Azure.Template.UseComments` to information from error.
    - Set `Azure.Template.UseDescriptions` to information from error.
- Engineering:
  - Added publishing of symbols for NuGet packages by @BernieWhite.
    [#1549](https://github.com/Azure/PSRule.Rules.Azure/issues/1549)
  - Bump PSRule to v2.3.1.
    [#1561](https://github.com/Azure/PSRule.Rules.Azure/pull/1561)
  - Bump Az.Resources to v6.1.0.
    [#1557](https://github.com/Azure/PSRule.Rules.Azure/pull/1557)
  - Bump Microsoft.NET.Test.Sdk to v17.3.0.
    [#1563](https://github.com/Azure/PSRule.Rules.Azure/pull/1563)

## v1.18.1

What's changed since v1.18.0:

- Bug fixes:
  - Fixed `Azure.APIM.HTTPBackend` reports failure when service URL is not defined by @BernieWhite.
    [#1555](https://github.com/Azure/PSRule.Rules.Azure/issues/1555)
  - Fixed `Azure.SQL.AAD` failure with newer API by @BernieWhite.
    [#1302](https://github.com/Azure/PSRule.Rules.Azure/issues/1302)

## v1.18.0

What's changed since v1.17.1:

- New rules:
  - Cognitive Services:
    - Check accounts use network access restrictions by @BernieWhite.
      [#1532](https://github.com/Azure/PSRule.Rules.Azure/issues/1532)
    - Check accounts use managed identities to access Azure resources by @BernieWhite.
      [#1532](https://github.com/Azure/PSRule.Rules.Azure/issues/1532)
    - Check accounts only accept requests using Azure AD identities by @BernieWhite.
      [#1532](https://github.com/Azure/PSRule.Rules.Azure/issues/1532)
    - Check accounts disable access using public endpoints by @BernieWhite.
      [#1532](https://github.com/Azure/PSRule.Rules.Azure/issues/1532)
- General improvements:
  - Added support for array `indexOf`, `lastIndexOf`, and `items` ARM functions by @BernieWhite.
    [#1440](https://github.com/Azure/PSRule.Rules.Azure/issues/1440)
  - Added support for `join` ARM function by @BernieWhite.
    [#1535](https://github.com/Azure/PSRule.Rules.Azure/issues/1535)
  - Improved output of full path to emitted resources by @BernieWhite.
    [#1523](https://github.com/Azure/PSRule.Rules.Azure/issues/1523)
- Engineering:
  - Bump Az.Resources to v6.0.1.
    [#1521](https://github.com/Azure/PSRule.Rules.Azure/pull/1521)
  - Updated provider data for analysis.
    [#1540](https://github.com/Azure/PSRule.Rules.Azure/pull/1540)
  - Bump xunit to v2.4.2.
    [#1542](https://github.com/Azure/PSRule.Rules.Azure/pull/1542)
  - Added readme and tags to NuGet by @BernieWhite.
    [#1513](https://github.com/Azure/PSRule.Rules.Azure/issues/1513)
- Bug fixes:
  - Fixed `Azure.SQL.TDE` is not required to enable Transparent Data Encryption for IaC by @BernieWhite.
    [#1530](https://github.com/Azure/PSRule.Rules.Azure/issues/1530)

What's changed since pre-release v1.18.0-B0027:

- No additional changes.

## v1.18.0-B0027 (pre-release)

What's changed since pre-release v1.18.0-B0010:

- New rules:
  - Cognitive Services:
    - Check accounts use network access restrictions by @BernieWhite.
      [#1532](https://github.com/Azure/PSRule.Rules.Azure/issues/1532)
    - Check accounts use managed identities to access Azure resources by @BernieWhite.
      [#1532](https://github.com/Azure/PSRule.Rules.Azure/issues/1532)
    - Check accounts only accept requests using Azure AD identities by @BernieWhite.
      [#1532](https://github.com/Azure/PSRule.Rules.Azure/issues/1532)
    - Check accounts disable access using public endpoints by @BernieWhite.
      [#1532](https://github.com/Azure/PSRule.Rules.Azure/issues/1532)
- General improvements:
  - Added support for array `indexOf`, `lastIndexOf`, and `items` ARM functions by @BernieWhite.
    [#1440](https://github.com/Azure/PSRule.Rules.Azure/issues/1440)
  - Added support for `join` ARM function by @BernieWhite.
    [#1535](https://github.com/Azure/PSRule.Rules.Azure/issues/1535)
- Engineering:
  - Updated provider data for analysis.
    [#1540](https://github.com/Azure/PSRule.Rules.Azure/pull/1540)
  - Bump xunit to v2.4.2.
    [#1542](https://github.com/Azure/PSRule.Rules.Azure/pull/1542)
- Bug fixes:
  - Fixed `Azure.SQL.TDE` is not required to enable Transparent Data Encryption for IaC by @BernieWhite.
    [#1530](https://github.com/Azure/PSRule.Rules.Azure/issues/1530)

## v1.18.0-B0010 (pre-release)

What's changed since pre-release v1.18.0-B0002:

- General improvements:
  - Improved output of full path to emitted resources by @BernieWhite.
    [#1523](https://github.com/Azure/PSRule.Rules.Azure/issues/1523)
- Engineering:
  - Bump Az.Resources to v6.0.1.
    [#1521](https://github.com/Azure/PSRule.Rules.Azure/pull/1521)

## v1.18.0-B0002 (pre-release)

What's changed since v1.17.1:

- Engineering:
  - Added readme and tags to NuGet by @BernieWhite.
    [#1513](https://github.com/Azure/PSRule.Rules.Azure/issues/1513)

## v1.17.1

What's changed since v1.17.0:

- Bug fixes:
  - Fixed union returns null when merged with built-in expansion objects by @BernieWhite.
    [#1515](https://github.com/Azure/PSRule.Rules.Azure/issues/1515)
  - Fixed missing zones in test for standalone VM by @BernieWhite.
    [#1506](https://github.com/Azure/PSRule.Rules.Azure/issues/1506)

## v1.17.0

What's changed since v1.16.1:

- New features:
  - Added more field count expression support for Azure Policy JSON rules by @ArmaanMcleod.
    [#181](https://github.com/Azure/PSRule.Rules.Azure/issues/181)
  - Added June 2022 baselines `Azure.GA_2022_06` and `Azure.Preview_2022_06` by @BernieWhite.
    [#1499](https://github.com/Azure/PSRule.Rules.Azure/issues/1499)
    - Includes rules released before or during June 2022.
    - Marked `Azure.GA_2022_03` and `Azure.Preview_2022_03` baselines as obsolete.
- New rules:
  - Deployment:
    - Check for secure values in outputs by @BernieWhite.
      [#297](https://github.com/Azure/PSRule.Rules.Azure/issues/297)
- Engineering:
  - Bump Newtonsoft.Json to v13.0.1.
    [#1494](https://github.com/Azure/PSRule.Rules.Azure/pull/1494)
  - Updated NuGet packaging metadata by @BernieWhite.
    [#1428](https://github.com/Azure/PSRule.Rules.Azure/pull/1428)
  - Updated provider data for analysis.
    [#1502](https://github.com/Azure/PSRule.Rules.Azure/pull/1502)
  - Bump PSRule to v2.2.0.
    [#1444](https://github.com/Azure/PSRule.Rules.Azure/pull/1444)
  - Updated NuGet packaging metadata by @BernieWhite.
    [#1428](https://github.com/Azure/PSRule.Rules.Azure/issues/1428)
- Bug fixes:
  - Fixed TDE property status to state by @Dylan-Prins.
    [#1505](https://github.com/Azure/PSRule.Rules.Azure/pull/1505)
  - Fixed the language expression value fails in outputs by @BernieWhite.
    [#1485](https://github.com/Azure/PSRule.Rules.Azure/issues/1485)

What's changed since pre-release v1.17.0-B0064:

- No additional changes.

## v1.17.0-B0064 (pre-release)

What's changed since pre-release v1.17.0-B0035:

- Engineering:
  - Updated provider data for analysis.
    [#1502](https://github.com/Azure/PSRule.Rules.Azure/pull/1502)
  - Bump PSRule to v2.2.0.
    [#1444](https://github.com/Azure/PSRule.Rules.Azure/pull/1444)
- Bug fixes:
  - Fixed TDE property status to state by @Dylan-Prins.
    [#1505](https://github.com/Azure/PSRule.Rules.Azure/pull/1505)

## v1.17.0-B0035 (pre-release)

What's changed since pre-release v1.17.0-B0014:

- New features:
  - Added June 2022 baselines `Azure.GA_2022_06` and `Azure.Preview_2022_06` by @BernieWhite.
    [#1499](https://github.com/Azure/PSRule.Rules.Azure/issues/1499)
    - Includes rules released before or during June 2022.
    - Marked `Azure.GA_2022_03` and `Azure.Preview_2022_03` baselines as obsolete.
- Engineering:
  - Bump Newtonsoft.Json to v13.0.1.
    [#1494](https://github.com/Azure/PSRule.Rules.Azure/pull/1494)
  - Updated NuGet packaging metadata by @BernieWhite.
    [#1428](https://github.com/Azure/PSRule.Rules.Azure/pull/1428)

## v1.17.0-B0014 (pre-release)

What's changed since v1.16.1:

- New features:
  - Added more field count expression support for Azure Policy JSON rules by @ArmaanMcleod.
    [#181](https://github.com/Azure/PSRule.Rules.Azure/issues/181)
- New rules:
  - Deployment:
    - Check for secure values in outputs by @BernieWhite.
      [#297](https://github.com/Azure/PSRule.Rules.Azure/issues/297)
- Engineering:
  - Updated NuGet packaging metadata by @BernieWhite.
    [#1428](https://github.com/Azure/PSRule.Rules.Azure/issues/1428)
- Bug fixes:
  - Fixed the language expression value fails in outputs by @BernieWhite.
    [#1485](https://github.com/Azure/PSRule.Rules.Azure/issues/1485)

## v1.16.1

What's changed since v1.16.0:

- Bug fixes:
  - Fixed TLS 1.3 support in `Azure.AppGw.SSLPolicy` by @BernieWhite.
    [#1469](https://github.com/Azure/PSRule.Rules.Azure/issues/1469)
  - Fixed Application Gateway referencing a WAF policy by @BernieWhite.
    [#1466](https://github.com/Azure/PSRule.Rules.Azure/issues/1466)

## v1.16.0

What's changed since v1.15.2:

- New rules:
  - App Service:
    - Check web apps have insecure FTP disabled by @BernieWhite.
      [#1436](https://github.com/Azure/PSRule.Rules.Azure/issues/1436)
    - Check web apps use a dedicated health probe by @BernieWhite.
      [#1437](https://github.com/Azure/PSRule.Rules.Azure/issues/1437)
- Updated rules:
  - Public IP:
    - Updated `Azure.PublicIP.AvailabilityZone` to exclude IP addresses for Azure Bastion by @BernieWhite.
      [#1442](https://github.com/Azure/PSRule.Rules.Azure/issues/1442)
      - Public IP addresses with the `resource-usage` tag set to `azure-bastion` are excluded.
- General improvements:
  - Added support for `dateTimeFromEpoch` and `dateTimeToEpoch` ARM functions by @BernieWhite.
    [#1451](https://github.com/Azure/PSRule.Rules.Azure/issues/1451)
- Engineering:
  - Updated built documentation to include rule ref and metadata by @BernieWhite.
    [#1432](https://github.com/Azure/PSRule.Rules.Azure/issues/1432)
  - Added ref properties for several rules by @BernieWhite.
    [#1430](https://github.com/Azure/PSRule.Rules.Azure/issues/1430)
  - Updated provider data for analysis.
    [#1453](https://github.com/Azure/PSRule.Rules.Azure/pull/1453)
  - Bump Microsoft.NET.Test.Sdk to v17.2.0.
    [#1410](https://github.com/Azure/PSRule.Rules.Azure/pull/1410)
  - Update CI checks to include required ref property by @BernieWhite.
    [#1431](https://github.com/Azure/PSRule.Rules.Azure/issues/1431)
  - Added ref properties for rules by @BernieWhite.
    [#1430](https://github.com/Azure/PSRule.Rules.Azure/issues/1430)
- Bug fixes:
  - Fixed `Azure.Template.UseVariables` does not accept function variables names by @BernieWhite.
    [#1427](https://github.com/Azure/PSRule.Rules.Azure/issues/1427)
  - Fixed dependency issue within Azure Pipelines `AzurePowerShell` task by @BernieWhite.
    [#1447](https://github.com/Azure/PSRule.Rules.Azure/issues/1447)
    - Removed dependency on `Az.Accounts` and `Az.Resources` from manifest.
      Pre-install these modules to use export cmdlets.

What's changed since pre-release v1.16.0-B0072:

- No additional changes.

## v1.16.0-B0072 (pre-release)

What's changed since pre-release v1.16.0-B0041:

- Engineering:
  - Update CI checks to include required ref property by @BernieWhite.
    [#1431](https://github.com/Azure/PSRule.Rules.Azure/issues/1431)
  - Added ref properties for rules by @BernieWhite.
    [#1430](https://github.com/Azure/PSRule.Rules.Azure/issues/1430)
- Bug fixes:
  - Fixed dependency issue within Azure Pipelines `AzurePowerShell` task by @BernieWhite.
    [#1447](https://github.com/Azure/PSRule.Rules.Azure/issues/1447)
    - Removed dependency on `Az.Accounts` and `Az.Resources` from manifest.
      Pre-install these modules to use export cmdlets.

## v1.16.0-B0041 (pre-release)

What's changed since pre-release v1.16.0-B0017:

- Updated rules:
  - Public IP:
    - Updated `Azure.PublicIP.AvailabilityZone` to exclude IP addresses for Azure Bastion by @BernieWhite.
      [#1442](https://github.com/Azure/PSRule.Rules.Azure/issues/1442)
      - Public IP addresses with the `resource-usage` tag set to `azure-bastion` are excluded.
- General improvements:
  - Added support for `dateTimeFromEpoch` and `dateTimeToEpoch` ARM functions by @BernieWhite.
    [#1451](https://github.com/Azure/PSRule.Rules.Azure/issues/1451)
- Engineering:
  - Updated built documentation to include rule ref and metadata by @BernieWhite.
    [#1432](https://github.com/Azure/PSRule.Rules.Azure/issues/1432)
  - Added ref properties for several rules by @BernieWhite.
    [#1430](https://github.com/Azure/PSRule.Rules.Azure/issues/1430)
  - Updated provider data for analysis.
    [#1453](https://github.com/Azure/PSRule.Rules.Azure/pull/1453)

## v1.16.0-B0017 (pre-release)

What's changed since v1.15.2:

- New rules:
  - App Service:
    - Check web apps have insecure FTP disabled by @BernieWhite.
      [#1436](https://github.com/Azure/PSRule.Rules.Azure/issues/1436)
    - Check web apps use a dedicated health probe by @BernieWhite.
      [#1437](https://github.com/Azure/PSRule.Rules.Azure/issues/1437)
- Engineering:
  - Bump Microsoft.NET.Test.Sdk to v17.2.0.
    [#1410](https://github.com/Azure/PSRule.Rules.Azure/pull/1410)
- Bug fixes:
  - Fixed `Azure.Template.UseVariables` does not accept function variables names by @BernieWhite.
    [#1427](https://github.com/Azure/PSRule.Rules.Azure/issues/1427)

## v1.15.2

What's changed since v1.15.1:

- Bug fixes:
  - Fixed `Azure.AppService.ManagedIdentity` does not accept both system and user assigned by @BernieWhite.
    [#1415](https://github.com/Azure/PSRule.Rules.Azure/issues/1415)
    - This also applies to:
      - `Azure.ADX.ManagedIdentity`
      - `Azure.APIM.ManagedIdentity`
      - `Azure.EventGrid.ManagedIdentity`
      - `Azure.Automation.ManagedIdentity`
  - Fixed Web apps with .NET 6 do not meet version constraint of `Azure.AppService.NETVersion` by @BernieWhite.
    [#1414](https://github.com/Azure/PSRule.Rules.Azure/issues/1414)
    - This also applies to `Azure.AppService.PHPVersion`.

## v1.15.1

What's changed since v1.15.0:

- Bug fixes:
  - Fixed exclusion of `dataCollectionRuleAssociations` from `Azure.Resource.UseTags` by @BernieWhite.
    [#1400](https://github.com/Azure/PSRule.Rules.Azure/issues/1400)
  - Fixed could not determine JSON object type for MockObject using CreateObject by @BernieWhite.
    [#1411](https://github.com/Azure/PSRule.Rules.Azure/issues/1411)
  - Fixed cannot bind argument to parameter 'Sku' because it is an empty string by @BernieWhite.
    [#1407](https://github.com/Azure/PSRule.Rules.Azure/issues/1407)

## v1.15.0

What's changed since v1.14.3:

- New features:
  - **Important change**: Added `Azure.Resource.SupportsTags` selector by @BernieWhite.
    [#1339](https://github.com/Azure/PSRule.Rules.Azure/issues/1339)
    - Use this selector in custom rules to filter rules to only run against resources that support tags.
    - This selector replaces the `SupportsTags` PowerShell function.
    - Using the `SupportsTag` function will now result in a warning.
    - The `SupportsTags` function will be removed in v2.
    - See [upgrade notes][1] for more information.
- Updated rules:
  - Azure Kubernetes Service:
    - Updated `Azure.AKS.Version` to use latest stable version `1.22.6` by @BernieWhite.
      [#1386](https://github.com/Azure/PSRule.Rules.Azure/issues/1386)
      - Use `AZURE_AKS_CLUSTER_MINIMUM_VERSION` to configure the minimum version of the cluster.
- Engineering:
  - Added code signing of module by @BernieWhite.
    [#1379](https://github.com/Azure/PSRule.Rules.Azure/issues/1379)
  - Added SBOM manifests to module by @BernieWhite.
    [#1380](https://github.com/Azure/PSRule.Rules.Azure/issues/1380)
  - Embedded provider and alias information as manifest resources by @BernieWhite.
    [#1383](https://github.com/Azure/PSRule.Rules.Azure/issues/1383)
    - Resources are minified and compressed to improve size and speed.
  - Added additional `nodeps` manifest that does not include dependencies for Az modules by @BernieWhite.
    [#1392](https://github.com/Azure/PSRule.Rules.Azure/issues/1392)
  - Bump Az.Accounts to 2.7.6. [#1338](https://github.com/Azure/PSRule.Rules.Azure/pull/1338)
  - Bump Az.Resources to 5.6.0. [#1338](https://github.com/Azure/PSRule.Rules.Azure/pull/1338)
  - Bump PSRule to 2.1.0. [#1338](https://github.com/Azure/PSRule.Rules.Azure/pull/1338)
  - Bump Pester to 5.3.3. [#1338](https://github.com/Azure/PSRule.Rules.Azure/pull/1338)
- Bug fixes:
  - Fixed dependency chain order when dependsOn copy by @BernieWhite.
    [#1381](https://github.com/Azure/PSRule.Rules.Azure/issues/1381)
  - Fixed error calling SupportsTags function by @BernieWhite.
    [#1401](https://github.com/Azure/PSRule.Rules.Azure/issues/1401)

What's changed since pre-release v1.15.0-B0053:

- Bug fixes:
  - Fixed error calling SupportsTags function by @BernieWhite.
    [#1401](https://github.com/Azure/PSRule.Rules.Azure/issues/1401)

## v1.15.0-B0053 (pre-release)

What's changed since pre-release v1.15.0-B0022:

- New features:
  - **Important change**: Added `Azure.Resource.SupportsTags` selector. [#1339](https://github.com/Azure/PSRule.Rules.Azure/issues/1339)
    - Use this selector in custom rules to filter rules to only run against resources that support tags.
    - This selector replaces the `SupportsTags` PowerShell function.
    - Using the `SupportsTag` function will now result in a warning.
    - The `SupportsTags` function will be removed in v2.
    - See [upgrade notes][1] for more information.
- Engineering:
  - Embedded provider and alias information as manifest resources. [#1383](https://github.com/Azure/PSRule.Rules.Azure/issues/1383)
    - Resources are minified and compressed to improve size and speed.
  - Added additional `nodeps` manifest that does not include dependencies for Az modules. [#1392](https://github.com/Azure/PSRule.Rules.Azure/issues/1392)
  - Bump Az.Accounts to 2.7.6. [#1338](https://github.com/Azure/PSRule.Rules.Azure/pull/1338)
  - Bump Az.Resources to 5.6.0. [#1338](https://github.com/Azure/PSRule.Rules.Azure/pull/1338)
  - Bump PSRule to 2.1.0. [#1338](https://github.com/Azure/PSRule.Rules.Azure/pull/1338)
  - Bump Pester to 5.3.3. [#1338](https://github.com/Azure/PSRule.Rules.Azure/pull/1338)

## v1.15.0-B0022 (pre-release)

What's changed since v1.14.3:

- Updated rules:
  - Azure Kubernetes Service:
    - Updated `Azure.AKS.Version` to use latest stable version `1.22.6`. [#1386](https://github.com/Azure/PSRule.Rules.Azure/issues/1386)
      - Use `AZURE_AKS_CLUSTER_MINIMUM_VERSION` to configure the minimum version of the cluster.
- Engineering:
  - Added code signing of module. [#1379](https://github.com/Azure/PSRule.Rules.Azure/issues/1379)
  - Added SBOM manifests to module. [#1380](https://github.com/Azure/PSRule.Rules.Azure/issues/1380)
- Bug fixes:
  - Fixed dependency chain order when dependsOn copy. [#1381](https://github.com/Azure/PSRule.Rules.Azure/issues/1381)

## v1.14.3

What's changed since v1.14.2:

- Bug fixes:
  - Fixed Azure Firewall threat intel mode reported for Secure VNET hubs. [#1365](https://github.com/Azure/PSRule.Rules.Azure/issues/1365)
  - Fixed array function handling with mock objects. [#1367](https://github.com/Azure/PSRule.Rules.Azure/issues/1367)

## v1.14.2

What's changed since v1.14.1:

- Bug fixes:
  - Fixed handling of parent resources when sub resource is in a separate deployment. [#1360](https://github.com/Azure/PSRule.Rules.Azure/issues/1360)

## v1.14.1

What's changed since v1.14.0:

- Bug fixes:
  - Fixed unable to set parameter defaults option with type object. [#1355](https://github.com/Azure/PSRule.Rules.Azure/issues/1355)

## v1.14.0

What's changed since v1.13.4:

- New features:
  - Added support for referencing resources in template. [#1315](https://github.com/Azure/PSRule.Rules.Azure/issues/1315)
    - The `reference()` function can be used to reference resources in template.
    - A placeholder value is still used for resources outside of the template.
  - Added March 2022 baselines `Azure.GA_2022_03` and `Azure.Preview_2022_03`. [#1334](https://github.com/Azure/PSRule.Rules.Azure/issues/1334)
    - Includes rules released before or during March 2022.
    - Marked `Azure.GA_2021_12` and `Azure.Preview_2021_12` baselines as obsolete.
  - **Experimental**: Cmdlets to validate objects with Azure policy conditions:
    - `Export-AzPolicyAssignmentData` - Exports policy assignment data. [#1266](https://github.com/Azure/PSRule.Rules.Azure/issues/1266)
    - `Export-AzPolicyAssignmentRuleData` - Exports JSON rules from policy assignment data. [#1278](https://github.com/Azure/PSRule.Rules.Azure/issues/1278)
    - `Get-AzPolicyAssignmentDataSource` - Discovers policy assignment data. [#1340](https://github.com/Azure/PSRule.Rules.Azure/issues/1340)
    - See cmdlet help for limitations and usage.
    - Additional information will be posted as this feature evolves [here](https://github.com/Azure/PSRule.Rules.Azure/discussions/1345).
- New rules:
  - SignalR Service:
    - Check services use Managed Identities. [#1306](https://github.com/Azure/PSRule.Rules.Azure/issues/1306)
    - Check services use a SKU with an SLA. [#1307](https://github.com/Azure/PSRule.Rules.Azure/issues/1307)
  - Web PubSub Service:
    - Check services use Managed Identities. [#1308](https://github.com/Azure/PSRule.Rules.Azure/issues/1308)
    - Check services use a SKU with an SLA. [#1309](https://github.com/Azure/PSRule.Rules.Azure/issues/1309)
- Updated rules:
  - Azure Kubernetes Service:
    - Updated `Azure.AKS.Version` to use latest stable version `1.21.9`. [#1318](https://github.com/Azure/PSRule.Rules.Azure/issues/1318)
      - Use `AZURE_AKS_CLUSTER_MINIMUM_VERSION` to configure the minimum version of the cluster.
- Engineering:
  - Cache Azure Policy Aliases. [#1277](https://github.com/Azure/PSRule.Rules.Azure/issues/1277)
  - Cleanup of additional alias metadata. [#1351](https://github.com/Azure/PSRule.Rules.Azure/pull/1351)
- Bug fixes:
  - Fixed index was out of range with split on mock properties. [#1327](https://github.com/Azure/PSRule.Rules.Azure/issues/1327)
  - Fixed mock objects with no properties. [#1347](https://github.com/Azure/PSRule.Rules.Azure/issues/1347)
  - Fixed sub-resources nesting by scope regression. [#1348](https://github.com/Azure/PSRule.Rules.Azure/issues/1348)
  - Fixed expand of runtime properties on reference objects. [#1324](https://github.com/Azure/PSRule.Rules.Azure/issues/1324)
  - Fixed processing of deployment outputs. [#1316](https://github.com/Azure/PSRule.Rules.Azure/issues/1316)

What's changed since pre-release v1.14.0-B2204013:

- No additional changes.

## v1.14.0-B2204013 (pre-release)

What's changed since pre-release v1.14.0-B2204007:

- Engineering:
  - Cleanup of additional alias metadata. [#1351](https://github.com/Azure/PSRule.Rules.Azure/pull/1351)

## v1.14.0-B2204007 (pre-release)

What's changed since pre-release v1.14.0-B2203117:

- Bug fixes:
  - Fixed mock objects with no properties. [#1347](https://github.com/Azure/PSRule.Rules.Azure/issues/1347)
  - Fixed sub-resources nesting by scope regression. [#1348](https://github.com/Azure/PSRule.Rules.Azure/issues/1348)

## v1.14.0-B2203117 (pre-release)

What's changed since pre-release v1.14.0-B2203088:

- New features:
  - **Experimental**: Cmdlets to validate objects with Azure policy conditions:
    - `Export-AzPolicyAssignmentData` - Exports policy assignment data. [#1266](https://github.com/Azure/PSRule.Rules.Azure/issues/1266)
    - `Export-AzPolicyAssignmentRuleData` - Exports JSON rules from policy assignment data. [#1278](https://github.com/Azure/PSRule.Rules.Azure/issues/1278)
    - `Get-AzPolicyAssignmentDataSource` - Discovers policy assignment data. [#1340](https://github.com/Azure/PSRule.Rules.Azure/issues/1340)
    - See cmdlet help for limitations and usage.
    - Additional information will be posted as this feature evolves [here](https://github.com/Azure/PSRule.Rules.Azure/discussions/1345).
- Engineering:
  - Cache Azure Policy Aliases. [#1277](https://github.com/Azure/PSRule.Rules.Azure/issues/1277)
- Bug fixes:
  - Fixed index was out of range with split on mock properties. [#1327](https://github.com/Azure/PSRule.Rules.Azure/issues/1327)

## v1.14.0-B2203088 (pre-release)

What's changed since pre-release v1.14.0-B2203066:

- New features:
  - Added March 2022 baselines `Azure.GA_2022_03` and `Azure.Preview_2022_03`. [#1334](https://github.com/Azure/PSRule.Rules.Azure/issues/1334)
    - Includes rules released before or during March 2022.
    - Marked `Azure.GA_2021_12` and `Azure.Preview_2021_12` baselines as obsolete.
- Bug fixes:
  - Fixed expand of runtime properties on reference objects. [#1324](https://github.com/Azure/PSRule.Rules.Azure/issues/1324)

## v1.14.0-B2203066 (pre-release)

What's changed since v1.13.4:

- New features:
  - Added support for referencing resources in template. [#1315](https://github.com/Azure/PSRule.Rules.Azure/issues/1315)
    - The `reference()` function can be used to reference resources in template.
    - A placeholder value is still used for resources outside of the template.
- New rules:
  - SignalR Service:
    - Check services use Managed Identities. [#1306](https://github.com/Azure/PSRule.Rules.Azure/issues/1306)
    - Check services use a SKU with an SLA. [#1307](https://github.com/Azure/PSRule.Rules.Azure/issues/1307)
  - Web PubSub Service:
    - Check services use Managed Identities. [#1308](https://github.com/Azure/PSRule.Rules.Azure/issues/1308)
    - Check services use a SKU with an SLA. [#1309](https://github.com/Azure/PSRule.Rules.Azure/issues/1309)
- Updated rules:
  - Azure Kubernetes Service:
    - Updated `Azure.AKS.Version` to use latest stable version `1.21.9`. [#1318](https://github.com/Azure/PSRule.Rules.Azure/issues/1318)
      - Use `AZURE_AKS_CLUSTER_MINIMUM_VERSION` to configure the minimum version of the cluster.
- Bug fixes:
  - Fixed processing of deployment outputs. [#1316](https://github.com/Azure/PSRule.Rules.Azure/issues/1316)

## v1.13.4

What's changed since v1.13.3:

- Bug fixes:
  - Fixed virtual network without any subnets is invalid. [#1303](https://github.com/Azure/PSRule.Rules.Azure/issues/1303)
  - Fixed container registry rules that require a premium tier. [#1304](https://github.com/Azure/PSRule.Rules.Azure/issues/1304)
    - Rules `Azure.ACR.Retention` and `Azure.ACR.ContentTrust` are now only run against premium instances.

## v1.13.3

What's changed since v1.13.2:

- Bug fixes:
  - Fixed bicep build timeout for complex deployments. [#1299](https://github.com/Azure/PSRule.Rules.Azure/issues/1299)

## v1.13.2

What's changed since v1.13.1:

- Engineering:
  - Bump PowerShellStandard.Library to 5.1.1. [#1295](https://github.com/Azure/PSRule.Rules.Azure/pull/1295)
- Bug fixes:
  - Fixed nested resource loops. [#1293](https://github.com/Azure/PSRule.Rules.Azure/issues/1293)

## v1.13.1

What's changed since v1.13.0:

- Bug fixes:
  - Fixed parsing of nested quote pairs within JSON function. [#1288](https://github.com/Azure/PSRule.Rules.Azure/issues/1288)

## v1.13.0

What's changed since v1.12.2:

- New features:
  - Added support for setting defaults for required parameters. [#1065](https://github.com/Azure/PSRule.Rules.Azure/issues/1065)
    - When specified, the value will be used when a parameter value is not provided.
  - Added support expanding Bicep from parameter files. [#1160](https://github.com/Azure/PSRule.Rules.Azure/issues/1160)
- New rules:
  - Azure Cache for Redis:
    - Limit public access for Azure Cache for Redis instances. [#935](https://github.com/Azure/PSRule.Rules.Azure/issues/935)
  - Container App:
    - Check insecure ingress is not enabled (preview). [#1252](https://github.com/Azure/PSRule.Rules.Azure/issues/1252)
  - Key Vault:
    - Check key auto-rotation is enabled (preview). [#1159](https://github.com/Azure/PSRule.Rules.Azure/issues/1159)
  - Recovery Services Vault:
    - Check vaults have replication alerts configured. [#7](https://github.com/Azure/PSRule.Rules.Azure/issues/7)
- Engineering:
  - Automatically build baseline docs. [#1242](https://github.com/Azure/PSRule.Rules.Azure/issues/1242)
  - Bump PSRule dependency to v1.11.1. [#1269](https://github.com/Azure/PSRule.Rules.Azure/pull/1269)
- Bug fixes:
  - Fixed empty value with strong type. [#1258](https://github.com/Azure/PSRule.Rules.Azure/issues/1258)
  - Fixed error with empty logic app trigger. [#1249](https://github.com/Azure/PSRule.Rules.Azure/issues/1249)
  - Fixed out of order parameters. [#1257](https://github.com/Azure/PSRule.Rules.Azure/issues/1257)
  - Fixed mapping default configuration causes cast exception. [#1274](https://github.com/Azure/PSRule.Rules.Azure/issues/1274)
  - Fixed resource id is incorrectly built for sub resource types. [#1279](https://github.com/Azure/PSRule.Rules.Azure/issues/1279)

What's changed since pre-release v1.13.0-B2202113:

- No additional changes.

## v1.13.0-B2202113 (pre-release)

What's changed since pre-release v1.13.0-B2202108:

- Bug fixes:
  - Fixed resource id is incorrectly built for sub resource types. [#1279](https://github.com/Azure/PSRule.Rules.Azure/issues/1279)

## v1.13.0-B2202108 (pre-release)

What's changed since pre-release v1.13.0-B2202103:

- Bug fixes:
  - Fixed mapping default configuration causes cast exception. [#1274](https://github.com/Azure/PSRule.Rules.Azure/issues/1274)

## v1.13.0-B2202103 (pre-release)

What's changed since pre-release v1.13.0-B2202090:

- Engineering:
  - Bump PSRule dependency to v1.11.1. [#1269](https://github.com/Azure/PSRule.Rules.Azure/pull/1269)
- Bug fixes:
  - Fixed out of order parameters. [#1257](https://github.com/Azure/PSRule.Rules.Azure/issues/1257)

## v1.13.0-B2202090 (pre-release)

What's changed since pre-release v1.13.0-B2202063:

- New rules:
  - Azure Cache for Redis:
    - Limit public access for Azure Cache for Redis instances. [#935](https://github.com/Azure/PSRule.Rules.Azure/issues/935)
- Engineering:
  - Automatically build baseline docs. [#1242](https://github.com/Azure/PSRule.Rules.Azure/issues/1242)
- Bug fixes:
  - Fixed empty value with strong type. [#1258](https://github.com/Azure/PSRule.Rules.Azure/issues/1258)

## v1.13.0-B2202063 (pre-release)

What's changed since v1.12.2:

- New features:
  - Added support for setting defaults for required parameters. [#1065](https://github.com/Azure/PSRule.Rules.Azure/issues/1065)
    - When specified, the value will be used when a parameter value is not provided.
  - Added support expanding Bicep from parameter files. [#1160](https://github.com/Azure/PSRule.Rules.Azure/issues/1160)
- New rules:
  - Container App:
    - Check insecure ingress is not enabled (preview). [#1252](https://github.com/Azure/PSRule.Rules.Azure/issues/1252)
  - Key Vault:
    - Check key auto-rotation is enabled (preview). [#1159](https://github.com/Azure/PSRule.Rules.Azure/issues/1159)
  - Recovery Services Vault:
    - Check vaults have replication alerts configured. [#7](https://github.com/Azure/PSRule.Rules.Azure/issues/7)
- Bug fixes:
  - Fixed error with empty logic app trigger. [#1249](https://github.com/Azure/PSRule.Rules.Azure/issues/1249)

## v1.12.2

What's changed since v1.12.1:

- Bug fixes:
  - Fixed detect strong type requirements for nested deployments. [#1235](https://github.com/Azure/PSRule.Rules.Azure/issues/1235)

## v1.12.1

What's changed since v1.12.0:

- Bug fixes:
  - Fixed Bicep already exists with PSRule v2. [#1232](https://github.com/Azure/PSRule.Rules.Azure/issues/1232)

## v1.12.0

What's changed since v1.11.1:

- New rules:
  - Data Explorer:
    - Check clusters use Managed Identities. [#1207](https://github.com/Azure/PSRule.Rules.Azure/issues/1207)
    - Check clusters use a SKU with a SLA. [#1208](https://github.com/Azure/PSRule.Rules.Azure/issues/1208)
    - Check clusters use disk encryption. [#1209](https://github.com/Azure/PSRule.Rules.Azure/issues/1209)
    - Check clusters are in use with databases. [#1215](https://github.com/Azure/PSRule.Rules.Azure/issues/1215)
  - Event Hub:
    - Check namespaces are in use with event hubs. [#1216](https://github.com/Azure/PSRule.Rules.Azure/issues/1216)
    - Check namespaces only accept identity-based authentication. [#1217](https://github.com/Azure/PSRule.Rules.Azure/issues/1217)
  - Azure Recovery Services Vault:
    - Check vaults use geo-redundant storage. [#5](https://github.com/Azure/PSRule.Rules.Azure/issues/5)
  - Service Bus:
    - Check namespaces are in use with queues and topics. [#1218](https://github.com/Azure/PSRule.Rules.Azure/issues/1218)
    - Check namespaces only accept identity-based authentication. [#1219](https://github.com/Azure/PSRule.Rules.Azure/issues/1219)
- Updated rules:
  - Azure Kubernetes Service:
    - Updated `Azure.AKS.Version` to use latest stable version `1.21.7`. [#1188](https://github.com/Azure/PSRule.Rules.Azure/issues/1188)
      - Pinned latest GA baseline `Azure.GA_2021_12` to previous version `1.20.5`.
      - Use `AZURE_AKS_CLUSTER_MINIMUM_VERSION` to configure the minimum version of the cluster.
  - Azure API Management:
    - Check service disabled insecure ciphers.
      [#1128](https://github.com/Azure/PSRule.Rules.Azure/issues/1128)
    - Refactored the cipher and protocol rule into individual rules.
      - `Azure.APIM.Protocols`
      - `Azure.APIM.Ciphers`
- General improvements:
  - **Important change:** Replaced `Azure_AKSMinimumVersion` option with `AZURE_AKS_CLUSTER_MINIMUM_VERSION`. [#941](https://github.com/Azure/PSRule.Rules.Azure/issues/941)
    - For compatibility, if `Azure_AKSMinimumVersion` is set it will be used instead of `AZURE_AKS_CLUSTER_MINIMUM_VERSION`.
    - If only `AZURE_AKS_CLUSTER_MINIMUM_VERSION` is set, this value will be used.
    - The default will be used neither options are configured.
    - If `Azure_AKSMinimumVersion` is set a warning will be generated until the configuration is removed.
    - Support for `Azure_AKSMinimumVersion` is deprecated and will be removed in v2.
    - See [upgrade notes][1] for details.
- Bug fixes:
  - Fixed false positive of blob container with access unspecified. [#1212](https://github.com/Azure/PSRule.Rules.Azure/issues/1212)

What's changed since pre-release v1.12.0-B2201086:

- No additional changes.

## v1.12.0-B2201086 (pre-release)

What's changed since pre-release v1.12.0-B2201067:

- New rules:
  - Data Explorer:
    - Check clusters are in use with databases. [#1215](https://github.com/Azure/PSRule.Rules.Azure/issues/1215)
  - Event Hub:
    - Check namespaces are in use with event hubs. [#1216](https://github.com/Azure/PSRule.Rules.Azure/issues/1216)
    - Check namespaces only accept identity-based authentication. [#1217](https://github.com/Azure/PSRule.Rules.Azure/issues/1217)
  - Azure Recovery Services Vault:
    - Check vaults use geo-redundant storage. [#5](https://github.com/Azure/PSRule.Rules.Azure/issues/5)
  - Service Bus:
    - Check namespaces are in use with queues and topics. [#1218](https://github.com/Azure/PSRule.Rules.Azure/issues/1218)
    - Check namespaces only accept identity-based authentication. [#1219](https://github.com/Azure/PSRule.Rules.Azure/issues/1219)

## v1.12.0-B2201067 (pre-release)

What's changed since pre-release v1.12.0-B2201054:

- New rules:
  - Data Explorer:
    - Check clusters use Managed Identities. [#1207](https://github.com/Azure/PSRule.Rules.Azure/issues/1207)
    - Check clusters use a SKU with a SLA. [#1208](https://github.com/Azure/PSRule.Rules.Azure/issues/1208)
    - Check clusters use disk encryption. [#1209](https://github.com/Azure/PSRule.Rules.Azure/issues/1209)
- Bug fixes:
  - Fixed false positive of blob container with access unspecified. [#1212](https://github.com/Azure/PSRule.Rules.Azure/issues/1212)

## v1.12.0-B2201054 (pre-release)

What's changed since v1.11.1:

- Updated rules:
  - Azure Kubernetes Service:
    - Updated `Azure.AKS.Version` to use latest stable version `1.21.7`. [#1188](https://github.com/Azure/PSRule.Rules.Azure/issues/1188)
      - Pinned latest GA baseline `Azure.GA_2021_12` to previous version `1.20.5`.
      - Use `AZURE_AKS_CLUSTER_MINIMUM_VERSION` to configure the minimum version of the cluster.
  - Azure API Management:
    - Check service disabled insecure ciphers.
      [#1128](https://github.com/Azure/PSRule.Rules.Azure/issues/1128)
    - Refactored the cipher and protocol rule into individual rules.
      - `Azure.APIM.Protocols`
      - `Azure.APIM.Ciphers`
- General improvements:
  - **Important change:** Replaced `Azure_AKSMinimumVersion` option with `AZURE_AKS_CLUSTER_MINIMUM_VERSION`. [#941](https://github.com/Azure/PSRule.Rules.Azure/issues/941)
    - For compatibility, if `Azure_AKSMinimumVersion` is set it will be used instead of `AZURE_AKS_CLUSTER_MINIMUM_VERSION`.
    - If only `AZURE_AKS_CLUSTER_MINIMUM_VERSION` is set, this value will be used.
    - The default will be used neither options are configured.
    - If `Azure_AKSMinimumVersion` is set a warning will be generated until the configuration is removed.
    - Support for `Azure_AKSMinimumVersion` is deprecated and will be removed in v2.
    - See [upgrade notes][1] for details.

## v1.11.1

What's changed since v1.11.0:

- Bug fixes:
  - Fixed `Azure.AKS.CNISubnetSize` rule to use CNI selector. [#1178](https://github.com/Azure/PSRule.Rules.Azure/issues/1178)

## v1.11.0

What's changed since v1.10.4:

- New features:
  - Added baselines containing only Azure preview features. [#1129](https://github.com/Azure/PSRule.Rules.Azure/issues/1129)
    - Added baseline `Azure.Preview_2021_09`.
    - Added baseline `Azure.Preview_2021_12`.
  - Added `Azure.GA_2021_12` baseline. [#1146](https://github.com/Azure/PSRule.Rules.Azure/issues/1146)
    - Includes rules released before or during December 2021 for Azure GA features.
    - Marked baseline `Azure.GA_2021_09` as obsolete.
  - Bicep support promoted from experimental to generally available (GA). [#1176](https://github.com/Azure/PSRule.Rules.Azure/issues/1176)
- New rules:
  - All resources:
    - Check comments for each template resource. [#969](https://github.com/Azure/PSRule.Rules.Azure/issues/969)
  - Automation Account:
    - Automation accounts should enable diagnostic logs. [#1075](https://github.com/Azure/PSRule.Rules.Azure/issues/1075)
  - Azure Kubernetes Service:
    - Check clusters have the HTTP application routing add-on disabled. [#1131](https://github.com/Azure/PSRule.Rules.Azure/issues/1131)
    - Check clusters use the Secrets Store CSI Driver add-on. [#992](https://github.com/Azure/PSRule.Rules.Azure/issues/992)
    - Check clusters autorotation with the Secrets Store CSI Driver add-on. [#993](https://github.com/Azure/PSRule.Rules.Azure/issues/993)
    - Check clusters use Azure AD Pod Managed Identities (preview). [#991](https://github.com/Azure/PSRule.Rules.Azure/issues/991)
  - Azure Redis Cache:
    - Use availability zones for Azure Cache for Redis for regions that support it. [#1078](https://github.com/Azure/PSRule.Rules.Azure/issues/1078)
      - `Azure.Redis.AvailabilityZone`
      - `Azure.RedisEnterprise.Zones`
  - Application Security Group:
    - Check Application Security Groups meet naming requirements. [#1110](https://github.com/Azure/PSRule.Rules.Azure/issues/1110)
  - Firewall:
    - Check Firewalls meet naming requirements. [#1110](https://github.com/Azure/PSRule.Rules.Azure/issues/1110)
    - Check Firewall policies meet naming requirements. [#1110](https://github.com/Azure/PSRule.Rules.Azure/issues/1110)
  - Private Endpoint:
    - Check Private Endpoints meet naming requirements. [#1110](https://github.com/Azure/PSRule.Rules.Azure/issues/1110)
  - Virtual WAN:
    - Check Virtual WANs meet naming requirements. [#1110](https://github.com/Azure/PSRule.Rules.Azure/issues/1110)
- Updated rules:
  - Azure Kubernetes Service:
    - Promoted `Azure.AKS.AutoUpgrade` to GA rule set. [#1130](https://github.com/Azure/PSRule.Rules.Azure/issues/1130)
- General improvements:
  - Added support for template function `tenant()`. [#1124](https://github.com/Azure/PSRule.Rules.Azure/issues/1124)
  - Added support for template function `managementGroup()`. [#1125](https://github.com/Azure/PSRule.Rules.Azure/issues/1125)
  - Added support for template function `pickZones()`. [#518](https://github.com/Azure/PSRule.Rules.Azure/issues/518)
- Engineering:
  - Rule refactoring of rules from PowerShell to YAML. [#1109](https://github.com/Azure/PSRule.Rules.Azure/issues/1109)
    - The following rules were refactored:
      - `Azure.LB.Name`
      - `Azure.NSG.Name`
      - `Azure.Firewall.Mode`
      - `Azure.Route.Name`
      - `Azure.VNET.Name`
      - `Azure.VNG.Name`
      - `Azure.VNG.ConnectionName`
      - `Azure.AppConfig.SKU`
      - `Azure.AppConfig.Name`
      - `Azure.AppInsights.Workspace`
      - `Azure.AppInsights.Name`
      - `Azure.Cosmos.AccountName`
      - `Azure.FrontDoor.State`
      - `Azure.FrontDoor.Name`
      - `Azure.FrontDoor.WAF.Mode`
      - `Azure.FrontDoor.WAF.Enabled`
      - `Azure.FrontDoor.WAF.Name`
      - `Azure.AKS.MinNodeCount`
      - `Azure.AKS.ManagedIdentity`
      - `Azure.AKS.StandardLB`
      - `Azure.AKS.AzurePolicyAddOn`
      - `Azure.AKS.ManagedAAD`
      - `Azure.AKS.AuthorizedIPs`
      - `Azure.AKS.LocalAccounts`
      - `Azure.AKS.AzureRBAC`
- Bug fixes:
  - Fixed output of Bicep informational and warning messages in error stream. [#1157](https://github.com/Azure/PSRule.Rules.Azure/issues/1157)

What's changed since pre-release v1.11.0-B2112112:

- New features:
  - Bicep support promoted from experimental to generally available (GA). [#1176](https://github.com/Azure/PSRule.Rules.Azure/issues/1176)

## v1.11.0-B2112112 (pre-release)

What's changed since pre-release v1.11.0-B2112104:

- New rules:
  - Azure Redis Cache:
    - Use availability zones for Azure Cache for Redis for regions that support it. [#1078](https://github.com/Azure/PSRule.Rules.Azure/issues/1078)
      - `Azure.Redis.AvailabilityZone`
      - `Azure.RedisEnterprise.Zones`

## v1.11.0-B2112104 (pre-release)

What's changed since pre-release v1.11.0-B2112073:

- New rules:
  - Azure Kubernetes Service:
    - Check clusters use Azure AD Pod Managed Identities (preview). [#991](https://github.com/Azure/PSRule.Rules.Azure/issues/991)
- Engineering:
  - Rule refactoring of rules from PowerShell to YAML. [#1109](https://github.com/Azure/PSRule.Rules.Azure/issues/1109)
    - The following rules were refactored:
      - `Azure.AppConfig.SKU`
      - `Azure.AppConfig.Name`
      - `Azure.AppInsights.Workspace`
      - `Azure.AppInsights.Name`
      - `Azure.Cosmos.AccountName`
      - `Azure.FrontDoor.State`
      - `Azure.FrontDoor.Name`
      - `Azure.FrontDoor.WAF.Mode`
      - `Azure.FrontDoor.WAF.Enabled`
      - `Azure.FrontDoor.WAF.Name`
      - `Azure.AKS.MinNodeCount`
      - `Azure.AKS.ManagedIdentity`
      - `Azure.AKS.StandardLB`
      - `Azure.AKS.AzurePolicyAddOn`
      - `Azure.AKS.ManagedAAD`
      - `Azure.AKS.AuthorizedIPs`
      - `Azure.AKS.LocalAccounts`
      - `Azure.AKS.AzureRBAC`
- Bug fixes:
  - Fixed output of Bicep informational and warning messages in error stream. [#1157](https://github.com/Azure/PSRule.Rules.Azure/issues/1157)
  - Fixed obsolete flag for baseline `Azure.Preview_2021_12`. [#1166](https://github.com/Azure/PSRule.Rules.Azure/issues/1166)

## v1.11.0-B2112073 (pre-release)

What's changed since pre-release v1.11.0-B2112024:

- New features:
  - Added baselines containing only Azure preview features. [#1129](https://github.com/Azure/PSRule.Rules.Azure/issues/1129)
    - Added baseline `Azure.Preview_2021_09`.
    - Added baseline `Azure.Preview_2021_12`.
  - Added `Azure.GA_2021_12` baseline. [#1146](https://github.com/Azure/PSRule.Rules.Azure/issues/1146)
    - Includes rules released before or during December 2021 for Azure GA features.
    - Marked baseline `Azure.GA_2021_09` as obsolete.
- New rules:
  - All resources:
    - Check comments for each template resource. [#969](https://github.com/Azure/PSRule.Rules.Azure/issues/969)
- Bug fixes:
  - Fixed template function `equals` parameter count mismatch. [#1137](https://github.com/Azure/PSRule.Rules.Azure/issues/1137)
  - Fixed copy loop on nested deployment parameters is not handled. [#1144](https://github.com/Azure/PSRule.Rules.Azure/issues/1144)
  - Fixed outer copy loop of nested deployment. [#1154](https://github.com/Azure/PSRule.Rules.Azure/issues/1154)

## v1.11.0-B2112024 (pre-release)

What's changed since pre-release v1.11.0-B2111014:

- New rules:
  - Azure Kubernetes Service:
    - Check clusters have the HTTP application routing add-on disabled. [#1131](https://github.com/Azure/PSRule.Rules.Azure/issues/1131)
    - Check clusters use the Secrets Store CSI Driver add-on. [#992](https://github.com/Azure/PSRule.Rules.Azure/issues/992)
    - Check clusters autorotation with the Secrets Store CSI Driver add-on. [#993](https://github.com/Azure/PSRule.Rules.Azure/issues/993)
  - Automation Account:
    - Automation accounts should enable diagnostic logs. [#1075](https://github.com/Azure/PSRule.Rules.Azure/issues/1075)
- Updated rules:
  - Azure Kubernetes Service:
    - Promoted `Azure.AKS.AutoUpgrade` to GA rule set. [#1130](https://github.com/Azure/PSRule.Rules.Azure/issues/1130)
- General improvements:
  - Added support for template function `tenant()`. [#1124](https://github.com/Azure/PSRule.Rules.Azure/issues/1124)
  - Added support for template function `managementGroup()`. [#1125](https://github.com/Azure/PSRule.Rules.Azure/issues/1125)
  - Added support for template function `pickZones()`. [#518](https://github.com/Azure/PSRule.Rules.Azure/issues/518)
- Bug fixes:
  - Fixed `Azure.Policy.WaiverExpiry` date conversion. [#1118](https://github.com/Azure/PSRule.Rules.Azure/issues/1118)

## v1.11.0-B2111014 (pre-release)

What's changed since v1.10.0:

- New rules:
  - Application Security Group:
    - Check Application Security Groups meet naming requirements. [#1110](https://github.com/Azure/PSRule.Rules.Azure/issues/1110)
  - Firewall:
    - Check Firewalls meet naming requirements. [#1110](https://github.com/Azure/PSRule.Rules.Azure/issues/1110)
    - Check Firewall policies meet naming requirements. [#1110](https://github.com/Azure/PSRule.Rules.Azure/issues/1110)
  - Private Endpoint:
    - Check Private Endpoints meet naming requirements. [#1110](https://github.com/Azure/PSRule.Rules.Azure/issues/1110)
  - Virtual WAN:
    - Check Virtual WANs meet naming requirements. [#1110](https://github.com/Azure/PSRule.Rules.Azure/issues/1110)
- Engineering:
  - Rule refactoring of rules from PowerShell to YAML. [#1109](https://github.com/Azure/PSRule.Rules.Azure/issues/1109)
    - The following rules were refactored:
      - `Azure.LB.Name`
      - `Azure.NSG.Name`
      - `Azure.Firewall.Mode`
      - `Azure.Route.Name`
      - `Azure.VNET.Name`
      - `Azure.VNG.Name`
      - `Azure.VNG.ConnectionName`

## v1.10.4

What's changed since v1.10.3:

- Bug fixes:
  - Fixed outer copy loop of nested deployment. [#1154](https://github.com/Azure/PSRule.Rules.Azure/issues/1154)

## v1.10.3

What's changed since v1.10.2:

- Bug fixes:
  - Fixed copy loop on nested deployment parameters is not handled. [#1144](https://github.com/Azure/PSRule.Rules.Azure/issues/1144)

## v1.10.2

What's changed since v1.10.1:

- Bug fixes:
  - Fixed template function `equals` parameter count mismatch. [#1137](https://github.com/Azure/PSRule.Rules.Azure/issues/1137)

## v1.10.1

What's changed since v1.10.0:

- Bug fixes:
  - Fixed `Azure.Policy.WaiverExpiry` date conversion. [#1118](https://github.com/Azure/PSRule.Rules.Azure/issues/1118)

## v1.10.0

What's changed since v1.9.1:

- New features:
  - Added support for parameter strong types. [#1083](https://github.com/Azure/PSRule.Rules.Azure/issues/1083)
    - The value of string parameters can be tested against the expected type.
    - When configuring a location strong type, the parameter value must be a valid Azure location.
    - When configuring a resource type strong type, the parameter value must be a matching resource Id.
- New rules:
  - All resources:
    - Check template expressions do not exceed a maximum length. [#1006](https://github.com/Azure/PSRule.Rules.Azure/issues/1006)
  - Automation Service:
    - Check automation accounts should use managed identities for authentication. [#1074](https://github.com/Azure/PSRule.Rules.Azure/issues/1074)
  - Event Grid:
    - Check topics and domains use managed identities. [#1091](https://github.com/Azure/PSRule.Rules.Azure/issues/1091)
    - Check topics and domains use private endpoints. [#1092](https://github.com/Azure/PSRule.Rules.Azure/issues/1092)
    - Check topics and domains use identity-based authentication. [#1093](https://github.com/Azure/PSRule.Rules.Azure/issues/1093)
- General improvements:
  - Updated default baseline to use module configuration. [#1089](https://github.com/Azure/PSRule.Rules.Azure/issues/1089)
- Engineering:
  - Bump PSRule dependency to v1.9.0. [#1081](https://github.com/Azure/PSRule.Rules.Azure/issues/1081)
  - Bump Microsoft.CodeAnalysis.NetAnalyzers to v6.0.0. [#1080](https://github.com/Azure/PSRule.Rules.Azure/pull/1080)
  - Bump Microsoft.SourceLink.GitHub to 1.1.1. [#1085](https://github.com/Azure/PSRule.Rules.Azure/pull/1085)
- Bug fixes:
  - Fixed expansion of secret references. [#1098](https://github.com/Azure/PSRule.Rules.Azure/issues/1098)
  - Fixed handling of tagging for deployments. [#1099](https://github.com/Azure/PSRule.Rules.Azure/issues/1099)
  - Fixed strong type issue flagged with empty defaultValue string. [#1100](https://github.com/Azure/PSRule.Rules.Azure/issues/1100)

What's changed since pre-release v1.10.0-B2111081:

- No additional changes.

## v1.10.0-B2111081 (pre-release)

What's changed since pre-release v1.10.0-B2111072:

- New rules:
  - Automation Service:
    - Automation accounts should use managed identities for authentication. [#1074](https://github.com/Azure/PSRule.Rules.Azure/issues/1074)

## v1.10.0-B2111072 (pre-release)

What's changed since pre-release v1.10.0-B2111058:

- New rules:
  - All resources:
    - Check template expressions do not exceed a maximum length. [#1006](https://github.com/Azure/PSRule.Rules.Azure/issues/1006)
- Bug fixes:
  - Fixed expansion of secret references. [#1098](https://github.com/Azure/PSRule.Rules.Azure/issues/1098)
  - Fixed handling of tagging for deployments. [#1099](https://github.com/Azure/PSRule.Rules.Azure/issues/1099)
  - Fixed strong type issue flagged with empty defaultValue string. [#1100](https://github.com/Azure/PSRule.Rules.Azure/issues/1100)

## v1.10.0-B2111058 (pre-release)

What's changed since pre-release v1.10.0-B2111040:

- New rules:
  - Event Grid:
    - Check topics and domains use managed identities. [#1091](https://github.com/Azure/PSRule.Rules.Azure/issues/1091)
    - Check topics and domains use private endpoints. [#1092](https://github.com/Azure/PSRule.Rules.Azure/issues/1092)
    - Check topics and domains use identity-based authentication. [#1093](https://github.com/Azure/PSRule.Rules.Azure/issues/1093)
- General improvements:
  - Updated default baseline to use module configuration. [#1089](https://github.com/Azure/PSRule.Rules.Azure/issues/1089)

## v1.10.0-B2111040 (pre-release)

What's changed since v1.9.1:

- New features:
  - Added support for parameter strong types. [#1083](https://github.com/Azure/PSRule.Rules.Azure/issues/1083)
    - The value of string parameters can be tested against the expected type.
    - When configuring a location strong type, the parameter value must be a valid Azure location.
    - When configuring a resource type strong type, the parameter value must be a matching resource Id.
- Engineering:
  - Bump PSRule dependency to v1.9.0. [#1081](https://github.com/Azure/PSRule.Rules.Azure/issues/1081)
  - Bump Microsoft.CodeAnalysis.NetAnalyzers to v6.0.0. [#1080](https://github.com/Azure/PSRule.Rules.Azure/pull/1080)
  - Bump Microsoft.SourceLink.GitHub to 1.1.1. [#1085](https://github.com/Azure/PSRule.Rules.Azure/pull/1085)

## v1.9.1

What's changed since v1.9.0:

- Bug fixes:
  - Fixed can not index into resource group tags. [#1066](https://github.com/Azure/PSRule.Rules.Azure/issues/1066)
  - Fixed `Azure.VM.ASMinMembers` for template deployments. [#1064](https://github.com/Azure/PSRule.Rules.Azure/issues/1064)
  - Fixed zones property not found on public IP resource. [#1070](https://github.com/Azure/PSRule.Rules.Azure/issues/1070)

## v1.9.0

What's changed since v1.8.1:

- New rules:
  - API Management Service:
    - Check API management services are using availability zones when available. [#1017](https://github.com/Azure/PSRule.Rules.Azure/issues/1017)
  - Public IP Address:
    - Check Public IP addresses are configured with zone-redundancy. [#958](https://github.com/Azure/PSRule.Rules.Azure/issues/958)
    - Check Public IP addresses are using Standard SKU. [#979](https://github.com/Azure/PSRule.Rules.Azure/issues/979)
  - User Assigned Managed Identity:
    - Check identities meet naming requirements. [#1021](https://github.com/Azure/PSRule.Rules.Azure/issues/1021)
  - Virtual Network Gateway:
    - Check VPN/ExpressRoute gateways are configured with availability zone SKU. [#926](https://github.com/Azure/PSRule.Rules.Azure/issues/926)
- General improvements:
  - Improved processing of AzOps generated templates. [#799](https://github.com/Azure/PSRule.Rules.Azure/issues/799)
    - `Azure.Template.DefineParameters` is ignored for AzOps generated templates.
    - `Azure.Template.UseLocationParameter` is ignored for AzOps generated templates.
  - Bicep is now installed when using PSRule GitHub Action. [#1050](https://github.com/Azure/PSRule.Rules.Azure/issues/1050)
- Engineering:
  - Bump PSRule dependency to v1.8.0. [#1018](https://github.com/Azure/PSRule.Rules.Azure/issues/1018)
  - Added automated PR workflow to bump `providers.json` monthly. [#1041](https://github.com/Azure/PSRule.Rules.Azure/issues/1041)
- Bug fixes:
  - Fixed AKS Network Policy should accept calico. [#1046](https://github.com/Azure/PSRule.Rules.Azure/issues/1046)
  - Fixed `Azure.ACR.AdminUser` fails when `adminUserEnabled` not set. [#1014](https://github.com/Azure/PSRule.Rules.Azure/issues/1014)
  - Fixed `Azure.KeyVault.Logs` reports cannot index into a null array. [#1024](https://github.com/Azure/PSRule.Rules.Azure/issues/1024)
  - Fixed template function empty returns object reference not set exception. [#1025](https://github.com/Azure/PSRule.Rules.Azure/issues/1025)
  - Fixed delayed binding of `and` template function. [#1026](https://github.com/Azure/PSRule.Rules.Azure/issues/1026)
  - Fixed template function array nests array with array parameters. [#1027](https://github.com/Azure/PSRule.Rules.Azure/issues/1027)
  - Fixed property used by `Azure.ACR.MinSKU` to work more reliably with templates. [#1034](https://github.com/Azure/PSRule.Rules.Azure/issues/1034)
  - Fixed could not determine JSON object type for MockMember using CreateObject. [#1035](https://github.com/Azure/PSRule.Rules.Azure/issues/1035)
  - Fixed Bicep convention ordering. [#1053](https://github.com/Azure/PSRule.Rules.Azure/issues/1053)

What's changed since pre-release v1.9.0-B2110087:

- No additional changes.

## v1.9.0-B2110087 (pre-release)

What's changed since pre-release v1.9.0-B2110082:

- Bug fixes:
  - Fixed Bicep convention ordering. [#1053](https://github.com/Azure/PSRule.Rules.Azure/issues/1053)

## v1.9.0-B2110082 (pre-release)

What's changed since pre-release v1.9.0-B2110059:

- General improvements:
  - Bicep is now installed when using PSRule GitHub Action. [#1050](https://github.com/Azure/PSRule.Rules.Azure/issues/1050)
- Engineering:
  - Added automated PR workflow to bump `providers.json` monthly. [#1041](https://github.com/Azure/PSRule.Rules.Azure/issues/1041)
- Bug fixes:
  - Fixed AKS Network Policy should accept calico. [#1046](https://github.com/Azure/PSRule.Rules.Azure/issues/1046)

## v1.9.0-B2110059 (pre-release)

What's changed since pre-release v1.9.0-B2110040:

- New rules:
  - API Management Service:
    - Check API management services are using availability zones when available. [#1017](https://github.com/Azure/PSRule.Rules.Azure/issues/1017)
- Bug fixes:
  - Fixed property used by `Azure.ACR.MinSKU` to work more reliably with templates. [#1034](https://github.com/Azure/PSRule.Rules.Azure/issues/1034)
  - Fixed could not determine JSON object type for MockMember using CreateObject. [#1035](https://github.com/Azure/PSRule.Rules.Azure/issues/1035)

## v1.9.0-B2110040 (pre-release)

What's changed since pre-release v1.9.0-B2110025:

- New rules:
  - User Assigned Managed Identity:
    - Check identities meet naming requirements. [#1021](https://github.com/Azure/PSRule.Rules.Azure/issues/1021)
- Bug fixes:
  - Fixed `Azure.KeyVault.Logs` reports cannot index into a null array. [#1024](https://github.com/Azure/PSRule.Rules.Azure/issues/1024)
  - Fixed template function empty returns object reference not set exception. [#1025](https://github.com/Azure/PSRule.Rules.Azure/issues/1025)
  - Fixed delayed binding of `and` template function. [#1026](https://github.com/Azure/PSRule.Rules.Azure/issues/1026)
  - Fixed template function array nests array with array parameters. [#1027](https://github.com/Azure/PSRule.Rules.Azure/issues/1027)

## v1.9.0-B2110025 (pre-release)

What's changed since pre-release v1.9.0-B2110014:

- Engineering:
  - Bump PSRule dependency to v1.8.0. [#1018](https://github.com/Azure/PSRule.Rules.Azure/issues/1018)
- Bug fixes:
  - Fixed `Azure.ACR.AdminUser` fails when `adminUserEnabled` not set. [#1014](https://github.com/Azure/PSRule.Rules.Azure/issues/1014)

## v1.9.0-B2110014 (pre-release)

What's changed since pre-release v1.9.0-B2110009:

- Bug fixes:
  - Fixed expression out of range of valid values. [#1005](https://github.com/Azure/PSRule.Rules.Azure/issues/1005)
  - Fixed template expand fails in nested reference expansion. [#1007](https://github.com/Azure/PSRule.Rules.Azure/issues/1007)

## v1.9.0-B2110009 (pre-release)

What's changed since pre-release v1.9.0-B2109027:

- Bug fixes:
  - Fixed handling of comments with template and parameter file rules. [#996](https://github.com/Azure/PSRule.Rules.Azure/issues/996)
  - Fixed `Azure.Template.UseLocationParameter` to only apply to templates deployed as RG scope [#995](https://github.com/Azure/PSRule.Rules.Azure/issues/995)
  - Fixed expand template fails with `createObject` when no parameters are specified. [#1000](https://github.com/Azure/PSRule.Rules.Azure/issues/1000)

## v1.9.0-B2109027 (pre-release)

What's changed since v1.8.0:

- New rules:
  - Public IP Address:
    - Check Public IP addresses are configured with zone-redundancy. [#958](https://github.com/Azure/PSRule.Rules.Azure/issues/958)
    - Check Public IP addresses are using Standard SKU. [#979](https://github.com/Azure/PSRule.Rules.Azure/issues/979)
  - Virtual Network Gateway:
    - Check VPN/ExpressRoute gateways are configured with availability zone SKU. [#926](https://github.com/Azure/PSRule.Rules.Azure/issues/926)
- General improvements:
  - Improved processing of AzOps generated templates. [#799](https://github.com/Azure/PSRule.Rules.Azure/issues/799)
    - `Azure.Template.DefineParameters` is ignored for AzOps generated templates.
    - `Azure.Template.UseLocationParameter` is ignored for AzOps generated templates.
- Bug fixes:
  - Fixed `ToUpper` fails to convert character. [#986](https://github.com/Azure/PSRule.Rules.Azure/issues/986)

## v1.8.1

What's changed since v1.8.0:

- Bug fixes:
  - Fixed handling of comments with template and parameter file rules. [#996](https://github.com/Azure/PSRule.Rules.Azure/issues/996)
  - Fixed `Azure.Template.UseLocationParameter` to only apply to templates deployed as RG scope [#995](https://github.com/Azure/PSRule.Rules.Azure/issues/995)
  - Fixed expand template fails with `createObject` when no parameters are specified. [#1000](https://github.com/Azure/PSRule.Rules.Azure/issues/1000)
  - Fixed `ToUpper` fails to convert character. [#986](https://github.com/Azure/PSRule.Rules.Azure/issues/986)
  - Fixed expression out of range of valid values. [#1005](https://github.com/Azure/PSRule.Rules.Azure/issues/1005)
  - Fixed template expand fails in nested reference expansion. [#1007](https://github.com/Azure/PSRule.Rules.Azure/issues/1007)

## v1.8.0

What's changed since v1.7.0:

- New features:
  - Added `Azure.GA_2021_09` baseline. [#961](https://github.com/Azure/PSRule.Rules.Azure/issues/961)
    - Includes rules released before or during September 2021 for Azure GA features.
    - Marked baseline `Azure.GA_2021_06` as obsolete.
- New rules:
  - Application Gateway:
    - Check App Gateways should use availability zones when available. Thanks [@ArmaanMcleod](https://github.com/ArmaanMcleod). [#928](https://github.com/Azure/PSRule.Rules.Azure/issues/928)
  - Azure Kubernetes Service:
    - Check clusters have control plane audit logs enabled. Thanks [@ArmaanMcleod](https://github.com/ArmaanMcleod). [#882](https://github.com/Azure/PSRule.Rules.Azure/issues/882)
    - Check clusters have control plane diagnostics enabled. Thanks [@ArmaanMcleod](https://github.com/ArmaanMcleod). [#922](https://github.com/Azure/PSRule.Rules.Azure/issues/922)
    - Check clusters use Container Insights for monitoring workloads. Thanks [@ArmaanMcleod](https://github.com/ArmaanMcleod). [#881](https://github.com/Azure/PSRule.Rules.Azure/issues/881)
    - Check clusters use availability zones when available. Thanks [@ArmaanMcleod](https://github.com/ArmaanMcleod). [#880](https://github.com/Azure/PSRule.Rules.Azure/issues/880)
  - Cosmos DB:
    - Check DB account names meet naming requirements. [#954](https://github.com/Azure/PSRule.Rules.Azure/issues/954)
    - Check DB accounts use Azure AD identities for resource management operations. [#953](https://github.com/Azure/PSRule.Rules.Azure/issues/953)
  - Load Balancer:
    - Check Load balancers are using Standard SKU. Thanks [@ArmaanMcleod](https://github.com/ArmaanMcleod). [#957](https://github.com/Azure/PSRule.Rules.Azure/issues/957)
    - Check Load Balancers are configured with zone-redundancy. Thanks [@ArmaanMcleod](https://github.com/ArmaanMcleod). [#927](https://github.com/Azure/PSRule.Rules.Azure/issues/927)
- Engineering:
  - Bump PSRule dependency to v1.7.2. [#951](https://github.com/Azure/PSRule.Rules.Azure/issues/951)
  - Automated update of availability zone information in providers.json. [#907](https://github.com/Azure/PSRule.Rules.Azure/issues/907)
  - Increased test coverage of rule reasons. Thanks [@ArmaanMcleod](https://github.com/ArmaanMcleod). [#960](https://github.com/Azure/PSRule.Rules.Azure/issues/960)
- Bug fixes:
  - Fixed export of in-flight AKS related subnets for kubenet clusters. Thanks [@ArmaanMcleod](https://github.com/ArmaanMcleod). [#920](https://github.com/Azure/PSRule.Rules.Azure/issues/920)
  - Fixed plan instance count is not applicable to Elastic Premium plans. [#946](https://github.com/Azure/PSRule.Rules.Azure/issues/946)
  - Fixed minimum App Service Plan fails Elastic Premium plans. [#945](https://github.com/Azure/PSRule.Rules.Azure/issues/945)
  - Fixed App Service Plan should include PremiumV3 plan. [#944](https://github.com/Azure/PSRule.Rules.Azure/issues/944)
  - Fixed Azure.VM.NICAttached with private endpoints. [#932](https://github.com/Azure/PSRule.Rules.Azure/issues/932)
  - Fixed Bicep CLI fails with unexpected end of content. [#889](https://github.com/Azure/PSRule.Rules.Azure/issues/889)
  - Fixed incomplete reason message for `Azure.Storage.MinTLS`. [#971](https://github.com/Azure/PSRule.Rules.Azure/issues/971)
  - Fixed false positive of `Azure.Storage.UseReplication` with large file storage. [#965](https://github.com/Azure/PSRule.Rules.Azure/issues/965)

What's changed since pre-release v1.8.0-B2109060:

- No additional changes.

## v1.8.0-B2109086 (pre-release)

What's changed since pre-release v1.8.0-B2109060:

- New rules:
  - Load Balancer:
    - Check Load balancers are using Standard SKU. Thanks [@ArmaanMcleod](https://github.com/ArmaanMcleod). [#957](https://github.com/Azure/PSRule.Rules.Azure/issues/957)
- Engineering:
  - Increased test coverage of rule reasons. Thanks [@ArmaanMcleod](https://github.com/ArmaanMcleod). [#960](https://github.com/Azure/PSRule.Rules.Azure/issues/960)
- Bug fixes:
  - Fixed Bicep CLI fails with unexpected end of content. [#889](https://github.com/Azure/PSRule.Rules.Azure/issues/889)
  - Fixed incomplete reason message for `Azure.Storage.MinTLS`. [#971](https://github.com/Azure/PSRule.Rules.Azure/issues/971)
  - Fixed false positive of `Azure.Storage.UseReplication` with large file storage. [#965](https://github.com/Azure/PSRule.Rules.Azure/issues/965)

## v1.8.0-B2109060 (pre-release)

What's changed since pre-release v1.8.0-B2109046:

- New features:
  - Added `Azure.GA_2021_09` baseline. [#961](https://github.com/Azure/PSRule.Rules.Azure/issues/961)
    - Includes rules released before or during September 2021 for Azure GA features.
    - Marked baseline `Azure.GA_2021_06` as obsolete.
- New rules:
  - Load Balancer:
    - Check Load Balancers are configured with zone-redundancy. Thanks [@ArmaanMcleod](https://github.com/ArmaanMcleod). [#927](https://github.com/Azure/PSRule.Rules.Azure/issues/927)

## v1.8.0-B2109046 (pre-release)

What's changed since pre-release v1.8.0-B2109020:

- New rules:
  - Application Gateway:
    - Check App Gateways should use availability zones when available. Thanks [@ArmaanMcleod](https://github.com/ArmaanMcleod). [#928](https://github.com/Azure/PSRule.Rules.Azure/issues/928)
  - Cosmos DB:
    - Check DB account names meet naming requirements. [#954](https://github.com/Azure/PSRule.Rules.Azure/issues/954)
    - Check DB accounts use Azure AD identities for resource management operations. [#953](https://github.com/Azure/PSRule.Rules.Azure/issues/953)
- Bug fixes:
  - Fixed plan instance count is not applicable to Elastic Premium plans. [#946](https://github.com/Azure/PSRule.Rules.Azure/issues/946)
  - Fixed minimum App Service Plan fails Elastic Premium plans. [#945](https://github.com/Azure/PSRule.Rules.Azure/issues/945)
  - Fixed App Service Plan should include PremiumV3 plan. [#944](https://github.com/Azure/PSRule.Rules.Azure/issues/944)
  - Fixed Azure.VM.NICAttached with private endpoints. [#932](https://github.com/Azure/PSRule.Rules.Azure/issues/932)
- Engineering:
  - Bump PSRule dependency to v1.7.2. [#951](https://github.com/Azure/PSRule.Rules.Azure/issues/951)

## v1.8.0-B2109020 (pre-release)

What's changed since pre-release v1.8.0-B2108026:

- New rules:
  - Azure Kubernetes Service:
    - Check clusters have control plane audit logs enabled. Thanks [@ArmaanMcleod](https://github.com/ArmaanMcleod). [#882](https://github.com/Azure/PSRule.Rules.Azure/issues/882)
    - Check clusters have control plane diagnostics enabled. Thanks [@ArmaanMcleod](https://github.com/ArmaanMcleod). [#922](https://github.com/Azure/PSRule.Rules.Azure/issues/922)
- Engineering:
  - Bump PSRule dependency to v1.7.0. [#938](https://github.com/Azure/PSRule.Rules.Azure/issues/938)

## v1.8.0-B2108026 (pre-release)

What's changed since pre-release v1.8.0-B2108013:

- New rules:
  - Azure Kubernetes Service:
    - Check clusters use Container Insights for monitoring workloads. Thanks [@ArmaanMcleod](https://github.com/ArmaanMcleod). [#881](https://github.com/Azure/PSRule.Rules.Azure/issues/881)
- Bug fixes:
  - Fixed export of in-flight AKS related subnets for kubenet clusters. Thanks [@ArmaanMcleod](https://github.com/ArmaanMcleod). [#920](https://github.com/Azure/PSRule.Rules.Azure/issues/920)

## v1.8.0-B2108013 (pre-release)

What's changed since v1.7.0:

- New rules:
  - Azure Kubernetes Service:
    - Check clusters use availability zones when available. Thanks [@ArmaanMcleod](https://github.com/ArmaanMcleod). [#880](https://github.com/Azure/PSRule.Rules.Azure/issues/880)
- Engineering:
  - Bump PSRule dependency to v1.6.1. [#913](https://github.com/Azure/PSRule.Rules.Azure/issues/913)
  - Automated update of availability zone information in providers.json. [#907](https://github.com/Azure/PSRule.Rules.Azure/issues/907)

## v1.7.0

What's changed since v1.6.0:

- New rules:
  - All resources:
    - Check template parameter files use metadata links. [#846](https://github.com/Azure/PSRule.Rules.Azure/issues/846)
      - Configure the `AZURE_PARAMETER_FILE_METADATA_LINK` option to enable this rule.
    - Check template files use a recent schema. [#845](https://github.com/Azure/PSRule.Rules.Azure/issues/845)
    - Check template files use a https schema scheme. [#894](https://github.com/Azure/PSRule.Rules.Azure/issues/894)
    - Check template parameter files use a https schema scheme. [#894](https://github.com/Azure/PSRule.Rules.Azure/issues/894)
    - Check template parameters set a value. [#896](https://github.com/Azure/PSRule.Rules.Azure/issues/896)
    - Check template parameters use a valid secret reference. [#897](https://github.com/Azure/PSRule.Rules.Azure/issues/897)
  - Azure Kubernetes Service:
    - Check clusters using Azure CNI should use large subnets. Thanks [@ArmaanMcleod](https://github.com/ArmaanMcleod). [#273](https://github.com/Azure/PSRule.Rules.Azure/issues/273)
    - Check clusters use auto-scale node pools. Thanks [@ArmaanMcleod](https://github.com/ArmaanMcleod). [#218](https://github.com/Azure/PSRule.Rules.Azure/issues/218)
      - By default, a minimum of a `/23` subnet is required.
      - Configure `AZURE_AKS_CNI_MINIMUM_CLUSTER_SUBNET_SIZE` to change the default minimum subnet size.
  - Storage Account:
    - Check Storage Accounts only accept explicitly allowed network traffic. [#884](https://github.com/Azure/PSRule.Rules.Azure/issues/884)
- Updated rules:
  - Virtual Network:
    - Excluded `AzureFirewallManagementSubnet` from `Azure.VNET.UseNSGs`. [#869](https://github.com/Azure/PSRule.Rules.Azure/issues/869)
- General improvements:
  - Added version information to bicep compilation exceptions. [#903](https://github.com/Azure/PSRule.Rules.Azure/issues/903)
- Engineering:
  - Bump PSRule dependency to v1.6.0. [#871](https://github.com/Azure/PSRule.Rules.Azure/issues/871)
- Bug fixes:
  - Fixed DateTimeAdd function and tests within timezones with DST. [#891](https://github.com/Azure/PSRule.Rules.Azure/issues/891)
  - Fixed `Azure.Template.ParameterValue` failing on empty value. [#901](https://github.com/Azure/PSRule.Rules.Azure/issues/901)

What's changed since pre-release v1.7.0-B2108059:

- No additional changes.

## v1.7.0-B2108059 (pre-release)

What's changed since pre-release v1.7.0-B2108049:

- General improvements:
  - Added version information to bicep compilation exceptions. [#903](https://github.com/Azure/PSRule.Rules.Azure/issues/903)
- Bug fixes:
  - Fixed `Azure.Template.ParameterValue` failing on empty value. [#901](https://github.com/Azure/PSRule.Rules.Azure/issues/901)

## v1.7.0-B2108049 (pre-release)

What's changed since pre-release v1.7.0-B2108040:

- New rules:
  - All resources:
    - Check template files use a recent schema. [#845](https://github.com/Azure/PSRule.Rules.Azure/issues/845)
    - Check template files use a https schema scheme. [#894](https://github.com/Azure/PSRule.Rules.Azure/issues/894)
    - Check template parameter files use a https schema scheme. [#894](https://github.com/Azure/PSRule.Rules.Azure/issues/894)
    - Check template parameters set a value. [#896](https://github.com/Azure/PSRule.Rules.Azure/issues/896)
    - Check template parameters use a valid secret reference. [#897](https://github.com/Azure/PSRule.Rules.Azure/issues/897)
- Bug fixes:
  - Fixed DateTimeAdd function and tests within timezones with DST. [#891](https://github.com/Azure/PSRule.Rules.Azure/issues/891)

## v1.7.0-B2108040 (pre-release)

What's changed since pre-release v1.7.0-B2108020:

- New rules:
  - All resources:
    - Check template parameter files use metadata links. [#846](https://github.com/Azure/PSRule.Rules.Azure/issues/846)
      - Configure the `AZURE_PARAMETER_FILE_METADATA_LINK` option to enable this rule.
  - Azure Kubernetes Service:
    - Check clusters using Azure CNI should use large subnets. Thanks [@ArmaanMcleod](https://github.com/ArmaanMcleod). [#273](https://github.com/Azure/PSRule.Rules.Azure/issues/273)
      - By default, a minimum of a `/23` subnet is required.
      - Configure `AZURE_AKS_CNI_MINIMUM_CLUSTER_SUBNET_SIZE` to change the default minimum subnet size.
  - Storage Account:
    - Check Storage Accounts only accept explicitly allowed network traffic. [#884](https://github.com/Azure/PSRule.Rules.Azure/issues/884)

## v1.7.0-B2108020 (pre-release)

What's changed since v1.6.0:

- New rules:
  - Azure Kubernetes Service:
    - Check clusters use auto-scale node pools. Thanks [@ArmaanMcleod](https://github.com/ArmaanMcleod). [#218](https://github.com/Azure/PSRule.Rules.Azure/issues/218)
- Updated rules:
  - Virtual Network:
    - Excluded `AzureFirewallManagementSubnet` from `Azure.VNET.UseNSGs`. [#869](https://github.com/Azure/PSRule.Rules.Azure/issues/869)
- Engineering:
  - Bump PSRule dependency to v1.6.0. [#871](https://github.com/Azure/PSRule.Rules.Azure/issues/871)

## v1.6.0

What's changed since v1.5.1:

- New features:
  - **Experimental**: Added support for expansion from Bicep source files. [#848](https://github.com/Azure/PSRule.Rules.Azure/issues/848) [#670](https://github.com/Azure/PSRule.Rules.Azure/issues/670) [#858](https://github.com/Azure/PSRule.Rules.Azure/issues/858)
    - Bicep support is currently experimental.
    - To opt-in set the `AZURE_BICEP_FILE_EXPANSION` configuration to `true`.
    - For more information see [Using Bicep](https://azure.github.io/PSRule.Rules.Azure/using-bicep/).
- New rules:
  - Application Gateways:
    - Check Application Gateways publish endpoints by HTTPS. [#841](https://github.com/Azure/PSRule.Rules.Azure/issues/841)
- Engineering:
  - Bump PSRule dependency to v1.5.0. [#832](https://github.com/Azure/PSRule.Rules.Azure/issues/832)
  - Migration of Pester v4 tests to Pester v5. Thanks [@ArmaanMcleod](https://github.com/ArmaanMcleod). [#395](https://github.com/Azure/PSRule.Rules.Azure/issues/395)

What's changed since pre-release v1.6.0-B2108038:

- Bug fixes:
  - Fixed Bicep expand creates deadlock and times out. [#863](https://github.com/Azure/PSRule.Rules.Azure/issues/863)

## v1.6.0-B2108038 (pre-release)

What's changed since pre-release v1.6.0-B2108023:

- Bug fixes:
  - Fixed Bicep expand hangs analysis. [#858](https://github.com/Azure/PSRule.Rules.Azure/issues/858)

## v1.6.0-B2108023 (pre-release)

What's changed since pre-release v1.6.0-B2107028:

- New features:
  - **Experimental**: Added support for expansion from Bicep source files. [#848](https://github.com/Azure/PSRule.Rules.Azure/issues/848) [#670](https://github.com/Azure/PSRule.Rules.Azure/issues/670)
    - Bicep support is currently experimental.
    - To opt-in set the `AZURE_BICEP_FILE_EXPANSION` configuration to `true`.
    - For more information see [Using Bicep](https://azure.github.io/PSRule.Rules.Azure/using-bicep/).

## v1.6.0-B2107028 (pre-release)

What's changed since v1.5.1:

- New rules:
  - Application Gateways:
    - Check Application Gateways publish endpoints by HTTPS. [#841](https://github.com/Azure/PSRule.Rules.Azure/issues/841)
- Engineering:
  - Bump PSRule dependency to v1.5.0. [#832](https://github.com/Azure/PSRule.Rules.Azure/issues/832)

## v1.5.1

What's changed since v1.5.0:

- Bug fixes:
  - Fixed rule does not detect more restrictive NSG rules. [#831](https://github.com/Azure/PSRule.Rules.Azure/issues/831)

## v1.5.0

What's changed since v1.4.1:

- New features:
  - Added `Azure.GA_2021_06` baseline. [#822](https://github.com/Azure/PSRule.Rules.Azure/issues/822)
    - Includes rules released before or during June 2021 for Azure GA features.
    - Marked baseline `Azure.GA_2021_03` as obsolete.
- New rules:
  - Application Insights:
    - Check App Insights resources use workspace-based configuration. [#813](https://github.com/Azure/PSRule.Rules.Azure/issues/813)
    - Check App Insights resources meet naming requirements. [#814](https://github.com/Azure/PSRule.Rules.Azure/issues/814)
- General improvements:
  - Exclude not applicable rules for templates generated with Bicep and PSArm. [#815](https://github.com/Azure/PSRule.Rules.Azure/issues/815)
  - Updated rule help to use docs pages for online version. [#824](https://github.com/Azure/PSRule.Rules.Azure/issues/824)
- Engineering:
  - Bump PSRule dependency to v1.4.0. [#823](https://github.com/Azure/PSRule.Rules.Azure/issues/823)
  - Bump YamlDotNet dependency to v11.2.1. [#821](https://github.com/Azure/PSRule.Rules.Azure/pull/821)
  - Migrate project to Azure GitHub organization and updated links. [#800](https://github.com/Azure/PSRule.Rules.Azure/pull/800)
- Bug fixes:
  - Fixed detection of parameters and variables with line breaks. [#811](https://github.com/Azure/PSRule.Rules.Azure/issues/811)

What's changed since pre-release v1.5.0-B2107002:

- No additional changes.

## v1.5.0-B2107002 (pre-release)

What's changed since pre-release v1.5.0-B2106018:

- New features:
  - Added `Azure.GA_2021_06` baseline. [#822](https://github.com/Azure/PSRule.Rules.Azure/issues/822)
    - Includes rules released before or during June 2021 for Azure GA features.
    - Marked baseline `Azure.GA_2021_03` as obsolete.
- General improvements:
  - Updated rule help to use docs pages for online version. [#824](https://github.com/Azure/PSRule.Rules.Azure/issues/824)
- Engineering:
  - Bump PSRule dependency to v1.4.0. [#823](https://github.com/Azure/PSRule.Rules.Azure/issues/823)
  - Bump YamlDotNet dependency to v11.2.1. [#821](https://github.com/Azure/PSRule.Rules.Azure/pull/821)

## v1.5.0-B2106018 (pre-release)

What's changed since v1.4.1:

- New rules:
  - Application Insights:
    - Check App Insights resources use workspace-based configuration. [#813](https://github.com/Azure/PSRule.Rules.Azure/issues/813)
    - Check App Insights resources meet naming requirements. [#814](https://github.com/Azure/PSRule.Rules.Azure/issues/814)
- General improvements:
  - Exclude not applicable rules for templates generated with Bicep and PSArm. [#815](https://github.com/Azure/PSRule.Rules.Azure/issues/815)
- Engineering:
  - Bump YamlDotNet dependency to v11.2.0. [#801](https://github.com/Azure/PSRule.Rules.Azure/pull/801)
  - Migrate project to Azure GitHub organization and updated links. [#800](https://github.com/Azure/PSRule.Rules.Azure/pull/800)
- Bug fixes:
  - Fixed detection of parameters and variables with line breaks. [#811](https://github.com/Azure/PSRule.Rules.Azure/issues/811)

## v1.4.1

What's changed since v1.4.0:

- Bug fixes:
  - Fixed boolean string conversion case. [#793](https://github.com/Azure/PSRule.Rules.Azure/issues/793)
  - Fixed case sensitive property matching. [#794](https://github.com/Azure/PSRule.Rules.Azure/issues/794)
  - Fixed automatic expansion of template parameter files. [#796](https://github.com/Azure/PSRule.Rules.Azure/issues/796)
    - Template parameter files are not automatically expanded by default.
    - To enable this, set the `AZURE_PARAMETER_FILE_EXPANSION` configuration option.

## v1.4.0

What's changed since v1.3.2:

- New features:
  - Automatically expand template from parameter files for analysis. [#772](https://github.com/Azure/PSRule.Rules.Azure/issues/772)
    - Previously templates needed to be exported with `Export-AzRuleTemplateData`.
    - To export template data automatically use PSRule cmdlets with `-Format File`.
- New rules:
  - Cognitive Search:
    - Check search services meet index SLA replica requirement. [#761](https://github.com/Azure/PSRule.Rules.Azure/issues/761)
    - Check search services meet query SLA replica requirement. [#762](https://github.com/Azure/PSRule.Rules.Azure/issues/762)
    - Check search services meet naming requirements. [#763](https://github.com/Azure/PSRule.Rules.Azure/issues/763)
    - Check search services use a minimum SKU. [#764](https://github.com/Azure/PSRule.Rules.Azure/issues/764)
    - Check search services use managed identities. [#765](https://github.com/Azure/PSRule.Rules.Azure/issues/765)
  - Azure Kubernetes Service:
    - Check clusters use AKS-managed Azure AD integration. [#436](https://github.com/Azure/PSRule.Rules.Azure/issues/436)
    - Check clusters have local account disabled (preview). [#786](https://github.com/Azure/PSRule.Rules.Azure/issues/786)
    - Check clusters have an auto-upgrade channel set (preview). [#787](https://github.com/Azure/PSRule.Rules.Azure/issues/787)
    - Check clusters limit access network access to the API server. [#788](https://github.com/Azure/PSRule.Rules.Azure/issues/788)
    - Check clusters used Azure RBAC for Kubernetes authorization. [#789](https://github.com/Azure/PSRule.Rules.Azure/issues/789)
- Updated rules:
  - Azure Kubernetes Service:
    - Updated `Azure.AKS.Version` to 1.20.5. [#767](https://github.com/Azure/PSRule.Rules.Azure/issues/767)
- General improvements:
  - Automatically nest template sub-resources for analysis. [#746](https://github.com/Azure/PSRule.Rules.Azure/issues/746)
    - Sub-resources such as diagnostic logs or configurations are automatically nested.
    - Automatic nesting a resource requires:
      - The parent resource is defined in the same template.
      - The sub-resource depends on the parent resource.
  - Added support for source location references to template files. [#781](https://github.com/Azure/PSRule.Rules.Azure/issues/781)
    - Output includes source location to resources exported from a templates.
- Bug fixes:
  - Fixed string index parsing in expressions with whitespace. [#775](https://github.com/Azure/PSRule.Rules.Azure/issues/775)
  - Fixed base for DateTimeAdd is not a valid string. [#777](https://github.com/Azure/PSRule.Rules.Azure/issues/777)
- Engineering:
  - Added source link to project. [#783](https://github.com/Azure/PSRule.Rules.Azure/issues/783)

What's changed since pre-release v1.4.0-B2105057:

- No additional changes.

## v1.4.0-B2105057 (pre-release)

What's changed since pre-release v1.4.0-B2105050:

- New rules:
  - Azure Kubernetes Service:
    - Check clusters use AKS-managed Azure AD integration. [#436](https://github.com/Azure/PSRule.Rules.Azure/issues/436)
    - Check clusters have local account disabled (preview). [#786](https://github.com/Azure/PSRule.Rules.Azure/issues/786)
    - Check clusters have an auto-upgrade channel set (preview). [#787](https://github.com/Azure/PSRule.Rules.Azure/issues/787)
    - Check clusters limit access network access to the API server. [#788](https://github.com/Azure/PSRule.Rules.Azure/issues/788)
    - Check clusters used Azure RBAC for Kubernetes authorization. [#789](https://github.com/Azure/PSRule.Rules.Azure/issues/789)
- Updated rules:
  - Azure Kubernetes Service:
    - Updated `Azure.AKS.Version` to 1.20.5. [#767](https://github.com/Azure/PSRule.Rules.Azure/issues/767)
- Engineering:
  - Added source link to project. [#783](https://github.com/Azure/PSRule.Rules.Azure/issues/783)

## v1.4.0-B2105050 (pre-release)

What's changed since pre-release v1.4.0-B2105044:

- General improvements:
  - Added support for source location references to template files. [#781](https://github.com/Azure/PSRule.Rules.Azure/issues/781)
    - Output includes source location to resources exported from a templates.

## v1.4.0-B2105044 (pre-release)

What's changed since pre-release v1.4.0-B2105027:

- New features:
  - Automatically expand template from parameter files for analysis. [#772](https://github.com/Azure/PSRule.Rules.Azure/issues/772)
    - Previously templates needed to be exported with `Export-AzRuleTemplateData`.
    - To export template data automatically use PSRule cmdlets with `-Format File`.
- Bug fixes:
  - Fixed string index parsing in expressions with whitespace. [#775](https://github.com/Azure/PSRule.Rules.Azure/issues/775)
  - Fixed base for DateTimeAdd is not a valid string. [#777](https://github.com/Azure/PSRule.Rules.Azure/issues/777)

## v1.4.0-B2105027 (pre-release)

What's changed since pre-release v1.4.0-B2105020:

- New rules:
  - Cognitive Search:
    - Check search services meet index SLA replica requirement. [#761](https://github.com/Azure/PSRule.Rules.Azure/issues/761)
    - Check search services meet query SLA replica requirement. [#762](https://github.com/Azure/PSRule.Rules.Azure/issues/762)
    - Check search services meet naming requirements. [#763](https://github.com/Azure/PSRule.Rules.Azure/issues/763)
    - Check search services use a minimum SKU. [#764](https://github.com/Azure/PSRule.Rules.Azure/issues/764)
    - Check search services use managed identities. [#765](https://github.com/Azure/PSRule.Rules.Azure/issues/765)

## v1.4.0-B2105020 (pre-release)

What's changed since v1.3.2:

- General improvements:
  - Automatically nest template sub-resources for analysis. [#746](https://github.com/Azure/PSRule.Rules.Azure/issues/746)
    - Sub-resources such as diagnostic logs or configurations are automatically nested.
    - Automatic nesting a resource requires:
      - The parent resource is defined in the same template.
      - The sub-resource depends on the parent resource.

## v1.3.2

What's changed since v1.3.1:

- Bug fixes:
  - Fixed rule reason reported the parameter inputObject is null. [#753](https://github.com/Azure/PSRule.Rules.Azure/issues/753)

## v1.3.1

What's changed since v1.3.0:

- Engineering:
  - Bump PSRule dependency to v1.3.0. [#749](https://github.com/Azure/PSRule.Rules.Azure/issues/749)
  - Bump YamlDotNet dependency to v11.1.1. [#742](https://github.com/Azure/PSRule.Rules.Azure/issues/742)

## v1.3.0

What's changed since v1.2.1:

- New rules:
  - Policy:
    - Check policy assignment display name and description are set. [#725](https://github.com/Azure/PSRule.Rules.Azure/issues/725)
    - Check policy assignment assigned by metadata is set. [#726](https://github.com/Azure/PSRule.Rules.Azure/issues/726)
    - Check policy exemption display name and description are set. [#723](https://github.com/Azure/PSRule.Rules.Azure/issues/723)
    - Check policy waiver exemptions have an expiry date set. [#724](https://github.com/Azure/PSRule.Rules.Azure/issues/724)
- Removed rules:
  - Storage:
    - Remove `Azure.Storage.UseEncryption` as Storage Service Encryption (SSE) is always on. [#630](https://github.com/Azure/PSRule.Rules.Azure/issues/630)
      - SSE is on by default and can not be disabled.
- General improvements:
  - Additional metadata added in parameter files is passed through with `Get-AzRuleTemplateLink`. [#706](https://github.com/Azure/PSRule.Rules.Azure/issues/706)
  - Improved binding support for File inputs. [#480](https://github.com/Azure/PSRule.Rules.Azure/issues/480)
    - Template and parameter file names now return a relative path instead of full path.
  - Added API version for each module resource. [#729](https://github.com/Azure/PSRule.Rules.Azure/issues/729)
- Engineering:
  - Clean up depreciated warning message for configuration option `azureAllowedRegions`. [#737](https://github.com/Azure/PSRule.Rules.Azure/issues/737)
  - Clean up depreciated warning message for configuration option `minAKSVersion`. [#738](https://github.com/Azure/PSRule.Rules.Azure/issues/738)
  - Bump PSRule dependency to v1.2.0. [#713](https://github.com/Azure/PSRule.Rules.Azure/issues/713)
- Bug fixes:
  - Fixed could not load file or assembly YamlDotNet. [#741](https://github.com/Azure/PSRule.Rules.Azure/issues/741)
    - This fix pins the PSRule version to v1.2.0 until the next stable release of PSRule for Azure.

What's changed since pre-release v1.3.0-B2104040:

- No additional changes.

## v1.3.0-B2104040 (pre-release)

What's changed since pre-release v1.3.0-B2104034:

- Bug fixes:
  - Fixed could not load file or assembly YamlDotNet. [#741](https://github.com/Azure/PSRule.Rules.Azure/issues/741)
    - This fix pins the PSRule version to v1.2.0 until the next stable release of PSRule for Azure.

## v1.3.0-B2104034 (pre-release)

What's changed since pre-release v1.3.0-B2104023:

- New rules:
  - Policy:
    - Check policy assignment display name and description are set. [#725](https://github.com/Azure/PSRule.Rules.Azure/issues/725)
    - Check policy assignment assigned by metadata is set. [#726](https://github.com/Azure/PSRule.Rules.Azure/issues/726)
    - Check policy exemption display name and description are set. [#723](https://github.com/Azure/PSRule.Rules.Azure/issues/723)
    - Check policy waiver exemptions have an expiry date set. [#724](https://github.com/Azure/PSRule.Rules.Azure/issues/724)
- Engineering:
  - Clean up depreciated warning message for configuration option `azureAllowedRegions`. [#737](https://github.com/Azure/PSRule.Rules.Azure/issues/737)
  - Clean up depreciated warning message for configuration option `minAKSVersion`. [#738](https://github.com/Azure/PSRule.Rules.Azure/issues/738)

## v1.3.0-B2104023 (pre-release)

What's changed since pre-release v1.3.0-B2104013:

- General improvements:
  - Improved binding support for File inputs. [#480](https://github.com/Azure/PSRule.Rules.Azure/issues/480)
    - Template and parameter file names now return a relative path instead of full path.
  - Added API version for each module resource. [#729](https://github.com/Azure/PSRule.Rules.Azure/issues/729)

## v1.3.0-B2104013 (pre-release)

What's changed since pre-release v1.3.0-B2103007:

- Engineering:
  - Bump PSRule dependency to v1.2.0. [#713](https://github.com/Azure/PSRule.Rules.Azure/issues/713)
- Bug fixes:
  - Fixed export not expanding nested deployments. [#715](https://github.com/Azure/PSRule.Rules.Azure/issues/715)

## v1.3.0-B2103007 (pre-release)

What's changed since v1.2.0:

- Removed rules:
  - Storage:
    - Remove `Azure.Storage.UseEncryption` as Storage Service Encryption (SSE) is always on. [#630](https://github.com/Azure/PSRule.Rules.Azure/issues/630)
      - SSE is on by default and can not be disabled.
- General improvements:
  - Additional metadata added in parameter files is passed through with `Get-AzRuleTemplateLink`. [#706](https://github.com/Azure/PSRule.Rules.Azure/issues/706)

## v1.2.1

What's changed since v1.2.0:

- Bug fixes:
  - Fixed export not expanding nested deployments. [#715](https://github.com/Azure/PSRule.Rules.Azure/issues/715)

## v1.2.0

What's changed since v1.1.4:

- New features:
  - Added `Azure.GA_2021_03` baseline. [#673](https://github.com/Azure/PSRule.Rules.Azure/issues/673)
    - Includes rules released before or during March 2021 for Azure GA features.
    - Marked baseline `Azure.GA_2020_12` as obsolete.
- New rules:
  - Key Vault:
    - Check vaults, keys, and secrets meet name requirements. [#646](https://github.com/Azure/PSRule.Rules.Azure/issues/646)
- Updated rules:
  - Azure Kubernetes Service:
    - Updated `Azure.AKS.Version` to 1.19.7. [#696](https://github.com/Azure/PSRule.Rules.Azure/issues/696)
- General improvements:
  - Added support for user defined functions in templates. [#682](https://github.com/Azure/PSRule.Rules.Azure/issues/682)
- Engineering:
  - Bump PSRule dependency to v1.1.0. [#692](https://github.com/Azure/PSRule.Rules.Azure/issues/692)

What's changed since pre-release v1.2.0-B2103044:

- No additional changes.

## v1.2.0-B2103044 (pre-release)

What's changed since pre-release v1.2.0-B2103032:

- New features:
  - Added `Azure.GA_2021_03` baseline. [#673](https://github.com/Azure/PSRule.Rules.Azure/issues/673)
    - Includes rules released before or during March 2021 for Azure GA features.
    - Marked baseline `Azure.GA_2020_12` as obsolete.
- Updated rules:
  - Azure Kubernetes Service:
    - Updated `Azure.AKS.Version` to 1.19.7. [#696](https://github.com/Azure/PSRule.Rules.Azure/issues/696)

## v1.2.0-B2103032 (pre-release)

What's changed since pre-release v1.2.0-B2103024:

- New rules:
  - Key Vault:
    - Check vaults, keys, and secrets meet name requirements. [#646](https://github.com/Azure/PSRule.Rules.Azure/issues/646)
- Engineering:
  - Bump PSRule dependency to v1.1.0. [#692](https://github.com/Azure/PSRule.Rules.Azure/issues/692)

## v1.2.0-B2103024 (pre-release)

What's changed since v1.1.4:

- General improvements:
  - Added support for user defined functions in templates. [#682](https://github.com/Azure/PSRule.Rules.Azure/issues/682)

## v1.1.4

What's changed since v1.1.3:

- Bug fixes:
  - Fixed handling of literal index with copyIndex function. [#686](https://github.com/Azure/PSRule.Rules.Azure/issues/686)
  - Fixed handling of inner scoped nested deployments. [#687](https://github.com/Azure/PSRule.Rules.Azure/issues/687)

## v1.1.3

What's changed since v1.1.2:

- Bug fixes:
  - Fixed parsing of property names for functions across multiple lines. [#683](https://github.com/Azure/PSRule.Rules.Azure/issues/683)

## v1.1.2

What's changed since v1.1.1:

- Bug fixes:
  - Fixed copy peer property resolve. [#677](https://github.com/Azure/PSRule.Rules.Azure/issues/677)
  - Fixed partial resource group or subscription object not populating. [#678](https://github.com/Azure/PSRule.Rules.Azure/issues/678)
  - Fixed lazy loading of environment and resource providers. [#679](https://github.com/Azure/PSRule.Rules.Azure/issues/679)

## v1.1.1

What's changed since v1.1.0:

- Bug fixes:
  - Fixed support for parameter file schemas. [#674](https://github.com/Azure/PSRule.Rules.Azure/issues/674)

## v1.1.0

What's changed since v1.0.0:

- New features:
  - Exporting template with `Export-AzRuleTemplateData` supports custom resource group and subscription. [#651](https://github.com/Azure/PSRule.Rules.Azure/issues/651)
    - Subscription and resource group used for deployment can be specified instead of using defaults.
    - `ResourceGroupName` parameter of `Export-AzRuleTemplateData` has been renamed to `ResourceGroup`.
    - Added a parameter alias for `ResourceGroupName` on `Export-AzRuleTemplateData`.
- New rules:
  - All resources:
    - Check template parameters are defined. [#631](https://github.com/Azure/PSRule.Rules.Azure/issues/631)
    - Check location parameter is type string. [#632](https://github.com/Azure/PSRule.Rules.Azure/issues/632)
    - Check template parameter `minValue` and `maxValue` constraints are valid. [#637](https://github.com/Azure/PSRule.Rules.Azure/issues/637)
    - Check template resources do not use hard coded locations. [#633](https://github.com/Azure/PSRule.Rules.Azure/issues/633)
    - Check resource group location not referenced instead of location parameter. [#634](https://github.com/Azure/PSRule.Rules.Azure/issues/634)
    - Check increased debug detail is disabled for nested deployments. [#638](https://github.com/Azure/PSRule.Rules.Azure/issues/638)
- General improvements:
  - Added support for matching template by name. [#661](https://github.com/Azure/PSRule.Rules.Azure/issues/661)
    - `Get-AzRuleTemplateLink` discovers `<templateName>.json` from `<templateName>.parameters.json`.
- Engineering:
  - Bump PSRule dependency to v1.0.3. [#648](https://github.com/Azure/PSRule.Rules.Azure/issues/648)
- Bug fixes:
  - Fixed `Azure.VM.ADE` to limit rule to exports only. [#644](https://github.com/Azure/PSRule.Rules.Azure/issues/644)
  - Fixed `if` condition values evaluation order. [#652](https://github.com/Azure/PSRule.Rules.Azure/issues/652)
  - Fixed handling of `int` parameters with large values. [#653](https://github.com/Azure/PSRule.Rules.Azure/issues/653)
  - Fixed handling of expressions split over multiple lines. [#654](https://github.com/Azure/PSRule.Rules.Azure/issues/654)
  - Fixed handling of bool parameter values within logical expressions. [#655](https://github.com/Azure/PSRule.Rules.Azure/issues/655)
  - Fixed copy loop value does not fall within the expected range. [#664](https://github.com/Azure/PSRule.Rules.Azure/issues/664)
  - Fixed template comparison functions handling of large integer values. [#666](https://github.com/Azure/PSRule.Rules.Azure/issues/666)
  - Fixed handling of `createArray` function with no arguments. [#667](https://github.com/Azure/PSRule.Rules.Azure/issues/667)

What's changed since pre-release v1.1.0-B2102034:

- No additional changes.

## v1.1.0-B2102034 (pre-release)

What's changed since pre-release v1.1.0-B2102023:

- General improvements:
  - Added support for matching template by name. [#661](https://github.com/Azure/PSRule.Rules.Azure/issues/661)
    - `Get-AzRuleTemplateLink` discovers `<templateName>.json` from `<templateName>.parameters.json`.
- Bug fixes:
  - Fixed copy loop value does not fall within the expected range. [#664](https://github.com/Azure/PSRule.Rules.Azure/issues/664)
  - Fixed template comparison functions handling of large integer values. [#666](https://github.com/Azure/PSRule.Rules.Azure/issues/666)
  - Fixed handling of `createArray` function with no arguments. [#667](https://github.com/Azure/PSRule.Rules.Azure/issues/667)

## v1.1.0-B2102023 (pre-release)

What's changed since pre-release v1.1.0-B2102015:

- New features:
  - Exporting template with `Export-AzRuleTemplateData` supports custom resource group and subscription. [#651](https://github.com/Azure/PSRule.Rules.Azure/issues/651)
    - Subscription and resource group used for deployment can be specified instead of using defaults.
    - `ResourceGroupName` parameter of `Export-AzRuleTemplateData` has been renamed to `ResourceGroup`.
    - Added a parameter alias for `ResourceGroupName` on `Export-AzRuleTemplateData`.

## v1.1.0-B2102015 (pre-release)

What's changed since pre-release v1.1.0-B2102010:

- Bug fixes:
  - Fixed `if` condition values evaluation order. [#652](https://github.com/Azure/PSRule.Rules.Azure/issues/652)
  - Fixed handling of `int` parameters with large values. [#653](https://github.com/Azure/PSRule.Rules.Azure/issues/653)
  - Fixed handling of expressions split over multiple lines. [#654](https://github.com/Azure/PSRule.Rules.Azure/issues/654)
  - Fixed handling of bool parameter values within logical expressions. [#655](https://github.com/Azure/PSRule.Rules.Azure/issues/655)

## v1.1.0-B2102010 (pre-release)

What's changed since pre-release v1.1.0-B2102001:

- Engineering:
  - Bump PSRule dependency to v1.0.3. [#648](https://github.com/Azure/PSRule.Rules.Azure/issues/648)
- Bug fixes:
  - Fixed `Azure.VM.ADE` to limit rule to exports only. [#644](https://github.com/Azure/PSRule.Rules.Azure/issues/644)

## v1.1.0-B2102001 (pre-release)

What's changed since v1.0.0:

- New rules:
  - All resources:
    - Check template parameters are defined. [#631](https://github.com/Azure/PSRule.Rules.Azure/issues/631)
    - Check location parameter is type string. [#632](https://github.com/Azure/PSRule.Rules.Azure/issues/632)
    - Check template parameter `minValue` and `maxValue` constraints are valid. [#637](https://github.com/Azure/PSRule.Rules.Azure/issues/637)
    - Check template resources do not use hard coded locations. [#633](https://github.com/Azure/PSRule.Rules.Azure/issues/633)
    - Check resource group location not referenced instead of location parameter. [#634](https://github.com/Azure/PSRule.Rules.Azure/issues/634)
    - Check increased debug detail is disabled for nested deployments. [#638](https://github.com/Azure/PSRule.Rules.Azure/issues/638)
- Engineering:
  - Bump PSRule dependency to v1.0.2. [#635](https://github.com/Azure/PSRule.Rules.Azure/issues/635)

## v1.0.0

What's changed since v0.19.0:

- New rules:
  - All resources:
    - Check parameter default value type matches type. [#311](https://github.com/Azure/PSRule.Rules.Azure/issues/311)
    - Check location parameter defaults to resource group. [#361](https://github.com/Azure/PSRule.Rules.Azure/issues/361)
  - Front Door:
    - Check Front Door uses a health probe for each backend pool. [#546](https://github.com/Azure/PSRule.Rules.Azure/issues/546)
    - Check Front Door uses a dedicated health probe path backend pools. [#547](https://github.com/Azure/PSRule.Rules.Azure/issues/547)
    - Check Front Door uses HEAD requests for backend health probes. [#613](https://github.com/Azure/PSRule.Rules.Azure/issues/613)
  - Service Fabric:
    - Check Service Fabric clusters use AAD client authentication. [#619](https://github.com/Azure/PSRule.Rules.Azure/issues/619)
- Updated rules:
  - Azure Kubernetes Service:
    - Updated `Azure.AKS.Version` to 1.19.6. [#603](https://github.com/Azure/PSRule.Rules.Azure/issues/603)
- General improvements:
  - Renamed `Export-AzTemplateRuleData` to `Export-AzRuleTemplateData`. [#596](https://github.com/Azure/PSRule.Rules.Azure/issues/596)
    - New name `Export-AzRuleTemplateData` aligns with prefix of other cmdlets.
    - Use of `Export-AzTemplateRuleData` is now deprecated and will be removed in the next major version.
    - Added alias to allow `Export-AzTemplateRuleData` to continue to be used.
    - Using `Export-AzTemplateRuleData` returns a deprecation warning.
  - Added support for `environment` template function. [#517](https://github.com/Azure/PSRule.Rules.Azure/issues/517)
- Engineering:
  - Bump PSRule dependency to v1.0.1. [#611](https://github.com/Azure/PSRule.Rules.Azure/issues/611)

What's changed since pre-release v1.0.0-B2101028:

- No additional changes.

## v1.0.0-B2101028 (pre-release)

What's changed since pre-release v1.0.0-B2101016:

- New rules:
  - All resources:
    - Check parameter default value type matches type. [#311](https://github.com/Azure/PSRule.Rules.Azure/issues/311)
- General improvements:
  - Renamed `Export-AzTemplateRuleData` to `Export-AzRuleTemplateData`. [#596](https://github.com/Azure/PSRule.Rules.Azure/issues/596)
    - New name `Export-AzRuleTemplateData` aligns with prefix of other cmdlets.
    - Use of `Export-AzTemplateRuleData` is now deprecated and will be removed in the next major version.
    - Added alias to allow `Export-AzTemplateRuleData` to continue to be used.
    - Using `Export-AzTemplateRuleData` returns a deprecation warning.

## v1.0.0-B2101016 (pre-release)

What's changed since pre-release v1.0.0-B2101006:

- New rules:
  - Service Fabric:
    - Check Service Fabric clusters use AAD client authentication. [#619](https://github.com/Azure/PSRule.Rules.Azure/issues/619)
- Bug fixes:
  - Fixed reason `Azure.FrontDoor.ProbePath` so the probe name is included. [#617](https://github.com/Azure/PSRule.Rules.Azure/issues/617)

## v1.0.0-B2101006 (pre-release)

What's changed since v0.19.0:

- New rules:
  - All resources:
    - Check location parameter defaults to resource group. [#361](https://github.com/Azure/PSRule.Rules.Azure/issues/361)
  - Front Door:
    - Check Front Door uses a health probe for each backend pool. [#546](https://github.com/Azure/PSRule.Rules.Azure/issues/546)
    - Check Front Door uses a dedicated health probe path backend pools. [#547](https://github.com/Azure/PSRule.Rules.Azure/issues/547)
    - Check Front Door uses HEAD requests for backend health probes. [#613](https://github.com/Azure/PSRule.Rules.Azure/issues/613)
- Updated rules:
  - Azure Kubernetes Service:
    - Updated `Azure.AKS.Version` to 1.19.6. [#603](https://github.com/Azure/PSRule.Rules.Azure/issues/603)
- General improvements:
  - Added support for `environment` template function. [#517](https://github.com/Azure/PSRule.Rules.Azure/issues/517)
- Engineering:
  - Bump PSRule dependency to v1.0.1. [#611](https://github.com/Azure/PSRule.Rules.Azure/issues/611)
- Redis Cache Enterprise
  - Check Redis Cache Enterprise uses minimum TLS 1.2 [1179](https://github.com/Azure/PSRule.Rules.Azure/issues/1179)

[troubleshooting guide]: troubleshooting.md<|MERGE_RESOLUTION|>--- conflicted
+++ resolved
@@ -36,24 +36,18 @@
   - Arc-enabled server:
     - Check that a maintenance configuration for Arc-enabled servers is associated by @BenjaminEngeset.
       [#2122](https://github.com/Azure/PSRule.Rules.Azure/issues/2122)
+  - Container App:
+    - Check that container apps has disabled session affinity to prevent unbalanced distribution by @BenjaminEngeset.
+      [#2188](https://github.com/Azure/PSRule.Rules.Azure/issues/2188)
   - Defender for Cloud:
     - Check that Microsoft Defender for APIs is enabled by @BenjaminEngeset.
       [#2186](https://github.com/Azure/PSRule.Rules.Azure/issues/2186)
   - Virtual Machine:
     - Check that a maintenance configuration for virtual machines is associated by @BenjaminEngeset.
       [#2121](https://github.com/Azure/PSRule.Rules.Azure/issues/2121)
-<<<<<<< HEAD
-  - Application Gateway:
-    - Check that Application Gateways uses a v2 SKU by @BenjaminEngeset.
-      [#2185](https://github.com/Azure/PSRule.Rules.Azure/issues/2185)
-  - Container App:
-    - Check that container apps has disabled session affinity to prevent unbalanced distribution by @BenjaminEngeset.
-      [#2188](https://github.com/Azure/PSRule.Rules.Azure/issues/2188)
-=======
 - Bug fixes:
   - Fixed handling of database name in `Azure.MariaDB.Database` by @BernieWhite.
     [#2191](https://github.com/Azure/PSRule.Rules.Azure/issues/2191)
->>>>>>> 007372ba
 
 ## v1.27.0-B0015 (pre-release)
 
