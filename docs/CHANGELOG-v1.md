--- conflicted
+++ resolved
@@ -25,18 +25,15 @@
 ## Unreleased
 
 - New rules:
-<<<<<<< HEAD
   - Front Door:
     - Check that managed identity for Azure Front Door instances are configured by @BenjaminEngeset.
       [#2378](https://github.com/Azure/PSRule.Rules.Azure/issues/2378)
-=======
   - Backup vault:
     - Check that immutability is configured for Backup vaults by @BenjaminEngeset.
     [#2387](https://github.com/Azure/PSRule.Rules.Azure/issues/2387)
   - Recovery Services vault:
     - Check that immutability is configured for Recovery Services vaults by @BenjaminEngeset.
     [#2386](https://github.com/Azure/PSRule.Rules.Azure/issues/2386)
->>>>>>> 84719058
 
 ## v1.29.0
 
