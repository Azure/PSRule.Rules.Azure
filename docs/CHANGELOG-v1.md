--- conflicted
+++ resolved
@@ -24,12 +24,13 @@
 
 ## Unreleased
 
-<<<<<<< HEAD
+What's changed since v1.26.0:
+
 - Updated rules:
   - API Management:
     - Updated `Azure.APIM.EncryptValues` to check all API Management named values are encrypted with Key Vault secrets @BenjaminEngeset.
       [#2146](https://github.com/Azure/PSRule.Rules.Azure/issues/2146)
-=======
+
 ## v1.26.0
 
 What's changed since v1.25.0:
@@ -112,7 +113,6 @@
 - No additional changes.
 
 ## v1.26.0-B0078 (pre-release)
->>>>>>> 347d22ce
 
 What's changed since pre-release v1.26.0-B0040:
 
