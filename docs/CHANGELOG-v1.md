--- conflicted
+++ resolved
@@ -25,15 +25,12 @@
 ## Unreleased
 
 - New rules:
-<<<<<<< HEAD
+  - VNET:
+    - Check VNETs with a GatewaySubnet also has a AzureBastionSubnet by @bengeset96.
+      [#1761](https://github.com/Azure/PSRule.Rules.Azure/issues/1761)
   - Service Bus:
     - Check service bus namespaces uses TLS 1.2 version by @bengeset96.
       [#1777](https://github.com/Azure/PSRule.Rules.Azure/issues/1777)
-=======
-  - VNET:
-    - Check VNETs with a GatewaySubnet also has a AzureBastionSubnet by @bengeset96.
-      [#1761](https://github.com/Azure/PSRule.Rules.Azure/issues/1761)
->>>>>>> ad0e0ac5
 
 What's changed since pre-release v1.20.0:
 
