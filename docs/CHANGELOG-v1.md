# Change log

**Important notes**:

- Issue #741: `Could not load file or assembly YamlDotNet`.
See [troubleshooting guide] for a workaround to this issue.

## Unreleased

<<<<<<< HEAD
## v1.11.0-B2111014 (pre-release)

What's changed since v1.10.0:

- New rules:
  - Application Security Group:
    - Check Application Security Groups meet naming requirements. [#1110](https://github.com/Azure/PSRule.Rules.Azure/issues/1110)
  - Firewall:
    - Check Firewalls meet naming requirements. [#1110](https://github.com/Azure/PSRule.Rules.Azure/issues/1110)
    - Check Firewall policies meet naming requirements. [#1110](https://github.com/Azure/PSRule.Rules.Azure/issues/1110)
  - Private Endpoint:
    - Check Private Endpoints meet naming requirements. [#1110](https://github.com/Azure/PSRule.Rules.Azure/issues/1110)
  - Virtual WAN:
    - Check Virtual WANs meet naming requirements. [#1110](https://github.com/Azure/PSRule.Rules.Azure/issues/1110)
- Engineering:
  - Rule refactoring of rules from PowerShell to YAML. [#1109](https://github.com/Azure/PSRule.Rules.Azure/issues/1109)
    - The following rules where refactored:
      - `Azure.LB.Name`
      - `Azure.NSG.Name`
      - `Azure.Firewall.Mode`
      - `Azure.Route.Name`
      - `Azure.VNET.Name`
      - `Azure.VNG.Name`
      - `Azure.VNG.ConnectionName`
=======
## v1.10.1

What's changed since v1.10.0:

- Bug fixes:
  - Fixed `Azure.Policy.WaiverExpiry` date conversion. [#1118](https://github.com/Azure/PSRule.Rules.Azure/issues/1118)
>>>>>>> 24008f54

## v1.10.0

What's changed since v1.9.1:

- New features:
  - Added support for parameter strong types. [#1083](https://github.com/Azure/PSRule.Rules.Azure/issues/1083)
    - The value of string parameters can be tested against the expected type.
    - When configuring a location strong type, the parameter value must be a valid Azure location.
    - When configuring a resource type strong type, the parameter value must be a matching resource Id.
- New rules:
  - All resources:
    - Check template expressions do not exceed a maximum length. [#1006](https://github.com/Azure/PSRule.Rules.Azure/issues/1006)
  - Automation Service:
    - Check automation accounts should use managed identities for authentication. [#1074](https://github.com/Azure/PSRule.Rules.Azure/issues/1074)
  - Event Grid:
    - Check topics and domains use managed identities. [#1091](https://github.com/Azure/PSRule.Rules.Azure/issues/1091)
    - Check topics and domains use private endpoints. [#1092](https://github.com/Azure/PSRule.Rules.Azure/issues/1092)
    - Check topics and domains use identity-based authentication. [#1093](https://github.com/Azure/PSRule.Rules.Azure/issues/1093)
- General improvements:
  - Updated default baseline to use module configuration. [#1089](https://github.com/Azure/PSRule.Rules.Azure/issues/1089)
- Engineering:
  - Bump PSRule dependency to v1.9.0. [#1081](https://github.com/Azure/PSRule.Rules.Azure/issues/1081)
  - Bump Microsoft.CodeAnalysis.NetAnalyzers to v6.0.0. [#1080](https://github.com/Azure/PSRule.Rules.Azure/pull/1080)
  - Bump Microsoft.SourceLink.GitHub to 1.1.1. [#1085](https://github.com/Azure/PSRule.Rules.Azure/pull/1085)
- Bug fixes:
  - Fixed expansion of secret references. [#1098](https://github.com/Azure/PSRule.Rules.Azure/issues/1098)
  - Fixed handling of tagging for deployments. [#1099](https://github.com/Azure/PSRule.Rules.Azure/issues/1099)
  - Fixed strong type issue flagged with empty defaultValue string. [#1100](https://github.com/Azure/PSRule.Rules.Azure/issues/1100)

What's changed since pre-release v1.10.0-B2111081:

- No additional changes.

## v1.10.0-B2111081 (pre-release)

What's changed since pre-release v1.10.0-B2111072:

- New rules:
  - Automation Service:
    - Automation accounts should use managed identities for authentication. [#1074](https://github.com/Azure/PSRule.Rules.Azure/issues/1074)

## v1.10.0-B2111072 (pre-release)

What's changed since pre-release v1.10.0-B2111058:

- New rules:
  - All resources:
    - Check template expressions do not exceed a maximum length. [#1006](https://github.com/Azure/PSRule.Rules.Azure/issues/1006)
- Bug fixes:
  - Fixed expansion of secret references. [#1098](https://github.com/Azure/PSRule.Rules.Azure/issues/1098)
  - Fixed handling of tagging for deployments. [#1099](https://github.com/Azure/PSRule.Rules.Azure/issues/1099)
  - Fixed strong type issue flagged with empty defaultValue string. [#1100](https://github.com/Azure/PSRule.Rules.Azure/issues/1100)

## v1.10.0-B2111058 (pre-release)

What's changed since pre-release v1.10.0-B2111040:

- New rules:
  - Event Grid:
    - Check topics and domains use managed identities. [#1091](https://github.com/Azure/PSRule.Rules.Azure/issues/1091)
    - Check topics and domains use private endpoints. [#1092](https://github.com/Azure/PSRule.Rules.Azure/issues/1092)
    - Check topics and domains use identity-based authentication. [#1093](https://github.com/Azure/PSRule.Rules.Azure/issues/1093)
- General improvements:
  - Updated default baseline to use module configuration. [#1089](https://github.com/Azure/PSRule.Rules.Azure/issues/1089)

## v1.10.0-B2111040 (pre-release)

What's changed since v1.9.1:

- New features:
  - Added support for parameter strong types. [#1083](https://github.com/Azure/PSRule.Rules.Azure/issues/1083)
    - The value of string parameters can be tested against the expected type.
    - When configuring a location strong type, the parameter value must be a valid Azure location.
    - When configuring a resource type strong type, the parameter value must be a matching resource Id.
- Engineering:
  - Bump PSRule dependency to v1.9.0. [#1081](https://github.com/Azure/PSRule.Rules.Azure/issues/1081)
  - Bump Microsoft.CodeAnalysis.NetAnalyzers to v6.0.0. [#1080](https://github.com/Azure/PSRule.Rules.Azure/pull/1080)
  - Bump Microsoft.SourceLink.GitHub to 1.1.1. [#1085](https://github.com/Azure/PSRule.Rules.Azure/pull/1085)

## v1.9.1

What's changed since v1.9.0:

- Bug fixes:
  - Fixed can not index into resource group tags. [#1066](https://github.com/Azure/PSRule.Rules.Azure/issues/1066)
  - Fixed `Azure.VM.ASMinMembers` for template deployments. [#1064](https://github.com/Azure/PSRule.Rules.Azure/issues/1064)
  - Fixed zones property not found on public IP resource. [#1070](https://github.com/Azure/PSRule.Rules.Azure/issues/1070)

## v1.9.0

What's changed since v1.8.1:

- New rules:
  - API Management Service:
    - Check API management services are using availability zones when available. [#1017](https://github.com/Azure/PSRule.Rules.Azure/issues/1017)
  - Public IP Address:
    - Check Public IP addresses are configured with zone-redundancy. [#958](https://github.com/Azure/PSRule.Rules.Azure/issues/958)
    - Check Public IP addresses are using Standard SKU. [#979](https://github.com/Azure/PSRule.Rules.Azure/issues/979)
  - User Assigned Managed Identity:
    - Check identities meet naming requirements. [#1021](https://github.com/Azure/PSRule.Rules.Azure/issues/1021)
  - Virtual Network Gateway:
    - Check VPN/ExpressRoute gateways are configured with availability zone SKU. [#926](https://github.com/Azure/PSRule.Rules.Azure/issues/926)
- General improvements:
  - Improved processing of AzOps generated templates. [#799](https://github.com/Azure/PSRule.Rules.Azure/issues/799)
    - `Azure.Template.DefineParameters` is ignored for AzOps generated templates.
    - `Azure.Template.UseLocationParameter` is ignored for AzOps generated templates.
  - Bicep is now installed when using PSRule GitHub Action. [#1050](https://github.com/Azure/PSRule.Rules.Azure/issues/1050)
- Engineering:
  - Bump PSRule dependency to v1.8.0. [#1018](https://github.com/Azure/PSRule.Rules.Azure/issues/1018)
  - Added automated PR workflow to bump `providers.json` monthly. [#1041](https://github.com/Azure/PSRule.Rules.Azure/issues/1041)
- Bug fixes:
  - Fixed AKS Network Policy should accept calico. [#1046](https://github.com/Azure/PSRule.Rules.Azure/issues/1046)
  - Fixed `Azure.ACR.AdminUser` fails when `adminUserEnabled` not set. [#1014](https://github.com/Azure/PSRule.Rules.Azure/issues/1014)
  - Fixed `Azure.KeyVault.Logs` reports cannot index into a null array. [#1024](https://github.com/Azure/PSRule.Rules.Azure/issues/1024)
  - Fixed template function empty returns object reference not set exception. [#1025](https://github.com/Azure/PSRule.Rules.Azure/issues/1025)
  - Fixed delayed binding of `and` template function. [#1026](https://github.com/Azure/PSRule.Rules.Azure/issues/1026)
  - Fixed template function array nests array with array parameters. [#1027](https://github.com/Azure/PSRule.Rules.Azure/issues/1027)
  - Fixed property used by `Azure.ACR.MinSKU` to work more reliably with templates. [#1034](https://github.com/Azure/PSRule.Rules.Azure/issues/1034)
  - Fixed could not determine JSON object type for MockMember using CreateObject. [#1035](https://github.com/Azure/PSRule.Rules.Azure/issues/1035)
  - Fixed Bicep convention ordering. [#1053](https://github.com/Azure/PSRule.Rules.Azure/issues/1053)

What's changed since pre-release v1.9.0-B2110087:

- No additional changes.

## v1.9.0-B2110087 (pre-release)

What's changed since pre-release v1.9.0-B2110082:

- Bug fixes:
  - Fixed Bicep convention ordering. [#1053](https://github.com/Azure/PSRule.Rules.Azure/issues/1053)

## v1.9.0-B2110082 (pre-release)

What's changed since pre-release v1.9.0-B2110059:

- General improvements:
  - Bicep is now installed when using PSRule GitHub Action. [#1050](https://github.com/Azure/PSRule.Rules.Azure/issues/1050)
- Engineering:
  - Added automated PR workflow to bump `providers.json` monthly. [#1041](https://github.com/Azure/PSRule.Rules.Azure/issues/1041)
- Bug fixes:
  - Fixed AKS Network Policy should accept calico. [#1046](https://github.com/Azure/PSRule.Rules.Azure/issues/1046)

## v1.9.0-B2110059 (pre-release)

What's changed since pre-release v1.9.0-B2110040:

- New rules:
  - API Management Service:
    - Check API management services are using availability zones when available. [#1017](https://github.com/Azure/PSRule.Rules.Azure/issues/1017)
- Bug fixes:
  - Fixed property used by `Azure.ACR.MinSKU` to work more reliably with templates. [#1034](https://github.com/Azure/PSRule.Rules.Azure/issues/1034)
  - Fixed could not determine JSON object type for MockMember using CreateObject. [#1035](https://github.com/Azure/PSRule.Rules.Azure/issues/1035)

## v1.9.0-B2110040 (pre-release)

What's changed since pre-release v1.9.0-B2110025:

- New rules:
  - User Assigned Managed Identity:
    - Check identities meet naming requirements. [#1021](https://github.com/Azure/PSRule.Rules.Azure/issues/1021)
- Bug fixes:
  - Fixed `Azure.KeyVault.Logs` reports cannot index into a null array. [#1024](https://github.com/Azure/PSRule.Rules.Azure/issues/1024)
  - Fixed template function empty returns object reference not set exception. [#1025](https://github.com/Azure/PSRule.Rules.Azure/issues/1025)
  - Fixed delayed binding of `and` template function. [#1026](https://github.com/Azure/PSRule.Rules.Azure/issues/1026)
  - Fixed template function array nests array with array parameters. [#1027](https://github.com/Azure/PSRule.Rules.Azure/issues/1027)

## v1.9.0-B2110025 (pre-release)

What's changed since pre-release v1.9.0-B2110014:

- Engineering:
  - Bump PSRule dependency to v1.8.0. [#1018](https://github.com/Azure/PSRule.Rules.Azure/issues/1018)
- Bug fixes:
  - Fixed `Azure.ACR.AdminUser` fails when `adminUserEnabled` not set. [#1014](https://github.com/Azure/PSRule.Rules.Azure/issues/1014)

## v1.9.0-B2110014 (pre-release)

What's changed since pre-release v1.9.0-B2110009:

- Bug fixes:
  - Fixed expression out of range of valid values. [#1005](https://github.com/Azure/PSRule.Rules.Azure/issues/1005)
  - Fixed template expand fails in nested reference expansion. [#1007](https://github.com/Azure/PSRule.Rules.Azure/issues/1007)

## v1.9.0-B2110009 (pre-release)

What's changed since pre-release v1.9.0-B2109027:

- Bug fixes:
  - Fixed handling of comments with template and parameter file rules. [#996](https://github.com/Azure/PSRule.Rules.Azure/issues/996)
  - Fixed `Azure.Template.UseLocationParameter` to only apply to templates deployed as RG scope [#995](https://github.com/Azure/PSRule.Rules.Azure/issues/995)
  - Fixed expand template fails with `createObject` when no parameters are specified. [#1000](https://github.com/Azure/PSRule.Rules.Azure/issues/1000)

## v1.9.0-B2109027 (pre-release)

What's changed since v1.8.0:

- New rules:
  - Public IP Address:
    - Check Public IP addresses are configured with zone-redundancy. [#958](https://github.com/Azure/PSRule.Rules.Azure/issues/958)
    - Check Public IP addresses are using Standard SKU. [#979](https://github.com/Azure/PSRule.Rules.Azure/issues/979)
  - Virtual Network Gateway:
    - Check VPN/ExpressRoute gateways are configured with availability zone SKU. [#926](https://github.com/Azure/PSRule.Rules.Azure/issues/926)
- General improvements:
  - Improved processing of AzOps generated templates. [#799](https://github.com/Azure/PSRule.Rules.Azure/issues/799)
    - `Azure.Template.DefineParameters` is ignored for AzOps generated templates.
    - `Azure.Template.UseLocationParameter` is ignored for AzOps generated templates.
- Bug fixes:
  - Fixed `ToUpper` fails to convert character. [#986](https://github.com/Azure/PSRule.Rules.Azure/issues/986)

## v1.8.1

What's changed since v1.8.0:

- Bug fixes:
  - Fixed handling of comments with template and parameter file rules. [#996](https://github.com/Azure/PSRule.Rules.Azure/issues/996)
  - Fixed `Azure.Template.UseLocationParameter` to only apply to templates deployed as RG scope [#995](https://github.com/Azure/PSRule.Rules.Azure/issues/995)
  - Fixed expand template fails with `createObject` when no parameters are specified. [#1000](https://github.com/Azure/PSRule.Rules.Azure/issues/1000)
  - Fixed `ToUpper` fails to convert character. [#986](https://github.com/Azure/PSRule.Rules.Azure/issues/986)
  - Fixed expression out of range of valid values. [#1005](https://github.com/Azure/PSRule.Rules.Azure/issues/1005)
  - Fixed template expand fails in nested reference expansion. [#1007](https://github.com/Azure/PSRule.Rules.Azure/issues/1007)

## v1.8.0

What's changed since v1.7.0:

- New features:
  - Added `Azure.GA_2021_09` baseline. [#961](https://github.com/Azure/PSRule.Rules.Azure/issues/961)
    - Includes rules released before or during September 2021 for Azure GA features.
    - Marked baseline `Azure.GA_2021_06` as obsolete.
- New rules:
  - Application Gateway:
    - Check App Gateways should use availability zones when available. Thanks [@ArmaanMcleod](https://github.com/ArmaanMcleod). [#928](https://github.com/Azure/PSRule.Rules.Azure/issues/928)
  - Azure Kubernetes Service:
    - Check clusters have control plane audit logs enabled. Thanks [@ArmaanMcleod](https://github.com/ArmaanMcleod). [#882](https://github.com/Azure/PSRule.Rules.Azure/issues/882)
    - Check clusters have control plane diagnostics enabled. Thanks [@ArmaanMcleod](https://github.com/ArmaanMcleod). [#922](https://github.com/Azure/PSRule.Rules.Azure/issues/922)
    - Check clusters use Container Insights for monitoring workloads. Thanks [@ArmaanMcleod](https://github.com/ArmaanMcleod). [#881](https://github.com/Azure/PSRule.Rules.Azure/issues/881)
    - Check clusters use availability zones when available. Thanks [@ArmaanMcleod](https://github.com/ArmaanMcleod). [#880](https://github.com/Azure/PSRule.Rules.Azure/issues/880)
  - Cosmos DB:
    - Check DB account names meet naming requirements. [#954](https://github.com/Azure/PSRule.Rules.Azure/issues/954)
    - Check DB accounts use Azure AD identities for resource management operations. [#953](https://github.com/Azure/PSRule.Rules.Azure/issues/953)
  - Load Balancer:
    - Check Load balancers are using Standard SKU. Thanks [@ArmaanMcleod](https://github.com/ArmaanMcleod). [#957](https://github.com/Azure/PSRule.Rules.Azure/issues/957)
    - Check Load Balancers are configured with zone-redundancy. Thanks [@ArmaanMcleod](https://github.com/ArmaanMcleod). [#927](https://github.com/Azure/PSRule.Rules.Azure/issues/927)
- Engineering:
  - Bump PSRule dependency to v1.7.2. [#951](https://github.com/Azure/PSRule.Rules.Azure/issues/951)
  - Automated update of availability zone information in providers.json. [#907](https://github.com/Azure/PSRule.Rules.Azure/issues/907)
  - Increased test coverage of rule reasons. Thanks [@ArmaanMcleod](https://github.com/ArmaanMcleod). [#960](https://github.com/Azure/PSRule.Rules.Azure/issues/960)
- Bug fixes:
  - Fixed export of in-flight AKS related subnets for kubenet clusters. Thanks [@ArmaanMcleod](https://github.com/ArmaanMcleod). [#920](https://github.com/Azure/PSRule.Rules.Azure/issues/920)
  - Fixed plan instance count is not applicable to Elastic Premium plans. [#946](https://github.com/Azure/PSRule.Rules.Azure/issues/946)
  - Fixed minimum App Service Plan fails Elastic Premium plans. [#945](https://github.com/Azure/PSRule.Rules.Azure/issues/945)
  - Fixed App Service Plan should include PremiumV3 plan. [#944](https://github.com/Azure/PSRule.Rules.Azure/issues/944)
  - Fixed Azure.VM.NICAttached with private endpoints. [#932](https://github.com/Azure/PSRule.Rules.Azure/issues/932)
  - Fixed Bicep CLI fails with unexpected end of content. [#889](https://github.com/Azure/PSRule.Rules.Azure/issues/889)
  - Fixed incomplete reason message for `Azure.Storage.MinTLS`. [#971](https://github.com/Azure/PSRule.Rules.Azure/issues/971)
  - Fixed false positive of `Azure.Storage.UseReplication` with large file storage. [#965](https://github.com/Azure/PSRule.Rules.Azure/issues/965)

What's changed since pre-release v1.8.0-B2109060:

- No additional changes.

## v1.8.0-B2109086 (pre-release)

What's changed since pre-release v1.8.0-B2109060:

- New rules:
  - Load Balancer:
    - Check Load balancers are using Standard SKU. Thanks [@ArmaanMcleod](https://github.com/ArmaanMcleod). [#957](https://github.com/Azure/PSRule.Rules.Azure/issues/957)
- Engineering:
  - Increased test coverage of rule reasons. Thanks [@ArmaanMcleod](https://github.com/ArmaanMcleod). [#960](https://github.com/Azure/PSRule.Rules.Azure/issues/960)
- Bug fixes:
  - Fixed Bicep CLI fails with unexpected end of content. [#889](https://github.com/Azure/PSRule.Rules.Azure/issues/889)
  - Fixed incomplete reason message for `Azure.Storage.MinTLS`. [#971](https://github.com/Azure/PSRule.Rules.Azure/issues/971)
  - Fixed false positive of `Azure.Storage.UseReplication` with large file storage. [#965](https://github.com/Azure/PSRule.Rules.Azure/issues/965)

## v1.8.0-B2109060 (pre-release)

What's changed since pre-release v1.8.0-B2109046:

- New features:
  - Added `Azure.GA_2021_09` baseline. [#961](https://github.com/Azure/PSRule.Rules.Azure/issues/961)
    - Includes rules released before or during September 2021 for Azure GA features.
    - Marked baseline `Azure.GA_2021_06` as obsolete.
- New rules:
  - Load Balancer:
    - Check Load Balancers are configured with zone-redundancy. Thanks [@ArmaanMcleod](https://github.com/ArmaanMcleod). [#927](https://github.com/Azure/PSRule.Rules.Azure/issues/927)

## v1.8.0-B2109046 (pre-release)

What's changed since pre-release v1.8.0-B2109020:

- New rules:
  - Application Gateway:
    - Check App Gateways should use availability zones when available. Thanks [@ArmaanMcleod](https://github.com/ArmaanMcleod). [#928](https://github.com/Azure/PSRule.Rules.Azure/issues/928)
  - Cosmos DB:
    - Check DB account names meet naming requirements. [#954](https://github.com/Azure/PSRule.Rules.Azure/issues/954)
    - Check DB accounts use Azure AD identities for resource management operations. [#953](https://github.com/Azure/PSRule.Rules.Azure/issues/953)
- Bug fixes:
  - Fixed plan instance count is not applicable to Elastic Premium plans. [#946](https://github.com/Azure/PSRule.Rules.Azure/issues/946)
  - Fixed minimum App Service Plan fails Elastic Premium plans. [#945](https://github.com/Azure/PSRule.Rules.Azure/issues/945)
  - Fixed App Service Plan should include PremiumV3 plan. [#944](https://github.com/Azure/PSRule.Rules.Azure/issues/944)
  - Fixed Azure.VM.NICAttached with private endpoints. [#932](https://github.com/Azure/PSRule.Rules.Azure/issues/932)
- Engineering:
  - Bump PSRule dependency to v1.7.2. [#951](https://github.com/Azure/PSRule.Rules.Azure/issues/951)

## v1.8.0-B2109020 (pre-release)

What's changed since pre-release v1.8.0-B2108026:

- New rules:
  - Azure Kubernetes Service:
    - Check clusters have control plane audit logs enabled. Thanks [@ArmaanMcleod](https://github.com/ArmaanMcleod). [#882](https://github.com/Azure/PSRule.Rules.Azure/issues/882)
    - Check clusters have control plane diagnostics enabled. Thanks [@ArmaanMcleod](https://github.com/ArmaanMcleod). [#922](https://github.com/Azure/PSRule.Rules.Azure/issues/922)
- Engineering:
  - Bump PSRule dependency to v1.7.0. [#938](https://github.com/Azure/PSRule.Rules.Azure/issues/938)

## v1.8.0-B2108026 (pre-release)

What's changed since pre-release v1.8.0-B2108013:

- New rules:
  - Azure Kubernetes Service:
    - Check clusters use Container Insights for monitoring workloads. Thanks [@ArmaanMcleod](https://github.com/ArmaanMcleod). [#881](https://github.com/Azure/PSRule.Rules.Azure/issues/881)
- Bug fixes:
  - Fixed export of in-flight AKS related subnets for kubenet clusters. Thanks [@ArmaanMcleod](https://github.com/ArmaanMcleod). [#920](https://github.com/Azure/PSRule.Rules.Azure/issues/920)

## v1.8.0-B2108013 (pre-release)

What's changed since v1.7.0:

- New rules:
  - Azure Kubernetes Service:
    - Check clusters use availability zones when available. Thanks [@ArmaanMcleod](https://github.com/ArmaanMcleod). [#880](https://github.com/Azure/PSRule.Rules.Azure/issues/880)
- Engineering:
  - Bump PSRule dependency to v1.6.1. [#913](https://github.com/Azure/PSRule.Rules.Azure/issues/913)
  - Automated update of availability zone information in providers.json. [#907](https://github.com/Azure/PSRule.Rules.Azure/issues/907)

## v1.7.0

What's changed since v1.6.0:

- New rules:
  - All resources:
    - Check template parameter files use metadata links. [#846](https://github.com/Azure/PSRule.Rules.Azure/issues/846)
      - Configure the `AZURE_PARAMETER_FILE_METADATA_LINK` option to enable this rule.
    - Check template files use a recent schema. [#845](https://github.com/Azure/PSRule.Rules.Azure/issues/845)
    - Check template files use a https schema scheme. [#894](https://github.com/Azure/PSRule.Rules.Azure/issues/894)
    - Check template parameter files use a https schema scheme. [#894](https://github.com/Azure/PSRule.Rules.Azure/issues/894)
    - Check template parameters set a value. [#896](https://github.com/Azure/PSRule.Rules.Azure/issues/896)
    - Check template parameters use a valid secret reference. [#897](https://github.com/Azure/PSRule.Rules.Azure/issues/897)
  - Azure Kubernetes Service:
    - Check clusters using Azure CNI should use large subnets. Thanks [@ArmaanMcleod](https://github.com/ArmaanMcleod). [#273](https://github.com/Azure/PSRule.Rules.Azure/issues/273)
    - Check clusters use auto-scale node pools. Thanks [@ArmaanMcleod](https://github.com/ArmaanMcleod). [#218](https://github.com/Azure/PSRule.Rules.Azure/issues/218)
      - By default, a minimum of a `/23` subnet is required.
      - Configure `AZURE_AKS_CNI_MINIMUM_CLUSTER_SUBNET_SIZE` to change the default minimum subnet size.
  - Storage Account:
    - Check Storage Accounts only accept explicitly allowed network traffic. [#884](https://github.com/Azure/PSRule.Rules.Azure/issues/884)
- Updated rules:
  - Virtual Network:
    - Excluded `AzureFirewallManagementSubnet` from `Azure.VNET.UseNSGs`. [#869](https://github.com/Azure/PSRule.Rules.Azure/issues/869)
- General improvements:
  - Added version information to bicep compilation exceptions. [#903](https://github.com/Azure/PSRule.Rules.Azure/issues/903)
- Engineering:
  - Bump PSRule dependency to v1.6.0. [#871](https://github.com/Azure/PSRule.Rules.Azure/issues/871)
- Bug fixes:
  - Fixed DateTimeAdd function and tests within timezones with DST. [#891](https://github.com/Azure/PSRule.Rules.Azure/issues/891)
  - Fixed `Azure.Template.ParameterValue` failing on empty value. [#901](https://github.com/Azure/PSRule.Rules.Azure/issues/901)

What's changed since pre-release v1.7.0-B2108059:

- No additional changes.

## v1.7.0-B2108059 (pre-release)

What's changed since pre-release v1.7.0-B2108049:

- General improvements:
  - Added version information to bicep compilation exceptions. [#903](https://github.com/Azure/PSRule.Rules.Azure/issues/903)
- Bug fixes:
  - Fixed `Azure.Template.ParameterValue` failing on empty value. [#901](https://github.com/Azure/PSRule.Rules.Azure/issues/901)

## v1.7.0-B2108049 (pre-release)

What's changed since pre-release v1.7.0-B2108040:

- New rules:
  - All resources:
    - Check template files use a recent schema. [#845](https://github.com/Azure/PSRule.Rules.Azure/issues/845)
    - Check template files use a https schema scheme. [#894](https://github.com/Azure/PSRule.Rules.Azure/issues/894)
    - Check template parameter files use a https schema scheme. [#894](https://github.com/Azure/PSRule.Rules.Azure/issues/894)
    - Check template parameters set a value. [#896](https://github.com/Azure/PSRule.Rules.Azure/issues/896)
    - Check template parameters use a valid secret reference. [#897](https://github.com/Azure/PSRule.Rules.Azure/issues/897)
- Bug fixes:
  - Fixed DateTimeAdd function and tests within timezones with DST. [#891](https://github.com/Azure/PSRule.Rules.Azure/issues/891)

## v1.7.0-B2108040 (pre-release)

What's changed since pre-release v1.7.0-B2108020:

- New rules:
  - All resources:
    - Check template parameter files use metadata links. [#846](https://github.com/Azure/PSRule.Rules.Azure/issues/846)
      - Configure the `AZURE_PARAMETER_FILE_METADATA_LINK` option to enable this rule.
  - Azure Kubernetes Service:
    - Check clusters using Azure CNI should use large subnets. Thanks [@ArmaanMcleod](https://github.com/ArmaanMcleod). [#273](https://github.com/Azure/PSRule.Rules.Azure/issues/273)
      - By default, a minimum of a `/23` subnet is required.
      - Configure `AZURE_AKS_CNI_MINIMUM_CLUSTER_SUBNET_SIZE` to change the default minimum subnet size.
  - Storage Account:
    - Check Storage Accounts only accept explicitly allowed network traffic. [#884](https://github.com/Azure/PSRule.Rules.Azure/issues/884)

## v1.7.0-B2108020 (pre-release)

What's changed since v1.6.0:

- New rules:
  - Azure Kubernetes Service:
    - Check clusters use auto-scale node pools. Thanks [@ArmaanMcleod](https://github.com/ArmaanMcleod). [#218](https://github.com/Azure/PSRule.Rules.Azure/issues/218)
- Updated rules:
  - Virtual Network:
    - Excluded `AzureFirewallManagementSubnet` from `Azure.VNET.UseNSGs`. [#869](https://github.com/Azure/PSRule.Rules.Azure/issues/869)
- Engineering:
  - Bump PSRule dependency to v1.6.0. [#871](https://github.com/Azure/PSRule.Rules.Azure/issues/871)

## v1.6.0

What's changed since v1.5.1:

- New features:
  - **Experimental**: Added support for expansion from Bicep source files. [#848](https://github.com/Azure/PSRule.Rules.Azure/issues/848) [#670](https://github.com/Azure/PSRule.Rules.Azure/issues/670) [#858](https://github.com/Azure/PSRule.Rules.Azure/issues/858)
    - Bicep support is currently experimental.
    - To opt-in set the `AZURE_BICEP_FILE_EXPANSION` configuration to `true`.
    - For more information see [Using Bicep](https://azure.github.io/PSRule.Rules.Azure/using-bicep/).
- New rules:
  - Application Gateways:
    - Check Application Gateways publish endpoints by HTTPS. [#841](https://github.com/Azure/PSRule.Rules.Azure/issues/841)
- Engineering:
  - Bump PSRule dependency to v1.5.0. [#832](https://github.com/Azure/PSRule.Rules.Azure/issues/832)
  - Migration of Pester v4 tests to Pester v5. Thanks [@ArmaanMcleod](https://github.com/ArmaanMcleod). [#395](https://github.com/Azure/PSRule.Rules.Azure/issues/395)

What's changed since pre-release v1.6.0-B2108038:

- Bug fixes:
  - Fixed Bicep expand creates deadlock and times out. [#863](https://github.com/Azure/PSRule.Rules.Azure/issues/863)

## v1.6.0-B2108038 (pre-release)

What's changed since pre-release v1.6.0-B2108023:

- Bug fixes:
  - Fixed Bicep expand hangs analysis. [#858](https://github.com/Azure/PSRule.Rules.Azure/issues/858)

## v1.6.0-B2108023 (pre-release)

What's changed since pre-release v1.6.0-B2107028:

- New features:
  - **Experimental**: Added support for expansion from Bicep source files. [#848](https://github.com/Azure/PSRule.Rules.Azure/issues/848) [#670](https://github.com/Azure/PSRule.Rules.Azure/issues/670)
    - Bicep support is currently experimental.
    - To opt-in set the `AZURE_BICEP_FILE_EXPANSION` configuration to `true`.
    - For more information see [Using Bicep](https://azure.github.io/PSRule.Rules.Azure/using-bicep/).

## v1.6.0-B2107028 (pre-release)

What's changed since v1.5.1:

- New rules:
  - Application Gateways:
    - Check Application Gateways publish endpoints by HTTPS. [#841](https://github.com/Azure/PSRule.Rules.Azure/issues/841)
- Engineering:
  - Bump PSRule dependency to v1.5.0. [#832](https://github.com/Azure/PSRule.Rules.Azure/issues/832)

## v1.5.1

What's changed since v1.5.0:

- Bug fixes:
  - Fixed rule does not detect more restrictive NSG rules. [#831](https://github.com/Azure/PSRule.Rules.Azure/issues/831)

## v1.5.0

What's changed since v1.4.1:

- New features:
  - Added `Azure.GA_2021_06` baseline. [#822](https://github.com/Azure/PSRule.Rules.Azure/issues/822)
    - Includes rules released before or during June 2021 for Azure GA features.
    - Marked baseline `Azure.GA_2021_03` as obsolete.
- New rules:
  - Application Insights:
    - Check App Insights resources use workspace-based configuration. [#813](https://github.com/Azure/PSRule.Rules.Azure/issues/813)
    - Check App Insights resources meet naming requirements. [#814](https://github.com/Azure/PSRule.Rules.Azure/issues/814)
- General improvements:
  - Exclude not applicable rules for templates generated with Bicep and PSArm. [#815](https://github.com/Azure/PSRule.Rules.Azure/issues/815)
  - Updated rule help to use docs pages for online version. [#824](https://github.com/Azure/PSRule.Rules.Azure/issues/824)
- Engineering:
  - Bump PSRule dependency to v1.4.0. [#823](https://github.com/Azure/PSRule.Rules.Azure/issues/823)
  - Bump YamlDotNet dependency to v11.2.1. [#821](https://github.com/Azure/PSRule.Rules.Azure/pull/821)
  - Migrate project to Azure GitHub organization and updated links. [#800](https://github.com/Azure/PSRule.Rules.Azure/pull/800)
- Bug fixes:
  - Fixed detection of parameters and variables with line breaks. [#811](https://github.com/Azure/PSRule.Rules.Azure/issues/811)

What's changed since pre-release v1.5.0-B2107002:

- No additional changes.

## v1.5.0-B2107002 (pre-release)

What's changed since pre-release v1.5.0-B2106018:

- New features:
  - Added `Azure.GA_2021_06` baseline. [#822](https://github.com/Azure/PSRule.Rules.Azure/issues/822)
    - Includes rules released before or during June 2021 for Azure GA features.
    - Marked baseline `Azure.GA_2021_03` as obsolete.
- General improvements:
  - Updated rule help to use docs pages for online version. [#824](https://github.com/Azure/PSRule.Rules.Azure/issues/824)
- Engineering:
  - Bump PSRule dependency to v1.4.0. [#823](https://github.com/Azure/PSRule.Rules.Azure/issues/823)
  - Bump YamlDotNet dependency to v11.2.1. [#821](https://github.com/Azure/PSRule.Rules.Azure/pull/821)

## v1.5.0-B2106018 (pre-release)

What's changed since v1.4.1:

- New rules:
  - Application Insights:
    - Check App Insights resources use workspace-based configuration. [#813](https://github.com/Azure/PSRule.Rules.Azure/issues/813)
    - Check App Insights resources meet naming requirements. [#814](https://github.com/Azure/PSRule.Rules.Azure/issues/814)
- General improvements:
  - Exclude not applicable rules for templates generated with Bicep and PSArm. [#815](https://github.com/Azure/PSRule.Rules.Azure/issues/815)
- Engineering:
  - Bump YamlDotNet dependency to v11.2.0. [#801](https://github.com/Azure/PSRule.Rules.Azure/pull/801)
  - Migrate project to Azure GitHub organization and updated links. [#800](https://github.com/Azure/PSRule.Rules.Azure/pull/800)
- Bug fixes:
  - Fixed detection of parameters and variables with line breaks. [#811](https://github.com/Azure/PSRule.Rules.Azure/issues/811)

## v1.4.1

What's changed since v1.4.0:

- Bug fixes:
  - Fixed boolean string conversion case. [#793](https://github.com/Azure/PSRule.Rules.Azure/issues/793)
  - Fixed case sensitive property matching. [#794](https://github.com/Azure/PSRule.Rules.Azure/issues/794)
  - Fixed automatic expansion of template parameter files. [#796](https://github.com/Azure/PSRule.Rules.Azure/issues/796)
    - Template parameter files are not automatically expanded by default.
    - To enable this, set the `AZURE_PARAMETER_FILE_EXPANSION` configuration option.

## v1.4.0

What's changed since v1.3.2:

- New features:
  - Automatically expand template from parameter files for analysis. [#772](https://github.com/Azure/PSRule.Rules.Azure/issues/772)
    - Previously templates needed to be exported with `Export-AzRuleTemplateData`.
    - To export template data automatically use PSRule cmdlets with `-Format File`.
- New rules:
  - Cognitive Search:
    - Check search services meet index SLA replica requirement. [#761](https://github.com/Azure/PSRule.Rules.Azure/issues/761)
    - Check search services meet query SLA replica requirement. [#762](https://github.com/Azure/PSRule.Rules.Azure/issues/762)
    - Check search services meet naming requirements. [#763](https://github.com/Azure/PSRule.Rules.Azure/issues/763)
    - Check search services use a minimum SKU. [#764](https://github.com/Azure/PSRule.Rules.Azure/issues/764)
    - Check search services use managed identities. [#765](https://github.com/Azure/PSRule.Rules.Azure/issues/765)
  - Azure Kubernetes Service:
    - Check clusters use AKS-managed Azure AD integration. [#436](https://github.com/Azure/PSRule.Rules.Azure/issues/436)
    - Check clusters have local account disabled (preview). [#786](https://github.com/Azure/PSRule.Rules.Azure/issues/786)
    - Check clusters have an auto-upgrade channel set (preview). [#787](https://github.com/Azure/PSRule.Rules.Azure/issues/787)
    - Check clusters limit access network access to the API server. [#788](https://github.com/Azure/PSRule.Rules.Azure/issues/788)
    - Check clusters used Azure RBAC for Kubernetes authorization. [#789](https://github.com/Azure/PSRule.Rules.Azure/issues/789)
- Updated rules:
  - Azure Kubernetes Service:
    - Updated `Azure.AKS.Version` to 1.20.5. [#767](https://github.com/Azure/PSRule.Rules.Azure/issues/767)
- General improvements:
  - Automatically nest template sub-resources for analysis. [#746](https://github.com/Azure/PSRule.Rules.Azure/issues/746)
    - Sub-resources such as diagnostic logs or configurations are automatically nested.
    - Automatic nesting a resource requires:
      - The parent resource is defined in the same template.
      - The sub-resource depends on the parent resource.
  - Added support for source location references to template files. [#781](https://github.com/Azure/PSRule.Rules.Azure/issues/781)
    - Output includes source location to resources exported from a templates.
- Bug fixes:
  - Fixed string index parsing in expressions with whitespace. [#775](https://github.com/Azure/PSRule.Rules.Azure/issues/775)
  - Fixed base for DateTimeAdd is not a valid string. [#777](https://github.com/Azure/PSRule.Rules.Azure/issues/777)
- Engineering:
  - Added source link to project. [#783](https://github.com/Azure/PSRule.Rules.Azure/issues/783)

What's changed since pre-release v1.4.0-B2105057:

- No additional changes.

## v1.4.0-B2105057 (pre-release)

What's changed since pre-release v1.4.0-B2105050:

- New rules:
  - Azure Kubernetes Service:
    - Check clusters use AKS-managed Azure AD integration. [#436](https://github.com/Azure/PSRule.Rules.Azure/issues/436)
    - Check clusters have local account disabled (preview). [#786](https://github.com/Azure/PSRule.Rules.Azure/issues/786)
    - Check clusters have an auto-upgrade channel set (preview). [#787](https://github.com/Azure/PSRule.Rules.Azure/issues/787)
    - Check clusters limit access network access to the API server. [#788](https://github.com/Azure/PSRule.Rules.Azure/issues/788)
    - Check clusters used Azure RBAC for Kubernetes authorization. [#789](https://github.com/Azure/PSRule.Rules.Azure/issues/789)
- Updated rules:
  - Azure Kubernetes Service:
    - Updated `Azure.AKS.Version` to 1.20.5. [#767](https://github.com/Azure/PSRule.Rules.Azure/issues/767)
- Engineering:
  - Added source link to project. [#783](https://github.com/Azure/PSRule.Rules.Azure/issues/783)

## v1.4.0-B2105050 (pre-release)

What's changed since pre-release v1.4.0-B2105044:

- General improvements:
  - Added support for source location references to template files. [#781](https://github.com/Azure/PSRule.Rules.Azure/issues/781)
    - Output includes source location to resources exported from a templates.

## v1.4.0-B2105044 (pre-release)

What's changed since pre-release v1.4.0-B2105027:

- New features:
  - Automatically expand template from parameter files for analysis. [#772](https://github.com/Azure/PSRule.Rules.Azure/issues/772)
    - Previously templates needed to be exported with `Export-AzRuleTemplateData`.
    - To export template data automatically use PSRule cmdlets with `-Format File`.
- Bug fixes:
  - Fixed string index parsing in expressions with whitespace. [#775](https://github.com/Azure/PSRule.Rules.Azure/issues/775)
  - Fixed base for DateTimeAdd is not a valid string. [#777](https://github.com/Azure/PSRule.Rules.Azure/issues/777)

## v1.4.0-B2105027 (pre-release)

What's changed since pre-release v1.4.0-B2105020:

- New rules:
  - Cognitive Search:
    - Check search services meet index SLA replica requirement. [#761](https://github.com/Azure/PSRule.Rules.Azure/issues/761)
    - Check search services meet query SLA replica requirement. [#762](https://github.com/Azure/PSRule.Rules.Azure/issues/762)
    - Check search services meet naming requirements. [#763](https://github.com/Azure/PSRule.Rules.Azure/issues/763)
    - Check search services use a minimum SKU. [#764](https://github.com/Azure/PSRule.Rules.Azure/issues/764)
    - Check search services use managed identities. [#765](https://github.com/Azure/PSRule.Rules.Azure/issues/765)

## v1.4.0-B2105020 (pre-release)

What's changed since v1.3.2:

- General improvements:
  - Automatically nest template sub-resources for analysis. [#746](https://github.com/Azure/PSRule.Rules.Azure/issues/746)
    - Sub-resources such as diagnostic logs or configurations are automatically nested.
    - Automatic nesting a resource requires:
      - The parent resource is defined in the same template.
      - The sub-resource depends on the parent resource.

## v1.3.2

What's changed since v1.3.1:

- Bug fixes:
  - Fixed rule reason reported the parameter inputObject is null. [#753](https://github.com/Azure/PSRule.Rules.Azure/issues/753)

## v1.3.1

What's changed since v1.3.0:

- Engineering:
  - Bump PSRule dependency to v1.3.0. [#749](https://github.com/Azure/PSRule.Rules.Azure/issues/749)
  - Bump YamlDotNet dependency to v11.1.1. [#742](https://github.com/Azure/PSRule.Rules.Azure/issues/742)

## v1.3.0

What's changed since v1.2.1:

- New rules:
  - Policy:
    - Check policy assignment display name and description are set. [#725](https://github.com/Azure/PSRule.Rules.Azure/issues/725)
    - Check policy assignment assigned by metadata is set. [#726](https://github.com/Azure/PSRule.Rules.Azure/issues/726)
    - Check policy exemption display name and description are set. [#723](https://github.com/Azure/PSRule.Rules.Azure/issues/723)
    - Check policy waiver exemptions have an expiry date set. [#724](https://github.com/Azure/PSRule.Rules.Azure/issues/724)
- Removed rules:
  - Storage:
    - Remove `Azure.Storage.UseEncryption` as Storage Service Encryption (SSE) is always on. [#630](https://github.com/Azure/PSRule.Rules.Azure/issues/630)
      - SSE is on by default and can not be disabled.
- General improvements:
  - Additional metadata added in parameter files is passed through with `Get-AzRuleTemplateLink`. [#706](https://github.com/Azure/PSRule.Rules.Azure/issues/706)
  - Improved binding support for File inputs. [#480](https://github.com/Azure/PSRule.Rules.Azure/issues/480)
    - Template and parameter file names now return a relative path instead of full path.
  - Added API version for each module resource. [#729](https://github.com/Azure/PSRule.Rules.Azure/issues/729)
- Engineering:
  - Clean up depreciated warning message for configuration option `azureAllowedRegions`. [#737](https://github.com/Azure/PSRule.Rules.Azure/issues/737)
  - Clean up depreciated warning message for configuration option `minAKSVersion`. [#738](https://github.com/Azure/PSRule.Rules.Azure/issues/738)
  - Bump PSRule dependency to v1.2.0. [#713](https://github.com/Azure/PSRule.Rules.Azure/issues/713)
- Bug fixes:
  - Fixed could not load file or assembly YamlDotNet. [#741](https://github.com/Azure/PSRule.Rules.Azure/issues/741)
    - This fix pins the PSRule version to v1.2.0 until the next stable release of PSRule for Azure.

What's changed since pre-release v1.3.0-B2104040:

- No additional changes.

## v1.3.0-B2104040 (pre-release)

What's changed since pre-release v1.3.0-B2104034:

- Bug fixes:
  - Fixed could not load file or assembly YamlDotNet. [#741](https://github.com/Azure/PSRule.Rules.Azure/issues/741)
    - This fix pins the PSRule version to v1.2.0 until the next stable release of PSRule for Azure.

## v1.3.0-B2104034 (pre-release)

What's changed since pre-release v1.3.0-B2104023:

- New rules:
  - Policy:
    - Check policy assignment display name and description are set. [#725](https://github.com/Azure/PSRule.Rules.Azure/issues/725)
    - Check policy assignment assigned by metadata is set. [#726](https://github.com/Azure/PSRule.Rules.Azure/issues/726)
    - Check policy exemption display name and description are set. [#723](https://github.com/Azure/PSRule.Rules.Azure/issues/723)
    - Check policy waiver exemptions have an expiry date set. [#724](https://github.com/Azure/PSRule.Rules.Azure/issues/724)
- Engineering:
  - Clean up depreciated warning message for configuration option `azureAllowedRegions`. [#737](https://github.com/Azure/PSRule.Rules.Azure/issues/737)
  - Clean up depreciated warning message for configuration option `minAKSVersion`. [#738](https://github.com/Azure/PSRule.Rules.Azure/issues/738)

## v1.3.0-B2104023 (pre-release)

What's changed since pre-release v1.3.0-B2104013:

- General improvements:
  - Improved binding support for File inputs. [#480](https://github.com/Azure/PSRule.Rules.Azure/issues/480)
    - Template and parameter file names now return a relative path instead of full path.
  - Added API version for each module resource. [#729](https://github.com/Azure/PSRule.Rules.Azure/issues/729)

## v1.3.0-B2104013 (pre-release)

What's changed since pre-release v1.3.0-B2103007:

- Engineering:
  - Bump PSRule dependency to v1.2.0. [#713](https://github.com/Azure/PSRule.Rules.Azure/issues/713)
- Bug fixes:
  - Fixed export not expanding nested deployments. [#715](https://github.com/Azure/PSRule.Rules.Azure/issues/715)

## v1.3.0-B2103007 (pre-release)

What's changed since v1.2.0:

- Removed rules:
  - Storage:
    - Remove `Azure.Storage.UseEncryption` as Storage Service Encryption (SSE) is always on. [#630](https://github.com/Azure/PSRule.Rules.Azure/issues/630)
      - SSE is on by default and can not be disabled.
- General improvements:
  - Additional metadata added in parameter files is passed through with `Get-AzRuleTemplateLink`. [#706](https://github.com/Azure/PSRule.Rules.Azure/issues/706)

## v1.2.1

What's changed since v1.2.0:

- Bug fixes:
  - Fixed export not expanding nested deployments. [#715](https://github.com/Azure/PSRule.Rules.Azure/issues/715)

## v1.2.0

What's changed since v1.1.4:

- New features:
  - Added `Azure.GA_2021_03` baseline. [#673](https://github.com/Azure/PSRule.Rules.Azure/issues/673)
    - Includes rules released before or during March 2021 for Azure GA features.
    - Marked baseline `Azure.GA_2020_12` as obsolete.
- New rules:
  - Key Vault:
    - Check vaults, keys, and secrets meet name requirements. [#646](https://github.com/Azure/PSRule.Rules.Azure/issues/646)
- Updated rules:
  - Azure Kubernetes Service:
    - Updated `Azure.AKS.Version` to 1.19.7. [#696](https://github.com/Azure/PSRule.Rules.Azure/issues/696)
- General improvements:
  - Added support for user defined functions in templates. [#682](https://github.com/Azure/PSRule.Rules.Azure/issues/682)
- Engineering:
  - Bump PSRule dependency to v1.1.0. [#692](https://github.com/Azure/PSRule.Rules.Azure/issues/692)

What's changed since pre-release v1.2.0-B2103044:

- No additional changes.

## v1.2.0-B2103044 (pre-release)

What's changed since pre-release v1.2.0-B2103032:

- New features:
  - Added `Azure.GA_2021_03` baseline. [#673](https://github.com/Azure/PSRule.Rules.Azure/issues/673)
    - Includes rules released before or during March 2021 for Azure GA features.
    - Marked baseline `Azure.GA_2020_12` as obsolete.
- Updated rules:
  - Azure Kubernetes Service:
    - Updated `Azure.AKS.Version` to 1.19.7. [#696](https://github.com/Azure/PSRule.Rules.Azure/issues/696)

## v1.2.0-B2103032 (pre-release)

What's changed since pre-release v1.2.0-B2103024:

- New rules:
  - Key Vault:
    - Check vaults, keys, and secrets meet name requirements. [#646](https://github.com/Azure/PSRule.Rules.Azure/issues/646)
- Engineering:
  - Bump PSRule dependency to v1.1.0. [#692](https://github.com/Azure/PSRule.Rules.Azure/issues/692)

## v1.2.0-B2103024 (pre-release)

What's changed since v1.1.4:

- General improvements:
  - Added support for user defined functions in templates. [#682](https://github.com/Azure/PSRule.Rules.Azure/issues/682)

## v1.1.4

What's changed since v1.1.3:

- Bug fixes:
  - Fixed handling of literal index with copyIndex function. [#686](https://github.com/Azure/PSRule.Rules.Azure/issues/686)
  - Fixed handling of inner scoped nested deployments. [#687](https://github.com/Azure/PSRule.Rules.Azure/issues/687)

## v1.1.3

What's changed since v1.1.2:

- Bug fixes:
  - Fixed parsing of property names for functions across multiple lines. [#683](https://github.com/Azure/PSRule.Rules.Azure/issues/683)

## v1.1.2

What's changed since v1.1.1:

- Bug fixes:
  - Fixed copy peer property resolve. [#677](https://github.com/Azure/PSRule.Rules.Azure/issues/677)
  - Fixed partial resource group or subscription object not populating. [#678](https://github.com/Azure/PSRule.Rules.Azure/issues/678)
  - Fixed lazy loading of environment and resource providers. [#679](https://github.com/Azure/PSRule.Rules.Azure/issues/679)

## v1.1.1

What's changed since v1.1.0:

- Bug fixes:
  - Fixed support for parameter file schemas. [#674](https://github.com/Azure/PSRule.Rules.Azure/issues/674)

## v1.1.0

What's changed since v1.0.0:

- New features:
  - Exporting template with `Export-AzRuleTemplateData` supports custom resource group and subscription. [#651](https://github.com/Azure/PSRule.Rules.Azure/issues/651)
    - Subscription and resource group used for deployment can be specified instead of using defaults.
    - `ResourceGroupName` parameter of `Export-AzRuleTemplateData` has been renamed to `ResourceGroup`.
    - Added a parameter alias for `ResourceGroupName` on `Export-AzRuleTemplateData`.
- New rules:
  - All resources:
    - Check template parameters are defined. [#631](https://github.com/Azure/PSRule.Rules.Azure/issues/631)
    - Check location parameter is type string. [#632](https://github.com/Azure/PSRule.Rules.Azure/issues/632)
    - Check template parameter `minValue` and `maxValue` constraints are valid. [#637](https://github.com/Azure/PSRule.Rules.Azure/issues/637)
    - Check template resources do not use hard coded locations. [#633](https://github.com/Azure/PSRule.Rules.Azure/issues/633)
    - Check resource group location not referenced instead of location parameter. [#634](https://github.com/Azure/PSRule.Rules.Azure/issues/634)
    - Check increased debug detail is disabled for nested deployments. [#638](https://github.com/Azure/PSRule.Rules.Azure/issues/638)
- General improvements:
  - Added support for matching template by name. [#661](https://github.com/Azure/PSRule.Rules.Azure/issues/661)
    - `Get-AzRuleTemplateLink` discovers `<templateName>.json` from `<templateName>.parameters.json`.
- Engineering:
  - Bump PSRule dependency to v1.0.3. [#648](https://github.com/Azure/PSRule.Rules.Azure/issues/648)
- Bug fixes:
  - Fixed `Azure.VM.ADE` to limit rule to exports only. [#644](https://github.com/Azure/PSRule.Rules.Azure/issues/644)
  - Fixed `if` condition values evaluation order. [#652](https://github.com/Azure/PSRule.Rules.Azure/issues/652)
  - Fixed handling of `int` parameters with large values. [#653](https://github.com/Azure/PSRule.Rules.Azure/issues/653)
  - Fixed handling of expressions split over multiple lines. [#654](https://github.com/Azure/PSRule.Rules.Azure/issues/654)
  - Fixed handling of bool parameter values within logical expressions. [#655](https://github.com/Azure/PSRule.Rules.Azure/issues/655)
  - Fixed copy loop value does not fall within the expected range. [#664](https://github.com/Azure/PSRule.Rules.Azure/issues/664)
  - Fixed template comparison functions handling of large integer values. [#666](https://github.com/Azure/PSRule.Rules.Azure/issues/666)
  - Fixed handling of `createArray` function with no arguments. [#667](https://github.com/Azure/PSRule.Rules.Azure/issues/667)

What's changed since pre-release v1.1.0-B2102034:

- No additional changes.

## v1.1.0-B2102034 (pre-release)

What's changed since pre-release v1.1.0-B2102023:

- General improvements:
  - Added support for matching template by name. [#661](https://github.com/Azure/PSRule.Rules.Azure/issues/661)
    - `Get-AzRuleTemplateLink` discovers `<templateName>.json` from `<templateName>.parameters.json`.
- Bug fixes:
  - Fixed copy loop value does not fall within the expected range. [#664](https://github.com/Azure/PSRule.Rules.Azure/issues/664)
  - Fixed template comparison functions handling of large integer values. [#666](https://github.com/Azure/PSRule.Rules.Azure/issues/666)
  - Fixed handling of `createArray` function with no arguments. [#667](https://github.com/Azure/PSRule.Rules.Azure/issues/667)

## v1.1.0-B2102023 (pre-release)

What's changed since pre-release v1.1.0-B2102015:

- New features:
  - Exporting template with `Export-AzRuleTemplateData` supports custom resource group and subscription. [#651](https://github.com/Azure/PSRule.Rules.Azure/issues/651)
    - Subscription and resource group used for deployment can be specified instead of using defaults.
    - `ResourceGroupName` parameter of `Export-AzRuleTemplateData` has been renamed to `ResourceGroup`.
    - Added a parameter alias for `ResourceGroupName` on `Export-AzRuleTemplateData`.

## v1.1.0-B2102015 (pre-release)

What's changed since pre-release v1.1.0-B2102010:

- Bug fixes:
  - Fixed `if` condition values evaluation order. [#652](https://github.com/Azure/PSRule.Rules.Azure/issues/652)
  - Fixed handling of `int` parameters with large values. [#653](https://github.com/Azure/PSRule.Rules.Azure/issues/653)
  - Fixed handling of expressions split over multiple lines. [#654](https://github.com/Azure/PSRule.Rules.Azure/issues/654)
  - Fixed handling of bool parameter values within logical expressions. [#655](https://github.com/Azure/PSRule.Rules.Azure/issues/655)

## v1.1.0-B2102010 (pre-release)

What's changed since pre-release v1.1.0-B2102001:

- Engineering:
  - Bump PSRule dependency to v1.0.3. [#648](https://github.com/Azure/PSRule.Rules.Azure/issues/648)
- Bug fixes:
  - Fixed `Azure.VM.ADE` to limit rule to exports only. [#644](https://github.com/Azure/PSRule.Rules.Azure/issues/644)

## v1.1.0-B2102001 (pre-release)

What's changed since v1.0.0:

- New rules:
  - All resources:
    - Check template parameters are defined. [#631](https://github.com/Azure/PSRule.Rules.Azure/issues/631)
    - Check location parameter is type string. [#632](https://github.com/Azure/PSRule.Rules.Azure/issues/632)
    - Check template parameter `minValue` and `maxValue` constraints are valid. [#637](https://github.com/Azure/PSRule.Rules.Azure/issues/637)
    - Check template resources do not use hard coded locations. [#633](https://github.com/Azure/PSRule.Rules.Azure/issues/633)
    - Check resource group location not referenced instead of location parameter. [#634](https://github.com/Azure/PSRule.Rules.Azure/issues/634)
    - Check increased debug detail is disabled for nested deployments. [#638](https://github.com/Azure/PSRule.Rules.Azure/issues/638)
- Engineering:
  - Bump PSRule dependency to v1.0.2. [#635](https://github.com/Azure/PSRule.Rules.Azure/issues/635)

## v1.0.0

What's changed since v0.19.0:

- New rules:
  - All resources:
    - Check parameter default value type matches type. [#311](https://github.com/Azure/PSRule.Rules.Azure/issues/311)
    - Check location parameter defaults to resource group. [#361](https://github.com/Azure/PSRule.Rules.Azure/issues/361)
  - Front Door:
    - Check Front Door uses a health probe for each backend pool. [#546](https://github.com/Azure/PSRule.Rules.Azure/issues/546)
    - Check Front Door uses a dedicated health probe path backend pools. [#547](https://github.com/Azure/PSRule.Rules.Azure/issues/547)
    - Check Front Door uses HEAD requests for backend health probes. [#613](https://github.com/Azure/PSRule.Rules.Azure/issues/613)
  - Service Fabric:
    - Check Service Fabric clusters use AAD client authentication. [#619](https://github.com/Azure/PSRule.Rules.Azure/issues/619)
- Updated rules:
  - Azure Kubernetes Service:
    - Updated `Azure.AKS.Version` to 1.19.6. [#603](https://github.com/Azure/PSRule.Rules.Azure/issues/603)
- General improvements:
  - Renamed `Export-AzTemplateRuleData` to `Export-AzRuleTemplateData`. [#596](https://github.com/Azure/PSRule.Rules.Azure/issues/596)
    - New name `Export-AzRuleTemplateData` aligns with prefix of other cmdlets.
    - Use of `Export-AzTemplateRuleData` is now deprecated and will be removed in the next major version.
    - Added alias to allow `Export-AzTemplateRuleData` to continue to be used.
    - Using `Export-AzTemplateRuleData` returns a deprecation warning.
  - Added support for `environment` template function. [#517](https://github.com/Azure/PSRule.Rules.Azure/issues/517)
- Engineering:
  - Bump PSRule dependency to v1.0.1. [#611](https://github.com/Azure/PSRule.Rules.Azure/issues/611)

What's changed since pre-release v1.0.0-B2101028:

- No additional changes.

## v1.0.0-B2101028 (pre-release)

What's changed since pre-release v1.0.0-B2101016:

- New rules:
  - All resources:
    - Check parameter default value type matches type. [#311](https://github.com/Azure/PSRule.Rules.Azure/issues/311)
- General improvements:
  - Renamed `Export-AzTemplateRuleData` to `Export-AzRuleTemplateData`. [#596](https://github.com/Azure/PSRule.Rules.Azure/issues/596)
    - New name `Export-AzRuleTemplateData` aligns with prefix of other cmdlets.
    - Use of `Export-AzTemplateRuleData` is now deprecated and will be removed in the next major version.
    - Added alias to allow `Export-AzTemplateRuleData` to continue to be used.
    - Using `Export-AzTemplateRuleData` returns a deprecation warning.

## v1.0.0-B2101016 (pre-release)

What's changed since pre-release v1.0.0-B2101006:

- New rules:
  - Service Fabric:
    - Check Service Fabric clusters use AAD client authentication. [#619](https://github.com/Azure/PSRule.Rules.Azure/issues/619)
- Bug fixes:
  - Fixed reason `Azure.FrontDoor.ProbePath` so the probe name is included. [#617](https://github.com/Azure/PSRule.Rules.Azure/issues/617)

## v1.0.0-B2101006 (pre-release)

What's changed since v0.19.0:

- New rules:
  - All resources:
    - Check location parameter defaults to resource group. [#361](https://github.com/Azure/PSRule.Rules.Azure/issues/361)
  - Front Door:
    - Check Front Door uses a health probe for each backend pool. [#546](https://github.com/Azure/PSRule.Rules.Azure/issues/546)
    - Check Front Door uses a dedicated health probe path backend pools. [#547](https://github.com/Azure/PSRule.Rules.Azure/issues/547)
    - Check Front Door uses HEAD requests for backend health probes. [#613](https://github.com/Azure/PSRule.Rules.Azure/issues/613)
- Updated rules:
  - Azure Kubernetes Service:
    - Updated `Azure.AKS.Version` to 1.19.6. [#603](https://github.com/Azure/PSRule.Rules.Azure/issues/603)
- General improvements:
  - Added support for `environment` template function. [#517](https://github.com/Azure/PSRule.Rules.Azure/issues/517)
- Engineering:
  - Bump PSRule dependency to v1.0.1. [#611](https://github.com/Azure/PSRule.Rules.Azure/issues/611)

[troubleshooting guide]: troubleshooting.md<|MERGE_RESOLUTION|>--- conflicted
+++ resolved
@@ -7,7 +7,9 @@
 
 ## Unreleased
 
-<<<<<<< HEAD
+- Bug fixes:
+  - Fixed `Azure.Policy.WaiverExpiry` date conversion. [#1118](https://github.com/Azure/PSRule.Rules.Azure/issues/1118)
+
 ## v1.11.0-B2111014 (pre-release)
 
 What's changed since v1.10.0:
@@ -32,14 +34,13 @@
       - `Azure.VNET.Name`
       - `Azure.VNG.Name`
       - `Azure.VNG.ConnectionName`
-=======
+
 ## v1.10.1
 
 What's changed since v1.10.0:
 
 - Bug fixes:
   - Fixed `Azure.Policy.WaiverExpiry` date conversion. [#1118](https://github.com/Azure/PSRule.Rules.Azure/issues/1118)
->>>>>>> 24008f54
 
 ## v1.10.0
 
