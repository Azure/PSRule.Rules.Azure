--- conflicted
+++ resolved
@@ -29,11 +29,10 @@
 
 ## Unreleased
 
-<<<<<<< HEAD
 - Engineering:
   - Migrated Azure samples into PSRule for Azure by @BernieWhite.
     [#3085](https://github.com/Azure/PSRule.Rules.Azure/issues/3085)
-=======
+
 ## v1.39.0
 
 What's changed since pre-release v1.38.0:
@@ -140,7 +139,6 @@
 What's changed since pre-release v1.39.0-B0249:
 
 - No additional changes.
->>>>>>> 25a6389a
 
 ## v1.39.0-B0249 (pre-release)
 
