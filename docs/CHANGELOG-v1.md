# Change log

See [upgrade notes][1] for helpful information when upgrading from previous versions.

  [1]: upgrade-notes.md

**Important notes**:

- Issue #741: `Could not load file or assembly YamlDotNet`.
See [troubleshooting guide] for a workaround to this issue.
- The configuration option `Azure_AKSMinimumVersion` is replaced with `AZURE_AKS_CLUSTER_MINIMUM_VERSION`.
  If you have this option configured, please update it to `AZURE_AKS_CLUSTER_MINIMUM_VERSION`.
  Support for `Azure_AKSMinimumVersion` will be removed in v2.

## Unreleased

<<<<<<< HEAD
What's changed since v1.13.3:

- New rules:
  - SignalR Service:
    - Check services use Managed Identities. [#1306](https://github.com/Azure/PSRule.Rules.Azure/issues/1306)
    - Check services use a SKU with an SLA. [#1307](https://github.com/Azure/PSRule.Rules.Azure/issues/1307)
  - Web PubSub Service:
    - Check services use Managed Identities. [#1308](https://github.com/Azure/PSRule.Rules.Azure/issues/1308)
    - Check services use a SKU with an SLA. [#1309](https://github.com/Azure/PSRule.Rules.Azure/issues/1309)
=======
## v1.13.4

What's changed since v1.13.3:

>>>>>>> 5560ff64
- Bug fixes:
  - Fixed virtual network without any subnets is invalid. [#1303](https://github.com/Azure/PSRule.Rules.Azure/issues/1303)
  - Fixed container registry rules that require a premium tier. [#1304](https://github.com/Azure/PSRule.Rules.Azure/issues/1304)
    - Rules `Azure.ACR.Retention` and `Azure.ACR.ContentTrust` are now only run against premium instances.

## v1.13.3

What's changed since v1.13.2:

- Bug fixes:
  - Fixed bicep build timeout for complex deployments. [#1299](https://github.com/Azure/PSRule.Rules.Azure/issues/1299)

## v1.13.2

What's changed since v1.13.1:

- Engineering:
  - Bump PowerShellStandard.Library to 5.1.1. [#1295](https://github.com/Azure/PSRule.Rules.Azure/pull/1295)
- Bug fixes:
  - Fixed nested resource loops. [#1293](https://github.com/Azure/PSRule.Rules.Azure/issues/1293)

## v1.13.1

What's changed since v1.13.0:

- Bug fixes:
  - Fixed parsing of nested quote pairs within JSON function. [#1288](https://github.com/Azure/PSRule.Rules.Azure/issues/1288)

## v1.13.0

What's changed since v1.12.2:

- New features:
  - Added support for setting defaults for required parameters. [#1065](https://github.com/Azure/PSRule.Rules.Azure/issues/1065)
    - When specified, the value will be used when a parameter value is not provided.
  - Added support expanding Bicep from parameter files. [#1160](https://github.com/Azure/PSRule.Rules.Azure/issues/1160)
- New rules:
  - Azure Cache for Redis:
    - Limit public access for Azure Cache for Redis instances. [#935](https://github.com/Azure/PSRule.Rules.Azure/issues/935)
  - Container App:
    - Check insecure ingress is not enabled (preview). [#1252](https://github.com/Azure/PSRule.Rules.Azure/issues/1252)
  - Key Vault:
    - Check key auto-rotation is enabled (preview). [#1159](https://github.com/Azure/PSRule.Rules.Azure/issues/1159)
  - Recovery Services Vault:
    - Check vaults have replication alerts configured. [#7](https://github.com/Azure/PSRule.Rules.Azure/issues/7)
- Engineering:
  - Automatically build baseline docs. [#1242](https://github.com/Azure/PSRule.Rules.Azure/issues/1242)
  - Bump PSRule dependency to v1.11.1. [#1269](https://github.com/Azure/PSRule.Rules.Azure/pull/1269)
- Bug fixes:
  - Fixed empty value with strong type. [#1258](https://github.com/Azure/PSRule.Rules.Azure/issues/1258)
  - Fixed error with empty logic app trigger. [#1249](https://github.com/Azure/PSRule.Rules.Azure/issues/1249)
  - Fixed out of order parameters. [#1257](https://github.com/Azure/PSRule.Rules.Azure/issues/1257)
  - Fixed mapping default configuration causes cast exception. [#1274](https://github.com/Azure/PSRule.Rules.Azure/issues/1274)
  - Fixed resource id is incorrectly built for sub resource types. [#1279](https://github.com/Azure/PSRule.Rules.Azure/issues/1279)

What's changed since pre-release v1.13.0-B2202113:

- No additional changes.

## v1.13.0-B2202113 (pre-release)

What's changed since pre-release v1.13.0-B2202108:

- Bug fixes:
  - Fixed resource id is incorrectly built for sub resource types. [#1279](https://github.com/Azure/PSRule.Rules.Azure/issues/1279)

## v1.13.0-B2202108 (pre-release)

What's changed since pre-release v1.13.0-B2202103:

- Bug fixes:
  - Fixed mapping default configuration causes cast exception. [#1274](https://github.com/Azure/PSRule.Rules.Azure/issues/1274)

## v1.13.0-B2202103 (pre-release)

What's changed since pre-release v1.13.0-B2202090:

- Engineering:
  - Bump PSRule dependency to v1.11.1. [#1269](https://github.com/Azure/PSRule.Rules.Azure/pull/1269)
- Bug fixes:
  - Fixed out of order parameters. [#1257](https://github.com/Azure/PSRule.Rules.Azure/issues/1257)

## v1.13.0-B2202090 (pre-release)

What's changed since pre-release v1.13.0-B2202063:

- New rules:
  - Azure Cache for Redis:
    - Limit public access for Azure Cache for Redis instances. [#935](https://github.com/Azure/PSRule.Rules.Azure/issues/935)
- Engineering:
  - Automatically build baseline docs. [#1242](https://github.com/Azure/PSRule.Rules.Azure/issues/1242)
- Bug fixes:
  - Fixed empty value with strong type. [#1258](https://github.com/Azure/PSRule.Rules.Azure/issues/1258)

## v1.13.0-B2202063 (pre-release)

What's changed since v1.12.2:

- New features:
  - Added support for setting defaults for required parameters. [#1065](https://github.com/Azure/PSRule.Rules.Azure/issues/1065)
    - When specified, the value will be used when a parameter value is not provided.
  - Added support expanding Bicep from parameter files. [#1160](https://github.com/Azure/PSRule.Rules.Azure/issues/1160)
- New rules:
  - Container App:
    - Check insecure ingress is not enabled (preview). [#1252](https://github.com/Azure/PSRule.Rules.Azure/issues/1252)
  - Key Vault:
    - Check key auto-rotation is enabled (preview). [#1159](https://github.com/Azure/PSRule.Rules.Azure/issues/1159)
  - Recovery Services Vault:
    - Check vaults have replication alerts configured. [#7](https://github.com/Azure/PSRule.Rules.Azure/issues/7)
- Bug fixes:
  - Fixed error with empty logic app trigger. [#1249](https://github.com/Azure/PSRule.Rules.Azure/issues/1249)

## v1.12.2

What's changed since v1.12.1:

- Bug fixes:
  - Fixed detect strong type requirements for nested deployments. [#1235](https://github.com/Azure/PSRule.Rules.Azure/issues/1235)

## v1.12.1

What's changed since v1.12.0:

- Bug fixes:
  - Fixed Bicep already exists with PSRule v2. [#1232](https://github.com/Azure/PSRule.Rules.Azure/issues/1232)

## v1.12.0

What's changed since v1.11.1:

- New rules:
  - Data Explorer:
    - Check clusters use Managed Identities. [#1207](https://github.com/Azure/PSRule.Rules.Azure/issues/1207)
    - Check clusters use a SKU with a SLA. [#1208](https://github.com/Azure/PSRule.Rules.Azure/issues/1208)
    - Check clusters use disk encryption. [#1209](https://github.com/Azure/PSRule.Rules.Azure/issues/1209)
    - Check clusters are in use with databases. [#1215](https://github.com/Azure/PSRule.Rules.Azure/issues/1215)
  - Event Hub:
    - Check namespaces are in use with event hubs. [#1216](https://github.com/Azure/PSRule.Rules.Azure/issues/1216)
    - Check namespaces only accept identity-based authentication. [#1217](https://github.com/Azure/PSRule.Rules.Azure/issues/1217)
  - Azure Recovery Services Vault:
    - Check vaults use geo-redundant storage. [#5](https://github.com/Azure/PSRule.Rules.Azure/issues/5)
  - Service Bus:
    - Check namespaces are in use with queues and topics. [#1218](https://github.com/Azure/PSRule.Rules.Azure/issues/1218)
    - Check namespaces only accept identity-based authentication. [#1219](https://github.com/Azure/PSRule.Rules.Azure/issues/1219)
- Updated rules:
  - Azure Kubernetes Service:
    - Updated `Azure.AKS.Version` to use latest stable version `1.21.7`. [#1188](https://github.com/Azure/PSRule.Rules.Azure/issues/1188)
      - Pinned latest GA baseline `Azure.GA_2021_12` to previous version `1.20.5`.
      - Use `AZURE_AKS_CLUSTER_MINIMUM_VERSION` to configure the minimum version of the cluster.
  - Azure API Management:
    - Check service disabled insecure ciphers.
    [#1128](https://github.com/Azure/PSRule.Rules.Azure/issues/1128)
    - Refactored the cipher and protocol rule into individual rules.
      - `Azure.APIM.Protocols`
      - `Azure.APIM.Ciphers`
- General improvements:
  - **Important change:** Replaced `Azure_AKSMinimumVersion` option with `AZURE_AKS_CLUSTER_MINIMUM_VERSION`. [#941](https://github.com/Azure/PSRule.Rules.Azure/issues/941)
    - For compatibility, if `Azure_AKSMinimumVersion` is set it will be used instead of `AZURE_AKS_CLUSTER_MINIMUM_VERSION`.
    - If only `AZURE_AKS_CLUSTER_MINIMUM_VERSION` is set, this value will be used.
    - The default will be used neither options are configured.
    - If `Azure_AKSMinimumVersion` is set a warning will be generated until the configuration is removed.
    - Support for `Azure_AKSMinimumVersion` is deprecated and will be removed in v2.
    - See [upgrade notes][1] for details.
- Bug fixes:
  - Fixed false positive of blob container with access unspecified. [#1212](https://github.com/Azure/PSRule.Rules.Azure/issues/1212)

What's changed since pre-release v1.12.0-B2201086:

- No additional changes.

## v1.12.0-B2201086 (pre-release)

What's changed since pre-release v1.12.0-B2201067:

- New rules:
  - Data Explorer:
    - Check clusters are in use with databases. [#1215](https://github.com/Azure/PSRule.Rules.Azure/issues/1215)
  - Event Hub:
    - Check namespaces are in use with event hubs. [#1216](https://github.com/Azure/PSRule.Rules.Azure/issues/1216)
    - Check namespaces only accept identity-based authentication. [#1217](https://github.com/Azure/PSRule.Rules.Azure/issues/1217)
  - Azure Recovery Services Vault:
    - Check vaults use geo-redundant storage. [#5](https://github.com/Azure/PSRule.Rules.Azure/issues/5)
  - Service Bus:
    - Check namespaces are in use with queues and topics. [#1218](https://github.com/Azure/PSRule.Rules.Azure/issues/1218)
    - Check namespaces only accept identity-based authentication. [#1219](https://github.com/Azure/PSRule.Rules.Azure/issues/1219)

## v1.12.0-B2201067 (pre-release)

What's changed since pre-release v1.12.0-B2201054:

- New rules:
  - Data Explorer:
    - Check clusters use Managed Identities. [#1207](https://github.com/Azure/PSRule.Rules.Azure/issues/1207)
    - Check clusters use a SKU with a SLA. [#1208](https://github.com/Azure/PSRule.Rules.Azure/issues/1208)
    - Check clusters use disk encryption. [#1209](https://github.com/Azure/PSRule.Rules.Azure/issues/1209)
- Bug fixes:
  - Fixed false positive of blob container with access unspecified. [#1212](https://github.com/Azure/PSRule.Rules.Azure/issues/1212)

## v1.12.0-B2201054 (pre-release)

What's changed since v1.11.1:

- Updated rules:
  - Azure Kubernetes Service:
    - Updated `Azure.AKS.Version` to use latest stable version `1.21.7`. [#1188](https://github.com/Azure/PSRule.Rules.Azure/issues/1188)
      - Pinned latest GA baseline `Azure.GA_2021_12` to previous version `1.20.5`.
      - Use `AZURE_AKS_CLUSTER_MINIMUM_VERSION` to configure the minimum version of the cluster.
  - Azure API Management:
    - Check service disabled insecure ciphers.
    [#1128](https://github.com/Azure/PSRule.Rules.Azure/issues/1128)
    - Refactored the cipher and protocol rule into individual rules.
      - `Azure.APIM.Protocols`
      - `Azure.APIM.Ciphers`
- General improvements:
  - **Important change:** Replaced `Azure_AKSMinimumVersion` option with `AZURE_AKS_CLUSTER_MINIMUM_VERSION`. [#941](https://github.com/Azure/PSRule.Rules.Azure/issues/941)
    - For compatibility, if `Azure_AKSMinimumVersion` is set it will be used instead of `AZURE_AKS_CLUSTER_MINIMUM_VERSION`.
    - If only `AZURE_AKS_CLUSTER_MINIMUM_VERSION` is set, this value will be used.
    - The default will be used neither options are configured.
    - If `Azure_AKSMinimumVersion` is set a warning will be generated until the configuration is removed.
    - Support for `Azure_AKSMinimumVersion` is deprecated and will be removed in v2.
    - See [upgrade notes][1] for details.

## v1.11.1

What's changed since v1.11.0:

- Bug fixes:
  - Fixed `Azure.AKS.CNISubnetSize` rule to use CNI selector. [#1178](https://github.com/Azure/PSRule.Rules.Azure/issues/1178)

## v1.11.0

What's changed since v1.10.4:

- New features:
  - Added baselines containing only Azure preview features. [#1129](https://github.com/Azure/PSRule.Rules.Azure/issues/1129)
    - Added baseline `Azure.Preview_2021_09`.
    - Added baseline `Azure.Preview_2021_12`.
  - Added `Azure.GA_2021_12` baseline. [#1146](https://github.com/Azure/PSRule.Rules.Azure/issues/1146)
    - Includes rules released before or during December 2021 for Azure GA features.
    - Marked baseline `Azure.GA_2021_09` as obsolete.
  - Bicep support promoted from experimental to generally available (GA). [#1176](https://github.com/Azure/PSRule.Rules.Azure/issues/1176)
- New rules:
  - All resources:
    - Check comments for each template resource. [#969](https://github.com/Azure/PSRule.Rules.Azure/issues/969)
  - Automation Account:
    - Automation accounts should enable diagnostic logs. [#1075](https://github.com/Azure/PSRule.Rules.Azure/issues/1075)
  - Azure Kubernetes Service:
    - Check clusters have the HTTP application routing add-on disabled. [#1131](https://github.com/Azure/PSRule.Rules.Azure/issues/1131)
    - Check clusters use the Secrets Store CSI Driver add-on. [#992](https://github.com/Azure/PSRule.Rules.Azure/issues/992)
    - Check clusters autorotation with the Secrets Store CSI Driver add-on. [#993](https://github.com/Azure/PSRule.Rules.Azure/issues/993)
    - Check clusters use Azure AD Pod Managed Identities (preview). [#991](https://github.com/Azure/PSRule.Rules.Azure/issues/991)
  - Azure Redis Cache:
    - Use availability zones for Azure Cache for Redis for regions that support it. [#1078](https://github.com/Azure/PSRule.Rules.Azure/issues/1078)
      - `Azure.Redis.AvailabilityZone`
      - `Azure.RedisEnterprise.Zones`
  - Application Security Group:
    - Check Application Security Groups meet naming requirements. [#1110](https://github.com/Azure/PSRule.Rules.Azure/issues/1110)
  - Firewall:
    - Check Firewalls meet naming requirements. [#1110](https://github.com/Azure/PSRule.Rules.Azure/issues/1110)
    - Check Firewall policies meet naming requirements. [#1110](https://github.com/Azure/PSRule.Rules.Azure/issues/1110)
  - Private Endpoint:
    - Check Private Endpoints meet naming requirements. [#1110](https://github.com/Azure/PSRule.Rules.Azure/issues/1110)
  - Virtual WAN:
    - Check Virtual WANs meet naming requirements. [#1110](https://github.com/Azure/PSRule.Rules.Azure/issues/1110)
- Updated rules:
  - Azure Kubernetes Service:
    - Promoted `Azure.AKS.AutoUpgrade` to GA rule set. [#1130](https://github.com/Azure/PSRule.Rules.Azure/issues/1130)
- General improvements:
  - Added support for template function `tenant()`. [#1124](https://github.com/Azure/PSRule.Rules.Azure/issues/1124)
  - Added support for template function `managementGroup()`. [#1125](https://github.com/Azure/PSRule.Rules.Azure/issues/1125)
  - Added support for template function `pickZones()`. [#518](https://github.com/Azure/PSRule.Rules.Azure/issues/518)
- Engineering:
  - Rule refactoring of rules from PowerShell to YAML. [#1109](https://github.com/Azure/PSRule.Rules.Azure/issues/1109)
    - The following rules were refactored:
      - `Azure.LB.Name`
      - `Azure.NSG.Name`
      - `Azure.Firewall.Mode`
      - `Azure.Route.Name`
      - `Azure.VNET.Name`
      - `Azure.VNG.Name`
      - `Azure.VNG.ConnectionName`
      - `Azure.AppConfig.SKU`
      - `Azure.AppConfig.Name`
      - `Azure.AppInsights.Workspace`
      - `Azure.AppInsights.Name`
      - `Azure.Cosmos.AccountName`
      - `Azure.FrontDoor.State`
      - `Azure.FrontDoor.Name`
      - `Azure.FrontDoor.WAF.Mode`
      - `Azure.FrontDoor.WAF.Enabled`
      - `Azure.FrontDoor.WAF.Name`
      - `Azure.AKS.MinNodeCount`
      - `Azure.AKS.ManagedIdentity`
      - `Azure.AKS.StandardLB`
      - `Azure.AKS.AzurePolicyAddOn`
      - `Azure.AKS.ManagedAAD`
      - `Azure.AKS.AuthorizedIPs`
      - `Azure.AKS.LocalAccounts`
      - `Azure.AKS.AzureRBAC`
- Bug fixes:
  - Fixed output of Bicep informational and warning messages in error stream. [#1157](https://github.com/Azure/PSRule.Rules.Azure/issues/1157)

What's changed since pre-release v1.11.0-B2112112:

- New features:
  - Bicep support promoted from experimental to generally available (GA). [#1176](https://github.com/Azure/PSRule.Rules.Azure/issues/1176)

## v1.11.0-B2112112 (pre-release)

What's changed since pre-release v1.11.0-B2112104:

- New rules:
  - Azure Redis Cache:
    - Use availability zones for Azure Cache for Redis for regions that support it. [#1078](https://github.com/Azure/PSRule.Rules.Azure/issues/1078)
      - `Azure.Redis.AvailabilityZone`
      - `Azure.RedisEnterprise.Zones`

## v1.11.0-B2112104 (pre-release)

What's changed since pre-release v1.11.0-B2112073:

- New rules:
  - Azure Kubernetes Service:
    - Check clusters use Azure AD Pod Managed Identities (preview). [#991](https://github.com/Azure/PSRule.Rules.Azure/issues/991)
- Engineering:
  - Rule refactoring of rules from PowerShell to YAML. [#1109](https://github.com/Azure/PSRule.Rules.Azure/issues/1109)
    - The following rules were refactored:
      - `Azure.AppConfig.SKU`
      - `Azure.AppConfig.Name`
      - `Azure.AppInsights.Workspace`
      - `Azure.AppInsights.Name`
      - `Azure.Cosmos.AccountName`
      - `Azure.FrontDoor.State`
      - `Azure.FrontDoor.Name`
      - `Azure.FrontDoor.WAF.Mode`
      - `Azure.FrontDoor.WAF.Enabled`
      - `Azure.FrontDoor.WAF.Name`
      - `Azure.AKS.MinNodeCount`
      - `Azure.AKS.ManagedIdentity`
      - `Azure.AKS.StandardLB`
      - `Azure.AKS.AzurePolicyAddOn`
      - `Azure.AKS.ManagedAAD`
      - `Azure.AKS.AuthorizedIPs`
      - `Azure.AKS.LocalAccounts`
      - `Azure.AKS.AzureRBAC`
- Bug fixes:
  - Fixed output of Bicep informational and warning messages in error stream. [#1157](https://github.com/Azure/PSRule.Rules.Azure/issues/1157)
  - Fixed obsolete flag for baseline `Azure.Preview_2021_12`. [#1166](https://github.com/Azure/PSRule.Rules.Azure/issues/1166)

## v1.11.0-B2112073 (pre-release)

What's changed since pre-release v1.11.0-B2112024:

- New features:
  - Added baselines containing only Azure preview features. [#1129](https://github.com/Azure/PSRule.Rules.Azure/issues/1129)
    - Added baseline `Azure.Preview_2021_09`.
    - Added baseline `Azure.Preview_2021_12`.
  - Added `Azure.GA_2021_12` baseline. [#1146](https://github.com/Azure/PSRule.Rules.Azure/issues/1146)
    - Includes rules released before or during December 2021 for Azure GA features.
    - Marked baseline `Azure.GA_2021_09` as obsolete.
- New rules:
  - All resources:
    - Check comments for each template resource. [#969](https://github.com/Azure/PSRule.Rules.Azure/issues/969)
- Bug fixes:
  - Fixed template function `equals` parameter count mismatch. [#1137](https://github.com/Azure/PSRule.Rules.Azure/issues/1137)
  - Fixed copy loop on nested deployment parameters is not handled. [#1144](https://github.com/Azure/PSRule.Rules.Azure/issues/1144)
  - Fixed outer copy loop of nested deployment. [#1154](https://github.com/Azure/PSRule.Rules.Azure/issues/1154)

## v1.11.0-B2112024 (pre-release)

What's changed since pre-release v1.11.0-B2111014:

- New rules:
  - Azure Kubernetes Service:
    - Check clusters have the HTTP application routing add-on disabled. [#1131](https://github.com/Azure/PSRule.Rules.Azure/issues/1131)
    - Check clusters use the Secrets Store CSI Driver add-on. [#992](https://github.com/Azure/PSRule.Rules.Azure/issues/992)
    - Check clusters autorotation with the Secrets Store CSI Driver add-on. [#993](https://github.com/Azure/PSRule.Rules.Azure/issues/993)
  - Automation Account:
    - Automation accounts should enable diagnostic logs. [#1075](https://github.com/Azure/PSRule.Rules.Azure/issues/1075)
- Updated rules:
  - Azure Kubernetes Service:
    - Promoted `Azure.AKS.AutoUpgrade` to GA rule set. [#1130](https://github.com/Azure/PSRule.Rules.Azure/issues/1130)
- General improvements:
  - Added support for template function `tenant()`. [#1124](https://github.com/Azure/PSRule.Rules.Azure/issues/1124)
  - Added support for template function `managementGroup()`. [#1125](https://github.com/Azure/PSRule.Rules.Azure/issues/1125)
  - Added support for template function `pickZones()`. [#518](https://github.com/Azure/PSRule.Rules.Azure/issues/518)
- Bug fixes:
  - Fixed `Azure.Policy.WaiverExpiry` date conversion. [#1118](https://github.com/Azure/PSRule.Rules.Azure/issues/1118)

## v1.11.0-B2111014 (pre-release)

What's changed since v1.10.0:

- New rules:
  - Application Security Group:
    - Check Application Security Groups meet naming requirements. [#1110](https://github.com/Azure/PSRule.Rules.Azure/issues/1110)
  - Firewall:
    - Check Firewalls meet naming requirements. [#1110](https://github.com/Azure/PSRule.Rules.Azure/issues/1110)
    - Check Firewall policies meet naming requirements. [#1110](https://github.com/Azure/PSRule.Rules.Azure/issues/1110)
  - Private Endpoint:
    - Check Private Endpoints meet naming requirements. [#1110](https://github.com/Azure/PSRule.Rules.Azure/issues/1110)
  - Virtual WAN:
    - Check Virtual WANs meet naming requirements. [#1110](https://github.com/Azure/PSRule.Rules.Azure/issues/1110)
- Engineering:
  - Rule refactoring of rules from PowerShell to YAML. [#1109](https://github.com/Azure/PSRule.Rules.Azure/issues/1109)
    - The following rules were refactored:
      - `Azure.LB.Name`
      - `Azure.NSG.Name`
      - `Azure.Firewall.Mode`
      - `Azure.Route.Name`
      - `Azure.VNET.Name`
      - `Azure.VNG.Name`
      - `Azure.VNG.ConnectionName`

## v1.10.4

What's changed since v1.10.3:

- Bug fixes:
  - Fixed outer copy loop of nested deployment. [#1154](https://github.com/Azure/PSRule.Rules.Azure/issues/1154)

## v1.10.3

What's changed since v1.10.2:

- Bug fixes:
  - Fixed copy loop on nested deployment parameters is not handled. [#1144](https://github.com/Azure/PSRule.Rules.Azure/issues/1144)

## v1.10.2

What's changed since v1.10.1:

- Bug fixes:
  - Fixed template function `equals` parameter count mismatch. [#1137](https://github.com/Azure/PSRule.Rules.Azure/issues/1137)

## v1.10.1

What's changed since v1.10.0:

- Bug fixes:
  - Fixed `Azure.Policy.WaiverExpiry` date conversion. [#1118](https://github.com/Azure/PSRule.Rules.Azure/issues/1118)

## v1.10.0

What's changed since v1.9.1:

- New features:
  - Added support for parameter strong types. [#1083](https://github.com/Azure/PSRule.Rules.Azure/issues/1083)
    - The value of string parameters can be tested against the expected type.
    - When configuring a location strong type, the parameter value must be a valid Azure location.
    - When configuring a resource type strong type, the parameter value must be a matching resource Id.
- New rules:
  - All resources:
    - Check template expressions do not exceed a maximum length. [#1006](https://github.com/Azure/PSRule.Rules.Azure/issues/1006)
  - Automation Service:
    - Check automation accounts should use managed identities for authentication. [#1074](https://github.com/Azure/PSRule.Rules.Azure/issues/1074)
  - Event Grid:
    - Check topics and domains use managed identities. [#1091](https://github.com/Azure/PSRule.Rules.Azure/issues/1091)
    - Check topics and domains use private endpoints. [#1092](https://github.com/Azure/PSRule.Rules.Azure/issues/1092)
    - Check topics and domains use identity-based authentication. [#1093](https://github.com/Azure/PSRule.Rules.Azure/issues/1093)
- General improvements:
  - Updated default baseline to use module configuration. [#1089](https://github.com/Azure/PSRule.Rules.Azure/issues/1089)
- Engineering:
  - Bump PSRule dependency to v1.9.0. [#1081](https://github.com/Azure/PSRule.Rules.Azure/issues/1081)
  - Bump Microsoft.CodeAnalysis.NetAnalyzers to v6.0.0. [#1080](https://github.com/Azure/PSRule.Rules.Azure/pull/1080)
  - Bump Microsoft.SourceLink.GitHub to 1.1.1. [#1085](https://github.com/Azure/PSRule.Rules.Azure/pull/1085)
- Bug fixes:
  - Fixed expansion of secret references. [#1098](https://github.com/Azure/PSRule.Rules.Azure/issues/1098)
  - Fixed handling of tagging for deployments. [#1099](https://github.com/Azure/PSRule.Rules.Azure/issues/1099)
  - Fixed strong type issue flagged with empty defaultValue string. [#1100](https://github.com/Azure/PSRule.Rules.Azure/issues/1100)

What's changed since pre-release v1.10.0-B2111081:

- No additional changes.

## v1.10.0-B2111081 (pre-release)

What's changed since pre-release v1.10.0-B2111072:

- New rules:
  - Automation Service:
    - Automation accounts should use managed identities for authentication. [#1074](https://github.com/Azure/PSRule.Rules.Azure/issues/1074)

## v1.10.0-B2111072 (pre-release)

What's changed since pre-release v1.10.0-B2111058:

- New rules:
  - All resources:
    - Check template expressions do not exceed a maximum length. [#1006](https://github.com/Azure/PSRule.Rules.Azure/issues/1006)
- Bug fixes:
  - Fixed expansion of secret references. [#1098](https://github.com/Azure/PSRule.Rules.Azure/issues/1098)
  - Fixed handling of tagging for deployments. [#1099](https://github.com/Azure/PSRule.Rules.Azure/issues/1099)
  - Fixed strong type issue flagged with empty defaultValue string. [#1100](https://github.com/Azure/PSRule.Rules.Azure/issues/1100)

## v1.10.0-B2111058 (pre-release)

What's changed since pre-release v1.10.0-B2111040:

- New rules:
  - Event Grid:
    - Check topics and domains use managed identities. [#1091](https://github.com/Azure/PSRule.Rules.Azure/issues/1091)
    - Check topics and domains use private endpoints. [#1092](https://github.com/Azure/PSRule.Rules.Azure/issues/1092)
    - Check topics and domains use identity-based authentication. [#1093](https://github.com/Azure/PSRule.Rules.Azure/issues/1093)
- General improvements:
  - Updated default baseline to use module configuration. [#1089](https://github.com/Azure/PSRule.Rules.Azure/issues/1089)

## v1.10.0-B2111040 (pre-release)

What's changed since v1.9.1:

- New features:
  - Added support for parameter strong types. [#1083](https://github.com/Azure/PSRule.Rules.Azure/issues/1083)
    - The value of string parameters can be tested against the expected type.
    - When configuring a location strong type, the parameter value must be a valid Azure location.
    - When configuring a resource type strong type, the parameter value must be a matching resource Id.
- Engineering:
  - Bump PSRule dependency to v1.9.0. [#1081](https://github.com/Azure/PSRule.Rules.Azure/issues/1081)
  - Bump Microsoft.CodeAnalysis.NetAnalyzers to v6.0.0. [#1080](https://github.com/Azure/PSRule.Rules.Azure/pull/1080)
  - Bump Microsoft.SourceLink.GitHub to 1.1.1. [#1085](https://github.com/Azure/PSRule.Rules.Azure/pull/1085)

## v1.9.1

What's changed since v1.9.0:

- Bug fixes:
  - Fixed can not index into resource group tags. [#1066](https://github.com/Azure/PSRule.Rules.Azure/issues/1066)
  - Fixed `Azure.VM.ASMinMembers` for template deployments. [#1064](https://github.com/Azure/PSRule.Rules.Azure/issues/1064)
  - Fixed zones property not found on public IP resource. [#1070](https://github.com/Azure/PSRule.Rules.Azure/issues/1070)

## v1.9.0

What's changed since v1.8.1:

- New rules:
  - API Management Service:
    - Check API management services are using availability zones when available. [#1017](https://github.com/Azure/PSRule.Rules.Azure/issues/1017)
  - Public IP Address:
    - Check Public IP addresses are configured with zone-redundancy. [#958](https://github.com/Azure/PSRule.Rules.Azure/issues/958)
    - Check Public IP addresses are using Standard SKU. [#979](https://github.com/Azure/PSRule.Rules.Azure/issues/979)
  - User Assigned Managed Identity:
    - Check identities meet naming requirements. [#1021](https://github.com/Azure/PSRule.Rules.Azure/issues/1021)
  - Virtual Network Gateway:
    - Check VPN/ExpressRoute gateways are configured with availability zone SKU. [#926](https://github.com/Azure/PSRule.Rules.Azure/issues/926)
- General improvements:
  - Improved processing of AzOps generated templates. [#799](https://github.com/Azure/PSRule.Rules.Azure/issues/799)
    - `Azure.Template.DefineParameters` is ignored for AzOps generated templates.
    - `Azure.Template.UseLocationParameter` is ignored for AzOps generated templates.
  - Bicep is now installed when using PSRule GitHub Action. [#1050](https://github.com/Azure/PSRule.Rules.Azure/issues/1050)
- Engineering:
  - Bump PSRule dependency to v1.8.0. [#1018](https://github.com/Azure/PSRule.Rules.Azure/issues/1018)
  - Added automated PR workflow to bump `providers.json` monthly. [#1041](https://github.com/Azure/PSRule.Rules.Azure/issues/1041)
- Bug fixes:
  - Fixed AKS Network Policy should accept calico. [#1046](https://github.com/Azure/PSRule.Rules.Azure/issues/1046)
  - Fixed `Azure.ACR.AdminUser` fails when `adminUserEnabled` not set. [#1014](https://github.com/Azure/PSRule.Rules.Azure/issues/1014)
  - Fixed `Azure.KeyVault.Logs` reports cannot index into a null array. [#1024](https://github.com/Azure/PSRule.Rules.Azure/issues/1024)
  - Fixed template function empty returns object reference not set exception. [#1025](https://github.com/Azure/PSRule.Rules.Azure/issues/1025)
  - Fixed delayed binding of `and` template function. [#1026](https://github.com/Azure/PSRule.Rules.Azure/issues/1026)
  - Fixed template function array nests array with array parameters. [#1027](https://github.com/Azure/PSRule.Rules.Azure/issues/1027)
  - Fixed property used by `Azure.ACR.MinSKU` to work more reliably with templates. [#1034](https://github.com/Azure/PSRule.Rules.Azure/issues/1034)
  - Fixed could not determine JSON object type for MockMember using CreateObject. [#1035](https://github.com/Azure/PSRule.Rules.Azure/issues/1035)
  - Fixed Bicep convention ordering. [#1053](https://github.com/Azure/PSRule.Rules.Azure/issues/1053)

What's changed since pre-release v1.9.0-B2110087:

- No additional changes.

## v1.9.0-B2110087 (pre-release)

What's changed since pre-release v1.9.0-B2110082:

- Bug fixes:
  - Fixed Bicep convention ordering. [#1053](https://github.com/Azure/PSRule.Rules.Azure/issues/1053)

## v1.9.0-B2110082 (pre-release)

What's changed since pre-release v1.9.0-B2110059:

- General improvements:
  - Bicep is now installed when using PSRule GitHub Action. [#1050](https://github.com/Azure/PSRule.Rules.Azure/issues/1050)
- Engineering:
  - Added automated PR workflow to bump `providers.json` monthly. [#1041](https://github.com/Azure/PSRule.Rules.Azure/issues/1041)
- Bug fixes:
  - Fixed AKS Network Policy should accept calico. [#1046](https://github.com/Azure/PSRule.Rules.Azure/issues/1046)

## v1.9.0-B2110059 (pre-release)

What's changed since pre-release v1.9.0-B2110040:

- New rules:
  - API Management Service:
    - Check API management services are using availability zones when available. [#1017](https://github.com/Azure/PSRule.Rules.Azure/issues/1017)
- Bug fixes:
  - Fixed property used by `Azure.ACR.MinSKU` to work more reliably with templates. [#1034](https://github.com/Azure/PSRule.Rules.Azure/issues/1034)
  - Fixed could not determine JSON object type for MockMember using CreateObject. [#1035](https://github.com/Azure/PSRule.Rules.Azure/issues/1035)

## v1.9.0-B2110040 (pre-release)

What's changed since pre-release v1.9.0-B2110025:

- New rules:
  - User Assigned Managed Identity:
    - Check identities meet naming requirements. [#1021](https://github.com/Azure/PSRule.Rules.Azure/issues/1021)
- Bug fixes:
  - Fixed `Azure.KeyVault.Logs` reports cannot index into a null array. [#1024](https://github.com/Azure/PSRule.Rules.Azure/issues/1024)
  - Fixed template function empty returns object reference not set exception. [#1025](https://github.com/Azure/PSRule.Rules.Azure/issues/1025)
  - Fixed delayed binding of `and` template function. [#1026](https://github.com/Azure/PSRule.Rules.Azure/issues/1026)
  - Fixed template function array nests array with array parameters. [#1027](https://github.com/Azure/PSRule.Rules.Azure/issues/1027)

## v1.9.0-B2110025 (pre-release)

What's changed since pre-release v1.9.0-B2110014:

- Engineering:
  - Bump PSRule dependency to v1.8.0. [#1018](https://github.com/Azure/PSRule.Rules.Azure/issues/1018)
- Bug fixes:
  - Fixed `Azure.ACR.AdminUser` fails when `adminUserEnabled` not set. [#1014](https://github.com/Azure/PSRule.Rules.Azure/issues/1014)

## v1.9.0-B2110014 (pre-release)

What's changed since pre-release v1.9.0-B2110009:

- Bug fixes:
  - Fixed expression out of range of valid values. [#1005](https://github.com/Azure/PSRule.Rules.Azure/issues/1005)
  - Fixed template expand fails in nested reference expansion. [#1007](https://github.com/Azure/PSRule.Rules.Azure/issues/1007)

## v1.9.0-B2110009 (pre-release)

What's changed since pre-release v1.9.0-B2109027:

- Bug fixes:
  - Fixed handling of comments with template and parameter file rules. [#996](https://github.com/Azure/PSRule.Rules.Azure/issues/996)
  - Fixed `Azure.Template.UseLocationParameter` to only apply to templates deployed as RG scope [#995](https://github.com/Azure/PSRule.Rules.Azure/issues/995)
  - Fixed expand template fails with `createObject` when no parameters are specified. [#1000](https://github.com/Azure/PSRule.Rules.Azure/issues/1000)

## v1.9.0-B2109027 (pre-release)

What's changed since v1.8.0:

- New rules:
  - Public IP Address:
    - Check Public IP addresses are configured with zone-redundancy. [#958](https://github.com/Azure/PSRule.Rules.Azure/issues/958)
    - Check Public IP addresses are using Standard SKU. [#979](https://github.com/Azure/PSRule.Rules.Azure/issues/979)
  - Virtual Network Gateway:
    - Check VPN/ExpressRoute gateways are configured with availability zone SKU. [#926](https://github.com/Azure/PSRule.Rules.Azure/issues/926)
- General improvements:
  - Improved processing of AzOps generated templates. [#799](https://github.com/Azure/PSRule.Rules.Azure/issues/799)
    - `Azure.Template.DefineParameters` is ignored for AzOps generated templates.
    - `Azure.Template.UseLocationParameter` is ignored for AzOps generated templates.
- Bug fixes:
  - Fixed `ToUpper` fails to convert character. [#986](https://github.com/Azure/PSRule.Rules.Azure/issues/986)

## v1.8.1

What's changed since v1.8.0:

- Bug fixes:
  - Fixed handling of comments with template and parameter file rules. [#996](https://github.com/Azure/PSRule.Rules.Azure/issues/996)
  - Fixed `Azure.Template.UseLocationParameter` to only apply to templates deployed as RG scope [#995](https://github.com/Azure/PSRule.Rules.Azure/issues/995)
  - Fixed expand template fails with `createObject` when no parameters are specified. [#1000](https://github.com/Azure/PSRule.Rules.Azure/issues/1000)
  - Fixed `ToUpper` fails to convert character. [#986](https://github.com/Azure/PSRule.Rules.Azure/issues/986)
  - Fixed expression out of range of valid values. [#1005](https://github.com/Azure/PSRule.Rules.Azure/issues/1005)
  - Fixed template expand fails in nested reference expansion. [#1007](https://github.com/Azure/PSRule.Rules.Azure/issues/1007)

## v1.8.0

What's changed since v1.7.0:

- New features:
  - Added `Azure.GA_2021_09` baseline. [#961](https://github.com/Azure/PSRule.Rules.Azure/issues/961)
    - Includes rules released before or during September 2021 for Azure GA features.
    - Marked baseline `Azure.GA_2021_06` as obsolete.
- New rules:
  - Application Gateway:
    - Check App Gateways should use availability zones when available. Thanks [@ArmaanMcleod](https://github.com/ArmaanMcleod). [#928](https://github.com/Azure/PSRule.Rules.Azure/issues/928)
  - Azure Kubernetes Service:
    - Check clusters have control plane audit logs enabled. Thanks [@ArmaanMcleod](https://github.com/ArmaanMcleod). [#882](https://github.com/Azure/PSRule.Rules.Azure/issues/882)
    - Check clusters have control plane diagnostics enabled. Thanks [@ArmaanMcleod](https://github.com/ArmaanMcleod). [#922](https://github.com/Azure/PSRule.Rules.Azure/issues/922)
    - Check clusters use Container Insights for monitoring workloads. Thanks [@ArmaanMcleod](https://github.com/ArmaanMcleod). [#881](https://github.com/Azure/PSRule.Rules.Azure/issues/881)
    - Check clusters use availability zones when available. Thanks [@ArmaanMcleod](https://github.com/ArmaanMcleod). [#880](https://github.com/Azure/PSRule.Rules.Azure/issues/880)
  - Cosmos DB:
    - Check DB account names meet naming requirements. [#954](https://github.com/Azure/PSRule.Rules.Azure/issues/954)
    - Check DB accounts use Azure AD identities for resource management operations. [#953](https://github.com/Azure/PSRule.Rules.Azure/issues/953)
  - Load Balancer:
    - Check Load balancers are using Standard SKU. Thanks [@ArmaanMcleod](https://github.com/ArmaanMcleod). [#957](https://github.com/Azure/PSRule.Rules.Azure/issues/957)
    - Check Load Balancers are configured with zone-redundancy. Thanks [@ArmaanMcleod](https://github.com/ArmaanMcleod). [#927](https://github.com/Azure/PSRule.Rules.Azure/issues/927)
- Engineering:
  - Bump PSRule dependency to v1.7.2. [#951](https://github.com/Azure/PSRule.Rules.Azure/issues/951)
  - Automated update of availability zone information in providers.json. [#907](https://github.com/Azure/PSRule.Rules.Azure/issues/907)
  - Increased test coverage of rule reasons. Thanks [@ArmaanMcleod](https://github.com/ArmaanMcleod). [#960](https://github.com/Azure/PSRule.Rules.Azure/issues/960)
- Bug fixes:
  - Fixed export of in-flight AKS related subnets for kubenet clusters. Thanks [@ArmaanMcleod](https://github.com/ArmaanMcleod). [#920](https://github.com/Azure/PSRule.Rules.Azure/issues/920)
  - Fixed plan instance count is not applicable to Elastic Premium plans. [#946](https://github.com/Azure/PSRule.Rules.Azure/issues/946)
  - Fixed minimum App Service Plan fails Elastic Premium plans. [#945](https://github.com/Azure/PSRule.Rules.Azure/issues/945)
  - Fixed App Service Plan should include PremiumV3 plan. [#944](https://github.com/Azure/PSRule.Rules.Azure/issues/944)
  - Fixed Azure.VM.NICAttached with private endpoints. [#932](https://github.com/Azure/PSRule.Rules.Azure/issues/932)
  - Fixed Bicep CLI fails with unexpected end of content. [#889](https://github.com/Azure/PSRule.Rules.Azure/issues/889)
  - Fixed incomplete reason message for `Azure.Storage.MinTLS`. [#971](https://github.com/Azure/PSRule.Rules.Azure/issues/971)
  - Fixed false positive of `Azure.Storage.UseReplication` with large file storage. [#965](https://github.com/Azure/PSRule.Rules.Azure/issues/965)

What's changed since pre-release v1.8.0-B2109060:

- No additional changes.

## v1.8.0-B2109086 (pre-release)

What's changed since pre-release v1.8.0-B2109060:

- New rules:
  - Load Balancer:
    - Check Load balancers are using Standard SKU. Thanks [@ArmaanMcleod](https://github.com/ArmaanMcleod). [#957](https://github.com/Azure/PSRule.Rules.Azure/issues/957)
- Engineering:
  - Increased test coverage of rule reasons. Thanks [@ArmaanMcleod](https://github.com/ArmaanMcleod). [#960](https://github.com/Azure/PSRule.Rules.Azure/issues/960)
- Bug fixes:
  - Fixed Bicep CLI fails with unexpected end of content. [#889](https://github.com/Azure/PSRule.Rules.Azure/issues/889)
  - Fixed incomplete reason message for `Azure.Storage.MinTLS`. [#971](https://github.com/Azure/PSRule.Rules.Azure/issues/971)
  - Fixed false positive of `Azure.Storage.UseReplication` with large file storage. [#965](https://github.com/Azure/PSRule.Rules.Azure/issues/965)

## v1.8.0-B2109060 (pre-release)

What's changed since pre-release v1.8.0-B2109046:

- New features:
  - Added `Azure.GA_2021_09` baseline. [#961](https://github.com/Azure/PSRule.Rules.Azure/issues/961)
    - Includes rules released before or during September 2021 for Azure GA features.
    - Marked baseline `Azure.GA_2021_06` as obsolete.
- New rules:
  - Load Balancer:
    - Check Load Balancers are configured with zone-redundancy. Thanks [@ArmaanMcleod](https://github.com/ArmaanMcleod). [#927](https://github.com/Azure/PSRule.Rules.Azure/issues/927)

## v1.8.0-B2109046 (pre-release)

What's changed since pre-release v1.8.0-B2109020:

- New rules:
  - Application Gateway:
    - Check App Gateways should use availability zones when available. Thanks [@ArmaanMcleod](https://github.com/ArmaanMcleod). [#928](https://github.com/Azure/PSRule.Rules.Azure/issues/928)
  - Cosmos DB:
    - Check DB account names meet naming requirements. [#954](https://github.com/Azure/PSRule.Rules.Azure/issues/954)
    - Check DB accounts use Azure AD identities for resource management operations. [#953](https://github.com/Azure/PSRule.Rules.Azure/issues/953)
- Bug fixes:
  - Fixed plan instance count is not applicable to Elastic Premium plans. [#946](https://github.com/Azure/PSRule.Rules.Azure/issues/946)
  - Fixed minimum App Service Plan fails Elastic Premium plans. [#945](https://github.com/Azure/PSRule.Rules.Azure/issues/945)
  - Fixed App Service Plan should include PremiumV3 plan. [#944](https://github.com/Azure/PSRule.Rules.Azure/issues/944)
  - Fixed Azure.VM.NICAttached with private endpoints. [#932](https://github.com/Azure/PSRule.Rules.Azure/issues/932)
- Engineering:
  - Bump PSRule dependency to v1.7.2. [#951](https://github.com/Azure/PSRule.Rules.Azure/issues/951)

## v1.8.0-B2109020 (pre-release)

What's changed since pre-release v1.8.0-B2108026:

- New rules:
  - Azure Kubernetes Service:
    - Check clusters have control plane audit logs enabled. Thanks [@ArmaanMcleod](https://github.com/ArmaanMcleod). [#882](https://github.com/Azure/PSRule.Rules.Azure/issues/882)
    - Check clusters have control plane diagnostics enabled. Thanks [@ArmaanMcleod](https://github.com/ArmaanMcleod). [#922](https://github.com/Azure/PSRule.Rules.Azure/issues/922)
- Engineering:
  - Bump PSRule dependency to v1.7.0. [#938](https://github.com/Azure/PSRule.Rules.Azure/issues/938)

## v1.8.0-B2108026 (pre-release)

What's changed since pre-release v1.8.0-B2108013:

- New rules:
  - Azure Kubernetes Service:
    - Check clusters use Container Insights for monitoring workloads. Thanks [@ArmaanMcleod](https://github.com/ArmaanMcleod). [#881](https://github.com/Azure/PSRule.Rules.Azure/issues/881)
- Bug fixes:
  - Fixed export of in-flight AKS related subnets for kubenet clusters. Thanks [@ArmaanMcleod](https://github.com/ArmaanMcleod). [#920](https://github.com/Azure/PSRule.Rules.Azure/issues/920)

## v1.8.0-B2108013 (pre-release)

What's changed since v1.7.0:

- New rules:
  - Azure Kubernetes Service:
    - Check clusters use availability zones when available. Thanks [@ArmaanMcleod](https://github.com/ArmaanMcleod). [#880](https://github.com/Azure/PSRule.Rules.Azure/issues/880)
- Engineering:
  - Bump PSRule dependency to v1.6.1. [#913](https://github.com/Azure/PSRule.Rules.Azure/issues/913)
  - Automated update of availability zone information in providers.json. [#907](https://github.com/Azure/PSRule.Rules.Azure/issues/907)

## v1.7.0

What's changed since v1.6.0:

- New rules:
  - All resources:
    - Check template parameter files use metadata links. [#846](https://github.com/Azure/PSRule.Rules.Azure/issues/846)
      - Configure the `AZURE_PARAMETER_FILE_METADATA_LINK` option to enable this rule.
    - Check template files use a recent schema. [#845](https://github.com/Azure/PSRule.Rules.Azure/issues/845)
    - Check template files use a https schema scheme. [#894](https://github.com/Azure/PSRule.Rules.Azure/issues/894)
    - Check template parameter files use a https schema scheme. [#894](https://github.com/Azure/PSRule.Rules.Azure/issues/894)
    - Check template parameters set a value. [#896](https://github.com/Azure/PSRule.Rules.Azure/issues/896)
    - Check template parameters use a valid secret reference. [#897](https://github.com/Azure/PSRule.Rules.Azure/issues/897)
  - Azure Kubernetes Service:
    - Check clusters using Azure CNI should use large subnets. Thanks [@ArmaanMcleod](https://github.com/ArmaanMcleod). [#273](https://github.com/Azure/PSRule.Rules.Azure/issues/273)
    - Check clusters use auto-scale node pools. Thanks [@ArmaanMcleod](https://github.com/ArmaanMcleod). [#218](https://github.com/Azure/PSRule.Rules.Azure/issues/218)
      - By default, a minimum of a `/23` subnet is required.
      - Configure `AZURE_AKS_CNI_MINIMUM_CLUSTER_SUBNET_SIZE` to change the default minimum subnet size.
  - Storage Account:
    - Check Storage Accounts only accept explicitly allowed network traffic. [#884](https://github.com/Azure/PSRule.Rules.Azure/issues/884)
- Updated rules:
  - Virtual Network:
    - Excluded `AzureFirewallManagementSubnet` from `Azure.VNET.UseNSGs`. [#869](https://github.com/Azure/PSRule.Rules.Azure/issues/869)
- General improvements:
  - Added version information to bicep compilation exceptions. [#903](https://github.com/Azure/PSRule.Rules.Azure/issues/903)
- Engineering:
  - Bump PSRule dependency to v1.6.0. [#871](https://github.com/Azure/PSRule.Rules.Azure/issues/871)
- Bug fixes:
  - Fixed DateTimeAdd function and tests within timezones with DST. [#891](https://github.com/Azure/PSRule.Rules.Azure/issues/891)
  - Fixed `Azure.Template.ParameterValue` failing on empty value. [#901](https://github.com/Azure/PSRule.Rules.Azure/issues/901)

What's changed since pre-release v1.7.0-B2108059:

- No additional changes.

## v1.7.0-B2108059 (pre-release)

What's changed since pre-release v1.7.0-B2108049:

- General improvements:
  - Added version information to bicep compilation exceptions. [#903](https://github.com/Azure/PSRule.Rules.Azure/issues/903)
- Bug fixes:
  - Fixed `Azure.Template.ParameterValue` failing on empty value. [#901](https://github.com/Azure/PSRule.Rules.Azure/issues/901)

## v1.7.0-B2108049 (pre-release)

What's changed since pre-release v1.7.0-B2108040:

- New rules:
  - All resources:
    - Check template files use a recent schema. [#845](https://github.com/Azure/PSRule.Rules.Azure/issues/845)
    - Check template files use a https schema scheme. [#894](https://github.com/Azure/PSRule.Rules.Azure/issues/894)
    - Check template parameter files use a https schema scheme. [#894](https://github.com/Azure/PSRule.Rules.Azure/issues/894)
    - Check template parameters set a value. [#896](https://github.com/Azure/PSRule.Rules.Azure/issues/896)
    - Check template parameters use a valid secret reference. [#897](https://github.com/Azure/PSRule.Rules.Azure/issues/897)
- Bug fixes:
  - Fixed DateTimeAdd function and tests within timezones with DST. [#891](https://github.com/Azure/PSRule.Rules.Azure/issues/891)

## v1.7.0-B2108040 (pre-release)

What's changed since pre-release v1.7.0-B2108020:

- New rules:
  - All resources:
    - Check template parameter files use metadata links. [#846](https://github.com/Azure/PSRule.Rules.Azure/issues/846)
      - Configure the `AZURE_PARAMETER_FILE_METADATA_LINK` option to enable this rule.
  - Azure Kubernetes Service:
    - Check clusters using Azure CNI should use large subnets. Thanks [@ArmaanMcleod](https://github.com/ArmaanMcleod). [#273](https://github.com/Azure/PSRule.Rules.Azure/issues/273)
      - By default, a minimum of a `/23` subnet is required.
      - Configure `AZURE_AKS_CNI_MINIMUM_CLUSTER_SUBNET_SIZE` to change the default minimum subnet size.
  - Storage Account:
    - Check Storage Accounts only accept explicitly allowed network traffic. [#884](https://github.com/Azure/PSRule.Rules.Azure/issues/884)

## v1.7.0-B2108020 (pre-release)

What's changed since v1.6.0:

- New rules:
  - Azure Kubernetes Service:
    - Check clusters use auto-scale node pools. Thanks [@ArmaanMcleod](https://github.com/ArmaanMcleod). [#218](https://github.com/Azure/PSRule.Rules.Azure/issues/218)
- Updated rules:
  - Virtual Network:
    - Excluded `AzureFirewallManagementSubnet` from `Azure.VNET.UseNSGs`. [#869](https://github.com/Azure/PSRule.Rules.Azure/issues/869)
- Engineering:
  - Bump PSRule dependency to v1.6.0. [#871](https://github.com/Azure/PSRule.Rules.Azure/issues/871)

## v1.6.0

What's changed since v1.5.1:

- New features:
  - **Experimental**: Added support for expansion from Bicep source files. [#848](https://github.com/Azure/PSRule.Rules.Azure/issues/848) [#670](https://github.com/Azure/PSRule.Rules.Azure/issues/670) [#858](https://github.com/Azure/PSRule.Rules.Azure/issues/858)
    - Bicep support is currently experimental.
    - To opt-in set the `AZURE_BICEP_FILE_EXPANSION` configuration to `true`.
    - For more information see [Using Bicep](https://azure.github.io/PSRule.Rules.Azure/using-bicep/).
- New rules:
  - Application Gateways:
    - Check Application Gateways publish endpoints by HTTPS. [#841](https://github.com/Azure/PSRule.Rules.Azure/issues/841)
- Engineering:
  - Bump PSRule dependency to v1.5.0. [#832](https://github.com/Azure/PSRule.Rules.Azure/issues/832)
  - Migration of Pester v4 tests to Pester v5. Thanks [@ArmaanMcleod](https://github.com/ArmaanMcleod). [#395](https://github.com/Azure/PSRule.Rules.Azure/issues/395)

What's changed since pre-release v1.6.0-B2108038:

- Bug fixes:
  - Fixed Bicep expand creates deadlock and times out. [#863](https://github.com/Azure/PSRule.Rules.Azure/issues/863)

## v1.6.0-B2108038 (pre-release)

What's changed since pre-release v1.6.0-B2108023:

- Bug fixes:
  - Fixed Bicep expand hangs analysis. [#858](https://github.com/Azure/PSRule.Rules.Azure/issues/858)

## v1.6.0-B2108023 (pre-release)

What's changed since pre-release v1.6.0-B2107028:

- New features:
  - **Experimental**: Added support for expansion from Bicep source files. [#848](https://github.com/Azure/PSRule.Rules.Azure/issues/848) [#670](https://github.com/Azure/PSRule.Rules.Azure/issues/670)
    - Bicep support is currently experimental.
    - To opt-in set the `AZURE_BICEP_FILE_EXPANSION` configuration to `true`.
    - For more information see [Using Bicep](https://azure.github.io/PSRule.Rules.Azure/using-bicep/).

## v1.6.0-B2107028 (pre-release)

What's changed since v1.5.1:

- New rules:
  - Application Gateways:
    - Check Application Gateways publish endpoints by HTTPS. [#841](https://github.com/Azure/PSRule.Rules.Azure/issues/841)
- Engineering:
  - Bump PSRule dependency to v1.5.0. [#832](https://github.com/Azure/PSRule.Rules.Azure/issues/832)

## v1.5.1

What's changed since v1.5.0:

- Bug fixes:
  - Fixed rule does not detect more restrictive NSG rules. [#831](https://github.com/Azure/PSRule.Rules.Azure/issues/831)

## v1.5.0

What's changed since v1.4.1:

- New features:
  - Added `Azure.GA_2021_06` baseline. [#822](https://github.com/Azure/PSRule.Rules.Azure/issues/822)
    - Includes rules released before or during June 2021 for Azure GA features.
    - Marked baseline `Azure.GA_2021_03` as obsolete.
- New rules:
  - Application Insights:
    - Check App Insights resources use workspace-based configuration. [#813](https://github.com/Azure/PSRule.Rules.Azure/issues/813)
    - Check App Insights resources meet naming requirements. [#814](https://github.com/Azure/PSRule.Rules.Azure/issues/814)
- General improvements:
  - Exclude not applicable rules for templates generated with Bicep and PSArm. [#815](https://github.com/Azure/PSRule.Rules.Azure/issues/815)
  - Updated rule help to use docs pages for online version. [#824](https://github.com/Azure/PSRule.Rules.Azure/issues/824)
- Engineering:
  - Bump PSRule dependency to v1.4.0. [#823](https://github.com/Azure/PSRule.Rules.Azure/issues/823)
  - Bump YamlDotNet dependency to v11.2.1. [#821](https://github.com/Azure/PSRule.Rules.Azure/pull/821)
  - Migrate project to Azure GitHub organization and updated links. [#800](https://github.com/Azure/PSRule.Rules.Azure/pull/800)
- Bug fixes:
  - Fixed detection of parameters and variables with line breaks. [#811](https://github.com/Azure/PSRule.Rules.Azure/issues/811)

What's changed since pre-release v1.5.0-B2107002:

- No additional changes.

## v1.5.0-B2107002 (pre-release)

What's changed since pre-release v1.5.0-B2106018:

- New features:
  - Added `Azure.GA_2021_06` baseline. [#822](https://github.com/Azure/PSRule.Rules.Azure/issues/822)
    - Includes rules released before or during June 2021 for Azure GA features.
    - Marked baseline `Azure.GA_2021_03` as obsolete.
- General improvements:
  - Updated rule help to use docs pages for online version. [#824](https://github.com/Azure/PSRule.Rules.Azure/issues/824)
- Engineering:
  - Bump PSRule dependency to v1.4.0. [#823](https://github.com/Azure/PSRule.Rules.Azure/issues/823)
  - Bump YamlDotNet dependency to v11.2.1. [#821](https://github.com/Azure/PSRule.Rules.Azure/pull/821)

## v1.5.0-B2106018 (pre-release)

What's changed since v1.4.1:

- New rules:
  - Application Insights:
    - Check App Insights resources use workspace-based configuration. [#813](https://github.com/Azure/PSRule.Rules.Azure/issues/813)
    - Check App Insights resources meet naming requirements. [#814](https://github.com/Azure/PSRule.Rules.Azure/issues/814)
- General improvements:
  - Exclude not applicable rules for templates generated with Bicep and PSArm. [#815](https://github.com/Azure/PSRule.Rules.Azure/issues/815)
- Engineering:
  - Bump YamlDotNet dependency to v11.2.0. [#801](https://github.com/Azure/PSRule.Rules.Azure/pull/801)
  - Migrate project to Azure GitHub organization and updated links. [#800](https://github.com/Azure/PSRule.Rules.Azure/pull/800)
- Bug fixes:
  - Fixed detection of parameters and variables with line breaks. [#811](https://github.com/Azure/PSRule.Rules.Azure/issues/811)

## v1.4.1

What's changed since v1.4.0:

- Bug fixes:
  - Fixed boolean string conversion case. [#793](https://github.com/Azure/PSRule.Rules.Azure/issues/793)
  - Fixed case sensitive property matching. [#794](https://github.com/Azure/PSRule.Rules.Azure/issues/794)
  - Fixed automatic expansion of template parameter files. [#796](https://github.com/Azure/PSRule.Rules.Azure/issues/796)
    - Template parameter files are not automatically expanded by default.
    - To enable this, set the `AZURE_PARAMETER_FILE_EXPANSION` configuration option.

## v1.4.0

What's changed since v1.3.2:

- New features:
  - Automatically expand template from parameter files for analysis. [#772](https://github.com/Azure/PSRule.Rules.Azure/issues/772)
    - Previously templates needed to be exported with `Export-AzRuleTemplateData`.
    - To export template data automatically use PSRule cmdlets with `-Format File`.
- New rules:
  - Cognitive Search:
    - Check search services meet index SLA replica requirement. [#761](https://github.com/Azure/PSRule.Rules.Azure/issues/761)
    - Check search services meet query SLA replica requirement. [#762](https://github.com/Azure/PSRule.Rules.Azure/issues/762)
    - Check search services meet naming requirements. [#763](https://github.com/Azure/PSRule.Rules.Azure/issues/763)
    - Check search services use a minimum SKU. [#764](https://github.com/Azure/PSRule.Rules.Azure/issues/764)
    - Check search services use managed identities. [#765](https://github.com/Azure/PSRule.Rules.Azure/issues/765)
  - Azure Kubernetes Service:
    - Check clusters use AKS-managed Azure AD integration. [#436](https://github.com/Azure/PSRule.Rules.Azure/issues/436)
    - Check clusters have local account disabled (preview). [#786](https://github.com/Azure/PSRule.Rules.Azure/issues/786)
    - Check clusters have an auto-upgrade channel set (preview). [#787](https://github.com/Azure/PSRule.Rules.Azure/issues/787)
    - Check clusters limit access network access to the API server. [#788](https://github.com/Azure/PSRule.Rules.Azure/issues/788)
    - Check clusters used Azure RBAC for Kubernetes authorization. [#789](https://github.com/Azure/PSRule.Rules.Azure/issues/789)
- Updated rules:
  - Azure Kubernetes Service:
    - Updated `Azure.AKS.Version` to 1.20.5. [#767](https://github.com/Azure/PSRule.Rules.Azure/issues/767)
- General improvements:
  - Automatically nest template sub-resources for analysis. [#746](https://github.com/Azure/PSRule.Rules.Azure/issues/746)
    - Sub-resources such as diagnostic logs or configurations are automatically nested.
    - Automatic nesting a resource requires:
      - The parent resource is defined in the same template.
      - The sub-resource depends on the parent resource.
  - Added support for source location references to template files. [#781](https://github.com/Azure/PSRule.Rules.Azure/issues/781)
    - Output includes source location to resources exported from a templates.
- Bug fixes:
  - Fixed string index parsing in expressions with whitespace. [#775](https://github.com/Azure/PSRule.Rules.Azure/issues/775)
  - Fixed base for DateTimeAdd is not a valid string. [#777](https://github.com/Azure/PSRule.Rules.Azure/issues/777)
- Engineering:
  - Added source link to project. [#783](https://github.com/Azure/PSRule.Rules.Azure/issues/783)

What's changed since pre-release v1.4.0-B2105057:

- No additional changes.

## v1.4.0-B2105057 (pre-release)

What's changed since pre-release v1.4.0-B2105050:

- New rules:
  - Azure Kubernetes Service:
    - Check clusters use AKS-managed Azure AD integration. [#436](https://github.com/Azure/PSRule.Rules.Azure/issues/436)
    - Check clusters have local account disabled (preview). [#786](https://github.com/Azure/PSRule.Rules.Azure/issues/786)
    - Check clusters have an auto-upgrade channel set (preview). [#787](https://github.com/Azure/PSRule.Rules.Azure/issues/787)
    - Check clusters limit access network access to the API server. [#788](https://github.com/Azure/PSRule.Rules.Azure/issues/788)
    - Check clusters used Azure RBAC for Kubernetes authorization. [#789](https://github.com/Azure/PSRule.Rules.Azure/issues/789)
- Updated rules:
  - Azure Kubernetes Service:
    - Updated `Azure.AKS.Version` to 1.20.5. [#767](https://github.com/Azure/PSRule.Rules.Azure/issues/767)
- Engineering:
  - Added source link to project. [#783](https://github.com/Azure/PSRule.Rules.Azure/issues/783)

## v1.4.0-B2105050 (pre-release)

What's changed since pre-release v1.4.0-B2105044:

- General improvements:
  - Added support for source location references to template files. [#781](https://github.com/Azure/PSRule.Rules.Azure/issues/781)
    - Output includes source location to resources exported from a templates.

## v1.4.0-B2105044 (pre-release)

What's changed since pre-release v1.4.0-B2105027:

- New features:
  - Automatically expand template from parameter files for analysis. [#772](https://github.com/Azure/PSRule.Rules.Azure/issues/772)
    - Previously templates needed to be exported with `Export-AzRuleTemplateData`.
    - To export template data automatically use PSRule cmdlets with `-Format File`.
- Bug fixes:
  - Fixed string index parsing in expressions with whitespace. [#775](https://github.com/Azure/PSRule.Rules.Azure/issues/775)
  - Fixed base for DateTimeAdd is not a valid string. [#777](https://github.com/Azure/PSRule.Rules.Azure/issues/777)

## v1.4.0-B2105027 (pre-release)

What's changed since pre-release v1.4.0-B2105020:

- New rules:
  - Cognitive Search:
    - Check search services meet index SLA replica requirement. [#761](https://github.com/Azure/PSRule.Rules.Azure/issues/761)
    - Check search services meet query SLA replica requirement. [#762](https://github.com/Azure/PSRule.Rules.Azure/issues/762)
    - Check search services meet naming requirements. [#763](https://github.com/Azure/PSRule.Rules.Azure/issues/763)
    - Check search services use a minimum SKU. [#764](https://github.com/Azure/PSRule.Rules.Azure/issues/764)
    - Check search services use managed identities. [#765](https://github.com/Azure/PSRule.Rules.Azure/issues/765)

## v1.4.0-B2105020 (pre-release)

What's changed since v1.3.2:

- General improvements:
  - Automatically nest template sub-resources for analysis. [#746](https://github.com/Azure/PSRule.Rules.Azure/issues/746)
    - Sub-resources such as diagnostic logs or configurations are automatically nested.
    - Automatic nesting a resource requires:
      - The parent resource is defined in the same template.
      - The sub-resource depends on the parent resource.

## v1.3.2

What's changed since v1.3.1:

- Bug fixes:
  - Fixed rule reason reported the parameter inputObject is null. [#753](https://github.com/Azure/PSRule.Rules.Azure/issues/753)

## v1.3.1

What's changed since v1.3.0:

- Engineering:
  - Bump PSRule dependency to v1.3.0. [#749](https://github.com/Azure/PSRule.Rules.Azure/issues/749)
  - Bump YamlDotNet dependency to v11.1.1. [#742](https://github.com/Azure/PSRule.Rules.Azure/issues/742)

## v1.3.0

What's changed since v1.2.1:

- New rules:
  - Policy:
    - Check policy assignment display name and description are set. [#725](https://github.com/Azure/PSRule.Rules.Azure/issues/725)
    - Check policy assignment assigned by metadata is set. [#726](https://github.com/Azure/PSRule.Rules.Azure/issues/726)
    - Check policy exemption display name and description are set. [#723](https://github.com/Azure/PSRule.Rules.Azure/issues/723)
    - Check policy waiver exemptions have an expiry date set. [#724](https://github.com/Azure/PSRule.Rules.Azure/issues/724)
- Removed rules:
  - Storage:
    - Remove `Azure.Storage.UseEncryption` as Storage Service Encryption (SSE) is always on. [#630](https://github.com/Azure/PSRule.Rules.Azure/issues/630)
      - SSE is on by default and can not be disabled.
- General improvements:
  - Additional metadata added in parameter files is passed through with `Get-AzRuleTemplateLink`. [#706](https://github.com/Azure/PSRule.Rules.Azure/issues/706)
  - Improved binding support for File inputs. [#480](https://github.com/Azure/PSRule.Rules.Azure/issues/480)
    - Template and parameter file names now return a relative path instead of full path.
  - Added API version for each module resource. [#729](https://github.com/Azure/PSRule.Rules.Azure/issues/729)
- Engineering:
  - Clean up depreciated warning message for configuration option `azureAllowedRegions`. [#737](https://github.com/Azure/PSRule.Rules.Azure/issues/737)
  - Clean up depreciated warning message for configuration option `minAKSVersion`. [#738](https://github.com/Azure/PSRule.Rules.Azure/issues/738)
  - Bump PSRule dependency to v1.2.0. [#713](https://github.com/Azure/PSRule.Rules.Azure/issues/713)
- Bug fixes:
  - Fixed could not load file or assembly YamlDotNet. [#741](https://github.com/Azure/PSRule.Rules.Azure/issues/741)
    - This fix pins the PSRule version to v1.2.0 until the next stable release of PSRule for Azure.

What's changed since pre-release v1.3.0-B2104040:

- No additional changes.

## v1.3.0-B2104040 (pre-release)

What's changed since pre-release v1.3.0-B2104034:

- Bug fixes:
  - Fixed could not load file or assembly YamlDotNet. [#741](https://github.com/Azure/PSRule.Rules.Azure/issues/741)
    - This fix pins the PSRule version to v1.2.0 until the next stable release of PSRule for Azure.

## v1.3.0-B2104034 (pre-release)

What's changed since pre-release v1.3.0-B2104023:

- New rules:
  - Policy:
    - Check policy assignment display name and description are set. [#725](https://github.com/Azure/PSRule.Rules.Azure/issues/725)
    - Check policy assignment assigned by metadata is set. [#726](https://github.com/Azure/PSRule.Rules.Azure/issues/726)
    - Check policy exemption display name and description are set. [#723](https://github.com/Azure/PSRule.Rules.Azure/issues/723)
    - Check policy waiver exemptions have an expiry date set. [#724](https://github.com/Azure/PSRule.Rules.Azure/issues/724)
- Engineering:
  - Clean up depreciated warning message for configuration option `azureAllowedRegions`. [#737](https://github.com/Azure/PSRule.Rules.Azure/issues/737)
  - Clean up depreciated warning message for configuration option `minAKSVersion`. [#738](https://github.com/Azure/PSRule.Rules.Azure/issues/738)

## v1.3.0-B2104023 (pre-release)

What's changed since pre-release v1.3.0-B2104013:

- General improvements:
  - Improved binding support for File inputs. [#480](https://github.com/Azure/PSRule.Rules.Azure/issues/480)
    - Template and parameter file names now return a relative path instead of full path.
  - Added API version for each module resource. [#729](https://github.com/Azure/PSRule.Rules.Azure/issues/729)

## v1.3.0-B2104013 (pre-release)

What's changed since pre-release v1.3.0-B2103007:

- Engineering:
  - Bump PSRule dependency to v1.2.0. [#713](https://github.com/Azure/PSRule.Rules.Azure/issues/713)
- Bug fixes:
  - Fixed export not expanding nested deployments. [#715](https://github.com/Azure/PSRule.Rules.Azure/issues/715)

## v1.3.0-B2103007 (pre-release)

What's changed since v1.2.0:

- Removed rules:
  - Storage:
    - Remove `Azure.Storage.UseEncryption` as Storage Service Encryption (SSE) is always on. [#630](https://github.com/Azure/PSRule.Rules.Azure/issues/630)
      - SSE is on by default and can not be disabled.
- General improvements:
  - Additional metadata added in parameter files is passed through with `Get-AzRuleTemplateLink`. [#706](https://github.com/Azure/PSRule.Rules.Azure/issues/706)

## v1.2.1

What's changed since v1.2.0:

- Bug fixes:
  - Fixed export not expanding nested deployments. [#715](https://github.com/Azure/PSRule.Rules.Azure/issues/715)

## v1.2.0

What's changed since v1.1.4:

- New features:
  - Added `Azure.GA_2021_03` baseline. [#673](https://github.com/Azure/PSRule.Rules.Azure/issues/673)
    - Includes rules released before or during March 2021 for Azure GA features.
    - Marked baseline `Azure.GA_2020_12` as obsolete.
- New rules:
  - Key Vault:
    - Check vaults, keys, and secrets meet name requirements. [#646](https://github.com/Azure/PSRule.Rules.Azure/issues/646)
- Updated rules:
  - Azure Kubernetes Service:
    - Updated `Azure.AKS.Version` to 1.19.7. [#696](https://github.com/Azure/PSRule.Rules.Azure/issues/696)
- General improvements:
  - Added support for user defined functions in templates. [#682](https://github.com/Azure/PSRule.Rules.Azure/issues/682)
- Engineering:
  - Bump PSRule dependency to v1.1.0. [#692](https://github.com/Azure/PSRule.Rules.Azure/issues/692)

What's changed since pre-release v1.2.0-B2103044:

- No additional changes.

## v1.2.0-B2103044 (pre-release)

What's changed since pre-release v1.2.0-B2103032:

- New features:
  - Added `Azure.GA_2021_03` baseline. [#673](https://github.com/Azure/PSRule.Rules.Azure/issues/673)
    - Includes rules released before or during March 2021 for Azure GA features.
    - Marked baseline `Azure.GA_2020_12` as obsolete.
- Updated rules:
  - Azure Kubernetes Service:
    - Updated `Azure.AKS.Version` to 1.19.7. [#696](https://github.com/Azure/PSRule.Rules.Azure/issues/696)

## v1.2.0-B2103032 (pre-release)

What's changed since pre-release v1.2.0-B2103024:

- New rules:
  - Key Vault:
    - Check vaults, keys, and secrets meet name requirements. [#646](https://github.com/Azure/PSRule.Rules.Azure/issues/646)
- Engineering:
  - Bump PSRule dependency to v1.1.0. [#692](https://github.com/Azure/PSRule.Rules.Azure/issues/692)

## v1.2.0-B2103024 (pre-release)

What's changed since v1.1.4:

- General improvements:
  - Added support for user defined functions in templates. [#682](https://github.com/Azure/PSRule.Rules.Azure/issues/682)

## v1.1.4

What's changed since v1.1.3:

- Bug fixes:
  - Fixed handling of literal index with copyIndex function. [#686](https://github.com/Azure/PSRule.Rules.Azure/issues/686)
  - Fixed handling of inner scoped nested deployments. [#687](https://github.com/Azure/PSRule.Rules.Azure/issues/687)

## v1.1.3

What's changed since v1.1.2:

- Bug fixes:
  - Fixed parsing of property names for functions across multiple lines. [#683](https://github.com/Azure/PSRule.Rules.Azure/issues/683)

## v1.1.2

What's changed since v1.1.1:

- Bug fixes:
  - Fixed copy peer property resolve. [#677](https://github.com/Azure/PSRule.Rules.Azure/issues/677)
  - Fixed partial resource group or subscription object not populating. [#678](https://github.com/Azure/PSRule.Rules.Azure/issues/678)
  - Fixed lazy loading of environment and resource providers. [#679](https://github.com/Azure/PSRule.Rules.Azure/issues/679)

## v1.1.1

What's changed since v1.1.0:

- Bug fixes:
  - Fixed support for parameter file schemas. [#674](https://github.com/Azure/PSRule.Rules.Azure/issues/674)

## v1.1.0

What's changed since v1.0.0:

- New features:
  - Exporting template with `Export-AzRuleTemplateData` supports custom resource group and subscription. [#651](https://github.com/Azure/PSRule.Rules.Azure/issues/651)
    - Subscription and resource group used for deployment can be specified instead of using defaults.
    - `ResourceGroupName` parameter of `Export-AzRuleTemplateData` has been renamed to `ResourceGroup`.
    - Added a parameter alias for `ResourceGroupName` on `Export-AzRuleTemplateData`.
- New rules:
  - All resources:
    - Check template parameters are defined. [#631](https://github.com/Azure/PSRule.Rules.Azure/issues/631)
    - Check location parameter is type string. [#632](https://github.com/Azure/PSRule.Rules.Azure/issues/632)
    - Check template parameter `minValue` and `maxValue` constraints are valid. [#637](https://github.com/Azure/PSRule.Rules.Azure/issues/637)
    - Check template resources do not use hard coded locations. [#633](https://github.com/Azure/PSRule.Rules.Azure/issues/633)
    - Check resource group location not referenced instead of location parameter. [#634](https://github.com/Azure/PSRule.Rules.Azure/issues/634)
    - Check increased debug detail is disabled for nested deployments. [#638](https://github.com/Azure/PSRule.Rules.Azure/issues/638)
- General improvements:
  - Added support for matching template by name. [#661](https://github.com/Azure/PSRule.Rules.Azure/issues/661)
    - `Get-AzRuleTemplateLink` discovers `<templateName>.json` from `<templateName>.parameters.json`.
- Engineering:
  - Bump PSRule dependency to v1.0.3. [#648](https://github.com/Azure/PSRule.Rules.Azure/issues/648)
- Bug fixes:
  - Fixed `Azure.VM.ADE` to limit rule to exports only. [#644](https://github.com/Azure/PSRule.Rules.Azure/issues/644)
  - Fixed `if` condition values evaluation order. [#652](https://github.com/Azure/PSRule.Rules.Azure/issues/652)
  - Fixed handling of `int` parameters with large values. [#653](https://github.com/Azure/PSRule.Rules.Azure/issues/653)
  - Fixed handling of expressions split over multiple lines. [#654](https://github.com/Azure/PSRule.Rules.Azure/issues/654)
  - Fixed handling of bool parameter values within logical expressions. [#655](https://github.com/Azure/PSRule.Rules.Azure/issues/655)
  - Fixed copy loop value does not fall within the expected range. [#664](https://github.com/Azure/PSRule.Rules.Azure/issues/664)
  - Fixed template comparison functions handling of large integer values. [#666](https://github.com/Azure/PSRule.Rules.Azure/issues/666)
  - Fixed handling of `createArray` function with no arguments. [#667](https://github.com/Azure/PSRule.Rules.Azure/issues/667)

What's changed since pre-release v1.1.0-B2102034:

- No additional changes.

## v1.1.0-B2102034 (pre-release)

What's changed since pre-release v1.1.0-B2102023:

- General improvements:
  - Added support for matching template by name. [#661](https://github.com/Azure/PSRule.Rules.Azure/issues/661)
    - `Get-AzRuleTemplateLink` discovers `<templateName>.json` from `<templateName>.parameters.json`.
- Bug fixes:
  - Fixed copy loop value does not fall within the expected range. [#664](https://github.com/Azure/PSRule.Rules.Azure/issues/664)
  - Fixed template comparison functions handling of large integer values. [#666](https://github.com/Azure/PSRule.Rules.Azure/issues/666)
  - Fixed handling of `createArray` function with no arguments. [#667](https://github.com/Azure/PSRule.Rules.Azure/issues/667)

## v1.1.0-B2102023 (pre-release)

What's changed since pre-release v1.1.0-B2102015:

- New features:
  - Exporting template with `Export-AzRuleTemplateData` supports custom resource group and subscription. [#651](https://github.com/Azure/PSRule.Rules.Azure/issues/651)
    - Subscription and resource group used for deployment can be specified instead of using defaults.
    - `ResourceGroupName` parameter of `Export-AzRuleTemplateData` has been renamed to `ResourceGroup`.
    - Added a parameter alias for `ResourceGroupName` on `Export-AzRuleTemplateData`.

## v1.1.0-B2102015 (pre-release)

What's changed since pre-release v1.1.0-B2102010:

- Bug fixes:
  - Fixed `if` condition values evaluation order. [#652](https://github.com/Azure/PSRule.Rules.Azure/issues/652)
  - Fixed handling of `int` parameters with large values. [#653](https://github.com/Azure/PSRule.Rules.Azure/issues/653)
  - Fixed handling of expressions split over multiple lines. [#654](https://github.com/Azure/PSRule.Rules.Azure/issues/654)
  - Fixed handling of bool parameter values within logical expressions. [#655](https://github.com/Azure/PSRule.Rules.Azure/issues/655)

## v1.1.0-B2102010 (pre-release)

What's changed since pre-release v1.1.0-B2102001:

- Engineering:
  - Bump PSRule dependency to v1.0.3. [#648](https://github.com/Azure/PSRule.Rules.Azure/issues/648)
- Bug fixes:
  - Fixed `Azure.VM.ADE` to limit rule to exports only. [#644](https://github.com/Azure/PSRule.Rules.Azure/issues/644)

## v1.1.0-B2102001 (pre-release)

What's changed since v1.0.0:

- New rules:
  - All resources:
    - Check template parameters are defined. [#631](https://github.com/Azure/PSRule.Rules.Azure/issues/631)
    - Check location parameter is type string. [#632](https://github.com/Azure/PSRule.Rules.Azure/issues/632)
    - Check template parameter `minValue` and `maxValue` constraints are valid. [#637](https://github.com/Azure/PSRule.Rules.Azure/issues/637)
    - Check template resources do not use hard coded locations. [#633](https://github.com/Azure/PSRule.Rules.Azure/issues/633)
    - Check resource group location not referenced instead of location parameter. [#634](https://github.com/Azure/PSRule.Rules.Azure/issues/634)
    - Check increased debug detail is disabled for nested deployments. [#638](https://github.com/Azure/PSRule.Rules.Azure/issues/638)
- Engineering:
  - Bump PSRule dependency to v1.0.2. [#635](https://github.com/Azure/PSRule.Rules.Azure/issues/635)

## v1.0.0

What's changed since v0.19.0:

- New rules:
  - All resources:
    - Check parameter default value type matches type. [#311](https://github.com/Azure/PSRule.Rules.Azure/issues/311)
    - Check location parameter defaults to resource group. [#361](https://github.com/Azure/PSRule.Rules.Azure/issues/361)
  - Front Door:
    - Check Front Door uses a health probe for each backend pool. [#546](https://github.com/Azure/PSRule.Rules.Azure/issues/546)
    - Check Front Door uses a dedicated health probe path backend pools. [#547](https://github.com/Azure/PSRule.Rules.Azure/issues/547)
    - Check Front Door uses HEAD requests for backend health probes. [#613](https://github.com/Azure/PSRule.Rules.Azure/issues/613)
  - Service Fabric:
    - Check Service Fabric clusters use AAD client authentication. [#619](https://github.com/Azure/PSRule.Rules.Azure/issues/619)
- Updated rules:
  - Azure Kubernetes Service:
    - Updated `Azure.AKS.Version` to 1.19.6. [#603](https://github.com/Azure/PSRule.Rules.Azure/issues/603)
- General improvements:
  - Renamed `Export-AzTemplateRuleData` to `Export-AzRuleTemplateData`. [#596](https://github.com/Azure/PSRule.Rules.Azure/issues/596)
    - New name `Export-AzRuleTemplateData` aligns with prefix of other cmdlets.
    - Use of `Export-AzTemplateRuleData` is now deprecated and will be removed in the next major version.
    - Added alias to allow `Export-AzTemplateRuleData` to continue to be used.
    - Using `Export-AzTemplateRuleData` returns a deprecation warning.
  - Added support for `environment` template function. [#517](https://github.com/Azure/PSRule.Rules.Azure/issues/517)
- Engineering:
  - Bump PSRule dependency to v1.0.1. [#611](https://github.com/Azure/PSRule.Rules.Azure/issues/611)

What's changed since pre-release v1.0.0-B2101028:

- No additional changes.

## v1.0.0-B2101028 (pre-release)

What's changed since pre-release v1.0.0-B2101016:

- New rules:
  - All resources:
    - Check parameter default value type matches type. [#311](https://github.com/Azure/PSRule.Rules.Azure/issues/311)
- General improvements:
  - Renamed `Export-AzTemplateRuleData` to `Export-AzRuleTemplateData`. [#596](https://github.com/Azure/PSRule.Rules.Azure/issues/596)
    - New name `Export-AzRuleTemplateData` aligns with prefix of other cmdlets.
    - Use of `Export-AzTemplateRuleData` is now deprecated and will be removed in the next major version.
    - Added alias to allow `Export-AzTemplateRuleData` to continue to be used.
    - Using `Export-AzTemplateRuleData` returns a deprecation warning.

## v1.0.0-B2101016 (pre-release)

What's changed since pre-release v1.0.0-B2101006:

- New rules:
  - Service Fabric:
    - Check Service Fabric clusters use AAD client authentication. [#619](https://github.com/Azure/PSRule.Rules.Azure/issues/619)
- Bug fixes:
  - Fixed reason `Azure.FrontDoor.ProbePath` so the probe name is included. [#617](https://github.com/Azure/PSRule.Rules.Azure/issues/617)

## v1.0.0-B2101006 (pre-release)

What's changed since v0.19.0:

- New rules:
  - All resources:
    - Check location parameter defaults to resource group. [#361](https://github.com/Azure/PSRule.Rules.Azure/issues/361)
  - Front Door:
    - Check Front Door uses a health probe for each backend pool. [#546](https://github.com/Azure/PSRule.Rules.Azure/issues/546)
    - Check Front Door uses a dedicated health probe path backend pools. [#547](https://github.com/Azure/PSRule.Rules.Azure/issues/547)
    - Check Front Door uses HEAD requests for backend health probes. [#613](https://github.com/Azure/PSRule.Rules.Azure/issues/613)
- Updated rules:
  - Azure Kubernetes Service:
    - Updated `Azure.AKS.Version` to 1.19.6. [#603](https://github.com/Azure/PSRule.Rules.Azure/issues/603)
- General improvements:
  - Added support for `environment` template function. [#517](https://github.com/Azure/PSRule.Rules.Azure/issues/517)
- Engineering:
  - Bump PSRule dependency to v1.0.1. [#611](https://github.com/Azure/PSRule.Rules.Azure/issues/611)

[troubleshooting guide]: troubleshooting.md<|MERGE_RESOLUTION|>--- conflicted
+++ resolved
@@ -14,7 +14,6 @@
 
 ## Unreleased
 
-<<<<<<< HEAD
 What's changed since v1.13.3:
 
 - New rules:
@@ -24,12 +23,11 @@
   - Web PubSub Service:
     - Check services use Managed Identities. [#1308](https://github.com/Azure/PSRule.Rules.Azure/issues/1308)
     - Check services use a SKU with an SLA. [#1309](https://github.com/Azure/PSRule.Rules.Azure/issues/1309)
-=======
+
 ## v1.13.4
 
 What's changed since v1.13.3:
 
->>>>>>> 5560ff64
 - Bug fixes:
   - Fixed virtual network without any subnets is invalid. [#1303](https://github.com/Azure/PSRule.Rules.Azure/issues/1303)
   - Fixed container registry rules that require a premium tier. [#1304](https://github.com/Azure/PSRule.Rules.Azure/issues/1304)
