---
discussion: false
link_users: true
---

# Change log

See [upgrade notes][1] for helpful information when upgrading from previous versions.

[1]: upgrade-notes.md
[2]: deprecations.md

**Important notes**:

- Issue #741: `Could not load file or assembly YamlDotNet`.
  See [troubleshooting guide] for a workaround to this issue.
- The following configuration options are deprecated and have been replaced with alternative options.
  If you have these options configured, please update them to the replacement.
  Support for the old names will be removed in v2.
  See [upgrade notes][1] for more information.
  - `Azure_AKSMinimumVersion` is replaced with `AZURE_AKS_CLUSTER_MINIMUM_VERSION`.
  - `Azure_AKSNodeMinimumMaxPods` is replaced with `AZURE_AKS_POOL_MINIMUM_MAXPODS`.
  - `Azure_AllowedRegions` is replaced with `AZURE_RESOURCE_ALLOWED_LOCATIONS`.
  - `Azure_MinimumCertificateLifetime` is replaced with `AZURE_APIM_MINIMUM_CERTIFICATE_LIFETIME`.
- The `SupportsTag` PowerShell function has been replaced with the `Azure.Resource.SupportsTags` selector.
  Update PowerShell rules to use the `Azure.Resource.SupportsTags` selector instead.
  Support for the `SupportsTag` function will be removed in v2.
  See [upgrade notes][1] for more information.

## Unreleased

<<<<<<< HEAD
What's changed since v1.39.1:

- Engineering:
  - Migrated Azure samples into PSRule for Azure by @BernieWhite.
    [#3085](https://github.com/Azure/PSRule.Rules.Azure/issues/3085)
  - Quality updates to rule documentation by @BernieWhite.
    [#3102](https://github.com/Azure/PSRule.Rules.Azure/issues/3102)
=======
## v1.39.2

What's changed since v1.39.1:

- Bug fixes:
  - Fixed user-defined function reference to exported variable by @BernieWhite.
    [#3120](https://github.com/Azure/PSRule.Rules.Azure/issues/3120)
  - Fixed name expand of existing resource references by @BernieWhite.
    [#3123](https://github.com/Azure/PSRule.Rules.Azure/issues/3123)
>>>>>>> 7d4e5102

## v1.39.1

What's changed since v1.39.0:

- Bug fixes:
  - Fixed `GetBicepParamResources` exception when expanding `Microsoft.Graph/groups` resource by @BernieWhite.
    [#3062](https://github.com/Azure/PSRule.Rules.Azure/issues/3062)
  - Fixed `Azure.AppGw.AvailabilityZone` passes when a zonal configuration is used by @BernieWhite.
    [#3061](https://github.com/Azure/PSRule.Rules.Azure/issues/3061)
  - Fixed conditional secret as parameter or placeholder by @BernieWhite.
    [#2054](https://github.com/Azure/PSRule.Rules.Azure/issues/2054)

## v1.39.0

What's changed since pre-release v1.38.0:

- New features:
  - Added September 2024 baselines `Azure.GA_2024_09` and `Azure.Preview_2024_09` by @BernieWhite.
    [#3048](https://github.com/Azure/PSRule.Rules.Azure/issues/3048)
    - Includes rules released before or during September 2024.
    - Marked `Azure.GA_2024_06` and `Azure.Preview_2024_06` baselines as obsolete.
- New rules:
  - Azure Kubernetes Service:
    - Verify that clusters have kube-audit logging disabled when not required by @BenjaminEngeset.
      [#2450](https://github.com/Azure/PSRule.Rules.Azure/issues/2450)
    - Verify that clusters have the customer-controlled maintenance windows `aksManagedAutoUpgradeSchedule` and `aksManagedNodeOSUpgradeSchedule` configured by @BenjaminEngeset.
      [#2444](https://github.com/Azure/PSRule.Rules.Azure/issues/2444)
  - App Service:
    - Verify that app service plans have availability zones configured by @BenjaminEngeset.
      [#2964](https://github.com/Azure/PSRule.Rules.Azure/issues/2964)
  - App Service Environment:
    - Verify that app service environments have availability zones configured by @BenjaminEngeset.
      [#2964](https://github.com/Azure/PSRule.Rules.Azure/issues/2964)
  - Azure SQL Database:
    - Verify that Azure SQL databases have a customer-controlled maintenance window configured by @BenjaminEngeset.
      [#2956](https://github.com/Azure/PSRule.Rules.Azure/issues/2956)
  - Azure SQL Managed Instance:
    - Verify that Azure SQL Managed Instances have a customer-controlled maintenance window configured by @BenjaminEngeset.
      [#2979](https://github.com/Azure/PSRule.Rules.Azure/issues/2979)
  - Service Bus:
    - Verify that service bus namespaces have geo-replication configured by @BenjaminEngeset.
      [#2988](https://github.com/Azure/PSRule.Rules.Azure/issues/2988)
  - Virtual Machine:
    - Verify that virtual machines does not have public IPs attached by @BenjaminEngeset.
      [#11](https://github.com/Azure/PSRule.Rules.Azure/issues/11)
    - Verify that multi-tenant Hosting Rights are used for Windows client VMs by @BenjaminEngeset.
      [#432](https://github.com/Azure/PSRule.Rules.Azure/issues/432)
    - Verify that availability set members are in a backend pool by @BenjaminEngeset.
      [#67](https://github.com/Azure/PSRule.Rules.Azure/issues/67)
  - Virtual Machine Scale Sets:
    - Verify that virtual machine scale set instances does not have public IPs attached by @BenjaminEngeset.
      [#3014](https://github.com/Azure/PSRule.Rules.Azure/issues/3014)
  - Virtual Network:
    - Verify that zonal-deployed Azure firewalls uses Azure NAT Gateway for outbound access by @BenjaminEngeset.
      [##3005](https://github.com/Azure/PSRule.Rules.Azure/issues/#3005)
    - Verify that subnets have disabled default outbound access for virtual machines by @BenjaminEngeset.
      [#3001](https://github.com/Azure/PSRule.Rules.Azure/issues/3001)
- Updated rules:
  - Azure Kubernetes Service:
    - Updated `Azure.AKS.AuditLogs` documentation to call out important specific of the `kube-audit` log by @BernieWhite.
      [#2449](https://github.com/Azure/PSRule.Rules.Azure/issues/2449)
    - Updated `Azure.AKS.Version` to use `1.29.7` as the minimum version by @BernieWhite.
      [#3042](https://github.com/Azure/PSRule.Rules.Azure/issues/3042)
  - Container Apps:
    - Updated `Azure.ContainerApp.AvailabilityZone` to check for infrastructure subnet by @BernieWhite.
      [#3068](https://github.com/Azure/PSRule.Rules.Azure/issues/3068)
      - Configuring an infrastructure subnet is a requirement for enabling zone redundancy.
        Both rule and documentation have been updated to clearly call this out.
  - Virtual Network:
    - Updated `Azure.VNET.UseNSGs` to correctly handle cases for special purpose and customer-excluded subnets by @BenjaminEngeset.
      [#3007](https://github.com/Azure/PSRule.Rules.Azure/issues/3007)
- General improvements:
  - **Important change:** Replaced the `Azure_AKSNodeMinimumMaxPods` option with `AZURE_AKS_POOL_MINIMUM_MAXPODS` by @BernieWhite.
    [#941](https://github.com/Azure/PSRule.Rules.Azure/issues/941)
    - For compatibility, if `Azure_AKSNodeMinimumMaxPods` is set it will be used instead of `AZURE_AKS_POOL_MINIMUM_MAXPODS`.
    - If only `AZURE_AKS_POOL_MINIMUM_MAXPODS` is set, this value will be used.
    - The default will be used neither options are configured.
    - If `Azure_AKSNodeMinimumMaxPods` is set a warning will be generated until the configuration is removed.
    - Support for `Azure_AKSNodeMinimumMaxPods` is deprecated and will be removed in v2.
    - See [upgrade notes][1] for details.
  - **Important change:** Replaced the `Azure_MinimumCertificateLifetime` option with `AZURE_APIM_MINIMUM_CERTIFICATE_LIFETIME` by @BernieWhite.
    [#941](https://github.com/Azure/PSRule.Rules.Azure/issues/941)
    - For compatibility, if `Azure_MinimumCertificateLifetime` is set it will be used instead of `AZURE_APIM_MINIMUM_CERTIFICATE_LIFETIME`.
    - If only `AZURE_APIM_MINIMUM_CERTIFICATE_LIFETIME` is set, this value will be used.
    - The default will be used neither options are configured.
    - If `Azure_MinimumCertificateLifetime` is set a warning will be generated until the configuration is removed.
    - Support for `Azure_MinimumCertificateLifetime` is deprecated and will be removed in v2.
    - See [upgrade notes][1] for details.
  - Add binding configuration to policy as rules docs by @BernieWhite.
    [#2995](https://github.com/Azure/PSRule.Rules.Azure/issues/2995)
  - Updated resource providers and policy aliases.
    [#3074](https://github.com/Azure/PSRule.Rules.Azure/pull/3074)
- Engineering:
  - Bump development tools to .NET 8.0 SDK by @BernieWhite.
    [#3017](https://github.com/Azure/PSRule.Rules.Azure/issues/3017)
  - Quality updates to rule documentation by @BernieWhite.
    [#2570](https://github.com/Azure/PSRule.Rules.Azure/issues/2570)
  - Bump xunit to v2.9.0.
    [#2982](https://github.com/Azure/PSRule.Rules.Azure/pull/2982)
  - Bump xunit.runner.visualstudio to v2.8.2.
    [#2982](https://github.com/Azure/PSRule.Rules.Azure/pull/2982)
- Bug fixed:
  - Fixed expansion with deployments by resource ID at management group by @BernieWhite
    [#3013](https://github.com/Azure/PSRule.Rules.Azure/issues/3013)
  - Fixed subscription aliases don't support tags by @BernieWhite.
    [#3021](https://github.com/Azure/PSRule.Rules.Azure/issues/3021)
  - Fixed `Azure.AppService.AvailabilityZone` only detects premium by tier property @BenjaminEngeset.
    [#3034](https://github.com/Azure/PSRule.Rules.Azure/issues/3034)
  - Fixed loading of expansion options from non-default options file @BernieWhite.
    [#3033](https://github.com/Azure/PSRule.Rules.Azure/issues/3033)
  - Fixed TLS defaults for `Azure.Redis.MinTLS` and `Azure.RedisEnterprise.MinTLS` by @BernieWhite.
    [#3066](https://github.com/Azure/PSRule.Rules.Azure/issues/3066)
  - Fixed symbolic expand for existing with conditional cases by @BernieWhite.
    [#2917](https://github.com/Azure/PSRule.Rules.Azure/issues/2917)

What's changed since pre-release v1.39.0-B0249:

- No additional changes.

## v1.39.0-B0249 (pre-release)

What's changed since pre-release v1.39.0-B0182:

- Bug fixes:
  - Fixed symbolic expand for existing with conditional cases by @BernieWhite.
    [#2917](https://github.com/Azure/PSRule.Rules.Azure/issues/2917)

## v1.39.0-B0182 (pre-release)

What's changed since pre-release v1.39.0-B0118:

- Updated rules:
  - Container Apps:
    - Updated `Azure.ContainerApp.AvailabilityZone` to check for infrastructure subnet by @BernieWhite.
      [#3068](https://github.com/Azure/PSRule.Rules.Azure/issues/3068)
      - Configuring an infrastructure subnet is a requirement for enabling zone redundancy.
        Both rule and documentation have been updated to clearly call this out.
- General improvements:
  - Updated resource providers and policy aliases.
    [#3074](https://github.com/Azure/PSRule.Rules.Azure/pull/3074)
- Engineering:
  - Quality updates to rule documentation by @BernieWhite.
    [#2570](https://github.com/Azure/PSRule.Rules.Azure/issues/2570)
- Bug fixes:
  - Fixed TLS defaults for `Azure.Redis.MinTLS` and `Azure.RedisEnterprise.MinTLS` by @BernieWhite.
    [#3066](https://github.com/Azure/PSRule.Rules.Azure/issues/3066)

## v1.39.0-B0118 (pre-release)

What's changed since pre-release v1.39.0-B0072:

- New features:
  - Added September 2024 baselines `Azure.GA_2024_09` and `Azure.Preview_2024_09` by @BernieWhite.
    [#3048](https://github.com/Azure/PSRule.Rules.Azure/issues/3048)
    - Includes rules released before or during September 2024.
    - Marked `Azure.GA_2024_06` and `Azure.Preview_2024_06` baselines as obsolete.

## v1.39.0-B0072 (pre-release)

What's changed since pre-release v1.39.0-B0029:

- New rules:
  - Virtual Machine:
    - Verify that virtual machines does not have public IPs attached by @BenjaminEngeset.
      [#11](https://github.com/Azure/PSRule.Rules.Azure/issues/11)
    - Verify that multi-tenant Hosting Rights are used for Windows client VMs by @BenjaminEngeset.
      [#432](https://github.com/Azure/PSRule.Rules.Azure/issues/432)
    - Verify that availability set members are in a backend pool by @BenjaminEngeset.
      [#67](https://github.com/Azure/PSRule.Rules.Azure/issues/67)
  - Virtual Machine Scale Sets:
    - Verify that virtual machine scale set instances does not have public IPs attached by @BenjaminEngeset.
      [#3014](https://github.com/Azure/PSRule.Rules.Azure/issues/3014)
- Updated rules:
  - Azure Kubernetes Service:
    - Updated `Azure.AKS.AuditLogs` documentation to call out important specific of the `kube-audit` log by @BernieWhite.
      [#2449](https://github.com/Azure/PSRule.Rules.Azure/issues/2449)
    - Updated `Azure.AKS.Version` to use `1.29.7` as the minimum version by @BernieWhite.
      [#3042](https://github.com/Azure/PSRule.Rules.Azure/issues/3042)
- General improvements:
  - **Important change:** Replaced the `Azure_AKSNodeMinimumMaxPods` option with `AZURE_AKS_POOL_MINIMUM_MAXPODS` by @BernieWhite.
    [#941](https://github.com/Azure/PSRule.Rules.Azure/issues/941)
    - For compatibility, if `Azure_AKSNodeMinimumMaxPods` is set it will be used instead of `AZURE_AKS_POOL_MINIMUM_MAXPODS`.
    - If only `AZURE_AKS_POOL_MINIMUM_MAXPODS` is set, this value will be used.
    - The default will be used neither options are configured.
    - If `Azure_AKSNodeMinimumMaxPods` is set a warning will be generated until the configuration is removed.
    - Support for `Azure_AKSNodeMinimumMaxPods` is deprecated and will be removed in v2.
    - See [upgrade notes][1] for details.
  - **Important change:** Replaced the `Azure_MinimumCertificateLifetime` option with `AZURE_APIM_MINIMUM_CERTIFICATE_LIFETIME` by @BernieWhite.
    [#941](https://github.com/Azure/PSRule.Rules.Azure/issues/941)
    - For compatibility, if `Azure_MinimumCertificateLifetime` is set it will be used instead of `AZURE_APIM_MINIMUM_CERTIFICATE_LIFETIME`.
    - If only `AZURE_APIM_MINIMUM_CERTIFICATE_LIFETIME` is set, this value will be used.
    - The default will be used neither options are configured.
    - If `Azure_MinimumCertificateLifetime` is set a warning will be generated until the configuration is removed.
    - Support for `Azure_MinimumCertificateLifetime` is deprecated and will be removed in v2.
    - See [upgrade notes][1] for details.
- Engineering:
  - Bump development tools to .NET 8.0 SDK by @BernieWhite.
    [#3017](https://github.com/Azure/PSRule.Rules.Azure/issues/3017)
- Bug fixed:
  - Fixed expansion with deployments by resource ID at management group by @BernieWhite
    [#3013](https://github.com/Azure/PSRule.Rules.Azure/issues/3013)
  - Fixed subscription aliases don't support tags by @BernieWhite.
    [#3021](https://github.com/Azure/PSRule.Rules.Azure/issues/3021)
  - Fixed `Azure.AppService.AvailabilityZone` only detects premium by tier property @BenjaminEngeset.
    [#3034](https://github.com/Azure/PSRule.Rules.Azure/issues/3034)
  - Fixed loading of expansion options from non-default options file @BernieWhite.
    [#3033](https://github.com/Azure/PSRule.Rules.Azure/issues/3033)

## v1.39.0-B0029 (pre-release)

What's changed since pre-release v1.39.0-B0009:

- New rules:
  - Azure Kubernetes Service:
    - Verify that clusters have kube-audit logging disabled when not required by @BenjaminEngeset.
      [#2450](https://github.com/Azure/PSRule.Rules.Azure/issues/2450)
    - Verify that clusters have the customer-controlled maintenance windows `aksManagedAutoUpgradeSchedule` and `aksManagedNodeOSUpgradeSchedule` configured by @BenjaminEngeset.
      [#2444](https://github.com/Azure/PSRule.Rules.Azure/issues/2444)
  - Virtual Network:
    - Verify that zonal-deployed Azure firewalls uses Azure NAT Gateway for outbound access by @BenjaminEngeset.
      [##3005](https://github.com/Azure/PSRule.Rules.Azure/issues/#3005)
    - Verify that subnets have disabled default outbound access for virtual machines by @BenjaminEngeset.
      [#3001](https://github.com/Azure/PSRule.Rules.Azure/issues/3001)
- Updated rules:
  - Virtual Network:
    - Updated `Azure.VNET.UseNSGs` to correctly handle cases for special purpose and customer-excluded subnets by @BenjaminEngeset.
      [#3007](https://github.com/Azure/PSRule.Rules.Azure/issues/3007)
- General improvements:
  - Add binding configuration to policy as rules docs by @BernieWhite.
    [#2995](https://github.com/Azure/PSRule.Rules.Azure/issues/2995)

## v1.39.0-B0009 (pre-release)

What's changed since v1.38.0:

- New rules:
  - App Service:
    - Verify that app service plans have availability zones configured by @BenjaminEngeset.
      [#2964](https://github.com/Azure/PSRule.Rules.Azure/issues/2964)
  - App Service Environment:
    - Verify that app service environments have availability zones configured by @BenjaminEngeset.
      [#2964](https://github.com/Azure/PSRule.Rules.Azure/issues/2964)
  - Azure SQL Database:
    - Verify that Azure SQL databases have a customer-controlled maintenance window configured by @BenjaminEngeset.
      [#2956](https://github.com/Azure/PSRule.Rules.Azure/issues/2956)
  - Azure SQL Managed Instance:
    - Verify that Azure SQL Managed Instances have a customer-controlled maintenance window configured by @BenjaminEngeset.
      [#2979](https://github.com/Azure/PSRule.Rules.Azure/issues/2979)
  - Service Bus:
    - Verify that service bus namespaces have geo-replication configured by @BenjaminEngeset.
      [#2988](https://github.com/Azure/PSRule.Rules.Azure/issues/2988)
- Engineering:
  - Bump xunit to v2.9.0.
    [#2982](https://github.com/Azure/PSRule.Rules.Azure/pull/2982)
  - Bump xunit.runner.visualstudio to v2.8.2.
    [#2982](https://github.com/Azure/PSRule.Rules.Azure/pull/2982)

## v1.38.0

What's changed since v1.37.0:

- New features:
  - Added June 2024 baselines `Azure.GA_2024_06` and `Azure.Preview_2024_06` by @BernieWhite.
    [#2961](https://github.com/Azure/PSRule.Rules.Azure/issues/2961)
    - Includes rules released before or during June 2024.
    - Marked `Azure.GA_2024_03` and `Azure.Preview_2024_03` baselines as obsolete.
- New rules:
  - Azure Database for MySQL:
    - Verify that Azure Database for MySQL servers have a customer-controlled maintenance window configured by @BenjaminEngeset.
      [#2916](https://github.com/Azure/PSRule.Rules.Azure/issues/2916)
    - Verify that servers have zone-redundant high availability (HA) configured by @BenjaminEngeset.
      [#2914](https://github.com/Azure/PSRule.Rules.Azure/issues/2914)
  - Azure Database for PostgreSQL:
    - Verify that Azure Database for PostgreSQL servers have a customer-controlled maintenance window configured by @BenjaminEngeset.
      [#2927](https://github.com/Azure/PSRule.Rules.Azure/issues/2927)
    - Verify that servers have zone-redundant high availability (HA) configured by @BenjaminEngeset.
      [#2932](https://github.com/Azure/PSRule.Rules.Azure/issues/2932)
  - Azure Firewall:
    - Verify that firewalls have availability zones configured by @BenjaminEngeset.
      [#2909](https://github.com/Azure/PSRule.Rules.Azure/issues/2909)
  - Azure Kubernetes Service:
    - Added check to automatically upgrade AKS cluster node image by @sharmilamusunuru.
      [#2445](https://github.com/Azure/PSRule.Rules.Azure/issues/2445)
  - Azure Virtual Desktop:
    - Added check for scheduled agent updates on host pools by @BernieWhite.
      [#2946](https://github.com/Azure/PSRule.Rules.Azure/issues/2946)
  - Cosmos DB:
    - Verify that Cosmos DB accounts have continuous backup configured by @BenjaminEngeset.
      [#2954](https://github.com/Azure/PSRule.Rules.Azure/issues/2954)
  - Virtual Network Gateway:
    - Verify that VPN/ExpressRoute gateways have a customer-controlled maintenance configuration configured by @BenjaminEngeset.
      [#2910](https://github.com/Azure/PSRule.Rules.Azure/issues/2910)
  - Virtual Machine Scale Sets:
    - Verify that virtual machine scale sets have best-effort zone balance configured by @BenjaminEngeset.
      [#2901](https://github.com/Azure/PSRule.Rules.Azure/issues/2901)
    - Verify that virtual machine scale sets have availability zones configured by @BenjaminEngeset.
      [#2902](https://github.com/Azure/PSRule.Rules.Azure/issues/2902)
- Updated rules:
  - Azure Kubernetes Service:
    - Updated `Azure.AKS.Version` to use `1.28.9` as the minimum version by @BernieWhite.
      [#2930](https://github.com/Azure/PSRule.Rules.Azure/issues/2930)
  - Virtual Machine:
    - Updated `Azure.VM.MaintenanceConfig` to align to the reliability pillar by @BernieWhite.
      [#2925](https://github.com/Azure/PSRule.Rules.Azure/issues/2925)
      - Promoted to GA and bumped rule set to `2024_06`.
- Engineering:
  - Quality updates to rule documentation by @BernieWhite.
    [#2570](https://github.com/Azure/PSRule.Rules.Azure/issues/2570)
  - Bump Pester to v5.6.0.
    [#2934](https://github.com/Azure/PSRule.Rules.Azure/pull/2934)
  - Bump PSScriptAnalyzer to v1.22.0.
    [#2934](https://github.com/Azure/PSRule.Rules.Azure/pull/2934)
- Bug fixes:
  - Fixed handling of multi-line descriptions for policy definition and assignment exports by @BernieWhite.
    [#2973](https://github.com/Azure/PSRule.Rules.Azure/issues/2973)
  - Fixed support for `references` function by @BernieWhite.
    [#2922](https://github.com/Azure/PSRule.Rules.Azure/issues/2922)
  - Fixed group by subscription casing when exporting in-flight resources by @BernieWhite.
    [#2957](https://github.com/Azure/PSRule.Rules.Azure/issues/2957)
  - Fixed install Az.Resources warning by @BernieWhite.
    [#2887](https://github.com/Azure/PSRule.Rules.Azure/issues/2887)
    - Added new configuration option set by environment variable to suppress the warning.
    - Set `PSRULE_AZURE_RESOURCE_MODULE_NOWARN` to `true` to suppress the warning.
  - Fixed `filter` on unknown runtime property by @BernieWhite.
    [#2966](https://github.com/Azure/PSRule.Rules.Azure/issues/2966)
  - Fixed failed to expand with direct outputs reference by @BernieWhite.
    [#2935](https://github.com/Azure/PSRule.Rules.Azure/issues/2935)
  - Fixed identification of `list*` function false positive with resource by @BernieWhite.
    [#2919](https://github.com/Azure/PSRule.Rules.Azure/issues/2919)
  - Fixed documentation bugs for container apps by @BernieWhite.
    [#2876](https://github.com/Azure/PSRule.Rules.Azure/issues/2876)

What's changed since pre-release v1.38.0-B0068:

- No additional changes.

## v1.38.0-B0106 (pre-release)

What's changed since pre-release v1.38.0-B0068:

- New rules:
  - Cosmos DB:
    - Verify that Cosmos DB accounts have continuous backup configured by @BenjaminEngeset.
      [#2954](https://github.com/Azure/PSRule.Rules.Azure/issues/2954)
- Bug fixes:
  - Rollback Az.Resources to v6.7.0 by @BernieWhite.
    [#2970](https://github.com/Azure/PSRule.Rules.Azure/issues/2970)
  - Fixed handling of multi-line descriptions for policy definition and assignment exports by @BernieWhite.
    [#2973](https://github.com/Azure/PSRule.Rules.Azure/issues/2973)

## v1.38.0-B0068 (pre-release)

What's changed since pre-release v1.38.0-B0034:

- New features:
  - Added March 2024 baselines `Azure.GA_2024_06` and `Azure.Preview_2024_06` by @BernieWhite.
    [#2961](https://github.com/Azure/PSRule.Rules.Azure/issues/2961)
    - Includes rules released before or during June 2024.
    - Marked `Azure.GA_2024_03` and `Azure.Preview_2024_03` baselines as obsolete.
- Engineering:
  - Quality updates to rule documentation by @BernieWhite.
    [#2570](https://github.com/Azure/PSRule.Rules.Azure/issues/2570)
- Bug fixes:
  - Fixed support for `references` function by @BernieWhite.
    [#2922](https://github.com/Azure/PSRule.Rules.Azure/issues/2922)
  - Fixed group by subscription casing when exporting in-flight resources by @BernieWhite.
    [#2957](https://github.com/Azure/PSRule.Rules.Azure/issues/2957)
  - Fixed install Az.Resources warning by @BernieWhite.
    [#2887](https://github.com/Azure/PSRule.Rules.Azure/issues/2887)
    - Added new configuration option set by environment variable to suppress the warning.
    - Set `PSRULE_AZURE_RESOURCE_MODULE_NOWARN` to `true` to suppress the warning.
  - Fixed `filter` on unknown runtime property by @BernieWhite.
    [#2966](https://github.com/Azure/PSRule.Rules.Azure/issues/2966)

## v1.38.0-B0034 (pre-release)

What's changed since pre-release v1.38.0-B0011:

- New rules:
  - Azure Kubernetes Service:
    - Added check to automatically upgrade AKS cluster node image by @sharmilamusunuru.
      [#2445](https://github.com/Azure/PSRule.Rules.Azure/issues/2445)
  - Azure Virtual Desktop:
    - Added check for scheduled agent updates on host pools by @BernieWhite.
      [#2946](https://github.com/Azure/PSRule.Rules.Azure/issues/2946)
  - Virtual Machine Scale Sets:
    - Verify that virtual machine scale sets have best-effort zone balance configured by @BenjaminEngeset.
      [#2901](https://github.com/Azure/PSRule.Rules.Azure/issues/2901)
    - Verify that virtual machine scale sets have availability zones configured by @BenjaminEngeset.
      [#2902](https://github.com/Azure/PSRule.Rules.Azure/issues/2902)
- Engineering:
  - Quality updates to rule documentation by @BernieWhite.
    [#2570](https://github.com/Azure/PSRule.Rules.Azure/issues/2570)
- Bug fixes:
  - Fixed failed to expand with direct outputs reference by @BernieWhite.
    [#2935](https://github.com/Azure/PSRule.Rules.Azure/issues/2935)
  - Fixed identification of `list*` function false positive with resource by @BernieWhite.
    [#2919](https://github.com/Azure/PSRule.Rules.Azure/issues/2919)
  - Fixed documentation bugs for container apps by @BernieWhite.
    [#2876](https://github.com/Azure/PSRule.Rules.Azure/issues/2876)

## v1.38.0-B0011 (pre-release)

What's changed since v1.37.0:

- New rules:
  - Azure Database for MySQL:
    - Verify that Azure Database for MySQL servers have a customer-controlled maintenance window configured by @BenjaminEngeset.
      [#2916](https://github.com/Azure/PSRule.Rules.Azure/issues/2916)
    - Verify that servers have zone-redundant high availability (HA) configured by @BenjaminEngeset.
      [#2914](https://github.com/Azure/PSRule.Rules.Azure/issues/2914)
  - Azure Database for PostgreSQL:
    - Verify that Azure Database for PostgreSQL servers have a customer-controlled maintenance window configured by @BenjaminEngeset.
      [#2927](https://github.com/Azure/PSRule.Rules.Azure/issues/2927)
    - Verify that servers have zone-redundant high availability (HA) configured by @BenjaminEngeset.
      [#2932](https://github.com/Azure/PSRule.Rules.Azure/issues/2932)
  - Azure Firewall:
    - Verify that firewalls have availability zones configured by @BenjaminEngeset.
      [#2909](https://github.com/Azure/PSRule.Rules.Azure/issues/2909)
  - Virtual Network Gateway:
    - Verify that VPN/ExpressRoute gateways have a customer-controlled maintenance configuration configured by @BenjaminEngeset.
      [#2910](https://github.com/Azure/PSRule.Rules.Azure/issues/2910)
- Updated rules:
  - Virtual Machine:
    - Updated `Azure.VM.MaintenanceConfig` to align to the reliability pillar by @BernieWhite.
      [#2925](https://github.com/Azure/PSRule.Rules.Azure/issues/2925)
      - Promoted to GA and bumped rule set to `2024_06`.
  - Updated `Azure.AKS.Version` to use `1.28.9` as the minimum version by @BernieWhite.
    [#2930](https://github.com/Azure/PSRule.Rules.Azure/issues/2930)
- Engineering:
  - Bump Pester to v5.6.0.
    [#2934](https://github.com/Azure/PSRule.Rules.Azure/pull/2934)
  - Bump Az.Resources to v7.1.0.
    [#2934](https://github.com/Azure/PSRule.Rules.Azure/pull/2934)
  - Bump PSScriptAnalyzer to v1.22.0.
    [#2934](https://github.com/Azure/PSRule.Rules.Azure/pull/2934)

## v1.37.0

What's changed since v1.36.0:

- New features:
  - Added support for new Bicep language features introduced in v0.27.1 by @BernieWhite.
    [#2860](https://github.com/Azure/PSRule.Rules.Azure/issues/2860)
    [#2859](https://github.com/Azure/PSRule.Rules.Azure/issues/2859)
    - Added support for `shallowMerge`, `groupBy`, `objectKeys`, and `mapValues`.
    - Updated syntax for Bicep lambda usage of `map`, `reduce`, and `filter` which now support indices.
    - Added support for spread operator.
- New rules:
  - App Service:
    - Check that applications uses supported Node.js runtime versions by @BenjaminEngeset.
      [#2879](https://github.com/Azure/PSRule.Rules.Azure/issues/2879)
  - Application Gateway:
    - Check that WAF v2 doesn't use legacy WAF configuration by @BenjaminEngeset.
      [#2877](https://github.com/Azure/PSRule.Rules.Azure/issues/2877)
  - Azure Cache for Redis:
    - Verify that cache instances have Entra ID authentication enabled by @BenjaminEngeset.
      [#2899](https://github.com/Azure/PSRule.Rules.Azure/issues/2899)
  - Azure Managed Grafana:
    - Check that Azure Managed Grafana workspaces uses Grafana version 10 by @BenjaminEngeset.
      [#2878](https://github.com/Azure/PSRule.Rules.Azure/issues/2878)
  - Cosmos DB:
    - Check that database accounts use a paid tier by @BernieWhite.
      [#2845](https://github.com/Azure/PSRule.Rules.Azure/issues/2845)
    - Check that database accounts have local authentication disabled by @BenjaminEngeset.
      [#2846](https://github.com/Azure/PSRule.Rules.Azure/issues/2846)
    - Check that database accounts have public network access disabled by @BenjaminEngeset.
      [#2702](https://github.com/Azure/PSRule.Rules.Azure/issues/2702)
  - Event Hub:
    - Check that access to the namespace endpoints is restricted to only allowed sources by @BenjaminEngeset.
      [#2701](https://github.com/Azure/PSRule.Rules.Azure/issues/2701)
  - Log Analytics:
    - Check that workspaces have workspace replication enabled by @BenjaminEngeset.
      [#2893](https://github.com/Azure/PSRule.Rules.Azure/issues/2893)
  - Virtual Machine Scale Sets:
    - Check that automatic instance repairs are enabled by @BenjaminEngeset.
      [#2895](https://github.com/Azure/PSRule.Rules.Azure/issues/2895)
- Updated rules:
  - API Management:
    - **Important change**: Updated `Azure.APIM.AvailabilityZone` to improve accuracy with non-premium SKUs by @BenjaminEngeset.
      [#2788](https://github.com/Azure/PSRule.Rules.Azure/issues/2788)
      - Removed the `If` Premium SKU.
      - Added check for Premium SKU.
      - Bumped rule set to `2024_06`.
    - **Important change**: Updated `Azure.APIM.MultiRegion` to improve accuracy with non-premium SKUs by @BenjaminEngeset.
      [#2787](https://github.com/Azure/PSRule.Rules.Azure/issues/2787)
      - Removed the `If` Premium SKU.
      - Added check for Premium SKU.
      - Bumped rule set to `2024_06`.
  - Deployment:
    - Add additional exclusions for `Azure.Deployment.SecureParameter` by @BernieWhite.
      [#2857](https://github.com/Azure/PSRule.Rules.Azure/issues/2857)
- General improvements:
  - Quality updates to documentation by @BernieWhite.
    [#2570](https://github.com/Azure/PSRule.Rules.Azure/issues/2570)
  - Updated resource providers and policy aliases.
    [#2880](https://github.com/Azure/PSRule.Rules.Azure/pull/2880)
  - Added support for `split` and `concat` functions during policy export by @BernieWhite.
    [#2851](https://github.com/Azure/PSRule.Rules.Azure/issues/2851)
- Engineering:
  - Bump xunit to v2.8.1.
    [#2892](https://github.com/Azure/PSRule.Rules.Azure/pull/2892)
  - Bump xunit.runner.visualstudio to v2.8.1.
    [#2891](https://github.com/Azure/PSRule.Rules.Azure/pull/2891)
  - Bump System.Management.Automation to 7.3.12.
    [#2868](https://github.com/Azure/PSRule.Rules.Azure/pull/2868)
  - Bump Microsoft.NET.Test.Sdk to v17.10.0.
    [#2884](https://github.com/Azure/PSRule.Rules.Azure/pull/2884)
- Bug fixed:
  - Fixed `union` does not perform deep merge or keep property order by @BernieWhite.
    [#2885](https://github.com/Azure/PSRule.Rules.Azure/issues/2885)
  - Fixed dependency ordering for cross scope deployments by @BernieWhite.
    [#2850](https://github.com/Azure/PSRule.Rules.Azure/issues/2850)

What's changed since pre-release v1.37.0-B0071:

- No additional changes.

## v1.37.0-B0071 (pre-release)

What's changed since pre-release v1.37.0-B0034:

- New rules:
  - App Service:
    - Check that applications uses supported Node.js runtime versions by @BenjaminEngeset.
      [#2879](https://github.com/Azure/PSRule.Rules.Azure/issues/2879)
  - Azure Cache for Redis:
    - Verify that cache instances have Entra ID authentication enabled by @BenjaminEngeset.
      [#2899](https://github.com/Azure/PSRule.Rules.Azure/issues/2899)
  - Log Analytics:
    - Check that workspaces have workspace replication enabled by @BenjaminEngeset.
      [#2893](https://github.com/Azure/PSRule.Rules.Azure/issues/2893)
  - Virtual Machine Scale Sets:
    - Check that automatic instance repairs are enabled by @BenjaminEngeset.
      [#2895](https://github.com/Azure/PSRule.Rules.Azure/issues/2895)
- Updated rules:
  - API Management:
    - **Important change**: Updated `Azure.APIM.MultiRegion` to improve accuracy with non-premium SKUs by @BenjaminEngeset.
      [#2787](https://github.com/Azure/PSRule.Rules.Azure/issues/2787)
      - Removed the `If` Premium SKU.
      - Added check for Premium SKU.
      - Bumped rule set to `2024_06`.
- General improvements:
  - Added support for `split` and `concat` functions during policy export by @BernieWhite.
    [#2851](https://github.com/Azure/PSRule.Rules.Azure/issues/2851)
- Engineering:
  - Bump xunit to v2.8.1.
    [#2892](https://github.com/Azure/PSRule.Rules.Azure/pull/2892)
  - Bump xunit.runner.visualstudio to v2.8.1.
    [#2891](https://github.com/Azure/PSRule.Rules.Azure/pull/2891)

## v1.37.0-B0034 (pre-release)

What's changed since pre-release v1.37.0-B0009:

- New features:
  - Added support for new Bicep language features introduced in v0.27.1 by @BernieWhite.
    [#2860](https://github.com/Azure/PSRule.Rules.Azure/issues/2860)
    [#2859](https://github.com/Azure/PSRule.Rules.Azure/issues/2859)
    - Added support for `shallowMerge`, `groupBy`, `objectKeys`, and `mapValues`.
    - Updated syntax for Bicep lambda usage of `map`, `reduce`, and `filter` which now support indices.
    - Added support for spread operator.
- New rules:
  - Application Gateway:
    - Check that WAF v2 doesn't use legacy WAF configuration by @BenjaminEngeset.
      [#2877](https://github.com/Azure/PSRule.Rules.Azure/issues/2877)
  - Azure Managed Grafana:
    - Check that Azure Managed Grafana workspaces uses Grafana version 10 by @BenjaminEngeset.
      [#2878](https://github.com/Azure/PSRule.Rules.Azure/issues/2878)
  - Cosmos DB:
    - Check that database accounts have local authentication disabled by @BenjaminEngeset.
      [#2846](https://github.com/Azure/PSRule.Rules.Azure/issues/2846)
    - Check that database accounts have public network access disabled by @BenjaminEngeset.
      [#2702](https://github.com/Azure/PSRule.Rules.Azure/issues/2702)
  - Event Hub:
    - Check that access to the namespace endpoints is restricted to only allowed sources by @BenjaminEngeset.
      [#2701](https://github.com/Azure/PSRule.Rules.Azure/issues/2701)
- Updated rules:
  - API Management:
    - **Important change**: Updated `Azure.APIM.AvailabilityZone` to improve accuracy with non-premium SKUs by @BenjaminEngeset.
      [#2788](https://github.com/Azure/PSRule.Rules.Azure/issues/2788)
      - Removed the `If` Premium SKU.
      - Added check for Premium SKU.
      - Bumped rule set to `2024_06`.
- General improvements:
  - Updated resource providers and policy aliases.
    [#2880](https://github.com/Azure/PSRule.Rules.Azure/pull/2880)
- Engineering:
  - Bump xunit to v2.8.0.
    [#2870](https://github.com/Azure/PSRule.Rules.Azure/pull/2870)
  - Bump xunit.runner.visualstudio to v2.8.0.
    [#2871](https://github.com/Azure/PSRule.Rules.Azure/pull/2871)
  - Bump System.Management.Automation to 7.3.12.
    [#2868](https://github.com/Azure/PSRule.Rules.Azure/pull/2868)
  - Bump Microsoft.NET.Test.Sdk to v17.10.0.
    [#2884](https://github.com/Azure/PSRule.Rules.Azure/pull/2884)
- Bug fixed:
  - Fixed `union` does not perform deep merge or keep property order by @BernieWhite.
    [#2885](https://github.com/Azure/PSRule.Rules.Azure/issues/2885)

## v1.37.0-B0009 (pre-release)

What's changed since v1.36.0:

- New rules:
  - Cosmos DB:
    - Check that database accounts use a paid tier by @BernieWhite.
      [#2845](https://github.com/Azure/PSRule.Rules.Azure/issues/2845)
- Updated rules:
  - Deployment:
    - Add additional exclusions for `Azure.Deployment.SecureParameter` by @BernieWhite.
      [#2857](https://github.com/Azure/PSRule.Rules.Azure/issues/2857)
- General improvements:
  - Quality updates to documentation by @BernieWhite.
    [#2570](https://github.com/Azure/PSRule.Rules.Azure/issues/2570)
- Bug fixes:
  - Fixed dependency ordering for cross scope deployments by @BernieWhite.
    [#2850](https://github.com/Azure/PSRule.Rules.Azure/issues/2850)

## v1.36.0

What's changed since v1.35.3:

- New rules:
  - Container App:
    - Check that Container Apps have a minimum number of replicas by @BernieWhite.
      [#2790](https://github.com/Azure/PSRule.Rules.Azure/issues/2790)
    - Check that Container App environments are zone redundant by @BernieWhite.
      [#2791](https://github.com/Azure/PSRule.Rules.Azure/issues/2791)
  - Cosmos DB:
    - Check that database accounts only accept a minimum of TLS 1.2 by @BernieWhite.
      [#2809](https://github.com/Azure/PSRule.Rules.Azure/issues/2809)
  - Entra Domain Services:
    - Check that instances use a minimum version of NTLM by @BernieWhite.
      [#2837](https://github.com/Azure/PSRule.Rules.Azure/issues/2837)
    - Check that instances use a minimum version of TLS by @BernieWhite.
      [#2837](https://github.com/Azure/PSRule.Rules.Azure/issues/2837)
    - Check that instances do not use RC4 encryption by @BernieWhite.
      [#2837](https://github.com/Azure/PSRule.Rules.Azure/issues/2837)
- General improvements:
  - **Important change**: Deprecated rules with no clear WAF alignment by @BernieWhite.
    [#2493](https://github.com/Azure/PSRule.Rules.Azure/issues/2493)
    - The following rules are deprecated:
      - `Azure.Template.UseParameters`
      - `Azure.Template.UseVariables`
      - `Azure.Template.DefineParameters`
      - `Azure.Template.ValidSecretRef`
    - These rules have been deprecated and will be removed in v2.
    - See [deprecations][2] for more information.
  - Quality updates to documentation by @lukemurraynz @BernieWhite.
    [#2789](https://github.com/Azure/PSRule.Rules.Azure/pull/2789)
    [#2570](https://github.com/Azure/PSRule.Rules.Azure/issues/2570)
  - Additional policies added to default ignore list by @BernieWhite.
    [#1731](https://github.com/Azure/PSRule.Rules.Azure/issues/1731)
- Bug fixes:
  - Fixed not found warning when exporting firewall policy `signatureOverrides` by @BernieWhite.
    [#2806](https://github.com/Azure/PSRule.Rules.Azure/issues/2806)
  - Fixed `Azure.Storage.UseReplication` to allow for zone-redundant replication by @sebassem.
    [#2827](https://github.com/Azure/PSRule.Rules.Azure/issues/2827)
  - Fixed nested usage of `listKeys` mocks by @BernieWhite.
    [#2829](https://github.com/Azure/PSRule.Rules.Azure/issues/2829)

What's changed since pre-release v1.36.0-B0077:

- General improvements:
  - Quality updates to documentation by @BernieWhite.
    [#2570](https://github.com/Azure/PSRule.Rules.Azure/issues/2570)

## v1.36.0-B0077 (pre-release)

What's changed since pre-release v1.36.0-B0046:

- New rules:
  - Entra Domain Services:
    - Check that instances use a minimum version of NTLM by @BernieWhite.
      [#2837](https://github.com/Azure/PSRule.Rules.Azure/issues/2837)
    - Check that instances use a minimum version of TLS by @BernieWhite.
      [#2837](https://github.com/Azure/PSRule.Rules.Azure/issues/2837)
    - Check that instances do not use RC4 encryption by @BernieWhite.
      [#2837](https://github.com/Azure/PSRule.Rules.Azure/issues/2837)
- General improvements:
  - **Important change**: Deprecated rules with no clear WAF alignment by @BernieWhite.
    [#2493](https://github.com/Azure/PSRule.Rules.Azure/issues/2493)
    - The following rules are deprecated:
      - `Azure.Template.UseParameters`
      - `Azure.Template.UseVariables`
      - `Azure.Template.DefineParameters`
      - `Azure.Template.ValidSecretRef`
    - These rules have been deprecated and will be removed in v2.
    - See [deprecations][2] for more information.

## v1.36.0-B0046 (pre-release)

What's changed since pre-release v1.36.0-B0020:

- Bug fixes:
  - Fixed `Azure.Storage.UseReplication` to allow for zone-redundant replication by @sebassem.
    [#2827](https://github.com/Azure/PSRule.Rules.Azure/issues/2827)
  - Fixed nested usage of `listKeys` mocks by @BernieWhite.
    [#2829](https://github.com/Azure/PSRule.Rules.Azure/issues/2829)

## v1.36.0-B0020 (pre-release)

What's changed since v1.35.3:

- New rules:
  - Container App:
    - Check that Container Apps have a minimum number of replicas by @BernieWhite.
      [#2790](https://github.com/Azure/PSRule.Rules.Azure/issues/2790)
    - Check that Container App environments are zone redundant by @BernieWhite.
      [#2791](https://github.com/Azure/PSRule.Rules.Azure/issues/2791)
  - Cosmos DB:
    - Check that database accounts only accept a minimum of TLS 1.2 by @BernieWhite.
      [#2809](https://github.com/Azure/PSRule.Rules.Azure/issues/2809)
- General improvements:
  - Quality updates to documentation by @lukemurraynz @BernieWhite.
    [#2789](https://github.com/Azure/PSRule.Rules.Azure/pull/2789)
    [#2570](https://github.com/Azure/PSRule.Rules.Azure/issues/2570)
  - Additional policies added to default ignore list by @BernieWhite.
    [#1731](https://github.com/Azure/PSRule.Rules.Azure/issues/1731)
- Bug fixes:
  - Fixed not found warning when exporting firewall policy `signatureOverrides` by @BernieWhite.
    [#2806](https://github.com/Azure/PSRule.Rules.Azure/issues/2806)

## v1.35.3

What's changed since v1.35.2:

- Bug fixes:
  - Fixed false positive with load balancers that use a public IP by @BernieWhite.
    [#2814](https://github.com/Azure/PSRule.Rules.Azure/issues/2814)

## v1.35.2

What's changed since v1.35.1:

- Bug fixes:
  - Fixed regression when handing ambiguous mock array outputs by @BernieWhite.
    [#2801](https://github.com/Azure/PSRule.Rules.Azure/issues/2801)

## v1.35.1

What's changed since v1.35.0:

- Bug fixes:
  - Fixed null parameter overrides default value by @BernieWhite.
    [#2795](https://github.com/Azure/PSRule.Rules.Azure/issues/2795)

## v1.35.0

What's changed since v1.34.2:

- New features:
  - Added WAF pillar specific baselines by @BernieWhite.
    [#1633](https://github.com/Azure/PSRule.Rules.Azure/issues/1633)
    [#2752](https://github.com/Azure/PSRule.Rules.Azure/issues/2752)
    - Use pillar specific baselines to target a specific area of the Azure Well-Architected Framework.
    - The following baselines have been added:
      - `Azure.Pillar.CostOptimization`
      - `Azure.Pillar.OperationalExcellence`
      - `Azure.Pillar.PerformanceEfficiency`
      - `Azure.Pillar.Reliability`
      - `Azure.Pillar.Security`
  - Added March 2024 baselines `Azure.GA_2024_03` and `Azure.Preview_2024_03` by @BernieWhite.
    [#2781](https://github.com/Azure/PSRule.Rules.Azure/issues/2781)
    - Includes rules released before or during March 2024.
    - Marked `Azure.GA_2023_12` and `Azure.Preview_2023_12` baselines as obsolete.
- Updated rules:
  - Updated `Azure.AppService.NETVersion` to detect out of date .NET versions including .NET 5/6/7 by @BernieWhite.
    [#2766](https://github.com/Azure/PSRule.Rules.Azure/issues/2766)
    - Bumped rule set to `2024_03`.
  - Updated `Azure.AppService.PHPVersion` to detect out of date PHP versions before 8.2 by @BernieWhite.
    [#2768](https://github.com/Azure/PSRule.Rules.Azure/issues/2768)
    - Fixed `Azure.AppService.PHPVersion` check fails when phpVersion is null.
    - Bumped rule set to `2024_03`.
  - Updated `Azure.AKS.Version` to use `1.27.9` as the minimum version by @BernieWhite.
    [#2771](https://github.com/Azure/PSRule.Rules.Azure/issues/2771)
- General improvements:
  - Renamed Cognitive Services rules to Azure AI by @BernieWhite.
    [#2776](https://github.com/Azure/PSRule.Rules.Azure/issues/2776)
    - Rules that were previously named `Azure.Cognitive.*` have been renamed to `Azure.AI.*`.
    - For each rule that has been renamed, an alias has been added to reference the old name.
  - Improved export of in-flight data for Event Grid and Azure Firewall Policies by @BernieWhite.
    [#2774](https://github.com/Azure/PSRule.Rules.Azure/issues/2774)
  - Additional policies added to default ignore list by @BernieWhite.
    [#1731](https://github.com/Azure/PSRule.Rules.Azure/issues/1731)
  - Quality updates to rule documentation by @BernieWhite.
    [#2570](https://github.com/Azure/PSRule.Rules.Azure/issues/2570)
    [#1243](https://github.com/Azure/PSRule.Rules.Azure/issues/1243)
    [#2757](https://github.com/Azure/PSRule.Rules.Azure/issues/2757)
    - Add rule severity to rule documentation pages.
    - Add documentation redirects for renamed rules.
  - Updated links to learn.microsoft.com (from docs.microsoft.com) by @lukemurraynz.
    [#2785](https://github.com/Azure/PSRule.Rules.Azure/pull/2785)
- Engineering:
  - Bump coverlet.collector to v6.0.2.
    [#2754](https://github.com/Azure/PSRule.Rules.Azure/pull/2754)
- Bug fixes:
  - Fixed false negative from `Azure.LB.AvailabilityZone` when zone list is empty or null by @jtracey93.
    [#2759](https://github.com/Azure/PSRule.Rules.Azure/issues/2759)
  - Fixed failed to expand JObject value with invalid key by @BernieWhite.
    [#2751](https://github.com/Azure/PSRule.Rules.Azure/issues/2751)

What's changed since pre-release v1.35.0-B0116:

- General improvements:
  - Updated links to learn.microsoft.com (from docs.microsoft.com) by @lukemurraynz.
    [#2785](https://github.com/Azure/PSRule.Rules.Azure/pull/2785)

## v1.35.0-B0116 (pre-release)

What's changed since pre-release v1.35.0-B0084:

- New features:
  - Added March 2024 baselines `Azure.GA_2024_03` and `Azure.Preview_2024_03` by @BernieWhite.
    [#2781](https://github.com/Azure/PSRule.Rules.Azure/issues/2781)
    - Includes rules released before or during March 2024.
    - Marked `Azure.GA_2023_12` and `Azure.Preview_2023_12` baselines as obsolete.
- General improvements:
  - Renamed Cognitive Services rules to Azure AI by @BernieWhite.
    [#2776](https://github.com/Azure/PSRule.Rules.Azure/issues/2776)
    - Rules that were previously named `Azure.Cognitive.*` have been renamed to `Azure.AI.*`.
    - For each rule that has been renamed, an alias has been added to reference the old name.

## v1.35.0-B0084 (pre-release)

What's changed since pre-release v1.35.0-B0055:

- General improvements:
  - Improved export of in-flight data for Event Grid and Azure Firewall Policies by @BernieWhite.
    [#2774](https://github.com/Azure/PSRule.Rules.Azure/issues/2774)

## v1.35.0-B0055 (pre-release)

What's changed since pre-release v1.35.0-B0030:

- Updated rules:
  - Updated `Azure.AppService.NETVersion` to detect out of date .NET versions including .NET 5/6/7 by @BernieWhite.
    [#2766](https://github.com/Azure/PSRule.Rules.Azure/issues/2766)
    - Bumped rule set to `2024_03`.
  - Updated `Azure.AppService.PHPVersion` to detect out of date PHP versions before 8.2 by @BernieWhite.
    [#2768](https://github.com/Azure/PSRule.Rules.Azure/issues/2768)
    - Fixed `Azure.AppService.PHPVersion` check fails when phpVersion is null.
    - Bumped rule set to `2024_03`.
  - Updated `Azure.AKS.Version` to use `1.27.9` as the minimum version by @BernieWhite.
    [#2771](https://github.com/Azure/PSRule.Rules.Azure/issues/2771)
- General improvements:
  - Quality updates to rule documentation by @BernieWhite.
    [#2570](https://github.com/Azure/PSRule.Rules.Azure/issues/2570)
  - Additional policies added to default ignore list by @BernieWhite.
    [#1731](https://github.com/Azure/PSRule.Rules.Azure/issues/1731)
- Bug fixes:
  - Fixed failed to expand JObject value with invalid key by @BernieWhite.
    [#2751](https://github.com/Azure/PSRule.Rules.Azure/issues/2751)

## v1.35.0-B0030 (pre-release)

What's changed since pre-release v1.35.0-B0012:

- General improvements:
  - Add rule severity to rule documentation pages by @BernieWhite.
    [#1243](https://github.com/Azure/PSRule.Rules.Azure/issues/1243)
  - Add documentation redirects for renamed rules by @BernieWhite.
    [#2757](https://github.com/Azure/PSRule.Rules.Azure/issues/2757)
- Engineering:
  - Bump coverlet.collector to v6.0.2.
    [#2754](https://github.com/Azure/PSRule.Rules.Azure/pull/2754)
- Bug fixes:
  - Fixed false negative from `Azure.LB.AvailabilityZone` when zone list is empty or null by @jtracey93.
    [#2759](https://github.com/Azure/PSRule.Rules.Azure/issues/2759)

## v1.35.0-B0012 (pre-release)

What's changed since v1.34.2:

- New features:
  - Added WAF pillar specific baselines by @BernieWhite.
    [#1633](https://github.com/Azure/PSRule.Rules.Azure/issues/1633)
    [#2752](https://github.com/Azure/PSRule.Rules.Azure/issues/2752)
    - Use pillar specific baselines to target a specific area of the Azure Well-Architected Framework.
    - The following baselines have been added:
      - `Azure.Pillar.CostOptimization`
      - `Azure.Pillar.OperationalExcellence`
      - `Azure.Pillar.PerformanceEfficiency`
      - `Azure.Pillar.Reliability`
      - `Azure.Pillar.Security`
- General improvements:
  - Documentation improvements by @BernieWhite.
    [#2570](https://github.com/Azure/PSRule.Rules.Azure/issues/2570)

## v1.34.2

What's changed since v1.34.1:

- Bug fixes:
  - Fixed export of in-flight data for flexible PostgreSQL servers by @BernieWhite.
    [#2744](https://github.com/Azure/PSRule.Rules.Azure/issues/2744)

## v1.34.1

What's changed since v1.34.0:

- Bug fixes:
  - Fixed policy as rules export issues by @BernieWhite.
    [#2724](https://github.com/Azure/PSRule.Rules.Azure/issues/2724)
    [#2725](https://github.com/Azure/PSRule.Rules.Azure/issues/2725)
    [#2726](https://github.com/Azure/PSRule.Rules.Azure/issues/2726)
    [#2727](https://github.com/Azure/PSRule.Rules.Azure/issues/2727)

## v1.34.0

What's changed since v1.33.2:

- New rules:
  - Azure Kubernetes Service:
    - Check that user mode pools have a minimum number of nodes by @BernieWhite.
      [#2683](https://github.com/Azure/PSRule.Rules.Azure/issues/2683)
      - Added configuration to support changing the minimum number of node and to exclude node pools.
      - Set `AZURE_AKS_CLUSTER_USER_POOL_MINIMUM_NODES` to set the minimum number of user nodes.
      - Set `AZURE_AKS_CLUSTER_USER_POOL_EXCLUDED_FROM_MINIMUM_NODES` to exclude a specific node pool by name.
- Updated rules:
  - Azure Kubernetes Service:
    - Updated `Azure.AKS.MinNodeCount` the count nodes system node pools by @BernieWhite.
      [#2683](https://github.com/Azure/PSRule.Rules.Azure/issues/2683)
      - Improved guidance and examples specifically for system node pools.
      - Added configuration to support changing the minimum number of node.
      - Set `AZURE_AKS_CLUSTER_MINIMUM_SYSTEM_NODES` to set the minimum number of system nodes.
  - Front Door:
    - Updated `Azure.FrontDoor.Logs` to cover premium and standard profiles instead of just classic by @BernieWhite.
      [#2704](https://github.com/Azure/PSRule.Rules.Azure/issues/2704)
      - Added a selector for premium and standard profiles `Azure.FrontDoor.IsStandardOrPremium`.
      - Added a selector for classic profiles `Azure.FrontDoor.IsClassic`.
      - Updated rule set to `2024_03`.
  - Microsoft Defender for Cloud:
    - Renamed rules to align with recommended naming length by @BernieWhite.
      [#2718](https://github.com/Azure/PSRule.Rules.Azure/issues/2718)
      - Renamed `Azure.Defender.Storage.SensitiveData` to `Azure.Defender.Storage.DataScan`.
    - Promoted `Azure.Defender.Storage.MalwareScan` to GA rule set by @BernieWhite.
      [#2590](https://github.com/Azure/PSRule.Rules.Azure/issues/2590)
  - Storage Account:
    - Renamed rules to align with recommended naming length by @BernieWhite.
      [#2718](https://github.com/Azure/PSRule.Rules.Azure/issues/2718)
      - Renamed `Azure.Storage.DefenderCloud.MalwareScan` to `Azure.Storage.Defender.MalwareScan`.
      - Renamed `Azure.Storage.DefenderCloud.SensitiveData` to `Azure.Storage.Defender.DataScan`.
    - Promoted `Azure.Storage.Defender.MalwareScan` to GA rule set by @BernieWhite.
      [#2590](https://github.com/Azure/PSRule.Rules.Azure/issues/2590)
- General improvements:
  - Moved `.bicepparam` file support to stable by @BernieWhite.
    [#2682](https://github.com/Azure/PSRule.Rules.Azure/issues/2682)
    - Bicep param files are now automatically expanded when found.
    - To disable expansion, set the configuration option `AZURE_BICEP_PARAMS_FILE_EXPANSION` to `false`.
  - Added support for type/ variable/ and function imports from Bicep files by @BernieWhite.
    [#2537](https://github.com/Azure/PSRule.Rules.Azure/issues/2537)
  - Added duplicate policies to default ignore list by @BernieWhite.
    [#1731](https://github.com/Azure/PSRule.Rules.Azure/issues/1731)
  - Documentation and metadata improvements by @BernieWhite.
    [#1772](https://github.com/Azure/PSRule.Rules.Azure/issues/1772)
    [#2570](https://github.com/Azure/PSRule.Rules.Azure/issues/2570)
- Engineering:
  - Updated resource providers and policy aliases.
    [#2717](https://github.com/Azure/PSRule.Rules.Azure/pull/2717)
  - Improved debugging experience by providing symbols for .NET code by @BernieWhite.
    [#2712](https://github.com/Azure/PSRule.Rules.Azure/issues/2712)
  - Bump Microsoft.NET.Test.Sdk to v17.9.0.
    [#2680](https://github.com/Azure/PSRule.Rules.Azure/pull/2680)
  - Bump xunit to v2.7.0.
    [#2688](https://github.com/Azure/PSRule.Rules.Azure/pull/2688)
  - Bump xunit.runner.visualstudio to v2.5.7.
    [#2689](https://github.com/Azure/PSRule.Rules.Azure/pull/2689)
  - Bump coverlet.collector to v6.0.1.
    [#2699](https://github.com/Azure/PSRule.Rules.Azure/pull/2699)
- Bug fixes:
  - Fixed missing zones property for public IP addresses by @BernieWhite.
    [#2698](https://github.com/Azure/PSRule.Rules.Azure/issues/2698)
  - Fixes for policy as rules by @BernieWhite.
    [#181](https://github.com/Azure/PSRule.Rules.Azure/issues/181)
    [#1323](https://github.com/Azure/PSRule.Rules.Azure/issues/1323)

What's changed since pre-release v1.34.0-B0077:

- No additional changes.

## v1.34.0-B0077 (pre-release)

What's changed since pre-release v1.34.0-B0047:

- Updated rules:
  - Microsoft Defender for Cloud:
    - Renamed rules to align with recommended naming length by @BernieWhite.
      [#2718](https://github.com/Azure/PSRule.Rules.Azure/issues/2718)
      - Renamed `Azure.Defender.Storage.SensitiveData` to `Azure.Defender.Storage.DataScan`.
    - Promoted `Azure.Defender.Storage.MalwareScan` to GA rule set by @BernieWhite.
      [#2590](https://github.com/Azure/PSRule.Rules.Azure/issues/2590)
  - Storage Account:
    - Renamed rules to align with recommended naming length by @BernieWhite.
      [#2718](https://github.com/Azure/PSRule.Rules.Azure/issues/2718)
      - Renamed `Azure.Storage.DefenderCloud.MalwareScan` to `Azure.Storage.Defender.MalwareScan`.
      - Renamed `Azure.Storage.DefenderCloud.SensitiveData` to `Azure.Storage.Defender.DataScan`.
    - Promoted `Azure.Storage.Defender.MalwareScan` to GA rule set by @BernieWhite.
      [#2590](https://github.com/Azure/PSRule.Rules.Azure/issues/2590)
- General improvements:
  - Added duplicate policies to default ignore list by @BernieWhite.
    [#1731](https://github.com/Azure/PSRule.Rules.Azure/issues/1731)
- Engineering:
  - Updated resource providers and policy aliases.
    [#2717](https://github.com/Azure/PSRule.Rules.Azure/pull/2717)
- Bug fixes:
  - Fixes for policy as rules by @BernieWhite.
    [#181](https://github.com/Azure/PSRule.Rules.Azure/issues/181)
    [#1323](https://github.com/Azure/PSRule.Rules.Azure/issues/1323)

## v1.34.0-B0047 (pre-release)

What's changed since pre-release v1.34.0-B0022:

- General improvements:
  - Added support for type/ variable/ and function imports from Bicep files by @BernieWhite.
    [#2537](https://github.com/Azure/PSRule.Rules.Azure/issues/2537)
- Engineering:
  - Improved debugging experience by providing symbols for .NET code by @BernieWhite.
    [#2712](https://github.com/Azure/PSRule.Rules.Azure/issues/2712)

## v1.34.0-B0022 (pre-release)

What's changed since v1.33.2:

- New rules:
  - Azure Kubernetes Service:
    - Check that user mode pools have a minimum number of nodes by @BernieWhite.
      [#2683](https://github.com/Azure/PSRule.Rules.Azure/issues/2683)
      - Added configuration to support changing the minimum number of node and to exclude node pools.
      - Set `AZURE_AKS_CLUSTER_USER_POOL_MINIMUM_NODES` to set the minimum number of user nodes.
      - Set `AZURE_AKS_CLUSTER_USER_POOL_EXCLUDED_FROM_MINIMUM_NODES` to exclude a specific node pool by name.
- Updated rules:
  - Azure Kubernetes Service:
    - Updated `Azure.AKS.MinNodeCount` the count nodes system node pools by @BernieWhite.
      [#2683](https://github.com/Azure/PSRule.Rules.Azure/issues/2683)
      - Improved guidance and examples specifically for system node pools.
      - Added configuration to support changing the minimum number of node.
      - Set `AZURE_AKS_CLUSTER_MINIMUM_SYSTEM_NODES` to set the minimum number of system nodes.
  - Front Door:
    - Updated `Azure.FrontDoor.Logs` to cover premium and standard profiles instead of just classic by @BernieWhite.
      [#2704](https://github.com/Azure/PSRule.Rules.Azure/issues/2704)
      - Added a selector for premium and standard profiles `Azure.FrontDoor.IsStandardOrPremium`.
      - Added a selector for classic profiles `Azure.FrontDoor.IsClassic`.
      - Updated rule set to `2024_03`.
- General improvements:
  - Moved `.bicepparam` file support to stable by @BernieWhite.
    [#2682](https://github.com/Azure/PSRule.Rules.Azure/issues/2682)
    - Bicep param files are now automatically expanded when found.
    - To disable expansion, set the configuration option `AZURE_BICEP_PARAMS_FILE_EXPANSION` to `false`.
  - Documentation and metadata improvements by @BernieWhite.
    [#1772](https://github.com/Azure/PSRule.Rules.Azure/issues/1772)
    [#2570](https://github.com/Azure/PSRule.Rules.Azure/issues/2570)
- Engineering:
  - Bump Microsoft.NET.Test.Sdk to v17.9.0.
    [#2680](https://github.com/Azure/PSRule.Rules.Azure/pull/2680)
  - Bump xunit to v2.7.0.
    [#2688](https://github.com/Azure/PSRule.Rules.Azure/pull/2688)
  - Bump xunit.runner.visualstudio to v2.5.7.
    [#2689](https://github.com/Azure/PSRule.Rules.Azure/pull/2689)
  - Bump coverlet.collector to v6.0.1.
    [#2699](https://github.com/Azure/PSRule.Rules.Azure/pull/2699)
- Bug fixes:
  - Fixed missing zones property for public IP addresses by @BernieWhite.
    [#2698](https://github.com/Azure/PSRule.Rules.Azure/issues/2698)

## v1.33.2

What's changed since v1.33.1:

- Bug fixes:
  - Fixed false positive of `Azure.Resource.AllowedRegions` raised during assertion call by @BernieWhite.
    [#2687](https://github.com/Azure/PSRule.Rules.Azure/issues/2687)

## v1.33.1

What's changed since v1.33.0:

- Bug fixes:
  - Fixed `Azure.AKS.AuthorizedIPs` is not valid for a private cluster by @BernieWhite.
    [#2677](https://github.com/Azure/PSRule.Rules.Azure/issues/2677)
  - Fixed generating rule for VM extensions from policy is incorrect by @BernieWhite.
    [#2608](https://github.com/Azure/PSRule.Rules.Azure/issues/2608)

## v1.33.0

What's changed since v1.32.1:

- New features:
  - Exporting policy as rules also generates a baseline by @BernieWhite.
    [#2482](https://github.com/Azure/PSRule.Rules.Azure/issues/2482)
    - A baseline is automatically generated that includes for all rules exported.
      If a policy rule has been replaced by a built-in rule, the baseline will include the built-in rule instead.
    - The baseline is named `<Prefix>.PolicyBaseline.All`. i.e. `Azure.PolicyBaseline.All` by default.
    - For details see [Policy as rules](./concepts/policy-as-rules.md#generated-baseline).
- New rules:
  - Databricks:
    - Check that Databricks workspaces use a non-trial SKU by @batemansogq.
      [#2646](https://github.com/Azure/PSRule.Rules.Azure/issues/2646)
    - Check that Databricks workspaces require use of private endpoints by @batemansogq.
      [#2646](https://github.com/Azure/PSRule.Rules.Azure/issues/2646)
  - Dev Box:
    - Check that projects limit the number of Dev Boxes per user by @BernieWhite.
      [#2654](https://github.com/Azure/PSRule.Rules.Azure/issues/2654)
- Updated rules:
  - Application Gateway:
    - Updated `Azure.AppGwWAF.RuleGroups` to use the rule sets by @BenjaminEngeset.
      [#2629](https://github.com/Azure/PSRule.Rules.Azure/issues/2629)
      - The latest Bot Manager rule set is now `1.0`.
      - The latest OWASP rule set is now `3.2`.
  - Cognitive Services:
    - Relaxed `Azure.Cognitive.ManagedIdentity` to configurations that require managed identities by @BernieWhite.
      [#2559](https://github.com/Azure/PSRule.Rules.Azure/issues/2559)
  - Virtual Machine:
    - Checks for Azure Hybrid Benefit `Azure.VM.UseHybridUseBenefit` are not enabled by default by @BernieWhite.
      [#2493](https://github.com/Azure/PSRule.Rules.Azure/issues/2493)
      - To enable, set the `AZURE_VM_USE_HYBRID_USE_BENEFIT` option to `true`.
  - Virtual Network:
    - Added option for excluding subnets to `Azure.VNET.UseNSGs` by @BernieWhite.
      [#2572](https://github.com/Azure/PSRule.Rules.Azure/issues/2572)
      - To add a subnet exclusion, set the `AZURE_VNET_SUBNET_EXCLUDED_FROM_NSG` option.
- General improvements:
  - Rules that are ignored during exporting policy as rules are now generate a verbose logs by @BernieWhite.
    [#2482](https://github.com/Azure/PSRule.Rules.Azure/issues/2482)
    - This is to improve transparency of why rules are not exported.
    - To see details on why a rule is ignored, enable verbose logging with `-Verbose`.
  - Policies that duplicate built-in rules can now be exported by using the `-KeepDuplicates` parameter by @BernieWhite.
    [#2482](https://github.com/Azure/PSRule.Rules.Azure/issues/2482)
    - For details see [Policy as rules](./concepts/policy-as-rules.md#duplicate-policies).
  - Quality updates to rules and documentation by @BernieWhite.
    [#1772](https://github.com/Azure/PSRule.Rules.Azure/issues/1772)
    [#2570](https://github.com/Azure/PSRule.Rules.Azure/issues/2570)
- Engineering:
  - Bump xunit to v2.6.6.
    [#2645](https://github.com/Azure/PSRule.Rules.Azure/pull/2645)
  - Bump xunit.runner.visualstudio to v2.5.6.
    [#2619](https://github.com/Azure/PSRule.Rules.Azure/pull/2619)
  - Bump BenchmarkDotNet to v0.13.12.
    [#2636](https://github.com/Azure/PSRule.Rules.Azure/pull/2636)
  - Bump BenchmarkDotNet.Diagnostics.Windows to v0.13.12.
    [#2636](https://github.com/Azure/PSRule.Rules.Azure/pull/2636)
- Bug fixes:
  - Fixed `dateTimeAdd` may fail with different localization by @BernieWhite.
    [#2631](https://github.com/Azure/PSRule.Rules.Azure/issues/2631)
  - Fixed inconclusive result reported for `Azure.ACR.Usage` by @BernieWhite.
    [#2494](https://github.com/Azure/PSRule.Rules.Azure/issues/2494)
  - Fixed export of Front Door resource data is incomplete by @BernieWhite.
    [#2668](https://github.com/Azure/PSRule.Rules.Azure/issues/2668)
  - Fixed `Azure.Template.TemplateFile` to support with `languageVersion` 2.0 template properties by @MrRoundRobin.
    [#2660](https://github.com/Azure/PSRule.Rules.Azure/issues/2660)
  - Fixed `Azure.VM.DiskSizeAlignment` does not handle smaller sizes and ultra disks by @BernieWhite.
    [#2656](https://github.com/Azure/PSRule.Rules.Azure/issues/2656)

What's changed since pre-release v1.33.0-B0169:

- No additional changes.

## v1.33.0-B0169 (pre-release)

What's changed since pre-release v1.33.0-B0126:

- New features:
  - Exporting policy as rules also generates a baseline by @BernieWhite.
    [#2482](https://github.com/Azure/PSRule.Rules.Azure/issues/2482)
    - A baseline is automatically generated that includes for all rules exported.
      If a policy rule has been replaced by a built-in rule, the baseline will include the built-in rule instead.
    - The baseline is named `<Prefix>.PolicyBaseline.All`. i.e. `Azure.PolicyBaseline.All` by default.
    - For details see [Policy as rules](./concepts/policy-as-rules.md#generated-baseline).
- General improvements:
  - Rules that are ignored during exporting policy as rules are now generate a verbose logs by @BernieWhite.
    [#2482](https://github.com/Azure/PSRule.Rules.Azure/issues/2482)
    - This is to improve transparency of why rules are not exported.
    - To see details on why a rule is ignored, enable verbose logging with `-Verbose`.
  - Policies that duplicate built-in rules can now be exported by using the `-KeepDuplicates` parameter by @BernieWhite.
    [#2482](https://github.com/Azure/PSRule.Rules.Azure/issues/2482)
    - For details see [Policy as rules](./concepts/policy-as-rules.md#duplicate-policies).
- Bug fixes:
  - Fixed inconclusive result reported for `Azure.ACR.Usage` by @BernieWhite.
    [#2494](https://github.com/Azure/PSRule.Rules.Azure/issues/2494)
  - Fixed export of Front Door resource data is incomplete by @BernieWhite.
    [#2668](https://github.com/Azure/PSRule.Rules.Azure/issues/2668)

## v1.33.0-B0126 (pre-release)

What's changed since pre-release v1.33.0-B0088:

- Bug fixes:
  - Fixed `Azure.Template.TemplateFile` to support with `languageVersion` 2.0 template properties by @MrRoundRobin.
    [#2660](https://github.com/Azure/PSRule.Rules.Azure/issues/2660)

## v1.33.0-B0088 (pre-release)

What's changed since pre-release v1.33.0-B0053:

- New rules:
  - Dev Box:
    - Check that projects limit the number of Dev Boxes per user by @BernieWhite.
      [#2654](https://github.com/Azure/PSRule.Rules.Azure/issues/2654)
- Bug fixes:
  - Fixed `Azure.VM.DiskSizeAlignment` does not handle smaller sizes and ultra disks by @BernieWhite.
    [#2656](https://github.com/Azure/PSRule.Rules.Azure/issues/2656)

## v1.33.0-B0053 (pre-release)

What's changed since pre-release v1.33.0-B0023:

- New rules:
  - Databricks:
    - Check that Databricks workspaces use a non-trial SKU by @batemansogq.
      [#2646](https://github.com/Azure/PSRule.Rules.Azure/issues/2646)
    - Check that Databricks workspaces require use of private endpoints by @batemansogq.
      [#2646](https://github.com/Azure/PSRule.Rules.Azure/issues/2646)
- Engineering:
  - Bump xunit to v2.6.6.
    [#2645](https://github.com/Azure/PSRule.Rules.Azure/pull/2645)
  - Bump BenchmarkDotNet to v0.13.12.
    [#2636](https://github.com/Azure/PSRule.Rules.Azure/pull/2636)
  - Bump BenchmarkDotNet.Diagnostics.Windows to v0.13.12.
    [#2636](https://github.com/Azure/PSRule.Rules.Azure/pull/2636)

## v1.33.0-B0023 (pre-release)

What's changed since v1.32.1:

- Updated rules:
  - Application Gateway:
    - Updated `Azure.AppGwWAF.RuleGroups` to use the rule sets by @BenjaminEngeset.
      [#2629](https://github.com/Azure/PSRule.Rules.Azure/issues/2629)
      - The latest Bot Manager rule set is now `1.0`.
      - The latest OWASP rule set is now `3.2`.
  - Cognitive Services:
    - Relaxed `Azure.Cognitive.ManagedIdentity` to configurations that require managed identities by @BernieWhite.
      [#2559](https://github.com/Azure/PSRule.Rules.Azure/issues/2559)
  - Virtual Machine:
    - Checks for Azure Hybrid Benefit `Azure.VM.UseHybridUseBenefit` are not enabled by default by @BernieWhite.
      [#2493](https://github.com/Azure/PSRule.Rules.Azure/issues/2493)
      - To enable, set the `AZURE_VM_USE_HYBRID_USE_BENEFIT` option to `true`.
  - Virtual Network:
    - Added option for excluding subnets to `Azure.VNET.UseNSGs` by @BernieWhite.
      [#2572](https://github.com/Azure/PSRule.Rules.Azure/issues/2572)
      - To add a subnet exclusion, set the `AZURE_VNET_SUBNET_EXCLUDED_FROM_NSG` option.
- General improvements:
  - Quality updates to rules and documentation by @BernieWhite.
    [#1772](https://github.com/Azure/PSRule.Rules.Azure/issues/1772)
    [#2570](https://github.com/Azure/PSRule.Rules.Azure/issues/2570)
- Engineering:
  - Bump xunit to v2.6.4.
    [#2618](https://github.com/Azure/PSRule.Rules.Azure/pull/2618)
  - Bump xunit.runner.visualstudio to v2.5.6.
    [#2619](https://github.com/Azure/PSRule.Rules.Azure/pull/2619)
- Bug fixes:
  - Fixed `dateTimeAdd` may fail with different localization by @BernieWhite.
    [#2631](https://github.com/Azure/PSRule.Rules.Azure/issues/2631)

## v1.32.1

What's changed since v1.32.0:

- Bug fixes:
  - Fixed quotes get incorrectly duplicated by @BernieWhite.
    [#2593](https://github.com/Azure/PSRule.Rules.Azure/issues/2593)
  - Fixed failure to expand copy loop in a Azure Policy deployment by @BernieWhite.
    [#2605](https://github.com/Azure/PSRule.Rules.Azure/issues/2605)
  - Fixed cast exception when expanding the union of an array and mock by @BernieWhite.
    [#2614](https://github.com/Azure/PSRule.Rules.Azure/issues/2614)

## v1.32.0

What's changed since v1.31.3:

- New features:
  - Added December 2023 baselines `Azure.GA_2023_12` and `Azure.Preview_2023_12` by @BernieWhite.
    [#2580](https://github.com/Azure/PSRule.Rules.Azure/issues/2580)
    - Includes rules released before or during December 2023.
    - Marked `Azure.GA_2023_09` and `Azure.Preview_2023_09` baselines as obsolete.
- Updated rules:
  - App Configuration:
    - Promoted `Azure.AppConfig.GeoReplica` to GA rule set by @BernieWhite.
      [#2592](https://github.com/Azure/PSRule.Rules.Azure/issues/2592)
  - API Management:
    - Promoted `Azure.APIM.DefenderCloud` to GA rule set by @BernieWhite.
      [#2591](https://github.com/Azure/PSRule.Rules.Azure/issues/2591)
  - Azure Kubernetes Service:
    - Updated `Azure.AKS.Version` to use latest stable version `1.27.7` by @BernieWhite.
      [#2581](https://github.com/Azure/PSRule.Rules.Azure/issues/2581)
  - Defender for Cloud:
    - Promoted `Azure.Defender.Api` to GA rule set by @BernieWhite.
      [#2591](https://github.com/Azure/PSRule.Rules.Azure/issues/2591)
  - Network Interface:
    - Renamed NIC rules to reflect current usage by @BernieWhite.
      [#2574](https://github.com/Azure/PSRule.Rules.Azure/issues/2574)
      - Rename `Azure.VM.NICAttached` to `Azure.NIC.Attached`.
      - Rename `Azure.VM.NICName` to `Azure.NIC.Name`.
      - Rename `Azure.VM.UniqueDns` to `Azure.NIC.UniqueDns`.
      - Added aliases to reference the old names for suppression and exclusion.
    - Added support for private link services to `Azure.VM.NICAttached` by @BernieWhite.
      [#2563](https://github.com/Azure/PSRule.Rules.Azure/issues/2563)
- General improvements:
  - Improved reporting of null argument in length function by @BernieWhite.
    [#2597](https://github.com/Azure/PSRule.Rules.Azure/issues/2597)
  - Quality updates to documentation by @BernieWhite.
    [#2557](https://github.com/Azure/PSRule.Rules.Azure/issues/2557)
    [#2570](https://github.com/Azure/PSRule.Rules.Azure/issues/2570)
    [#1772](https://github.com/Azure/PSRule.Rules.Azure/issues/1772)
- Engineering:
  - Updated resource providers and policy aliases.
    [#2579](https://github.com/Azure/PSRule.Rules.Azure/pull/2579)
  - Bump xunit to v2.6.2.
    [#2544](https://github.com/Azure/PSRule.Rules.Azure/pull/2544)
  - Bump xunit.runner.visualstudio to v2.5.4.
    [#2567](https://github.com/Azure/PSRule.Rules.Azure/pull/2567)
  - Bump Microsoft.SourceLink.GitHub to v8.0.0.
    [#2538](https://github.com/Azure/PSRule.Rules.Azure/pull/2538)
  - Bump BenchmarkDotNet.Diagnostics.Windows and BenchmarkDotNet to v0.13.11.
    [#2575](https://github.com/Azure/PSRule.Rules.Azure/pull/2575)
  - Bump Microsoft.CodeAnalysis.NetAnalyzers to v8.0.0.
    [#2568](https://github.com/Azure/PSRule.Rules.Azure/pull/2568)
  - Bump Microsoft.NET.Test.Sdk to v17.8.0.
    [#2527](https://github.com/Azure/PSRule.Rules.Azure/pull/2527)
- Bug fixes:
  - Fixed additional false positives of `Azure.Deployment.SecureParameter` by @BernieWhite.
    [#2556](https://github.com/Azure/PSRule.Rules.Azure/issues/2556)
  - Fixed expansion with sub-resource handling of deployments with duplicate resources by @BernieWhite.
    [#2564](https://github.com/Azure/PSRule.Rules.Azure/issues/2564)
  - Fixed dependency ordered is incorrect by @BernieWhite.
    [#2578](https://github.com/Azure/PSRule.Rules.Azure/issues/2578)

What's changed since pre-release v1.32.0-B0099:

- No additional changes.

## v1.32.0-B0099 (pre-release)

What's changed since pre-release v1.32.0-B0053:

- New features:
  - Added December 2023 baselines `Azure.GA_2023_12` and `Azure.Preview_2023_12` by @BernieWhite.
    [#2580](https://github.com/Azure/PSRule.Rules.Azure/issues/2580)
    - Includes rules released before or during December 2023.
    - Marked `Azure.GA_2023_09` and `Azure.Preview_2023_09` baselines as obsolete.
- Updated rules:
  - App Configuration:
    - Promoted `Azure.AppConfig.GeoReplica` to GA rule set by @BernieWhite.
      [#2592](https://github.com/Azure/PSRule.Rules.Azure/issues/2592)
  - API Management:
    - Promoted `Azure.APIM.DefenderCloud` to GA rule set by @BernieWhite.
      [#2591](https://github.com/Azure/PSRule.Rules.Azure/issues/2591)
  - Azure Kubernetes Service:
    - Updated `Azure.AKS.Version` to use latest stable version `1.27.7` by @BernieWhite.
      [#2581](https://github.com/Azure/PSRule.Rules.Azure/issues/2581)
  - Defender for Cloud:
    - Promoted `Azure.Defender.Api` to GA rule set by @BernieWhite.
      [#2591](https://github.com/Azure/PSRule.Rules.Azure/issues/2591)
- General improvements:
  - Improved reporting of null argument in length function by @BernieWhite.
    [#2597](https://github.com/Azure/PSRule.Rules.Azure/issues/2597)
- Engineering:
  - Updated resource providers and policy aliases.
    [#2579](https://github.com/Azure/PSRule.Rules.Azure/pull/2579)
  - Bump Microsoft.SourceLink.GitHub to v8.0.0.
    [#2538](https://github.com/Azure/PSRule.Rules.Azure/pull/2538)
  - Bump BenchmarkDotNet.Diagnostics.Windows and BenchmarkDotNet to v0.13.11.
    [#2575](https://github.com/Azure/PSRule.Rules.Azure/pull/2575)
  - Bump Microsoft.CodeAnalysis.NetAnalyzers to v8.0.0.
    [#2568](https://github.com/Azure/PSRule.Rules.Azure/pull/2568)

## v1.32.0-B0053 (pre-release)

What's changed since pre-release v1.32.0-B0021:

- Updated rules:
  - Network Interface:
    - Renamed NIC rules to reflect current usage by @BernieWhite.
      [#2574](https://github.com/Azure/PSRule.Rules.Azure/issues/2574)
      - Rename `Azure.VM.NICAttached` to `Azure.NIC.Attached`.
      - Rename `Azure.VM.NICName` to `Azure.NIC.Name`.
      - Rename `Azure.VM.UniqueDns` to `Azure.NIC.UniqueDns`.
      - Added aliases to reference the old names for suppression and exclusion.
    - Added support for private link services to `Azure.VM.NICAttached` by @BernieWhite.
      [#2563](https://github.com/Azure/PSRule.Rules.Azure/issues/2563)
- General improvements:
  - Quality updates to documentation by @BernieWhite.
    [#2570](https://github.com/Azure/PSRule.Rules.Azure/issues/2570)
    [#1772](https://github.com/Azure/PSRule.Rules.Azure/issues/1772)
- Engineering:
  - Bump xunit.runner.visualstudio to v2.5.4.
    [#2567](https://github.com/Azure/PSRule.Rules.Azure/pull/2567)
- Bug fixes:
  - Fixed dependency ordered is incorrect by @BernieWhite.
    [#2578](https://github.com/Azure/PSRule.Rules.Azure/issues/2578)

## v1.32.0-B0021 (pre-release)

What's changed since v1.31.3:

- General improvements:
  - Quality updates to documentation by @BernieWhite.
    [#2557](https://github.com/Azure/PSRule.Rules.Azure/issues/2557)
- Engineering:
  - Bump Microsoft.NET.Test.Sdk to v17.8.0.
    [#2527](https://github.com/Azure/PSRule.Rules.Azure/pull/2527)
  - Bump xunit to v2.6.2.
    [#2544](https://github.com/Azure/PSRule.Rules.Azure/pull/2544)
- Bug fixes:
  - Fixed additional false positives of `Azure.Deployment.SecureParameter` by @BernieWhite.
    [#2556](https://github.com/Azure/PSRule.Rules.Azure/issues/2556)
  - Fixed expansion with sub-resource handling of deployments with duplicate resources by @BernieWhite.
    [#2564](https://github.com/Azure/PSRule.Rules.Azure/issues/2564)

## v1.31.3

What's changed since v1.31.2:

- Bug fixes:
  - Fixed incorrect scope generated for subscription aliases by @BernieWhite.
    [#2545](https://github.com/Azure/PSRule.Rules.Azure/issues/2545)
  - Fixed null dereferenced properties in map lambda by @BernieWhite.
    [#2535](https://github.com/Azure/PSRule.Rules.Azure/issues/2535)
  - Fixed handling of for array index symbols by @BernieWhite.
    [#2548](https://github.com/Azure/PSRule.Rules.Azure/issues/2548)

## v1.31.2

What's changed since v1.31.1:

- Bug fixes:
  - Fixed nullable parameters with JValue null by @BernieWhite.
    [#2535](https://github.com/Azure/PSRule.Rules.Azure/issues/2535)

## v1.31.1

What's changed since v1.31.0:

- Bug fixes:
  - Fixed additional non-sensitive parameter name patterns by `Azure.Deployment.SecureParameter` by @BernieWhite.
    [#2528](https://github.com/Azure/PSRule.Rules.Azure/issues/2528)
    - Added support for configuration of the rule by setting `AZURE_DEPLOYMENT_NONSENSITIVE_PARAMETER_NAMES`.
  - Fixed incorrect handling of expressions with contains with JValue string by @BernieWhite.
    [#2531](https://github.com/Azure/PSRule.Rules.Azure/issues/2531)

## v1.31.0

What's changed since v1.30.3:

- New rules:
  - Deployment:
    - Check parameters potentially containing secure values by @BernieWhite.
      [#1476](https://github.com/Azure/PSRule.Rules.Azure/issues/1476)
  - Machine Learning:
    - Check compute instances are configured for an idle shutdown by @batemansogq.
      [#2484](https://github.com/Azure/PSRule.Rules.Azure/issues/2484)
    - Check workspace compute has local authentication disabled by @batemansogq.
      [#2484](https://github.com/Azure/PSRule.Rules.Azure/issues/2484)
    - Check workspace compute is connected to a VNET by @batemansogq.
      [#2484](https://github.com/Azure/PSRule.Rules.Azure/issues/2484)
    - Check public access to a workspace is disabled by @batemansogq.
      [#2484](https://github.com/Azure/PSRule.Rules.Azure/issues/2484)
    - Check workspaces use a user-assigned identity by @batemansogq.
      [#2484](https://github.com/Azure/PSRule.Rules.Azure/issues/2484)
- Engineering:
  - Bump development tools to .NET 7.0 SDK by @BernieWhite.
    [#1870](https://github.com/Azure/PSRule.Rules.Azure/issues/1870)
  - Bump BenchmarkDotNet to v0.13.10.
    [#2518](https://github.com/Azure/PSRule.Rules.Azure/pull/2518)
  - Bump BenchmarkDotNet.Diagnostics.Windows to v0.13.10.
    [#2508](https://github.com/Azure/PSRule.Rules.Azure/pull/2508)
  - Bump xunit to v2.6.1.
    [#2514](https://github.com/Azure/PSRule.Rules.Azure/pull/2514)
  - Bump xunit.runner.visualstudio to v2.5.3.
    [#2486](https://github.com/Azure/PSRule.Rules.Azure/pull/2486)
- Bug fixes:
  - Fixed dependency ordering with symbolic name by @BernieWhite.
    [#2505](https://github.com/Azure/PSRule.Rules.Azure/issues/2505)
  - Fixed nullable parameters for custom types by @BernieWhite.
    [#2489](https://github.com/Azure/PSRule.Rules.Azure/issues/2489)
  - Fixed API Connection might be missing dynamic properties by @BernieWhite.
    [#2424](https://github.com/Azure/PSRule.Rules.Azure/issues/2424)

What's changed since pre-release v1.31.0-B0048:

- No additional changes.

## v1.31.0-B0048 (pre-release)

What's changed since pre-release v1.31.0-B0020:

- Engineering:
  - Bump BenchmarkDotNet to v0.13.10.
    [#2518](https://github.com/Azure/PSRule.Rules.Azure/pull/2518)
  - Bump BenchmarkDotNet.Diagnostics.Windows to v0.13.10.
    [#2508](https://github.com/Azure/PSRule.Rules.Azure/pull/2508)
  - Bump xunit to v2.6.1.
    [#2514](https://github.com/Azure/PSRule.Rules.Azure/pull/2514)
  - Bump xunit.runner.visualstudio to v2.5.3.
    [#2486](https://github.com/Azure/PSRule.Rules.Azure/pull/2486)
- Bug fixes:
  - Fixed dependency ordering with symbolic name by @BernieWhite.
    [#2505](https://github.com/Azure/PSRule.Rules.Azure/issues/2505)
  - Fixed nullable parameters for custom types by @BernieWhite.
    [#2489](https://github.com/Azure/PSRule.Rules.Azure/issues/2489)
  - Fixed API Connection might be missing dynamic properties by @BernieWhite.
    [#2424](https://github.com/Azure/PSRule.Rules.Azure/issues/2424)

## v1.31.0-B0020 (pre-release)

What's changed since v1.30.3:

- New rules:
  - Deployment:
    - Check parameters potentially containing secure values by @BernieWhite.
      [#1476](https://github.com/Azure/PSRule.Rules.Azure/issues/1476)
  - Machine Learning:
    - Check compute instances are configured for an idle shutdown by @batemansogq.
      [#2484](https://github.com/Azure/PSRule.Rules.Azure/issues/2484)
    - Check workspace compute has local authentication disabled by @batemansogq.
      [#2484](https://github.com/Azure/PSRule.Rules.Azure/issues/2484)
    - Check workspace compute is connected to a VNET by @batemansogq.
      [#2484](https://github.com/Azure/PSRule.Rules.Azure/issues/2484)
    - Check public access to a workspace is disabled by @batemansogq.
      [#2484](https://github.com/Azure/PSRule.Rules.Azure/issues/2484)
    - Check workspaces use a user-assigned identity by @batemansogq.
      [#2484](https://github.com/Azure/PSRule.Rules.Azure/issues/2484)
- Engineering:
  - Bump development tools to .NET 7.0 SDK by @BernieWhite.
    [#1870](https://github.com/Azure/PSRule.Rules.Azure/issues/1870)
  - Bump BenchmarkDotNet to v0.13.9.
    [#2469](https://github.com/Azure/PSRule.Rules.Azure/pull/2469)
  - Bump BenchmarkDotNet.Diagnostics.Windows to v0.13.9.
    [#2470](https://github.com/Azure/PSRule.Rules.Azure/pull/2470)

## v1.30.3

What's changed since v1.30.2:

- Bug fixes:
  - Fixed nullable parameters for built-in types by @BernieWhite.
    [#2488](https://github.com/Azure/PSRule.Rules.Azure/issues/2488)

## v1.30.2

What's changed since v1.30.1:

- Bug fixes:
  - Fixed binding of results resourceId and resourceGroupName by @BernieWhite.
    [#2460](https://github.com/Azure/PSRule.Rules.Azure/issues/2460)

## v1.30.1

What's changed since v1.30.0:

- Bug fixes:
  - Fixed `Azure.Resource.AllowedRegions` which was failing when no allowed regions were configured by @BernieWhite.
    [#2461](https://github.com/Azure/PSRule.Rules.Azure/issues/2461)

## v1.30.0

What's changed since v1.29.0:

- New features:
  - Added September 2023 baselines `Azure.GA_2023_09` and `Azure.Preview_2023_09` by @BernieWhite.
    [#2451](https://github.com/Azure/PSRule.Rules.Azure/issues/2451)
    - Includes rules released before or during September 2023.
    - Marked `Azure.GA_2023_06` and `Azure.Preview_2023_06` baselines as obsolete.
- New rules:
  - Azure Database for MySQL:
    - Check that Azure AD-only authentication is configured for Azure Database for MySQL databases by @BenjaminEngeset.
      [#2227](https://github.com/Azure/PSRule.Rules.Azure/issues/2227)
  - Azure Firewall:
    - Check that Azure Firewall polices has configured threat intelligence-based filtering in `alert and deny` mode by @BenjaminEngeset.
      [#2354](https://github.com/Azure/PSRule.Rules.Azure/issues/2354)
  - Backup vault:
    - Check that immutability is configured for Backup vaults by @BenjaminEngeset.
      [#2387](https://github.com/Azure/PSRule.Rules.Azure/issues/2387)
  - Container App:
    - Check that Container Apps uses a supported API version by @BenjaminEngeset.
      [#2398](https://github.com/Azure/PSRule.Rules.Azure/issues/2398)
  - Container Registry:
    - Check that Container Registries restricts network access by @BenjaminEngeset.
      [#2423](https://github.com/Azure/PSRule.Rules.Azure/issues/2423)
    - Check that Container Registries disables anonymous pull access by @BenjaminEngeset.
      [#2422](https://github.com/Azure/PSRule.Rules.Azure/issues/2422)
  - Front Door:
    - Check that managed identity for Azure Front Door instances are configured by @BenjaminEngeset.
      [#2378](https://github.com/Azure/PSRule.Rules.Azure/issues/2378)
  - Public IP address:
    - Check that Public IP addresses uses Standard SKU by @BenjaminEngeset.
      [#2376](https://github.com/Azure/PSRule.Rules.Azure/issues/2376)
  - Recovery Services vault:
    - Check that immutability is configured for Recovery Services vaults by @BenjaminEngeset.
      [#2386](https://github.com/Azure/PSRule.Rules.Azure/issues/2386)
- Updated rules:
  - Azure Kubernetes Service:
    - Updated `Azure.AKS.Version` to use latest stable version `1.26.6` by @BernieWhite.
      [#2404](https://github.com/Azure/PSRule.Rules.Azure/issues/2404)
      - Use `AZURE_AKS_CLUSTER_MINIMUM_VERSION` to configure the minimum version of the cluster.
    - Promoted `Azure.AKS.LocalAccounts` to GA rule set by @BernieWhite.
      [#2448](https://github.com/Azure/PSRule.Rules.Azure/issues/2448)
  - Container App:
    - Promoted `Azure.ContainerApp.DisableAffinity` to GA rule set by @BernieWhite.
      [#2455](https://github.com/Azure/PSRule.Rules.Azure/issues/2455)
- General improvements:
  - **Important change:** Replaced the `Azure_AllowedRegions` option with `AZURE_RESOURCE_ALLOWED_LOCATIONS` by @BernieWhite.
    [#941](https://github.com/Azure/PSRule.Rules.Azure/issues/941)
    - For compatibility, if `Azure_AllowedRegions` is set it will be used instead of `AZURE_RESOURCE_ALLOWED_LOCATIONS`.
    - If only `AZURE_RESOURCE_ALLOWED_LOCATIONS` is set, this value will be used.
    - The default will be used neither options are configured.
    - If `Azure_AllowedRegions` is set a warning will be generated until the configuration is removed.
    - Support for `Azure_AllowedRegions` is deprecated and will be removed in v2.
    - See [upgrade notes][1] for details.
  - Add source link for rule in docs by @BernieWhite.
    [#2115](https://github.com/Azure/PSRule.Rules.Azure/issues/2115)
- Engineering:
  - Updated resource providers and policy aliases.
    [#2442](https://github.com/Azure/PSRule.Rules.Azure/pull/2442)
  - Bump xunit to v2.5.1.
    [#2436](https://github.com/Azure/PSRule.Rules.Azure/pull/2436)
  - Bump xunit.runner.visualstudio to v2.5.1.
    [#2435](https://github.com/Azure/PSRule.Rules.Azure/pull/2435)
  - Bump Microsoft.NET.Test.Sdk to v17.7.2.
    [#2407](https://github.com/Azure/PSRule.Rules.Azure/pull/2407)
  - Bump BenchmarkDotNet to v0.13.8.
    [#2425](https://github.com/Azure/PSRule.Rules.Azure/pull/2425)
  - Bump BenchmarkDotNet.Diagnostics.Windows to v0.13.8.
    [#2425](https://github.com/Azure/PSRule.Rules.Azure/pull/2425)
  - Bump Microsoft.CodeAnalysis.NetAnalyzers to v7.0.4.
    [#2405](https://github.com/Azure/PSRule.Rules.Azure/pull/2405)
- Bug fixes:
  - Fixed false positive with `Azure.Storage.SecureTransfer` on new API versions by @BernieWhite.
    [#2414](https://github.com/Azure/PSRule.Rules.Azure/issues/2414)
  - Fixed false positive with `Azure.VNET.LocalDNS` for DNS server addresses out of local scope by @BernieWhite.
    [#2370](https://github.com/Azure/PSRule.Rules.Azure/issues/2370)
    - This bug fix introduces a configuration option to flag when DNS from an Identity subscription is used.
    - Set `AZURE_VNET_DNS_WITH_IDENTITY` to `true` when using an Identity subscription for DNS.
  - Fixed non-resource group rule triggering for a resource group by @BernieWhite.
    [#2401](https://github.com/Azure/PSRule.Rules.Azure/issues/2401)
  - Fixed lambda map in map variable by @BernieWhite.
    [#2410](https://github.com/Azure/PSRule.Rules.Azure/issues/2410)
  - Fixed `Azure.AKS.Version` by excluding `node-image` channel by @BernieWhite.
    [#2446](https://github.com/Azure/PSRule.Rules.Azure/issues/2446)

What's changed since pre-release v1.30.0-B0127:

- No additional changes.

## v1.30.0-B0127 (pre-release)

What's changed since pre-release v1.30.0-B0080:

- New features:
  - Added September 2023 baselines `Azure.GA_2023_09` and `Azure.Preview_2023_09` by @BernieWhite.
    [#2451](https://github.com/Azure/PSRule.Rules.Azure/issues/2451)
    - Includes rules released before or during September 2023.
    - Marked `Azure.GA_2023_06` and `Azure.Preview_2023_06` baselines as obsolete.
- New rules:
  - Azure Container Registry:
    - Check that Container Registries restricts network access by @BenjaminEngeset.
      [#2423](https://github.com/Azure/PSRule.Rules.Azure/issues/2423)
    - Check that Container Registries disables anonymous pull access by @BenjaminEngeset.
      [#2422](https://github.com/Azure/PSRule.Rules.Azure/issues/2422)
- Updated rules:
  - Azure Kubernetes Service:
    - Updated `Azure.AKS.Version` to use latest stable version `1.26.6` by @BernieWhite.
      [#2404](https://github.com/Azure/PSRule.Rules.Azure/issues/2404)
      - Use `AZURE_AKS_CLUSTER_MINIMUM_VERSION` to configure the minimum version of the cluster.
    - Promoted `Azure.AKS.LocalAccounts` to GA rule set by @BernieWhite.
      [#2448](https://github.com/Azure/PSRule.Rules.Azure/issues/2448)
  - Container App:
    - Promoted `Azure.ContainerApp.DisableAffinity` to GA rule set by @BernieWhite.
      [#2455](https://github.com/Azure/PSRule.Rules.Azure/issues/2455)
- General improvements:
  - Add source link for rule in docs by @BernieWhite.
    [#2115](https://github.com/Azure/PSRule.Rules.Azure/issues/2115)
- Engineering:
  - Updated resource providers and policy aliases.
    [#2442](https://github.com/Azure/PSRule.Rules.Azure/pull/2442)
  - Bump xunit to v2.5.1.
    [#2436](https://github.com/Azure/PSRule.Rules.Azure/pull/2436)
  - Bump xunit.runner.visualstudio to v2.5.1.
    [#2435](https://github.com/Azure/PSRule.Rules.Azure/pull/2435)
- Bug fixes:
  - Fixed `Azure.AKS.Version` by excluding `node-image` channel by @BernieWhite.
    [#2446](https://github.com/Azure/PSRule.Rules.Azure/issues/2446)

## v1.30.0-B0080 (pre-release)

What's changed since pre-release v1.30.0-B0047:

- General improvements:
  - **Important change:** Replaced the `Azure_AllowedRegions` option with `AZURE_RESOURCE_ALLOWED_LOCATIONS` by @BernieWhite.
    [#941](https://github.com/Azure/PSRule.Rules.Azure/issues/941)
    - For compatibility, if `Azure_AllowedRegions` is set it will be used instead of `AZURE_RESOURCE_ALLOWED_LOCATIONS`.
    - If only `AZURE_RESOURCE_ALLOWED_LOCATIONS` is set, this value will be used.
    - The default will be used neither options are configured.
    - If `Azure_AllowedRegions` is set a warning will be generated until the configuration is removed.
    - Support for `Azure_AllowedRegions` is deprecated and will be removed in v2.
    - See [upgrade notes][1] for details.
- Engineering:
  - Bump Microsoft.NET.Test.Sdk to v17.7.2.
    [#2407](https://github.com/Azure/PSRule.Rules.Azure/pull/2407)
  - Bump BenchmarkDotNet to v0.13.8.
    [#2425](https://github.com/Azure/PSRule.Rules.Azure/pull/2425)
  - Bump BenchmarkDotNet.Diagnostics.Windows to v0.13.8.
    [#2425](https://github.com/Azure/PSRule.Rules.Azure/pull/2425)
- Bug fixes:
  - Fixed false positive with `Azure.Storage.SecureTransfer` on new API versions by @BernieWhite.
    [#2414](https://github.com/Azure/PSRule.Rules.Azure/issues/2414)
  - Fixed false positive with `Azure.VNET.LocalDNS` for DNS server addresses out of local scope by @BernieWhite.
    [#2370](https://github.com/Azure/PSRule.Rules.Azure/issues/2370)
    - This bug fix introduces a configuration option to flag when DNS from an Identity subscription is used.
    - Set `AZURE_VNET_DNS_WITH_IDENTITY` to `true` when using an Identity subscription for DNS.

## v1.30.0-B0047 (pre-release)

What's changed since pre-release v1.30.0-B0026:

- Engineering:
  - Bump Microsoft.CodeAnalysis.NetAnalyzers to v7.0.4.
    [#2405](https://github.com/Azure/PSRule.Rules.Azure/pull/2405)
- Bug fixes:
  - Fixed lambda map in map variable by @BernieWhite.
    [#2410](https://github.com/Azure/PSRule.Rules.Azure/issues/2410)

## v1.30.0-B0026 (pre-release)

What's changed since pre-release v1.30.0-B0011:

- New rules:
  - Container App:
    - Check that Container Apps uses a supported API version by @BenjaminEngeset.
      [#2398](https://github.com/Azure/PSRule.Rules.Azure/issues/2398)
- Bug fixes:
  - Fixed non-resource group rule triggering for a resource group by @BernieWhite.
    [#2401](https://github.com/Azure/PSRule.Rules.Azure/issues/2401)

## v1.30.0-B0011 (pre-release)

What's changed since v1.29.0:

- New rules:
  - Azure Database for MySQL:
    - Check that Azure AD-only authentication is configured for Azure Database for MySQL databases by @BenjaminEngeset.
      [#2227](https://github.com/Azure/PSRule.Rules.Azure/issues/2227)
  - Azure Firewall:
    - Check that Azure Firewall polices has configured threat intelligence-based filtering in `alert and deny` mode by @BenjaminEngeset.
      [#2354](https://github.com/Azure/PSRule.Rules.Azure/issues/2354)
  - Backup vault:
    - Check that immutability is configured for Backup vaults by @BenjaminEngeset.
      [#2387](https://github.com/Azure/PSRule.Rules.Azure/issues/2387)
  - Front Door:
    - Check that managed identity for Azure Front Door instances are configured by @BenjaminEngeset.
      [#2378](https://github.com/Azure/PSRule.Rules.Azure/issues/2378)
  - Public IP address:
    - Check that Public IP addresses uses Standard SKU by @BenjaminEngeset.
      [#2376](https://github.com/Azure/PSRule.Rules.Azure/issues/2376)
  - Recovery Services vault:
    - Check that immutability is configured for Recovery Services vaults by @BenjaminEngeset.
      [#2386](https://github.com/Azure/PSRule.Rules.Azure/issues/2386)
- Engineering:
  - Bump BenchmarkDotNet to v0.13.7.
    [#2385](https://github.com/Azure/PSRule.Rules.Azure/pull/2385)
  - Bump BenchmarkDotNet.Diagnostics.Windows to v0.13.7.
    [#2382](https://github.com/Azure/PSRule.Rules.Azure/pull/2382)
  - Bump Microsoft.NET.Test.Sdk to v17.7.1.
    [#2393](https://github.com/Azure/PSRule.Rules.Azure/pull/2393)

## v1.29.0

What's changed since v1.28.2:

- New rules:
  - Databricks:
    - Check that workspaces use secure cluster connectivity by @BernieWhite.
      [#2334](https://github.com/Azure/PSRule.Rules.Azure/issues/2334)
- General improvements:
  - Use policy definition name when generating a rule from it by @BernieWhite.
    [#1959](https://github.com/Azure/PSRule.Rules.Azure/issues/1959)
  - Added export in-flight data for Defender for Storage from Storage Accounts by @BernieWhite.
    [#2248](https://github.com/Azure/PSRule.Rules.Azure/issues/2248)
  - Added export in-flight data for Defender for APIs from API Management by @BernieWhite.
    [#2247](https://github.com/Azure/PSRule.Rules.Azure/issues/2247)
- Bug fixes:
  - Fixed policy expansion with unquoted field property by @BernieWhite.
    [#2352](https://github.com/Azure/PSRule.Rules.Azure/issues/2352)
  - Fixed array contains with JArray by @BernieWhite.
    [#2368](https://github.com/Azure/PSRule.Rules.Azure/issues/2368)
  - Fixed index out of bounds of array with first function on empty array by @BernieWhite.
    [#2372](https://github.com/Azure/PSRule.Rules.Azure/issues/2372)

What's changed since pre-release v1.29.0-B0062:

- No additional changes.

## v1.29.0-B0062 (pre-release)

What's changed since pre-release v1.29.0-B0036:

- Bug fixes:
  - Fixed array contains with JArray by @BernieWhite.
    [#2368](https://github.com/Azure/PSRule.Rules.Azure/issues/2368)
  - Fixed index out of bounds of array with first function on empty array by @BernieWhite.
    [#2372](https://github.com/Azure/PSRule.Rules.Azure/issues/2372)

## v1.29.0-B0036 (pre-release)

What's changed since pre-release v1.29.0-B0015:

- General improvements:
  - Added export in-flight data for Defender for Storage from Storage Accounts by @BernieWhite.
    [#2248](https://github.com/Azure/PSRule.Rules.Azure/issues/2248)
  - Added export in-flight data for Defender for APIs from API Management by @BernieWhite.
    [#2247](https://github.com/Azure/PSRule.Rules.Azure/issues/2247)

## v1.29.0-B0015 (pre-release)

What's changed since v1.28.2:

- New rules:
  - Databricks:
    - Check that workspaces use secure cluster connectivity by @BernieWhite.
      [#2334](https://github.com/Azure/PSRule.Rules.Azure/issues/2334)
- General improvements:
  - Use policy definition name when generating a rule from it by @BernieWhite.
    [#1959](https://github.com/Azure/PSRule.Rules.Azure/issues/1959)
- Bug fixes:
  - Fixed policy expansion with unquoted field property by @BernieWhite.
    [#2352](https://github.com/Azure/PSRule.Rules.Azure/issues/2352)

## v1.28.2

What's changed since v1.28.1:

- Bug fixes:
  - Fixed policy rules with no effect conditions are evaluated incorrectly by @BernieWhite.
    [#2346](https://github.com/Azure/PSRule.Rules.Azure/issues/2346)

## v1.28.1

What's changed since v1.28.0:

- Bug fixes:
  - Fixed `parseCidr` with `/32` is not valid by @BernieWhite.
    [#2336](https://github.com/Azure/PSRule.Rules.Azure/issues/2336)
  - Fixed mismatch of resource group type on policy as code rules by @BernieWhite.
    [#2338](https://github.com/Azure/PSRule.Rules.Azure/issues/2338)
  - Fixed length cannot be less than zero when converting policy to rules by @BernieWhite.
    [#1802](https://github.com/Azure/PSRule.Rules.Azure/issues/1802)
  - Fixed naming rules for MariaDB by @BernieWhite.
    [#2335](https://github.com/Azure/PSRule.Rules.Azure/issues/2335)
    - Updated `Azure.MariaDB.VNETRuleName` to allow for parent resources.
    - Updated `Azure.MariaDB.FirewallRuleName` to allow for parent resources.
  - Fixed network watcher existence check by @BernieWhite.
    [#2342](https://github.com/Azure/PSRule.Rules.Azure/issues/2342)

## v1.28.0

What's changed since v1.27.3:

- New features:
  - Added June 2023 baselines `Azure.GA_2023_06` and `Azure.Preview_2023_06` by @BernieWhite.
    [#2310](https://github.com/Azure/PSRule.Rules.Azure/issues/2310)
    - Includes rules released before or during June 2023.
    - Marked `Azure.GA_2023_03` and `Azure.Preview_2023_03` baselines as obsolete.
- New rules:
  - Azure Database for MySQL:
    - Check that Azure AD authentication is configured for Azure Database for MySQL databases by @BenjaminEngeset.
      [#2226](https://github.com/Azure/PSRule.Rules.Azure/issues/2226)
  - Azure Database for PostgreSQL:
    - Check that Azure AD-only authentication is configured for Azure Database for PostgreSQL databases by @BenjaminEngeset.
      [#2250](https://github.com/Azure/PSRule.Rules.Azure/issues/2250)
    - Check that Azure AD authentication is configured for Azure Database for PostgreSQL databases by @BenjaminEngeset.
      [#2249](https://github.com/Azure/PSRule.Rules.Azure/issues/2249)
- Removed rules:
  - Azure Kubernetes Service:
    - Removed `Azure.AKS.PodIdentity` as pod identities has been replaced by workload identities by @BernieWhite.
      [#2273](https://github.com/Azure/PSRule.Rules.Azure/issues/2273)
- General improvements:
  - Added support for safe dereference operator by @BernieWhite.
    [#2322](https://github.com/Azure/PSRule.Rules.Azure/issues/2322)
    - Added support for `tryGet` Bicep function.
  - Added support for Bicep CIDR functions by @BernieWhite.
    [#2279](https://github.com/Azure/PSRule.Rules.Azure/issues/2279)
    - Added support for `parseCidr`, `cidrSubnet`, and `cidrHost`.
  - Added support for `managementGroupResourceId` Bicep function by @BernieWhite.
    [#2294](https://github.com/Azure/PSRule.Rules.Azure/issues/2294)
- Engineering:
  - Bump PSRule to v2.9.0.
    [#2293](https://github.com/Azure/PSRule.Rules.Azure/pull/2293)
  - Updated resource providers and policy aliases.
    [#2261](https://github.com/Azure/PSRule.Rules.Azure/pull/2261)
  - Bump Microsoft.CodeAnalysis.NetAnalyzers to v7.0.3.
    [#2281](https://github.com/Azure/PSRule.Rules.Azure/pull/2281)
  - Bump Microsoft.NET.Test.Sdk to v17.6.3.
    [#2290](https://github.com/Azure/PSRule.Rules.Azure/pull/2290)
  - Bump coverlet.collector to v6.0.0.
    [#2232](https://github.com/Azure/PSRule.Rules.Azure/pull/2232)
  - Bump Az.Resources to v6.7.0.
    [#2274](https://github.com/Azure/PSRule.Rules.Azure/pull/2274)
  - Bump xunit to v2.5.0.
    [#2306](https://github.com/Azure/PSRule.Rules.Azure/pull/2306)
  - Bump xunit.runner.visualstudio to v2.5.0.
    [#2307](https://github.com/Azure/PSRule.Rules.Azure/pull/2307)
  - Bump BenchmarkDotNet to v0.13.6.
    [#2317](https://github.com/Azure/PSRule.Rules.Azure/pull/2317)
  - Bump BenchmarkDotNet.Diagnostics.Windows to v0.13.6.
    [#2318](https://github.com/Azure/PSRule.Rules.Azure/pull/2318)
- Bug fixes:
  - Fixed Redis firewall rules can not bind to start by @BernieWhite.
    [#2303](https://github.com/Azure/PSRule.Rules.Azure/issues/2303)
  - Fixed null condition handling by @BernieWhite.
    [#2316](https://github.com/Azure/PSRule.Rules.Azure/issues/2316)
  - Fixed reference expression in property name by @BernieWhite.
    [#2321](https://github.com/Azure/PSRule.Rules.Azure/issues/2321)
  - Fixed handling of nested mock objects by @BernieWhite.
    [#2325](https://github.com/Azure/PSRule.Rules.Azure/issues/2325)
  - Fixed late binding of `coalesce` function by @BernieWhite.
    [#2328](https://github.com/Azure/PSRule.Rules.Azure/issues/2328)
  - Fixed handling of JArray outputs with runtime values by @BernieWhite.
    [#2159](https://github.com/Azure/PSRule.Rules.Azure/issues/2159)

What's changed since pre-release v1.28.0-B0213:

- No additional changes.

## v1.28.0-B0213 (pre-release)

What's changed since pre-release v1.28.0-B0159:

- General improvements:
  - Added support for safe dereference operator by @BernieWhite.
    [#2322](https://github.com/Azure/PSRule.Rules.Azure/issues/2322)
    - Added support for `tryGet` Bicep function.
- Engineering:
  - Bump BenchmarkDotNet to v0.13.6.
    [#2317](https://github.com/Azure/PSRule.Rules.Azure/pull/2317)
  - Bump BenchmarkDotNet.Diagnostics.Windows to v0.13.6.
    [#2318](https://github.com/Azure/PSRule.Rules.Azure/pull/2318)
- Bug fixes:
  - Fixed null condition handling by @BernieWhite.
    [#2316](https://github.com/Azure/PSRule.Rules.Azure/issues/2316)
  - Fixed reference expression in property name by @BernieWhite.
    [#2321](https://github.com/Azure/PSRule.Rules.Azure/issues/2321)
  - Fixed handling of nested mock objects by @BernieWhite.
    [#2325](https://github.com/Azure/PSRule.Rules.Azure/issues/2325)
  - Fixed late binding of `coalesce` function by @BernieWhite.
    [#2328](https://github.com/Azure/PSRule.Rules.Azure/issues/2328)

## v1.28.0-B0159 (pre-release)

What's changed since pre-release v1.28.0-B0115:

- New features:
  - Added June 2023 baselines `Azure.GA_2023_06` and `Azure.Preview_2023_06` by @BernieWhite.
    [#2310](https://github.com/Azure/PSRule.Rules.Azure/issues/2310)
    - Includes rules released before or during June 2023.
    - Marked `Azure.GA_2023_03` and `Azure.Preview_2023_03` baselines as obsolete.
- Engineering:
  - Bump xunit to v2.5.0.
    [#2306](https://github.com/Azure/PSRule.Rules.Azure/pull/2306)
  - Bump xunit.runner.visualstudio to v2.5.0.
    [#2307](https://github.com/Azure/PSRule.Rules.Azure/pull/2307)
- Bug fixes:
  - Fixed Redis firewall rules can not bind to start by @BernieWhite.
    [#2303](https://github.com/Azure/PSRule.Rules.Azure/issues/2303)

## v1.28.0-B0115 (pre-release)

What's changed since pre-release v1.28.0-B0079:

- General improvements:
  - Added support for Bicep CIDR functions by @BernieWhite.
    [#2279](https://github.com/Azure/PSRule.Rules.Azure/issues/2279)
    - Added support for `parseCidr`, `cidrSubnet`, and `cidrHost`.

## v1.28.0-B0079 (pre-release)

What's changed since pre-release v1.28.0-B0045:

- General improvements:
  - Added support for `managementGroupResourceId` Bicep function by @BernieWhite.
    [#2294](https://github.com/Azure/PSRule.Rules.Azure/issues/2294)
- Engineering:
  - Bump PSRule to v2.9.0.
    [#2293](https://github.com/Azure/PSRule.Rules.Azure/pull/2293)
  - Bump Microsoft.CodeAnalysis.NetAnalyzers to v7.0.3.
    [#2281](https://github.com/Azure/PSRule.Rules.Azure/pull/2281)
  - Bump Microsoft.NET.Test.Sdk to v17.6.3.
    [#2290](https://github.com/Azure/PSRule.Rules.Azure/pull/2290)
  - Bump coverlet.collector to v6.0.0.
    [#2232](https://github.com/Azure/PSRule.Rules.Azure/pull/2232)
- Bug fixes:
  - Fixed handling of JArray outputs with runtime values by @BernieWhite.
    [#2159](https://github.com/Azure/PSRule.Rules.Azure/issues/2159)

## v1.28.0-B0045 (pre-release)

What's changed since pre-release v1.28.0-B0024:

- Removed rules:
  - Azure Kubernetes Service:
    - Removed `Azure.AKS.PodIdentity` as pod identities has been replaced by workload identities by @BernieWhite.
      [#2273](https://github.com/Azure/PSRule.Rules.Azure/issues/2273)
- Engineering:
  - Bump Microsoft.NET.Test.Sdk to v17.6.2.
    [#2266](https://github.com/Azure/PSRule.Rules.Azure/pull/2266)
  - Bump Az.Resources to v6.7.0.
    [#2274](https://github.com/Azure/PSRule.Rules.Azure/pull/2274)
- Bug fixes:
  - Fixed false positive of `IsolatedV2` with `Azure.AppService.MinPlan` by @BernieWhite.
    [#2277](https://github.com/Azure/PSRule.Rules.Azure/issues/2277)

## v1.28.0-B0024 (pre-release)

What's changed since pre-release v1.28.0-B0010:

- Bug fixes:
  - Fixed union function for merge of object properties by @BernieWhite.
    [#2264](https://github.com/Azure/PSRule.Rules.Azure/issues/2264)
  - Fixed length function counting properties in object by @BernieWhite.
    [#2263](https://github.com/Azure/PSRule.Rules.Azure/issues/2263)

## v1.28.0-B0010 (pre-release)

What's changed since v1.27.1:

- New rules:
  - Azure Database for MySQL:
    - Check that Azure AD authentication is configured for Azure Database for MySQL databases by @BenjaminEngeset.
      [#2226](https://github.com/Azure/PSRule.Rules.Azure/issues/2226)
  - Azure Database for PostgreSQL:
    - Check that Azure AD-only authentication is configured for Azure Database for PostgreSQL databases by @BenjaminEngeset.
      [#2250](https://github.com/Azure/PSRule.Rules.Azure/issues/2250)
    - Check that Azure AD authentication is configured for Azure Database for PostgreSQL databases by @BenjaminEngeset.
      [#2249](https://github.com/Azure/PSRule.Rules.Azure/issues/2249)
- Engineering:
  - Updated resource providers and policy aliases.
    [#2261](https://github.com/Azure/PSRule.Rules.Azure/pull/2261)
  - Bump Microsoft.NET.Test.Sdk to v17.6.1.
    [#2256](https://github.com/Azure/PSRule.Rules.Azure/pull/2256)

## v1.27.3

What's changed since v1.27.2:

- Bug fixes:
  - Fixed false positive of `IsolatedV2` with `Azure.AppService.MinPlan` by @BernieWhite.
    [#2277](https://github.com/Azure/PSRule.Rules.Azure/issues/2277)

## v1.27.2

What's changed since v1.27.1:

- Bug fixes:
  - Fixed union function for merge of object properties by @BernieWhite.
    [#2264](https://github.com/Azure/PSRule.Rules.Azure/issues/2264)
  - Fixed length function counting properties in object by @BernieWhite.
    [#2263](https://github.com/Azure/PSRule.Rules.Azure/issues/2263)

## v1.27.1

What's changed since v1.27.0:

- Bug fixes:
  - Fixed depends on ordering fails to expand deployment by @BernieWhite.
    [#2255](https://github.com/Azure/PSRule.Rules.Azure/issues/2255)

## v1.27.0

What's changed since v1.26.1:

- New features:
  - **Experimental:** Added support for expanding deployments from `.bicepparam` files by @BernieWhite.
    [#2132](https://github.com/Azure/PSRule.Rules.Azure/issues/2132)
    - See [Using Bicep source](https://aka.ms/ps-rule-azure/bicep) for details.
- New rules:
  - Application Gateway:
    - Check that Application Gateways uses a v2 SKU by @BenjaminEngeset.
      [#2185](https://github.com/Azure/PSRule.Rules.Azure/issues/2185)
  - API Management:
    - Check that APIs published in Azure API Management are on-boarded to Microsoft Defender for APIs by @BenjaminEngeset.
      [#2187](https://github.com/Azure/PSRule.Rules.Azure/issues/2187)
    - Check that base element for any policy element in a section is configured by @BenjaminEngeset.
      [#2072](https://github.com/Azure/PSRule.Rules.Azure/issues/2072)
  - Arc-enabled Kubernetes cluster:
    - Check that Microsoft Defender for Containers extension for Arc-enabled Kubernetes clusters is configured by @BenjaminEngeset.
      [#2124](https://github.com/Azure/PSRule.Rules.Azure/issues/2124)
  - Arc-enabled server:
    - Check that a maintenance configuration for Arc-enabled servers is associated by @BenjaminEngeset.
      [#2122](https://github.com/Azure/PSRule.Rules.Azure/issues/2122)
  - Container App:
    - Check that container apps has disabled session affinity to prevent unbalanced distribution by @BenjaminEngeset.
      [#2188](https://github.com/Azure/PSRule.Rules.Azure/issues/2188)
    - Check that container apps with IP ingress restrictions mode configured is set to allow for all rules defined by @BenjaminEngeset.
      [#2189](https://github.com/Azure/PSRule.Rules.Azure/issues/2189)
  - Cosmos DB:
    - Check that Cosmos DB accounts has enabled Microsoft Defender by @BenjaminEngeset.
      [#2203](https://github.com/Azure/PSRule.Rules.Azure/issues/2203)
  - Defender for Cloud:
    - Check that sensitive data threat detection in Microsoft Defender for Storage is enabled by @BenjaminEngeset.
      [#2207](https://github.com/Azure/PSRule.Rules.Azure/issues/2207)
    - Check that Malware Scanning in Microsoft Defender for Storage is enabled by @BenjaminEngeset.
      [#2206](https://github.com/Azure/PSRule.Rules.Azure/issues/2206)
    - Check that Microsoft Defender for APIs is enabled by @BenjaminEngeset.
      [#2186](https://github.com/Azure/PSRule.Rules.Azure/issues/2186)
    - Check that Microsoft Defender for Azure Cosmos DB is enabled by @BenjaminEngeset.
      [#2204](https://github.com/Azure/PSRule.Rules.Azure/issues/2204)
    - Check that Microsoft Defender for open-source relational databases is enabled by @BenjaminEngeset.
      [#1632](https://github.com/Azure/PSRule.Rules.Azure/issues/1632)
    - Check that Microsoft Defender Cloud Security Posture Management is using `Standard` plan by @BenjaminEngeset.
      [#2151](https://github.com/Azure/PSRule.Rules.Azure/issues/2151)
  - Key Vault:
    - Check that key vaults uses Azure RBAC as the authorization system for the data plane by @BenjaminEngeset.
      [#1916](https://github.com/Azure/PSRule.Rules.Azure/issues/1916)
  - Storage Account:
    - Check that Microsoft Defender for Storage is enabled for storage accounts by @BenjaminEngeset.
      [#2225](https://github.com/Azure/PSRule.Rules.Azure/issues/2225)
    - Check that sensitive data threat detection in Microsoft Defender for Storage is enabled for storage accounts by @BenjaminEngeset.
      [#2207](https://github.com/Azure/PSRule.Rules.Azure/issues/2207)
    - Check that Malware Scanning in Microsoft Defender for Storage is enabled for storage accounts by @BenjaminEngeset.
      [#2206](https://github.com/Azure/PSRule.Rules.Azure/issues/2206)
  - Virtual Machine:
    - Check that a maintenance configuration for virtual machines is associated by @BenjaminEngeset.
      [#2121](https://github.com/Azure/PSRule.Rules.Azure/issues/2121)
- General improvements:
  - Added support for Bicep symbolic names by @BernieWhite.
    [#2238](https://github.com/Azure/PSRule.Rules.Azure/issues/2238)
- Updated rules:
  - API Management:
    - Updated `Azure.APIM.EncryptValues` to check all API Management named values are encrypted with Key Vault secrets @BenjaminEngeset.
      [#2146](https://github.com/Azure/PSRule.Rules.Azure/issues/2146)
  - Container App:
    - Promoted `Azure.ContainerApp.Insecure` to GA rule set by @BernieWhite.
      [#2174](https://github.com/Azure/PSRule.Rules.Azure/issues/2174)
  - Defender for Cloud:
    - Check that Microsoft Defender for Storage v2 is enabled by @BenjaminEngeset.
      [#2205](https://github.com/Azure/PSRule.Rules.Azure/issues/2205)
- Engineering:
  - Bump Microsoft.NET.Test.Sdk to v17.6.0.
    [#2216](https://github.com/Azure/PSRule.Rules.Azure/pull/2216)
- Bug fixes:
  - Fixed ignoring Redis firewall rules when Redis is configured to allow private connectivity by @BenjaminEngeset.
    [#2171](https://github.com/Azure/PSRule.Rules.Azure/issues/2171)
  - Fixed left-side `or` function evaluation by @BernieWhite.
    [#2220](https://github.com/Azure/PSRule.Rules.Azure/issues/2220)
  - Fixed interdependent variable copy loop count by @BernieWhite.
    [#2221](https://github.com/Azure/PSRule.Rules.Azure/issues/2221)
  - Fixed handling of database name in `Azure.MariaDB.Database` by @BernieWhite.
    [#2191](https://github.com/Azure/PSRule.Rules.Azure/issues/2191)
  - Fixed typing error in `Azure.Defender.Api` documentation by @BenjaminEngeset.
    [#2209](https://github.com/Azure/PSRule.Rules.Azure/issues/2209)
  - Fixed `Azure.AKS.UptimeSLA` with new pricing by @BenjaminEngeset.
    [#2065](https://github.com/Azure/PSRule.Rules.Azure/issues/2065)
    [#2202](https://github.com/Azure/PSRule.Rules.Azure/issues/2202)
  - Fixed false positive on managed identity without space by @BernieWhite.
    [#2235](https://github.com/Azure/PSRule.Rules.Azure/issues/2235)
  - Fixed reference for runtime subnet ID property by @BernieWhite.
    [#2159](https://github.com/Azure/PSRule.Rules.Azure/issues/2159)

What's changed since pre-release v1.27.0-B0186:

- No additional changes.

## v1.27.0-B0186 (pre-release)

What's changed since pre-release v1.27.0-B0136:

- New rules:
  - API Management:
    - Check that APIs published in Azure API Management are on-boarded to Microsoft Defender for APIs by @BenjaminEngeset.
      [#2187](https://github.com/Azure/PSRule.Rules.Azure/issues/2187)
  - Key Vault:
    - Check that key vaults uses Azure RBAC as the authorization system for the data plane by @BenjaminEngeset.
      [#1916](https://github.com/Azure/PSRule.Rules.Azure/issues/1916)
  - Storage Account:
    - Check that Microsoft Defender for Storage is enabled for storage accounts by @BenjaminEngeset.
      [#2225](https://github.com/Azure/PSRule.Rules.Azure/issues/2225)
    - Check that sensitive data threat detection in Microsoft Defender for Storage is enabled for storage accounts by @BenjaminEngeset.
      [#2207](https://github.com/Azure/PSRule.Rules.Azure/issues/2207)

## v1.27.0-B0136 (pre-release)

What's changed since pre-release v1.27.0-B0091:

- New rules:
  - Defender for Cloud:
    - Check that sensitive data threat detection in Microsoft Defender for Storage is enabled by @BenjaminEngeset.
      [#2207](https://github.com/Azure/PSRule.Rules.Azure/issues/2207)
- General improvements:
  - Added support for Bicep symbolic names by @BernieWhite.
    [#2238](https://github.com/Azure/PSRule.Rules.Azure/issues/2238)
- Bug fixes:
  - Fixed false positive on managed identity without space by @BernieWhite.
    [#2235](https://github.com/Azure/PSRule.Rules.Azure/issues/2235)

## v1.27.0-B0091 (pre-release)

What's changed since pre-release v1.27.0-B0050:

- New features:
  - **Experimental:** Added support for expanding deployments from `.bicepparam` files by @BernieWhite.
    [#2132](https://github.com/Azure/PSRule.Rules.Azure/issues/2132)
    - See [Using Bicep source](https://aka.ms/ps-rule-azure/bicep) for details.
- New rules:
  - Storage Account:
    - Check that Malware Scanning in Microsoft Defender for Storage is enabled for storage accounts by @BenjaminEngeset.
  - Defender for Cloud:
    - Check that Malware Scanning in Microsoft Defender for Storage is enabled by @BenjaminEngeset.
      [#2206](https://github.com/Azure/PSRule.Rules.Azure/issues/2206)
- Bug fixes:
  - Fixed left-side `or` function evaluation by @BernieWhite.
    [#2220](https://github.com/Azure/PSRule.Rules.Azure/issues/2220)
  - Fixed interdependent variable copy loop count by @BernieWhite.
    [#2221](https://github.com/Azure/PSRule.Rules.Azure/issues/2221)

## v1.27.0-B0050 (pre-release)

What's changed since pre-release v1.27.0-B0015:

- New rules:
  - Application Gateway:
    - Check that Application Gateways uses a v2 SKU by @BenjaminEngeset.
      [#2185](https://github.com/Azure/PSRule.Rules.Azure/issues/2185)
  - Arc-enabled Kubernetes cluster:
    - Check that Microsoft Defender for Containers extension for Arc-enabled Kubernetes clusters is configured by @BenjaminEngeset.
      [#2124](https://github.com/Azure/PSRule.Rules.Azure/issues/2124)
  - Arc-enabled server:
    - Check that a maintenance configuration for Arc-enabled servers is associated by @BenjaminEngeset.
      [#2122](https://github.com/Azure/PSRule.Rules.Azure/issues/2122)
  - Container App:
    - Check that container apps has disabled session affinity to prevent unbalanced distribution by @BenjaminEngeset.
      [#2188](https://github.com/Azure/PSRule.Rules.Azure/issues/2188)
    - Check that container apps with IP ingress restrictions mode configured is set to allow for all rules defined by @BenjaminEngeset.
      [#2189](https://github.com/Azure/PSRule.Rules.Azure/issues/2189)
  - Cosmos DB:
    - Check that Cosmos DB accounts has enabled Microsoft Defender by @BenjaminEngeset.
      [#2203](https://github.com/Azure/PSRule.Rules.Azure/issues/2203)
  - Defender for Cloud:
    - Check that Microsoft Defender for APIs is enabled by @BenjaminEngeset.
      [#2186](https://github.com/Azure/PSRule.Rules.Azure/issues/2186)
    - Check that Microsoft Defender for Azure Cosmos DB is enabled by @BenjaminEngeset.
      [#2204](https://github.com/Azure/PSRule.Rules.Azure/issues/2204)
    - Check that Microsoft Defender for open-source relational databases is enabled by @BenjaminEngeset.
      [#1632](https://github.com/Azure/PSRule.Rules.Azure/issues/1632)
  - Virtual Machine:
    - Check that a maintenance configuration for virtual machines is associated by @BenjaminEngeset.
      [#2121](https://github.com/Azure/PSRule.Rules.Azure/issues/2121)
- Updated rules:
  - Defender for Cloud:
    - Check that Microsoft Defender for Storage v2 is enabled by @BenjaminEngeset.
      [#2205](https://github.com/Azure/PSRule.Rules.Azure/issues/2205)
- Engineering:
  - Bump Microsoft.NET.Test.Sdk to v17.6.0.
    [#2216](https://github.com/Azure/PSRule.Rules.Azure/pull/2216)
- Bug fixes:
  - Fixed handling of database name in `Azure.MariaDB.Database` by @BernieWhite.
    [#2191](https://github.com/Azure/PSRule.Rules.Azure/issues/2191)
  - Fixed typing error in `Azure.Defender.Api` documentation by @BenjaminEngeset.
    [#2209](https://github.com/Azure/PSRule.Rules.Azure/issues/2209)
  - Fixed `Azure.AKS.UptimeSLA` with new pricing by @BenjaminEngeset.
    [#2065](https://github.com/Azure/PSRule.Rules.Azure/issues/2065)
    [#2202](https://github.com/Azure/PSRule.Rules.Azure/issues/2202)

## v1.27.0-B0015 (pre-release)

What's changed since pre-release v1.27.0-B0003:

- New rules:
  - API Management:
    - Check that base element for any policy element in a section is configured by @BenjaminEngeset.
      [#2072](https://github.com/Azure/PSRule.Rules.Azure/issues/2072)
  - Defender for Cloud:
    - Check that Microsoft Defender Cloud Security Posture Management is using `Standard` plan by @BenjaminEngeset.
      [#2151](https://github.com/Azure/PSRule.Rules.Azure/issues/2151)
- Updated rules:
  - Container App:
    - Promoted `Azure.ContainerApp.Insecure` to GA rule set by @BernieWhite.
      [#2174](https://github.com/Azure/PSRule.Rules.Azure/issues/2174)
- Bug fixes:
  - Fixed ignoring Redis firewall rules when Redis is configured to allow private connectivity by @BenjaminEngeset.
    [#2171](https://github.com/Azure/PSRule.Rules.Azure/issues/2171)

## v1.27.0-B0003 (pre-release)

What's changed since v1.26.1:

- Updated rules:
  - API Management:
    - Updated `Azure.APIM.EncryptValues` to check all API Management named values are encrypted with Key Vault secrets @BenjaminEngeset.
      [#2146](https://github.com/Azure/PSRule.Rules.Azure/issues/2146)
- Bug fixes:
  - Fixed reference for runtime subnet ID property by @BernieWhite.
    [#2159](https://github.com/Azure/PSRule.Rules.Azure/issues/2159)

## v1.26.1

What's changed since v1.26.0:

- Bug fixes:
  - Fixed null union with first value being null by @BernieWhite.
    [#2075](https://github.com/Azure/PSRule.Rules.Azure/issues/2075)
  - Fixed `Azure.Resource.UseTags` for additional resources that don't support tags by @BernieWhite.
    [#2129](https://github.com/Azure/PSRule.Rules.Azure/issues/2129)

## v1.26.0

What's changed since v1.25.0:

- New features:
  - Added March 2023 baselines `Azure.GA_2023_03` and `Azure.Preview_2023_03` by @BernieWhite.
    [#2138](https://github.com/Azure/PSRule.Rules.Azure/issues/2138)
    - Includes rules released before or during March 2023.
    - Marked `Azure.GA_2022_12` and `Azure.Preview_2022_12` baselines as obsolete.
- New rules:
  - API Management:
    - Check that wildcard `*` for any configuration option in CORS policies settings is not in use by @BenjaminEngeset.
      [#2073](https://github.com/Azure/PSRule.Rules.Azure/issues/2073)
  - Azure Kubernetes Service:
    - Check that the Defender profile with Azure Kubernetes Service clusters are enabled by @BenjaminEngeset.
      [#2123](https://github.com/Azure/PSRule.Rules.Azure/issues/2123)
  - Container App:
    - Check that internal-only ingress for container apps are configured by @BenjaminEngeset.
      [#2098](https://github.com/Azure/PSRule.Rules.Azure/issues/2098)
    - Check that Azure File volumes for container apps are configured by @BenjaminEngeset.
      [#2101](https://github.com/Azure/PSRule.Rules.Azure/issues/2101)
    - Check that the names of container apps meets the naming requirements by @BenjaminEngeset.
      [#2094](https://github.com/Azure/PSRule.Rules.Azure/issues/2094)
    - Check that managed identity for container apps are configured by @BenjaminEngeset.
      [#2096](https://github.com/Azure/PSRule.Rules.Azure/issues/2096)
    - Check that public network access for container apps environments are disabled by @BenjaminEngeset.
      [#2098](https://github.com/Azure/PSRule.Rules.Azure/issues/2098)
  - Deployment:
    - Check that the names of nested deployments meets the naming requirements of deployments by @BenjaminEngeset.
      [#1915](https://github.com/Azure/PSRule.Rules.Azure/issues/1915)
  - IoT Hub:
    - Check IoT Hubs in supported regions only uses TLS 1.2 version by @BenjaminEngeset.
      [#1996](https://github.com/Azure/PSRule.Rules.Azure/issues/1996)
  - Service Bus:
    - Check namespaces audit diagnostic logs are enabled by @BenjaminEngeset.
      [#1862](https://github.com/Azure/PSRule.Rules.Azure/issues/1862)
  - SQL Database:
    - Check that Azure AD-only authentication is enabled by @BenjaminEngeset.
      [#2119](https://github.com/Azure/PSRule.Rules.Azure/issues/2119)
    - Check that Azure AD authentication is configured for SQL Managed Instances by @BenjaminEngeset.
      [#2117](https://github.com/Azure/PSRule.Rules.Azure/issues/2117)
  - SQL Managed Instance:
    - Check that managed identity for SQL Managed Instances are configured by @BenjaminEngeset.
      [#2120](https://github.com/Azure/PSRule.Rules.Azure/issues/2120)
    - Check that Azure AD-only authentication is enabled by @BenjaminEngeset.
      [#2118](https://github.com/Azure/PSRule.Rules.Azure/issues/2118)
- Updated rules:
  - Azure Kubernetes Service:
    - Updated `Azure.AKS.Version` to use latest stable version `1.25.6` by @BernieWhite.
      [#2136](https://github.com/Azure/PSRule.Rules.Azure/issues/2136)
      - Use `AZURE_AKS_CLUSTER_MINIMUM_VERSION` to configure the minimum version of the cluster.
- General improvements:
  - Added a selector for premium Service Bus namespaces by @BernieWhite.
    [#2091](https://github.com/Azure/PSRule.Rules.Azure/issues/2091)
  - Improved export of in-flight deeply nested API Management policies by @BernieWhite.
    [#2153](https://github.com/Azure/PSRule.Rules.Azure/issues/2153)
- Engineering:
  - Bump Microsoft.CodeAnalysis.NetAnalyzers to v7.0.1.
    [#2082](https://github.com/Azure/PSRule.Rules.Azure/pull/2082)
  - Bump Newtonsoft.Json to v13.0.3.
    [#2080](https://github.com/Azure/PSRule.Rules.Azure/pull/2080)
  - Updated resource providers and policy aliases.
    [#2144](https://github.com/Azure/PSRule.Rules.Azure/pull/2144)
  - Bump PSRule to v2.8.1.
    [#2155](https://github.com/Azure/PSRule.Rules.Azure/pull/2155)
  - Bump Az.Resources to v6.6.0.
    [#2155](https://github.com/Azure/PSRule.Rules.Azure/pull/2155)
  - Bump Pester to v5.4.1.
    [#2155](https://github.com/Azure/PSRule.Rules.Azure/pull/2155)
- Bug fixes:
  - Fixed dependency issue of deployments across resource group scopes by @BernieWhite.
    [#2111](https://github.com/Azure/PSRule.Rules.Azure/issues/2111)
  - Fixed false positive with `Azure.Deployment.Name` by @BernieWhite.
    [#2109](https://github.com/Azure/PSRule.Rules.Azure/issues/2109)
  - Fixed false positives for `Azure.AppService.AlwaysOn` with Functions and Workflows by @BernieWhite.
    [#943](https://github.com/Azure/PSRule.Rules.Azure/issues/943)

What's changed since pre-release v1.26.0-B0078:

- No additional changes.

## v1.26.0-B0078 (pre-release)

What's changed since pre-release v1.26.0-B0040:

- General improvements:
  - Improved export of in-flight deeply nested API Management policies by @BernieWhite.
    [#2153](https://github.com/Azure/PSRule.Rules.Azure/issues/2153)
- Engineering:
  - Updated resource providers and policy aliases.
    [#2144](https://github.com/Azure/PSRule.Rules.Azure/pull/2144)
  - Bump PSRule to v2.8.1.
    [#2155](https://github.com/Azure/PSRule.Rules.Azure/pull/2155)
  - Bump Az.Resources to v6.6.0.
    [#2155](https://github.com/Azure/PSRule.Rules.Azure/pull/2155)
  - Bump Pester to v5.4.1.
    [#2155](https://github.com/Azure/PSRule.Rules.Azure/pull/2155)
- Bug fixes:
  - Fixed false positives for `Azure.AppService.AlwaysOn` with Functions and Workflows by @BernieWhite.
    [#943](https://github.com/Azure/PSRule.Rules.Azure/issues/943)

## v1.26.0-B0040 (pre-release)

What's changed since pre-release v1.26.0-B0011:

- New features:
  - Added March 2023 baselines `Azure.GA_2023_03` and `Azure.Preview_2023_03` by @BernieWhite.
    [#2138](https://github.com/Azure/PSRule.Rules.Azure/issues/2138)
    - Includes rules released before or during March 2023.
    - Marked `Azure.GA_2022_12` and `Azure.Preview_2022_12` baselines as obsolete.
- New rules:
  - API Management:
    - Check that wildcard `*` for any configuration option in CORS policies settings is not in use by @BenjaminEngeset.
      [#2073](https://github.com/Azure/PSRule.Rules.Azure/issues/2073)
  - Azure Kubernetes Service:
    - Check that the Defender profile with Azure Kubernetes Service clusters are enabled by @BenjaminEngeset.
      [#2123](https://github.com/Azure/PSRule.Rules.Azure/issues/2123)
  - Container App:
    - Check that internal-only ingress for container apps are configured by @BenjaminEngeset.
      [#2098](https://github.com/Azure/PSRule.Rules.Azure/issues/2098)
    - Check that Azure File volumes for container apps are configured by @BenjaminEngeset.
      [#2101](https://github.com/Azure/PSRule.Rules.Azure/issues/2101)
  - SQL Database:
    - Check that Azure AD-only authentication is enabled by @BenjaminEngeset.
      [#2119](https://github.com/Azure/PSRule.Rules.Azure/issues/2119)
    - Check that Azure AD authentication is configured for SQL Managed Instances by @BenjaminEngeset.
      [#2117](https://github.com/Azure/PSRule.Rules.Azure/issues/2117)
  - SQL Managed Instance:
    - Check that managed identity for SQL Managed Instances are configured by @BenjaminEngeset.
      [#2120](https://github.com/Azure/PSRule.Rules.Azure/issues/2120)
    - Check that Azure AD-only authentication is enabled by @BenjaminEngeset.
      [#2118](https://github.com/Azure/PSRule.Rules.Azure/issues/2118)
- Updated rules:
  - Azure Kubernetes Service:
    - Updated `Azure.AKS.Version` to use latest stable version `1.25.6` by @BernieWhite.
      [#2136](https://github.com/Azure/PSRule.Rules.Azure/issues/2136)
      - Use `AZURE_AKS_CLUSTER_MINIMUM_VERSION` to configure the minimum version of the cluster.
- Bug fixes:
  - Fixed dependency issue of deployments across resource group scopes by @BernieWhite.
    [#2111](https://github.com/Azure/PSRule.Rules.Azure/issues/2111)
  - Fixed false positive with `Azure.Deployment.Name` by @BernieWhite.
    [#2109](https://github.com/Azure/PSRule.Rules.Azure/issues/2109)

## v1.26.0-B0011 (pre-release)

What's changed since v1.25.0:

- New rules:
  - Container App:
    - Check that the names of container apps meets the naming requirements by @BenjaminEngeset.
      [#2094](https://github.com/Azure/PSRule.Rules.Azure/issues/2094)
    - Check that managed identity for container apps are configured by @BenjaminEngeset.
      [#2096](https://github.com/Azure/PSRule.Rules.Azure/issues/2096)
    - Check that public network access for container apps environments are disabled by @BenjaminEngeset.
      [#2098](https://github.com/Azure/PSRule.Rules.Azure/issues/2098)
  - Deployment:
    - Check that the names of nested deployments meets the naming requirements of deployments by @BenjaminEngeset.
      [#1915](https://github.com/Azure/PSRule.Rules.Azure/issues/1915)
  - IoT Hub:
    - Check IoT Hubs in supported regions only uses TLS 1.2 version by @BenjaminEngeset.
      [#1996](https://github.com/Azure/PSRule.Rules.Azure/issues/1996)
  - Service Bus:
    - Check namespaces audit diagnostic logs are enabled by @BenjaminEngeset.
      [#1862](https://github.com/Azure/PSRule.Rules.Azure/issues/1862)
- General improvements:
  - Added a selector for premium Service Bus namespaces by @BernieWhite.
    [#2091](https://github.com/Azure/PSRule.Rules.Azure/issues/2091)
- Engineering:
  - Bump Microsoft.CodeAnalysis.NetAnalyzers to v7.0.1.
    [#2082](https://github.com/Azure/PSRule.Rules.Azure/pull/2082)
  - Bump Newtonsoft.Json to v13.0.3.
    [#2080](https://github.com/Azure/PSRule.Rules.Azure/pull/2080)

## v1.25.1

What's changed since v1.25.0:

- Bug fixes:
  - Fixed dependency issue of deployments across resource group scopes by @BernieWhite.
    [#2111](https://github.com/Azure/PSRule.Rules.Azure/issues/2111)

## v1.25.0

What's changed since v1.24.2:

- New features:
  - **Experimental:** Added `Azure.MCSB.v1` which include rules aligned to the Microsoft Cloud Security Benchmark by @BernieWhite.
    [#1634](https://github.com/Azure/PSRule.Rules.Azure/issues/1634)
- New rules:
  - Defender for Cloud:
    - Check Microsoft Defender for Key Vault is enabled by @BernieWhite.
      [#1632](https://github.com/Azure/PSRule.Rules.Azure/issues/1632)
    - Check Microsoft Defender for DNS is enabled by @BernieWhite.
      [#1632](https://github.com/Azure/PSRule.Rules.Azure/issues/1632)
    - Check Microsoft Defender for ARM is enabled by @BernieWhite.
      [#1632](https://github.com/Azure/PSRule.Rules.Azure/issues/1632)
  - Event Hub:
    - Check Event Hub namespaces only uses TLS 1.2 version by @BenjaminEngeset.
      [#1995](https://github.com/Azure/PSRule.Rules.Azure/issues/1995)
  - Key Vault:
    - Check if firewall is set to deny by @zilberd.
      [#2067](https://github.com/Azure/PSRule.Rules.Azure/issues/2067)
  - Virtual Machine:
    - Virtual machines should be fully deallocated and not stopped by @dcrreynolds.
      [#88](https://github.com/Azure/PSRule.Rules.Azure/issues/88)
- General improvements:
  - Added support for Bicep `toObject` function by @BernieWhite.
    [#2014](https://github.com/Azure/PSRule.Rules.Azure/issues/2014)
  - Added support for configuring a minimum version of Bicep by @BernieWhite.
    [#1935](https://github.com/Azure/PSRule.Rules.Azure/issues/1935)
    - Configure this option to increase the visibility of the version of the Bicep CLI used by PSRule for Azure.
    - Set `AZURE_BICEP_CHECK_TOOL` to `true` to check the Bicep CLI.
    - Set `AZURE_BICEP_MINIMUM_VERSION` to configure the minimum version.
    - If the Bicep CLI is not installed or the version is less than the minimum version an error will be reported.
    - By default, the minimum Bicep version defaults to `0.4.451`.
  - Added support for Bicep custom types by @BernieWhite.
    [#2026](https://github.com/Azure/PSRule.Rules.Azure/issues/2026)
- Engineering:
  - Bump BenchmarkDotNet to v0.13.5.
    [#2052](https://github.com/Azure/PSRule.Rules.Azure/pull/2052)
  - Bump BenchmarkDotNet.Diagnostics.Windows to v0.13.5.
    [#2052](https://github.com/Azure/PSRule.Rules.Azure/pull/2052)
  - Bump Microsoft.NET.Test.Sdk to v17.5.0.
    [#2055](https://github.com/Azure/PSRule.Rules.Azure/pull/2055)
  - Bump Az.Resources to v6.5.2.
    [#2037](https://github.com/Azure/PSRule.Rules.Azure/pull/2037)
  - Updated build to use GitHub Actions by @BernieWhite.
    [#1696](https://github.com/Azure/PSRule.Rules.Azure/issues/1696)
- Bug fixes:
  - Fixed SQL transparent data Encryption (TDE) works properly on all resources including exported resources by @zilberd.
    [#2059](https://github.com/Azure/PSRule.Rules.Azure/issues/2059)
  - Fixed cases of exit code 5 with path probing by @BernieWhite.
    [#1901](https://github.com/Azure/PSRule.Rules.Azure/issues/1901)

What's changed since pre-release v1.25.0-B0100:

- No additional changes.

## v1.25.0-B0138 (pre-release)

What's changed since pre-release v1.25.0-B0100:

- New rules:
  - Event Hub:
    - Check Event Hub namespaces only uses TLS 1.2 version by @BenjaminEngeset.
      [#1995](https://github.com/Azure/PSRule.Rules.Azure/issues/1995)

## v1.25.0-B0100 (pre-release)

What's changed since pre-release v1.25.0-B0065:

- New rules:
  - Key Vault:
    - Check if firewall is set to deny by @zilberd.
      [#2067](https://github.com/Azure/PSRule.Rules.Azure/issues/2067)

## v1.25.0-B0065 (pre-release)

What's changed since pre-release v1.25.0-B0035:

- General improvements:
  - Added support for Bicep `toObject` function by @BernieWhite.
    [#2014](https://github.com/Azure/PSRule.Rules.Azure/issues/2014)
- Engineering:
  - Bump BenchmarkDotNet to v0.13.5.
    [#2052](https://github.com/Azure/PSRule.Rules.Azure/pull/2052)
  - Bump BenchmarkDotNet.Diagnostics.Windows to v0.13.5.
    [#2052](https://github.com/Azure/PSRule.Rules.Azure/pull/2052)
  - Bump Microsoft.NET.Test.Sdk to v17.5.0.
    [#2055](https://github.com/Azure/PSRule.Rules.Azure/pull/2055)
- Bug fixes:
  - Fixed SQL transparent data Encryption (TDE) works properly on all resources including exported resources by @zilberd.
    [#2059](https://github.com/Azure/PSRule.Rules.Azure/issues/2059)

## v1.25.0-B0035 (pre-release)

What's changed since pre-release v1.25.0-B0013:

- New rules:
  - Defender for Cloud:
    - Check Microsoft Defender for Key Vault is enabled by @BernieWhite.
      [#1632](https://github.com/Azure/PSRule.Rules.Azure/issues/1632)
    - Check Microsoft Defender for DNS is enabled by @BernieWhite.
      [#1632](https://github.com/Azure/PSRule.Rules.Azure/issues/1632)
    - Check Microsoft Defender for ARM is enabled by @BernieWhite.
      [#1632](https://github.com/Azure/PSRule.Rules.Azure/issues/1632)
- General improvements:
  - Added support for configuring a minimum version of Bicep by @BernieWhite.
    [#1935](https://github.com/Azure/PSRule.Rules.Azure/issues/1935)
    - Configure this option to increase the visibility of the version of the Bicep CLI used by PSRule for Azure.
    - Set `AZURE_BICEP_CHECK_TOOL` to `true` to check the Bicep CLI.
    - Set `AZURE_BICEP_MINIMUM_VERSION` to configure the minimum version.
    - If the Bicep CLI is not installed or the version is less than the minimum version an error will be reported.
    - By default, the minimum Bicep version defaults to `0.4.451`.
- Engineering:
  - Bump Az.Resources to v6.5.2.
    [#2037](https://github.com/Azure/PSRule.Rules.Azure/pull/2037)
- Bug fixes:
  - Fixed cases of exit code 5 with path probing by @BernieWhite.
    [#1901](https://github.com/Azure/PSRule.Rules.Azure/issues/1901)

## v1.25.0-B0013 (pre-release)

What's changed since v1.24.2:

- New features:
  - **Experimental:** Added `Azure.MCSB.v1` which include rules aligned to the Microsoft Cloud Security Benchmark by @BernieWhite.
    [#1634](https://github.com/Azure/PSRule.Rules.Azure/issues/1634)
- New rules:
  - Virtual Machine:
    - Virtual machines should be fully deallocated and not stopped by @dcrreynolds.
      [#88](https://github.com/Azure/PSRule.Rules.Azure/issues/88)
- General improvements:
  - Added support for Bicep custom types by @BernieWhite.
    [#2026](https://github.com/Azure/PSRule.Rules.Azure/issues/2026)
- Engineering:
  - Updated build to use GitHub Actions by @BernieWhite.
    [#1696](https://github.com/Azure/PSRule.Rules.Azure/issues/1696)
  - Bump BenchmarkDotNet to v0.13.4.
    [#1992](https://github.com/Azure/PSRule.Rules.Azure/pull/1992)
  - Bump BenchmarkDotNet.Diagnostics.Windows to v0.13.4.
    [#1992](https://github.com/Azure/PSRule.Rules.Azure/pull/1992)

## v1.24.2

This is a republish of v1.24.1 to fix a release issue.
What's changed since v1.24.0:

- Bug fixes:
  - Fixed Bicep expand object or null by @BernieWhite.
    [#2021](https://github.com/Azure/PSRule.Rules.Azure/issues/2021)

## v1.24.1

What's changed since v1.24.0:

- Bug fixes:
  - Fixed Bicep expand object or null by @BernieWhite.
    [#2021](https://github.com/Azure/PSRule.Rules.Azure/issues/2021)

## v1.24.0

What's changed since v1.23.0:

- General improvements:
  - Updated `Export-AzRuleData` to improve export performance by @BernieWhite.
    [#1341](https://github.com/Azure/PSRule.Rules.Azure/issues/1341)
    - Removed `Az.Resources` dependency.
    - Added async threading for export concurrency.
    - Improved performance by using automatic look up of API versions by using provider cache.
  - Added support for Bicep lambda functions by @BernieWhite.
    [#1536](https://github.com/Azure/PSRule.Rules.Azure/issues/1536)
    - Bicep `filter`, `map`, `reduce`, and `sort` are supported.
    - Support for `flatten` was previously added in v1.23.0.
  - Added optimization for policy type conditions by @BernieWhite.
    [#1966](https://github.com/Azure/PSRule.Rules.Azure/issues/1966)
- Engineering:
  - Bump PSRule to v2.7.0.
    [#1973](https://github.com/Azure/PSRule.Rules.Azure/pull/1973)
  - Updated resource providers and policy aliases.
    [#1736](https://github.com/Azure/PSRule.Rules.Azure/pull/1736)
  - Bump Az.Resources to v6.5.1.
    [#1973](https://github.com/Azure/PSRule.Rules.Azure/pull/1973)
  - Bump Newtonsoft.Json to v13.0.2.
    [#1903](https://github.com/Azure/PSRule.Rules.Azure/pull/1903)
  - Bump Pester to v5.4.0.
    [#1994](https://github.com/Azure/PSRule.Rules.Azure/pull/1994)
- Bug fixes:
  - Fixed `Export-AzRuleData` may not export all data if throttled by @BernieWhite.
    [#1341](https://github.com/Azure/PSRule.Rules.Azure/issues/1341)
  - Fixed failed to expand nested deployment with runtime shallow parameter by @BernieWhite.
    [#2004](https://github.com/Azure/PSRule.Rules.Azure/issues/2004)
  - Fixed `apiVersion` comparison of `requestContext` by @BernieWhite.
    [#1654](https://github.com/Azure/PSRule.Rules.Azure/issues/1654)
  - Fixed simple cases for field type expressions by @BernieWhite.
    [#1323](https://github.com/Azure/PSRule.Rules.Azure/issues/1323)

What's changed since pre-release v1.24.0-B0035:

- No additional changes.

## v1.24.0-B0035 (pre-release)

What's changed since pre-release v1.24.0-B0013:

- General improvements:
  - Added support for Bicep lambda functions by @BernieWhite.
    [#1536](https://github.com/Azure/PSRule.Rules.Azure/issues/1536)
    - Bicep `filter`, `map`, `reduce`, and `sort` are supported.
    - Support for `flatten` was previously added in v1.23.0.
  - Added optimization for policy type conditions by @BernieWhite.
    [#1966](https://github.com/Azure/PSRule.Rules.Azure/issues/1966)
- Engineering:
  - Updated resource providers and policy aliases.
    [#1736](https://github.com/Azure/PSRule.Rules.Azure/pull/1736)
- Bug fixes:
  - Fixed failed to expand nested deployment with runtime shallow parameter by @BernieWhite.
    [#2004](https://github.com/Azure/PSRule.Rules.Azure/issues/2004)
  - Fixed `apiVersion` comparison of `requestContext` by @BernieWhite.
    [#1654](https://github.com/Azure/PSRule.Rules.Azure/issues/1654)
  - Fixed simple cases for field type expressions by @BernieWhite.
    [#1323](https://github.com/Azure/PSRule.Rules.Azure/issues/1323)

## v1.24.0-B0013 (pre-release)

What's changed since v1.23.0:

- General improvements:
  - Updated `Export-AzRuleData` to improve export performance by @BernieWhite.
    [#1341](https://github.com/Azure/PSRule.Rules.Azure/issues/1341)
    - Removed `Az.Resources` dependency.
    - Added async threading for export concurrency.
    - Improved performance by using automatic look up of API versions by using provider cache.
- Engineering:
  - Bump PSRule to v2.7.0.
    [#1973](https://github.com/Azure/PSRule.Rules.Azure/pull/1973)
  - Bump Az.Resources to v6.5.1.
    [#1973](https://github.com/Azure/PSRule.Rules.Azure/pull/1973)
  - Bump Newtonsoft.Json to v13.0.2.
    [#1903](https://github.com/Azure/PSRule.Rules.Azure/pull/1903)
  - Bump Pester to v5.4.0.
    [#1994](https://github.com/Azure/PSRule.Rules.Azure/pull/1994)
- Bug fixes:
  - Fixed `Export-AzRuleData` may not export all data if throttled by @BernieWhite.
    [#1341](https://github.com/Azure/PSRule.Rules.Azure/issues/1341)

## v1.23.0

What's changed since v1.22.2:

- New features:
  - Added December 2022 baselines `Azure.GA_2022_12` and `Azure.Preview_2022_12` by @BernieWhite.
    [#1961](https://github.com/Azure/PSRule.Rules.Azure/issues/1961)
    - Includes rules released before or during December 2022.
    - Marked `Azure.GA_2022_09` and `Azure.Preview_2022_09` baselines as obsolete.
- New rules:
  - API Management:
    - Check API management instances has multi-region deployment gateways enabled by @BenjaminEngeset.
      [#1910](https://github.com/Azure/PSRule.Rules.Azure/issues/1910)
  - Application Gateway:
    - Check Application Gateways names meet naming requirements by @BenjaminEngeset.
      [#1943](https://github.com/Azure/PSRule.Rules.Azure/issues/1943)
  - Azure Cache for Redis:
    - Check Azure Cache for Redis instances uses Redis 6 by @BenjaminEngeset.
      [#1077](https://github.com/Azure/PSRule.Rules.Azure/issues/1077)
  - Azure Database for MariaDB:
    - Check Azure Database for MariaDB servers limits the amount of firewall permitted IP addresses by @BenjaminEngeset.
      [#1856](https://github.com/Azure/PSRule.Rules.Azure/issues/1856)
    - Check Azure Database for MariaDB servers limits the amount of firewall rules allowed by @BenjaminEngeset.
      [#1855](https://github.com/Azure/PSRule.Rules.Azure/issues/1855)
    - Check Azure Database for MariaDB servers does not have Azure services bypassed on firewall by @BenjaminEngeset.
      [#1857](https://github.com/Azure/PSRule.Rules.Azure/issues/1857)
  - Bastion:
    - Check Bastion hosts names meet naming requirements by @BenjaminEngeset.
      [#1950](https://github.com/Azure/PSRule.Rules.Azure/issues/1950)
  - Recovery Services Vault:
    - Check Recovery Services vaults names meet naming requirements by @BenjaminEngeset.
      [#1953](https://github.com/Azure/PSRule.Rules.Azure/issues/1953)
  - Virtual Machine:
    - Check virtual machines has Azure Monitor Agent installed by @BenjaminEngeset.
      [#1868](https://github.com/Azure/PSRule.Rules.Azure/issues/1868)
  - Virtual Machine Scale Sets:
    - Check virtual machine scale sets has Azure Monitor Agent installed by @BenjaminEngeset.
      [#1867](https://github.com/Azure/PSRule.Rules.Azure/issues/1867)
- Updated rules:
  - Azure Kubernetes Service:
    - Updated `Azure.AKS.Version` to use latest stable version `1.25.4` by @BernieWhite.
      [#1960](https://github.com/Azure/PSRule.Rules.Azure/issues/1960)
      - Use `AZURE_AKS_CLUSTER_MINIMUM_VERSION` to configure the minimum version of the cluster.
- General improvements:
  - Improves handling for policy definition modes by using support tags selector by @BernieWhite.
    [#1946](https://github.com/Azure/PSRule.Rules.Azure/issues/1946)
  - Added support to export exemptions related to policy assignments by @BernieWhite.
    [#1888](https://github.com/Azure/PSRule.Rules.Azure/issues/1888)
  - Added support for Bicep `flatten` function by @BernieWhite.
    [#1536](https://github.com/Azure/PSRule.Rules.Azure/issues/1536)
- Engineering:
  - Bump Az.Resources to v6.5.0.
    [#1945](https://github.com/Azure/PSRule.Rules.Azure/pull/1945)
  - Bump Microsoft.NET.Test.Sdk v17.4.1.
    [#1964](https://github.com/Azure/PSRule.Rules.Azure/pull/1964)
- Bug fixes:
  - Fixed Azure.AKS.Version ignore clusters with auto-upgrade enabled by @BenjaminEngeset.
    [#1926](https://github.com/Azure/PSRule.Rules.Azure/issues/1926)

What's changed since pre-release v1.23.0-B0072:

- No additional changes.

## v1.23.0-B0072 (pre-release)

What's changed since pre-release v1.23.0-B0046:

- New features:
  - Added December 2022 baselines `Azure.GA_2022_12` and `Azure.Preview_2022_12` by @BernieWhite.
    [#1961](https://github.com/Azure/PSRule.Rules.Azure/issues/1961)
    - Includes rules released before or during December 2022.
    - Marked `Azure.GA_2022_09` and `Azure.Preview_2022_09` baselines as obsolete.
- Updated rules:
  - Azure Kubernetes Service:
    - Updated `Azure.AKS.Version` to use latest stable version `1.25.4` by @BernieWhite.
      [#1960](https://github.com/Azure/PSRule.Rules.Azure/issues/1960)
      - Use `AZURE_AKS_CLUSTER_MINIMUM_VERSION` to configure the minimum version of the cluster.
- General improvements:
  - Improves handling for policy definition modes by using support tags selector by @BernieWhite.
    [#1946](https://github.com/Azure/PSRule.Rules.Azure/issues/1946)
- Engineering:
  - Bump Microsoft.NET.Test.Sdk v17.4.1.
    [#1964](https://github.com/Azure/PSRule.Rules.Azure/pull/1964)

## v1.23.0-B0046 (pre-release)

What's changed since pre-release v1.23.0-B0025:

- New rules:
  - Bastion:
    - Check Bastion hosts names meet naming requirements by @BenjaminEngeset.
      [#1950](https://github.com/Azure/PSRule.Rules.Azure/issues/1950)
  - Recovery Services Vault:
    - Check Recovery Services vaults names meet naming requirements by @BenjaminEngeset.
      [#1953](https://github.com/Azure/PSRule.Rules.Azure/issues/1953)
- Bug fixes:
  - Fixed `Azure.Deployment.SecureValue` with `reference` function expression by @BernieWhite.
    [#1882](https://github.com/Azure/PSRule.Rules.Azure/issues/1882)

## v1.23.0-B0025 (pre-release)

What's changed since pre-release v1.23.0-B0009:

- New rules:
  - Application Gateway:
    - Check Application Gateways names meet naming requirements by @BenjaminEngeset.
      [#1943](https://github.com/Azure/PSRule.Rules.Azure/issues/1943)
  - Azure Cache for Redis:
    - Check Azure Cache for Redis instances uses Redis 6 by @BenjaminEngeset.
      [#1077](https://github.com/Azure/PSRule.Rules.Azure/issues/1077)
  - Virtual Machine Scale Sets:
    - Check virtual machine scale sets has Azure Monitor Agent installed by @BenjaminEngeset.
      [#1867](https://github.com/Azure/PSRule.Rules.Azure/issues/1867)
- General improvements:
  - Added support to export exemptions related to policy assignments by @BernieWhite.
    [#1888](https://github.com/Azure/PSRule.Rules.Azure/issues/1888)
  - Added support for Bicep `flatten` function by @BernieWhite.
    [#1536](https://github.com/Azure/PSRule.Rules.Azure/issues/1536)
- Engineering:
  - Bump Az.Resources to v6.5.0.
    [#1945](https://github.com/Azure/PSRule.Rules.Azure/pull/1945)

## v1.23.0-B0009 (pre-release)

What's changed since v1.22.1:

- New rules:
  - API Management:
    - Check API management instances has multi-region deployment gateways enabled by @BenjaminEngeset.
      [#1910](https://github.com/Azure/PSRule.Rules.Azure/issues/1910)
  - Azure Database for MariaDB:
    - Check Azure Database for MariaDB servers limits the amount of firewall permitted IP addresses by @BenjaminEngeset.
      [#1856](https://github.com/Azure/PSRule.Rules.Azure/issues/1856)
    - Check Azure Database for MariaDB servers limits the amount of firewall rules allowed by @BenjaminEngeset.
      [#1855](https://github.com/Azure/PSRule.Rules.Azure/issues/1855)
    - Check Azure Database for MariaDB servers does not have Azure services bypassed on firewall by @BenjaminEngeset.
      [#1857](https://github.com/Azure/PSRule.Rules.Azure/issues/1857)
  - Virtual Machine:
    - Check virtual machines has Azure Monitor Agent installed by @BenjaminEngeset.
      [#1868](https://github.com/Azure/PSRule.Rules.Azure/issues/1868)
- Bug fixes:
  - Fixed Azure.AKS.Version ignore clusters with auto-upgrade enabled by @BenjaminEngeset.
    [#1926](https://github.com/Azure/PSRule.Rules.Azure/issues/1926)

## v1.22.2

What's changed since v1.22.1:

- Bug fixes:
  - Fixed `Azure.Deployment.SecureValue` with `reference` function expression by @BernieWhite.
    [#1882](https://github.com/Azure/PSRule.Rules.Azure/issues/1882)

## v1.22.1

What's changed since v1.22.0:

- Bug fixes:
  - Fixed template parameter does not use the required format by @BernieWhite.
    [#1930](https://github.com/Azure/PSRule.Rules.Azure/issues/1930)

## v1.22.0

What's changed since v1.21.2:

- New rules:
  - API Management:
    - Check API management instances uses multi-region deployment by @BenjaminEngeset.
      [#1030](https://github.com/Azure/PSRule.Rules.Azure/issues/1030)
    - Check api management instances limits control plane API calls to apim with version `'2021-08-01'` or newer by @BenjaminEngeset.
      [#1819](https://github.com/Azure/PSRule.Rules.Azure/issues/1819)
  - App Service Environment:
    - Check app service environments uses version 3 (ASEv3) instead of classic version 1 (ASEv1) and version 2 (ASEv2) by @BenjaminEngeset.
      [#1805](https://github.com/Azure/PSRule.Rules.Azure/issues/1805)
  - Azure Database for MariaDB:
    - Check Azure Database for MariaDB servers, databases, firewall rules and VNET rules names meet naming requirements by @BenjaminEngeset.
      [#1854](https://github.com/Azure/PSRule.Rules.Azure/issues/1854)
    - Check Azure Database for MariaDB servers only uses TLS 1.2 version by @BenjaminEngeset.
      [#1853](https://github.com/Azure/PSRule.Rules.Azure/issues/1853)
    - Check Azure Database for MariaDB servers only accept encrypted connections by @BenjaminEngeset.
      [#1852](https://github.com/Azure/PSRule.Rules.Azure/issues/1852)
    - Check Azure Database for MariaDB servers have Microsoft Defender configured by @BenjaminEngeset.
      [#1850](https://github.com/Azure/PSRule.Rules.Azure/issues/1850)
    - Check Azure Database for MariaDB servers have geo-redundant backup configured by @BenjaminEngeset.
      [#1848](https://github.com/Azure/PSRule.Rules.Azure/issues/1848)
  - Azure Database for PostgreSQL:
    - Check Azure Database for PostgreSQL servers have Microsoft Defender configured by @BenjaminEngeset.
      [#286](https://github.com/Azure/PSRule.Rules.Azure/issues/286)
    - Check Azure Database for PostgreSQL servers have geo-redundant backup configured by @BenjaminEngeset.
      [#285](https://github.com/Azure/PSRule.Rules.Azure/issues/285)
  - Azure Database for MySQL:
    - Check Azure Database for MySQL servers have Microsoft Defender configured by @BenjaminEngeset.
      [#287](https://github.com/Azure/PSRule.Rules.Azure/issues/287)
    - Check Azure Database for MySQL servers uses the flexible deployment model by @BenjaminEngeset.
      [#1841](https://github.com/Azure/PSRule.Rules.Azure/issues/1841)
    - Check Azure Database for MySQL Flexible Servers have geo-redundant backup configured by @BenjaminEngeset.
      [#1840](https://github.com/Azure/PSRule.Rules.Azure/issues/1840)
    - Check Azure Database for MySQL servers have geo-redundant backup configured by @BenjaminEngeset.
      [#284](https://github.com/Azure/PSRule.Rules.Azure/issues/284)
  - Azure Resource Deployments:
    - Check for nested deployment that are scoped to `outer` and passing secure values by @ms-sambell.
      [#1475](https://github.com/Azure/PSRule.Rules.Azure/issues/1475)
    - Check custom script extension uses protected settings for secure values by @ms-sambell.
      [#1478](https://github.com/Azure/PSRule.Rules.Azure/issues/1478)
  - Front Door:
    - Check front door uses caching by @BenjaminEngeset.
      [#548](https://github.com/Azure/PSRule.Rules.Azure/issues/548)
  - Virtual Machine:
    - Check virtual machines running SQL Server uses Premium disks or above by @BenjaminEngeset.
      [#9](https://github.com/Azure/PSRule.Rules.Azure/issues/9)
  - Virtual Network:
    - Check VNETs with a GatewaySubnet also has an AzureFirewallSubnet by @BernieWhite.
      [#875](https://github.com/Azure/PSRule.Rules.Azure/issues/875)
- General improvements:
  - Added debug logging improvements for Bicep expansion by @BernieWhite.
    [#1901](https://github.com/Azure/PSRule.Rules.Azure/issues/1901)
- Engineering:
  - Bump PSRule to v2.6.0.
    [#1883](https://github.com/Azure/PSRule.Rules.Azure/pull/1883)
  - Bump Az.Resources to v6.4.1.
    [#1883](https://github.com/Azure/PSRule.Rules.Azure/pull/1883)
  - Bump Microsoft.NET.Test.Sdk to v17.4.0
    [#1838](https://github.com/Azure/PSRule.Rules.Azure/pull/1838)
  - Bump coverlet.collector to v3.2.0.
    [#1814](https://github.com/Azure/PSRule.Rules.Azure/pull/1814)
- Bug fixes:
  - Fixed ref and name duplicated by @BernieWhite.
    [#1876](https://github.com/Azure/PSRule.Rules.Azure/issues/1876)
  - Fixed an item with the same key for parameters by @BernieWhite
    [#1871](https://github.com/Azure/PSRule.Rules.Azure/issues/1871)
  - Fixed policy parse of `requestContext` function by @BernieWhite.
    [#1654](https://github.com/Azure/PSRule.Rules.Azure/issues/1654)
  - Fixed handling of policy type field by @BernieWhite.
    [#1323](https://github.com/Azure/PSRule.Rules.Azure/issues/1323)
  - Fixed `Azure.AppService.WebProbe` with non-boolean value set by @BernieWhite.
    [#1906](https://github.com/Azure/PSRule.Rules.Azure/issues/1906)
  - Fixed managed identity flagged as secret by `Azure.Deployment.OutputSecretValue` by @BernieWhite.
    [#1826](https://github.com/Azure/PSRule.Rules.Azure/issues/1826)
    [#1886](https://github.com/Azure/PSRule.Rules.Azure/issues/1886)
  - Fixed missing support for diagnostic settings category groups by @BenjaminEngeset.
    [#1873](https://github.com/Azure/PSRule.Rules.Azure/issues/1873)

What's changed since pre-release v1.22.0-B0203:

- No additional changes.

## v1.22.0-B0203 (pre-release)

What's changed since pre-release v1.22.0-B0153:

- General improvements:
  - Added debug logging improvements for Bicep expansion by @BernieWhite.
    [#1901](https://github.com/Azure/PSRule.Rules.Azure/issues/1901)
- Bug fixes:
  - Fixed `Azure.AppService.WebProbe` with non-boolean value set by @BernieWhite.
    [#1906](https://github.com/Azure/PSRule.Rules.Azure/issues/1906)

## v1.22.0-B0153 (pre-release)

What's changed since pre-release v1.22.0-B0106:

- Bug fixes:
  - Fixed managed identity flagged as secret by `Azure.Deployment.OutputSecretValue` by @BernieWhite.
    [#1826](https://github.com/Azure/PSRule.Rules.Azure/issues/1826)
    [#1886](https://github.com/Azure/PSRule.Rules.Azure/issues/1886)

## v1.22.0-B0106 (pre-release)

What's changed since pre-release v1.22.0-B0062:

- New rules:
  - API Management:
    - Check API management instances uses multi-region deployment by @BenjaminEngeset.
      [#1030](https://github.com/Azure/PSRule.Rules.Azure/issues/1030)
  - Azure Database for MariaDB:
    - Check Azure Database for MariaDB servers, databases, firewall rules and VNET rules names meet naming requirements by @BenjaminEngeset.
      [#1854](https://github.com/Azure/PSRule.Rules.Azure/issues/1854)
- Engineering:
  - Bump PSRule to v2.6.0.
    [#1883](https://github.com/Azure/PSRule.Rules.Azure/pull/1883)
  - Bump Az.Resources to v6.4.1.
    [#1883](https://github.com/Azure/PSRule.Rules.Azure/pull/1883)
- Bug fixes:
  - Fixed ref and name duplicated by @BernieWhite.
    [#1876](https://github.com/Azure/PSRule.Rules.Azure/issues/1876)
  - Fixed an item with the same key for parameters by @BernieWhite
    [#1871](https://github.com/Azure/PSRule.Rules.Azure/issues/1871)
  - Fixed policy parse of `requestContext` function by @BernieWhite.
    [#1654](https://github.com/Azure/PSRule.Rules.Azure/issues/1654)
  - Fixed handling of policy type field by @BernieWhite.
    [#1323](https://github.com/Azure/PSRule.Rules.Azure/issues/1323)

## v1.22.0-B0062 (pre-release)

What's changed since pre-release v1.22.0-B0026:

- New rules:
  - Azure Database for MariaDB:
    - Check Azure Database for MariaDB servers only uses TLS 1.2 version by @BenjaminEngeset.
      [#1853](https://github.com/Azure/PSRule.Rules.Azure/issues/1853)
    - Check Azure Database for MariaDB servers only accept encrypted connections by @BenjaminEngeset.
      [#1852](https://github.com/Azure/PSRule.Rules.Azure/issues/1852)
    - Check Azure Database for MariaDB servers have Microsoft Defender configured by @BenjaminEngeset.
      [#1850](https://github.com/Azure/PSRule.Rules.Azure/issues/1850)
    - Check Azure Database for MariaDB servers have geo-redundant backup configured by @BenjaminEngeset.
      [#1848](https://github.com/Azure/PSRule.Rules.Azure/issues/1848)
  - Azure Database for PostgreSQL:
    - Check Azure Database for PostgreSQL servers have Microsoft Defender configured by @BenjaminEngeset.
      [#286](https://github.com/Azure/PSRule.Rules.Azure/issues/286)
    - Check Azure Database for PostgreSQL servers have geo-redundant backup configured by @BenjaminEngeset.
      [#285](https://github.com/Azure/PSRule.Rules.Azure/issues/285)
  - Azure Database for MySQL:
    - Check Azure Database for MySQL servers have Microsoft Defender configured by @BenjaminEngeset.
      [#287](https://github.com/Azure/PSRule.Rules.Azure/issues/287)
    - Check Azure Database for MySQL servers uses the flexible deployment model by @BenjaminEngeset.
      [#1841](https://github.com/Azure/PSRule.Rules.Azure/issues/1841)
    - Check Azure Database for MySQL Flexible Servers have geo-redundant backup configured by @BenjaminEngeset.
      [#1840](https://github.com/Azure/PSRule.Rules.Azure/issues/1840)
    - Check Azure Database for MySQL servers have geo-redundant backup configured by @BenjaminEngeset.
      [#284](https://github.com/Azure/PSRule.Rules.Azure/issues/284)
  - Azure Resource Deployments:
    - Check for nested deployment that are scoped to `outer` and passing secure values by @ms-sambell.
      [#1475](https://github.com/Azure/PSRule.Rules.Azure/issues/1475)
    - Check custom script extension uses protected settings for secure values by @ms-sambell.
      [#1478](https://github.com/Azure/PSRule.Rules.Azure/issues/1478)
  - Virtual Machine:
    - Check virtual machines running SQL Server uses Premium disks or above by @BenjaminEngeset.
      [#9](https://github.com/Azure/PSRule.Rules.Azure/issues/9)
- Engineering:
  - Bump Microsoft.NET.Test.Sdk to v17.4.0
    [#1838](https://github.com/Azure/PSRule.Rules.Azure/pull/1838)
  - Bump coverlet.collector to v3.2.0.
    [#1814](https://github.com/Azure/PSRule.Rules.Azure/pull/1814)
- Bug fixes:
  - Fixed missing support for diagnostic settings category groups by @BenjaminEngeset.
    [#1873](https://github.com/Azure/PSRule.Rules.Azure/issues/1873)

## v1.22.0-B0026 (pre-release)

What's changed since pre-release v1.22.0-B0011:

- New rules:
  - API Management:
    - Check api management instances limits control plane API calls to apim with version `'2021-08-01'` or newer by @BenjaminEngeset.
      [#1819](https://github.com/Azure/PSRule.Rules.Azure/issues/1819)
- Engineering:
  - Bump Az.Resources to v6.4.0.
    [#1829](https://github.com/Azure/PSRule.Rules.Azure/pull/1829)
- Bug fixes:
  - Fixed non-Linux VM images flagged as Linux by @BernieWhite.
    [#1825](https://github.com/Azure/PSRule.Rules.Azure/issues/1825)
  - Fixed failed to expand with last function on runtime property by @BernieWhite.
    [#1830](https://github.com/Azure/PSRule.Rules.Azure/issues/1830)

## v1.22.0-B0011 (pre-release)

What's changed since v1.21.0:

- New rules:
  - App Service Environment:
    - Check app service environments uses version 3 (ASEv3) instead of classic version 1 (ASEv1) and version 2 (ASEv2) by @BenjaminEngeset.
      [#1805](https://github.com/Azure/PSRule.Rules.Azure/issues/1805)
  - Front Door:
    - Check front door uses caching by @BenjaminEngeset.
      [#548](https://github.com/Azure/PSRule.Rules.Azure/issues/548)
  - Virtual Network:
    - Check VNETs with a GatewaySubnet also has an AzureFirewallSubnet by @BernieWhite.
      [#875](https://github.com/Azure/PSRule.Rules.Azure/issues/875)

## v1.21.2

What's changed since v1.21.1:

- Bug fixes:
  - Fixed non-Linux VM images flagged as Linux by @BernieWhite.
    [#1825](https://github.com/Azure/PSRule.Rules.Azure/issues/1825)
  - Fixed failed to expand with last function on runtime property by @BernieWhite.
    [#1830](https://github.com/Azure/PSRule.Rules.Azure/issues/1830)

## v1.21.1

What's changed since v1.21.0:

- Bug fixes:
  - Fixed multiple nested parameter loops returns stack empty exception by @BernieWhite.
    [#1811](https://github.com/Azure/PSRule.Rules.Azure/issues/1811)
  - Fixed `Azure.ACR.ContentTrust` when customer managed keys are enabled by @BernieWhite.
    [#1810](https://github.com/Azure/PSRule.Rules.Azure/issues/1810)

## v1.21.0

What's changed since v1.20.2:

- New features:
  - Mapping of Azure Security Benchmark v3 to security rules by @jagoodwin.
    [#1610](https://github.com/Azure/PSRule.Rules.Azure/issues/1610)
- New rules:
  - Deployment:
    - Check sensitive resource values use secure parameters by @VeraBE @BernieWhite.
      [#1773](https://github.com/Azure/PSRule.Rules.Azure/issues/1773)
  - Service Bus:
    - Check service bus namespaces uses TLS 1.2 version by @BenjaminEngeset.
      [#1777](https://github.com/Azure/PSRule.Rules.Azure/issues/1777)
  - Virtual Machine:
    - Check virtual machines uses Azure Monitor Agent instead of old legacy Log Analytics Agent by @BenjaminEngeset.
      [#1792](https://github.com/Azure/PSRule.Rules.Azure/issues/1792)
  - Virtual Machine Scale Sets:
    - Check virtual machine scale sets uses Azure Monitor Agent instead of old legacy Log Analytics Agent by @BenjaminEngeset.
      [#1792](https://github.com/Azure/PSRule.Rules.Azure/issues/1792)
  - Virtual Network:
    - Check VNETs with a GatewaySubnet also has a AzureBastionSubnet by @BenjaminEngeset.
      [#1761](https://github.com/Azure/PSRule.Rules.Azure/issues/1761)
- General improvements:
  - Added built-in list of ignored policy definitions by @BernieWhite.
    [#1730](https://github.com/Azure/PSRule.Rules.Azure/issues/1730)
    - To ignore additional policy definitions, use the `AZURE_POLICY_IGNORE_LIST` configuration option.
- Engineering:
  - Bump PSRule to v2.5.3.
    [#1800](https://github.com/Azure/PSRule.Rules.Azure/pull/1800)
  - Bump Az.Resources to v6.3.1.
    [#1800](https://github.com/Azure/PSRule.Rules.Azure/pull/1800)

What's changed since pre-release v1.21.0-B0050:

- No additional changes.

## v1.21.0-B0050 (pre-release)

What's changed since pre-release v1.21.0-B0027:

- New rules:
  - Virtual Machine:
    - Check virtual machines uses Azure Monitor Agent instead of old legacy Log Analytics Agent by @BenjaminEngeset.
      [#1792](https://github.com/Azure/PSRule.Rules.Azure/issues/1792)
  - Virtual Machine Scale Sets:
    - Check virtual machine scale sets uses Azure Monitor Agent instead of old legacy Log Analytics Agent by @BenjaminEngeset.
      [#1792](https://github.com/Azure/PSRule.Rules.Azure/issues/1792)
- Engineering:
  - Bump PSRule to v2.5.3.
    [#1800](https://github.com/Azure/PSRule.Rules.Azure/pull/1800)
  - Bump Az.Resources to v6.3.1.
    [#1800](https://github.com/Azure/PSRule.Rules.Azure/pull/1800)
- Bug fixes:
  - Fixed contains function unable to match array by @BernieWhite.
    [#1793](https://github.com/Azure/PSRule.Rules.Azure/issues/1793)

## v1.21.0-B0027 (pre-release)

What's changed since pre-release v1.21.0-B0011:

- New rules:
  - Deployment:
    - Check sensitive resource values use secure parameters by @VeraBE @BernieWhite.
      [#1773](https://github.com/Azure/PSRule.Rules.Azure/issues/1773)
  - Service Bus:
    - Check service bus namespaces uses TLS 1.2 version by @BenjaminEngeset.
      [#1777](https://github.com/Azure/PSRule.Rules.Azure/issues/1777)

## v1.21.0-B0011 (pre-release)

What's changed since v1.20.1:

- New features:
  - Mapping of Azure Security Benchmark v3 to security rules by @jagoodwin.
    [#1610](https://github.com/Azure/PSRule.Rules.Azure/issues/1610)
- New rules:
  - Virtual Network:
    - Check VNETs with a GatewaySubnet also has a AzureBastionSubnet by @BenjaminEngeset.
      [#1761](https://github.com/Azure/PSRule.Rules.Azure/issues/1761)
- General improvements:
  - Added built-in list of ignored policy definitions by @BernieWhite.
    [#1730](https://github.com/Azure/PSRule.Rules.Azure/issues/1730)
    - To ignore additional policy definitions, use the `AZURE_POLICY_IGNORE_LIST` configuration option.
- Engineering:
  - Bump PSRule to v2.5.1.
    [#1782](https://github.com/Azure/PSRule.Rules.Azure/pull/1782)
  - Bump Az.Resources to v6.3.0.
    [#1782](https://github.com/Azure/PSRule.Rules.Azure/pull/1782)

## v1.20.2

What's changed since v1.20.1:

- Bug fixes:
  - Fixed contains function unable to match array by @BernieWhite.
    [#1793](https://github.com/Azure/PSRule.Rules.Azure/issues/1793)

## v1.20.1

What's changed since v1.20.0:

- Bug fixes:
  - Fixed expand bicep source when reading JsonContent into a parameter by @BernieWhite.
    [#1780](https://github.com/Azure/PSRule.Rules.Azure/issues/1780)

## v1.20.0

What's changed since v1.19.2:

- New features:
  - Added September 2022 baselines `Azure.GA_2022_09` and `Azure.Preview_2022_09` by @BernieWhite.
    [#1738](https://github.com/Azure/PSRule.Rules.Azure/issues/1738)
    - Includes rules released before or during September 2022.
    - Marked `Azure.GA_2022_06` and `Azure.Preview_2022_06` baselines as obsolete.
- New rules:
  - AKS:
    - Check clusters use Ephemeral OS disk by @BenjaminEngeset.
      [#1618](https://github.com/Azure/PSRule.Rules.Azure/issues/1618)
  - App Configuration:
    - Check app configuration store has purge protection enabled by @BenjaminEngeset.
      [#1689](https://github.com/Azure/PSRule.Rules.Azure/issues/1689)
    - Check app configuration store has one or more replicas by @BenjaminEngeset.
      [#1688](https://github.com/Azure/PSRule.Rules.Azure/issues/1688)
    - Check app configuration store audit diagnostic logs are enabled by @BenjaminEngeset.
      [#1690](https://github.com/Azure/PSRule.Rules.Azure/issues/1690)
    - Check identity-based authentication is used for configuration stores by @pazdedav.
      [#1691](https://github.com/Azure/PSRule.Rules.Azure/issues/1691)
  - Application Gateway WAF:
    - Check policy is enabled by @fbinotto.
      [#1470](https://github.com/Azure/PSRule.Rules.Azure/issues/1470)
    - Check policy uses prevention mode by @fbinotto.
      [#1470](https://github.com/Azure/PSRule.Rules.Azure/issues/1470)
    - Check policy uses managed rule sets by @fbinotto.
      [#1470](https://github.com/Azure/PSRule.Rules.Azure/issues/1470)
    - Check policy does not have any exclusions defined by @fbinotto.
      [#1470](https://github.com/Azure/PSRule.Rules.Azure/issues/1470)
  - Azure Cache for Redis:
    - Check the number of firewall rules for caches by @jonathanruiz.
      [#544](https://github.com/Azure/PSRule.Rules.Azure/issues/544)
    - Check the number of IP addresses in firewall rules for caches by @jonathanruiz.
      [#544](https://github.com/Azure/PSRule.Rules.Azure/issues/544)
  - CDN:
    - Check CDN profile uses Front Door Standard or Premium tier by @BenjaminEngeset.
      [#1612](https://github.com/Azure/PSRule.Rules.Azure/issues/1612)
  - Container Registry:
    - Check soft delete policy is enabled by @BenjaminEngeset.
      [#1674](https://github.com/Azure/PSRule.Rules.Azure/issues/1674)
  - Defender for Cloud:
    - Check Microsoft Defender for Containers is enable by @jdewisscher.
      [#1632](https://github.com/Azure/PSRule.Rules.Azure/issues/1632)
    - Check Microsoft Defender for Servers is enabled by @jdewisscher.
      [#1632](https://github.com/Azure/PSRule.Rules.Azure/issues/1632)
    - Check Microsoft Defender for SQL is enabled by @jdewisscher.
      [#1632](https://github.com/Azure/PSRule.Rules.Azure/issues/1632)
    - Check Microsoft Defender for App Services is enabled by @jdewisscher.
      [#1632](https://github.com/Azure/PSRule.Rules.Azure/issues/1632)
    - Check Microsoft Defender for Storage is enabled by @jdewisscher.
      [#1632](https://github.com/Azure/PSRule.Rules.Azure/issues/1632)
    - Check Microsoft Defender for SQL Servers on VMs is enabled by @jdewisscher.
      [#1632](https://github.com/Azure/PSRule.Rules.Azure/issues/1632)
  - Deployment:
    - Check that nested deployments securely pass through administrator usernames by @ms-sambell.
      [#1479](https://github.com/Azure/PSRule.Rules.Azure/issues/1479)
  - Front Door WAF:
    - Check policy is enabled by @fbinotto.
      [#1470](https://github.com/Azure/PSRule.Rules.Azure/issues/1470)
    - Check policy uses prevention mode by @fbinotto.
      [#1470](https://github.com/Azure/PSRule.Rules.Azure/issues/1470)
    - Check policy uses managed rule sets by @fbinotto.
      [#1470](https://github.com/Azure/PSRule.Rules.Azure/issues/1470)
    - Check policy does not have any exclusions defined by @fbinotto.
      [#1470](https://github.com/Azure/PSRule.Rules.Azure/issues/1470)
  - Network Security Group:
    - Check AKS managed NSGs don't contain custom rules by @ms-sambell.
      [#8](https://github.com/Azure/PSRule.Rules.Azure/issues/8)
  - Storage Account:
    - Check blob container soft delete is enabled by @pazdedav.
      [#1671](https://github.com/Azure/PSRule.Rules.Azure/issues/1671)
    - Check file share soft delete is enabled by @jonathanruiz.
      [#966](https://github.com/Azure/PSRule.Rules.Azure/issues/966)
  - VMSS:
    - Check Linux VMSS has disabled password authentication by @BenjaminEngeset.
      [#1635](https://github.com/Azure/PSRule.Rules.Azure/issues/1635)
- Updated rules:
  - **Important change**: Updated rules, tests and docs with Microsoft Defender for Cloud by @jonathanruiz.
    [#545](https://github.com/Azure/PSRule.Rules.Azure/issues/545)
    - The following rules have been renamed with aliases:
      - Renamed `Azure.SQL.ThreatDetection` to `Azure.SQL.DefenderCloud`.
      - Renamed `Azure.SecurityCenter.Contact` to `Azure.DefenderCloud.Contact`.
      - Renamed `Azure.SecurityCenter.Provisioning` to `Azure.DefenderCloud.Provisioning`.
    - If you are referencing the old names please consider updating to the new names.
  - Updated documentation examples for Front Door and Key Vault rules by @lluppesms.
    [#1667](https://github.com/Azure/PSRule.Rules.Azure/issues/1667)
  - Improved the way we check that VM or VMSS has Linux by @verabe.
    [#1704](https://github.com/Azure/PSRule.Rules.Azure/issues/1704)
  - Azure Kubernetes Service:
    - Updated `Azure.AKS.Version` to use latest stable version `1.23.8` by @BernieWhite.
      [#1627](https://github.com/Azure/PSRule.Rules.Azure/issues/1627)
      - Use `AZURE_AKS_CLUSTER_MINIMUM_VERSION` to configure the minimum version of the cluster.
  - Event Grid:
    - Promoted `Azure.EventGrid.DisableLocalAuth` to GA rule set by @BernieWhite.
      [#1628](https://github.com/Azure/PSRule.Rules.Azure/issues/1628)
  - Key Vault:
    - Promoted `Azure.KeyVault.AutoRotationPolicy` to GA rule set by @BernieWhite.
      [#1629](https://github.com/Azure/PSRule.Rules.Azure/issues/1629)
- General improvements:
  - Updated NSG documentation with code snippets and links by @simone-bennett.
    [#1607](https://github.com/Azure/PSRule.Rules.Azure/issues/1607)
  - Updated Application Gateway documentation with code snippets by @ms-sambell.
    [#1608](https://github.com/Azure/PSRule.Rules.Azure/issues/1608)
  - Updated SQL firewall rules documentation by @ms-sambell.
    [#1569](https://github.com/Azure/PSRule.Rules.Azure/issues/1569)
  - Updated Container Apps documentation and rule to new resource type by @marie-schmidt.
    [#1672](https://github.com/Azure/PSRule.Rules.Azure/issues/1672)
  - Updated KeyVault and FrontDoor documentation with code snippets by @lluppesms.
    [#1667](https://github.com/Azure/PSRule.Rules.Azure/issues/1667)
  - Added tag and annotation metadata from policy for rules generation by @BernieWhite.
    [#1652](https://github.com/Azure/PSRule.Rules.Azure/issues/1652)
  - Added hash to `name` and `ref` properties for policy rules by @ArmaanMcleod.
    [#1653](https://github.com/Azure/PSRule.Rules.Azure/issues/1653)
    - Use `AZURE_POLICY_RULE_PREFIX` or `Export-AzPolicyAssignmentRuleData -RulePrefix` to override rule prefix.
- Engineering:
  - Bump PSRule to v2.4.2.
    [#1753](https://github.com/Azure/PSRule.Rules.Azure/pull/1753)
    [#1748](https://github.com/Azure/PSRule.Rules.Azure/issues/1748)
  - Bump Microsoft.NET.Test.Sdk to v17.3.2.
    [#1719](https://github.com/Azure/PSRule.Rules.Azure/pull/1719)
  - Updated provider data for analysis.
    [#1605](https://github.com/Azure/PSRule.Rules.Azure/pull/1605)
  - Bump Az.Resources to v6.2.0.
    [#1636](https://github.com/Azure/PSRule.Rules.Azure/pull/1636)
  - Bump PSScriptAnalyzer to v1.21.0.
    [#1636](https://github.com/Azure/PSRule.Rules.Azure/pull/1636)
- Bug fixes:
  - Fixed continue processing policy assignments on error by @BernieWhite.
    [#1651](https://github.com/Azure/PSRule.Rules.Azure/issues/1651)
  - Fixed handling of runtime assessment data by @BernieWhite.
    [#1707](https://github.com/Azure/PSRule.Rules.Azure/issues/1707)
  - Fixed conversion of type conditions to pre-conditions by @BernieWhite.
    [#1708](https://github.com/Azure/PSRule.Rules.Azure/issues/1708)
  - Fixed inconclusive failure of `Azure.Deployment.AdminUsername` by @BernieWhite.
    [#1631](https://github.com/Azure/PSRule.Rules.Azure/issues/1631)
  - Fixed error expanding with `json()` and single quotes by @BernieWhite.
    [#1656](https://github.com/Azure/PSRule.Rules.Azure/issues/1656)
  - Fixed handling key collision with duplicate definitions using same parameters by @ArmaanMcleod.
    [#1653](https://github.com/Azure/PSRule.Rules.Azure/issues/1653)
  - Fixed bug requiring all diagnostic logs settings to have auditing enabled by @BenjaminEngeset.
    [#1726](https://github.com/Azure/PSRule.Rules.Azure/issues/1726)
  - Fixed `Azure.Deployment.AdminUsername` incorrectly fails with nested deployments by @BernieWhite.
    [#1762](https://github.com/Azure/PSRule.Rules.Azure/issues/1762)
  - Fixed `Azure.FrontDoorWAF.Exclusions` reports exclusions when none are specified by @BernieWhite.
    [#1751](https://github.com/Azure/PSRule.Rules.Azure/issues/1751)
  - Fixed `Azure.Deployment.AdminUsername` does not match the pattern by @BernieWhite.
    [#1758](https://github.com/Azure/PSRule.Rules.Azure/issues/1758)
  - Consider private offerings when checking that a VM or VMSS has Linux by @verabe.
    [#1725](https://github.com/Azure/PSRule.Rules.Azure/issues/1725)

What's changed since pre-release v1.20.0-B0477:

- No additional changes.

## v1.20.0-B0477 (pre-release)

What's changed since pre-release v1.20.0-B0389:

- General improvements:
  - Added hash to `name` and `ref` properties for policy rules by @ArmaanMcleod.
    [#1653](https://github.com/Azure/PSRule.Rules.Azure/issues/1653)
    - Use `AZURE_POLICY_RULE_PREFIX` or `Export-AzPolicyAssignmentRuleData -RulePrefix` to override rule prefix.

## v1.20.0-B0389 (pre-release)

What's changed since pre-release v1.20.0-B0304:

- New rules:
  - App Configuration:
    - Check app configuration store has purge protection enabled by @BenjaminEngeset.
      [#1689](https://github.com/Azure/PSRule.Rules.Azure/issues/1689)
- Bug fixes:
  - Fixed `Azure.Deployment.AdminUsername` incorrectly fails with nested deployments by @BernieWhite.
    [#1762](https://github.com/Azure/PSRule.Rules.Azure/issues/1762)

## v1.20.0-B0304 (pre-release)

What's changed since pre-release v1.20.0-B0223:

- Engineering:
  - Bump PSRule to v2.4.2.
    [#1753](https://github.com/Azure/PSRule.Rules.Azure/pull/1753)
    [#1748](https://github.com/Azure/PSRule.Rules.Azure/issues/1748)
- Bug fixes:
  - Fixed `Azure.FrontDoorWAF.Exclusions` reports exclusions when none are specified by @BernieWhite.
    [#1751](https://github.com/Azure/PSRule.Rules.Azure/issues/1751)
  - Fixed `Azure.Deployment.AdminUsername` does not match the pattern by @BernieWhite.
    [#1758](https://github.com/Azure/PSRule.Rules.Azure/issues/1758)
  - Consider private offerings when checking that a VM or VMSS has Linux by @verabe.
    [#1725](https://github.com/Azure/PSRule.Rules.Azure/issues/1725)

## v1.20.0-B0223 (pre-release)

What's changed since pre-release v1.20.0-B0148:

- New features:
  - Added September 2022 baselines `Azure.GA_2022_09` and `Azure.Preview_2022_09` by @BernieWhite.
    [#1738](https://github.com/Azure/PSRule.Rules.Azure/issues/1738)
    - Includes rules released before or during September 2022.
    - Marked `Azure.GA_2022_06` and `Azure.Preview_2022_06` baselines as obsolete.
- New rules:
  - App Configuration:
    - Check app configuration store has one or more replicas by @BenjaminEngeset.
      [#1688](https://github.com/Azure/PSRule.Rules.Azure/issues/1688)
- Engineering:
  - Bump PSRule to v2.4.1.
    [#1636](https://github.com/Azure/PSRule.Rules.Azure/pull/1636)
  - Bump Az.Resources to v6.2.0.
    [#1636](https://github.com/Azure/PSRule.Rules.Azure/pull/1636)
  - Bump PSScriptAnalyzer to v1.21.0.
    [#1636](https://github.com/Azure/PSRule.Rules.Azure/pull/1636)
- Bug fixes:
  - Fixed handling key collision with duplicate definitions using same parameters by @ArmaanMcleod.
    [#1653](https://github.com/Azure/PSRule.Rules.Azure/issues/1653)
  - Fixed bug requiring all diagnostic logs settings to have auditing enabled by @BenjaminEngeset.
    [#1726](https://github.com/Azure/PSRule.Rules.Azure/issues/1726)

## v1.20.0-B0148 (pre-release)

What's changed since pre-release v1.20.0-B0085:

- New rules:
  - App Configuration:
    - Check app configuration store audit diagnostic logs are enabled by @BenjaminEngeset.
      [#1690](https://github.com/Azure/PSRule.Rules.Azure/issues/1690)
- Engineering:
  - Bump Microsoft.NET.Test.Sdk to v17.3.2.
    [#1719](https://github.com/Azure/PSRule.Rules.Azure/pull/1719)
- Bug fixes:
  - Fixed error expanding with `json()` and single quotes by @BernieWhite.
    [#1656](https://github.com/Azure/PSRule.Rules.Azure/issues/1656)

## v1.20.0-B0085 (pre-release)

What's changed since pre-release v1.20.0-B0028:

- New rules:
  - Azure Cache for Redis:
    - Check the number of firewall rules for caches by @jonathanruiz.
      [#544](https://github.com/Azure/PSRule.Rules.Azure/issues/544)
    - Check the number of IP addresses in firewall rules for caches by @jonathanruiz.
      [#544](https://github.com/Azure/PSRule.Rules.Azure/issues/544)
  - App Configuration:
    - Check identity-based authentication is used for configuration stores by @pazdedav.
      [#1691](https://github.com/Azure/PSRule.Rules.Azure/issues/1691)
  - Container Registry:
    - Check soft delete policy is enabled by @BenjaminEngeset.
      [#1674](https://github.com/Azure/PSRule.Rules.Azure/issues/1674)
  - Defender for Cloud:
    - Check Microsoft Defender for Cloud is enabled for Containers by @jdewisscher.
      [#1632](https://github.com/Azure/PSRule.Rules.Azure/issues/1632)
    - Check Microsoft Defender for Cloud is enabled for Virtual Machines by @jdewisscher.
      [#1632](https://github.com/Azure/PSRule.Rules.Azure/issues/1632)
    - Check Microsoft Defender for Cloud is enabled for SQL Servers by @jdewisscher.
      [#1632](https://github.com/Azure/PSRule.Rules.Azure/issues/1632)
    - Check Microsoft Defender for Cloud is enabled for App Services by @jdewisscher.
      [#1632](https://github.com/Azure/PSRule.Rules.Azure/issues/1632)
    - Check Microsoft Defender for Cloud is enabled for Storage Accounts by @jdewisscher.
      [#1632](https://github.com/Azure/PSRule.Rules.Azure/issues/1632)
    - Check Microsoft Defender for Cloud is enabled for SQL Servers on machines by @jdewisscher.
      [#1632](https://github.com/Azure/PSRule.Rules.Azure/issues/1632)
  - Network Security Group:
    - Check AKS managed NSGs don't contain custom rules by @ms-sambell.
      [#8](https://github.com/Azure/PSRule.Rules.Azure/issues/8)
  - Storage Account:
    - Check blob container soft delete is enabled by @pazdedav.
      [#1671](https://github.com/Azure/PSRule.Rules.Azure/issues/1671)
    - Check file share soft delete is enabled by @jonathanruiz.
      [#966](https://github.com/Azure/PSRule.Rules.Azure/issues/966)
- Updated rules:
  - **Important change**: Updated rules, tests and docs with Microsoft Defender for Cloud by @jonathanruiz.
    [#545](https://github.com/Azure/PSRule.Rules.Azure/issues/545)
    - The following rules have been renamed with aliases:
      - Renamed `Azure.SQL.ThreatDetection` to `Azure.SQL.DefenderCloud`.
      - Renamed `Azure.SecurityCenter.Contact` to `Azure.DefenderCloud.Contact`.
      - Renamed `Azure.SecurityCenter.Provisioning` to `Azure.DefenderCloud.Provisioning`.
    - If you are referencing the old names please consider updating to the new names.
  - Updated documentation examples for Front Door and Key Vault rules by @lluppesms.
    [#1667](https://github.com/Azure/PSRule.Rules.Azure/issues/1667)
  - Improved the way we check that VM or VMSS has Linux by @verabe.
    [#1704](https://github.com/Azure/PSRule.Rules.Azure/issues/1704)
- General improvements:
  - Updated NSG documentation with code snippets and links by @simone-bennett.
    [#1607](https://github.com/Azure/PSRule.Rules.Azure/issues/1607)
  - Updated Application Gateway documentation with code snippets by @ms-sambell.
    [#1608](https://github.com/Azure/PSRule.Rules.Azure/issues/1608)
  - Updated SQL firewall rules documentation by @ms-sambell.
    [#1569](https://github.com/Azure/PSRule.Rules.Azure/issues/1569)
  - Updated Container Apps documentation and rule to new resource type by @marie-schmidt.
    [#1672](https://github.com/Azure/PSRule.Rules.Azure/issues/1672)
  - Updated KeyVault and FrontDoor documentation with code snippets by @lluppesms.
    [#1667](https://github.com/Azure/PSRule.Rules.Azure/issues/1667)
  - Added tag and annotation metadata from policy for rules generation by @BernieWhite.
    [#1652](https://github.com/Azure/PSRule.Rules.Azure/issues/1652)
- Bug fixes:
  - Fixed continue processing policy assignments on error by @BernieWhite.
    [#1651](https://github.com/Azure/PSRule.Rules.Azure/issues/1651)
  - Fixed handling of runtime assessment data by @BernieWhite.
    [#1707](https://github.com/Azure/PSRule.Rules.Azure/issues/1707)
  - Fixed conversion of type conditions to pre-conditions by @BernieWhite.
    [#1708](https://github.com/Azure/PSRule.Rules.Azure/issues/1708)

## v1.20.0-B0028 (pre-release)

What's changed since pre-release v1.20.0-B0004:

- New rules:
  - AKS:
    - Check clusters use Ephemeral OS disk by @BenjaminEngeset.
      [#1618](https://github.com/Azure/PSRule.Rules.Azure/issues/1618)
  - CDN:
    - Check CDN profile uses Front Door Standard or Premium tier by @BenjaminEngeset.
      [#1612](https://github.com/Azure/PSRule.Rules.Azure/issues/1612)
  - VMSS:
    - Check Linux VMSS has disabled password authentication by @BenjaminEngeset.
      [#1635](https://github.com/Azure/PSRule.Rules.Azure/issues/1635)
- Updated rules:
  - Azure Kubernetes Service:
    - Updated `Azure.AKS.Version` to use latest stable version `1.23.8` by @BernieWhite.
      [#1627](https://github.com/Azure/PSRule.Rules.Azure/issues/1627)
      - Use `AZURE_AKS_CLUSTER_MINIMUM_VERSION` to configure the minimum version of the cluster.
  - Event Grid:
    - Promoted `Azure.EventGrid.DisableLocalAuth` to GA rule set by @BernieWhite.
      [#1628](https://github.com/Azure/PSRule.Rules.Azure/issues/1628)
  - Key Vault:
    - Promoted `Azure.KeyVault.AutoRotationPolicy` to GA rule set by @BernieWhite.
      [#1629](https://github.com/Azure/PSRule.Rules.Azure/issues/1629)
- Engineering:
  - Bump PSRule to v2.4.0.
    [#1620](https://github.com/Azure/PSRule.Rules.Azure/pull/1620)
  - Updated provider data for analysis.
    [#1605](https://github.com/Azure/PSRule.Rules.Azure/pull/1605)
- Bug fixes:
  - Fixed function `dateTimeAdd` errors handling `utcNow` output by @BernieWhite.
    [#1637](https://github.com/Azure/PSRule.Rules.Azure/issues/1637)
  - Fixed inconclusive failure of `Azure.Deployment.AdminUsername` by @BernieWhite.
    [#1631](https://github.com/Azure/PSRule.Rules.Azure/issues/1631)

## v1.20.0-B0004 (pre-release)

What's changed since v1.19.1:

- New rules:
  - Azure Resources:
    - Check that nested deployments securely pass through administrator usernames by @ms-sambell.
      [#1479](https://github.com/Azure/PSRule.Rules.Azure/issues/1479)
- Engineering:
  - Bump Microsoft.NET.Test.Sdk to v17.3.1.
    [#1603](https://github.com/Azure/PSRule.Rules.Azure/pull/1603)

## v1.19.2

What's changed since v1.19.1:

- Bug fixes:
  - Fixed function `dateTimeAdd` errors handling `utcNow` output by @BernieWhite.
    [#1637](https://github.com/Azure/PSRule.Rules.Azure/issues/1637)

## v1.19.1

What's changed since v1.19.0:

- Bug fixes:
  - Fixed `Azure.VNET.UseNSGs` is missing exceptions by @BernieWhite.
    [#1609](https://github.com/Azure/PSRule.Rules.Azure/issues/1609)
    - Added exclusions for `RouteServerSubnet` and any subnet with a dedicated HSM delegation.

## v1.19.0

What's changed since v1.18.1:

- New rules:
  - Azure Kubernetes Service:
    - Check clusters use uptime SLA by @BenjaminEngeset.
      [#1601](https://github.com/Azure/PSRule.Rules.Azure/issues/1601)
- General improvements:
  - Updated rule level for the following rules by @BernieWhite.
    [#1551](https://github.com/Azure/PSRule.Rules.Azure/issues/1551)
    - Set `Azure.APIM.APIDescriptors` to warning from error.
    - Set `Azure.APIM.ProductDescriptors` to warning from error.
    - Set `Azure.Template.UseLocationParameter` to warning from error.
    - Set `Azure.Template.UseComments` to information from error.
    - Set `Azure.Template.UseDescriptions` to information from error.
  - Improve reporting of failing resource property for rules by @BernieWhite.
    [#1429](https://github.com/Azure/PSRule.Rules.Azure/issues/1429)
- Engineering:
  - Added publishing of symbols for NuGet packages by @BernieWhite.
    [#1549](https://github.com/Azure/PSRule.Rules.Azure/issues/1549)
  - Bump Az.Resources to v6.1.0.
    [#1557](https://github.com/Azure/PSRule.Rules.Azure/pull/1557)
  - Bump Microsoft.NET.Test.Sdk to v17.3.0.
    [#1563](https://github.com/Azure/PSRule.Rules.Azure/pull/1563)
  - Bump PSRule to v2.3.2.
    [#1574](https://github.com/Azure/PSRule.Rules.Azure/pull/1574)
  - Bump support projects to .NET 6 by @BernieWhite.
    [#1560](https://github.com/Azure/PSRule.Rules.Azure/issues/1560)
  - Bump BenchmarkDotNet to v0.13.2.
    [#1593](https://github.com/Azure/PSRule.Rules.Azure/pull/1593)
  - Bump BenchmarkDotNet.Diagnostics.Windows to v0.13.2.
    [#1594](https://github.com/Azure/PSRule.Rules.Azure/pull/1594)
  - Updated provider data for analysis.
    [#1598](https://github.com/Azure/PSRule.Rules.Azure/pull/1598)
- Bug fixes:
  - Fixed parameter files linked to bicep code via naming convention is not working by @BernieWhite.
    [#1582](https://github.com/Azure/PSRule.Rules.Azure/issues/1582)
  - Fixed handling of storage accounts sub-resources with CMK by @BernieWhite.
    [#1575](https://github.com/Azure/PSRule.Rules.Azure/issues/1575)

What's changed since pre-release v1.19.0-B0077:

- No additional changes.

## v1.19.0-B0077 (pre-release)

What's changed since pre-release v1.19.0-B0042:

- New rules:
  - Azure Kubernetes Service:
    - Check clusters use uptime SLA by @BenjaminEngeset.
      [#1601](https://github.com/Azure/PSRule.Rules.Azure/issues/1601)

## v1.19.0-B0042 (pre-release)

What's changed since pre-release v1.19.0-B0010:

- General improvements:
  - Improve reporting of failing resource property for rules by @BernieWhite.
    [#1429](https://github.com/Azure/PSRule.Rules.Azure/issues/1429)
- Engineering:
  - Bump PSRule to v2.3.2.
    [#1574](https://github.com/Azure/PSRule.Rules.Azure/pull/1574)
  - Bump support projects to .NET 6 by @BernieWhite.
    [#1560](https://github.com/Azure/PSRule.Rules.Azure/issues/1560)
  - Bump BenchmarkDotNet to v0.13.2.
    [#1593](https://github.com/Azure/PSRule.Rules.Azure/pull/1593)
  - Bump BenchmarkDotNet.Diagnostics.Windows to v0.13.2.
    [#1594](https://github.com/Azure/PSRule.Rules.Azure/pull/1594)
  - Updated provider data for analysis.
    [#1598](https://github.com/Azure/PSRule.Rules.Azure/pull/1598)
- Bug fixes:
  - Fixed parameter files linked to bicep code via naming convention is not working by @BernieWhite.
    [#1582](https://github.com/Azure/PSRule.Rules.Azure/issues/1582)
  - Fixed handling of storage accounts sub-resources with CMK by @BernieWhite.
    [#1575](https://github.com/Azure/PSRule.Rules.Azure/issues/1575)

## v1.19.0-B0010 (pre-release)

What's changed since v1.18.1:

- General improvements:
  - Updated rule level for the following rules by @BernieWhite.
    [#1551](https://github.com/Azure/PSRule.Rules.Azure/issues/1551)
    - Set `Azure.APIM.APIDescriptors` to warning from error.
    - Set `Azure.APIM.ProductDescriptors` to warning from error.
    - Set `Azure.Template.UseLocationParameter` to warning from error.
    - Set `Azure.Template.UseComments` to information from error.
    - Set `Azure.Template.UseDescriptions` to information from error.
- Engineering:
  - Added publishing of symbols for NuGet packages by @BernieWhite.
    [#1549](https://github.com/Azure/PSRule.Rules.Azure/issues/1549)
  - Bump PSRule to v2.3.1.
    [#1561](https://github.com/Azure/PSRule.Rules.Azure/pull/1561)
  - Bump Az.Resources to v6.1.0.
    [#1557](https://github.com/Azure/PSRule.Rules.Azure/pull/1557)
  - Bump Microsoft.NET.Test.Sdk to v17.3.0.
    [#1563](https://github.com/Azure/PSRule.Rules.Azure/pull/1563)

## v1.18.1

What's changed since v1.18.0:

- Bug fixes:
  - Fixed `Azure.APIM.HTTPBackend` reports failure when service URL is not defined by @BernieWhite.
    [#1555](https://github.com/Azure/PSRule.Rules.Azure/issues/1555)
  - Fixed `Azure.SQL.AAD` failure with newer API by @BernieWhite.
    [#1302](https://github.com/Azure/PSRule.Rules.Azure/issues/1302)

## v1.18.0

What's changed since v1.17.1:

- New rules:
  - Cognitive Services:
    - Check accounts use network access restrictions by @BernieWhite.
      [#1532](https://github.com/Azure/PSRule.Rules.Azure/issues/1532)
    - Check accounts use managed identities to access Azure resources by @BernieWhite.
      [#1532](https://github.com/Azure/PSRule.Rules.Azure/issues/1532)
    - Check accounts only accept requests using Azure AD identities by @BernieWhite.
      [#1532](https://github.com/Azure/PSRule.Rules.Azure/issues/1532)
    - Check accounts disable access using public endpoints by @BernieWhite.
      [#1532](https://github.com/Azure/PSRule.Rules.Azure/issues/1532)
- General improvements:
  - Added support for array `indexOf`, `lastIndexOf`, and `items` ARM functions by @BernieWhite.
    [#1440](https://github.com/Azure/PSRule.Rules.Azure/issues/1440)
  - Added support for `join` ARM function by @BernieWhite.
    [#1535](https://github.com/Azure/PSRule.Rules.Azure/issues/1535)
  - Improved output of full path to emitted resources by @BernieWhite.
    [#1523](https://github.com/Azure/PSRule.Rules.Azure/issues/1523)
- Engineering:
  - Bump Az.Resources to v6.0.1.
    [#1521](https://github.com/Azure/PSRule.Rules.Azure/pull/1521)
  - Updated provider data for analysis.
    [#1540](https://github.com/Azure/PSRule.Rules.Azure/pull/1540)
  - Bump xunit to v2.4.2.
    [#1542](https://github.com/Azure/PSRule.Rules.Azure/pull/1542)
  - Added readme and tags to NuGet by @BernieWhite.
    [#1513](https://github.com/Azure/PSRule.Rules.Azure/issues/1513)
- Bug fixes:
  - Fixed `Azure.SQL.TDE` is not required to enable Transparent Data Encryption for IaC by @BernieWhite.
    [#1530](https://github.com/Azure/PSRule.Rules.Azure/issues/1530)

What's changed since pre-release v1.18.0-B0027:

- No additional changes.

## v1.18.0-B0027 (pre-release)

What's changed since pre-release v1.18.0-B0010:

- New rules:
  - Cognitive Services:
    - Check accounts use network access restrictions by @BernieWhite.
      [#1532](https://github.com/Azure/PSRule.Rules.Azure/issues/1532)
    - Check accounts use managed identities to access Azure resources by @BernieWhite.
      [#1532](https://github.com/Azure/PSRule.Rules.Azure/issues/1532)
    - Check accounts only accept requests using Azure AD identities by @BernieWhite.
      [#1532](https://github.com/Azure/PSRule.Rules.Azure/issues/1532)
    - Check accounts disable access using public endpoints by @BernieWhite.
      [#1532](https://github.com/Azure/PSRule.Rules.Azure/issues/1532)
- General improvements:
  - Added support for array `indexOf`, `lastIndexOf`, and `items` ARM functions by @BernieWhite.
    [#1440](https://github.com/Azure/PSRule.Rules.Azure/issues/1440)
  - Added support for `join` ARM function by @BernieWhite.
    [#1535](https://github.com/Azure/PSRule.Rules.Azure/issues/1535)
- Engineering:
  - Updated provider data for analysis.
    [#1540](https://github.com/Azure/PSRule.Rules.Azure/pull/1540)
  - Bump xunit to v2.4.2.
    [#1542](https://github.com/Azure/PSRule.Rules.Azure/pull/1542)
- Bug fixes:
  - Fixed `Azure.SQL.TDE` is not required to enable Transparent Data Encryption for IaC by @BernieWhite.
    [#1530](https://github.com/Azure/PSRule.Rules.Azure/issues/1530)

## v1.18.0-B0010 (pre-release)

What's changed since pre-release v1.18.0-B0002:

- General improvements:
  - Improved output of full path to emitted resources by @BernieWhite.
    [#1523](https://github.com/Azure/PSRule.Rules.Azure/issues/1523)
- Engineering:
  - Bump Az.Resources to v6.0.1.
    [#1521](https://github.com/Azure/PSRule.Rules.Azure/pull/1521)

## v1.18.0-B0002 (pre-release)

What's changed since v1.17.1:

- Engineering:
  - Added readme and tags to NuGet by @BernieWhite.
    [#1513](https://github.com/Azure/PSRule.Rules.Azure/issues/1513)

## v1.17.1

What's changed since v1.17.0:

- Bug fixes:
  - Fixed union returns null when merged with built-in expansion objects by @BernieWhite.
    [#1515](https://github.com/Azure/PSRule.Rules.Azure/issues/1515)
  - Fixed missing zones in test for standalone VM by @BernieWhite.
    [#1506](https://github.com/Azure/PSRule.Rules.Azure/issues/1506)

## v1.17.0

What's changed since v1.16.1:

- New features:
  - Added more field count expression support for Azure Policy JSON rules by @ArmaanMcleod.
    [#181](https://github.com/Azure/PSRule.Rules.Azure/issues/181)
  - Added June 2022 baselines `Azure.GA_2022_06` and `Azure.Preview_2022_06` by @BernieWhite.
    [#1499](https://github.com/Azure/PSRule.Rules.Azure/issues/1499)
    - Includes rules released before or during June 2022.
    - Marked `Azure.GA_2022_03` and `Azure.Preview_2022_03` baselines as obsolete.
- New rules:
  - Deployment:
    - Check for secure values in outputs by @BernieWhite.
      [#297](https://github.com/Azure/PSRule.Rules.Azure/issues/297)
- Engineering:
  - Bump Newtonsoft.Json to v13.0.1.
    [#1494](https://github.com/Azure/PSRule.Rules.Azure/pull/1494)
  - Updated NuGet packaging metadata by @BernieWhite.
    [#1428](https://github.com/Azure/PSRule.Rules.Azure/pull/1428)
  - Updated provider data for analysis.
    [#1502](https://github.com/Azure/PSRule.Rules.Azure/pull/1502)
  - Bump PSRule to v2.2.0.
    [#1444](https://github.com/Azure/PSRule.Rules.Azure/pull/1444)
  - Updated NuGet packaging metadata by @BernieWhite.
    [#1428](https://github.com/Azure/PSRule.Rules.Azure/issues/1428)
- Bug fixes:
  - Fixed TDE property status to state by @Dylan-Prins.
    [#1505](https://github.com/Azure/PSRule.Rules.Azure/pull/1505)
  - Fixed the language expression value fails in outputs by @BernieWhite.
    [#1485](https://github.com/Azure/PSRule.Rules.Azure/issues/1485)

What's changed since pre-release v1.17.0-B0064:

- No additional changes.

## v1.17.0-B0064 (pre-release)

What's changed since pre-release v1.17.0-B0035:

- Engineering:
  - Updated provider data for analysis.
    [#1502](https://github.com/Azure/PSRule.Rules.Azure/pull/1502)
  - Bump PSRule to v2.2.0.
    [#1444](https://github.com/Azure/PSRule.Rules.Azure/pull/1444)
- Bug fixes:
  - Fixed TDE property status to state by @Dylan-Prins.
    [#1505](https://github.com/Azure/PSRule.Rules.Azure/pull/1505)

## v1.17.0-B0035 (pre-release)

What's changed since pre-release v1.17.0-B0014:

- New features:
  - Added June 2022 baselines `Azure.GA_2022_06` and `Azure.Preview_2022_06` by @BernieWhite.
    [#1499](https://github.com/Azure/PSRule.Rules.Azure/issues/1499)
    - Includes rules released before or during June 2022.
    - Marked `Azure.GA_2022_03` and `Azure.Preview_2022_03` baselines as obsolete.
- Engineering:
  - Bump Newtonsoft.Json to v13.0.1.
    [#1494](https://github.com/Azure/PSRule.Rules.Azure/pull/1494)
  - Updated NuGet packaging metadata by @BernieWhite.
    [#1428](https://github.com/Azure/PSRule.Rules.Azure/pull/1428)

## v1.17.0-B0014 (pre-release)

What's changed since v1.16.1:

- New features:
  - Added more field count expression support for Azure Policy JSON rules by @ArmaanMcleod.
    [#181](https://github.com/Azure/PSRule.Rules.Azure/issues/181)
- New rules:
  - Deployment:
    - Check for secure values in outputs by @BernieWhite.
      [#297](https://github.com/Azure/PSRule.Rules.Azure/issues/297)
- Engineering:
  - Updated NuGet packaging metadata by @BernieWhite.
    [#1428](https://github.com/Azure/PSRule.Rules.Azure/issues/1428)
- Bug fixes:
  - Fixed the language expression value fails in outputs by @BernieWhite.
    [#1485](https://github.com/Azure/PSRule.Rules.Azure/issues/1485)

## v1.16.1

What's changed since v1.16.0:

- Bug fixes:
  - Fixed TLS 1.3 support in `Azure.AppGw.SSLPolicy` by @BernieWhite.
    [#1469](https://github.com/Azure/PSRule.Rules.Azure/issues/1469)
  - Fixed Application Gateway referencing a WAF policy by @BernieWhite.
    [#1466](https://github.com/Azure/PSRule.Rules.Azure/issues/1466)

## v1.16.0

What's changed since v1.15.2:

- New rules:
  - App Service:
    - Check web apps have insecure FTP disabled by @BernieWhite.
      [#1436](https://github.com/Azure/PSRule.Rules.Azure/issues/1436)
    - Check web apps use a dedicated health probe by @BernieWhite.
      [#1437](https://github.com/Azure/PSRule.Rules.Azure/issues/1437)
- Updated rules:
  - Public IP:
    - Updated `Azure.PublicIP.AvailabilityZone` to exclude IP addresses for Azure Bastion by @BernieWhite.
      [#1442](https://github.com/Azure/PSRule.Rules.Azure/issues/1442)
      - Public IP addresses with the `resource-usage` tag set to `azure-bastion` are excluded.
- General improvements:
  - Added support for `dateTimeFromEpoch` and `dateTimeToEpoch` ARM functions by @BernieWhite.
    [#1451](https://github.com/Azure/PSRule.Rules.Azure/issues/1451)
- Engineering:
  - Updated built documentation to include rule ref and metadata by @BernieWhite.
    [#1432](https://github.com/Azure/PSRule.Rules.Azure/issues/1432)
  - Added ref properties for several rules by @BernieWhite.
    [#1430](https://github.com/Azure/PSRule.Rules.Azure/issues/1430)
  - Updated provider data for analysis.
    [#1453](https://github.com/Azure/PSRule.Rules.Azure/pull/1453)
  - Bump Microsoft.NET.Test.Sdk to v17.2.0.
    [#1410](https://github.com/Azure/PSRule.Rules.Azure/pull/1410)
  - Update CI checks to include required ref property by @BernieWhite.
    [#1431](https://github.com/Azure/PSRule.Rules.Azure/issues/1431)
  - Added ref properties for rules by @BernieWhite.
    [#1430](https://github.com/Azure/PSRule.Rules.Azure/issues/1430)
- Bug fixes:
  - Fixed `Azure.Template.UseVariables` does not accept function variables names by @BernieWhite.
    [#1427](https://github.com/Azure/PSRule.Rules.Azure/issues/1427)
  - Fixed dependency issue within Azure Pipelines `AzurePowerShell` task by @BernieWhite.
    [#1447](https://github.com/Azure/PSRule.Rules.Azure/issues/1447)
    - Removed dependency on `Az.Accounts` and `Az.Resources` from manifest.
      Pre-install these modules to use export cmdlets.

What's changed since pre-release v1.16.0-B0072:

- No additional changes.

## v1.16.0-B0072 (pre-release)

What's changed since pre-release v1.16.0-B0041:

- Engineering:
  - Update CI checks to include required ref property by @BernieWhite.
    [#1431](https://github.com/Azure/PSRule.Rules.Azure/issues/1431)
  - Added ref properties for rules by @BernieWhite.
    [#1430](https://github.com/Azure/PSRule.Rules.Azure/issues/1430)
- Bug fixes:
  - Fixed dependency issue within Azure Pipelines `AzurePowerShell` task by @BernieWhite.
    [#1447](https://github.com/Azure/PSRule.Rules.Azure/issues/1447)
    - Removed dependency on `Az.Accounts` and `Az.Resources` from manifest.
      Pre-install these modules to use export cmdlets.

## v1.16.0-B0041 (pre-release)

What's changed since pre-release v1.16.0-B0017:

- Updated rules:
  - Public IP:
    - Updated `Azure.PublicIP.AvailabilityZone` to exclude IP addresses for Azure Bastion by @BernieWhite.
      [#1442](https://github.com/Azure/PSRule.Rules.Azure/issues/1442)
      - Public IP addresses with the `resource-usage` tag set to `azure-bastion` are excluded.
- General improvements:
  - Added support for `dateTimeFromEpoch` and `dateTimeToEpoch` ARM functions by @BernieWhite.
    [#1451](https://github.com/Azure/PSRule.Rules.Azure/issues/1451)
- Engineering:
  - Updated built documentation to include rule ref and metadata by @BernieWhite.
    [#1432](https://github.com/Azure/PSRule.Rules.Azure/issues/1432)
  - Added ref properties for several rules by @BernieWhite.
    [#1430](https://github.com/Azure/PSRule.Rules.Azure/issues/1430)
  - Updated provider data for analysis.
    [#1453](https://github.com/Azure/PSRule.Rules.Azure/pull/1453)

## v1.16.0-B0017 (pre-release)

What's changed since v1.15.2:

- New rules:
  - App Service:
    - Check web apps have insecure FTP disabled by @BernieWhite.
      [#1436](https://github.com/Azure/PSRule.Rules.Azure/issues/1436)
    - Check web apps use a dedicated health probe by @BernieWhite.
      [#1437](https://github.com/Azure/PSRule.Rules.Azure/issues/1437)
- Engineering:
  - Bump Microsoft.NET.Test.Sdk to v17.2.0.
    [#1410](https://github.com/Azure/PSRule.Rules.Azure/pull/1410)
- Bug fixes:
  - Fixed `Azure.Template.UseVariables` does not accept function variables names by @BernieWhite.
    [#1427](https://github.com/Azure/PSRule.Rules.Azure/issues/1427)

## v1.15.2

What's changed since v1.15.1:

- Bug fixes:
  - Fixed `Azure.AppService.ManagedIdentity` does not accept both system and user assigned by @BernieWhite.
    [#1415](https://github.com/Azure/PSRule.Rules.Azure/issues/1415)
    - This also applies to:
      - `Azure.ADX.ManagedIdentity`
      - `Azure.APIM.ManagedIdentity`
      - `Azure.EventGrid.ManagedIdentity`
      - `Azure.Automation.ManagedIdentity`
  - Fixed Web apps with .NET 6 do not meet version constraint of `Azure.AppService.NETVersion` by @BernieWhite.
    [#1414](https://github.com/Azure/PSRule.Rules.Azure/issues/1414)
    - This also applies to `Azure.AppService.PHPVersion`.

## v1.15.1

What's changed since v1.15.0:

- Bug fixes:
  - Fixed exclusion of `dataCollectionRuleAssociations` from `Azure.Resource.UseTags` by @BernieWhite.
    [#1400](https://github.com/Azure/PSRule.Rules.Azure/issues/1400)
  - Fixed could not determine JSON object type for MockObject using CreateObject by @BernieWhite.
    [#1411](https://github.com/Azure/PSRule.Rules.Azure/issues/1411)
  - Fixed cannot bind argument to parameter 'Sku' because it is an empty string by @BernieWhite.
    [#1407](https://github.com/Azure/PSRule.Rules.Azure/issues/1407)

## v1.15.0

What's changed since v1.14.3:

- New features:
  - **Important change**: Added `Azure.Resource.SupportsTags` selector by @BernieWhite.
    [#1339](https://github.com/Azure/PSRule.Rules.Azure/issues/1339)
    - Use this selector in custom rules to filter rules to only run against resources that support tags.
    - This selector replaces the `SupportsTags` PowerShell function.
    - Using the `SupportsTag` function will now result in a warning.
    - The `SupportsTags` function will be removed in v2.
    - See [upgrade notes][1] for more information.
- Updated rules:
  - Azure Kubernetes Service:
    - Updated `Azure.AKS.Version` to use latest stable version `1.22.6` by @BernieWhite.
      [#1386](https://github.com/Azure/PSRule.Rules.Azure/issues/1386)
      - Use `AZURE_AKS_CLUSTER_MINIMUM_VERSION` to configure the minimum version of the cluster.
- Engineering:
  - Added code signing of module by @BernieWhite.
    [#1379](https://github.com/Azure/PSRule.Rules.Azure/issues/1379)
  - Added SBOM manifests to module by @BernieWhite.
    [#1380](https://github.com/Azure/PSRule.Rules.Azure/issues/1380)
  - Embedded provider and alias information as manifest resources by @BernieWhite.
    [#1383](https://github.com/Azure/PSRule.Rules.Azure/issues/1383)
    - Resources are minified and compressed to improve size and speed.
  - Added additional `nodeps` manifest that does not include dependencies for Az modules by @BernieWhite.
    [#1392](https://github.com/Azure/PSRule.Rules.Azure/issues/1392)
  - Bump Az.Accounts to 2.7.6. [#1338](https://github.com/Azure/PSRule.Rules.Azure/pull/1338)
  - Bump Az.Resources to 5.6.0. [#1338](https://github.com/Azure/PSRule.Rules.Azure/pull/1338)
  - Bump PSRule to 2.1.0. [#1338](https://github.com/Azure/PSRule.Rules.Azure/pull/1338)
  - Bump Pester to 5.3.3. [#1338](https://github.com/Azure/PSRule.Rules.Azure/pull/1338)
- Bug fixes:
  - Fixed dependency chain order when dependsOn copy by @BernieWhite.
    [#1381](https://github.com/Azure/PSRule.Rules.Azure/issues/1381)
  - Fixed error calling SupportsTags function by @BernieWhite.
    [#1401](https://github.com/Azure/PSRule.Rules.Azure/issues/1401)

What's changed since pre-release v1.15.0-B0053:

- Bug fixes:
  - Fixed error calling SupportsTags function by @BernieWhite.
    [#1401](https://github.com/Azure/PSRule.Rules.Azure/issues/1401)

## v1.15.0-B0053 (pre-release)

What's changed since pre-release v1.15.0-B0022:

- New features:
  - **Important change**: Added `Azure.Resource.SupportsTags` selector. [#1339](https://github.com/Azure/PSRule.Rules.Azure/issues/1339)
    - Use this selector in custom rules to filter rules to only run against resources that support tags.
    - This selector replaces the `SupportsTags` PowerShell function.
    - Using the `SupportsTag` function will now result in a warning.
    - The `SupportsTags` function will be removed in v2.
    - See [upgrade notes][1] for more information.
- Engineering:
  - Embedded provider and alias information as manifest resources. [#1383](https://github.com/Azure/PSRule.Rules.Azure/issues/1383)
    - Resources are minified and compressed to improve size and speed.
  - Added additional `nodeps` manifest that does not include dependencies for Az modules. [#1392](https://github.com/Azure/PSRule.Rules.Azure/issues/1392)
  - Bump Az.Accounts to 2.7.6. [#1338](https://github.com/Azure/PSRule.Rules.Azure/pull/1338)
  - Bump Az.Resources to 5.6.0. [#1338](https://github.com/Azure/PSRule.Rules.Azure/pull/1338)
  - Bump PSRule to 2.1.0. [#1338](https://github.com/Azure/PSRule.Rules.Azure/pull/1338)
  - Bump Pester to 5.3.3. [#1338](https://github.com/Azure/PSRule.Rules.Azure/pull/1338)

## v1.15.0-B0022 (pre-release)

What's changed since v1.14.3:

- Updated rules:
  - Azure Kubernetes Service:
    - Updated `Azure.AKS.Version` to use latest stable version `1.22.6`. [#1386](https://github.com/Azure/PSRule.Rules.Azure/issues/1386)
      - Use `AZURE_AKS_CLUSTER_MINIMUM_VERSION` to configure the minimum version of the cluster.
- Engineering:
  - Added code signing of module. [#1379](https://github.com/Azure/PSRule.Rules.Azure/issues/1379)
  - Added SBOM manifests to module. [#1380](https://github.com/Azure/PSRule.Rules.Azure/issues/1380)
- Bug fixes:
  - Fixed dependency chain order when dependsOn copy. [#1381](https://github.com/Azure/PSRule.Rules.Azure/issues/1381)

## v1.14.3

What's changed since v1.14.2:

- Bug fixes:
  - Fixed Azure Firewall threat intel mode reported for Secure VNET hubs. [#1365](https://github.com/Azure/PSRule.Rules.Azure/issues/1365)
  - Fixed array function handling with mock objects. [#1367](https://github.com/Azure/PSRule.Rules.Azure/issues/1367)

## v1.14.2

What's changed since v1.14.1:

- Bug fixes:
  - Fixed handling of parent resources when sub resource is in a separate deployment. [#1360](https://github.com/Azure/PSRule.Rules.Azure/issues/1360)

## v1.14.1

What's changed since v1.14.0:

- Bug fixes:
  - Fixed unable to set parameter defaults option with type object. [#1355](https://github.com/Azure/PSRule.Rules.Azure/issues/1355)

## v1.14.0

What's changed since v1.13.4:

- New features:
  - Added support for referencing resources in template. [#1315](https://github.com/Azure/PSRule.Rules.Azure/issues/1315)
    - The `reference()` function can be used to reference resources in template.
    - A placeholder value is still used for resources outside of the template.
  - Added March 2022 baselines `Azure.GA_2022_03` and `Azure.Preview_2022_03`. [#1334](https://github.com/Azure/PSRule.Rules.Azure/issues/1334)
    - Includes rules released before or during March 2022.
    - Marked `Azure.GA_2021_12` and `Azure.Preview_2021_12` baselines as obsolete.
  - **Experimental:** Cmdlets to validate objects with Azure policy conditions:
    - `Export-AzPolicyAssignmentData` - Exports policy assignment data. [#1266](https://github.com/Azure/PSRule.Rules.Azure/issues/1266)
    - `Export-AzPolicyAssignmentRuleData` - Exports JSON rules from policy assignment data. [#1278](https://github.com/Azure/PSRule.Rules.Azure/issues/1278)
    - `Get-AzPolicyAssignmentDataSource` - Discovers policy assignment data. [#1340](https://github.com/Azure/PSRule.Rules.Azure/issues/1340)
    - See cmdlet help for limitations and usage.
    - Additional information will be posted as this feature evolves [here](https://github.com/Azure/PSRule.Rules.Azure/discussions/1345).
- New rules:
  - SignalR Service:
    - Check services use Managed Identities. [#1306](https://github.com/Azure/PSRule.Rules.Azure/issues/1306)
    - Check services use a SKU with an SLA. [#1307](https://github.com/Azure/PSRule.Rules.Azure/issues/1307)
  - Web PubSub Service:
    - Check services use Managed Identities. [#1308](https://github.com/Azure/PSRule.Rules.Azure/issues/1308)
    - Check services use a SKU with an SLA. [#1309](https://github.com/Azure/PSRule.Rules.Azure/issues/1309)
- Updated rules:
  - Azure Kubernetes Service:
    - Updated `Azure.AKS.Version` to use latest stable version `1.21.9`. [#1318](https://github.com/Azure/PSRule.Rules.Azure/issues/1318)
      - Use `AZURE_AKS_CLUSTER_MINIMUM_VERSION` to configure the minimum version of the cluster.
- Engineering:
  - Cache Azure Policy Aliases. [#1277](https://github.com/Azure/PSRule.Rules.Azure/issues/1277)
  - Cleanup of additional alias metadata. [#1351](https://github.com/Azure/PSRule.Rules.Azure/pull/1351)
- Bug fixes:
  - Fixed index was out of range with split on mock properties. [#1327](https://github.com/Azure/PSRule.Rules.Azure/issues/1327)
  - Fixed mock objects with no properties. [#1347](https://github.com/Azure/PSRule.Rules.Azure/issues/1347)
  - Fixed sub-resources nesting by scope regression. [#1348](https://github.com/Azure/PSRule.Rules.Azure/issues/1348)
  - Fixed expand of runtime properties on reference objects. [#1324](https://github.com/Azure/PSRule.Rules.Azure/issues/1324)
  - Fixed processing of deployment outputs. [#1316](https://github.com/Azure/PSRule.Rules.Azure/issues/1316)

What's changed since pre-release v1.14.0-B2204013:

- No additional changes.

## v1.14.0-B2204013 (pre-release)

What's changed since pre-release v1.14.0-B2204007:

- Engineering:
  - Cleanup of additional alias metadata. [#1351](https://github.com/Azure/PSRule.Rules.Azure/pull/1351)

## v1.14.0-B2204007 (pre-release)

What's changed since pre-release v1.14.0-B2203117:

- Bug fixes:
  - Fixed mock objects with no properties. [#1347](https://github.com/Azure/PSRule.Rules.Azure/issues/1347)
  - Fixed sub-resources nesting by scope regression. [#1348](https://github.com/Azure/PSRule.Rules.Azure/issues/1348)

## v1.14.0-B2203117 (pre-release)

What's changed since pre-release v1.14.0-B2203088:

- New features:
  - **Experimental:** Cmdlets to validate objects with Azure policy conditions:
    - `Export-AzPolicyAssignmentData` - Exports policy assignment data. [#1266](https://github.com/Azure/PSRule.Rules.Azure/issues/1266)
    - `Export-AzPolicyAssignmentRuleData` - Exports JSON rules from policy assignment data. [#1278](https://github.com/Azure/PSRule.Rules.Azure/issues/1278)
    - `Get-AzPolicyAssignmentDataSource` - Discovers policy assignment data. [#1340](https://github.com/Azure/PSRule.Rules.Azure/issues/1340)
    - See cmdlet help for limitations and usage.
    - Additional information will be posted as this feature evolves [here](https://github.com/Azure/PSRule.Rules.Azure/discussions/1345).
- Engineering:
  - Cache Azure Policy Aliases. [#1277](https://github.com/Azure/PSRule.Rules.Azure/issues/1277)
- Bug fixes:
  - Fixed index was out of range with split on mock properties. [#1327](https://github.com/Azure/PSRule.Rules.Azure/issues/1327)

## v1.14.0-B2203088 (pre-release)

What's changed since pre-release v1.14.0-B2203066:

- New features:
  - Added March 2022 baselines `Azure.GA_2022_03` and `Azure.Preview_2022_03`. [#1334](https://github.com/Azure/PSRule.Rules.Azure/issues/1334)
    - Includes rules released before or during March 2022.
    - Marked `Azure.GA_2021_12` and `Azure.Preview_2021_12` baselines as obsolete.
- Bug fixes:
  - Fixed expand of runtime properties on reference objects. [#1324](https://github.com/Azure/PSRule.Rules.Azure/issues/1324)

## v1.14.0-B2203066 (pre-release)

What's changed since v1.13.4:

- New features:
  - Added support for referencing resources in template. [#1315](https://github.com/Azure/PSRule.Rules.Azure/issues/1315)
    - The `reference()` function can be used to reference resources in template.
    - A placeholder value is still used for resources outside of the template.
- New rules:
  - SignalR Service:
    - Check services use Managed Identities. [#1306](https://github.com/Azure/PSRule.Rules.Azure/issues/1306)
    - Check services use a SKU with an SLA. [#1307](https://github.com/Azure/PSRule.Rules.Azure/issues/1307)
  - Web PubSub Service:
    - Check services use Managed Identities. [#1308](https://github.com/Azure/PSRule.Rules.Azure/issues/1308)
    - Check services use a SKU with an SLA. [#1309](https://github.com/Azure/PSRule.Rules.Azure/issues/1309)
- Updated rules:
  - Azure Kubernetes Service:
    - Updated `Azure.AKS.Version` to use latest stable version `1.21.9`. [#1318](https://github.com/Azure/PSRule.Rules.Azure/issues/1318)
      - Use `AZURE_AKS_CLUSTER_MINIMUM_VERSION` to configure the minimum version of the cluster.
- Bug fixes:
  - Fixed processing of deployment outputs. [#1316](https://github.com/Azure/PSRule.Rules.Azure/issues/1316)

## v1.13.4

What's changed since v1.13.3:

- Bug fixes:
  - Fixed virtual network without any subnets is invalid. [#1303](https://github.com/Azure/PSRule.Rules.Azure/issues/1303)
  - Fixed container registry rules that require a premium tier. [#1304](https://github.com/Azure/PSRule.Rules.Azure/issues/1304)
    - Rules `Azure.ACR.Retention` and `Azure.ACR.ContentTrust` are now only run against premium instances.

## v1.13.3

What's changed since v1.13.2:

- Bug fixes:
  - Fixed bicep build timeout for complex deployments. [#1299](https://github.com/Azure/PSRule.Rules.Azure/issues/1299)

## v1.13.2

What's changed since v1.13.1:

- Engineering:
  - Bump PowerShellStandard.Library to 5.1.1. [#1295](https://github.com/Azure/PSRule.Rules.Azure/pull/1295)
- Bug fixes:
  - Fixed nested resource loops. [#1293](https://github.com/Azure/PSRule.Rules.Azure/issues/1293)

## v1.13.1

What's changed since v1.13.0:

- Bug fixes:
  - Fixed parsing of nested quote pairs within JSON function. [#1288](https://github.com/Azure/PSRule.Rules.Azure/issues/1288)

## v1.13.0

What's changed since v1.12.2:

- New features:
  - Added support for setting defaults for required parameters. [#1065](https://github.com/Azure/PSRule.Rules.Azure/issues/1065)
    - When specified, the value will be used when a parameter value is not provided.
  - Added support expanding Bicep from parameter files. [#1160](https://github.com/Azure/PSRule.Rules.Azure/issues/1160)
- New rules:
  - Azure Cache for Redis:
    - Limit public access for Azure Cache for Redis instances. [#935](https://github.com/Azure/PSRule.Rules.Azure/issues/935)
  - Container App:
    - Check insecure ingress is not enabled (preview). [#1252](https://github.com/Azure/PSRule.Rules.Azure/issues/1252)
  - Key Vault:
    - Check key auto-rotation is enabled (preview). [#1159](https://github.com/Azure/PSRule.Rules.Azure/issues/1159)
  - Recovery Services Vault:
    - Check vaults have replication alerts configured. [#7](https://github.com/Azure/PSRule.Rules.Azure/issues/7)
- Engineering:
  - Automatically build baseline docs. [#1242](https://github.com/Azure/PSRule.Rules.Azure/issues/1242)
  - Bump PSRule dependency to v1.11.1. [#1269](https://github.com/Azure/PSRule.Rules.Azure/pull/1269)
- Bug fixes:
  - Fixed empty value with strong type. [#1258](https://github.com/Azure/PSRule.Rules.Azure/issues/1258)
  - Fixed error with empty logic app trigger. [#1249](https://github.com/Azure/PSRule.Rules.Azure/issues/1249)
  - Fixed out of order parameters. [#1257](https://github.com/Azure/PSRule.Rules.Azure/issues/1257)
  - Fixed mapping default configuration causes cast exception. [#1274](https://github.com/Azure/PSRule.Rules.Azure/issues/1274)
  - Fixed resource id is incorrectly built for sub resource types. [#1279](https://github.com/Azure/PSRule.Rules.Azure/issues/1279)

What's changed since pre-release v1.13.0-B2202113:

- No additional changes.

## v1.13.0-B2202113 (pre-release)

What's changed since pre-release v1.13.0-B2202108:

- Bug fixes:
  - Fixed resource id is incorrectly built for sub resource types. [#1279](https://github.com/Azure/PSRule.Rules.Azure/issues/1279)

## v1.13.0-B2202108 (pre-release)

What's changed since pre-release v1.13.0-B2202103:

- Bug fixes:
  - Fixed mapping default configuration causes cast exception. [#1274](https://github.com/Azure/PSRule.Rules.Azure/issues/1274)

## v1.13.0-B2202103 (pre-release)

What's changed since pre-release v1.13.0-B2202090:

- Engineering:
  - Bump PSRule dependency to v1.11.1. [#1269](https://github.com/Azure/PSRule.Rules.Azure/pull/1269)
- Bug fixes:
  - Fixed out of order parameters. [#1257](https://github.com/Azure/PSRule.Rules.Azure/issues/1257)

## v1.13.0-B2202090 (pre-release)

What's changed since pre-release v1.13.0-B2202063:

- New rules:
  - Azure Cache for Redis:
    - Limit public access for Azure Cache for Redis instances. [#935](https://github.com/Azure/PSRule.Rules.Azure/issues/935)
- Engineering:
  - Automatically build baseline docs. [#1242](https://github.com/Azure/PSRule.Rules.Azure/issues/1242)
- Bug fixes:
  - Fixed empty value with strong type. [#1258](https://github.com/Azure/PSRule.Rules.Azure/issues/1258)

## v1.13.0-B2202063 (pre-release)

What's changed since v1.12.2:

- New features:
  - Added support for setting defaults for required parameters. [#1065](https://github.com/Azure/PSRule.Rules.Azure/issues/1065)
    - When specified, the value will be used when a parameter value is not provided.
  - Added support expanding Bicep from parameter files. [#1160](https://github.com/Azure/PSRule.Rules.Azure/issues/1160)
- New rules:
  - Container App:
    - Check insecure ingress is not enabled (preview). [#1252](https://github.com/Azure/PSRule.Rules.Azure/issues/1252)
  - Key Vault:
    - Check key auto-rotation is enabled (preview). [#1159](https://github.com/Azure/PSRule.Rules.Azure/issues/1159)
  - Recovery Services Vault:
    - Check vaults have replication alerts configured. [#7](https://github.com/Azure/PSRule.Rules.Azure/issues/7)
- Bug fixes:
  - Fixed error with empty logic app trigger. [#1249](https://github.com/Azure/PSRule.Rules.Azure/issues/1249)

## v1.12.2

What's changed since v1.12.1:

- Bug fixes:
  - Fixed detect strong type requirements for nested deployments. [#1235](https://github.com/Azure/PSRule.Rules.Azure/issues/1235)

## v1.12.1

What's changed since v1.12.0:

- Bug fixes:
  - Fixed Bicep already exists with PSRule v2. [#1232](https://github.com/Azure/PSRule.Rules.Azure/issues/1232)

## v1.12.0

What's changed since v1.11.1:

- New rules:
  - Data Explorer:
    - Check clusters use Managed Identities. [#1207](https://github.com/Azure/PSRule.Rules.Azure/issues/1207)
    - Check clusters use a SKU with a SLA. [#1208](https://github.com/Azure/PSRule.Rules.Azure/issues/1208)
    - Check clusters use disk encryption. [#1209](https://github.com/Azure/PSRule.Rules.Azure/issues/1209)
    - Check clusters are in use with databases. [#1215](https://github.com/Azure/PSRule.Rules.Azure/issues/1215)
  - Event Hub:
    - Check namespaces are in use with event hubs. [#1216](https://github.com/Azure/PSRule.Rules.Azure/issues/1216)
    - Check namespaces only accept identity-based authentication. [#1217](https://github.com/Azure/PSRule.Rules.Azure/issues/1217)
  - Azure Recovery Services Vault:
    - Check vaults use geo-redundant storage. [#5](https://github.com/Azure/PSRule.Rules.Azure/issues/5)
  - Service Bus:
    - Check namespaces are in use with queues and topics. [#1218](https://github.com/Azure/PSRule.Rules.Azure/issues/1218)
    - Check namespaces only accept identity-based authentication. [#1219](https://github.com/Azure/PSRule.Rules.Azure/issues/1219)
- Updated rules:
  - Azure Kubernetes Service:
    - Updated `Azure.AKS.Version` to use latest stable version `1.21.7`. [#1188](https://github.com/Azure/PSRule.Rules.Azure/issues/1188)
      - Pinned latest GA baseline `Azure.GA_2021_12` to previous version `1.20.5`.
      - Use `AZURE_AKS_CLUSTER_MINIMUM_VERSION` to configure the minimum version of the cluster.
  - Azure API Management:
    - Check service disabled insecure ciphers.
      [#1128](https://github.com/Azure/PSRule.Rules.Azure/issues/1128)
    - Refactored the cipher and protocol rule into individual rules.
      - `Azure.APIM.Protocols`
      - `Azure.APIM.Ciphers`
- General improvements:
  - **Important change:** Replaced `Azure_AKSMinimumVersion` option with `AZURE_AKS_CLUSTER_MINIMUM_VERSION`. [#941](https://github.com/Azure/PSRule.Rules.Azure/issues/941)
    - For compatibility, if `Azure_AKSMinimumVersion` is set it will be used instead of `AZURE_AKS_CLUSTER_MINIMUM_VERSION`.
    - If only `AZURE_AKS_CLUSTER_MINIMUM_VERSION` is set, this value will be used.
    - The default will be used neither options are configured.
    - If `Azure_AKSMinimumVersion` is set a warning will be generated until the configuration is removed.
    - Support for `Azure_AKSMinimumVersion` is deprecated and will be removed in v2.
    - See [upgrade notes][1] for details.
- Bug fixes:
  - Fixed false positive of blob container with access unspecified. [#1212](https://github.com/Azure/PSRule.Rules.Azure/issues/1212)

What's changed since pre-release v1.12.0-B2201086:

- No additional changes.

## v1.12.0-B2201086 (pre-release)

What's changed since pre-release v1.12.0-B2201067:

- New rules:
  - Data Explorer:
    - Check clusters are in use with databases. [#1215](https://github.com/Azure/PSRule.Rules.Azure/issues/1215)
  - Event Hub:
    - Check namespaces are in use with event hubs. [#1216](https://github.com/Azure/PSRule.Rules.Azure/issues/1216)
    - Check namespaces only accept identity-based authentication. [#1217](https://github.com/Azure/PSRule.Rules.Azure/issues/1217)
  - Azure Recovery Services Vault:
    - Check vaults use geo-redundant storage. [#5](https://github.com/Azure/PSRule.Rules.Azure/issues/5)
  - Service Bus:
    - Check namespaces are in use with queues and topics. [#1218](https://github.com/Azure/PSRule.Rules.Azure/issues/1218)
    - Check namespaces only accept identity-based authentication. [#1219](https://github.com/Azure/PSRule.Rules.Azure/issues/1219)

## v1.12.0-B2201067 (pre-release)

What's changed since pre-release v1.12.0-B2201054:

- New rules:
  - Data Explorer:
    - Check clusters use Managed Identities. [#1207](https://github.com/Azure/PSRule.Rules.Azure/issues/1207)
    - Check clusters use a SKU with a SLA. [#1208](https://github.com/Azure/PSRule.Rules.Azure/issues/1208)
    - Check clusters use disk encryption. [#1209](https://github.com/Azure/PSRule.Rules.Azure/issues/1209)
- Bug fixes:
  - Fixed false positive of blob container with access unspecified. [#1212](https://github.com/Azure/PSRule.Rules.Azure/issues/1212)

## v1.12.0-B2201054 (pre-release)

What's changed since v1.11.1:

- Updated rules:
  - Azure Kubernetes Service:
    - Updated `Azure.AKS.Version` to use latest stable version `1.21.7`. [#1188](https://github.com/Azure/PSRule.Rules.Azure/issues/1188)
      - Pinned latest GA baseline `Azure.GA_2021_12` to previous version `1.20.5`.
      - Use `AZURE_AKS_CLUSTER_MINIMUM_VERSION` to configure the minimum version of the cluster.
  - Azure API Management:
    - Check service disabled insecure ciphers.
      [#1128](https://github.com/Azure/PSRule.Rules.Azure/issues/1128)
    - Refactored the cipher and protocol rule into individual rules.
      - `Azure.APIM.Protocols`
      - `Azure.APIM.Ciphers`
- General improvements:
  - **Important change:** Replaced `Azure_AKSMinimumVersion` option with `AZURE_AKS_CLUSTER_MINIMUM_VERSION`. [#941](https://github.com/Azure/PSRule.Rules.Azure/issues/941)
    - For compatibility, if `Azure_AKSMinimumVersion` is set it will be used instead of `AZURE_AKS_CLUSTER_MINIMUM_VERSION`.
    - If only `AZURE_AKS_CLUSTER_MINIMUM_VERSION` is set, this value will be used.
    - The default will be used neither options are configured.
    - If `Azure_AKSMinimumVersion` is set a warning will be generated until the configuration is removed.
    - Support for `Azure_AKSMinimumVersion` is deprecated and will be removed in v2.
    - See [upgrade notes][1] for details.

## v1.11.1

What's changed since v1.11.0:

- Bug fixes:
  - Fixed `Azure.AKS.CNISubnetSize` rule to use CNI selector. [#1178](https://github.com/Azure/PSRule.Rules.Azure/issues/1178)

## v1.11.0

What's changed since v1.10.4:

- New features:
  - Added baselines containing only Azure preview features. [#1129](https://github.com/Azure/PSRule.Rules.Azure/issues/1129)
    - Added baseline `Azure.Preview_2021_09`.
    - Added baseline `Azure.Preview_2021_12`.
  - Added `Azure.GA_2021_12` baseline. [#1146](https://github.com/Azure/PSRule.Rules.Azure/issues/1146)
    - Includes rules released before or during December 2021 for Azure GA features.
    - Marked baseline `Azure.GA_2021_09` as obsolete.
  - Bicep support promoted from experimental to generally available (GA). [#1176](https://github.com/Azure/PSRule.Rules.Azure/issues/1176)
- New rules:
  - All resources:
    - Check comments for each template resource. [#969](https://github.com/Azure/PSRule.Rules.Azure/issues/969)
  - Automation Account:
    - Automation accounts should enable diagnostic logs. [#1075](https://github.com/Azure/PSRule.Rules.Azure/issues/1075)
  - Azure Kubernetes Service:
    - Check clusters have the HTTP application routing add-on disabled. [#1131](https://github.com/Azure/PSRule.Rules.Azure/issues/1131)
    - Check clusters use the Secrets Store CSI Driver add-on. [#992](https://github.com/Azure/PSRule.Rules.Azure/issues/992)
    - Check clusters autorotation with the Secrets Store CSI Driver add-on. [#993](https://github.com/Azure/PSRule.Rules.Azure/issues/993)
    - Check clusters use Azure AD Pod Managed Identities (preview). [#991](https://github.com/Azure/PSRule.Rules.Azure/issues/991)
  - Azure Redis Cache:
    - Use availability zones for Azure Cache for Redis for regions that support it. [#1078](https://github.com/Azure/PSRule.Rules.Azure/issues/1078)
      - `Azure.Redis.AvailabilityZone`
      - `Azure.RedisEnterprise.Zones`
  - Application Security Group:
    - Check Application Security Groups meet naming requirements. [#1110](https://github.com/Azure/PSRule.Rules.Azure/issues/1110)
  - Firewall:
    - Check Firewalls meet naming requirements. [#1110](https://github.com/Azure/PSRule.Rules.Azure/issues/1110)
    - Check Firewall policies meet naming requirements. [#1110](https://github.com/Azure/PSRule.Rules.Azure/issues/1110)
  - Private Endpoint:
    - Check Private Endpoints meet naming requirements. [#1110](https://github.com/Azure/PSRule.Rules.Azure/issues/1110)
  - Virtual WAN:
    - Check Virtual WANs meet naming requirements. [#1110](https://github.com/Azure/PSRule.Rules.Azure/issues/1110)
- Updated rules:
  - Azure Kubernetes Service:
    - Promoted `Azure.AKS.AutoUpgrade` to GA rule set. [#1130](https://github.com/Azure/PSRule.Rules.Azure/issues/1130)
- General improvements:
  - Added support for template function `tenant()`. [#1124](https://github.com/Azure/PSRule.Rules.Azure/issues/1124)
  - Added support for template function `managementGroup()`. [#1125](https://github.com/Azure/PSRule.Rules.Azure/issues/1125)
  - Added support for template function `pickZones()`. [#518](https://github.com/Azure/PSRule.Rules.Azure/issues/518)
- Engineering:
  - Rule refactoring of rules from PowerShell to YAML. [#1109](https://github.com/Azure/PSRule.Rules.Azure/issues/1109)
    - The following rules were refactored:
      - `Azure.LB.Name`
      - `Azure.NSG.Name`
      - `Azure.Firewall.Mode`
      - `Azure.Route.Name`
      - `Azure.VNET.Name`
      - `Azure.VNG.Name`
      - `Azure.VNG.ConnectionName`
      - `Azure.AppConfig.SKU`
      - `Azure.AppConfig.Name`
      - `Azure.AppInsights.Workspace`
      - `Azure.AppInsights.Name`
      - `Azure.Cosmos.AccountName`
      - `Azure.FrontDoor.State`
      - `Azure.FrontDoor.Name`
      - `Azure.FrontDoor.WAF.Mode`
      - `Azure.FrontDoor.WAF.Enabled`
      - `Azure.FrontDoor.WAF.Name`
      - `Azure.AKS.MinNodeCount`
      - `Azure.AKS.ManagedIdentity`
      - `Azure.AKS.StandardLB`
      - `Azure.AKS.AzurePolicyAddOn`
      - `Azure.AKS.ManagedAAD`
      - `Azure.AKS.AuthorizedIPs`
      - `Azure.AKS.LocalAccounts`
      - `Azure.AKS.AzureRBAC`
- Bug fixes:
  - Fixed output of Bicep informational and warning messages in error stream. [#1157](https://github.com/Azure/PSRule.Rules.Azure/issues/1157)

What's changed since pre-release v1.11.0-B2112112:

- New features:
  - Bicep support promoted from experimental to generally available (GA). [#1176](https://github.com/Azure/PSRule.Rules.Azure/issues/1176)

## v1.11.0-B2112112 (pre-release)

What's changed since pre-release v1.11.0-B2112104:

- New rules:
  - Azure Redis Cache:
    - Use availability zones for Azure Cache for Redis for regions that support it. [#1078](https://github.com/Azure/PSRule.Rules.Azure/issues/1078)
      - `Azure.Redis.AvailabilityZone`
      - `Azure.RedisEnterprise.Zones`

## v1.11.0-B2112104 (pre-release)

What's changed since pre-release v1.11.0-B2112073:

- New rules:
  - Azure Kubernetes Service:
    - Check clusters use Azure AD Pod Managed Identities (preview). [#991](https://github.com/Azure/PSRule.Rules.Azure/issues/991)
- Engineering:
  - Rule refactoring of rules from PowerShell to YAML. [#1109](https://github.com/Azure/PSRule.Rules.Azure/issues/1109)
    - The following rules were refactored:
      - `Azure.AppConfig.SKU`
      - `Azure.AppConfig.Name`
      - `Azure.AppInsights.Workspace`
      - `Azure.AppInsights.Name`
      - `Azure.Cosmos.AccountName`
      - `Azure.FrontDoor.State`
      - `Azure.FrontDoor.Name`
      - `Azure.FrontDoor.WAF.Mode`
      - `Azure.FrontDoor.WAF.Enabled`
      - `Azure.FrontDoor.WAF.Name`
      - `Azure.AKS.MinNodeCount`
      - `Azure.AKS.ManagedIdentity`
      - `Azure.AKS.StandardLB`
      - `Azure.AKS.AzurePolicyAddOn`
      - `Azure.AKS.ManagedAAD`
      - `Azure.AKS.AuthorizedIPs`
      - `Azure.AKS.LocalAccounts`
      - `Azure.AKS.AzureRBAC`
- Bug fixes:
  - Fixed output of Bicep informational and warning messages in error stream. [#1157](https://github.com/Azure/PSRule.Rules.Azure/issues/1157)
  - Fixed obsolete flag for baseline `Azure.Preview_2021_12`. [#1166](https://github.com/Azure/PSRule.Rules.Azure/issues/1166)

## v1.11.0-B2112073 (pre-release)

What's changed since pre-release v1.11.0-B2112024:

- New features:
  - Added baselines containing only Azure preview features. [#1129](https://github.com/Azure/PSRule.Rules.Azure/issues/1129)
    - Added baseline `Azure.Preview_2021_09`.
    - Added baseline `Azure.Preview_2021_12`.
  - Added `Azure.GA_2021_12` baseline. [#1146](https://github.com/Azure/PSRule.Rules.Azure/issues/1146)
    - Includes rules released before or during December 2021 for Azure GA features.
    - Marked baseline `Azure.GA_2021_09` as obsolete.
- New rules:
  - All resources:
    - Check comments for each template resource. [#969](https://github.com/Azure/PSRule.Rules.Azure/issues/969)
- Bug fixes:
  - Fixed template function `equals` parameter count mismatch. [#1137](https://github.com/Azure/PSRule.Rules.Azure/issues/1137)
  - Fixed copy loop on nested deployment parameters is not handled. [#1144](https://github.com/Azure/PSRule.Rules.Azure/issues/1144)
  - Fixed outer copy loop of nested deployment. [#1154](https://github.com/Azure/PSRule.Rules.Azure/issues/1154)

## v1.11.0-B2112024 (pre-release)

What's changed since pre-release v1.11.0-B2111014:

- New rules:
  - Azure Kubernetes Service:
    - Check clusters have the HTTP application routing add-on disabled. [#1131](https://github.com/Azure/PSRule.Rules.Azure/issues/1131)
    - Check clusters use the Secrets Store CSI Driver add-on. [#992](https://github.com/Azure/PSRule.Rules.Azure/issues/992)
    - Check clusters autorotation with the Secrets Store CSI Driver add-on. [#993](https://github.com/Azure/PSRule.Rules.Azure/issues/993)
  - Automation Account:
    - Automation accounts should enable diagnostic logs. [#1075](https://github.com/Azure/PSRule.Rules.Azure/issues/1075)
- Updated rules:
  - Azure Kubernetes Service:
    - Promoted `Azure.AKS.AutoUpgrade` to GA rule set. [#1130](https://github.com/Azure/PSRule.Rules.Azure/issues/1130)
- General improvements:
  - Added support for template function `tenant()`. [#1124](https://github.com/Azure/PSRule.Rules.Azure/issues/1124)
  - Added support for template function `managementGroup()`. [#1125](https://github.com/Azure/PSRule.Rules.Azure/issues/1125)
  - Added support for template function `pickZones()`. [#518](https://github.com/Azure/PSRule.Rules.Azure/issues/518)
- Bug fixes:
  - Fixed `Azure.Policy.WaiverExpiry` date conversion. [#1118](https://github.com/Azure/PSRule.Rules.Azure/issues/1118)

## v1.11.0-B2111014 (pre-release)

What's changed since v1.10.0:

- New rules:
  - Application Security Group:
    - Check Application Security Groups meet naming requirements. [#1110](https://github.com/Azure/PSRule.Rules.Azure/issues/1110)
  - Firewall:
    - Check Firewalls meet naming requirements. [#1110](https://github.com/Azure/PSRule.Rules.Azure/issues/1110)
    - Check Firewall policies meet naming requirements. [#1110](https://github.com/Azure/PSRule.Rules.Azure/issues/1110)
  - Private Endpoint:
    - Check Private Endpoints meet naming requirements. [#1110](https://github.com/Azure/PSRule.Rules.Azure/issues/1110)
  - Virtual WAN:
    - Check Virtual WANs meet naming requirements. [#1110](https://github.com/Azure/PSRule.Rules.Azure/issues/1110)
- Engineering:
  - Rule refactoring of rules from PowerShell to YAML. [#1109](https://github.com/Azure/PSRule.Rules.Azure/issues/1109)
    - The following rules were refactored:
      - `Azure.LB.Name`
      - `Azure.NSG.Name`
      - `Azure.Firewall.Mode`
      - `Azure.Route.Name`
      - `Azure.VNET.Name`
      - `Azure.VNG.Name`
      - `Azure.VNG.ConnectionName`

## v1.10.4

What's changed since v1.10.3:

- Bug fixes:
  - Fixed outer copy loop of nested deployment. [#1154](https://github.com/Azure/PSRule.Rules.Azure/issues/1154)

## v1.10.3

What's changed since v1.10.2:

- Bug fixes:
  - Fixed copy loop on nested deployment parameters is not handled. [#1144](https://github.com/Azure/PSRule.Rules.Azure/issues/1144)

## v1.10.2

What's changed since v1.10.1:

- Bug fixes:
  - Fixed template function `equals` parameter count mismatch. [#1137](https://github.com/Azure/PSRule.Rules.Azure/issues/1137)

## v1.10.1

What's changed since v1.10.0:

- Bug fixes:
  - Fixed `Azure.Policy.WaiverExpiry` date conversion. [#1118](https://github.com/Azure/PSRule.Rules.Azure/issues/1118)

## v1.10.0

What's changed since v1.9.1:

- New features:
  - Added support for parameter strong types. [#1083](https://github.com/Azure/PSRule.Rules.Azure/issues/1083)
    - The value of string parameters can be tested against the expected type.
    - When configuring a location strong type, the parameter value must be a valid Azure location.
    - When configuring a resource type strong type, the parameter value must be a matching resource Id.
- New rules:
  - All resources:
    - Check template expressions do not exceed a maximum length. [#1006](https://github.com/Azure/PSRule.Rules.Azure/issues/1006)
  - Automation Service:
    - Check automation accounts should use managed identities for authentication. [#1074](https://github.com/Azure/PSRule.Rules.Azure/issues/1074)
  - Event Grid:
    - Check topics and domains use managed identities. [#1091](https://github.com/Azure/PSRule.Rules.Azure/issues/1091)
    - Check topics and domains use private endpoints. [#1092](https://github.com/Azure/PSRule.Rules.Azure/issues/1092)
    - Check topics and domains use identity-based authentication. [#1093](https://github.com/Azure/PSRule.Rules.Azure/issues/1093)
- General improvements:
  - Updated default baseline to use module configuration. [#1089](https://github.com/Azure/PSRule.Rules.Azure/issues/1089)
- Engineering:
  - Bump PSRule dependency to v1.9.0. [#1081](https://github.com/Azure/PSRule.Rules.Azure/issues/1081)
  - Bump Microsoft.CodeAnalysis.NetAnalyzers to v6.0.0. [#1080](https://github.com/Azure/PSRule.Rules.Azure/pull/1080)
  - Bump Microsoft.SourceLink.GitHub to 1.1.1. [#1085](https://github.com/Azure/PSRule.Rules.Azure/pull/1085)
- Bug fixes:
  - Fixed expansion of secret references. [#1098](https://github.com/Azure/PSRule.Rules.Azure/issues/1098)
  - Fixed handling of tagging for deployments. [#1099](https://github.com/Azure/PSRule.Rules.Azure/issues/1099)
  - Fixed strong type issue flagged with empty defaultValue string. [#1100](https://github.com/Azure/PSRule.Rules.Azure/issues/1100)

What's changed since pre-release v1.10.0-B2111081:

- No additional changes.

## v1.10.0-B2111081 (pre-release)

What's changed since pre-release v1.10.0-B2111072:

- New rules:
  - Automation Service:
    - Automation accounts should use managed identities for authentication. [#1074](https://github.com/Azure/PSRule.Rules.Azure/issues/1074)

## v1.10.0-B2111072 (pre-release)

What's changed since pre-release v1.10.0-B2111058:

- New rules:
  - All resources:
    - Check template expressions do not exceed a maximum length. [#1006](https://github.com/Azure/PSRule.Rules.Azure/issues/1006)
- Bug fixes:
  - Fixed expansion of secret references. [#1098](https://github.com/Azure/PSRule.Rules.Azure/issues/1098)
  - Fixed handling of tagging for deployments. [#1099](https://github.com/Azure/PSRule.Rules.Azure/issues/1099)
  - Fixed strong type issue flagged with empty defaultValue string. [#1100](https://github.com/Azure/PSRule.Rules.Azure/issues/1100)

## v1.10.0-B2111058 (pre-release)

What's changed since pre-release v1.10.0-B2111040:

- New rules:
  - Event Grid:
    - Check topics and domains use managed identities. [#1091](https://github.com/Azure/PSRule.Rules.Azure/issues/1091)
    - Check topics and domains use private endpoints. [#1092](https://github.com/Azure/PSRule.Rules.Azure/issues/1092)
    - Check topics and domains use identity-based authentication. [#1093](https://github.com/Azure/PSRule.Rules.Azure/issues/1093)
- General improvements:
  - Updated default baseline to use module configuration. [#1089](https://github.com/Azure/PSRule.Rules.Azure/issues/1089)

## v1.10.0-B2111040 (pre-release)

What's changed since v1.9.1:

- New features:
  - Added support for parameter strong types. [#1083](https://github.com/Azure/PSRule.Rules.Azure/issues/1083)
    - The value of string parameters can be tested against the expected type.
    - When configuring a location strong type, the parameter value must be a valid Azure location.
    - When configuring a resource type strong type, the parameter value must be a matching resource Id.
- Engineering:
  - Bump PSRule dependency to v1.9.0. [#1081](https://github.com/Azure/PSRule.Rules.Azure/issues/1081)
  - Bump Microsoft.CodeAnalysis.NetAnalyzers to v6.0.0. [#1080](https://github.com/Azure/PSRule.Rules.Azure/pull/1080)
  - Bump Microsoft.SourceLink.GitHub to 1.1.1. [#1085](https://github.com/Azure/PSRule.Rules.Azure/pull/1085)

## v1.9.1

What's changed since v1.9.0:

- Bug fixes:
  - Fixed can not index into resource group tags. [#1066](https://github.com/Azure/PSRule.Rules.Azure/issues/1066)
  - Fixed `Azure.VM.ASMinMembers` for template deployments. [#1064](https://github.com/Azure/PSRule.Rules.Azure/issues/1064)
  - Fixed zones property not found on public IP resource. [#1070](https://github.com/Azure/PSRule.Rules.Azure/issues/1070)

## v1.9.0

What's changed since v1.8.1:

- New rules:
  - API Management Service:
    - Check API management services are using availability zones when available. [#1017](https://github.com/Azure/PSRule.Rules.Azure/issues/1017)
  - Public IP Address:
    - Check Public IP addresses are configured with zone-redundancy. [#958](https://github.com/Azure/PSRule.Rules.Azure/issues/958)
    - Check Public IP addresses are using Standard SKU. [#979](https://github.com/Azure/PSRule.Rules.Azure/issues/979)
  - User Assigned Managed Identity:
    - Check identities meet naming requirements. [#1021](https://github.com/Azure/PSRule.Rules.Azure/issues/1021)
  - Virtual Network Gateway:
    - Check VPN/ExpressRoute gateways are configured with availability zone SKU. [#926](https://github.com/Azure/PSRule.Rules.Azure/issues/926)
- General improvements:
  - Improved processing of AzOps generated templates. [#799](https://github.com/Azure/PSRule.Rules.Azure/issues/799)
    - `Azure.Template.DefineParameters` is ignored for AzOps generated templates.
    - `Azure.Template.UseLocationParameter` is ignored for AzOps generated templates.
  - Bicep is now installed when using PSRule GitHub Action. [#1050](https://github.com/Azure/PSRule.Rules.Azure/issues/1050)
- Engineering:
  - Bump PSRule dependency to v1.8.0. [#1018](https://github.com/Azure/PSRule.Rules.Azure/issues/1018)
  - Added automated PR workflow to bump `providers.json` monthly. [#1041](https://github.com/Azure/PSRule.Rules.Azure/issues/1041)
- Bug fixes:
  - Fixed AKS Network Policy should accept calico. [#1046](https://github.com/Azure/PSRule.Rules.Azure/issues/1046)
  - Fixed `Azure.ACR.AdminUser` fails when `adminUserEnabled` not set. [#1014](https://github.com/Azure/PSRule.Rules.Azure/issues/1014)
  - Fixed `Azure.KeyVault.Logs` reports cannot index into a null array. [#1024](https://github.com/Azure/PSRule.Rules.Azure/issues/1024)
  - Fixed template function empty returns object reference not set exception. [#1025](https://github.com/Azure/PSRule.Rules.Azure/issues/1025)
  - Fixed delayed binding of `and` template function. [#1026](https://github.com/Azure/PSRule.Rules.Azure/issues/1026)
  - Fixed template function array nests array with array parameters. [#1027](https://github.com/Azure/PSRule.Rules.Azure/issues/1027)
  - Fixed property used by `Azure.ACR.MinSKU` to work more reliably with templates. [#1034](https://github.com/Azure/PSRule.Rules.Azure/issues/1034)
  - Fixed could not determine JSON object type for MockMember using CreateObject. [#1035](https://github.com/Azure/PSRule.Rules.Azure/issues/1035)
  - Fixed Bicep convention ordering. [#1053](https://github.com/Azure/PSRule.Rules.Azure/issues/1053)

What's changed since pre-release v1.9.0-B2110087:

- No additional changes.

## v1.9.0-B2110087 (pre-release)

What's changed since pre-release v1.9.0-B2110082:

- Bug fixes:
  - Fixed Bicep convention ordering. [#1053](https://github.com/Azure/PSRule.Rules.Azure/issues/1053)

## v1.9.0-B2110082 (pre-release)

What's changed since pre-release v1.9.0-B2110059:

- General improvements:
  - Bicep is now installed when using PSRule GitHub Action. [#1050](https://github.com/Azure/PSRule.Rules.Azure/issues/1050)
- Engineering:
  - Added automated PR workflow to bump `providers.json` monthly. [#1041](https://github.com/Azure/PSRule.Rules.Azure/issues/1041)
- Bug fixes:
  - Fixed AKS Network Policy should accept calico. [#1046](https://github.com/Azure/PSRule.Rules.Azure/issues/1046)

## v1.9.0-B2110059 (pre-release)

What's changed since pre-release v1.9.0-B2110040:

- New rules:
  - API Management Service:
    - Check API management services are using availability zones when available. [#1017](https://github.com/Azure/PSRule.Rules.Azure/issues/1017)
- Bug fixes:
  - Fixed property used by `Azure.ACR.MinSKU` to work more reliably with templates. [#1034](https://github.com/Azure/PSRule.Rules.Azure/issues/1034)
  - Fixed could not determine JSON object type for MockMember using CreateObject. [#1035](https://github.com/Azure/PSRule.Rules.Azure/issues/1035)

## v1.9.0-B2110040 (pre-release)

What's changed since pre-release v1.9.0-B2110025:

- New rules:
  - User Assigned Managed Identity:
    - Check identities meet naming requirements. [#1021](https://github.com/Azure/PSRule.Rules.Azure/issues/1021)
- Bug fixes:
  - Fixed `Azure.KeyVault.Logs` reports cannot index into a null array. [#1024](https://github.com/Azure/PSRule.Rules.Azure/issues/1024)
  - Fixed template function empty returns object reference not set exception. [#1025](https://github.com/Azure/PSRule.Rules.Azure/issues/1025)
  - Fixed delayed binding of `and` template function. [#1026](https://github.com/Azure/PSRule.Rules.Azure/issues/1026)
  - Fixed template function array nests array with array parameters. [#1027](https://github.com/Azure/PSRule.Rules.Azure/issues/1027)

## v1.9.0-B2110025 (pre-release)

What's changed since pre-release v1.9.0-B2110014:

- Engineering:
  - Bump PSRule dependency to v1.8.0. [#1018](https://github.com/Azure/PSRule.Rules.Azure/issues/1018)
- Bug fixes:
  - Fixed `Azure.ACR.AdminUser` fails when `adminUserEnabled` not set. [#1014](https://github.com/Azure/PSRule.Rules.Azure/issues/1014)

## v1.9.0-B2110014 (pre-release)

What's changed since pre-release v1.9.0-B2110009:

- Bug fixes:
  - Fixed expression out of range of valid values. [#1005](https://github.com/Azure/PSRule.Rules.Azure/issues/1005)
  - Fixed template expand fails in nested reference expansion. [#1007](https://github.com/Azure/PSRule.Rules.Azure/issues/1007)

## v1.9.0-B2110009 (pre-release)

What's changed since pre-release v1.9.0-B2109027:

- Bug fixes:
  - Fixed handling of comments with template and parameter file rules. [#996](https://github.com/Azure/PSRule.Rules.Azure/issues/996)
  - Fixed `Azure.Template.UseLocationParameter` to only apply to templates deployed as RG scope [#995](https://github.com/Azure/PSRule.Rules.Azure/issues/995)
  - Fixed expand template fails with `createObject` when no parameters are specified. [#1000](https://github.com/Azure/PSRule.Rules.Azure/issues/1000)

## v1.9.0-B2109027 (pre-release)

What's changed since v1.8.0:

- New rules:
  - Public IP Address:
    - Check Public IP addresses are configured with zone-redundancy. [#958](https://github.com/Azure/PSRule.Rules.Azure/issues/958)
    - Check Public IP addresses are using Standard SKU. [#979](https://github.com/Azure/PSRule.Rules.Azure/issues/979)
  - Virtual Network Gateway:
    - Check VPN/ExpressRoute gateways are configured with availability zone SKU. [#926](https://github.com/Azure/PSRule.Rules.Azure/issues/926)
- General improvements:
  - Improved processing of AzOps generated templates. [#799](https://github.com/Azure/PSRule.Rules.Azure/issues/799)
    - `Azure.Template.DefineParameters` is ignored for AzOps generated templates.
    - `Azure.Template.UseLocationParameter` is ignored for AzOps generated templates.
- Bug fixes:
  - Fixed `ToUpper` fails to convert character. [#986](https://github.com/Azure/PSRule.Rules.Azure/issues/986)

## v1.8.1

What's changed since v1.8.0:

- Bug fixes:
  - Fixed handling of comments with template and parameter file rules. [#996](https://github.com/Azure/PSRule.Rules.Azure/issues/996)
  - Fixed `Azure.Template.UseLocationParameter` to only apply to templates deployed as RG scope [#995](https://github.com/Azure/PSRule.Rules.Azure/issues/995)
  - Fixed expand template fails with `createObject` when no parameters are specified. [#1000](https://github.com/Azure/PSRule.Rules.Azure/issues/1000)
  - Fixed `ToUpper` fails to convert character. [#986](https://github.com/Azure/PSRule.Rules.Azure/issues/986)
  - Fixed expression out of range of valid values. [#1005](https://github.com/Azure/PSRule.Rules.Azure/issues/1005)
  - Fixed template expand fails in nested reference expansion. [#1007](https://github.com/Azure/PSRule.Rules.Azure/issues/1007)

## v1.8.0

What's changed since v1.7.0:

- New features:
  - Added `Azure.GA_2021_09` baseline.
    [#961](https://github.com/Azure/PSRule.Rules.Azure/issues/961)
    - Includes rules released before or during September 2021 for Azure GA features.
    - Marked baseline `Azure.GA_2021_06` as obsolete.
- New rules:
  - Application Gateway:
    - Check App Gateways should use availability zones when available by @ArmaanMcleod.
      [#928](https://github.com/Azure/PSRule.Rules.Azure/issues/928)
  - Azure Kubernetes Service:
    - Check clusters have control plane audit logs enabled by @ArmaanMcleod.
      [#882](https://github.com/Azure/PSRule.Rules.Azure/issues/882)
    - Check clusters have control plane diagnostics enabled by @ArmaanMcleod.
      [#922](https://github.com/Azure/PSRule.Rules.Azure/issues/922)
    - Check clusters use Container Insights for monitoring workloads by @ArmaanMcleod.
      [#881](https://github.com/Azure/PSRule.Rules.Azure/issues/881)
    - Check clusters use availability zones when available by @ArmaanMcleod.
      [#880](https://github.com/Azure/PSRule.Rules.Azure/issues/880)
  - Cosmos DB:
    - Check DB account names meet naming requirements.
      [#954](https://github.com/Azure/PSRule.Rules.Azure/issues/954)
    - Check DB accounts use Azure AD identities for resource management operations.
      [#953](https://github.com/Azure/PSRule.Rules.Azure/issues/953)
  - Load Balancer:
    - Check Load balancers are using Standard SKU by @ArmaanMcleod.
      [#957](https://github.com/Azure/PSRule.Rules.Azure/issues/957)
    - Check Load Balancers are configured with zone-redundancy by @ArmaanMcleod.
      [#927](https://github.com/Azure/PSRule.Rules.Azure/issues/927)
- Engineering:
  - Bump PSRule dependency to v1.7.2.
    [#951](https://github.com/Azure/PSRule.Rules.Azure/issues/951)
  - Automated update of availability zone information in providers.json.
    [#907](https://github.com/Azure/PSRule.Rules.Azure/issues/907)
  - Increased test coverage of rule reasons by @ArmaanMcleod.
    [#960](https://github.com/Azure/PSRule.Rules.Azure/issues/960)
- Bug fixes:
  - Fixed export of in-flight AKS related subnets for kubenet clusters by @ArmaanMcleod.
    [#920](https://github.com/Azure/PSRule.Rules.Azure/issues/920)
  - Fixed plan instance count is not applicable to Elastic Premium plans.
    [#946](https://github.com/Azure/PSRule.Rules.Azure/issues/946)
  - Fixed minimum App Service Plan fails Elastic Premium plans.
    [#945](https://github.com/Azure/PSRule.Rules.Azure/issues/945)
  - Fixed App Service Plan should include PremiumV3 plan.
    [#944](https://github.com/Azure/PSRule.Rules.Azure/issues/944)
  - Fixed Azure.VM.NICAttached with private endpoints.
    [#932](https://github.com/Azure/PSRule.Rules.Azure/issues/932)
  - Fixed Bicep CLI fails with unexpected end of content.
    [#889](https://github.com/Azure/PSRule.Rules.Azure/issues/889)
  - Fixed incomplete reason message for `Azure.Storage.MinTLS`.
    [#971](https://github.com/Azure/PSRule.Rules.Azure/issues/971)
  - Fixed false positive of `Azure.Storage.UseReplication` with large file storage.
    [#965](https://github.com/Azure/PSRule.Rules.Azure/issues/965)

What's changed since pre-release v1.8.0-B2109060:

- No additional changes.

## v1.8.0-B2109086 (pre-release)

What's changed since pre-release v1.8.0-B2109060:

- New rules:
  - Load Balancer:
    - Check Load balancers are using Standard SKU. by @ArmaanMcleod.
      [#957](https://github.com/Azure/PSRule.Rules.Azure/issues/957)
- Engineering:
  - Increased test coverage of rule reasons. by @ArmaanMcleod.
    [#960](https://github.com/Azure/PSRule.Rules.Azure/issues/960)
- Bug fixes:
  - Fixed Bicep CLI fails with unexpected end of content.
    [#889](https://github.com/Azure/PSRule.Rules.Azure/issues/889)
  - Fixed incomplete reason message for `Azure.Storage.MinTLS`.
    [#971](https://github.com/Azure/PSRule.Rules.Azure/issues/971)
  - Fixed false positive of `Azure.Storage.UseReplication` with large file storage.
    [#965](https://github.com/Azure/PSRule.Rules.Azure/issues/965)

## v1.8.0-B2109060 (pre-release)

What's changed since pre-release v1.8.0-B2109046:

- New features:
  - Added `Azure.GA_2021_09` baseline.
    [#961](https://github.com/Azure/PSRule.Rules.Azure/issues/961)
    - Includes rules released before or during September 2021 for Azure GA features.
    - Marked baseline `Azure.GA_2021_06` as obsolete.
- New rules:
  - Load Balancer:
    - Check Load Balancers are configured with zone-redundancy by @ArmaanMcleod.
      [#927](https://github.com/Azure/PSRule.Rules.Azure/issues/927)

## v1.8.0-B2109046 (pre-release)

What's changed since pre-release v1.8.0-B2109020:

- New rules:
  - Application Gateway:
    - Check App Gateways should use availability zones when available by @ArmaanMcleod
      [#928](https://github.com/Azure/PSRule.Rules.Azure/issues/928)
  - Cosmos DB:
    - Check DB account names meet naming requirements.
      [#954](https://github.com/Azure/PSRule.Rules.Azure/issues/954)
    - Check DB accounts use Azure AD identities for resource management operations.
      [#953](https://github.com/Azure/PSRule.Rules.Azure/issues/953)
- Bug fixes:
  - Fixed plan instance count is not applicable to Elastic Premium plans.
    [#946](https://github.com/Azure/PSRule.Rules.Azure/issues/946)
  - Fixed minimum App Service Plan fails Elastic Premium plans.
    [#945](https://github.com/Azure/PSRule.Rules.Azure/issues/945)
  - Fixed App Service Plan should include PremiumV3 plan.
    [#944](https://github.com/Azure/PSRule.Rules.Azure/issues/944)
  - Fixed Azure.VM.NICAttached with private endpoints.
    [#932](https://github.com/Azure/PSRule.Rules.Azure/issues/932)
- Engineering:
  - Bump PSRule dependency to v1.7.2.
    [#951](https://github.com/Azure/PSRule.Rules.Azure/issues/951)

## v1.8.0-B2109020 (pre-release)

What's changed since pre-release v1.8.0-B2108026:

- New rules:
  - Azure Kubernetes Service:
    - Check clusters have control plane audit logs enabled by @ArmaanMcleod.
      [#882](https://github.com/Azure/PSRule.Rules.Azure/issues/882)
    - Check clusters have control plane diagnostics enabled by @ArmaanMcleod.
      [#922](https://github.com/Azure/PSRule.Rules.Azure/issues/922)
- Engineering:
  - Bump PSRule dependency to v1.7.0.
    [#938](https://github.com/Azure/PSRule.Rules.Azure/issues/938)

## v1.8.0-B2108026 (pre-release)

What's changed since pre-release v1.8.0-B2108013:

- New rules:
  - Azure Kubernetes Service:
    - Check clusters use Container Insights for monitoring workloads by @ArmaanMcleod.
      [#881](https://github.com/Azure/PSRule.Rules.Azure/issues/881)
- Bug fixes:
  - Fixed export of in-flight AKS related subnets for kubenet clusters by @ArmaanMcleod.
    [#920](https://github.com/Azure/PSRule.Rules.Azure/issues/920)

## v1.8.0-B2108013 (pre-release)

What's changed since v1.7.0:

- New rules:
  - Azure Kubernetes Service:
    - Check clusters use availability zones when available by @ArmaanMcleod.
      [#880](https://github.com/Azure/PSRule.Rules.Azure/issues/880)
- Engineering:
  - Bump PSRule dependency to v1.6.1.
    [#913](https://github.com/Azure/PSRule.Rules.Azure/issues/913)
  - Automated update of availability zone information in providers.json.
    [#907](https://github.com/Azure/PSRule.Rules.Azure/issues/907)

## v1.7.0

What's changed since v1.6.0:

- New rules:
  - All resources:
    - Check template parameter files use metadata links. [#846](https://github.com/Azure/PSRule.Rules.Azure/issues/846)
      - Configure the `AZURE_PARAMETER_FILE_METADATA_LINK` option to enable this rule.
    - Check template files use a recent schema. [#845](https://github.com/Azure/PSRule.Rules.Azure/issues/845)
    - Check template files use a https schema scheme. [#894](https://github.com/Azure/PSRule.Rules.Azure/issues/894)
    - Check template parameter files use a https schema scheme. [#894](https://github.com/Azure/PSRule.Rules.Azure/issues/894)
    - Check template parameters set a value. [#896](https://github.com/Azure/PSRule.Rules.Azure/issues/896)
    - Check template parameters use a valid secret reference. [#897](https://github.com/Azure/PSRule.Rules.Azure/issues/897)
  - Azure Kubernetes Service:
    - Check clusters using Azure CNI should use large subnets by @ArmaanMcleod. [#273](https://github.com/Azure/PSRule.Rules.Azure/issues/273)
    - Check clusters use auto-scale node pools by @ArmaanMcleod. [#218](https://github.com/Azure/PSRule.Rules.Azure/issues/218)
      - By default, a minimum of a `/23` subnet is required.
      - Configure `AZURE_AKS_CNI_MINIMUM_CLUSTER_SUBNET_SIZE` to change the default minimum subnet size.
  - Storage Account:
    - Check Storage Accounts only accept explicitly allowed network traffic. [#884](https://github.com/Azure/PSRule.Rules.Azure/issues/884)
- Updated rules:
  - Virtual Network:
    - Excluded `AzureFirewallManagementSubnet` from `Azure.VNET.UseNSGs`. [#869](https://github.com/Azure/PSRule.Rules.Azure/issues/869)
- General improvements:
  - Added version information to bicep compilation exceptions. [#903](https://github.com/Azure/PSRule.Rules.Azure/issues/903)
- Engineering:
  - Bump PSRule dependency to v1.6.0. [#871](https://github.com/Azure/PSRule.Rules.Azure/issues/871)
- Bug fixes:
  - Fixed DateTimeAdd function and tests within timezones with DST. [#891](https://github.com/Azure/PSRule.Rules.Azure/issues/891)
  - Fixed `Azure.Template.ParameterValue` failing on empty value. [#901](https://github.com/Azure/PSRule.Rules.Azure/issues/901)

What's changed since pre-release v1.7.0-B2108059:

- No additional changes.

## v1.7.0-B2108059 (pre-release)

What's changed since pre-release v1.7.0-B2108049:

- General improvements:
  - Added version information to bicep compilation exceptions. [#903](https://github.com/Azure/PSRule.Rules.Azure/issues/903)
- Bug fixes:
  - Fixed `Azure.Template.ParameterValue` failing on empty value. [#901](https://github.com/Azure/PSRule.Rules.Azure/issues/901)

## v1.7.0-B2108049 (pre-release)

What's changed since pre-release v1.7.0-B2108040:

- New rules:
  - All resources:
    - Check template files use a recent schema. [#845](https://github.com/Azure/PSRule.Rules.Azure/issues/845)
    - Check template files use a https schema scheme. [#894](https://github.com/Azure/PSRule.Rules.Azure/issues/894)
    - Check template parameter files use a https schema scheme. [#894](https://github.com/Azure/PSRule.Rules.Azure/issues/894)
    - Check template parameters set a value. [#896](https://github.com/Azure/PSRule.Rules.Azure/issues/896)
    - Check template parameters use a valid secret reference. [#897](https://github.com/Azure/PSRule.Rules.Azure/issues/897)
- Bug fixes:
  - Fixed DateTimeAdd function and tests within timezones with DST. [#891](https://github.com/Azure/PSRule.Rules.Azure/issues/891)

## v1.7.0-B2108040 (pre-release)

What's changed since pre-release v1.7.0-B2108020:

- New rules:
  - All resources:
    - Check template parameter files use metadata links. [#846](https://github.com/Azure/PSRule.Rules.Azure/issues/846)
      - Configure the `AZURE_PARAMETER_FILE_METADATA_LINK` option to enable this rule.
  - Azure Kubernetes Service:
    - Check clusters using Azure CNI should use large subnets by @ArmaanMcleod. [#273](https://github.com/Azure/PSRule.Rules.Azure/issues/273)
      - By default, a minimum of a `/23` subnet is required.
      - Configure `AZURE_AKS_CNI_MINIMUM_CLUSTER_SUBNET_SIZE` to change the default minimum subnet size.
  - Storage Account:
    - Check Storage Accounts only accept explicitly allowed network traffic. [#884](https://github.com/Azure/PSRule.Rules.Azure/issues/884)

## v1.7.0-B2108020 (pre-release)

What's changed since v1.6.0:

- New rules:
  - Azure Kubernetes Service:
    - Check clusters use auto-scale node pools by @ArmaanMcleod. [#218](https://github.com/Azure/PSRule.Rules.Azure/issues/218)
- Updated rules:
  - Virtual Network:
    - Excluded `AzureFirewallManagementSubnet` from `Azure.VNET.UseNSGs`. [#869](https://github.com/Azure/PSRule.Rules.Azure/issues/869)
- Engineering:
  - Bump PSRule dependency to v1.6.0. [#871](https://github.com/Azure/PSRule.Rules.Azure/issues/871)

## v1.6.0

What's changed since v1.5.1:

- New features:
  - **Experimental:** Added support for expansion from Bicep source files.
    [#848](https://github.com/Azure/PSRule.Rules.Azure/issues/848)
    [#670](https://github.com/Azure/PSRule.Rules.Azure/issues/670)
    [#858](https://github.com/Azure/PSRule.Rules.Azure/issues/858)
    - Bicep support is currently experimental.
    - To opt-in set the `AZURE_BICEP_FILE_EXPANSION` configuration to `true`.
    - For more information see [Using Bicep](https://azure.github.io/PSRule.Rules.Azure/using-bicep/).
- New rules:
  - Application Gateways:
    - Check Application Gateways publish endpoints by HTTPS.
      [#841](https://github.com/Azure/PSRule.Rules.Azure/issues/841)
- Engineering:
  - Bump PSRule dependency to v1.5.0.
    [#832](https://github.com/Azure/PSRule.Rules.Azure/issues/832)
  - Migration of Pester v4 tests to Pester v5 by @ArmaanMcleod.
    [#395](https://github.com/Azure/PSRule.Rules.Azure/issues/395)

What's changed since pre-release v1.6.0-B2108038:

- Bug fixes:
  - Fixed Bicep expand creates deadlock and times out.
    [#863](https://github.com/Azure/PSRule.Rules.Azure/issues/863)

## v1.6.0-B2108038 (pre-release)

What's changed since pre-release v1.6.0-B2108023:

- Bug fixes:
  - Fixed Bicep expand hangs analysis.
    [#858](https://github.com/Azure/PSRule.Rules.Azure/issues/858)

## v1.6.0-B2108023 (pre-release)

What's changed since pre-release v1.6.0-B2107028:

- New features:
  - **Experimental:** Added support for expansion from Bicep source files.
    [#848](https://github.com/Azure/PSRule.Rules.Azure/issues/848)
    [#670](https://github.com/Azure/PSRule.Rules.Azure/issues/670)
    - Bicep support is currently experimental.
    - To opt-in set the `AZURE_BICEP_FILE_EXPANSION` configuration to `true`.
    - For more information see [Using Bicep](https://azure.github.io/PSRule.Rules.Azure/using-bicep/).

## v1.6.0-B2107028 (pre-release)

What's changed since v1.5.1:

- New rules:
  - Application Gateways:
    - Check Application Gateways publish endpoints by HTTPS. [#841](https://github.com/Azure/PSRule.Rules.Azure/issues/841)
- Engineering:
  - Bump PSRule dependency to v1.5.0. [#832](https://github.com/Azure/PSRule.Rules.Azure/issues/832)

## v1.5.1

What's changed since v1.5.0:

- Bug fixes:
  - Fixed rule does not detect more restrictive NSG rules. [#831](https://github.com/Azure/PSRule.Rules.Azure/issues/831)

## v1.5.0

What's changed since v1.4.1:

- New features:
  - Added `Azure.GA_2021_06` baseline. [#822](https://github.com/Azure/PSRule.Rules.Azure/issues/822)
    - Includes rules released before or during June 2021 for Azure GA features.
    - Marked baseline `Azure.GA_2021_03` as obsolete.
- New rules:
  - Application Insights:
    - Check App Insights resources use workspace-based configuration. [#813](https://github.com/Azure/PSRule.Rules.Azure/issues/813)
    - Check App Insights resources meet naming requirements. [#814](https://github.com/Azure/PSRule.Rules.Azure/issues/814)
- General improvements:
  - Exclude not applicable rules for templates generated with Bicep and PSArm. [#815](https://github.com/Azure/PSRule.Rules.Azure/issues/815)
  - Updated rule help to use docs pages for online version. [#824](https://github.com/Azure/PSRule.Rules.Azure/issues/824)
- Engineering:
  - Bump PSRule dependency to v1.4.0. [#823](https://github.com/Azure/PSRule.Rules.Azure/issues/823)
  - Bump YamlDotNet dependency to v11.2.1. [#821](https://github.com/Azure/PSRule.Rules.Azure/pull/821)
  - Migrate project to Azure GitHub organization and updated links. [#800](https://github.com/Azure/PSRule.Rules.Azure/pull/800)
- Bug fixes:
  - Fixed detection of parameters and variables with line breaks. [#811](https://github.com/Azure/PSRule.Rules.Azure/issues/811)

What's changed since pre-release v1.5.0-B2107002:

- No additional changes.

## v1.5.0-B2107002 (pre-release)

What's changed since pre-release v1.5.0-B2106018:

- New features:
  - Added `Azure.GA_2021_06` baseline. [#822](https://github.com/Azure/PSRule.Rules.Azure/issues/822)
    - Includes rules released before or during June 2021 for Azure GA features.
    - Marked baseline `Azure.GA_2021_03` as obsolete.
- General improvements:
  - Updated rule help to use docs pages for online version. [#824](https://github.com/Azure/PSRule.Rules.Azure/issues/824)
- Engineering:
  - Bump PSRule dependency to v1.4.0. [#823](https://github.com/Azure/PSRule.Rules.Azure/issues/823)
  - Bump YamlDotNet dependency to v11.2.1. [#821](https://github.com/Azure/PSRule.Rules.Azure/pull/821)

## v1.5.0-B2106018 (pre-release)

What's changed since v1.4.1:

- New rules:
  - Application Insights:
    - Check App Insights resources use workspace-based configuration. [#813](https://github.com/Azure/PSRule.Rules.Azure/issues/813)
    - Check App Insights resources meet naming requirements. [#814](https://github.com/Azure/PSRule.Rules.Azure/issues/814)
- General improvements:
  - Exclude not applicable rules for templates generated with Bicep and PSArm. [#815](https://github.com/Azure/PSRule.Rules.Azure/issues/815)
- Engineering:
  - Bump YamlDotNet dependency to v11.2.0. [#801](https://github.com/Azure/PSRule.Rules.Azure/pull/801)
  - Migrate project to Azure GitHub organization and updated links. [#800](https://github.com/Azure/PSRule.Rules.Azure/pull/800)
- Bug fixes:
  - Fixed detection of parameters and variables with line breaks. [#811](https://github.com/Azure/PSRule.Rules.Azure/issues/811)

## v1.4.1

What's changed since v1.4.0:

- Bug fixes:
  - Fixed boolean string conversion case. [#793](https://github.com/Azure/PSRule.Rules.Azure/issues/793)
  - Fixed case sensitive property matching. [#794](https://github.com/Azure/PSRule.Rules.Azure/issues/794)
  - Fixed automatic expansion of template parameter files. [#796](https://github.com/Azure/PSRule.Rules.Azure/issues/796)
    - Template parameter files are not automatically expanded by default.
    - To enable this, set the `AZURE_PARAMETER_FILE_EXPANSION` configuration option.

## v1.4.0

What's changed since v1.3.2:

- New features:
  - Automatically expand template from parameter files for analysis. [#772](https://github.com/Azure/PSRule.Rules.Azure/issues/772)
    - Previously templates needed to be exported with `Export-AzRuleTemplateData`.
    - To export template data automatically use PSRule cmdlets with `-Format File`.
- New rules:
  - Cognitive Search:
    - Check search services meet index SLA replica requirement. [#761](https://github.com/Azure/PSRule.Rules.Azure/issues/761)
    - Check search services meet query SLA replica requirement. [#762](https://github.com/Azure/PSRule.Rules.Azure/issues/762)
    - Check search services meet naming requirements. [#763](https://github.com/Azure/PSRule.Rules.Azure/issues/763)
    - Check search services use a minimum SKU. [#764](https://github.com/Azure/PSRule.Rules.Azure/issues/764)
    - Check search services use managed identities. [#765](https://github.com/Azure/PSRule.Rules.Azure/issues/765)
  - Azure Kubernetes Service:
    - Check clusters use AKS-managed Azure AD integration. [#436](https://github.com/Azure/PSRule.Rules.Azure/issues/436)
    - Check clusters have local account disabled (preview). [#786](https://github.com/Azure/PSRule.Rules.Azure/issues/786)
    - Check clusters have an auto-upgrade channel set (preview). [#787](https://github.com/Azure/PSRule.Rules.Azure/issues/787)
    - Check clusters limit access network access to the API server. [#788](https://github.com/Azure/PSRule.Rules.Azure/issues/788)
    - Check clusters used Azure RBAC for Kubernetes authorization. [#789](https://github.com/Azure/PSRule.Rules.Azure/issues/789)
- Updated rules:
  - Azure Kubernetes Service:
    - Updated `Azure.AKS.Version` to 1.20.5. [#767](https://github.com/Azure/PSRule.Rules.Azure/issues/767)
- General improvements:
  - Automatically nest template sub-resources for analysis. [#746](https://github.com/Azure/PSRule.Rules.Azure/issues/746)
    - Sub-resources such as diagnostic logs or configurations are automatically nested.
    - Automatic nesting a resource requires:
      - The parent resource is defined in the same template.
      - The sub-resource depends on the parent resource.
  - Added support for source location references to template files. [#781](https://github.com/Azure/PSRule.Rules.Azure/issues/781)
    - Output includes source location to resources exported from a templates.
- Bug fixes:
  - Fixed string index parsing in expressions with whitespace. [#775](https://github.com/Azure/PSRule.Rules.Azure/issues/775)
  - Fixed base for DateTimeAdd is not a valid string. [#777](https://github.com/Azure/PSRule.Rules.Azure/issues/777)
- Engineering:
  - Added source link to project. [#783](https://github.com/Azure/PSRule.Rules.Azure/issues/783)

What's changed since pre-release v1.4.0-B2105057:

- No additional changes.

## v1.4.0-B2105057 (pre-release)

What's changed since pre-release v1.4.0-B2105050:

- New rules:
  - Azure Kubernetes Service:
    - Check clusters use AKS-managed Azure AD integration. [#436](https://github.com/Azure/PSRule.Rules.Azure/issues/436)
    - Check clusters have local account disabled (preview). [#786](https://github.com/Azure/PSRule.Rules.Azure/issues/786)
    - Check clusters have an auto-upgrade channel set (preview). [#787](https://github.com/Azure/PSRule.Rules.Azure/issues/787)
    - Check clusters limit access network access to the API server. [#788](https://github.com/Azure/PSRule.Rules.Azure/issues/788)
    - Check clusters used Azure RBAC for Kubernetes authorization. [#789](https://github.com/Azure/PSRule.Rules.Azure/issues/789)
- Updated rules:
  - Azure Kubernetes Service:
    - Updated `Azure.AKS.Version` to 1.20.5. [#767](https://github.com/Azure/PSRule.Rules.Azure/issues/767)
- Engineering:
  - Added source link to project. [#783](https://github.com/Azure/PSRule.Rules.Azure/issues/783)

## v1.4.0-B2105050 (pre-release)

What's changed since pre-release v1.4.0-B2105044:

- General improvements:
  - Added support for source location references to template files. [#781](https://github.com/Azure/PSRule.Rules.Azure/issues/781)
    - Output includes source location to resources exported from a templates.

## v1.4.0-B2105044 (pre-release)

What's changed since pre-release v1.4.0-B2105027:

- New features:
  - Automatically expand template from parameter files for analysis. [#772](https://github.com/Azure/PSRule.Rules.Azure/issues/772)
    - Previously templates needed to be exported with `Export-AzRuleTemplateData`.
    - To export template data automatically use PSRule cmdlets with `-Format File`.
- Bug fixes:
  - Fixed string index parsing in expressions with whitespace. [#775](https://github.com/Azure/PSRule.Rules.Azure/issues/775)
  - Fixed base for DateTimeAdd is not a valid string. [#777](https://github.com/Azure/PSRule.Rules.Azure/issues/777)

## v1.4.0-B2105027 (pre-release)

What's changed since pre-release v1.4.0-B2105020:

- New rules:
  - Cognitive Search:
    - Check search services meet index SLA replica requirement. [#761](https://github.com/Azure/PSRule.Rules.Azure/issues/761)
    - Check search services meet query SLA replica requirement. [#762](https://github.com/Azure/PSRule.Rules.Azure/issues/762)
    - Check search services meet naming requirements. [#763](https://github.com/Azure/PSRule.Rules.Azure/issues/763)
    - Check search services use a minimum SKU. [#764](https://github.com/Azure/PSRule.Rules.Azure/issues/764)
    - Check search services use managed identities. [#765](https://github.com/Azure/PSRule.Rules.Azure/issues/765)

## v1.4.0-B2105020 (pre-release)

What's changed since v1.3.2:

- General improvements:
  - Automatically nest template sub-resources for analysis. [#746](https://github.com/Azure/PSRule.Rules.Azure/issues/746)
    - Sub-resources such as diagnostic logs or configurations are automatically nested.
    - Automatic nesting a resource requires:
      - The parent resource is defined in the same template.
      - The sub-resource depends on the parent resource.

## v1.3.2

What's changed since v1.3.1:

- Bug fixes:
  - Fixed rule reason reported the parameter inputObject is null. [#753](https://github.com/Azure/PSRule.Rules.Azure/issues/753)

## v1.3.1

What's changed since v1.3.0:

- Engineering:
  - Bump PSRule dependency to v1.3.0. [#749](https://github.com/Azure/PSRule.Rules.Azure/issues/749)
  - Bump YamlDotNet dependency to v11.1.1. [#742](https://github.com/Azure/PSRule.Rules.Azure/issues/742)

## v1.3.0

What's changed since v1.2.1:

- New rules:
  - Policy:
    - Check policy assignment display name and description are set. [#725](https://github.com/Azure/PSRule.Rules.Azure/issues/725)
    - Check policy assignment assigned by metadata is set. [#726](https://github.com/Azure/PSRule.Rules.Azure/issues/726)
    - Check policy exemption display name and description are set. [#723](https://github.com/Azure/PSRule.Rules.Azure/issues/723)
    - Check policy waiver exemptions have an expiry date set. [#724](https://github.com/Azure/PSRule.Rules.Azure/issues/724)
- Removed rules:
  - Storage:
    - Remove `Azure.Storage.UseEncryption` as Storage Service Encryption (SSE) is always on. [#630](https://github.com/Azure/PSRule.Rules.Azure/issues/630)
      - SSE is on by default and can not be disabled.
- General improvements:
  - Additional metadata added in parameter files is passed through with `Get-AzRuleTemplateLink`. [#706](https://github.com/Azure/PSRule.Rules.Azure/issues/706)
  - Improved binding support for File inputs. [#480](https://github.com/Azure/PSRule.Rules.Azure/issues/480)
    - Template and parameter file names now return a relative path instead of full path.
  - Added API version for each module resource. [#729](https://github.com/Azure/PSRule.Rules.Azure/issues/729)
- Engineering:
  - Clean up depreciated warning message for configuration option `azureAllowedRegions`. [#737](https://github.com/Azure/PSRule.Rules.Azure/issues/737)
  - Clean up depreciated warning message for configuration option `minAKSVersion`. [#738](https://github.com/Azure/PSRule.Rules.Azure/issues/738)
  - Bump PSRule dependency to v1.2.0. [#713](https://github.com/Azure/PSRule.Rules.Azure/issues/713)
- Bug fixes:
  - Fixed could not load file or assembly YamlDotNet. [#741](https://github.com/Azure/PSRule.Rules.Azure/issues/741)
    - This fix pins the PSRule version to v1.2.0 until the next stable release of PSRule for Azure.

What's changed since pre-release v1.3.0-B2104040:

- No additional changes.

## v1.3.0-B2104040 (pre-release)

What's changed since pre-release v1.3.0-B2104034:

- Bug fixes:
  - Fixed could not load file or assembly YamlDotNet. [#741](https://github.com/Azure/PSRule.Rules.Azure/issues/741)
    - This fix pins the PSRule version to v1.2.0 until the next stable release of PSRule for Azure.

## v1.3.0-B2104034 (pre-release)

What's changed since pre-release v1.3.0-B2104023:

- New rules:
  - Policy:
    - Check policy assignment display name and description are set. [#725](https://github.com/Azure/PSRule.Rules.Azure/issues/725)
    - Check policy assignment assigned by metadata is set. [#726](https://github.com/Azure/PSRule.Rules.Azure/issues/726)
    - Check policy exemption display name and description are set. [#723](https://github.com/Azure/PSRule.Rules.Azure/issues/723)
    - Check policy waiver exemptions have an expiry date set. [#724](https://github.com/Azure/PSRule.Rules.Azure/issues/724)
- Engineering:
  - Clean up depreciated warning message for configuration option `azureAllowedRegions`. [#737](https://github.com/Azure/PSRule.Rules.Azure/issues/737)
  - Clean up depreciated warning message for configuration option `minAKSVersion`. [#738](https://github.com/Azure/PSRule.Rules.Azure/issues/738)

## v1.3.0-B2104023 (pre-release)

What's changed since pre-release v1.3.0-B2104013:

- General improvements:
  - Improved binding support for File inputs. [#480](https://github.com/Azure/PSRule.Rules.Azure/issues/480)
    - Template and parameter file names now return a relative path instead of full path.
  - Added API version for each module resource. [#729](https://github.com/Azure/PSRule.Rules.Azure/issues/729)

## v1.3.0-B2104013 (pre-release)

What's changed since pre-release v1.3.0-B2103007:

- Engineering:
  - Bump PSRule dependency to v1.2.0. [#713](https://github.com/Azure/PSRule.Rules.Azure/issues/713)
- Bug fixes:
  - Fixed export not expanding nested deployments. [#715](https://github.com/Azure/PSRule.Rules.Azure/issues/715)

## v1.3.0-B2103007 (pre-release)

What's changed since v1.2.0:

- Removed rules:
  - Storage:
    - Remove `Azure.Storage.UseEncryption` as Storage Service Encryption (SSE) is always on. [#630](https://github.com/Azure/PSRule.Rules.Azure/issues/630)
      - SSE is on by default and can not be disabled.
- General improvements:
  - Additional metadata added in parameter files is passed through with `Get-AzRuleTemplateLink`. [#706](https://github.com/Azure/PSRule.Rules.Azure/issues/706)

## v1.2.1

What's changed since v1.2.0:

- Bug fixes:
  - Fixed export not expanding nested deployments. [#715](https://github.com/Azure/PSRule.Rules.Azure/issues/715)

## v1.2.0

What's changed since v1.1.4:

- New features:
  - Added `Azure.GA_2021_03` baseline. [#673](https://github.com/Azure/PSRule.Rules.Azure/issues/673)
    - Includes rules released before or during March 2021 for Azure GA features.
    - Marked baseline `Azure.GA_2020_12` as obsolete.
- New rules:
  - Key Vault:
    - Check vaults, keys, and secrets meet name requirements. [#646](https://github.com/Azure/PSRule.Rules.Azure/issues/646)
- Updated rules:
  - Azure Kubernetes Service:
    - Updated `Azure.AKS.Version` to 1.19.7. [#696](https://github.com/Azure/PSRule.Rules.Azure/issues/696)
- General improvements:
  - Added support for user defined functions in templates. [#682](https://github.com/Azure/PSRule.Rules.Azure/issues/682)
- Engineering:
  - Bump PSRule dependency to v1.1.0. [#692](https://github.com/Azure/PSRule.Rules.Azure/issues/692)

What's changed since pre-release v1.2.0-B2103044:

- No additional changes.

## v1.2.0-B2103044 (pre-release)

What's changed since pre-release v1.2.0-B2103032:

- New features:
  - Added `Azure.GA_2021_03` baseline. [#673](https://github.com/Azure/PSRule.Rules.Azure/issues/673)
    - Includes rules released before or during March 2021 for Azure GA features.
    - Marked baseline `Azure.GA_2020_12` as obsolete.
- Updated rules:
  - Azure Kubernetes Service:
    - Updated `Azure.AKS.Version` to 1.19.7. [#696](https://github.com/Azure/PSRule.Rules.Azure/issues/696)

## v1.2.0-B2103032 (pre-release)

What's changed since pre-release v1.2.0-B2103024:

- New rules:
  - Key Vault:
    - Check vaults, keys, and secrets meet name requirements. [#646](https://github.com/Azure/PSRule.Rules.Azure/issues/646)
- Engineering:
  - Bump PSRule dependency to v1.1.0. [#692](https://github.com/Azure/PSRule.Rules.Azure/issues/692)

## v1.2.0-B2103024 (pre-release)

What's changed since v1.1.4:

- General improvements:
  - Added support for user defined functions in templates. [#682](https://github.com/Azure/PSRule.Rules.Azure/issues/682)

## v1.1.4

What's changed since v1.1.3:

- Bug fixes:
  - Fixed handling of literal index with copyIndex function. [#686](https://github.com/Azure/PSRule.Rules.Azure/issues/686)
  - Fixed handling of inner scoped nested deployments. [#687](https://github.com/Azure/PSRule.Rules.Azure/issues/687)

## v1.1.3

What's changed since v1.1.2:

- Bug fixes:
  - Fixed parsing of property names for functions across multiple lines. [#683](https://github.com/Azure/PSRule.Rules.Azure/issues/683)

## v1.1.2

What's changed since v1.1.1:

- Bug fixes:
  - Fixed copy peer property resolve. [#677](https://github.com/Azure/PSRule.Rules.Azure/issues/677)
  - Fixed partial resource group or subscription object not populating. [#678](https://github.com/Azure/PSRule.Rules.Azure/issues/678)
  - Fixed lazy loading of environment and resource providers. [#679](https://github.com/Azure/PSRule.Rules.Azure/issues/679)

## v1.1.1

What's changed since v1.1.0:

- Bug fixes:
  - Fixed support for parameter file schemas. [#674](https://github.com/Azure/PSRule.Rules.Azure/issues/674)

## v1.1.0

What's changed since v1.0.0:

- New features:
  - Exporting template with `Export-AzRuleTemplateData` supports custom resource group and subscription. [#651](https://github.com/Azure/PSRule.Rules.Azure/issues/651)
    - Subscription and resource group used for deployment can be specified instead of using defaults.
    - `ResourceGroupName` parameter of `Export-AzRuleTemplateData` has been renamed to `ResourceGroup`.
    - Added a parameter alias for `ResourceGroupName` on `Export-AzRuleTemplateData`.
- New rules:
  - All resources:
    - Check template parameters are defined. [#631](https://github.com/Azure/PSRule.Rules.Azure/issues/631)
    - Check location parameter is type string. [#632](https://github.com/Azure/PSRule.Rules.Azure/issues/632)
    - Check template parameter `minValue` and `maxValue` constraints are valid. [#637](https://github.com/Azure/PSRule.Rules.Azure/issues/637)
    - Check template resources do not use hard coded locations. [#633](https://github.com/Azure/PSRule.Rules.Azure/issues/633)
    - Check resource group location not referenced instead of location parameter. [#634](https://github.com/Azure/PSRule.Rules.Azure/issues/634)
    - Check increased debug detail is disabled for nested deployments. [#638](https://github.com/Azure/PSRule.Rules.Azure/issues/638)
- General improvements:
  - Added support for matching template by name. [#661](https://github.com/Azure/PSRule.Rules.Azure/issues/661)
    - `Get-AzRuleTemplateLink` discovers `<templateName>.json` from `<templateName>.parameters.json`.
- Engineering:
  - Bump PSRule dependency to v1.0.3. [#648](https://github.com/Azure/PSRule.Rules.Azure/issues/648)
- Bug fixes:
  - Fixed `Azure.VM.ADE` to limit rule to exports only. [#644](https://github.com/Azure/PSRule.Rules.Azure/issues/644)
  - Fixed `if` condition values evaluation order. [#652](https://github.com/Azure/PSRule.Rules.Azure/issues/652)
  - Fixed handling of `int` parameters with large values. [#653](https://github.com/Azure/PSRule.Rules.Azure/issues/653)
  - Fixed handling of expressions split over multiple lines. [#654](https://github.com/Azure/PSRule.Rules.Azure/issues/654)
  - Fixed handling of bool parameter values within logical expressions. [#655](https://github.com/Azure/PSRule.Rules.Azure/issues/655)
  - Fixed copy loop value does not fall within the expected range. [#664](https://github.com/Azure/PSRule.Rules.Azure/issues/664)
  - Fixed template comparison functions handling of large integer values. [#666](https://github.com/Azure/PSRule.Rules.Azure/issues/666)
  - Fixed handling of `createArray` function with no arguments. [#667](https://github.com/Azure/PSRule.Rules.Azure/issues/667)

What's changed since pre-release v1.1.0-B2102034:

- No additional changes.

## v1.1.0-B2102034 (pre-release)

What's changed since pre-release v1.1.0-B2102023:

- General improvements:
  - Added support for matching template by name. [#661](https://github.com/Azure/PSRule.Rules.Azure/issues/661)
    - `Get-AzRuleTemplateLink` discovers `<templateName>.json` from `<templateName>.parameters.json`.
- Bug fixes:
  - Fixed copy loop value does not fall within the expected range. [#664](https://github.com/Azure/PSRule.Rules.Azure/issues/664)
  - Fixed template comparison functions handling of large integer values. [#666](https://github.com/Azure/PSRule.Rules.Azure/issues/666)
  - Fixed handling of `createArray` function with no arguments. [#667](https://github.com/Azure/PSRule.Rules.Azure/issues/667)

## v1.1.0-B2102023 (pre-release)

What's changed since pre-release v1.1.0-B2102015:

- New features:
  - Exporting template with `Export-AzRuleTemplateData` supports custom resource group and subscription. [#651](https://github.com/Azure/PSRule.Rules.Azure/issues/651)
    - Subscription and resource group used for deployment can be specified instead of using defaults.
    - `ResourceGroupName` parameter of `Export-AzRuleTemplateData` has been renamed to `ResourceGroup`.
    - Added a parameter alias for `ResourceGroupName` on `Export-AzRuleTemplateData`.

## v1.1.0-B2102015 (pre-release)

What's changed since pre-release v1.1.0-B2102010:

- Bug fixes:
  - Fixed `if` condition values evaluation order. [#652](https://github.com/Azure/PSRule.Rules.Azure/issues/652)
  - Fixed handling of `int` parameters with large values. [#653](https://github.com/Azure/PSRule.Rules.Azure/issues/653)
  - Fixed handling of expressions split over multiple lines. [#654](https://github.com/Azure/PSRule.Rules.Azure/issues/654)
  - Fixed handling of bool parameter values within logical expressions. [#655](https://github.com/Azure/PSRule.Rules.Azure/issues/655)

## v1.1.0-B2102010 (pre-release)

What's changed since pre-release v1.1.0-B2102001:

- Engineering:
  - Bump PSRule dependency to v1.0.3. [#648](https://github.com/Azure/PSRule.Rules.Azure/issues/648)
- Bug fixes:
  - Fixed `Azure.VM.ADE` to limit rule to exports only. [#644](https://github.com/Azure/PSRule.Rules.Azure/issues/644)

## v1.1.0-B2102001 (pre-release)

What's changed since v1.0.0:

- New rules:
  - All resources:
    - Check template parameters are defined. [#631](https://github.com/Azure/PSRule.Rules.Azure/issues/631)
    - Check location parameter is type string. [#632](https://github.com/Azure/PSRule.Rules.Azure/issues/632)
    - Check template parameter `minValue` and `maxValue` constraints are valid. [#637](https://github.com/Azure/PSRule.Rules.Azure/issues/637)
    - Check template resources do not use hard coded locations. [#633](https://github.com/Azure/PSRule.Rules.Azure/issues/633)
    - Check resource group location not referenced instead of location parameter. [#634](https://github.com/Azure/PSRule.Rules.Azure/issues/634)
    - Check increased debug detail is disabled for nested deployments. [#638](https://github.com/Azure/PSRule.Rules.Azure/issues/638)
- Engineering:
  - Bump PSRule dependency to v1.0.2. [#635](https://github.com/Azure/PSRule.Rules.Azure/issues/635)

## v1.0.0

What's changed since v0.19.0:

- New rules:
  - All resources:
    - Check parameter default value type matches type. [#311](https://github.com/Azure/PSRule.Rules.Azure/issues/311)
    - Check location parameter defaults to resource group. [#361](https://github.com/Azure/PSRule.Rules.Azure/issues/361)
  - Front Door:
    - Check Front Door uses a health probe for each backend pool. [#546](https://github.com/Azure/PSRule.Rules.Azure/issues/546)
    - Check Front Door uses a dedicated health probe path backend pools. [#547](https://github.com/Azure/PSRule.Rules.Azure/issues/547)
    - Check Front Door uses HEAD requests for backend health probes. [#613](https://github.com/Azure/PSRule.Rules.Azure/issues/613)
  - Service Fabric:
    - Check Service Fabric clusters use AAD client authentication. [#619](https://github.com/Azure/PSRule.Rules.Azure/issues/619)
- Updated rules:
  - Azure Kubernetes Service:
    - Updated `Azure.AKS.Version` to 1.19.6. [#603](https://github.com/Azure/PSRule.Rules.Azure/issues/603)
- General improvements:
  - Renamed `Export-AzTemplateRuleData` to `Export-AzRuleTemplateData`. [#596](https://github.com/Azure/PSRule.Rules.Azure/issues/596)
    - New name `Export-AzRuleTemplateData` aligns with prefix of other cmdlets.
    - Use of `Export-AzTemplateRuleData` is now deprecated and will be removed in the next major version.
    - Added alias to allow `Export-AzTemplateRuleData` to continue to be used.
    - Using `Export-AzTemplateRuleData` returns a deprecation warning.
  - Added support for `environment` template function. [#517](https://github.com/Azure/PSRule.Rules.Azure/issues/517)
- Engineering:
  - Bump PSRule dependency to v1.0.1. [#611](https://github.com/Azure/PSRule.Rules.Azure/issues/611)

What's changed since pre-release v1.0.0-B2101028:

- No additional changes.

## v1.0.0-B2101028 (pre-release)

What's changed since pre-release v1.0.0-B2101016:

- New rules:
  - All resources:
    - Check parameter default value type matches type. [#311](https://github.com/Azure/PSRule.Rules.Azure/issues/311)
- General improvements:
  - Renamed `Export-AzTemplateRuleData` to `Export-AzRuleTemplateData`. [#596](https://github.com/Azure/PSRule.Rules.Azure/issues/596)
    - New name `Export-AzRuleTemplateData` aligns with prefix of other cmdlets.
    - Use of `Export-AzTemplateRuleData` is now deprecated and will be removed in the next major version.
    - Added alias to allow `Export-AzTemplateRuleData` to continue to be used.
    - Using `Export-AzTemplateRuleData` returns a deprecation warning.

## v1.0.0-B2101016 (pre-release)

What's changed since pre-release v1.0.0-B2101006:

- New rules:
  - Service Fabric:
    - Check Service Fabric clusters use AAD client authentication. [#619](https://github.com/Azure/PSRule.Rules.Azure/issues/619)
- Bug fixes:
  - Fixed reason `Azure.FrontDoor.ProbePath` so the probe name is included. [#617](https://github.com/Azure/PSRule.Rules.Azure/issues/617)

## v1.0.0-B2101006 (pre-release)

What's changed since v0.19.0:

- New rules:
  - All resources:
    - Check location parameter defaults to resource group. [#361](https://github.com/Azure/PSRule.Rules.Azure/issues/361)
  - Front Door:
    - Check Front Door uses a health probe for each backend pool. [#546](https://github.com/Azure/PSRule.Rules.Azure/issues/546)
    - Check Front Door uses a dedicated health probe path backend pools. [#547](https://github.com/Azure/PSRule.Rules.Azure/issues/547)
    - Check Front Door uses HEAD requests for backend health probes. [#613](https://github.com/Azure/PSRule.Rules.Azure/issues/613)
- Updated rules:
  - Azure Kubernetes Service:
    - Updated `Azure.AKS.Version` to 1.19.6. [#603](https://github.com/Azure/PSRule.Rules.Azure/issues/603)
- General improvements:
  - Added support for `environment` template function. [#517](https://github.com/Azure/PSRule.Rules.Azure/issues/517)
- Engineering:
  - Bump PSRule dependency to v1.0.1. [#611](https://github.com/Azure/PSRule.Rules.Azure/issues/611)
- Redis Cache Enterprise
  - Check Redis Cache Enterprise uses minimum TLS 1.2 [1179](https://github.com/Azure/PSRule.Rules.Azure/issues/1179)

[troubleshooting guide]: troubleshooting.md<|MERGE_RESOLUTION|>--- conflicted
+++ resolved
@@ -29,15 +29,14 @@
 
 ## Unreleased
 
-<<<<<<< HEAD
-What's changed since v1.39.1:
+What's changed since v1.39.2:
 
 - Engineering:
   - Migrated Azure samples into PSRule for Azure by @BernieWhite.
     [#3085](https://github.com/Azure/PSRule.Rules.Azure/issues/3085)
   - Quality updates to rule documentation by @BernieWhite.
     [#3102](https://github.com/Azure/PSRule.Rules.Azure/issues/3102)
-=======
+
 ## v1.39.2
 
 What's changed since v1.39.1:
@@ -47,7 +46,6 @@
     [#3120](https://github.com/Azure/PSRule.Rules.Azure/issues/3120)
   - Fixed name expand of existing resource references by @BernieWhite.
     [#3123](https://github.com/Azure/PSRule.Rules.Azure/issues/3123)
->>>>>>> 7d4e5102
 
 ## v1.39.1
 
