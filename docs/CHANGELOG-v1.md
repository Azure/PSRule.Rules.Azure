---
discussion: false
link_users: true
---

# Change log

See [upgrade notes][1] for helpful information when upgrading from previous versions.

[1]: upgrade-notes.md

**Important notes**:

- Issue #741: `Could not load file or assembly YamlDotNet`.
  See [troubleshooting guide] for a workaround to this issue.
- The configuration option `Azure_AKSMinimumVersion` is replaced with `AZURE_AKS_CLUSTER_MINIMUM_VERSION`.
  If you have this option configured, please update it to `AZURE_AKS_CLUSTER_MINIMUM_VERSION`.
  Support for `Azure_AKSMinimumVersion` will be removed in v2.
  See [upgrade notes][1] for more information.
- The `SupportsTag` PowerShell function has been replaced with the `Azure.Resource.SupportsTags` selector.
  Update PowerShell rules to use the `Azure.Resource.SupportsTags` selector instead.
  Support for the `SupportsTag` function will be removed in v2.
  See [upgrade notes][1] for more information.

## Unreleased

What's changed since pre-release v1.20.0:

<<<<<<< HEAD
- New features:
  - Mapping of Azure Security Benchmark v3 to security rules by @jagoodwin.
    [#1610](https://github.com/Azure/PSRule.Rules.Azure/issues/1610)
=======
- General improvements:
  - Added built-in list of ignored policy definitions by @BernieWhite.
    [#1730](https://github.com/Azure/PSRule.Rules.Azure/issues/1730)
    - To ignore additional policy definitions, use the `AZURE_POLICY_IGNORE_LIST` configuration option.
>>>>>>> e613dd8d
- Engineering:
  - Bump PSRule to v2.5.0.
    [#1769](https://github.com/Azure/PSRule.Rules.Azure/pull/1769)

## v1.20.0

What's changed since pre-release v1.19.2:

- New features:
  - Added September 2022 baselines `Azure.GA_2022_09` and `Azure.Preview_2022_09` by @BernieWhite.
    [#1738](https://github.com/Azure/PSRule.Rules.Azure/issues/1738)
    - Includes rules released before or during September 2022.
    - Marked `Azure.GA_2022_06` and `Azure.Preview_2022_06` baselines as obsolete.
- New rules:
  - AKS:
    - Check clusters use Ephemeral OS disk by @bengeset96.
      [#1618](https://github.com/Azure/PSRule.Rules.Azure/issues/1618)
  - App Configuration:
    - Check app configuration store has purge protection enabled by @bengeset96.
      [#1689](https://github.com/Azure/PSRule.Rules.Azure/issues/1689)
    - Check app configuration store has one or more replicas by @bengeset96.
      [#1688](https://github.com/Azure/PSRule.Rules.Azure/issues/1688)
    - Check app configuration store audit diagnostic logs are enabled by @bengeset96.
      [#1690](https://github.com/Azure/PSRule.Rules.Azure/issues/1690)
    - Check identity-based authentication is used for configuration stores by @pazdedav.
      [#1691](https://github.com/Azure/PSRule.Rules.Azure/issues/1691)
  - Application Gateway WAF:
    - Check policy is enabled by @fbinotto.
      [#1470](https://github.com/Azure/PSRule.Rules.Azure/issues/1470)
    - Check policy uses prevention mode by @fbinotto.
      [#1470](https://github.com/Azure/PSRule.Rules.Azure/issues/1470)
    - Check policy uses managed rule sets by @fbinotto.
      [#1470](https://github.com/Azure/PSRule.Rules.Azure/issues/1470)
    - Check policy does not have any exclusions defined by @fbinotto.
      [#1470](https://github.com/Azure/PSRule.Rules.Azure/issues/1470)
  - Azure Cache for Redis:
    - Check the number of firewall rules for caches by @jonathanruiz.
      [#544](https://github.com/Azure/PSRule.Rules.Azure/issues/544)
    - Check the number of IP addresses in firewall rules for caches by @jonathanruiz.
      [#544](https://github.com/Azure/PSRule.Rules.Azure/issues/544)
  - CDN:
    - Check CDN profile uses Front Door Standard or Premium tier by @bengeset96.
      [#1612](https://github.com/Azure/PSRule.Rules.Azure/issues/1612)
  - Container Registry:
    - Check soft delete policy is enabled by @bengeset96.
      [#1674](https://github.com/Azure/PSRule.Rules.Azure/issues/1674)
  - Defender for Cloud:
    - Check Microsoft Defender for Cloud is enabled for Containers by @jdewisscher.
      [#1632](hhttps://github.com/Azure/PSRule.Rules.Azure/issues/1632)
    - Check Microsoft Defender for Cloud is enabled for Virtual Machines by @jdewisscher.
      [#1632](hhttps://github.com/Azure/PSRule.Rules.Azure/issues/1632)
    - Check Microsoft Defender for Cloud is enabled for SQL Servers by @jdewisscher.
      [#1632](hhttps://github.com/Azure/PSRule.Rules.Azure/issues/1632)
    - Check Microsoft Defender for Cloud is enabled for App Services by @jdewisscher.
      [#1632](hhttps://github.com/Azure/PSRule.Rules.Azure/issues/1632)
    - Check Microsoft Defender for Cloud is enabled for Storage Accounts by @jdewisscher.
      [#1632](hhttps://github.com/Azure/PSRule.Rules.Azure/issues/1632)
    - Check Microsoft Defender for Cloud is enabled for SQL Servers on machines by @jdewisscher.
      [#1632](hhttps://github.com/Azure/PSRule.Rules.Azure/issues/1632)
  - Deployment:
    - Check that nested deployments securely pass through administrator usernames by @ms-sambell.
      [#1479](https://github.com/Azure/PSRule.Rules.Azure/issues/1479)
  - Front Door WAF:
    - Check policy is enabled by @fbinotto.
      [#1470](https://github.com/Azure/PSRule.Rules.Azure/issues/1470)
    - Check policy uses prevention mode by @fbinotto.
      [#1470](https://github.com/Azure/PSRule.Rules.Azure/issues/1470)
    - Check policy uses managed rule sets by @fbinotto.
      [#1470](https://github.com/Azure/PSRule.Rules.Azure/issues/1470)
    - Check policy does not have any exclusions defined by @fbinotto.
      [#1470](https://github.com/Azure/PSRule.Rules.Azure/issues/1470)
  - Network Security Group:
    - Check AKS managed NSGs don't contain custom rules by @ms-sambell.
      [#8](https://github.com/Azure/PSRule.Rules.Azure/issues/8)
  - Storage Account:
    - Check blob container soft delete is enabled by @pazdedav.
      [#1671](https://github.com/Azure/PSRule.Rules.Azure/issues/1671)
    - Check file share soft delete is enabled by @jonathanruiz.
      [#966](https://github.com/Azure/PSRule.Rules.Azure/issues/966)
  - VMSS:
    - Check Linux VMSS has disabled password authentication by @bengeset96.
      [#1635](https://github.com/Azure/PSRule.Rules.Azure/issues/1635)
- Updated rules:
  - **Important change**: Updated rules, tests and docs with Microsoft Defender for Cloud by @jonathanruiz.
    [#545](https://github.com/Azure/PSRule.Rules.Azure/issues/545)
    - The following rules have been renamed with aliases:
      - Renamed `Azure.SQL.ThreatDetection` to `Azure.SQL.DefenderCloud`.
      - Renamed `Azure.SecurityCenter.Contact` to `Azure.DefenderCloud.Contact`.
      - Renamed `Azure.SecurityCenter.Provisioning` to `Azure.DefenderCloud.Provisioning`.
    - If you are referencing the old names please consider updating to the new names.
  - Updated documentation examples for Front Door and Key Vault rules by @lluppesms.
    [#1667](https://github.com/Azure/PSRule.Rules.Azure/issues/1667)
  - Improved the way we check that VM or VMSS has Linux by @verabe.
    [#1704](https://github.com/Azure/PSRule.Rules.Azure/issues/1704)
  - Azure Kubernetes Service:
    - Updated `Azure.AKS.Version` to use latest stable version `1.23.8` by @BernieWhite.
      [#1627](https://github.com/Azure/PSRule.Rules.Azure/issues/1627)
      - Use `AZURE_AKS_CLUSTER_MINIMUM_VERSION` to configure the minimum version of the cluster.
  - Event Grid:
    - Promoted `Azure.EventGrid.DisableLocalAuth` to GA rule set by @BernieWhite.
      [#1628](https://github.com/Azure/PSRule.Rules.Azure/issues/1628)
  - Key Vault:
    - Promoted `Azure.KeyVault.AutoRotationPolicy` to GA rule set by @BernieWhite.
      [#1629](https://github.com/Azure/PSRule.Rules.Azure/issues/1629)
- General improvements:
  - Updated NSG documentation with code snippets and links by @simone-bennett.
    [#1607](https://github.com/Azure/PSRule.Rules.Azure/issues/1607)
  - Updated Application Gateway documentation with code snippets by @ms-sambell.
    [#1608](https://github.com/Azure/PSRule.Rules.Azure/issues/1608)
  - Updated SQL firewall rules documentation by @ms-sambell.
    [#1569](https://github.com/Azure/PSRule.Rules.Azure/issues/1569)
  - Updated Container Apps documentation and rule to new resource type by @marie-schmidt.
    [#1672](https://github.com/Azure/PSRule.Rules.Azure/issues/1672)
  - Updated KeyVault and FrontDoor documentation with code snippets by @lluppesms.
    [#1667](https://github.com/Azure/PSRule.Rules.Azure/issues/1667)
  - Added tag and annotation metadata from policy for rules generation by @BernieWhite.
    [#1652](https://github.com/Azure/PSRule.Rules.Azure/issues/1652)
  - Added hash to `name` and `ref` properties for policy rules by @ArmaanMcleod.
    [#1653](https://github.com/Azure/PSRule.Rules.Azure/issues/1653)
    - Use `AZURE_POLICY_RULE_PREFIX` or `Export-AzPolicyAssignmentRuleData -RulePrefix` to override rule prefix.
- Engineering:
  - Bump PSRule to v2.4.2.
    [#1753](https://github.com/Azure/PSRule.Rules.Azure/pull/1753)
    [#1748](https://github.com/Azure/PSRule.Rules.Azure/issues/1748)
  - Bump Microsoft.NET.Test.Sdk to v17.3.2.
    [#1719](https://github.com/Azure/PSRule.Rules.Azure/pull/1719)
  - Updated provider data for analysis.
    [#1605](https://github.com/Azure/PSRule.Rules.Azure/pull/1605)
  - Bump Az.Resources to v6.2.0.
    [#1636](https://github.com/Azure/PSRule.Rules.Azure/pull/1636)
  - Bump PSScriptAnalyzer to v1.21.0.
    [#1636](https://github.com/Azure/PSRule.Rules.Azure/pull/1636)
- Bug fixes:
  - Fixed continue processing policy assignments on error by @BernieWhite.
    [#1651](https://github.com/Azure/PSRule.Rules.Azure/issues/1651)
  - Fixed handling of runtime assessment data by @BernieWhite.
    [#1707](https://github.com/Azure/PSRule.Rules.Azure/issues/1707)
  - Fixed conversion of type conditions to pre-conditions by @BernieWhite.
    [#1708](https://github.com/Azure/PSRule.Rules.Azure/issues/1708)
  - Fixed inconclusive failure of `Azure.Deployment.AdminUsername` by @BernieWhite.
    [#1631](https://github.com/Azure/PSRule.Rules.Azure/issues/1631)
  - Fixed error expanding with `json()` and single quotes by @BernieWhite.
    [#1656](https://github.com/Azure/PSRule.Rules.Azure/issues/1656)
  - Fixed handling key collision with duplicate definitions using same parameters by @ArmaanMcleod.
    [#1653](https://github.com/Azure/PSRule.Rules.Azure/issues/1653)
  - Fixed bug requiring all diagnostic logs settings to have auditing enabled by @bengeset96.
    [#1726](https://github.com/Azure/PSRule.Rules.Azure/issues/1726)
  - Fixed `Azure.Deployment.AdminUsername` incorrectly fails with nested deployments by @BernieWhite.
    [#1762](https://github.com/Azure/PSRule.Rules.Azure/issues/1762)
  - Fixed `Azure.FrontDoorWAF.Exclusions` reports exclusions when none are specified by @BernieWhite.
    [#1751](https://github.com/Azure/PSRule.Rules.Azure/issues/1751)
  - Fixed `Azure.Deployment.AdminUsername` does not match the pattern by @BernieWhite.
    [#1758](https://github.com/Azure/PSRule.Rules.Azure/issues/1758)
  - Consider private offerings when checking that a VM or VMSS has Linux by @verabe.
    [#1725](https://github.com/Azure/PSRule.Rules.Azure/issues/1725)

What's changed since pre-release v1.20.0-B0477:

- No additional changes.

## v1.20.0-B0477 (pre-release)

What's changed since pre-release v1.20.0-B0389:

- General improvements:
  - Added hash to `name` and `ref` properties for policy rules by @ArmaanMcleod.
    [#1653](https://github.com/Azure/PSRule.Rules.Azure/issues/1653)
    - Use `AZURE_POLICY_RULE_PREFIX` or `Export-AzPolicyAssignmentRuleData -RulePrefix` to override rule prefix.

## v1.20.0-B0389 (pre-release)

What's changed since pre-release v1.20.0-B0304:

- New rules:
  - App Configuration:
    - Check app configuration store has purge protection enabled by @bengeset96.
      [#1689](https://github.com/Azure/PSRule.Rules.Azure/issues/1689)
- Bug fixes:
  - Fixed `Azure.Deployment.AdminUsername` incorrectly fails with nested deployments by @BernieWhite.
    [#1762](https://github.com/Azure/PSRule.Rules.Azure/issues/1762)

## v1.20.0-B0304 (pre-release)

What's changed since pre-release v1.20.0-B0223:

- Engineering:
  - Bump PSRule to v2.4.2.
    [#1753](https://github.com/Azure/PSRule.Rules.Azure/pull/1753)
    [#1748](https://github.com/Azure/PSRule.Rules.Azure/issues/1748)
- Bug fixes:
  - Fixed `Azure.FrontDoorWAF.Exclusions` reports exclusions when none are specified by @BernieWhite.
    [#1751](https://github.com/Azure/PSRule.Rules.Azure/issues/1751)
  - Fixed `Azure.Deployment.AdminUsername` does not match the pattern by @BernieWhite.
    [#1758](https://github.com/Azure/PSRule.Rules.Azure/issues/1758)
  - Consider private offerings when checking that a VM or VMSS has Linux by @verabe.
    [#1725](https://github.com/Azure/PSRule.Rules.Azure/issues/1725)

## v1.20.0-B0223 (pre-release)

What's changed since pre-release v1.20.0-B0148:

- New features:
  - Added September 2022 baselines `Azure.GA_2022_09` and `Azure.Preview_2022_09` by @BernieWhite.
    [#1738](https://github.com/Azure/PSRule.Rules.Azure/issues/1738)
    - Includes rules released before or during September 2022.
    - Marked `Azure.GA_2022_06` and `Azure.Preview_2022_06` baselines as obsolete.
- New rules:
  - App Configuration:
    - Check app configuration store has one or more replicas by @bengeset96.
      [#1688](https://github.com/Azure/PSRule.Rules.Azure/issues/1688)
- Engineering:
  - Bump PSRule to v2.4.1.
    [#1636](https://github.com/Azure/PSRule.Rules.Azure/pull/1636)
  - Bump Az.Resources to v6.2.0.
    [#1636](https://github.com/Azure/PSRule.Rules.Azure/pull/1636)
  - Bump PSScriptAnalyzer to v1.21.0.
    [#1636](https://github.com/Azure/PSRule.Rules.Azure/pull/1636)
- Bug fixes:
  - Fixed handling key collision with duplicate definitions using same parameters by @ArmaanMcleod.
    [#1653](https://github.com/Azure/PSRule.Rules.Azure/issues/1653)
  - Fixed bug requiring all diagnostic logs settings to have auditing enabled by @bengeset96.
    [#1726](https://github.com/Azure/PSRule.Rules.Azure/issues/1726)

## v1.20.0-B0148 (pre-release)

What's changed since pre-release v1.20.0-B0085:

- New rules:
  - App Configuration:
    - Check app configuration store audit diagnostic logs are enabled by @bengeset96.
      [#1690](https://github.com/Azure/PSRule.Rules.Azure/issues/1690)
- Engineering:
  - Bump Microsoft.NET.Test.Sdk to v17.3.2.
    [#1719](https://github.com/Azure/PSRule.Rules.Azure/pull/1719)
- Bug fixes:
  - Fixed error expanding with `json()` and single quotes by @BernieWhite.
    [#1656](https://github.com/Azure/PSRule.Rules.Azure/issues/1656)

## v1.20.0-B0085 (pre-release)

What's changed since pre-release v1.20.0-B0028:

- New rules:
  - Azure Cache for Redis:
    - Check the number of firewall rules for caches by @jonathanruiz.
      [#544](https://github.com/Azure/PSRule.Rules.Azure/issues/544)
    - Check the number of IP addresses in firewall rules for caches by @jonathanruiz.
      [#544](https://github.com/Azure/PSRule.Rules.Azure/issues/544)
  - App Configuration:
    - Check identity-based authentication is used for configuration stores by @pazdedav.
      [#1691](https://github.com/Azure/PSRule.Rules.Azure/issues/1691)
  - Container Registry:
    - Check soft delete policy is enabled by @bengeset96.
      [#1674](https://github.com/Azure/PSRule.Rules.Azure/issues/1674)
  - Defender for Cloud:
    - Check Microsoft Defender for Cloud is enabled for Containers by @jdewisscher.
      [#1632](hhttps://github.com/Azure/PSRule.Rules.Azure/issues/1632)
    - Check Microsoft Defender for Cloud is enabled for Virtual Machines by @jdewisscher.
      [#1632](hhttps://github.com/Azure/PSRule.Rules.Azure/issues/1632)
    - Check Microsoft Defender for Cloud is enabled for SQL Servers by @jdewisscher.
      [#1632](hhttps://github.com/Azure/PSRule.Rules.Azure/issues/1632)
    - Check Microsoft Defender for Cloud is enabled for App Services by @jdewisscher.
      [#1632](hhttps://github.com/Azure/PSRule.Rules.Azure/issues/1632)
    - Check Microsoft Defender for Cloud is enabled for Storage Accounts by @jdewisscher.
      [#1632](hhttps://github.com/Azure/PSRule.Rules.Azure/issues/1632)
    - Check Microsoft Defender for Cloud is enabled for SQL Servers on machines by @jdewisscher.
      [#1632](hhttps://github.com/Azure/PSRule.Rules.Azure/issues/1632)
  - Network Security Group:
    - Check AKS managed NSGs don't contain custom rules by @ms-sambell.
      [#8](https://github.com/Azure/PSRule.Rules.Azure/issues/8)
  - Storage Account:
    - Check blob container soft delete is enabled by @pazdedav.
      [#1671](https://github.com/Azure/PSRule.Rules.Azure/issues/1671)
    - Check file share soft delete is enabled by @jonathanruiz.
      [#966](https://github.com/Azure/PSRule.Rules.Azure/issues/966)
- Updated rules:
  - **Important change**: Updated rules, tests and docs with Microsoft Defender for Cloud by @jonathanruiz.
    [#545](https://github.com/Azure/PSRule.Rules.Azure/issues/545)
    - The following rules have been renamed with aliases:
      - Renamed `Azure.SQL.ThreatDetection` to `Azure.SQL.DefenderCloud`.
      - Renamed `Azure.SecurityCenter.Contact` to `Azure.DefenderCloud.Contact`.
      - Renamed `Azure.SecurityCenter.Provisioning` to `Azure.DefenderCloud.Provisioning`.
    - If you are referencing the old names please consider updating to the new names.
  - Updated documentation examples for Front Door and Key Vault rules by @lluppesms.
    [#1667](https://github.com/Azure/PSRule.Rules.Azure/issues/1667)
  - Improved the way we check that VM or VMSS has Linux by @verabe.
    [#1704](https://github.com/Azure/PSRule.Rules.Azure/issues/1704)
- General improvements:
  - Updated NSG documentation with code snippets and links by @simone-bennett.
    [#1607](https://github.com/Azure/PSRule.Rules.Azure/issues/1607)
  - Updated Application Gateway documentation with code snippets by @ms-sambell.
    [#1608](https://github.com/Azure/PSRule.Rules.Azure/issues/1608)
  - Updated SQL firewall rules documentation by @ms-sambell.
    [#1569](https://github.com/Azure/PSRule.Rules.Azure/issues/1569)
  - Updated Container Apps documentation and rule to new resource type by @marie-schmidt.
    [#1672](https://github.com/Azure/PSRule.Rules.Azure/issues/1672)
  - Updated KeyVault and FrontDoor documentation with code snippets by @lluppesms.
    [#1667](https://github.com/Azure/PSRule.Rules.Azure/issues/1667)
  - Added tag and annotation metadata from policy for rules generation by @BernieWhite.
    [#1652](https://github.com/Azure/PSRule.Rules.Azure/issues/1652)
- Bug fixes:
  - Fixed continue processing policy assignments on error by @BernieWhite.
    [#1651](https://github.com/Azure/PSRule.Rules.Azure/issues/1651)
  - Fixed handling of runtime assessment data by @BernieWhite.
    [#1707](https://github.com/Azure/PSRule.Rules.Azure/issues/1707)
  - Fixed conversion of type conditions to pre-conditions by @BernieWhite.
    [#1708](https://github.com/Azure/PSRule.Rules.Azure/issues/1708)

## v1.20.0-B0028 (pre-release)

What's changed since pre-release v1.20.0-B0004:

- New rules:
  - AKS:
    - Check clusters use Ephemeral OS disk by @bengeset96.
      [#1618](https://github.com/Azure/PSRule.Rules.Azure/issues/1618)
  - CDN:
    - Check CDN profile uses Front Door Standard or Premium tier by @bengeset96.
      [#1612](https://github.com/Azure/PSRule.Rules.Azure/issues/1612)
  - VMSS:
    - Check Linux VMSS has disabled password authentication by @bengeset96.
      [#1635](https://github.com/Azure/PSRule.Rules.Azure/issues/1635)
- Updated rules:
  - Azure Kubernetes Service:
    - Updated `Azure.AKS.Version` to use latest stable version `1.23.8` by @BernieWhite.
      [#1627](https://github.com/Azure/PSRule.Rules.Azure/issues/1627)
      - Use `AZURE_AKS_CLUSTER_MINIMUM_VERSION` to configure the minimum version of the cluster.
  - Event Grid:
    - Promoted `Azure.EventGrid.DisableLocalAuth` to GA rule set by @BernieWhite.
      [#1628](https://github.com/Azure/PSRule.Rules.Azure/issues/1628)
  - Key Vault:
    - Promoted `Azure.KeyVault.AutoRotationPolicy` to GA rule set by @BernieWhite.
      [#1629](https://github.com/Azure/PSRule.Rules.Azure/issues/1629)
- Engineering:
  - Bump PSRule to v2.4.0.
    [#1620](https://github.com/Azure/PSRule.Rules.Azure/pull/1620)
  - Updated provider data for analysis.
    [#1605](https://github.com/Azure/PSRule.Rules.Azure/pull/1605)
- Bug fixes:
  - Fixed function `dateTimeAdd` errors handling `utcNow` output by @BernieWhite.
    [#1637](https://github.com/Azure/PSRule.Rules.Azure/issues/1637)
  - Fixed inconclusive failure of `Azure.Deployment.AdminUsername` by @BernieWhite.
    [#1631](https://github.com/Azure/PSRule.Rules.Azure/issues/1631)

## v1.20.0-B0004 (pre-release)

What's changed since v1.19.1:

- New rules:
  - Azure Resources:
    - Check that nested deployments securely pass through administrator usernames by @ms-sambell.
      [#1479](https://github.com/Azure/PSRule.Rules.Azure/issues/1479)
- Engineering:
  - Bump Microsoft.NET.Test.Sdk to v17.3.1.
    [#1603](https://github.com/Azure/PSRule.Rules.Azure/pull/1603)

## v1.19.2

What's changed since v1.19.1:

- Bug fixes:
  - Fixed function `dateTimeAdd` errors handling `utcNow` output by @BernieWhite.
    [#1637](https://github.com/Azure/PSRule.Rules.Azure/issues/1637)

## v1.19.1

What's changed since v1.19.0:

- Bug fixes:
  - Fixed `Azure.VNET.UseNSGs` is missing exceptions by @BernieWhite.
    [#1609](https://github.com/Azure/PSRule.Rules.Azure/issues/1609)
    - Added exclusions for `RouteServerSubnet` and any subnet with a dedicated HSM delegation.

## v1.19.0

What's changed since v1.18.1:

- New rules:
  - Azure Kubernetes Service:
    - Check clusters use uptime SLA by @bengeset96.
      [#1601](https://github.com/Azure/PSRule.Rules.Azure/issues/1601)
- General improvements:
  - Updated rule level for the following rules by @BernieWhite.
    [#1551](https://github.com/Azure/PSRule.Rules.Azure/issues/1551)
    - Set `Azure.APIM.APIDescriptors` to warning from error.
    - Set `Azure.APIM.ProductDescriptors` to warning from error.
    - Set `Azure.Template.UseLocationParameter` to warning from error.
    - Set `Azure.Template.UseComments` to information from error.
    - Set `Azure.Template.UseDescriptions` to information from error.
  - Improve reporting of failing resource property for rules by @BernieWhite.
    [#1429](https://github.com/Azure/PSRule.Rules.Azure/issues/1429)
- Engineering:
  - Added publishing of symbols for NuGet packages by @BernieWhite.
    [#1549](https://github.com/Azure/PSRule.Rules.Azure/issues/1549)
  - Bump Az.Resources to v6.1.0.
    [#1557](https://github.com/Azure/PSRule.Rules.Azure/pull/1557)
  - Bump Microsoft.NET.Test.Sdk to v17.3.0.
    [#1563](https://github.com/Azure/PSRule.Rules.Azure/pull/1563)
  - Bump PSRule to v2.3.2.
    [#1574](https://github.com/Azure/PSRule.Rules.Azure/pull/1574)
  - Bump support projects to .NET 6 by @BernieWhite.
    [#1560](https://github.com/Azure/PSRule.Rules.Azure/issues/1560)
  - Bump BenchmarkDotNet to v0.13.2.
    [#1593](https://github.com/Azure/PSRule.Rules.Azure/pull/1593)
  - Bump BenchmarkDotNet.Diagnostics.Windows to v0.13.2.
    [#1594](https://github.com/Azure/PSRule.Rules.Azure/pull/1594)
  - Updated provider data for analysis.
    [#1598](https://github.com/Azure/PSRule.Rules.Azure/pull/1598)
- Bug fixes:
  - Fixed parameter files linked to bicep code via naming convention is not working by @BernieWhite.
    [#1582](https://github.com/Azure/PSRule.Rules.Azure/issues/1582)
  - Fixed handling of storage accounts sub-resources with CMK by @BernieWhite.
    [#1575](https://github.com/Azure/PSRule.Rules.Azure/issues/1575)

What's changed since pre-release v1.19.0-B0077:

- No additional changes.

## v1.19.0-B0077 (pre-release)

What's changed since pre-release v1.19.0-B0042:

- New rules:
  - Azure Kubernetes Service:
    - Check clusters use uptime SLA by @bengeset96.
      [#1601](https://github.com/Azure/PSRule.Rules.Azure/issues/1601)

## v1.19.0-B0042 (pre-release)

What's changed since pre-release v1.19.0-B0010:

- General improvements:
  - Improve reporting of failing resource property for rules by @BernieWhite.
    [#1429](https://github.com/Azure/PSRule.Rules.Azure/issues/1429)
- Engineering:
  - Bump PSRule to v2.3.2.
    [#1574](https://github.com/Azure/PSRule.Rules.Azure/pull/1574)
  - Bump support projects to .NET 6 by @BernieWhite.
    [#1560](https://github.com/Azure/PSRule.Rules.Azure/issues/1560)
  - Bump BenchmarkDotNet to v0.13.2.
    [#1593](https://github.com/Azure/PSRule.Rules.Azure/pull/1593)
  - Bump BenchmarkDotNet.Diagnostics.Windows to v0.13.2.
    [#1594](https://github.com/Azure/PSRule.Rules.Azure/pull/1594)
  - Updated provider data for analysis.
    [#1598](https://github.com/Azure/PSRule.Rules.Azure/pull/1598)
- Bug fixes:
  - Fixed parameter files linked to bicep code via naming convention is not working by @BernieWhite.
    [#1582](https://github.com/Azure/PSRule.Rules.Azure/issues/1582)
  - Fixed handling of storage accounts sub-resources with CMK by @BernieWhite.
    [#1575](https://github.com/Azure/PSRule.Rules.Azure/issues/1575)

## v1.19.0-B0010 (pre-release)

What's changed since v1.18.1:

- General improvements:
  - Updated rule level for the following rules by @BernieWhite.
    [#1551](https://github.com/Azure/PSRule.Rules.Azure/issues/1551)
    - Set `Azure.APIM.APIDescriptors` to warning from error.
    - Set `Azure.APIM.ProductDescriptors` to warning from error.
    - Set `Azure.Template.UseLocationParameter` to warning from error.
    - Set `Azure.Template.UseComments` to information from error.
    - Set `Azure.Template.UseDescriptions` to information from error.
- Engineering:
  - Added publishing of symbols for NuGet packages by @BernieWhite.
    [#1549](https://github.com/Azure/PSRule.Rules.Azure/issues/1549)
  - Bump PSRule to v2.3.1.
    [#1561](https://github.com/Azure/PSRule.Rules.Azure/pull/1561)
  - Bump Az.Resources to v6.1.0.
    [#1557](https://github.com/Azure/PSRule.Rules.Azure/pull/1557)
  - Bump Microsoft.NET.Test.Sdk to v17.3.0.
    [#1563](https://github.com/Azure/PSRule.Rules.Azure/pull/1563)

## v1.18.1

What's changed since v1.18.0:

- Bug fixes:
  - Fixed `Azure.APIM.HTTPBackend` reports failure when service URL is not defined by @BernieWhite.
    [#1555](https://github.com/Azure/PSRule.Rules.Azure/issues/1555)
  - Fixed `Azure.SQL.AAD` failure with newer API by @BernieWhite.
    [#1302](https://github.com/Azure/PSRule.Rules.Azure/issues/1302)

## v1.18.0

What's changed since v1.17.1:

- New rules:
  - Cognitive Services:
    - Check accounts use network access restrictions by @BernieWhite.
      [#1532](https://github.com/Azure/PSRule.Rules.Azure/issues/1532)
    - Check accounts use managed identities to access Azure resources by @BernieWhite.
      [#1532](https://github.com/Azure/PSRule.Rules.Azure/issues/1532)
    - Check accounts only accept requests using Azure AD identities by @BernieWhite.
      [#1532](https://github.com/Azure/PSRule.Rules.Azure/issues/1532)
    - Check accounts disable access using public endpoints by @BernieWhite.
      [#1532](https://github.com/Azure/PSRule.Rules.Azure/issues/1532)
- General improvements:
  - Added support for array `indexOf`, `lastIndexOf`, and `items` ARM functions by @BernieWhite.
    [#1440](https://github.com/Azure/PSRule.Rules.Azure/issues/1440)
  - Added support for `join` ARM function by @BernieWhite.
    [#1535](https://github.com/Azure/PSRule.Rules.Azure/issues/1535)
  - Improved output of full path to emitted resources by @BernieWhite.
    [#1523](https://github.com/Azure/PSRule.Rules.Azure/issues/1523)
- Engineering:
  - Bump Az.Resources to v6.0.1.
    [#1521](https://github.com/Azure/PSRule.Rules.Azure/pull/1521)
  - Updated provider data for analysis.
    [#1540](https://github.com/Azure/PSRule.Rules.Azure/pull/1540)
  - Bump xunit to v2.4.2.
    [#1542](https://github.com/Azure/PSRule.Rules.Azure/pull/1542)
  - Added readme and tags to NuGet by @BernieWhite.
    [#1513](https://github.com/Azure/PSRule.Rules.Azure/issues/1513)
- Bug fixes:
  - Fixed `Azure.SQL.TDE` is not required to enable Transparent Data Encryption for IaC by @BernieWhite.
    [#1530](https://github.com/Azure/PSRule.Rules.Azure/issues/1530)

What's changed since pre-release v1.18.0-B0027:

- No additional changes.

## v1.18.0-B0027 (pre-release)

What's changed since pre-release v1.18.0-B0010:

- New rules:
  - Cognitive Services:
    - Check accounts use network access restrictions by @BernieWhite.
      [#1532](https://github.com/Azure/PSRule.Rules.Azure/issues/1532)
    - Check accounts use managed identities to access Azure resources by @BernieWhite.
      [#1532](https://github.com/Azure/PSRule.Rules.Azure/issues/1532)
    - Check accounts only accept requests using Azure AD identities by @BernieWhite.
      [#1532](https://github.com/Azure/PSRule.Rules.Azure/issues/1532)
    - Check accounts disable access using public endpoints by @BernieWhite.
      [#1532](https://github.com/Azure/PSRule.Rules.Azure/issues/1532)
- General improvements:
  - Added support for array `indexOf`, `lastIndexOf`, and `items` ARM functions by @BernieWhite.
    [#1440](https://github.com/Azure/PSRule.Rules.Azure/issues/1440)
  - Added support for `join` ARM function by @BernieWhite.
    [#1535](https://github.com/Azure/PSRule.Rules.Azure/issues/1535)
- Engineering:
  - Updated provider data for analysis.
    [#1540](https://github.com/Azure/PSRule.Rules.Azure/pull/1540)
  - Bump xunit to v2.4.2.
    [#1542](https://github.com/Azure/PSRule.Rules.Azure/pull/1542)
- Bug fixes:
  - Fixed `Azure.SQL.TDE` is not required to enable Transparent Data Encryption for IaC by @BernieWhite.
    [#1530](https://github.com/Azure/PSRule.Rules.Azure/issues/1530)

## v1.18.0-B0010 (pre-release)

What's changed since pre-release v1.18.0-B0002:

- General improvements:
  - Improved output of full path to emitted resources by @BernieWhite.
    [#1523](https://github.com/Azure/PSRule.Rules.Azure/issues/1523)
- Engineering:
  - Bump Az.Resources to v6.0.1.
    [#1521](https://github.com/Azure/PSRule.Rules.Azure/pull/1521)

## v1.18.0-B0002 (pre-release)

What's changed since v1.17.1:

- Engineering:
  - Added readme and tags to NuGet by @BernieWhite.
    [#1513](https://github.com/Azure/PSRule.Rules.Azure/issues/1513)

## v1.17.1

What's changed since v1.17.0:

- Bug fixes:
  - Fixed union returns null when merged with built-in expansion objects by @BernieWhite.
    [#1515](https://github.com/Azure/PSRule.Rules.Azure/issues/1515)
  - Fixed missing zones in test for standalone VM by @BernieWhite.
    [#1506](https://github.com/Azure/PSRule.Rules.Azure/issues/1506)

## v1.17.0

What's changed since v1.16.1:

- New features:
  - Added more field count expression support for Azure Policy JSON rules by @ArmaanMcleod.
    [#181](https://github.com/Azure/PSRule.Rules.Azure/issues/181)
  - Added June 2022 baselines `Azure.GA_2022_06` and `Azure.Preview_2022_06` by @BernieWhite.
    [#1499](https://github.com/Azure/PSRule.Rules.Azure/issues/1499)
    - Includes rules released before or during June 2022.
    - Marked `Azure.GA_2022_03` and `Azure.Preview_2022_03` baselines as obsolete.
- New rules:
  - Deployment:
    - Check for secure values in outputs by @BernieWhite.
      [#297](https://github.com/Azure/PSRule.Rules.Azure/issues/297)
- Engineering:
  - Bump Newtonsoft.Json to v13.0.1.
    [#1494](https://github.com/Azure/PSRule.Rules.Azure/pull/1494)
  - Updated NuGet packaging metadata by @BernieWhite.
    [#1428](https://github.com/Azure/PSRule.Rules.Azure/pull/1428)
  - Updated provider data for analysis.
    [#1502](https://github.com/Azure/PSRule.Rules.Azure/pull/1502)
  - Bump PSRule to v2.2.0.
    [#1444](https://github.com/Azure/PSRule.Rules.Azure/pull/1444)
  - Updated NuGet packaging metadata by @BernieWhite.
    [#1428](https://github.com/Azure/PSRule.Rules.Azure/issues/1428)
- Bug fixes:
  - Fixed TDE property status to state by @Dylan-Prins.
    [#1505](https://github.com/Azure/PSRule.Rules.Azure/pull/1505)
  - Fixed the language expression value fails in outputs by @BernieWhite.
    [#1485](https://github.com/Azure/PSRule.Rules.Azure/issues/1485)

What's changed since pre-release v1.17.0-B0064:

- No additional changes.

## v1.17.0-B0064 (pre-release)

What's changed since pre-release v1.17.0-B0035:

- Engineering:
  - Updated provider data for analysis.
    [#1502](https://github.com/Azure/PSRule.Rules.Azure/pull/1502)
  - Bump PSRule to v2.2.0.
    [#1444](https://github.com/Azure/PSRule.Rules.Azure/pull/1444)
- Bug fixes:
  - Fixed TDE property status to state by @Dylan-Prins.
    [#1505](https://github.com/Azure/PSRule.Rules.Azure/pull/1505)

## v1.17.0-B0035 (pre-release)

What's changed since pre-release v1.17.0-B0014:

- New features:
  - Added June 2022 baselines `Azure.GA_2022_06` and `Azure.Preview_2022_06` by @BernieWhite.
    [#1499](https://github.com/Azure/PSRule.Rules.Azure/issues/1499)
    - Includes rules released before or during June 2022.
    - Marked `Azure.GA_2022_03` and `Azure.Preview_2022_03` baselines as obsolete.
- Engineering:
  - Bump Newtonsoft.Json to v13.0.1.
    [#1494](https://github.com/Azure/PSRule.Rules.Azure/pull/1494)
  - Updated NuGet packaging metadata by @BernieWhite.
    [#1428](https://github.com/Azure/PSRule.Rules.Azure/pull/1428)

## v1.17.0-B0014 (pre-release)

What's changed since v1.16.1:

- New features:
  - Added more field count expression support for Azure Policy JSON rules by @ArmaanMcleod.
    [#181](https://github.com/Azure/PSRule.Rules.Azure/issues/181)
- New rules:
  - Deployment:
    - Check for secure values in outputs by @BernieWhite.
      [#297](https://github.com/Azure/PSRule.Rules.Azure/issues/297)
- Engineering:
  - Updated NuGet packaging metadata by @BernieWhite.
    [#1428](https://github.com/Azure/PSRule.Rules.Azure/issues/1428)
- Bug fixes:
  - Fixed the language expression value fails in outputs by @BernieWhite.
    [#1485](https://github.com/Azure/PSRule.Rules.Azure/issues/1485)

## v1.16.1

What's changed since v1.16.0:

- Bug fixes:
  - Fixed TLS 1.3 support in `Azure.AppGw.SSLPolicy` by @BernieWhite.
    [#1469](https://github.com/Azure/PSRule.Rules.Azure/issues/1469)
  - Fixed Application Gateway referencing a WAF policy by @BernieWhite.
    [#1466](https://github.com/Azure/PSRule.Rules.Azure/issues/1466)

## v1.16.0

What's changed since v1.15.2:

- New rules:
  - App Service:
    - Check web apps have insecure FTP disabled by @BernieWhite.
      [#1436](https://github.com/Azure/PSRule.Rules.Azure/issues/1436)
    - Check web apps use a dedicated health probe by @BernieWhite.
      [#1437](https://github.com/Azure/PSRule.Rules.Azure/issues/1437)
- Updated rules:
  - Public IP:
    - Updated `Azure.PublicIP.AvailabilityZone` to exclude IP addresses for Azure Bastion by @BernieWhite.
      [#1442](https://github.com/Azure/PSRule.Rules.Azure/issues/1442)
      - Public IP addresses with the `resource-usage` tag set to `azure-bastion` are excluded.
- General improvements:
  - Added support for `dateTimeFromEpoch` and `dateTimeToEpoch` ARM functions by @BernieWhite.
    [#1451](https://github.com/Azure/PSRule.Rules.Azure/issues/1451)
- Engineering:
  - Updated built documentation to include rule ref and metadata by @BernieWhite.
    [#1432](https://github.com/Azure/PSRule.Rules.Azure/issues/1432)
  - Added ref properties for several rules by @BernieWhite.
    [#1430](https://github.com/Azure/PSRule.Rules.Azure/issues/1430)
  - Updated provider data for analysis.
    [#1453](https://github.com/Azure/PSRule.Rules.Azure/pull/1453)
  - Bump Microsoft.NET.Test.Sdk to v17.2.0.
    [#1410](https://github.com/Azure/PSRule.Rules.Azure/pull/1410)
  - Update CI checks to include required ref property by @BernieWhite.
    [#1431](https://github.com/Azure/PSRule.Rules.Azure/issues/1431)
  - Added ref properties for rules by @BernieWhite.
    [#1430](https://github.com/Azure/PSRule.Rules.Azure/issues/1430)
- Bug fixes:
  - Fixed `Azure.Template.UseVariables` does not accept function variables names by @BernieWhite.
    [#1427](https://github.com/Azure/PSRule.Rules.Azure/issues/1427)
  - Fixed dependency issue within Azure Pipelines `AzurePowerShell` task by @BernieWhite.
    [#1447](https://github.com/Azure/PSRule.Rules.Azure/issues/1447)
    - Removed dependency on `Az.Accounts` and `Az.Resources` from manifest.
      Pre-install these modules to use export cmdlets.

What's changed since pre-release v1.16.0-B0072:

- No additional changes.

## v1.16.0-B0072 (pre-release)

What's changed since pre-release v1.16.0-B0041:

- Engineering:
  - Update CI checks to include required ref property by @BernieWhite.
    [#1431](https://github.com/Azure/PSRule.Rules.Azure/issues/1431)
  - Added ref properties for rules by @BernieWhite.
    [#1430](https://github.com/Azure/PSRule.Rules.Azure/issues/1430)
- Bug fixes:
  - Fixed dependency issue within Azure Pipelines `AzurePowerShell` task by @BernieWhite.
    [#1447](https://github.com/Azure/PSRule.Rules.Azure/issues/1447)
    - Removed dependency on `Az.Accounts` and `Az.Resources` from manifest.
      Pre-install these modules to use export cmdlets.

## v1.16.0-B0041 (pre-release)

What's changed since pre-release v1.16.0-B0017:

- Updated rules:
  - Public IP:
    - Updated `Azure.PublicIP.AvailabilityZone` to exclude IP addresses for Azure Bastion by @BernieWhite.
      [#1442](https://github.com/Azure/PSRule.Rules.Azure/issues/1442)
      - Public IP addresses with the `resource-usage` tag set to `azure-bastion` are excluded.
- General improvements:
  - Added support for `dateTimeFromEpoch` and `dateTimeToEpoch` ARM functions by @BernieWhite.
    [#1451](https://github.com/Azure/PSRule.Rules.Azure/issues/1451)
- Engineering:
  - Updated built documentation to include rule ref and metadata by @BernieWhite.
    [#1432](https://github.com/Azure/PSRule.Rules.Azure/issues/1432)
  - Added ref properties for several rules by @BernieWhite.
    [#1430](https://github.com/Azure/PSRule.Rules.Azure/issues/1430)
  - Updated provider data for analysis.
    [#1453](https://github.com/Azure/PSRule.Rules.Azure/pull/1453)

## v1.16.0-B0017 (pre-release)

What's changed since v1.15.2:

- New rules:
  - App Service:
    - Check web apps have insecure FTP disabled by @BernieWhite.
      [#1436](https://github.com/Azure/PSRule.Rules.Azure/issues/1436)
    - Check web apps use a dedicated health probe by @BernieWhite.
      [#1437](https://github.com/Azure/PSRule.Rules.Azure/issues/1437)
- Engineering:
  - Bump Microsoft.NET.Test.Sdk to v17.2.0.
    [#1410](https://github.com/Azure/PSRule.Rules.Azure/pull/1410)
- Bug fixes:
  - Fixed `Azure.Template.UseVariables` does not accept function variables names by @BernieWhite.
    [#1427](https://github.com/Azure/PSRule.Rules.Azure/issues/1427)

## v1.15.2

What's changed since v1.15.1:

- Bug fixes:
  - Fixed `Azure.AppService.ManagedIdentity` does not accept both system and user assigned by @BernieWhite.
    [#1415](https://github.com/Azure/PSRule.Rules.Azure/issues/1415)
    - This also applies to:
      - `Azure.ADX.ManagedIdentity`
      - `Azure.APIM.ManagedIdentity`
      - `Azure.EventGrid.ManagedIdentity`
      - `Azure.Automation.ManagedIdentity`
  - Fixed Web apps with .NET 6 do not meet version constraint of `Azure.AppService.NETVersion` by @BernieWhite.
    [#1414](https://github.com/Azure/PSRule.Rules.Azure/issues/1414)
    - This also applies to `Azure.AppService.PHPVersion`.

## v1.15.1

What's changed since v1.15.0:

- Bug fixes:
  - Fixed exclusion of `dataCollectionRuleAssociations` from `Azure.Resource.UseTags` by @BernieWhite.
    [#1400](https://github.com/Azure/PSRule.Rules.Azure/issues/1400)
  - Fixed could not determine JSON object type for MockObject using CreateObject by @BernieWhite.
    [#1411](https://github.com/Azure/PSRule.Rules.Azure/issues/1411)
  - Fixed cannot bind argument to parameter 'Sku' because it is an empty string by @BernieWhite.
    [#1407](https://github.com/Azure/PSRule.Rules.Azure/issues/1407)

## v1.15.0

What's changed since v1.14.3:

- New features:
  - **Important change**: Added `Azure.Resource.SupportsTags` selector by @BernieWhite.
    [#1339](https://github.com/Azure/PSRule.Rules.Azure/issues/1339)
    - Use this selector in custom rules to filter rules to only run against resources that support tags.
    - This selector replaces the `SupportsTags` PowerShell function.
    - Using the `SupportsTag` function will now result in a warning.
    - The `SupportsTags` function will be removed in v2.
    - See [upgrade notes][1] for more information.
- Updated rules:
  - Azure Kubernetes Service:
    - Updated `Azure.AKS.Version` to use latest stable version `1.22.6` by @BernieWhite.
      [#1386](https://github.com/Azure/PSRule.Rules.Azure/issues/1386)
      - Use `AZURE_AKS_CLUSTER_MINIMUM_VERSION` to configure the minimum version of the cluster.
- Engineering:
  - Added code signing of module by @BernieWhite.
    [#1379](https://github.com/Azure/PSRule.Rules.Azure/issues/1379)
  - Added SBOM manifests to module by @BernieWhite.
    [#1380](https://github.com/Azure/PSRule.Rules.Azure/issues/1380)
  - Embedded provider and alias information as manifest resources by @BernieWhite.
    [#1383](https://github.com/Azure/PSRule.Rules.Azure/issues/1383)
    - Resources are minified and compressed to improve size and speed.
  - Added additional `nodeps` manifest that does not include dependencies for Az modules by @BernieWhite.
    [#1392](https://github.com/Azure/PSRule.Rules.Azure/issues/1392)
  - Bump Az.Accounts to 2.7.6. [#1338](https://github.com/Azure/PSRule.Rules.Azure/pull/1338)
  - Bump Az.Resources to 5.6.0. [#1338](https://github.com/Azure/PSRule.Rules.Azure/pull/1338)
  - Bump PSRule to 2.1.0. [#1338](https://github.com/Azure/PSRule.Rules.Azure/pull/1338)
  - Bump Pester to 5.3.3. [#1338](https://github.com/Azure/PSRule.Rules.Azure/pull/1338)
- Bug fixes:
  - Fixed dependency chain order when dependsOn copy by @BernieWhite.
    [#1381](https://github.com/Azure/PSRule.Rules.Azure/issues/1381)
  - Fixed error calling SupportsTags function by @BernieWhite.
    [#1401](https://github.com/Azure/PSRule.Rules.Azure/issues/1401)

What's changed since pre-release v1.15.0-B0053:

- Bug fixes:
  - Fixed error calling SupportsTags function by @BernieWhite.
    [#1401](https://github.com/Azure/PSRule.Rules.Azure/issues/1401)

## v1.15.0-B0053 (pre-release)

What's changed since pre-release v1.15.0-B0022:

- New features:
  - **Important change**: Added `Azure.Resource.SupportsTags` selector. [#1339](https://github.com/Azure/PSRule.Rules.Azure/issues/1339)
    - Use this selector in custom rules to filter rules to only run against resources that support tags.
    - This selector replaces the `SupportsTags` PowerShell function.
    - Using the `SupportsTag` function will now result in a warning.
    - The `SupportsTags` function will be removed in v2.
    - See [upgrade notes][1] for more information.
- Engineering:
  - Embedded provider and alias information as manifest resources. [#1383](https://github.com/Azure/PSRule.Rules.Azure/issues/1383)
    - Resources are minified and compressed to improve size and speed.
  - Added additional `nodeps` manifest that does not include dependencies for Az modules. [#1392](https://github.com/Azure/PSRule.Rules.Azure/issues/1392)
  - Bump Az.Accounts to 2.7.6. [#1338](https://github.com/Azure/PSRule.Rules.Azure/pull/1338)
  - Bump Az.Resources to 5.6.0. [#1338](https://github.com/Azure/PSRule.Rules.Azure/pull/1338)
  - Bump PSRule to 2.1.0. [#1338](https://github.com/Azure/PSRule.Rules.Azure/pull/1338)
  - Bump Pester to 5.3.3. [#1338](https://github.com/Azure/PSRule.Rules.Azure/pull/1338)

## v1.15.0-B0022 (pre-release)

What's changed since v1.14.3:

- Updated rules:
  - Azure Kubernetes Service:
    - Updated `Azure.AKS.Version` to use latest stable version `1.22.6`. [#1386](https://github.com/Azure/PSRule.Rules.Azure/issues/1386)
      - Use `AZURE_AKS_CLUSTER_MINIMUM_VERSION` to configure the minimum version of the cluster.
- Engineering:
  - Added code signing of module. [#1379](https://github.com/Azure/PSRule.Rules.Azure/issues/1379)
  - Added SBOM manifests to module. [#1380](https://github.com/Azure/PSRule.Rules.Azure/issues/1380)
- Bug fixes:
  - Fixed dependency chain order when dependsOn copy. [#1381](https://github.com/Azure/PSRule.Rules.Azure/issues/1381)

## v1.14.3

What's changed since v1.14.2:

- Bug fixes:
  - Fixed Azure Firewall threat intel mode reported for Secure VNET hubs. [#1365](https://github.com/Azure/PSRule.Rules.Azure/issues/1365)
  - Fixed array function handling with mock objects. [#1367](https://github.com/Azure/PSRule.Rules.Azure/issues/1367)

## v1.14.2

What's changed since v1.14.1:

- Bug fixes:
  - Fixed handling of parent resources when sub resource is in a separate deployment. [#1360](https://github.com/Azure/PSRule.Rules.Azure/issues/1360)

## v1.14.1

What's changed since v1.14.0:

- Bug fixes:
  - Fixed unable to set parameter defaults option with type object. [#1355](https://github.com/Azure/PSRule.Rules.Azure/issues/1355)

## v1.14.0

What's changed since v1.13.4:

- New features:
  - Added support for referencing resources in template. [#1315](https://github.com/Azure/PSRule.Rules.Azure/issues/1315)
    - The `reference()` function can be used to reference resources in template.
    - A placeholder value is still used for resources outside of the template.
  - Added March 2022 baselines `Azure.GA_2022_03` and `Azure.Preview_2022_03`. [#1334](https://github.com/Azure/PSRule.Rules.Azure/issues/1334)
    - Includes rules released before or during March 2022.
    - Marked `Azure.GA_2021_12` and `Azure.Preview_2021_12` baselines as obsolete.
  - **Experimental**: Cmdlets to validate objects with Azure policy conditions:
    - `Export-AzPolicyAssignmentData` - Exports policy assignment data. [#1266](https://github.com/Azure/PSRule.Rules.Azure/issues/1266)
    - `Export-AzPolicyAssignmentRuleData` - Exports JSON rules from policy assignment data. [#1278](https://github.com/Azure/PSRule.Rules.Azure/issues/1278)
    - `Get-AzPolicyAssignmentDataSource` - Discovers policy assignment data. [#1340](https://github.com/Azure/PSRule.Rules.Azure/issues/1340)
    - See cmdlet help for limitations and usage.
    - Additional information will be posted as this feature evolves [here](https://github.com/Azure/PSRule.Rules.Azure/discussions/1345).
- New rules:
  - SignalR Service:
    - Check services use Managed Identities. [#1306](https://github.com/Azure/PSRule.Rules.Azure/issues/1306)
    - Check services use a SKU with an SLA. [#1307](https://github.com/Azure/PSRule.Rules.Azure/issues/1307)
  - Web PubSub Service:
    - Check services use Managed Identities. [#1308](https://github.com/Azure/PSRule.Rules.Azure/issues/1308)
    - Check services use a SKU with an SLA. [#1309](https://github.com/Azure/PSRule.Rules.Azure/issues/1309)
- Updated rules:
  - Azure Kubernetes Service:
    - Updated `Azure.AKS.Version` to use latest stable version `1.21.9`. [#1318](https://github.com/Azure/PSRule.Rules.Azure/issues/1318)
      - Use `AZURE_AKS_CLUSTER_MINIMUM_VERSION` to configure the minimum version of the cluster.
- Engineering:
  - Cache Azure Policy Aliases. [#1277](https://github.com/Azure/PSRule.Rules.Azure/issues/1277)
  - Cleanup of additional alias metadata. [#1351](https://github.com/Azure/PSRule.Rules.Azure/pull/1351)
- Bug fixes:
  - Fixed index was out of range with split on mock properties. [#1327](https://github.com/Azure/PSRule.Rules.Azure/issues/1327)
  - Fixed mock objects with no properties. [#1347](https://github.com/Azure/PSRule.Rules.Azure/issues/1347)
  - Fixed sub-resources nesting by scope regression. [#1348](https://github.com/Azure/PSRule.Rules.Azure/issues/1348)
  - Fixed expand of runtime properties on reference objects. [#1324](https://github.com/Azure/PSRule.Rules.Azure/issues/1324)
  - Fixed processing of deployment outputs. [#1316](https://github.com/Azure/PSRule.Rules.Azure/issues/1316)

What's changed since pre-release v1.14.0-B2204013:

- No additional changes.

## v1.14.0-B2204013 (pre-release)

What's changed since pre-release v1.14.0-B2204007:

- Engineering:
  - Cleanup of additional alias metadata. [#1351](https://github.com/Azure/PSRule.Rules.Azure/pull/1351)

## v1.14.0-B2204007 (pre-release)

What's changed since pre-release v1.14.0-B2203117:

- Bug fixes:
  - Fixed mock objects with no properties. [#1347](https://github.com/Azure/PSRule.Rules.Azure/issues/1347)
  - Fixed sub-resources nesting by scope regression. [#1348](https://github.com/Azure/PSRule.Rules.Azure/issues/1348)

## v1.14.0-B2203117 (pre-release)

What's changed since pre-release v1.14.0-B2203088:

- New features:
  - **Experimental**: Cmdlets to validate objects with Azure policy conditions:
    - `Export-AzPolicyAssignmentData` - Exports policy assignment data. [#1266](https://github.com/Azure/PSRule.Rules.Azure/issues/1266)
    - `Export-AzPolicyAssignmentRuleData` - Exports JSON rules from policy assignment data. [#1278](https://github.com/Azure/PSRule.Rules.Azure/issues/1278)
    - `Get-AzPolicyAssignmentDataSource` - Discovers policy assignment data. [#1340](https://github.com/Azure/PSRule.Rules.Azure/issues/1340)
    - See cmdlet help for limitations and usage.
    - Additional information will be posted as this feature evolves [here](https://github.com/Azure/PSRule.Rules.Azure/discussions/1345).
- Engineering:
  - Cache Azure Policy Aliases. [#1277](https://github.com/Azure/PSRule.Rules.Azure/issues/1277)
- Bug fixes:
  - Fixed index was out of range with split on mock properties. [#1327](https://github.com/Azure/PSRule.Rules.Azure/issues/1327)

## v1.14.0-B2203088 (pre-release)

What's changed since pre-release v1.14.0-B2203066:

- New features:
  - Added March 2022 baselines `Azure.GA_2022_03` and `Azure.Preview_2022_03`. [#1334](https://github.com/Azure/PSRule.Rules.Azure/issues/1334)
    - Includes rules released before or during March 2022.
    - Marked `Azure.GA_2021_12` and `Azure.Preview_2021_12` baselines as obsolete.
- Bug fixes:
  - Fixed expand of runtime properties on reference objects. [#1324](https://github.com/Azure/PSRule.Rules.Azure/issues/1324)

## v1.14.0-B2203066 (pre-release)

What's changed since v1.13.4:

- New features:
  - Added support for referencing resources in template. [#1315](https://github.com/Azure/PSRule.Rules.Azure/issues/1315)
    - The `reference()` function can be used to reference resources in template.
    - A placeholder value is still used for resources outside of the template.
- New rules:
  - SignalR Service:
    - Check services use Managed Identities. [#1306](https://github.com/Azure/PSRule.Rules.Azure/issues/1306)
    - Check services use a SKU with an SLA. [#1307](https://github.com/Azure/PSRule.Rules.Azure/issues/1307)
  - Web PubSub Service:
    - Check services use Managed Identities. [#1308](https://github.com/Azure/PSRule.Rules.Azure/issues/1308)
    - Check services use a SKU with an SLA. [#1309](https://github.com/Azure/PSRule.Rules.Azure/issues/1309)
- Updated rules:
  - Azure Kubernetes Service:
    - Updated `Azure.AKS.Version` to use latest stable version `1.21.9`. [#1318](https://github.com/Azure/PSRule.Rules.Azure/issues/1318)
      - Use `AZURE_AKS_CLUSTER_MINIMUM_VERSION` to configure the minimum version of the cluster.
- Bug fixes:
  - Fixed processing of deployment outputs. [#1316](https://github.com/Azure/PSRule.Rules.Azure/issues/1316)

## v1.13.4

What's changed since v1.13.3:

- Bug fixes:
  - Fixed virtual network without any subnets is invalid. [#1303](https://github.com/Azure/PSRule.Rules.Azure/issues/1303)
  - Fixed container registry rules that require a premium tier. [#1304](https://github.com/Azure/PSRule.Rules.Azure/issues/1304)
    - Rules `Azure.ACR.Retention` and `Azure.ACR.ContentTrust` are now only run against premium instances.

## v1.13.3

What's changed since v1.13.2:

- Bug fixes:
  - Fixed bicep build timeout for complex deployments. [#1299](https://github.com/Azure/PSRule.Rules.Azure/issues/1299)

## v1.13.2

What's changed since v1.13.1:

- Engineering:
  - Bump PowerShellStandard.Library to 5.1.1. [#1295](https://github.com/Azure/PSRule.Rules.Azure/pull/1295)
- Bug fixes:
  - Fixed nested resource loops. [#1293](https://github.com/Azure/PSRule.Rules.Azure/issues/1293)

## v1.13.1

What's changed since v1.13.0:

- Bug fixes:
  - Fixed parsing of nested quote pairs within JSON function. [#1288](https://github.com/Azure/PSRule.Rules.Azure/issues/1288)

## v1.13.0

What's changed since v1.12.2:

- New features:
  - Added support for setting defaults for required parameters. [#1065](https://github.com/Azure/PSRule.Rules.Azure/issues/1065)
    - When specified, the value will be used when a parameter value is not provided.
  - Added support expanding Bicep from parameter files. [#1160](https://github.com/Azure/PSRule.Rules.Azure/issues/1160)
- New rules:
  - Azure Cache for Redis:
    - Limit public access for Azure Cache for Redis instances. [#935](https://github.com/Azure/PSRule.Rules.Azure/issues/935)
  - Container App:
    - Check insecure ingress is not enabled (preview). [#1252](https://github.com/Azure/PSRule.Rules.Azure/issues/1252)
  - Key Vault:
    - Check key auto-rotation is enabled (preview). [#1159](https://github.com/Azure/PSRule.Rules.Azure/issues/1159)
  - Recovery Services Vault:
    - Check vaults have replication alerts configured. [#7](https://github.com/Azure/PSRule.Rules.Azure/issues/7)
- Engineering:
  - Automatically build baseline docs. [#1242](https://github.com/Azure/PSRule.Rules.Azure/issues/1242)
  - Bump PSRule dependency to v1.11.1. [#1269](https://github.com/Azure/PSRule.Rules.Azure/pull/1269)
- Bug fixes:
  - Fixed empty value with strong type. [#1258](https://github.com/Azure/PSRule.Rules.Azure/issues/1258)
  - Fixed error with empty logic app trigger. [#1249](https://github.com/Azure/PSRule.Rules.Azure/issues/1249)
  - Fixed out of order parameters. [#1257](https://github.com/Azure/PSRule.Rules.Azure/issues/1257)
  - Fixed mapping default configuration causes cast exception. [#1274](https://github.com/Azure/PSRule.Rules.Azure/issues/1274)
  - Fixed resource id is incorrectly built for sub resource types. [#1279](https://github.com/Azure/PSRule.Rules.Azure/issues/1279)

What's changed since pre-release v1.13.0-B2202113:

- No additional changes.

## v1.13.0-B2202113 (pre-release)

What's changed since pre-release v1.13.0-B2202108:

- Bug fixes:
  - Fixed resource id is incorrectly built for sub resource types. [#1279](https://github.com/Azure/PSRule.Rules.Azure/issues/1279)

## v1.13.0-B2202108 (pre-release)

What's changed since pre-release v1.13.0-B2202103:

- Bug fixes:
  - Fixed mapping default configuration causes cast exception. [#1274](https://github.com/Azure/PSRule.Rules.Azure/issues/1274)

## v1.13.0-B2202103 (pre-release)

What's changed since pre-release v1.13.0-B2202090:

- Engineering:
  - Bump PSRule dependency to v1.11.1. [#1269](https://github.com/Azure/PSRule.Rules.Azure/pull/1269)
- Bug fixes:
  - Fixed out of order parameters. [#1257](https://github.com/Azure/PSRule.Rules.Azure/issues/1257)

## v1.13.0-B2202090 (pre-release)

What's changed since pre-release v1.13.0-B2202063:

- New rules:
  - Azure Cache for Redis:
    - Limit public access for Azure Cache for Redis instances. [#935](https://github.com/Azure/PSRule.Rules.Azure/issues/935)
- Engineering:
  - Automatically build baseline docs. [#1242](https://github.com/Azure/PSRule.Rules.Azure/issues/1242)
- Bug fixes:
  - Fixed empty value with strong type. [#1258](https://github.com/Azure/PSRule.Rules.Azure/issues/1258)

## v1.13.0-B2202063 (pre-release)

What's changed since v1.12.2:

- New features:
  - Added support for setting defaults for required parameters. [#1065](https://github.com/Azure/PSRule.Rules.Azure/issues/1065)
    - When specified, the value will be used when a parameter value is not provided.
  - Added support expanding Bicep from parameter files. [#1160](https://github.com/Azure/PSRule.Rules.Azure/issues/1160)
- New rules:
  - Container App:
    - Check insecure ingress is not enabled (preview). [#1252](https://github.com/Azure/PSRule.Rules.Azure/issues/1252)
  - Key Vault:
    - Check key auto-rotation is enabled (preview). [#1159](https://github.com/Azure/PSRule.Rules.Azure/issues/1159)
  - Recovery Services Vault:
    - Check vaults have replication alerts configured. [#7](https://github.com/Azure/PSRule.Rules.Azure/issues/7)
- Bug fixes:
  - Fixed error with empty logic app trigger. [#1249](https://github.com/Azure/PSRule.Rules.Azure/issues/1249)

## v1.12.2

What's changed since v1.12.1:

- Bug fixes:
  - Fixed detect strong type requirements for nested deployments. [#1235](https://github.com/Azure/PSRule.Rules.Azure/issues/1235)

## v1.12.1

What's changed since v1.12.0:

- Bug fixes:
  - Fixed Bicep already exists with PSRule v2. [#1232](https://github.com/Azure/PSRule.Rules.Azure/issues/1232)

## v1.12.0

What's changed since v1.11.1:

- New rules:
  - Data Explorer:
    - Check clusters use Managed Identities. [#1207](https://github.com/Azure/PSRule.Rules.Azure/issues/1207)
    - Check clusters use a SKU with a SLA. [#1208](https://github.com/Azure/PSRule.Rules.Azure/issues/1208)
    - Check clusters use disk encryption. [#1209](https://github.com/Azure/PSRule.Rules.Azure/issues/1209)
    - Check clusters are in use with databases. [#1215](https://github.com/Azure/PSRule.Rules.Azure/issues/1215)
  - Event Hub:
    - Check namespaces are in use with event hubs. [#1216](https://github.com/Azure/PSRule.Rules.Azure/issues/1216)
    - Check namespaces only accept identity-based authentication. [#1217](https://github.com/Azure/PSRule.Rules.Azure/issues/1217)
  - Azure Recovery Services Vault:
    - Check vaults use geo-redundant storage. [#5](https://github.com/Azure/PSRule.Rules.Azure/issues/5)
  - Service Bus:
    - Check namespaces are in use with queues and topics. [#1218](https://github.com/Azure/PSRule.Rules.Azure/issues/1218)
    - Check namespaces only accept identity-based authentication. [#1219](https://github.com/Azure/PSRule.Rules.Azure/issues/1219)
- Updated rules:
  - Azure Kubernetes Service:
    - Updated `Azure.AKS.Version` to use latest stable version `1.21.7`. [#1188](https://github.com/Azure/PSRule.Rules.Azure/issues/1188)
      - Pinned latest GA baseline `Azure.GA_2021_12` to previous version `1.20.5`.
      - Use `AZURE_AKS_CLUSTER_MINIMUM_VERSION` to configure the minimum version of the cluster.
  - Azure API Management:
    - Check service disabled insecure ciphers.
      [#1128](https://github.com/Azure/PSRule.Rules.Azure/issues/1128)
    - Refactored the cipher and protocol rule into individual rules.
      - `Azure.APIM.Protocols`
      - `Azure.APIM.Ciphers`
- General improvements:
  - **Important change:** Replaced `Azure_AKSMinimumVersion` option with `AZURE_AKS_CLUSTER_MINIMUM_VERSION`. [#941](https://github.com/Azure/PSRule.Rules.Azure/issues/941)
    - For compatibility, if `Azure_AKSMinimumVersion` is set it will be used instead of `AZURE_AKS_CLUSTER_MINIMUM_VERSION`.
    - If only `AZURE_AKS_CLUSTER_MINIMUM_VERSION` is set, this value will be used.
    - The default will be used neither options are configured.
    - If `Azure_AKSMinimumVersion` is set a warning will be generated until the configuration is removed.
    - Support for `Azure_AKSMinimumVersion` is deprecated and will be removed in v2.
    - See [upgrade notes][1] for details.
- Bug fixes:
  - Fixed false positive of blob container with access unspecified. [#1212](https://github.com/Azure/PSRule.Rules.Azure/issues/1212)

What's changed since pre-release v1.12.0-B2201086:

- No additional changes.

## v1.12.0-B2201086 (pre-release)

What's changed since pre-release v1.12.0-B2201067:

- New rules:
  - Data Explorer:
    - Check clusters are in use with databases. [#1215](https://github.com/Azure/PSRule.Rules.Azure/issues/1215)
  - Event Hub:
    - Check namespaces are in use with event hubs. [#1216](https://github.com/Azure/PSRule.Rules.Azure/issues/1216)
    - Check namespaces only accept identity-based authentication. [#1217](https://github.com/Azure/PSRule.Rules.Azure/issues/1217)
  - Azure Recovery Services Vault:
    - Check vaults use geo-redundant storage. [#5](https://github.com/Azure/PSRule.Rules.Azure/issues/5)
  - Service Bus:
    - Check namespaces are in use with queues and topics. [#1218](https://github.com/Azure/PSRule.Rules.Azure/issues/1218)
    - Check namespaces only accept identity-based authentication. [#1219](https://github.com/Azure/PSRule.Rules.Azure/issues/1219)

## v1.12.0-B2201067 (pre-release)

What's changed since pre-release v1.12.0-B2201054:

- New rules:
  - Data Explorer:
    - Check clusters use Managed Identities. [#1207](https://github.com/Azure/PSRule.Rules.Azure/issues/1207)
    - Check clusters use a SKU with a SLA. [#1208](https://github.com/Azure/PSRule.Rules.Azure/issues/1208)
    - Check clusters use disk encryption. [#1209](https://github.com/Azure/PSRule.Rules.Azure/issues/1209)
- Bug fixes:
  - Fixed false positive of blob container with access unspecified. [#1212](https://github.com/Azure/PSRule.Rules.Azure/issues/1212)

## v1.12.0-B2201054 (pre-release)

What's changed since v1.11.1:

- Updated rules:
  - Azure Kubernetes Service:
    - Updated `Azure.AKS.Version` to use latest stable version `1.21.7`. [#1188](https://github.com/Azure/PSRule.Rules.Azure/issues/1188)
      - Pinned latest GA baseline `Azure.GA_2021_12` to previous version `1.20.5`.
      - Use `AZURE_AKS_CLUSTER_MINIMUM_VERSION` to configure the minimum version of the cluster.
  - Azure API Management:
    - Check service disabled insecure ciphers.
      [#1128](https://github.com/Azure/PSRule.Rules.Azure/issues/1128)
    - Refactored the cipher and protocol rule into individual rules.
      - `Azure.APIM.Protocols`
      - `Azure.APIM.Ciphers`
- General improvements:
  - **Important change:** Replaced `Azure_AKSMinimumVersion` option with `AZURE_AKS_CLUSTER_MINIMUM_VERSION`. [#941](https://github.com/Azure/PSRule.Rules.Azure/issues/941)
    - For compatibility, if `Azure_AKSMinimumVersion` is set it will be used instead of `AZURE_AKS_CLUSTER_MINIMUM_VERSION`.
    - If only `AZURE_AKS_CLUSTER_MINIMUM_VERSION` is set, this value will be used.
    - The default will be used neither options are configured.
    - If `Azure_AKSMinimumVersion` is set a warning will be generated until the configuration is removed.
    - Support for `Azure_AKSMinimumVersion` is deprecated and will be removed in v2.
    - See [upgrade notes][1] for details.

## v1.11.1

What's changed since v1.11.0:

- Bug fixes:
  - Fixed `Azure.AKS.CNISubnetSize` rule to use CNI selector. [#1178](https://github.com/Azure/PSRule.Rules.Azure/issues/1178)

## v1.11.0

What's changed since v1.10.4:

- New features:
  - Added baselines containing only Azure preview features. [#1129](https://github.com/Azure/PSRule.Rules.Azure/issues/1129)
    - Added baseline `Azure.Preview_2021_09`.
    - Added baseline `Azure.Preview_2021_12`.
  - Added `Azure.GA_2021_12` baseline. [#1146](https://github.com/Azure/PSRule.Rules.Azure/issues/1146)
    - Includes rules released before or during December 2021 for Azure GA features.
    - Marked baseline `Azure.GA_2021_09` as obsolete.
  - Bicep support promoted from experimental to generally available (GA). [#1176](https://github.com/Azure/PSRule.Rules.Azure/issues/1176)
- New rules:
  - All resources:
    - Check comments for each template resource. [#969](https://github.com/Azure/PSRule.Rules.Azure/issues/969)
  - Automation Account:
    - Automation accounts should enable diagnostic logs. [#1075](https://github.com/Azure/PSRule.Rules.Azure/issues/1075)
  - Azure Kubernetes Service:
    - Check clusters have the HTTP application routing add-on disabled. [#1131](https://github.com/Azure/PSRule.Rules.Azure/issues/1131)
    - Check clusters use the Secrets Store CSI Driver add-on. [#992](https://github.com/Azure/PSRule.Rules.Azure/issues/992)
    - Check clusters autorotation with the Secrets Store CSI Driver add-on. [#993](https://github.com/Azure/PSRule.Rules.Azure/issues/993)
    - Check clusters use Azure AD Pod Managed Identities (preview). [#991](https://github.com/Azure/PSRule.Rules.Azure/issues/991)
  - Azure Redis Cache:
    - Use availability zones for Azure Cache for Redis for regions that support it. [#1078](https://github.com/Azure/PSRule.Rules.Azure/issues/1078)
      - `Azure.Redis.AvailabilityZone`
      - `Azure.RedisEnterprise.Zones`
  - Application Security Group:
    - Check Application Security Groups meet naming requirements. [#1110](https://github.com/Azure/PSRule.Rules.Azure/issues/1110)
  - Firewall:
    - Check Firewalls meet naming requirements. [#1110](https://github.com/Azure/PSRule.Rules.Azure/issues/1110)
    - Check Firewall policies meet naming requirements. [#1110](https://github.com/Azure/PSRule.Rules.Azure/issues/1110)
  - Private Endpoint:
    - Check Private Endpoints meet naming requirements. [#1110](https://github.com/Azure/PSRule.Rules.Azure/issues/1110)
  - Virtual WAN:
    - Check Virtual WANs meet naming requirements. [#1110](https://github.com/Azure/PSRule.Rules.Azure/issues/1110)
- Updated rules:
  - Azure Kubernetes Service:
    - Promoted `Azure.AKS.AutoUpgrade` to GA rule set. [#1130](https://github.com/Azure/PSRule.Rules.Azure/issues/1130)
- General improvements:
  - Added support for template function `tenant()`. [#1124](https://github.com/Azure/PSRule.Rules.Azure/issues/1124)
  - Added support for template function `managementGroup()`. [#1125](https://github.com/Azure/PSRule.Rules.Azure/issues/1125)
  - Added support for template function `pickZones()`. [#518](https://github.com/Azure/PSRule.Rules.Azure/issues/518)
- Engineering:
  - Rule refactoring of rules from PowerShell to YAML. [#1109](https://github.com/Azure/PSRule.Rules.Azure/issues/1109)
    - The following rules were refactored:
      - `Azure.LB.Name`
      - `Azure.NSG.Name`
      - `Azure.Firewall.Mode`
      - `Azure.Route.Name`
      - `Azure.VNET.Name`
      - `Azure.VNG.Name`
      - `Azure.VNG.ConnectionName`
      - `Azure.AppConfig.SKU`
      - `Azure.AppConfig.Name`
      - `Azure.AppInsights.Workspace`
      - `Azure.AppInsights.Name`
      - `Azure.Cosmos.AccountName`
      - `Azure.FrontDoor.State`
      - `Azure.FrontDoor.Name`
      - `Azure.FrontDoor.WAF.Mode`
      - `Azure.FrontDoor.WAF.Enabled`
      - `Azure.FrontDoor.WAF.Name`
      - `Azure.AKS.MinNodeCount`
      - `Azure.AKS.ManagedIdentity`
      - `Azure.AKS.StandardLB`
      - `Azure.AKS.AzurePolicyAddOn`
      - `Azure.AKS.ManagedAAD`
      - `Azure.AKS.AuthorizedIPs`
      - `Azure.AKS.LocalAccounts`
      - `Azure.AKS.AzureRBAC`
- Bug fixes:
  - Fixed output of Bicep informational and warning messages in error stream. [#1157](https://github.com/Azure/PSRule.Rules.Azure/issues/1157)

What's changed since pre-release v1.11.0-B2112112:

- New features:
  - Bicep support promoted from experimental to generally available (GA). [#1176](https://github.com/Azure/PSRule.Rules.Azure/issues/1176)

## v1.11.0-B2112112 (pre-release)

What's changed since pre-release v1.11.0-B2112104:

- New rules:
  - Azure Redis Cache:
    - Use availability zones for Azure Cache for Redis for regions that support it. [#1078](https://github.com/Azure/PSRule.Rules.Azure/issues/1078)
      - `Azure.Redis.AvailabilityZone`
      - `Azure.RedisEnterprise.Zones`

## v1.11.0-B2112104 (pre-release)

What's changed since pre-release v1.11.0-B2112073:

- New rules:
  - Azure Kubernetes Service:
    - Check clusters use Azure AD Pod Managed Identities (preview). [#991](https://github.com/Azure/PSRule.Rules.Azure/issues/991)
- Engineering:
  - Rule refactoring of rules from PowerShell to YAML. [#1109](https://github.com/Azure/PSRule.Rules.Azure/issues/1109)
    - The following rules were refactored:
      - `Azure.AppConfig.SKU`
      - `Azure.AppConfig.Name`
      - `Azure.AppInsights.Workspace`
      - `Azure.AppInsights.Name`
      - `Azure.Cosmos.AccountName`
      - `Azure.FrontDoor.State`
      - `Azure.FrontDoor.Name`
      - `Azure.FrontDoor.WAF.Mode`
      - `Azure.FrontDoor.WAF.Enabled`
      - `Azure.FrontDoor.WAF.Name`
      - `Azure.AKS.MinNodeCount`
      - `Azure.AKS.ManagedIdentity`
      - `Azure.AKS.StandardLB`
      - `Azure.AKS.AzurePolicyAddOn`
      - `Azure.AKS.ManagedAAD`
      - `Azure.AKS.AuthorizedIPs`
      - `Azure.AKS.LocalAccounts`
      - `Azure.AKS.AzureRBAC`
- Bug fixes:
  - Fixed output of Bicep informational and warning messages in error stream. [#1157](https://github.com/Azure/PSRule.Rules.Azure/issues/1157)
  - Fixed obsolete flag for baseline `Azure.Preview_2021_12`. [#1166](https://github.com/Azure/PSRule.Rules.Azure/issues/1166)

## v1.11.0-B2112073 (pre-release)

What's changed since pre-release v1.11.0-B2112024:

- New features:
  - Added baselines containing only Azure preview features. [#1129](https://github.com/Azure/PSRule.Rules.Azure/issues/1129)
    - Added baseline `Azure.Preview_2021_09`.
    - Added baseline `Azure.Preview_2021_12`.
  - Added `Azure.GA_2021_12` baseline. [#1146](https://github.com/Azure/PSRule.Rules.Azure/issues/1146)
    - Includes rules released before or during December 2021 for Azure GA features.
    - Marked baseline `Azure.GA_2021_09` as obsolete.
- New rules:
  - All resources:
    - Check comments for each template resource. [#969](https://github.com/Azure/PSRule.Rules.Azure/issues/969)
- Bug fixes:
  - Fixed template function `equals` parameter count mismatch. [#1137](https://github.com/Azure/PSRule.Rules.Azure/issues/1137)
  - Fixed copy loop on nested deployment parameters is not handled. [#1144](https://github.com/Azure/PSRule.Rules.Azure/issues/1144)
  - Fixed outer copy loop of nested deployment. [#1154](https://github.com/Azure/PSRule.Rules.Azure/issues/1154)

## v1.11.0-B2112024 (pre-release)

What's changed since pre-release v1.11.0-B2111014:

- New rules:
  - Azure Kubernetes Service:
    - Check clusters have the HTTP application routing add-on disabled. [#1131](https://github.com/Azure/PSRule.Rules.Azure/issues/1131)
    - Check clusters use the Secrets Store CSI Driver add-on. [#992](https://github.com/Azure/PSRule.Rules.Azure/issues/992)
    - Check clusters autorotation with the Secrets Store CSI Driver add-on. [#993](https://github.com/Azure/PSRule.Rules.Azure/issues/993)
  - Automation Account:
    - Automation accounts should enable diagnostic logs. [#1075](https://github.com/Azure/PSRule.Rules.Azure/issues/1075)
- Updated rules:
  - Azure Kubernetes Service:
    - Promoted `Azure.AKS.AutoUpgrade` to GA rule set. [#1130](https://github.com/Azure/PSRule.Rules.Azure/issues/1130)
- General improvements:
  - Added support for template function `tenant()`. [#1124](https://github.com/Azure/PSRule.Rules.Azure/issues/1124)
  - Added support for template function `managementGroup()`. [#1125](https://github.com/Azure/PSRule.Rules.Azure/issues/1125)
  - Added support for template function `pickZones()`. [#518](https://github.com/Azure/PSRule.Rules.Azure/issues/518)
- Bug fixes:
  - Fixed `Azure.Policy.WaiverExpiry` date conversion. [#1118](https://github.com/Azure/PSRule.Rules.Azure/issues/1118)

## v1.11.0-B2111014 (pre-release)

What's changed since v1.10.0:

- New rules:
  - Application Security Group:
    - Check Application Security Groups meet naming requirements. [#1110](https://github.com/Azure/PSRule.Rules.Azure/issues/1110)
  - Firewall:
    - Check Firewalls meet naming requirements. [#1110](https://github.com/Azure/PSRule.Rules.Azure/issues/1110)
    - Check Firewall policies meet naming requirements. [#1110](https://github.com/Azure/PSRule.Rules.Azure/issues/1110)
  - Private Endpoint:
    - Check Private Endpoints meet naming requirements. [#1110](https://github.com/Azure/PSRule.Rules.Azure/issues/1110)
  - Virtual WAN:
    - Check Virtual WANs meet naming requirements. [#1110](https://github.com/Azure/PSRule.Rules.Azure/issues/1110)
- Engineering:
  - Rule refactoring of rules from PowerShell to YAML. [#1109](https://github.com/Azure/PSRule.Rules.Azure/issues/1109)
    - The following rules were refactored:
      - `Azure.LB.Name`
      - `Azure.NSG.Name`
      - `Azure.Firewall.Mode`
      - `Azure.Route.Name`
      - `Azure.VNET.Name`
      - `Azure.VNG.Name`
      - `Azure.VNG.ConnectionName`

## v1.10.4

What's changed since v1.10.3:

- Bug fixes:
  - Fixed outer copy loop of nested deployment. [#1154](https://github.com/Azure/PSRule.Rules.Azure/issues/1154)

## v1.10.3

What's changed since v1.10.2:

- Bug fixes:
  - Fixed copy loop on nested deployment parameters is not handled. [#1144](https://github.com/Azure/PSRule.Rules.Azure/issues/1144)

## v1.10.2

What's changed since v1.10.1:

- Bug fixes:
  - Fixed template function `equals` parameter count mismatch. [#1137](https://github.com/Azure/PSRule.Rules.Azure/issues/1137)

## v1.10.1

What's changed since v1.10.0:

- Bug fixes:
  - Fixed `Azure.Policy.WaiverExpiry` date conversion. [#1118](https://github.com/Azure/PSRule.Rules.Azure/issues/1118)

## v1.10.0

What's changed since v1.9.1:

- New features:
  - Added support for parameter strong types. [#1083](https://github.com/Azure/PSRule.Rules.Azure/issues/1083)
    - The value of string parameters can be tested against the expected type.
    - When configuring a location strong type, the parameter value must be a valid Azure location.
    - When configuring a resource type strong type, the parameter value must be a matching resource Id.
- New rules:
  - All resources:
    - Check template expressions do not exceed a maximum length. [#1006](https://github.com/Azure/PSRule.Rules.Azure/issues/1006)
  - Automation Service:
    - Check automation accounts should use managed identities for authentication. [#1074](https://github.com/Azure/PSRule.Rules.Azure/issues/1074)
  - Event Grid:
    - Check topics and domains use managed identities. [#1091](https://github.com/Azure/PSRule.Rules.Azure/issues/1091)
    - Check topics and domains use private endpoints. [#1092](https://github.com/Azure/PSRule.Rules.Azure/issues/1092)
    - Check topics and domains use identity-based authentication. [#1093](https://github.com/Azure/PSRule.Rules.Azure/issues/1093)
- General improvements:
  - Updated default baseline to use module configuration. [#1089](https://github.com/Azure/PSRule.Rules.Azure/issues/1089)
- Engineering:
  - Bump PSRule dependency to v1.9.0. [#1081](https://github.com/Azure/PSRule.Rules.Azure/issues/1081)
  - Bump Microsoft.CodeAnalysis.NetAnalyzers to v6.0.0. [#1080](https://github.com/Azure/PSRule.Rules.Azure/pull/1080)
  - Bump Microsoft.SourceLink.GitHub to 1.1.1. [#1085](https://github.com/Azure/PSRule.Rules.Azure/pull/1085)
- Bug fixes:
  - Fixed expansion of secret references. [#1098](https://github.com/Azure/PSRule.Rules.Azure/issues/1098)
  - Fixed handling of tagging for deployments. [#1099](https://github.com/Azure/PSRule.Rules.Azure/issues/1099)
  - Fixed strong type issue flagged with empty defaultValue string. [#1100](https://github.com/Azure/PSRule.Rules.Azure/issues/1100)

What's changed since pre-release v1.10.0-B2111081:

- No additional changes.

## v1.10.0-B2111081 (pre-release)

What's changed since pre-release v1.10.0-B2111072:

- New rules:
  - Automation Service:
    - Automation accounts should use managed identities for authentication. [#1074](https://github.com/Azure/PSRule.Rules.Azure/issues/1074)

## v1.10.0-B2111072 (pre-release)

What's changed since pre-release v1.10.0-B2111058:

- New rules:
  - All resources:
    - Check template expressions do not exceed a maximum length. [#1006](https://github.com/Azure/PSRule.Rules.Azure/issues/1006)
- Bug fixes:
  - Fixed expansion of secret references. [#1098](https://github.com/Azure/PSRule.Rules.Azure/issues/1098)
  - Fixed handling of tagging for deployments. [#1099](https://github.com/Azure/PSRule.Rules.Azure/issues/1099)
  - Fixed strong type issue flagged with empty defaultValue string. [#1100](https://github.com/Azure/PSRule.Rules.Azure/issues/1100)

## v1.10.0-B2111058 (pre-release)

What's changed since pre-release v1.10.0-B2111040:

- New rules:
  - Event Grid:
    - Check topics and domains use managed identities. [#1091](https://github.com/Azure/PSRule.Rules.Azure/issues/1091)
    - Check topics and domains use private endpoints. [#1092](https://github.com/Azure/PSRule.Rules.Azure/issues/1092)
    - Check topics and domains use identity-based authentication. [#1093](https://github.com/Azure/PSRule.Rules.Azure/issues/1093)
- General improvements:
  - Updated default baseline to use module configuration. [#1089](https://github.com/Azure/PSRule.Rules.Azure/issues/1089)

## v1.10.0-B2111040 (pre-release)

What's changed since v1.9.1:

- New features:
  - Added support for parameter strong types. [#1083](https://github.com/Azure/PSRule.Rules.Azure/issues/1083)
    - The value of string parameters can be tested against the expected type.
    - When configuring a location strong type, the parameter value must be a valid Azure location.
    - When configuring a resource type strong type, the parameter value must be a matching resource Id.
- Engineering:
  - Bump PSRule dependency to v1.9.0. [#1081](https://github.com/Azure/PSRule.Rules.Azure/issues/1081)
  - Bump Microsoft.CodeAnalysis.NetAnalyzers to v6.0.0. [#1080](https://github.com/Azure/PSRule.Rules.Azure/pull/1080)
  - Bump Microsoft.SourceLink.GitHub to 1.1.1. [#1085](https://github.com/Azure/PSRule.Rules.Azure/pull/1085)

## v1.9.1

What's changed since v1.9.0:

- Bug fixes:
  - Fixed can not index into resource group tags. [#1066](https://github.com/Azure/PSRule.Rules.Azure/issues/1066)
  - Fixed `Azure.VM.ASMinMembers` for template deployments. [#1064](https://github.com/Azure/PSRule.Rules.Azure/issues/1064)
  - Fixed zones property not found on public IP resource. [#1070](https://github.com/Azure/PSRule.Rules.Azure/issues/1070)

## v1.9.0

What's changed since v1.8.1:

- New rules:
  - API Management Service:
    - Check API management services are using availability zones when available. [#1017](https://github.com/Azure/PSRule.Rules.Azure/issues/1017)
  - Public IP Address:
    - Check Public IP addresses are configured with zone-redundancy. [#958](https://github.com/Azure/PSRule.Rules.Azure/issues/958)
    - Check Public IP addresses are using Standard SKU. [#979](https://github.com/Azure/PSRule.Rules.Azure/issues/979)
  - User Assigned Managed Identity:
    - Check identities meet naming requirements. [#1021](https://github.com/Azure/PSRule.Rules.Azure/issues/1021)
  - Virtual Network Gateway:
    - Check VPN/ExpressRoute gateways are configured with availability zone SKU. [#926](https://github.com/Azure/PSRule.Rules.Azure/issues/926)
- General improvements:
  - Improved processing of AzOps generated templates. [#799](https://github.com/Azure/PSRule.Rules.Azure/issues/799)
    - `Azure.Template.DefineParameters` is ignored for AzOps generated templates.
    - `Azure.Template.UseLocationParameter` is ignored for AzOps generated templates.
  - Bicep is now installed when using PSRule GitHub Action. [#1050](https://github.com/Azure/PSRule.Rules.Azure/issues/1050)
- Engineering:
  - Bump PSRule dependency to v1.8.0. [#1018](https://github.com/Azure/PSRule.Rules.Azure/issues/1018)
  - Added automated PR workflow to bump `providers.json` monthly. [#1041](https://github.com/Azure/PSRule.Rules.Azure/issues/1041)
- Bug fixes:
  - Fixed AKS Network Policy should accept calico. [#1046](https://github.com/Azure/PSRule.Rules.Azure/issues/1046)
  - Fixed `Azure.ACR.AdminUser` fails when `adminUserEnabled` not set. [#1014](https://github.com/Azure/PSRule.Rules.Azure/issues/1014)
  - Fixed `Azure.KeyVault.Logs` reports cannot index into a null array. [#1024](https://github.com/Azure/PSRule.Rules.Azure/issues/1024)
  - Fixed template function empty returns object reference not set exception. [#1025](https://github.com/Azure/PSRule.Rules.Azure/issues/1025)
  - Fixed delayed binding of `and` template function. [#1026](https://github.com/Azure/PSRule.Rules.Azure/issues/1026)
  - Fixed template function array nests array with array parameters. [#1027](https://github.com/Azure/PSRule.Rules.Azure/issues/1027)
  - Fixed property used by `Azure.ACR.MinSKU` to work more reliably with templates. [#1034](https://github.com/Azure/PSRule.Rules.Azure/issues/1034)
  - Fixed could not determine JSON object type for MockMember using CreateObject. [#1035](https://github.com/Azure/PSRule.Rules.Azure/issues/1035)
  - Fixed Bicep convention ordering. [#1053](https://github.com/Azure/PSRule.Rules.Azure/issues/1053)

What's changed since pre-release v1.9.0-B2110087:

- No additional changes.

## v1.9.0-B2110087 (pre-release)

What's changed since pre-release v1.9.0-B2110082:

- Bug fixes:
  - Fixed Bicep convention ordering. [#1053](https://github.com/Azure/PSRule.Rules.Azure/issues/1053)

## v1.9.0-B2110082 (pre-release)

What's changed since pre-release v1.9.0-B2110059:

- General improvements:
  - Bicep is now installed when using PSRule GitHub Action. [#1050](https://github.com/Azure/PSRule.Rules.Azure/issues/1050)
- Engineering:
  - Added automated PR workflow to bump `providers.json` monthly. [#1041](https://github.com/Azure/PSRule.Rules.Azure/issues/1041)
- Bug fixes:
  - Fixed AKS Network Policy should accept calico. [#1046](https://github.com/Azure/PSRule.Rules.Azure/issues/1046)

## v1.9.0-B2110059 (pre-release)

What's changed since pre-release v1.9.0-B2110040:

- New rules:
  - API Management Service:
    - Check API management services are using availability zones when available. [#1017](https://github.com/Azure/PSRule.Rules.Azure/issues/1017)
- Bug fixes:
  - Fixed property used by `Azure.ACR.MinSKU` to work more reliably with templates. [#1034](https://github.com/Azure/PSRule.Rules.Azure/issues/1034)
  - Fixed could not determine JSON object type for MockMember using CreateObject. [#1035](https://github.com/Azure/PSRule.Rules.Azure/issues/1035)

## v1.9.0-B2110040 (pre-release)

What's changed since pre-release v1.9.0-B2110025:

- New rules:
  - User Assigned Managed Identity:
    - Check identities meet naming requirements. [#1021](https://github.com/Azure/PSRule.Rules.Azure/issues/1021)
- Bug fixes:
  - Fixed `Azure.KeyVault.Logs` reports cannot index into a null array. [#1024](https://github.com/Azure/PSRule.Rules.Azure/issues/1024)
  - Fixed template function empty returns object reference not set exception. [#1025](https://github.com/Azure/PSRule.Rules.Azure/issues/1025)
  - Fixed delayed binding of `and` template function. [#1026](https://github.com/Azure/PSRule.Rules.Azure/issues/1026)
  - Fixed template function array nests array with array parameters. [#1027](https://github.com/Azure/PSRule.Rules.Azure/issues/1027)

## v1.9.0-B2110025 (pre-release)

What's changed since pre-release v1.9.0-B2110014:

- Engineering:
  - Bump PSRule dependency to v1.8.0. [#1018](https://github.com/Azure/PSRule.Rules.Azure/issues/1018)
- Bug fixes:
  - Fixed `Azure.ACR.AdminUser` fails when `adminUserEnabled` not set. [#1014](https://github.com/Azure/PSRule.Rules.Azure/issues/1014)

## v1.9.0-B2110014 (pre-release)

What's changed since pre-release v1.9.0-B2110009:

- Bug fixes:
  - Fixed expression out of range of valid values. [#1005](https://github.com/Azure/PSRule.Rules.Azure/issues/1005)
  - Fixed template expand fails in nested reference expansion. [#1007](https://github.com/Azure/PSRule.Rules.Azure/issues/1007)

## v1.9.0-B2110009 (pre-release)

What's changed since pre-release v1.9.0-B2109027:

- Bug fixes:
  - Fixed handling of comments with template and parameter file rules. [#996](https://github.com/Azure/PSRule.Rules.Azure/issues/996)
  - Fixed `Azure.Template.UseLocationParameter` to only apply to templates deployed as RG scope [#995](https://github.com/Azure/PSRule.Rules.Azure/issues/995)
  - Fixed expand template fails with `createObject` when no parameters are specified. [#1000](https://github.com/Azure/PSRule.Rules.Azure/issues/1000)

## v1.9.0-B2109027 (pre-release)

What's changed since v1.8.0:

- New rules:
  - Public IP Address:
    - Check Public IP addresses are configured with zone-redundancy. [#958](https://github.com/Azure/PSRule.Rules.Azure/issues/958)
    - Check Public IP addresses are using Standard SKU. [#979](https://github.com/Azure/PSRule.Rules.Azure/issues/979)
  - Virtual Network Gateway:
    - Check VPN/ExpressRoute gateways are configured with availability zone SKU. [#926](https://github.com/Azure/PSRule.Rules.Azure/issues/926)
- General improvements:
  - Improved processing of AzOps generated templates. [#799](https://github.com/Azure/PSRule.Rules.Azure/issues/799)
    - `Azure.Template.DefineParameters` is ignored for AzOps generated templates.
    - `Azure.Template.UseLocationParameter` is ignored for AzOps generated templates.
- Bug fixes:
  - Fixed `ToUpper` fails to convert character. [#986](https://github.com/Azure/PSRule.Rules.Azure/issues/986)

## v1.8.1

What's changed since v1.8.0:

- Bug fixes:
  - Fixed handling of comments with template and parameter file rules. [#996](https://github.com/Azure/PSRule.Rules.Azure/issues/996)
  - Fixed `Azure.Template.UseLocationParameter` to only apply to templates deployed as RG scope [#995](https://github.com/Azure/PSRule.Rules.Azure/issues/995)
  - Fixed expand template fails with `createObject` when no parameters are specified. [#1000](https://github.com/Azure/PSRule.Rules.Azure/issues/1000)
  - Fixed `ToUpper` fails to convert character. [#986](https://github.com/Azure/PSRule.Rules.Azure/issues/986)
  - Fixed expression out of range of valid values. [#1005](https://github.com/Azure/PSRule.Rules.Azure/issues/1005)
  - Fixed template expand fails in nested reference expansion. [#1007](https://github.com/Azure/PSRule.Rules.Azure/issues/1007)

## v1.8.0

What's changed since v1.7.0:

- New features:
  - Added `Azure.GA_2021_09` baseline. [#961](https://github.com/Azure/PSRule.Rules.Azure/issues/961)
    - Includes rules released before or during September 2021 for Azure GA features.
    - Marked baseline `Azure.GA_2021_06` as obsolete.
- New rules:
  - Application Gateway:
    - Check App Gateways should use availability zones when available. Thanks [@ArmaanMcleod](https://github.com/ArmaanMcleod). [#928](https://github.com/Azure/PSRule.Rules.Azure/issues/928)
  - Azure Kubernetes Service:
    - Check clusters have control plane audit logs enabled. Thanks [@ArmaanMcleod](https://github.com/ArmaanMcleod). [#882](https://github.com/Azure/PSRule.Rules.Azure/issues/882)
    - Check clusters have control plane diagnostics enabled. Thanks [@ArmaanMcleod](https://github.com/ArmaanMcleod). [#922](https://github.com/Azure/PSRule.Rules.Azure/issues/922)
    - Check clusters use Container Insights for monitoring workloads. Thanks [@ArmaanMcleod](https://github.com/ArmaanMcleod). [#881](https://github.com/Azure/PSRule.Rules.Azure/issues/881)
    - Check clusters use availability zones when available. Thanks [@ArmaanMcleod](https://github.com/ArmaanMcleod). [#880](https://github.com/Azure/PSRule.Rules.Azure/issues/880)
  - Cosmos DB:
    - Check DB account names meet naming requirements. [#954](https://github.com/Azure/PSRule.Rules.Azure/issues/954)
    - Check DB accounts use Azure AD identities for resource management operations. [#953](https://github.com/Azure/PSRule.Rules.Azure/issues/953)
  - Load Balancer:
    - Check Load balancers are using Standard SKU. Thanks [@ArmaanMcleod](https://github.com/ArmaanMcleod). [#957](https://github.com/Azure/PSRule.Rules.Azure/issues/957)
    - Check Load Balancers are configured with zone-redundancy. Thanks [@ArmaanMcleod](https://github.com/ArmaanMcleod). [#927](https://github.com/Azure/PSRule.Rules.Azure/issues/927)
- Engineering:
  - Bump PSRule dependency to v1.7.2. [#951](https://github.com/Azure/PSRule.Rules.Azure/issues/951)
  - Automated update of availability zone information in providers.json. [#907](https://github.com/Azure/PSRule.Rules.Azure/issues/907)
  - Increased test coverage of rule reasons. Thanks [@ArmaanMcleod](https://github.com/ArmaanMcleod). [#960](https://github.com/Azure/PSRule.Rules.Azure/issues/960)
- Bug fixes:
  - Fixed export of in-flight AKS related subnets for kubenet clusters. Thanks [@ArmaanMcleod](https://github.com/ArmaanMcleod). [#920](https://github.com/Azure/PSRule.Rules.Azure/issues/920)
  - Fixed plan instance count is not applicable to Elastic Premium plans. [#946](https://github.com/Azure/PSRule.Rules.Azure/issues/946)
  - Fixed minimum App Service Plan fails Elastic Premium plans. [#945](https://github.com/Azure/PSRule.Rules.Azure/issues/945)
  - Fixed App Service Plan should include PremiumV3 plan. [#944](https://github.com/Azure/PSRule.Rules.Azure/issues/944)
  - Fixed Azure.VM.NICAttached with private endpoints. [#932](https://github.com/Azure/PSRule.Rules.Azure/issues/932)
  - Fixed Bicep CLI fails with unexpected end of content. [#889](https://github.com/Azure/PSRule.Rules.Azure/issues/889)
  - Fixed incomplete reason message for `Azure.Storage.MinTLS`. [#971](https://github.com/Azure/PSRule.Rules.Azure/issues/971)
  - Fixed false positive of `Azure.Storage.UseReplication` with large file storage. [#965](https://github.com/Azure/PSRule.Rules.Azure/issues/965)

What's changed since pre-release v1.8.0-B2109060:

- No additional changes.

## v1.8.0-B2109086 (pre-release)

What's changed since pre-release v1.8.0-B2109060:

- New rules:
  - Load Balancer:
    - Check Load balancers are using Standard SKU. Thanks [@ArmaanMcleod](https://github.com/ArmaanMcleod). [#957](https://github.com/Azure/PSRule.Rules.Azure/issues/957)
- Engineering:
  - Increased test coverage of rule reasons. Thanks [@ArmaanMcleod](https://github.com/ArmaanMcleod). [#960](https://github.com/Azure/PSRule.Rules.Azure/issues/960)
- Bug fixes:
  - Fixed Bicep CLI fails with unexpected end of content. [#889](https://github.com/Azure/PSRule.Rules.Azure/issues/889)
  - Fixed incomplete reason message for `Azure.Storage.MinTLS`. [#971](https://github.com/Azure/PSRule.Rules.Azure/issues/971)
  - Fixed false positive of `Azure.Storage.UseReplication` with large file storage. [#965](https://github.com/Azure/PSRule.Rules.Azure/issues/965)

## v1.8.0-B2109060 (pre-release)

What's changed since pre-release v1.8.0-B2109046:

- New features:
  - Added `Azure.GA_2021_09` baseline. [#961](https://github.com/Azure/PSRule.Rules.Azure/issues/961)
    - Includes rules released before or during September 2021 for Azure GA features.
    - Marked baseline `Azure.GA_2021_06` as obsolete.
- New rules:
  - Load Balancer:
    - Check Load Balancers are configured with zone-redundancy. Thanks [@ArmaanMcleod](https://github.com/ArmaanMcleod). [#927](https://github.com/Azure/PSRule.Rules.Azure/issues/927)

## v1.8.0-B2109046 (pre-release)

What's changed since pre-release v1.8.0-B2109020:

- New rules:
  - Application Gateway:
    - Check App Gateways should use availability zones when available. Thanks [@ArmaanMcleod](https://github.com/ArmaanMcleod). [#928](https://github.com/Azure/PSRule.Rules.Azure/issues/928)
  - Cosmos DB:
    - Check DB account names meet naming requirements. [#954](https://github.com/Azure/PSRule.Rules.Azure/issues/954)
    - Check DB accounts use Azure AD identities for resource management operations. [#953](https://github.com/Azure/PSRule.Rules.Azure/issues/953)
- Bug fixes:
  - Fixed plan instance count is not applicable to Elastic Premium plans. [#946](https://github.com/Azure/PSRule.Rules.Azure/issues/946)
  - Fixed minimum App Service Plan fails Elastic Premium plans. [#945](https://github.com/Azure/PSRule.Rules.Azure/issues/945)
  - Fixed App Service Plan should include PremiumV3 plan. [#944](https://github.com/Azure/PSRule.Rules.Azure/issues/944)
  - Fixed Azure.VM.NICAttached with private endpoints. [#932](https://github.com/Azure/PSRule.Rules.Azure/issues/932)
- Engineering:
  - Bump PSRule dependency to v1.7.2. [#951](https://github.com/Azure/PSRule.Rules.Azure/issues/951)

## v1.8.0-B2109020 (pre-release)

What's changed since pre-release v1.8.0-B2108026:

- New rules:
  - Azure Kubernetes Service:
    - Check clusters have control plane audit logs enabled. Thanks [@ArmaanMcleod](https://github.com/ArmaanMcleod). [#882](https://github.com/Azure/PSRule.Rules.Azure/issues/882)
    - Check clusters have control plane diagnostics enabled. Thanks [@ArmaanMcleod](https://github.com/ArmaanMcleod). [#922](https://github.com/Azure/PSRule.Rules.Azure/issues/922)
- Engineering:
  - Bump PSRule dependency to v1.7.0. [#938](https://github.com/Azure/PSRule.Rules.Azure/issues/938)

## v1.8.0-B2108026 (pre-release)

What's changed since pre-release v1.8.0-B2108013:

- New rules:
  - Azure Kubernetes Service:
    - Check clusters use Container Insights for monitoring workloads. Thanks [@ArmaanMcleod](https://github.com/ArmaanMcleod). [#881](https://github.com/Azure/PSRule.Rules.Azure/issues/881)
- Bug fixes:
  - Fixed export of in-flight AKS related subnets for kubenet clusters. Thanks [@ArmaanMcleod](https://github.com/ArmaanMcleod). [#920](https://github.com/Azure/PSRule.Rules.Azure/issues/920)

## v1.8.0-B2108013 (pre-release)

What's changed since v1.7.0:

- New rules:
  - Azure Kubernetes Service:
    - Check clusters use availability zones when available. Thanks [@ArmaanMcleod](https://github.com/ArmaanMcleod). [#880](https://github.com/Azure/PSRule.Rules.Azure/issues/880)
- Engineering:
  - Bump PSRule dependency to v1.6.1. [#913](https://github.com/Azure/PSRule.Rules.Azure/issues/913)
  - Automated update of availability zone information in providers.json. [#907](https://github.com/Azure/PSRule.Rules.Azure/issues/907)

## v1.7.0

What's changed since v1.6.0:

- New rules:
  - All resources:
    - Check template parameter files use metadata links. [#846](https://github.com/Azure/PSRule.Rules.Azure/issues/846)
      - Configure the `AZURE_PARAMETER_FILE_METADATA_LINK` option to enable this rule.
    - Check template files use a recent schema. [#845](https://github.com/Azure/PSRule.Rules.Azure/issues/845)
    - Check template files use a https schema scheme. [#894](https://github.com/Azure/PSRule.Rules.Azure/issues/894)
    - Check template parameter files use a https schema scheme. [#894](https://github.com/Azure/PSRule.Rules.Azure/issues/894)
    - Check template parameters set a value. [#896](https://github.com/Azure/PSRule.Rules.Azure/issues/896)
    - Check template parameters use a valid secret reference. [#897](https://github.com/Azure/PSRule.Rules.Azure/issues/897)
  - Azure Kubernetes Service:
    - Check clusters using Azure CNI should use large subnets. Thanks [@ArmaanMcleod](https://github.com/ArmaanMcleod). [#273](https://github.com/Azure/PSRule.Rules.Azure/issues/273)
    - Check clusters use auto-scale node pools. Thanks [@ArmaanMcleod](https://github.com/ArmaanMcleod). [#218](https://github.com/Azure/PSRule.Rules.Azure/issues/218)
      - By default, a minimum of a `/23` subnet is required.
      - Configure `AZURE_AKS_CNI_MINIMUM_CLUSTER_SUBNET_SIZE` to change the default minimum subnet size.
  - Storage Account:
    - Check Storage Accounts only accept explicitly allowed network traffic. [#884](https://github.com/Azure/PSRule.Rules.Azure/issues/884)
- Updated rules:
  - Virtual Network:
    - Excluded `AzureFirewallManagementSubnet` from `Azure.VNET.UseNSGs`. [#869](https://github.com/Azure/PSRule.Rules.Azure/issues/869)
- General improvements:
  - Added version information to bicep compilation exceptions. [#903](https://github.com/Azure/PSRule.Rules.Azure/issues/903)
- Engineering:
  - Bump PSRule dependency to v1.6.0. [#871](https://github.com/Azure/PSRule.Rules.Azure/issues/871)
- Bug fixes:
  - Fixed DateTimeAdd function and tests within timezones with DST. [#891](https://github.com/Azure/PSRule.Rules.Azure/issues/891)
  - Fixed `Azure.Template.ParameterValue` failing on empty value. [#901](https://github.com/Azure/PSRule.Rules.Azure/issues/901)

What's changed since pre-release v1.7.0-B2108059:

- No additional changes.

## v1.7.0-B2108059 (pre-release)

What's changed since pre-release v1.7.0-B2108049:

- General improvements:
  - Added version information to bicep compilation exceptions. [#903](https://github.com/Azure/PSRule.Rules.Azure/issues/903)
- Bug fixes:
  - Fixed `Azure.Template.ParameterValue` failing on empty value. [#901](https://github.com/Azure/PSRule.Rules.Azure/issues/901)

## v1.7.0-B2108049 (pre-release)

What's changed since pre-release v1.7.0-B2108040:

- New rules:
  - All resources:
    - Check template files use a recent schema. [#845](https://github.com/Azure/PSRule.Rules.Azure/issues/845)
    - Check template files use a https schema scheme. [#894](https://github.com/Azure/PSRule.Rules.Azure/issues/894)
    - Check template parameter files use a https schema scheme. [#894](https://github.com/Azure/PSRule.Rules.Azure/issues/894)
    - Check template parameters set a value. [#896](https://github.com/Azure/PSRule.Rules.Azure/issues/896)
    - Check template parameters use a valid secret reference. [#897](https://github.com/Azure/PSRule.Rules.Azure/issues/897)
- Bug fixes:
  - Fixed DateTimeAdd function and tests within timezones with DST. [#891](https://github.com/Azure/PSRule.Rules.Azure/issues/891)

## v1.7.0-B2108040 (pre-release)

What's changed since pre-release v1.7.0-B2108020:

- New rules:
  - All resources:
    - Check template parameter files use metadata links. [#846](https://github.com/Azure/PSRule.Rules.Azure/issues/846)
      - Configure the `AZURE_PARAMETER_FILE_METADATA_LINK` option to enable this rule.
  - Azure Kubernetes Service:
    - Check clusters using Azure CNI should use large subnets. Thanks [@ArmaanMcleod](https://github.com/ArmaanMcleod). [#273](https://github.com/Azure/PSRule.Rules.Azure/issues/273)
      - By default, a minimum of a `/23` subnet is required.
      - Configure `AZURE_AKS_CNI_MINIMUM_CLUSTER_SUBNET_SIZE` to change the default minimum subnet size.
  - Storage Account:
    - Check Storage Accounts only accept explicitly allowed network traffic. [#884](https://github.com/Azure/PSRule.Rules.Azure/issues/884)

## v1.7.0-B2108020 (pre-release)

What's changed since v1.6.0:

- New rules:
  - Azure Kubernetes Service:
    - Check clusters use auto-scale node pools. Thanks [@ArmaanMcleod](https://github.com/ArmaanMcleod). [#218](https://github.com/Azure/PSRule.Rules.Azure/issues/218)
- Updated rules:
  - Virtual Network:
    - Excluded `AzureFirewallManagementSubnet` from `Azure.VNET.UseNSGs`. [#869](https://github.com/Azure/PSRule.Rules.Azure/issues/869)
- Engineering:
  - Bump PSRule dependency to v1.6.0. [#871](https://github.com/Azure/PSRule.Rules.Azure/issues/871)

## v1.6.0

What's changed since v1.5.1:

- New features:
  - **Experimental**: Added support for expansion from Bicep source files. [#848](https://github.com/Azure/PSRule.Rules.Azure/issues/848) [#670](https://github.com/Azure/PSRule.Rules.Azure/issues/670) [#858](https://github.com/Azure/PSRule.Rules.Azure/issues/858)
    - Bicep support is currently experimental.
    - To opt-in set the `AZURE_BICEP_FILE_EXPANSION` configuration to `true`.
    - For more information see [Using Bicep](https://azure.github.io/PSRule.Rules.Azure/using-bicep/).
- New rules:
  - Application Gateways:
    - Check Application Gateways publish endpoints by HTTPS. [#841](https://github.com/Azure/PSRule.Rules.Azure/issues/841)
- Engineering:
  - Bump PSRule dependency to v1.5.0. [#832](https://github.com/Azure/PSRule.Rules.Azure/issues/832)
  - Migration of Pester v4 tests to Pester v5. Thanks [@ArmaanMcleod](https://github.com/ArmaanMcleod). [#395](https://github.com/Azure/PSRule.Rules.Azure/issues/395)

What's changed since pre-release v1.6.0-B2108038:

- Bug fixes:
  - Fixed Bicep expand creates deadlock and times out. [#863](https://github.com/Azure/PSRule.Rules.Azure/issues/863)

## v1.6.0-B2108038 (pre-release)

What's changed since pre-release v1.6.0-B2108023:

- Bug fixes:
  - Fixed Bicep expand hangs analysis. [#858](https://github.com/Azure/PSRule.Rules.Azure/issues/858)

## v1.6.0-B2108023 (pre-release)

What's changed since pre-release v1.6.0-B2107028:

- New features:
  - **Experimental**: Added support for expansion from Bicep source files. [#848](https://github.com/Azure/PSRule.Rules.Azure/issues/848) [#670](https://github.com/Azure/PSRule.Rules.Azure/issues/670)
    - Bicep support is currently experimental.
    - To opt-in set the `AZURE_BICEP_FILE_EXPANSION` configuration to `true`.
    - For more information see [Using Bicep](https://azure.github.io/PSRule.Rules.Azure/using-bicep/).

## v1.6.0-B2107028 (pre-release)

What's changed since v1.5.1:

- New rules:
  - Application Gateways:
    - Check Application Gateways publish endpoints by HTTPS. [#841](https://github.com/Azure/PSRule.Rules.Azure/issues/841)
- Engineering:
  - Bump PSRule dependency to v1.5.0. [#832](https://github.com/Azure/PSRule.Rules.Azure/issues/832)

## v1.5.1

What's changed since v1.5.0:

- Bug fixes:
  - Fixed rule does not detect more restrictive NSG rules. [#831](https://github.com/Azure/PSRule.Rules.Azure/issues/831)

## v1.5.0

What's changed since v1.4.1:

- New features:
  - Added `Azure.GA_2021_06` baseline. [#822](https://github.com/Azure/PSRule.Rules.Azure/issues/822)
    - Includes rules released before or during June 2021 for Azure GA features.
    - Marked baseline `Azure.GA_2021_03` as obsolete.
- New rules:
  - Application Insights:
    - Check App Insights resources use workspace-based configuration. [#813](https://github.com/Azure/PSRule.Rules.Azure/issues/813)
    - Check App Insights resources meet naming requirements. [#814](https://github.com/Azure/PSRule.Rules.Azure/issues/814)
- General improvements:
  - Exclude not applicable rules for templates generated with Bicep and PSArm. [#815](https://github.com/Azure/PSRule.Rules.Azure/issues/815)
  - Updated rule help to use docs pages for online version. [#824](https://github.com/Azure/PSRule.Rules.Azure/issues/824)
- Engineering:
  - Bump PSRule dependency to v1.4.0. [#823](https://github.com/Azure/PSRule.Rules.Azure/issues/823)
  - Bump YamlDotNet dependency to v11.2.1. [#821](https://github.com/Azure/PSRule.Rules.Azure/pull/821)
  - Migrate project to Azure GitHub organization and updated links. [#800](https://github.com/Azure/PSRule.Rules.Azure/pull/800)
- Bug fixes:
  - Fixed detection of parameters and variables with line breaks. [#811](https://github.com/Azure/PSRule.Rules.Azure/issues/811)

What's changed since pre-release v1.5.0-B2107002:

- No additional changes.

## v1.5.0-B2107002 (pre-release)

What's changed since pre-release v1.5.0-B2106018:

- New features:
  - Added `Azure.GA_2021_06` baseline. [#822](https://github.com/Azure/PSRule.Rules.Azure/issues/822)
    - Includes rules released before or during June 2021 for Azure GA features.
    - Marked baseline `Azure.GA_2021_03` as obsolete.
- General improvements:
  - Updated rule help to use docs pages for online version. [#824](https://github.com/Azure/PSRule.Rules.Azure/issues/824)
- Engineering:
  - Bump PSRule dependency to v1.4.0. [#823](https://github.com/Azure/PSRule.Rules.Azure/issues/823)
  - Bump YamlDotNet dependency to v11.2.1. [#821](https://github.com/Azure/PSRule.Rules.Azure/pull/821)

## v1.5.0-B2106018 (pre-release)

What's changed since v1.4.1:

- New rules:
  - Application Insights:
    - Check App Insights resources use workspace-based configuration. [#813](https://github.com/Azure/PSRule.Rules.Azure/issues/813)
    - Check App Insights resources meet naming requirements. [#814](https://github.com/Azure/PSRule.Rules.Azure/issues/814)
- General improvements:
  - Exclude not applicable rules for templates generated with Bicep and PSArm. [#815](https://github.com/Azure/PSRule.Rules.Azure/issues/815)
- Engineering:
  - Bump YamlDotNet dependency to v11.2.0. [#801](https://github.com/Azure/PSRule.Rules.Azure/pull/801)
  - Migrate project to Azure GitHub organization and updated links. [#800](https://github.com/Azure/PSRule.Rules.Azure/pull/800)
- Bug fixes:
  - Fixed detection of parameters and variables with line breaks. [#811](https://github.com/Azure/PSRule.Rules.Azure/issues/811)

## v1.4.1

What's changed since v1.4.0:

- Bug fixes:
  - Fixed boolean string conversion case. [#793](https://github.com/Azure/PSRule.Rules.Azure/issues/793)
  - Fixed case sensitive property matching. [#794](https://github.com/Azure/PSRule.Rules.Azure/issues/794)
  - Fixed automatic expansion of template parameter files. [#796](https://github.com/Azure/PSRule.Rules.Azure/issues/796)
    - Template parameter files are not automatically expanded by default.
    - To enable this, set the `AZURE_PARAMETER_FILE_EXPANSION` configuration option.

## v1.4.0

What's changed since v1.3.2:

- New features:
  - Automatically expand template from parameter files for analysis. [#772](https://github.com/Azure/PSRule.Rules.Azure/issues/772)
    - Previously templates needed to be exported with `Export-AzRuleTemplateData`.
    - To export template data automatically use PSRule cmdlets with `-Format File`.
- New rules:
  - Cognitive Search:
    - Check search services meet index SLA replica requirement. [#761](https://github.com/Azure/PSRule.Rules.Azure/issues/761)
    - Check search services meet query SLA replica requirement. [#762](https://github.com/Azure/PSRule.Rules.Azure/issues/762)
    - Check search services meet naming requirements. [#763](https://github.com/Azure/PSRule.Rules.Azure/issues/763)
    - Check search services use a minimum SKU. [#764](https://github.com/Azure/PSRule.Rules.Azure/issues/764)
    - Check search services use managed identities. [#765](https://github.com/Azure/PSRule.Rules.Azure/issues/765)
  - Azure Kubernetes Service:
    - Check clusters use AKS-managed Azure AD integration. [#436](https://github.com/Azure/PSRule.Rules.Azure/issues/436)
    - Check clusters have local account disabled (preview). [#786](https://github.com/Azure/PSRule.Rules.Azure/issues/786)
    - Check clusters have an auto-upgrade channel set (preview). [#787](https://github.com/Azure/PSRule.Rules.Azure/issues/787)
    - Check clusters limit access network access to the API server. [#788](https://github.com/Azure/PSRule.Rules.Azure/issues/788)
    - Check clusters used Azure RBAC for Kubernetes authorization. [#789](https://github.com/Azure/PSRule.Rules.Azure/issues/789)
- Updated rules:
  - Azure Kubernetes Service:
    - Updated `Azure.AKS.Version` to 1.20.5. [#767](https://github.com/Azure/PSRule.Rules.Azure/issues/767)
- General improvements:
  - Automatically nest template sub-resources for analysis. [#746](https://github.com/Azure/PSRule.Rules.Azure/issues/746)
    - Sub-resources such as diagnostic logs or configurations are automatically nested.
    - Automatic nesting a resource requires:
      - The parent resource is defined in the same template.
      - The sub-resource depends on the parent resource.
  - Added support for source location references to template files. [#781](https://github.com/Azure/PSRule.Rules.Azure/issues/781)
    - Output includes source location to resources exported from a templates.
- Bug fixes:
  - Fixed string index parsing in expressions with whitespace. [#775](https://github.com/Azure/PSRule.Rules.Azure/issues/775)
  - Fixed base for DateTimeAdd is not a valid string. [#777](https://github.com/Azure/PSRule.Rules.Azure/issues/777)
- Engineering:
  - Added source link to project. [#783](https://github.com/Azure/PSRule.Rules.Azure/issues/783)

What's changed since pre-release v1.4.0-B2105057:

- No additional changes.

## v1.4.0-B2105057 (pre-release)

What's changed since pre-release v1.4.0-B2105050:

- New rules:
  - Azure Kubernetes Service:
    - Check clusters use AKS-managed Azure AD integration. [#436](https://github.com/Azure/PSRule.Rules.Azure/issues/436)
    - Check clusters have local account disabled (preview). [#786](https://github.com/Azure/PSRule.Rules.Azure/issues/786)
    - Check clusters have an auto-upgrade channel set (preview). [#787](https://github.com/Azure/PSRule.Rules.Azure/issues/787)
    - Check clusters limit access network access to the API server. [#788](https://github.com/Azure/PSRule.Rules.Azure/issues/788)
    - Check clusters used Azure RBAC for Kubernetes authorization. [#789](https://github.com/Azure/PSRule.Rules.Azure/issues/789)
- Updated rules:
  - Azure Kubernetes Service:
    - Updated `Azure.AKS.Version` to 1.20.5. [#767](https://github.com/Azure/PSRule.Rules.Azure/issues/767)
- Engineering:
  - Added source link to project. [#783](https://github.com/Azure/PSRule.Rules.Azure/issues/783)

## v1.4.0-B2105050 (pre-release)

What's changed since pre-release v1.4.0-B2105044:

- General improvements:
  - Added support for source location references to template files. [#781](https://github.com/Azure/PSRule.Rules.Azure/issues/781)
    - Output includes source location to resources exported from a templates.

## v1.4.0-B2105044 (pre-release)

What's changed since pre-release v1.4.0-B2105027:

- New features:
  - Automatically expand template from parameter files for analysis. [#772](https://github.com/Azure/PSRule.Rules.Azure/issues/772)
    - Previously templates needed to be exported with `Export-AzRuleTemplateData`.
    - To export template data automatically use PSRule cmdlets with `-Format File`.
- Bug fixes:
  - Fixed string index parsing in expressions with whitespace. [#775](https://github.com/Azure/PSRule.Rules.Azure/issues/775)
  - Fixed base for DateTimeAdd is not a valid string. [#777](https://github.com/Azure/PSRule.Rules.Azure/issues/777)

## v1.4.0-B2105027 (pre-release)

What's changed since pre-release v1.4.0-B2105020:

- New rules:
  - Cognitive Search:
    - Check search services meet index SLA replica requirement. [#761](https://github.com/Azure/PSRule.Rules.Azure/issues/761)
    - Check search services meet query SLA replica requirement. [#762](https://github.com/Azure/PSRule.Rules.Azure/issues/762)
    - Check search services meet naming requirements. [#763](https://github.com/Azure/PSRule.Rules.Azure/issues/763)
    - Check search services use a minimum SKU. [#764](https://github.com/Azure/PSRule.Rules.Azure/issues/764)
    - Check search services use managed identities. [#765](https://github.com/Azure/PSRule.Rules.Azure/issues/765)

## v1.4.0-B2105020 (pre-release)

What's changed since v1.3.2:

- General improvements:
  - Automatically nest template sub-resources for analysis. [#746](https://github.com/Azure/PSRule.Rules.Azure/issues/746)
    - Sub-resources such as diagnostic logs or configurations are automatically nested.
    - Automatic nesting a resource requires:
      - The parent resource is defined in the same template.
      - The sub-resource depends on the parent resource.

## v1.3.2

What's changed since v1.3.1:

- Bug fixes:
  - Fixed rule reason reported the parameter inputObject is null. [#753](https://github.com/Azure/PSRule.Rules.Azure/issues/753)

## v1.3.1

What's changed since v1.3.0:

- Engineering:
  - Bump PSRule dependency to v1.3.0. [#749](https://github.com/Azure/PSRule.Rules.Azure/issues/749)
  - Bump YamlDotNet dependency to v11.1.1. [#742](https://github.com/Azure/PSRule.Rules.Azure/issues/742)

## v1.3.0

What's changed since v1.2.1:

- New rules:
  - Policy:
    - Check policy assignment display name and description are set. [#725](https://github.com/Azure/PSRule.Rules.Azure/issues/725)
    - Check policy assignment assigned by metadata is set. [#726](https://github.com/Azure/PSRule.Rules.Azure/issues/726)
    - Check policy exemption display name and description are set. [#723](https://github.com/Azure/PSRule.Rules.Azure/issues/723)
    - Check policy waiver exemptions have an expiry date set. [#724](https://github.com/Azure/PSRule.Rules.Azure/issues/724)
- Removed rules:
  - Storage:
    - Remove `Azure.Storage.UseEncryption` as Storage Service Encryption (SSE) is always on. [#630](https://github.com/Azure/PSRule.Rules.Azure/issues/630)
      - SSE is on by default and can not be disabled.
- General improvements:
  - Additional metadata added in parameter files is passed through with `Get-AzRuleTemplateLink`. [#706](https://github.com/Azure/PSRule.Rules.Azure/issues/706)
  - Improved binding support for File inputs. [#480](https://github.com/Azure/PSRule.Rules.Azure/issues/480)
    - Template and parameter file names now return a relative path instead of full path.
  - Added API version for each module resource. [#729](https://github.com/Azure/PSRule.Rules.Azure/issues/729)
- Engineering:
  - Clean up depreciated warning message for configuration option `azureAllowedRegions`. [#737](https://github.com/Azure/PSRule.Rules.Azure/issues/737)
  - Clean up depreciated warning message for configuration option `minAKSVersion`. [#738](https://github.com/Azure/PSRule.Rules.Azure/issues/738)
  - Bump PSRule dependency to v1.2.0. [#713](https://github.com/Azure/PSRule.Rules.Azure/issues/713)
- Bug fixes:
  - Fixed could not load file or assembly YamlDotNet. [#741](https://github.com/Azure/PSRule.Rules.Azure/issues/741)
    - This fix pins the PSRule version to v1.2.0 until the next stable release of PSRule for Azure.

What's changed since pre-release v1.3.0-B2104040:

- No additional changes.

## v1.3.0-B2104040 (pre-release)

What's changed since pre-release v1.3.0-B2104034:

- Bug fixes:
  - Fixed could not load file or assembly YamlDotNet. [#741](https://github.com/Azure/PSRule.Rules.Azure/issues/741)
    - This fix pins the PSRule version to v1.2.0 until the next stable release of PSRule for Azure.

## v1.3.0-B2104034 (pre-release)

What's changed since pre-release v1.3.0-B2104023:

- New rules:
  - Policy:
    - Check policy assignment display name and description are set. [#725](https://github.com/Azure/PSRule.Rules.Azure/issues/725)
    - Check policy assignment assigned by metadata is set. [#726](https://github.com/Azure/PSRule.Rules.Azure/issues/726)
    - Check policy exemption display name and description are set. [#723](https://github.com/Azure/PSRule.Rules.Azure/issues/723)
    - Check policy waiver exemptions have an expiry date set. [#724](https://github.com/Azure/PSRule.Rules.Azure/issues/724)
- Engineering:
  - Clean up depreciated warning message for configuration option `azureAllowedRegions`. [#737](https://github.com/Azure/PSRule.Rules.Azure/issues/737)
  - Clean up depreciated warning message for configuration option `minAKSVersion`. [#738](https://github.com/Azure/PSRule.Rules.Azure/issues/738)

## v1.3.0-B2104023 (pre-release)

What's changed since pre-release v1.3.0-B2104013:

- General improvements:
  - Improved binding support for File inputs. [#480](https://github.com/Azure/PSRule.Rules.Azure/issues/480)
    - Template and parameter file names now return a relative path instead of full path.
  - Added API version for each module resource. [#729](https://github.com/Azure/PSRule.Rules.Azure/issues/729)

## v1.3.0-B2104013 (pre-release)

What's changed since pre-release v1.3.0-B2103007:

- Engineering:
  - Bump PSRule dependency to v1.2.0. [#713](https://github.com/Azure/PSRule.Rules.Azure/issues/713)
- Bug fixes:
  - Fixed export not expanding nested deployments. [#715](https://github.com/Azure/PSRule.Rules.Azure/issues/715)

## v1.3.0-B2103007 (pre-release)

What's changed since v1.2.0:

- Removed rules:
  - Storage:
    - Remove `Azure.Storage.UseEncryption` as Storage Service Encryption (SSE) is always on. [#630](https://github.com/Azure/PSRule.Rules.Azure/issues/630)
      - SSE is on by default and can not be disabled.
- General improvements:
  - Additional metadata added in parameter files is passed through with `Get-AzRuleTemplateLink`. [#706](https://github.com/Azure/PSRule.Rules.Azure/issues/706)

## v1.2.1

What's changed since v1.2.0:

- Bug fixes:
  - Fixed export not expanding nested deployments. [#715](https://github.com/Azure/PSRule.Rules.Azure/issues/715)

## v1.2.0

What's changed since v1.1.4:

- New features:
  - Added `Azure.GA_2021_03` baseline. [#673](https://github.com/Azure/PSRule.Rules.Azure/issues/673)
    - Includes rules released before or during March 2021 for Azure GA features.
    - Marked baseline `Azure.GA_2020_12` as obsolete.
- New rules:
  - Key Vault:
    - Check vaults, keys, and secrets meet name requirements. [#646](https://github.com/Azure/PSRule.Rules.Azure/issues/646)
- Updated rules:
  - Azure Kubernetes Service:
    - Updated `Azure.AKS.Version` to 1.19.7. [#696](https://github.com/Azure/PSRule.Rules.Azure/issues/696)
- General improvements:
  - Added support for user defined functions in templates. [#682](https://github.com/Azure/PSRule.Rules.Azure/issues/682)
- Engineering:
  - Bump PSRule dependency to v1.1.0. [#692](https://github.com/Azure/PSRule.Rules.Azure/issues/692)

What's changed since pre-release v1.2.0-B2103044:

- No additional changes.

## v1.2.0-B2103044 (pre-release)

What's changed since pre-release v1.2.0-B2103032:

- New features:
  - Added `Azure.GA_2021_03` baseline. [#673](https://github.com/Azure/PSRule.Rules.Azure/issues/673)
    - Includes rules released before or during March 2021 for Azure GA features.
    - Marked baseline `Azure.GA_2020_12` as obsolete.
- Updated rules:
  - Azure Kubernetes Service:
    - Updated `Azure.AKS.Version` to 1.19.7. [#696](https://github.com/Azure/PSRule.Rules.Azure/issues/696)

## v1.2.0-B2103032 (pre-release)

What's changed since pre-release v1.2.0-B2103024:

- New rules:
  - Key Vault:
    - Check vaults, keys, and secrets meet name requirements. [#646](https://github.com/Azure/PSRule.Rules.Azure/issues/646)
- Engineering:
  - Bump PSRule dependency to v1.1.0. [#692](https://github.com/Azure/PSRule.Rules.Azure/issues/692)

## v1.2.0-B2103024 (pre-release)

What's changed since v1.1.4:

- General improvements:
  - Added support for user defined functions in templates. [#682](https://github.com/Azure/PSRule.Rules.Azure/issues/682)

## v1.1.4

What's changed since v1.1.3:

- Bug fixes:
  - Fixed handling of literal index with copyIndex function. [#686](https://github.com/Azure/PSRule.Rules.Azure/issues/686)
  - Fixed handling of inner scoped nested deployments. [#687](https://github.com/Azure/PSRule.Rules.Azure/issues/687)

## v1.1.3

What's changed since v1.1.2:

- Bug fixes:
  - Fixed parsing of property names for functions across multiple lines. [#683](https://github.com/Azure/PSRule.Rules.Azure/issues/683)

## v1.1.2

What's changed since v1.1.1:

- Bug fixes:
  - Fixed copy peer property resolve. [#677](https://github.com/Azure/PSRule.Rules.Azure/issues/677)
  - Fixed partial resource group or subscription object not populating. [#678](https://github.com/Azure/PSRule.Rules.Azure/issues/678)
  - Fixed lazy loading of environment and resource providers. [#679](https://github.com/Azure/PSRule.Rules.Azure/issues/679)

## v1.1.1

What's changed since v1.1.0:

- Bug fixes:
  - Fixed support for parameter file schemas. [#674](https://github.com/Azure/PSRule.Rules.Azure/issues/674)

## v1.1.0

What's changed since v1.0.0:

- New features:
  - Exporting template with `Export-AzRuleTemplateData` supports custom resource group and subscription. [#651](https://github.com/Azure/PSRule.Rules.Azure/issues/651)
    - Subscription and resource group used for deployment can be specified instead of using defaults.
    - `ResourceGroupName` parameter of `Export-AzRuleTemplateData` has been renamed to `ResourceGroup`.
    - Added a parameter alias for `ResourceGroupName` on `Export-AzRuleTemplateData`.
- New rules:
  - All resources:
    - Check template parameters are defined. [#631](https://github.com/Azure/PSRule.Rules.Azure/issues/631)
    - Check location parameter is type string. [#632](https://github.com/Azure/PSRule.Rules.Azure/issues/632)
    - Check template parameter `minValue` and `maxValue` constraints are valid. [#637](https://github.com/Azure/PSRule.Rules.Azure/issues/637)
    - Check template resources do not use hard coded locations. [#633](https://github.com/Azure/PSRule.Rules.Azure/issues/633)
    - Check resource group location not referenced instead of location parameter. [#634](https://github.com/Azure/PSRule.Rules.Azure/issues/634)
    - Check increased debug detail is disabled for nested deployments. [#638](https://github.com/Azure/PSRule.Rules.Azure/issues/638)
- General improvements:
  - Added support for matching template by name. [#661](https://github.com/Azure/PSRule.Rules.Azure/issues/661)
    - `Get-AzRuleTemplateLink` discovers `<templateName>.json` from `<templateName>.parameters.json`.
- Engineering:
  - Bump PSRule dependency to v1.0.3. [#648](https://github.com/Azure/PSRule.Rules.Azure/issues/648)
- Bug fixes:
  - Fixed `Azure.VM.ADE` to limit rule to exports only. [#644](https://github.com/Azure/PSRule.Rules.Azure/issues/644)
  - Fixed `if` condition values evaluation order. [#652](https://github.com/Azure/PSRule.Rules.Azure/issues/652)
  - Fixed handling of `int` parameters with large values. [#653](https://github.com/Azure/PSRule.Rules.Azure/issues/653)
  - Fixed handling of expressions split over multiple lines. [#654](https://github.com/Azure/PSRule.Rules.Azure/issues/654)
  - Fixed handling of bool parameter values within logical expressions. [#655](https://github.com/Azure/PSRule.Rules.Azure/issues/655)
  - Fixed copy loop value does not fall within the expected range. [#664](https://github.com/Azure/PSRule.Rules.Azure/issues/664)
  - Fixed template comparison functions handling of large integer values. [#666](https://github.com/Azure/PSRule.Rules.Azure/issues/666)
  - Fixed handling of `createArray` function with no arguments. [#667](https://github.com/Azure/PSRule.Rules.Azure/issues/667)

What's changed since pre-release v1.1.0-B2102034:

- No additional changes.

## v1.1.0-B2102034 (pre-release)

What's changed since pre-release v1.1.0-B2102023:

- General improvements:
  - Added support for matching template by name. [#661](https://github.com/Azure/PSRule.Rules.Azure/issues/661)
    - `Get-AzRuleTemplateLink` discovers `<templateName>.json` from `<templateName>.parameters.json`.
- Bug fixes:
  - Fixed copy loop value does not fall within the expected range. [#664](https://github.com/Azure/PSRule.Rules.Azure/issues/664)
  - Fixed template comparison functions handling of large integer values. [#666](https://github.com/Azure/PSRule.Rules.Azure/issues/666)
  - Fixed handling of `createArray` function with no arguments. [#667](https://github.com/Azure/PSRule.Rules.Azure/issues/667)

## v1.1.0-B2102023 (pre-release)

What's changed since pre-release v1.1.0-B2102015:

- New features:
  - Exporting template with `Export-AzRuleTemplateData` supports custom resource group and subscription. [#651](https://github.com/Azure/PSRule.Rules.Azure/issues/651)
    - Subscription and resource group used for deployment can be specified instead of using defaults.
    - `ResourceGroupName` parameter of `Export-AzRuleTemplateData` has been renamed to `ResourceGroup`.
    - Added a parameter alias for `ResourceGroupName` on `Export-AzRuleTemplateData`.

## v1.1.0-B2102015 (pre-release)

What's changed since pre-release v1.1.0-B2102010:

- Bug fixes:
  - Fixed `if` condition values evaluation order. [#652](https://github.com/Azure/PSRule.Rules.Azure/issues/652)
  - Fixed handling of `int` parameters with large values. [#653](https://github.com/Azure/PSRule.Rules.Azure/issues/653)
  - Fixed handling of expressions split over multiple lines. [#654](https://github.com/Azure/PSRule.Rules.Azure/issues/654)
  - Fixed handling of bool parameter values within logical expressions. [#655](https://github.com/Azure/PSRule.Rules.Azure/issues/655)

## v1.1.0-B2102010 (pre-release)

What's changed since pre-release v1.1.0-B2102001:

- Engineering:
  - Bump PSRule dependency to v1.0.3. [#648](https://github.com/Azure/PSRule.Rules.Azure/issues/648)
- Bug fixes:
  - Fixed `Azure.VM.ADE` to limit rule to exports only. [#644](https://github.com/Azure/PSRule.Rules.Azure/issues/644)

## v1.1.0-B2102001 (pre-release)

What's changed since v1.0.0:

- New rules:
  - All resources:
    - Check template parameters are defined. [#631](https://github.com/Azure/PSRule.Rules.Azure/issues/631)
    - Check location parameter is type string. [#632](https://github.com/Azure/PSRule.Rules.Azure/issues/632)
    - Check template parameter `minValue` and `maxValue` constraints are valid. [#637](https://github.com/Azure/PSRule.Rules.Azure/issues/637)
    - Check template resources do not use hard coded locations. [#633](https://github.com/Azure/PSRule.Rules.Azure/issues/633)
    - Check resource group location not referenced instead of location parameter. [#634](https://github.com/Azure/PSRule.Rules.Azure/issues/634)
    - Check increased debug detail is disabled for nested deployments. [#638](https://github.com/Azure/PSRule.Rules.Azure/issues/638)
- Engineering:
  - Bump PSRule dependency to v1.0.2. [#635](https://github.com/Azure/PSRule.Rules.Azure/issues/635)

## v1.0.0

What's changed since v0.19.0:

- New rules:
  - All resources:
    - Check parameter default value type matches type. [#311](https://github.com/Azure/PSRule.Rules.Azure/issues/311)
    - Check location parameter defaults to resource group. [#361](https://github.com/Azure/PSRule.Rules.Azure/issues/361)
  - Front Door:
    - Check Front Door uses a health probe for each backend pool. [#546](https://github.com/Azure/PSRule.Rules.Azure/issues/546)
    - Check Front Door uses a dedicated health probe path backend pools. [#547](https://github.com/Azure/PSRule.Rules.Azure/issues/547)
    - Check Front Door uses HEAD requests for backend health probes. [#613](https://github.com/Azure/PSRule.Rules.Azure/issues/613)
  - Service Fabric:
    - Check Service Fabric clusters use AAD client authentication. [#619](https://github.com/Azure/PSRule.Rules.Azure/issues/619)
- Updated rules:
  - Azure Kubernetes Service:
    - Updated `Azure.AKS.Version` to 1.19.6. [#603](https://github.com/Azure/PSRule.Rules.Azure/issues/603)
- General improvements:
  - Renamed `Export-AzTemplateRuleData` to `Export-AzRuleTemplateData`. [#596](https://github.com/Azure/PSRule.Rules.Azure/issues/596)
    - New name `Export-AzRuleTemplateData` aligns with prefix of other cmdlets.
    - Use of `Export-AzTemplateRuleData` is now deprecated and will be removed in the next major version.
    - Added alias to allow `Export-AzTemplateRuleData` to continue to be used.
    - Using `Export-AzTemplateRuleData` returns a deprecation warning.
  - Added support for `environment` template function. [#517](https://github.com/Azure/PSRule.Rules.Azure/issues/517)
- Engineering:
  - Bump PSRule dependency to v1.0.1. [#611](https://github.com/Azure/PSRule.Rules.Azure/issues/611)

What's changed since pre-release v1.0.0-B2101028:

- No additional changes.

## v1.0.0-B2101028 (pre-release)

What's changed since pre-release v1.0.0-B2101016:

- New rules:
  - All resources:
    - Check parameter default value type matches type. [#311](https://github.com/Azure/PSRule.Rules.Azure/issues/311)
- General improvements:
  - Renamed `Export-AzTemplateRuleData` to `Export-AzRuleTemplateData`. [#596](https://github.com/Azure/PSRule.Rules.Azure/issues/596)
    - New name `Export-AzRuleTemplateData` aligns with prefix of other cmdlets.
    - Use of `Export-AzTemplateRuleData` is now deprecated and will be removed in the next major version.
    - Added alias to allow `Export-AzTemplateRuleData` to continue to be used.
    - Using `Export-AzTemplateRuleData` returns a deprecation warning.

## v1.0.0-B2101016 (pre-release)

What's changed since pre-release v1.0.0-B2101006:

- New rules:
  - Service Fabric:
    - Check Service Fabric clusters use AAD client authentication. [#619](https://github.com/Azure/PSRule.Rules.Azure/issues/619)
- Bug fixes:
  - Fixed reason `Azure.FrontDoor.ProbePath` so the probe name is included. [#617](https://github.com/Azure/PSRule.Rules.Azure/issues/617)

## v1.0.0-B2101006 (pre-release)

What's changed since v0.19.0:

- New rules:
  - All resources:
    - Check location parameter defaults to resource group. [#361](https://github.com/Azure/PSRule.Rules.Azure/issues/361)
  - Front Door:
    - Check Front Door uses a health probe for each backend pool. [#546](https://github.com/Azure/PSRule.Rules.Azure/issues/546)
    - Check Front Door uses a dedicated health probe path backend pools. [#547](https://github.com/Azure/PSRule.Rules.Azure/issues/547)
    - Check Front Door uses HEAD requests for backend health probes. [#613](https://github.com/Azure/PSRule.Rules.Azure/issues/613)
- Updated rules:
  - Azure Kubernetes Service:
    - Updated `Azure.AKS.Version` to 1.19.6. [#603](https://github.com/Azure/PSRule.Rules.Azure/issues/603)
- General improvements:
  - Added support for `environment` template function. [#517](https://github.com/Azure/PSRule.Rules.Azure/issues/517)
- Engineering:
  - Bump PSRule dependency to v1.0.1. [#611](https://github.com/Azure/PSRule.Rules.Azure/issues/611)
- Redis Cache Enterprise
  - Check Redis Cache Enterprise uses minimum TLS 1.2 [1179](https://github.com/Azure/PSRule.Rules.Azure/issues/1179)

[troubleshooting guide]: troubleshooting.md<|MERGE_RESOLUTION|>--- conflicted
+++ resolved
@@ -26,16 +26,13 @@
 
 What's changed since pre-release v1.20.0:
 
-<<<<<<< HEAD
 - New features:
   - Mapping of Azure Security Benchmark v3 to security rules by @jagoodwin.
     [#1610](https://github.com/Azure/PSRule.Rules.Azure/issues/1610)
-=======
 - General improvements:
   - Added built-in list of ignored policy definitions by @BernieWhite.
     [#1730](https://github.com/Azure/PSRule.Rules.Azure/issues/1730)
     - To ignore additional policy definitions, use the `AZURE_POLICY_IGNORE_LIST` configuration option.
->>>>>>> e613dd8d
 - Engineering:
   - Bump PSRule to v2.5.0.
     [#1769](https://github.com/Azure/PSRule.Rules.Azure/pull/1769)
