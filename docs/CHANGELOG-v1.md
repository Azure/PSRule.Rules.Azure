--- conflicted
+++ resolved
@@ -24,14 +24,6 @@
 
 ## Unreleased
 
-<<<<<<< HEAD
-What's changed since v1.27.0:
-
-- New rules:
-  - Azure Database for PostgreSQL:
-    - Check that Azure AD authentication is configured for Azure Database for PostgreSQL databases by @BenjaminEngeset.
-      [#2249](https://github.com/Azure/PSRule.Rules.Azure/issues/2249)
-=======
 What's changed since v1.27.1:
 
 - New rules:
@@ -41,6 +33,8 @@
   - Azure Database for PostgreSQL:
     - Check that Azure AD-only authentication is configured for Azure Database for PostgreSQL databases by @BenjaminEngeset.
       [#2250](https://github.com/Azure/PSRule.Rules.Azure/issues/2250)
+    - Check that Azure AD authentication is configured for Azure Database for PostgreSQL databases by @BenjaminEngeset.
+      [#2249](https://github.com/Azure/PSRule.Rules.Azure/issues/2249)
 
 ## v1.27.1
 
@@ -49,7 +43,6 @@
 - Bug fixes:
   - Fixed depends on ordering fails to expand deployment by @BernieWhite.
     [#2255](https://github.com/Azure/PSRule.Rules.Azure/issues/2255)
->>>>>>> 26a0614f
 
 ## v1.27.0
 
