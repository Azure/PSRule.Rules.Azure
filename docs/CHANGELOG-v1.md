--- conflicted
+++ resolved
@@ -25,15 +25,12 @@
 ## Unreleased
 
 - New rules:
-<<<<<<< HEAD
+  - Arc-enabled Kubernetes cluster:
+    - Check that Microsoft Defender for Containers extension for Arc-enabled Kubernetes clusters is configured by @BenjaminEngeset.
+      [#2124](https://github.com/Azure/PSRule.Rules.Azure/issues/2124)
   - Arc-enabled servers:
     - Check that a maintenance configuration for Arc-enabled servers is associated by @BenjaminEngeset.
       [#2122](https://github.com/Azure/PSRule.Rules.Azure/issues/2122)
-=======
-  - Arc-enabled Kubernetes cluster:
-    - Check that Microsoft Defender for Containers extension for Arc-enabled Kubernetes clusters is configured by @BenjaminEngeset.
-      [#2124](https://github.com/Azure/PSRule.Rules.Azure/issues/2124)
->>>>>>> cb5cbb41
 
 ## v1.27.0-B0015 (pre-release)
 
