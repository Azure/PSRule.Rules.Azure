--- conflicted
+++ resolved
@@ -24,12 +24,11 @@
 
 ## Unreleased
 
-<<<<<<< HEAD
 - New rules:
   - Recovery Services vault:
     - Check that immutability is configured for Recovery Services vaults by @BenjaminEngeset.
     [#2386](https://github.com/Azure/PSRule.Rules.Azure/issues/2386)
-=======
+
 ## v1.29.0
 
 What's changed since v1.28.2:
@@ -56,7 +55,6 @@
 What's changed since pre-release v1.29.0-B0062:
 
 - No additional changes.
->>>>>>> 9a734d39
 
 ## v1.29.0-B0062 (pre-release)
 
