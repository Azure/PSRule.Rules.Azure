--- conflicted
+++ resolved
@@ -24,19 +24,15 @@
 
 ## Unreleased
 
-- New rules:
-<<<<<<< HEAD
+What's changed since pre-release v1.23.0-B0009:
+
+- New rules:
   - Azure Cache for Redis:
     - Check Azure Cache for Redis instances uses Redis 6 by @BenjaminEngeset.
       [#1077](https://github.com/Azure/PSRule.Rules.Azure/issues/1077)
-=======
   - Virtual Machine Scale Sets:
     - Check virtual machine scale sets has Azure Monitor Agent installed by @BenjaminEngeset.
       [#1867](https://github.com/Azure/PSRule.Rules.Azure/issues/1867)
->>>>>>> adbc1cd6
-
-What's changed since pre-release v1.23.0-B0009:
-
 - General improvements:
   - Added support to export exemptions related to policy assignments by @BernieWhite.
     [#1888](https://github.com/Azure/PSRule.Rules.Azure/issues/1888)
