# Change log

**Important notes**:

- Issue #741: `Could not load file or assembly YamlDotNet`.
See [troubleshooting guide] for a workaround to this issue.

## Unreleased

<<<<<<< HEAD
- Engineering:
  - Rule refactoring of rules from PowerShell to YAML. [#1109](https://github.com/Azure/PSRule.Rules.Azure/issues/1109)
    - The following rules where refactored:
      - `Azure.AppConfig.SKU`
      - `Azure.AppConfig.Name`
      - `Azure.AppInsights.Workspace`
      - `Azure.AppInsights.Name`
      - `Azure.Cosmos.AccountName`
      - `Azure.FrontDoor.State`
      - `Azure.FrontDoor.Name`
      - `Azure.FrontDoor.WAF.Mode`
      - `Azure.FrontDoor.WAF.Enabled`
      - `Azure.FrontDoor.WAF.Name`
=======
What's changed since pre-release v1.11.0-B2112073:

- Bug fixes:
  - Fixed output of Bicep informational and warning messages in error stream. [#1157](https://github.com/Azure/PSRule.Rules.Azure/issues/1157)
  - Fixed obsolete flag for baseline `Azure.Preview_2021_12`. [#1166](https://github.com/Azure/PSRule.Rules.Azure/issues/1166)
>>>>>>> 009ec99d

## v1.11.0-B2112073 (pre-release)

What's changed since pre-release v1.11.0-B2112024:

- New features:
  - Added baselines containing only Azure preview features. [#1129](https://github.com/Azure/PSRule.Rules.Azure/issues/1129)
    - Added baseline `Azure.Preview_2021_09`.
    - Added baseline `Azure.Preview_2021_12`.
  - Added `Azure.GA_2021_12` baseline. [#1146](https://github.com/Azure/PSRule.Rules.Azure/issues/1146)
    - Includes rules released before or during December 2021 for Azure GA features.
    - Marked baseline `Azure.GA_2021_09` as obsolete.
- New rules:
  - All resources:
    - Check comments for each template resource. [#969](https://github.com/Azure/PSRule.Rules.Azure/issues/969)
- Bug fixes:
  - Fixed template function `equals` parameter count mismatch. [#1137](https://github.com/Azure/PSRule.Rules.Azure/issues/1137)
  - Fixed copy loop on nested deployment parameters is not handled. [#1144](https://github.com/Azure/PSRule.Rules.Azure/issues/1144)

## v1.11.0-B2112024 (pre-release)

What's changed since pre-release v1.11.0-B2111014:

- New rules:
  - Azure Kubernetes Service:
    - Check clusters have the HTTP application routing add-on disabled. [#1131](https://github.com/Azure/PSRule.Rules.Azure/issues/1131)
    - Check clusters use the Secrets Store CSI Driver add-on. [#992](https://github.com/Azure/PSRule.Rules.Azure/issues/992)
    - Check clusters autorotation with the Secrets Store CSI Driver add-on. [#993](https://github.com/Azure/PSRule.Rules.Azure/issues/993)
  - Automation Account:
    - Automation accounts should enable diagnostic logs. [#1075](https://github.com/Azure/PSRule.Rules.Azure/issues/1075)
- Update rules:
  - Azure Kubernetes Service:
    - Promoted `Azure.AKS.AutoUpgrade` to GA rule set. [#1130](https://github.com/Azure/PSRule.Rules.Azure/issues/1130)
- General improvements:
  - Added support for template function `tenant()`. [#1124](https://github.com/Azure/PSRule.Rules.Azure/issues/1124)
  - Added support for template function `managementGroup()`. [#1125](https://github.com/Azure/PSRule.Rules.Azure/issues/1125)
  - Added support for template function `pickZones()`. [#518](https://github.com/Azure/PSRule.Rules.Azure/issues/518)
- Bug fixes:
  - Fixed `Azure.Policy.WaiverExpiry` date conversion. [#1118](https://github.com/Azure/PSRule.Rules.Azure/issues/1118)

## v1.11.0-B2111014 (pre-release)

What's changed since v1.10.0:

- New rules:
  - Application Security Group:
    - Check Application Security Groups meet naming requirements. [#1110](https://github.com/Azure/PSRule.Rules.Azure/issues/1110)
  - Firewall:
    - Check Firewalls meet naming requirements. [#1110](https://github.com/Azure/PSRule.Rules.Azure/issues/1110)
    - Check Firewall policies meet naming requirements. [#1110](https://github.com/Azure/PSRule.Rules.Azure/issues/1110)
  - Private Endpoint:
    - Check Private Endpoints meet naming requirements. [#1110](https://github.com/Azure/PSRule.Rules.Azure/issues/1110)
  - Virtual WAN:
    - Check Virtual WANs meet naming requirements. [#1110](https://github.com/Azure/PSRule.Rules.Azure/issues/1110)
- Engineering:
  - Rule refactoring of rules from PowerShell to YAML. [#1109](https://github.com/Azure/PSRule.Rules.Azure/issues/1109)
    - The following rules where refactored:
      - `Azure.LB.Name`
      - `Azure.NSG.Name`
      - `Azure.Firewall.Mode`
      - `Azure.Route.Name`
      - `Azure.VNET.Name`
      - `Azure.VNG.Name`
      - `Azure.VNG.ConnectionName`

## v1.10.4

What's changed since v1.10.3:

- Bug fixes:
  - Fixed outer copy loop of nested deployment. [#1154](https://github.com/Azure/PSRule.Rules.Azure/issues/1154)

## v1.10.3

What's changed since v1.10.2:

- Bug fixes:
  - Fixed copy loop on nested deployment parameters is not handled. [#1144](https://github.com/Azure/PSRule.Rules.Azure/issues/1144)

## v1.10.2

What's changed since v1.10.1:

- Bug fixes:
  - Fixed template function `equals` parameter count mismatch. [#1137](https://github.com/Azure/PSRule.Rules.Azure/issues/1137)

## v1.10.1

What's changed since v1.10.0:

- Bug fixes:
  - Fixed `Azure.Policy.WaiverExpiry` date conversion. [#1118](https://github.com/Azure/PSRule.Rules.Azure/issues/1118)

## v1.10.0

What's changed since v1.9.1:

- New features:
  - Added support for parameter strong types. [#1083](https://github.com/Azure/PSRule.Rules.Azure/issues/1083)
    - The value of string parameters can be tested against the expected type.
    - When configuring a location strong type, the parameter value must be a valid Azure location.
    - When configuring a resource type strong type, the parameter value must be a matching resource Id.
- New rules:
  - All resources:
    - Check template expressions do not exceed a maximum length. [#1006](https://github.com/Azure/PSRule.Rules.Azure/issues/1006)
  - Automation Service:
    - Check automation accounts should use managed identities for authentication. [#1074](https://github.com/Azure/PSRule.Rules.Azure/issues/1074)
  - Event Grid:
    - Check topics and domains use managed identities. [#1091](https://github.com/Azure/PSRule.Rules.Azure/issues/1091)
    - Check topics and domains use private endpoints. [#1092](https://github.com/Azure/PSRule.Rules.Azure/issues/1092)
    - Check topics and domains use identity-based authentication. [#1093](https://github.com/Azure/PSRule.Rules.Azure/issues/1093)
- General improvements:
  - Updated default baseline to use module configuration. [#1089](https://github.com/Azure/PSRule.Rules.Azure/issues/1089)
- Engineering:
  - Bump PSRule dependency to v1.9.0. [#1081](https://github.com/Azure/PSRule.Rules.Azure/issues/1081)
  - Bump Microsoft.CodeAnalysis.NetAnalyzers to v6.0.0. [#1080](https://github.com/Azure/PSRule.Rules.Azure/pull/1080)
  - Bump Microsoft.SourceLink.GitHub to 1.1.1. [#1085](https://github.com/Azure/PSRule.Rules.Azure/pull/1085)
- Bug fixes:
  - Fixed expansion of secret references. [#1098](https://github.com/Azure/PSRule.Rules.Azure/issues/1098)
  - Fixed handling of tagging for deployments. [#1099](https://github.com/Azure/PSRule.Rules.Azure/issues/1099)
  - Fixed strong type issue flagged with empty defaultValue string. [#1100](https://github.com/Azure/PSRule.Rules.Azure/issues/1100)

What's changed since pre-release v1.10.0-B2111081:

- No additional changes.

## v1.10.0-B2111081 (pre-release)

What's changed since pre-release v1.10.0-B2111072:

- New rules:
  - Automation Service:
    - Automation accounts should use managed identities for authentication. [#1074](https://github.com/Azure/PSRule.Rules.Azure/issues/1074)

## v1.10.0-B2111072 (pre-release)

What's changed since pre-release v1.10.0-B2111058:

- New rules:
  - All resources:
    - Check template expressions do not exceed a maximum length. [#1006](https://github.com/Azure/PSRule.Rules.Azure/issues/1006)
- Bug fixes:
  - Fixed expansion of secret references. [#1098](https://github.com/Azure/PSRule.Rules.Azure/issues/1098)
  - Fixed handling of tagging for deployments. [#1099](https://github.com/Azure/PSRule.Rules.Azure/issues/1099)
  - Fixed strong type issue flagged with empty defaultValue string. [#1100](https://github.com/Azure/PSRule.Rules.Azure/issues/1100)

## v1.10.0-B2111058 (pre-release)

What's changed since pre-release v1.10.0-B2111040:

- New rules:
  - Event Grid:
    - Check topics and domains use managed identities. [#1091](https://github.com/Azure/PSRule.Rules.Azure/issues/1091)
    - Check topics and domains use private endpoints. [#1092](https://github.com/Azure/PSRule.Rules.Azure/issues/1092)
    - Check topics and domains use identity-based authentication. [#1093](https://github.com/Azure/PSRule.Rules.Azure/issues/1093)
- General improvements:
  - Updated default baseline to use module configuration. [#1089](https://github.com/Azure/PSRule.Rules.Azure/issues/1089)

## v1.10.0-B2111040 (pre-release)

What's changed since v1.9.1:

- New features:
  - Added support for parameter strong types. [#1083](https://github.com/Azure/PSRule.Rules.Azure/issues/1083)
    - The value of string parameters can be tested against the expected type.
    - When configuring a location strong type, the parameter value must be a valid Azure location.
    - When configuring a resource type strong type, the parameter value must be a matching resource Id.
- Engineering:
  - Bump PSRule dependency to v1.9.0. [#1081](https://github.com/Azure/PSRule.Rules.Azure/issues/1081)
  - Bump Microsoft.CodeAnalysis.NetAnalyzers to v6.0.0. [#1080](https://github.com/Azure/PSRule.Rules.Azure/pull/1080)
  - Bump Microsoft.SourceLink.GitHub to 1.1.1. [#1085](https://github.com/Azure/PSRule.Rules.Azure/pull/1085)

## v1.9.1

What's changed since v1.9.0:

- Bug fixes:
  - Fixed can not index into resource group tags. [#1066](https://github.com/Azure/PSRule.Rules.Azure/issues/1066)
  - Fixed `Azure.VM.ASMinMembers` for template deployments. [#1064](https://github.com/Azure/PSRule.Rules.Azure/issues/1064)
  - Fixed zones property not found on public IP resource. [#1070](https://github.com/Azure/PSRule.Rules.Azure/issues/1070)

## v1.9.0

What's changed since v1.8.1:

- New rules:
  - API Management Service:
    - Check API management services are using availability zones when available. [#1017](https://github.com/Azure/PSRule.Rules.Azure/issues/1017)
  - Public IP Address:
    - Check Public IP addresses are configured with zone-redundancy. [#958](https://github.com/Azure/PSRule.Rules.Azure/issues/958)
    - Check Public IP addresses are using Standard SKU. [#979](https://github.com/Azure/PSRule.Rules.Azure/issues/979)
  - User Assigned Managed Identity:
    - Check identities meet naming requirements. [#1021](https://github.com/Azure/PSRule.Rules.Azure/issues/1021)
  - Virtual Network Gateway:
    - Check VPN/ExpressRoute gateways are configured with availability zone SKU. [#926](https://github.com/Azure/PSRule.Rules.Azure/issues/926)
- General improvements:
  - Improved processing of AzOps generated templates. [#799](https://github.com/Azure/PSRule.Rules.Azure/issues/799)
    - `Azure.Template.DefineParameters` is ignored for AzOps generated templates.
    - `Azure.Template.UseLocationParameter` is ignored for AzOps generated templates.
  - Bicep is now installed when using PSRule GitHub Action. [#1050](https://github.com/Azure/PSRule.Rules.Azure/issues/1050)
- Engineering:
  - Bump PSRule dependency to v1.8.0. [#1018](https://github.com/Azure/PSRule.Rules.Azure/issues/1018)
  - Added automated PR workflow to bump `providers.json` monthly. [#1041](https://github.com/Azure/PSRule.Rules.Azure/issues/1041)
- Bug fixes:
  - Fixed AKS Network Policy should accept calico. [#1046](https://github.com/Azure/PSRule.Rules.Azure/issues/1046)
  - Fixed `Azure.ACR.AdminUser` fails when `adminUserEnabled` not set. [#1014](https://github.com/Azure/PSRule.Rules.Azure/issues/1014)
  - Fixed `Azure.KeyVault.Logs` reports cannot index into a null array. [#1024](https://github.com/Azure/PSRule.Rules.Azure/issues/1024)
  - Fixed template function empty returns object reference not set exception. [#1025](https://github.com/Azure/PSRule.Rules.Azure/issues/1025)
  - Fixed delayed binding of `and` template function. [#1026](https://github.com/Azure/PSRule.Rules.Azure/issues/1026)
  - Fixed template function array nests array with array parameters. [#1027](https://github.com/Azure/PSRule.Rules.Azure/issues/1027)
  - Fixed property used by `Azure.ACR.MinSKU` to work more reliably with templates. [#1034](https://github.com/Azure/PSRule.Rules.Azure/issues/1034)
  - Fixed could not determine JSON object type for MockMember using CreateObject. [#1035](https://github.com/Azure/PSRule.Rules.Azure/issues/1035)
  - Fixed Bicep convention ordering. [#1053](https://github.com/Azure/PSRule.Rules.Azure/issues/1053)

What's changed since pre-release v1.9.0-B2110087:

- No additional changes.

## v1.9.0-B2110087 (pre-release)

What's changed since pre-release v1.9.0-B2110082:

- Bug fixes:
  - Fixed Bicep convention ordering. [#1053](https://github.com/Azure/PSRule.Rules.Azure/issues/1053)

## v1.9.0-B2110082 (pre-release)

What's changed since pre-release v1.9.0-B2110059:

- General improvements:
  - Bicep is now installed when using PSRule GitHub Action. [#1050](https://github.com/Azure/PSRule.Rules.Azure/issues/1050)
- Engineering:
  - Added automated PR workflow to bump `providers.json` monthly. [#1041](https://github.com/Azure/PSRule.Rules.Azure/issues/1041)
- Bug fixes:
  - Fixed AKS Network Policy should accept calico. [#1046](https://github.com/Azure/PSRule.Rules.Azure/issues/1046)

## v1.9.0-B2110059 (pre-release)

What's changed since pre-release v1.9.0-B2110040:

- New rules:
  - API Management Service:
    - Check API management services are using availability zones when available. [#1017](https://github.com/Azure/PSRule.Rules.Azure/issues/1017)
- Bug fixes:
  - Fixed property used by `Azure.ACR.MinSKU` to work more reliably with templates. [#1034](https://github.com/Azure/PSRule.Rules.Azure/issues/1034)
  - Fixed could not determine JSON object type for MockMember using CreateObject. [#1035](https://github.com/Azure/PSRule.Rules.Azure/issues/1035)

## v1.9.0-B2110040 (pre-release)

What's changed since pre-release v1.9.0-B2110025:

- New rules:
  - User Assigned Managed Identity:
    - Check identities meet naming requirements. [#1021](https://github.com/Azure/PSRule.Rules.Azure/issues/1021)
- Bug fixes:
  - Fixed `Azure.KeyVault.Logs` reports cannot index into a null array. [#1024](https://github.com/Azure/PSRule.Rules.Azure/issues/1024)
  - Fixed template function empty returns object reference not set exception. [#1025](https://github.com/Azure/PSRule.Rules.Azure/issues/1025)
  - Fixed delayed binding of `and` template function. [#1026](https://github.com/Azure/PSRule.Rules.Azure/issues/1026)
  - Fixed template function array nests array with array parameters. [#1027](https://github.com/Azure/PSRule.Rules.Azure/issues/1027)

## v1.9.0-B2110025 (pre-release)

What's changed since pre-release v1.9.0-B2110014:

- Engineering:
  - Bump PSRule dependency to v1.8.0. [#1018](https://github.com/Azure/PSRule.Rules.Azure/issues/1018)
- Bug fixes:
  - Fixed `Azure.ACR.AdminUser` fails when `adminUserEnabled` not set. [#1014](https://github.com/Azure/PSRule.Rules.Azure/issues/1014)

## v1.9.0-B2110014 (pre-release)

What's changed since pre-release v1.9.0-B2110009:

- Bug fixes:
  - Fixed expression out of range of valid values. [#1005](https://github.com/Azure/PSRule.Rules.Azure/issues/1005)
  - Fixed template expand fails in nested reference expansion. [#1007](https://github.com/Azure/PSRule.Rules.Azure/issues/1007)

## v1.9.0-B2110009 (pre-release)

What's changed since pre-release v1.9.0-B2109027:

- Bug fixes:
  - Fixed handling of comments with template and parameter file rules. [#996](https://github.com/Azure/PSRule.Rules.Azure/issues/996)
  - Fixed `Azure.Template.UseLocationParameter` to only apply to templates deployed as RG scope [#995](https://github.com/Azure/PSRule.Rules.Azure/issues/995)
  - Fixed expand template fails with `createObject` when no parameters are specified. [#1000](https://github.com/Azure/PSRule.Rules.Azure/issues/1000)

## v1.9.0-B2109027 (pre-release)

What's changed since v1.8.0:

- New rules:
  - Public IP Address:
    - Check Public IP addresses are configured with zone-redundancy. [#958](https://github.com/Azure/PSRule.Rules.Azure/issues/958)
    - Check Public IP addresses are using Standard SKU. [#979](https://github.com/Azure/PSRule.Rules.Azure/issues/979)
  - Virtual Network Gateway:
    - Check VPN/ExpressRoute gateways are configured with availability zone SKU. [#926](https://github.com/Azure/PSRule.Rules.Azure/issues/926)
- General improvements:
  - Improved processing of AzOps generated templates. [#799](https://github.com/Azure/PSRule.Rules.Azure/issues/799)
    - `Azure.Template.DefineParameters` is ignored for AzOps generated templates.
    - `Azure.Template.UseLocationParameter` is ignored for AzOps generated templates.
- Bug fixes:
  - Fixed `ToUpper` fails to convert character. [#986](https://github.com/Azure/PSRule.Rules.Azure/issues/986)

## v1.8.1

What's changed since v1.8.0:

- Bug fixes:
  - Fixed handling of comments with template and parameter file rules. [#996](https://github.com/Azure/PSRule.Rules.Azure/issues/996)
  - Fixed `Azure.Template.UseLocationParameter` to only apply to templates deployed as RG scope [#995](https://github.com/Azure/PSRule.Rules.Azure/issues/995)
  - Fixed expand template fails with `createObject` when no parameters are specified. [#1000](https://github.com/Azure/PSRule.Rules.Azure/issues/1000)
  - Fixed `ToUpper` fails to convert character. [#986](https://github.com/Azure/PSRule.Rules.Azure/issues/986)
  - Fixed expression out of range of valid values. [#1005](https://github.com/Azure/PSRule.Rules.Azure/issues/1005)
  - Fixed template expand fails in nested reference expansion. [#1007](https://github.com/Azure/PSRule.Rules.Azure/issues/1007)

## v1.8.0

What's changed since v1.7.0:

- New features:
  - Added `Azure.GA_2021_09` baseline. [#961](https://github.com/Azure/PSRule.Rules.Azure/issues/961)
    - Includes rules released before or during September 2021 for Azure GA features.
    - Marked baseline `Azure.GA_2021_06` as obsolete.
- New rules:
  - Application Gateway:
    - Check App Gateways should use availability zones when available. Thanks [@ArmaanMcleod](https://github.com/ArmaanMcleod). [#928](https://github.com/Azure/PSRule.Rules.Azure/issues/928)
  - Azure Kubernetes Service:
    - Check clusters have control plane audit logs enabled. Thanks [@ArmaanMcleod](https://github.com/ArmaanMcleod). [#882](https://github.com/Azure/PSRule.Rules.Azure/issues/882)
    - Check clusters have control plane diagnostics enabled. Thanks [@ArmaanMcleod](https://github.com/ArmaanMcleod). [#922](https://github.com/Azure/PSRule.Rules.Azure/issues/922)
    - Check clusters use Container Insights for monitoring workloads. Thanks [@ArmaanMcleod](https://github.com/ArmaanMcleod). [#881](https://github.com/Azure/PSRule.Rules.Azure/issues/881)
    - Check clusters use availability zones when available. Thanks [@ArmaanMcleod](https://github.com/ArmaanMcleod). [#880](https://github.com/Azure/PSRule.Rules.Azure/issues/880)
  - Cosmos DB:
    - Check DB account names meet naming requirements. [#954](https://github.com/Azure/PSRule.Rules.Azure/issues/954)
    - Check DB accounts use Azure AD identities for resource management operations. [#953](https://github.com/Azure/PSRule.Rules.Azure/issues/953)
  - Load Balancer:
    - Check Load balancers are using Standard SKU. Thanks [@ArmaanMcleod](https://github.com/ArmaanMcleod). [#957](https://github.com/Azure/PSRule.Rules.Azure/issues/957)
    - Check Load Balancers are configured with zone-redundancy. Thanks [@ArmaanMcleod](https://github.com/ArmaanMcleod). [#927](https://github.com/Azure/PSRule.Rules.Azure/issues/927)
- Engineering:
  - Bump PSRule dependency to v1.7.2. [#951](https://github.com/Azure/PSRule.Rules.Azure/issues/951)
  - Automated update of availability zone information in providers.json. [#907](https://github.com/Azure/PSRule.Rules.Azure/issues/907)
  - Increased test coverage of rule reasons. Thanks [@ArmaanMcleod](https://github.com/ArmaanMcleod). [#960](https://github.com/Azure/PSRule.Rules.Azure/issues/960)
- Bug fixes:
  - Fixed export of in-flight AKS related subnets for kubenet clusters. Thanks [@ArmaanMcleod](https://github.com/ArmaanMcleod). [#920](https://github.com/Azure/PSRule.Rules.Azure/issues/920)
  - Fixed plan instance count is not applicable to Elastic Premium plans. [#946](https://github.com/Azure/PSRule.Rules.Azure/issues/946)
  - Fixed minimum App Service Plan fails Elastic Premium plans. [#945](https://github.com/Azure/PSRule.Rules.Azure/issues/945)
  - Fixed App Service Plan should include PremiumV3 plan. [#944](https://github.com/Azure/PSRule.Rules.Azure/issues/944)
  - Fixed Azure.VM.NICAttached with private endpoints. [#932](https://github.com/Azure/PSRule.Rules.Azure/issues/932)
  - Fixed Bicep CLI fails with unexpected end of content. [#889](https://github.com/Azure/PSRule.Rules.Azure/issues/889)
  - Fixed incomplete reason message for `Azure.Storage.MinTLS`. [#971](https://github.com/Azure/PSRule.Rules.Azure/issues/971)
  - Fixed false positive of `Azure.Storage.UseReplication` with large file storage. [#965](https://github.com/Azure/PSRule.Rules.Azure/issues/965)

What's changed since pre-release v1.8.0-B2109060:

- No additional changes.

## v1.8.0-B2109086 (pre-release)

What's changed since pre-release v1.8.0-B2109060:

- New rules:
  - Load Balancer:
    - Check Load balancers are using Standard SKU. Thanks [@ArmaanMcleod](https://github.com/ArmaanMcleod). [#957](https://github.com/Azure/PSRule.Rules.Azure/issues/957)
- Engineering:
  - Increased test coverage of rule reasons. Thanks [@ArmaanMcleod](https://github.com/ArmaanMcleod). [#960](https://github.com/Azure/PSRule.Rules.Azure/issues/960)
- Bug fixes:
  - Fixed Bicep CLI fails with unexpected end of content. [#889](https://github.com/Azure/PSRule.Rules.Azure/issues/889)
  - Fixed incomplete reason message for `Azure.Storage.MinTLS`. [#971](https://github.com/Azure/PSRule.Rules.Azure/issues/971)
  - Fixed false positive of `Azure.Storage.UseReplication` with large file storage. [#965](https://github.com/Azure/PSRule.Rules.Azure/issues/965)

## v1.8.0-B2109060 (pre-release)

What's changed since pre-release v1.8.0-B2109046:

- New features:
  - Added `Azure.GA_2021_09` baseline. [#961](https://github.com/Azure/PSRule.Rules.Azure/issues/961)
    - Includes rules released before or during September 2021 for Azure GA features.
    - Marked baseline `Azure.GA_2021_06` as obsolete.
- New rules:
  - Load Balancer:
    - Check Load Balancers are configured with zone-redundancy. Thanks [@ArmaanMcleod](https://github.com/ArmaanMcleod). [#927](https://github.com/Azure/PSRule.Rules.Azure/issues/927)

## v1.8.0-B2109046 (pre-release)

What's changed since pre-release v1.8.0-B2109020:

- New rules:
  - Application Gateway:
    - Check App Gateways should use availability zones when available. Thanks [@ArmaanMcleod](https://github.com/ArmaanMcleod). [#928](https://github.com/Azure/PSRule.Rules.Azure/issues/928)
  - Cosmos DB:
    - Check DB account names meet naming requirements. [#954](https://github.com/Azure/PSRule.Rules.Azure/issues/954)
    - Check DB accounts use Azure AD identities for resource management operations. [#953](https://github.com/Azure/PSRule.Rules.Azure/issues/953)
- Bug fixes:
  - Fixed plan instance count is not applicable to Elastic Premium plans. [#946](https://github.com/Azure/PSRule.Rules.Azure/issues/946)
  - Fixed minimum App Service Plan fails Elastic Premium plans. [#945](https://github.com/Azure/PSRule.Rules.Azure/issues/945)
  - Fixed App Service Plan should include PremiumV3 plan. [#944](https://github.com/Azure/PSRule.Rules.Azure/issues/944)
  - Fixed Azure.VM.NICAttached with private endpoints. [#932](https://github.com/Azure/PSRule.Rules.Azure/issues/932)
- Engineering:
  - Bump PSRule dependency to v1.7.2. [#951](https://github.com/Azure/PSRule.Rules.Azure/issues/951)

## v1.8.0-B2109020 (pre-release)

What's changed since pre-release v1.8.0-B2108026:

- New rules:
  - Azure Kubernetes Service:
    - Check clusters have control plane audit logs enabled. Thanks [@ArmaanMcleod](https://github.com/ArmaanMcleod). [#882](https://github.com/Azure/PSRule.Rules.Azure/issues/882)
    - Check clusters have control plane diagnostics enabled. Thanks [@ArmaanMcleod](https://github.com/ArmaanMcleod). [#922](https://github.com/Azure/PSRule.Rules.Azure/issues/922)
- Engineering:
  - Bump PSRule dependency to v1.7.0. [#938](https://github.com/Azure/PSRule.Rules.Azure/issues/938)

## v1.8.0-B2108026 (pre-release)

What's changed since pre-release v1.8.0-B2108013:

- New rules:
  - Azure Kubernetes Service:
    - Check clusters use Container Insights for monitoring workloads. Thanks [@ArmaanMcleod](https://github.com/ArmaanMcleod). [#881](https://github.com/Azure/PSRule.Rules.Azure/issues/881)
- Bug fixes:
  - Fixed export of in-flight AKS related subnets for kubenet clusters. Thanks [@ArmaanMcleod](https://github.com/ArmaanMcleod). [#920](https://github.com/Azure/PSRule.Rules.Azure/issues/920)

## v1.8.0-B2108013 (pre-release)

What's changed since v1.7.0:

- New rules:
  - Azure Kubernetes Service:
    - Check clusters use availability zones when available. Thanks [@ArmaanMcleod](https://github.com/ArmaanMcleod). [#880](https://github.com/Azure/PSRule.Rules.Azure/issues/880)
- Engineering:
  - Bump PSRule dependency to v1.6.1. [#913](https://github.com/Azure/PSRule.Rules.Azure/issues/913)
  - Automated update of availability zone information in providers.json. [#907](https://github.com/Azure/PSRule.Rules.Azure/issues/907)

## v1.7.0

What's changed since v1.6.0:

- New rules:
  - All resources:
    - Check template parameter files use metadata links. [#846](https://github.com/Azure/PSRule.Rules.Azure/issues/846)
      - Configure the `AZURE_PARAMETER_FILE_METADATA_LINK` option to enable this rule.
    - Check template files use a recent schema. [#845](https://github.com/Azure/PSRule.Rules.Azure/issues/845)
    - Check template files use a https schema scheme. [#894](https://github.com/Azure/PSRule.Rules.Azure/issues/894)
    - Check template parameter files use a https schema scheme. [#894](https://github.com/Azure/PSRule.Rules.Azure/issues/894)
    - Check template parameters set a value. [#896](https://github.com/Azure/PSRule.Rules.Azure/issues/896)
    - Check template parameters use a valid secret reference. [#897](https://github.com/Azure/PSRule.Rules.Azure/issues/897)
  - Azure Kubernetes Service:
    - Check clusters using Azure CNI should use large subnets. Thanks [@ArmaanMcleod](https://github.com/ArmaanMcleod). [#273](https://github.com/Azure/PSRule.Rules.Azure/issues/273)
    - Check clusters use auto-scale node pools. Thanks [@ArmaanMcleod](https://github.com/ArmaanMcleod). [#218](https://github.com/Azure/PSRule.Rules.Azure/issues/218)
      - By default, a minimum of a `/23` subnet is required.
      - Configure `AZURE_AKS_CNI_MINIMUM_CLUSTER_SUBNET_SIZE` to change the default minimum subnet size.
  - Storage Account:
    - Check Storage Accounts only accept explicitly allowed network traffic. [#884](https://github.com/Azure/PSRule.Rules.Azure/issues/884)
- Updated rules:
  - Virtual Network:
    - Excluded `AzureFirewallManagementSubnet` from `Azure.VNET.UseNSGs`. [#869](https://github.com/Azure/PSRule.Rules.Azure/issues/869)
- General improvements:
  - Added version information to bicep compilation exceptions. [#903](https://github.com/Azure/PSRule.Rules.Azure/issues/903)
- Engineering:
  - Bump PSRule dependency to v1.6.0. [#871](https://github.com/Azure/PSRule.Rules.Azure/issues/871)
- Bug fixes:
  - Fixed DateTimeAdd function and tests within timezones with DST. [#891](https://github.com/Azure/PSRule.Rules.Azure/issues/891)
  - Fixed `Azure.Template.ParameterValue` failing on empty value. [#901](https://github.com/Azure/PSRule.Rules.Azure/issues/901)

What's changed since pre-release v1.7.0-B2108059:

- No additional changes.

## v1.7.0-B2108059 (pre-release)

What's changed since pre-release v1.7.0-B2108049:

- General improvements:
  - Added version information to bicep compilation exceptions. [#903](https://github.com/Azure/PSRule.Rules.Azure/issues/903)
- Bug fixes:
  - Fixed `Azure.Template.ParameterValue` failing on empty value. [#901](https://github.com/Azure/PSRule.Rules.Azure/issues/901)

## v1.7.0-B2108049 (pre-release)

What's changed since pre-release v1.7.0-B2108040:

- New rules:
  - All resources:
    - Check template files use a recent schema. [#845](https://github.com/Azure/PSRule.Rules.Azure/issues/845)
    - Check template files use a https schema scheme. [#894](https://github.com/Azure/PSRule.Rules.Azure/issues/894)
    - Check template parameter files use a https schema scheme. [#894](https://github.com/Azure/PSRule.Rules.Azure/issues/894)
    - Check template parameters set a value. [#896](https://github.com/Azure/PSRule.Rules.Azure/issues/896)
    - Check template parameters use a valid secret reference. [#897](https://github.com/Azure/PSRule.Rules.Azure/issues/897)
- Bug fixes:
  - Fixed DateTimeAdd function and tests within timezones with DST. [#891](https://github.com/Azure/PSRule.Rules.Azure/issues/891)

## v1.7.0-B2108040 (pre-release)

What's changed since pre-release v1.7.0-B2108020:

- New rules:
  - All resources:
    - Check template parameter files use metadata links. [#846](https://github.com/Azure/PSRule.Rules.Azure/issues/846)
      - Configure the `AZURE_PARAMETER_FILE_METADATA_LINK` option to enable this rule.
  - Azure Kubernetes Service:
    - Check clusters using Azure CNI should use large subnets. Thanks [@ArmaanMcleod](https://github.com/ArmaanMcleod). [#273](https://github.com/Azure/PSRule.Rules.Azure/issues/273)
      - By default, a minimum of a `/23` subnet is required.
      - Configure `AZURE_AKS_CNI_MINIMUM_CLUSTER_SUBNET_SIZE` to change the default minimum subnet size.
  - Storage Account:
    - Check Storage Accounts only accept explicitly allowed network traffic. [#884](https://github.com/Azure/PSRule.Rules.Azure/issues/884)

## v1.7.0-B2108020 (pre-release)

What's changed since v1.6.0:

- New rules:
  - Azure Kubernetes Service:
    - Check clusters use auto-scale node pools. Thanks [@ArmaanMcleod](https://github.com/ArmaanMcleod). [#218](https://github.com/Azure/PSRule.Rules.Azure/issues/218)
- Updated rules:
  - Virtual Network:
    - Excluded `AzureFirewallManagementSubnet` from `Azure.VNET.UseNSGs`. [#869](https://github.com/Azure/PSRule.Rules.Azure/issues/869)
- Engineering:
  - Bump PSRule dependency to v1.6.0. [#871](https://github.com/Azure/PSRule.Rules.Azure/issues/871)

## v1.6.0

What's changed since v1.5.1:

- New features:
  - **Experimental**: Added support for expansion from Bicep source files. [#848](https://github.com/Azure/PSRule.Rules.Azure/issues/848) [#670](https://github.com/Azure/PSRule.Rules.Azure/issues/670) [#858](https://github.com/Azure/PSRule.Rules.Azure/issues/858)
    - Bicep support is currently experimental.
    - To opt-in set the `AZURE_BICEP_FILE_EXPANSION` configuration to `true`.
    - For more information see [Using Bicep](https://azure.github.io/PSRule.Rules.Azure/using-bicep/).
- New rules:
  - Application Gateways:
    - Check Application Gateways publish endpoints by HTTPS. [#841](https://github.com/Azure/PSRule.Rules.Azure/issues/841)
- Engineering:
  - Bump PSRule dependency to v1.5.0. [#832](https://github.com/Azure/PSRule.Rules.Azure/issues/832)
  - Migration of Pester v4 tests to Pester v5. Thanks [@ArmaanMcleod](https://github.com/ArmaanMcleod). [#395](https://github.com/Azure/PSRule.Rules.Azure/issues/395)

What's changed since pre-release v1.6.0-B2108038:

- Bug fixes:
  - Fixed Bicep expand creates deadlock and times out. [#863](https://github.com/Azure/PSRule.Rules.Azure/issues/863)

## v1.6.0-B2108038 (pre-release)

What's changed since pre-release v1.6.0-B2108023:

- Bug fixes:
  - Fixed Bicep expand hangs analysis. [#858](https://github.com/Azure/PSRule.Rules.Azure/issues/858)

## v1.6.0-B2108023 (pre-release)

What's changed since pre-release v1.6.0-B2107028:

- New features:
  - **Experimental**: Added support for expansion from Bicep source files. [#848](https://github.com/Azure/PSRule.Rules.Azure/issues/848) [#670](https://github.com/Azure/PSRule.Rules.Azure/issues/670)
    - Bicep support is currently experimental.
    - To opt-in set the `AZURE_BICEP_FILE_EXPANSION` configuration to `true`.
    - For more information see [Using Bicep](https://azure.github.io/PSRule.Rules.Azure/using-bicep/).

## v1.6.0-B2107028 (pre-release)

What's changed since v1.5.1:

- New rules:
  - Application Gateways:
    - Check Application Gateways publish endpoints by HTTPS. [#841](https://github.com/Azure/PSRule.Rules.Azure/issues/841)
- Engineering:
  - Bump PSRule dependency to v1.5.0. [#832](https://github.com/Azure/PSRule.Rules.Azure/issues/832)

## v1.5.1

What's changed since v1.5.0:

- Bug fixes:
  - Fixed rule does not detect more restrictive NSG rules. [#831](https://github.com/Azure/PSRule.Rules.Azure/issues/831)

## v1.5.0

What's changed since v1.4.1:

- New features:
  - Added `Azure.GA_2021_06` baseline. [#822](https://github.com/Azure/PSRule.Rules.Azure/issues/822)
    - Includes rules released before or during June 2021 for Azure GA features.
    - Marked baseline `Azure.GA_2021_03` as obsolete.
- New rules:
  - Application Insights:
    - Check App Insights resources use workspace-based configuration. [#813](https://github.com/Azure/PSRule.Rules.Azure/issues/813)
    - Check App Insights resources meet naming requirements. [#814](https://github.com/Azure/PSRule.Rules.Azure/issues/814)
- General improvements:
  - Exclude not applicable rules for templates generated with Bicep and PSArm. [#815](https://github.com/Azure/PSRule.Rules.Azure/issues/815)
  - Updated rule help to use docs pages for online version. [#824](https://github.com/Azure/PSRule.Rules.Azure/issues/824)
- Engineering:
  - Bump PSRule dependency to v1.4.0. [#823](https://github.com/Azure/PSRule.Rules.Azure/issues/823)
  - Bump YamlDotNet dependency to v11.2.1. [#821](https://github.com/Azure/PSRule.Rules.Azure/pull/821)
  - Migrate project to Azure GitHub organization and updated links. [#800](https://github.com/Azure/PSRule.Rules.Azure/pull/800)
- Bug fixes:
  - Fixed detection of parameters and variables with line breaks. [#811](https://github.com/Azure/PSRule.Rules.Azure/issues/811)

What's changed since pre-release v1.5.0-B2107002:

- No additional changes.

## v1.5.0-B2107002 (pre-release)

What's changed since pre-release v1.5.0-B2106018:

- New features:
  - Added `Azure.GA_2021_06` baseline. [#822](https://github.com/Azure/PSRule.Rules.Azure/issues/822)
    - Includes rules released before or during June 2021 for Azure GA features.
    - Marked baseline `Azure.GA_2021_03` as obsolete.
- General improvements:
  - Updated rule help to use docs pages for online version. [#824](https://github.com/Azure/PSRule.Rules.Azure/issues/824)
- Engineering:
  - Bump PSRule dependency to v1.4.0. [#823](https://github.com/Azure/PSRule.Rules.Azure/issues/823)
  - Bump YamlDotNet dependency to v11.2.1. [#821](https://github.com/Azure/PSRule.Rules.Azure/pull/821)

## v1.5.0-B2106018 (pre-release)

What's changed since v1.4.1:

- New rules:
  - Application Insights:
    - Check App Insights resources use workspace-based configuration. [#813](https://github.com/Azure/PSRule.Rules.Azure/issues/813)
    - Check App Insights resources meet naming requirements. [#814](https://github.com/Azure/PSRule.Rules.Azure/issues/814)
- General improvements:
  - Exclude not applicable rules for templates generated with Bicep and PSArm. [#815](https://github.com/Azure/PSRule.Rules.Azure/issues/815)
- Engineering:
  - Bump YamlDotNet dependency to v11.2.0. [#801](https://github.com/Azure/PSRule.Rules.Azure/pull/801)
  - Migrate project to Azure GitHub organization and updated links. [#800](https://github.com/Azure/PSRule.Rules.Azure/pull/800)
- Bug fixes:
  - Fixed detection of parameters and variables with line breaks. [#811](https://github.com/Azure/PSRule.Rules.Azure/issues/811)

## v1.4.1

What's changed since v1.4.0:

- Bug fixes:
  - Fixed boolean string conversion case. [#793](https://github.com/Azure/PSRule.Rules.Azure/issues/793)
  - Fixed case sensitive property matching. [#794](https://github.com/Azure/PSRule.Rules.Azure/issues/794)
  - Fixed automatic expansion of template parameter files. [#796](https://github.com/Azure/PSRule.Rules.Azure/issues/796)
    - Template parameter files are not automatically expanded by default.
    - To enable this, set the `AZURE_PARAMETER_FILE_EXPANSION` configuration option.

## v1.4.0

What's changed since v1.3.2:

- New features:
  - Automatically expand template from parameter files for analysis. [#772](https://github.com/Azure/PSRule.Rules.Azure/issues/772)
    - Previously templates needed to be exported with `Export-AzRuleTemplateData`.
    - To export template data automatically use PSRule cmdlets with `-Format File`.
- New rules:
  - Cognitive Search:
    - Check search services meet index SLA replica requirement. [#761](https://github.com/Azure/PSRule.Rules.Azure/issues/761)
    - Check search services meet query SLA replica requirement. [#762](https://github.com/Azure/PSRule.Rules.Azure/issues/762)
    - Check search services meet naming requirements. [#763](https://github.com/Azure/PSRule.Rules.Azure/issues/763)
    - Check search services use a minimum SKU. [#764](https://github.com/Azure/PSRule.Rules.Azure/issues/764)
    - Check search services use managed identities. [#765](https://github.com/Azure/PSRule.Rules.Azure/issues/765)
  - Azure Kubernetes Service:
    - Check clusters use AKS-managed Azure AD integration. [#436](https://github.com/Azure/PSRule.Rules.Azure/issues/436)
    - Check clusters have local account disabled (preview). [#786](https://github.com/Azure/PSRule.Rules.Azure/issues/786)
    - Check clusters have an auto-upgrade channel set (preview). [#787](https://github.com/Azure/PSRule.Rules.Azure/issues/787)
    - Check clusters limit access network access to the API server. [#788](https://github.com/Azure/PSRule.Rules.Azure/issues/788)
    - Check clusters used Azure RBAC for Kubernetes authorization. [#789](https://github.com/Azure/PSRule.Rules.Azure/issues/789)
- Updated rules:
  - Azure Kubernetes Service:
    - Updated `Azure.AKS.Version` to 1.20.5. [#767](https://github.com/Azure/PSRule.Rules.Azure/issues/767)
- General improvements:
  - Automatically nest template sub-resources for analysis. [#746](https://github.com/Azure/PSRule.Rules.Azure/issues/746)
    - Sub-resources such as diagnostic logs or configurations are automatically nested.
    - Automatic nesting a resource requires:
      - The parent resource is defined in the same template.
      - The sub-resource depends on the parent resource.
  - Added support for source location references to template files. [#781](https://github.com/Azure/PSRule.Rules.Azure/issues/781)
    - Output includes source location to resources exported from a templates.
- Bug fixes:
  - Fixed string index parsing in expressions with whitespace. [#775](https://github.com/Azure/PSRule.Rules.Azure/issues/775)
  - Fixed base for DateTimeAdd is not a valid string. [#777](https://github.com/Azure/PSRule.Rules.Azure/issues/777)
- Engineering:
  - Added source link to project. [#783](https://github.com/Azure/PSRule.Rules.Azure/issues/783)

What's changed since pre-release v1.4.0-B2105057:

- No additional changes.

## v1.4.0-B2105057 (pre-release)

What's changed since pre-release v1.4.0-B2105050:

- New rules:
  - Azure Kubernetes Service:
    - Check clusters use AKS-managed Azure AD integration. [#436](https://github.com/Azure/PSRule.Rules.Azure/issues/436)
    - Check clusters have local account disabled (preview). [#786](https://github.com/Azure/PSRule.Rules.Azure/issues/786)
    - Check clusters have an auto-upgrade channel set (preview). [#787](https://github.com/Azure/PSRule.Rules.Azure/issues/787)
    - Check clusters limit access network access to the API server. [#788](https://github.com/Azure/PSRule.Rules.Azure/issues/788)
    - Check clusters used Azure RBAC for Kubernetes authorization. [#789](https://github.com/Azure/PSRule.Rules.Azure/issues/789)
- Updated rules:
  - Azure Kubernetes Service:
    - Updated `Azure.AKS.Version` to 1.20.5. [#767](https://github.com/Azure/PSRule.Rules.Azure/issues/767)
- Engineering:
  - Added source link to project. [#783](https://github.com/Azure/PSRule.Rules.Azure/issues/783)

## v1.4.0-B2105050 (pre-release)

What's changed since pre-release v1.4.0-B2105044:

- General improvements:
  - Added support for source location references to template files. [#781](https://github.com/Azure/PSRule.Rules.Azure/issues/781)
    - Output includes source location to resources exported from a templates.

## v1.4.0-B2105044 (pre-release)

What's changed since pre-release v1.4.0-B2105027:

- New features:
  - Automatically expand template from parameter files for analysis. [#772](https://github.com/Azure/PSRule.Rules.Azure/issues/772)
    - Previously templates needed to be exported with `Export-AzRuleTemplateData`.
    - To export template data automatically use PSRule cmdlets with `-Format File`.
- Bug fixes:
  - Fixed string index parsing in expressions with whitespace. [#775](https://github.com/Azure/PSRule.Rules.Azure/issues/775)
  - Fixed base for DateTimeAdd is not a valid string. [#777](https://github.com/Azure/PSRule.Rules.Azure/issues/777)

## v1.4.0-B2105027 (pre-release)

What's changed since pre-release v1.4.0-B2105020:

- New rules:
  - Cognitive Search:
    - Check search services meet index SLA replica requirement. [#761](https://github.com/Azure/PSRule.Rules.Azure/issues/761)
    - Check search services meet query SLA replica requirement. [#762](https://github.com/Azure/PSRule.Rules.Azure/issues/762)
    - Check search services meet naming requirements. [#763](https://github.com/Azure/PSRule.Rules.Azure/issues/763)
    - Check search services use a minimum SKU. [#764](https://github.com/Azure/PSRule.Rules.Azure/issues/764)
    - Check search services use managed identities. [#765](https://github.com/Azure/PSRule.Rules.Azure/issues/765)

## v1.4.0-B2105020 (pre-release)

What's changed since v1.3.2:

- General improvements:
  - Automatically nest template sub-resources for analysis. [#746](https://github.com/Azure/PSRule.Rules.Azure/issues/746)
    - Sub-resources such as diagnostic logs or configurations are automatically nested.
    - Automatic nesting a resource requires:
      - The parent resource is defined in the same template.
      - The sub-resource depends on the parent resource.

## v1.3.2

What's changed since v1.3.1:

- Bug fixes:
  - Fixed rule reason reported the parameter inputObject is null. [#753](https://github.com/Azure/PSRule.Rules.Azure/issues/753)

## v1.3.1

What's changed since v1.3.0:

- Engineering:
  - Bump PSRule dependency to v1.3.0. [#749](https://github.com/Azure/PSRule.Rules.Azure/issues/749)
  - Bump YamlDotNet dependency to v11.1.1. [#742](https://github.com/Azure/PSRule.Rules.Azure/issues/742)

## v1.3.0

What's changed since v1.2.1:

- New rules:
  - Policy:
    - Check policy assignment display name and description are set. [#725](https://github.com/Azure/PSRule.Rules.Azure/issues/725)
    - Check policy assignment assigned by metadata is set. [#726](https://github.com/Azure/PSRule.Rules.Azure/issues/726)
    - Check policy exemption display name and description are set. [#723](https://github.com/Azure/PSRule.Rules.Azure/issues/723)
    - Check policy waiver exemptions have an expiry date set. [#724](https://github.com/Azure/PSRule.Rules.Azure/issues/724)
- Removed rules:
  - Storage:
    - Remove `Azure.Storage.UseEncryption` as Storage Service Encryption (SSE) is always on. [#630](https://github.com/Azure/PSRule.Rules.Azure/issues/630)
      - SSE is on by default and can not be disabled.
- General improvements:
  - Additional metadata added in parameter files is passed through with `Get-AzRuleTemplateLink`. [#706](https://github.com/Azure/PSRule.Rules.Azure/issues/706)
  - Improved binding support for File inputs. [#480](https://github.com/Azure/PSRule.Rules.Azure/issues/480)
    - Template and parameter file names now return a relative path instead of full path.
  - Added API version for each module resource. [#729](https://github.com/Azure/PSRule.Rules.Azure/issues/729)
- Engineering:
  - Clean up depreciated warning message for configuration option `azureAllowedRegions`. [#737](https://github.com/Azure/PSRule.Rules.Azure/issues/737)
  - Clean up depreciated warning message for configuration option `minAKSVersion`. [#738](https://github.com/Azure/PSRule.Rules.Azure/issues/738)
  - Bump PSRule dependency to v1.2.0. [#713](https://github.com/Azure/PSRule.Rules.Azure/issues/713)
- Bug fixes:
  - Fixed could not load file or assembly YamlDotNet. [#741](https://github.com/Azure/PSRule.Rules.Azure/issues/741)
    - This fix pins the PSRule version to v1.2.0 until the next stable release of PSRule for Azure.

What's changed since pre-release v1.3.0-B2104040:

- No additional changes.

## v1.3.0-B2104040 (pre-release)

What's changed since pre-release v1.3.0-B2104034:

- Bug fixes:
  - Fixed could not load file or assembly YamlDotNet. [#741](https://github.com/Azure/PSRule.Rules.Azure/issues/741)
    - This fix pins the PSRule version to v1.2.0 until the next stable release of PSRule for Azure.

## v1.3.0-B2104034 (pre-release)

What's changed since pre-release v1.3.0-B2104023:

- New rules:
  - Policy:
    - Check policy assignment display name and description are set. [#725](https://github.com/Azure/PSRule.Rules.Azure/issues/725)
    - Check policy assignment assigned by metadata is set. [#726](https://github.com/Azure/PSRule.Rules.Azure/issues/726)
    - Check policy exemption display name and description are set. [#723](https://github.com/Azure/PSRule.Rules.Azure/issues/723)
    - Check policy waiver exemptions have an expiry date set. [#724](https://github.com/Azure/PSRule.Rules.Azure/issues/724)
- Engineering:
  - Clean up depreciated warning message for configuration option `azureAllowedRegions`. [#737](https://github.com/Azure/PSRule.Rules.Azure/issues/737)
  - Clean up depreciated warning message for configuration option `minAKSVersion`. [#738](https://github.com/Azure/PSRule.Rules.Azure/issues/738)

## v1.3.0-B2104023 (pre-release)

What's changed since pre-release v1.3.0-B2104013:

- General improvements:
  - Improved binding support for File inputs. [#480](https://github.com/Azure/PSRule.Rules.Azure/issues/480)
    - Template and parameter file names now return a relative path instead of full path.
  - Added API version for each module resource. [#729](https://github.com/Azure/PSRule.Rules.Azure/issues/729)

## v1.3.0-B2104013 (pre-release)

What's changed since pre-release v1.3.0-B2103007:

- Engineering:
  - Bump PSRule dependency to v1.2.0. [#713](https://github.com/Azure/PSRule.Rules.Azure/issues/713)
- Bug fixes:
  - Fixed export not expanding nested deployments. [#715](https://github.com/Azure/PSRule.Rules.Azure/issues/715)

## v1.3.0-B2103007 (pre-release)

What's changed since v1.2.0:

- Removed rules:
  - Storage:
    - Remove `Azure.Storage.UseEncryption` as Storage Service Encryption (SSE) is always on. [#630](https://github.com/Azure/PSRule.Rules.Azure/issues/630)
      - SSE is on by default and can not be disabled.
- General improvements:
  - Additional metadata added in parameter files is passed through with `Get-AzRuleTemplateLink`. [#706](https://github.com/Azure/PSRule.Rules.Azure/issues/706)

## v1.2.1

What's changed since v1.2.0:

- Bug fixes:
  - Fixed export not expanding nested deployments. [#715](https://github.com/Azure/PSRule.Rules.Azure/issues/715)

## v1.2.0

What's changed since v1.1.4:

- New features:
  - Added `Azure.GA_2021_03` baseline. [#673](https://github.com/Azure/PSRule.Rules.Azure/issues/673)
    - Includes rules released before or during March 2021 for Azure GA features.
    - Marked baseline `Azure.GA_2020_12` as obsolete.
- New rules:
  - Key Vault:
    - Check vaults, keys, and secrets meet name requirements. [#646](https://github.com/Azure/PSRule.Rules.Azure/issues/646)
- Updated rules:
  - Azure Kubernetes Service:
    - Updated `Azure.AKS.Version` to 1.19.7. [#696](https://github.com/Azure/PSRule.Rules.Azure/issues/696)
- General improvements:
  - Added support for user defined functions in templates. [#682](https://github.com/Azure/PSRule.Rules.Azure/issues/682)
- Engineering:
  - Bump PSRule dependency to v1.1.0. [#692](https://github.com/Azure/PSRule.Rules.Azure/issues/692)

What's changed since pre-release v1.2.0-B2103044:

- No additional changes.

## v1.2.0-B2103044 (pre-release)

What's changed since pre-release v1.2.0-B2103032:

- New features:
  - Added `Azure.GA_2021_03` baseline. [#673](https://github.com/Azure/PSRule.Rules.Azure/issues/673)
    - Includes rules released before or during March 2021 for Azure GA features.
    - Marked baseline `Azure.GA_2020_12` as obsolete.
- Updated rules:
  - Azure Kubernetes Service:
    - Updated `Azure.AKS.Version` to 1.19.7. [#696](https://github.com/Azure/PSRule.Rules.Azure/issues/696)

## v1.2.0-B2103032 (pre-release)

What's changed since pre-release v1.2.0-B2103024:

- New rules:
  - Key Vault:
    - Check vaults, keys, and secrets meet name requirements. [#646](https://github.com/Azure/PSRule.Rules.Azure/issues/646)
- Engineering:
  - Bump PSRule dependency to v1.1.0. [#692](https://github.com/Azure/PSRule.Rules.Azure/issues/692)

## v1.2.0-B2103024 (pre-release)

What's changed since v1.1.4:

- General improvements:
  - Added support for user defined functions in templates. [#682](https://github.com/Azure/PSRule.Rules.Azure/issues/682)

## v1.1.4

What's changed since v1.1.3:

- Bug fixes:
  - Fixed handling of literal index with copyIndex function. [#686](https://github.com/Azure/PSRule.Rules.Azure/issues/686)
  - Fixed handling of inner scoped nested deployments. [#687](https://github.com/Azure/PSRule.Rules.Azure/issues/687)

## v1.1.3

What's changed since v1.1.2:

- Bug fixes:
  - Fixed parsing of property names for functions across multiple lines. [#683](https://github.com/Azure/PSRule.Rules.Azure/issues/683)

## v1.1.2

What's changed since v1.1.1:

- Bug fixes:
  - Fixed copy peer property resolve. [#677](https://github.com/Azure/PSRule.Rules.Azure/issues/677)
  - Fixed partial resource group or subscription object not populating. [#678](https://github.com/Azure/PSRule.Rules.Azure/issues/678)
  - Fixed lazy loading of environment and resource providers. [#679](https://github.com/Azure/PSRule.Rules.Azure/issues/679)

## v1.1.1

What's changed since v1.1.0:

- Bug fixes:
  - Fixed support for parameter file schemas. [#674](https://github.com/Azure/PSRule.Rules.Azure/issues/674)

## v1.1.0

What's changed since v1.0.0:

- New features:
  - Exporting template with `Export-AzRuleTemplateData` supports custom resource group and subscription. [#651](https://github.com/Azure/PSRule.Rules.Azure/issues/651)
    - Subscription and resource group used for deployment can be specified instead of using defaults.
    - `ResourceGroupName` parameter of `Export-AzRuleTemplateData` has been renamed to `ResourceGroup`.
    - Added a parameter alias for `ResourceGroupName` on `Export-AzRuleTemplateData`.
- New rules:
  - All resources:
    - Check template parameters are defined. [#631](https://github.com/Azure/PSRule.Rules.Azure/issues/631)
    - Check location parameter is type string. [#632](https://github.com/Azure/PSRule.Rules.Azure/issues/632)
    - Check template parameter `minValue` and `maxValue` constraints are valid. [#637](https://github.com/Azure/PSRule.Rules.Azure/issues/637)
    - Check template resources do not use hard coded locations. [#633](https://github.com/Azure/PSRule.Rules.Azure/issues/633)
    - Check resource group location not referenced instead of location parameter. [#634](https://github.com/Azure/PSRule.Rules.Azure/issues/634)
    - Check increased debug detail is disabled for nested deployments. [#638](https://github.com/Azure/PSRule.Rules.Azure/issues/638)
- General improvements:
  - Added support for matching template by name. [#661](https://github.com/Azure/PSRule.Rules.Azure/issues/661)
    - `Get-AzRuleTemplateLink` discovers `<templateName>.json` from `<templateName>.parameters.json`.
- Engineering:
  - Bump PSRule dependency to v1.0.3. [#648](https://github.com/Azure/PSRule.Rules.Azure/issues/648)
- Bug fixes:
  - Fixed `Azure.VM.ADE` to limit rule to exports only. [#644](https://github.com/Azure/PSRule.Rules.Azure/issues/644)
  - Fixed `if` condition values evaluation order. [#652](https://github.com/Azure/PSRule.Rules.Azure/issues/652)
  - Fixed handling of `int` parameters with large values. [#653](https://github.com/Azure/PSRule.Rules.Azure/issues/653)
  - Fixed handling of expressions split over multiple lines. [#654](https://github.com/Azure/PSRule.Rules.Azure/issues/654)
  - Fixed handling of bool parameter values within logical expressions. [#655](https://github.com/Azure/PSRule.Rules.Azure/issues/655)
  - Fixed copy loop value does not fall within the expected range. [#664](https://github.com/Azure/PSRule.Rules.Azure/issues/664)
  - Fixed template comparison functions handling of large integer values. [#666](https://github.com/Azure/PSRule.Rules.Azure/issues/666)
  - Fixed handling of `createArray` function with no arguments. [#667](https://github.com/Azure/PSRule.Rules.Azure/issues/667)

What's changed since pre-release v1.1.0-B2102034:

- No additional changes.

## v1.1.0-B2102034 (pre-release)

What's changed since pre-release v1.1.0-B2102023:

- General improvements:
  - Added support for matching template by name. [#661](https://github.com/Azure/PSRule.Rules.Azure/issues/661)
    - `Get-AzRuleTemplateLink` discovers `<templateName>.json` from `<templateName>.parameters.json`.
- Bug fixes:
  - Fixed copy loop value does not fall within the expected range. [#664](https://github.com/Azure/PSRule.Rules.Azure/issues/664)
  - Fixed template comparison functions handling of large integer values. [#666](https://github.com/Azure/PSRule.Rules.Azure/issues/666)
  - Fixed handling of `createArray` function with no arguments. [#667](https://github.com/Azure/PSRule.Rules.Azure/issues/667)

## v1.1.0-B2102023 (pre-release)

What's changed since pre-release v1.1.0-B2102015:

- New features:
  - Exporting template with `Export-AzRuleTemplateData` supports custom resource group and subscription. [#651](https://github.com/Azure/PSRule.Rules.Azure/issues/651)
    - Subscription and resource group used for deployment can be specified instead of using defaults.
    - `ResourceGroupName` parameter of `Export-AzRuleTemplateData` has been renamed to `ResourceGroup`.
    - Added a parameter alias for `ResourceGroupName` on `Export-AzRuleTemplateData`.

## v1.1.0-B2102015 (pre-release)

What's changed since pre-release v1.1.0-B2102010:

- Bug fixes:
  - Fixed `if` condition values evaluation order. [#652](https://github.com/Azure/PSRule.Rules.Azure/issues/652)
  - Fixed handling of `int` parameters with large values. [#653](https://github.com/Azure/PSRule.Rules.Azure/issues/653)
  - Fixed handling of expressions split over multiple lines. [#654](https://github.com/Azure/PSRule.Rules.Azure/issues/654)
  - Fixed handling of bool parameter values within logical expressions. [#655](https://github.com/Azure/PSRule.Rules.Azure/issues/655)

## v1.1.0-B2102010 (pre-release)

What's changed since pre-release v1.1.0-B2102001:

- Engineering:
  - Bump PSRule dependency to v1.0.3. [#648](https://github.com/Azure/PSRule.Rules.Azure/issues/648)
- Bug fixes:
  - Fixed `Azure.VM.ADE` to limit rule to exports only. [#644](https://github.com/Azure/PSRule.Rules.Azure/issues/644)

## v1.1.0-B2102001 (pre-release)

What's changed since v1.0.0:

- New rules:
  - All resources:
    - Check template parameters are defined. [#631](https://github.com/Azure/PSRule.Rules.Azure/issues/631)
    - Check location parameter is type string. [#632](https://github.com/Azure/PSRule.Rules.Azure/issues/632)
    - Check template parameter `minValue` and `maxValue` constraints are valid. [#637](https://github.com/Azure/PSRule.Rules.Azure/issues/637)
    - Check template resources do not use hard coded locations. [#633](https://github.com/Azure/PSRule.Rules.Azure/issues/633)
    - Check resource group location not referenced instead of location parameter. [#634](https://github.com/Azure/PSRule.Rules.Azure/issues/634)
    - Check increased debug detail is disabled for nested deployments. [#638](https://github.com/Azure/PSRule.Rules.Azure/issues/638)
- Engineering:
  - Bump PSRule dependency to v1.0.2. [#635](https://github.com/Azure/PSRule.Rules.Azure/issues/635)

## v1.0.0

What's changed since v0.19.0:

- New rules:
  - All resources:
    - Check parameter default value type matches type. [#311](https://github.com/Azure/PSRule.Rules.Azure/issues/311)
    - Check location parameter defaults to resource group. [#361](https://github.com/Azure/PSRule.Rules.Azure/issues/361)
  - Front Door:
    - Check Front Door uses a health probe for each backend pool. [#546](https://github.com/Azure/PSRule.Rules.Azure/issues/546)
    - Check Front Door uses a dedicated health probe path backend pools. [#547](https://github.com/Azure/PSRule.Rules.Azure/issues/547)
    - Check Front Door uses HEAD requests for backend health probes. [#613](https://github.com/Azure/PSRule.Rules.Azure/issues/613)
  - Service Fabric:
    - Check Service Fabric clusters use AAD client authentication. [#619](https://github.com/Azure/PSRule.Rules.Azure/issues/619)
- Updated rules:
  - Azure Kubernetes Service:
    - Updated `Azure.AKS.Version` to 1.19.6. [#603](https://github.com/Azure/PSRule.Rules.Azure/issues/603)
- General improvements:
  - Renamed `Export-AzTemplateRuleData` to `Export-AzRuleTemplateData`. [#596](https://github.com/Azure/PSRule.Rules.Azure/issues/596)
    - New name `Export-AzRuleTemplateData` aligns with prefix of other cmdlets.
    - Use of `Export-AzTemplateRuleData` is now deprecated and will be removed in the next major version.
    - Added alias to allow `Export-AzTemplateRuleData` to continue to be used.
    - Using `Export-AzTemplateRuleData` returns a deprecation warning.
  - Added support for `environment` template function. [#517](https://github.com/Azure/PSRule.Rules.Azure/issues/517)
- Engineering:
  - Bump PSRule dependency to v1.0.1. [#611](https://github.com/Azure/PSRule.Rules.Azure/issues/611)

What's changed since pre-release v1.0.0-B2101028:

- No additional changes.

## v1.0.0-B2101028 (pre-release)

What's changed since pre-release v1.0.0-B2101016:

- New rules:
  - All resources:
    - Check parameter default value type matches type. [#311](https://github.com/Azure/PSRule.Rules.Azure/issues/311)
- General improvements:
  - Renamed `Export-AzTemplateRuleData` to `Export-AzRuleTemplateData`. [#596](https://github.com/Azure/PSRule.Rules.Azure/issues/596)
    - New name `Export-AzRuleTemplateData` aligns with prefix of other cmdlets.
    - Use of `Export-AzTemplateRuleData` is now deprecated and will be removed in the next major version.
    - Added alias to allow `Export-AzTemplateRuleData` to continue to be used.
    - Using `Export-AzTemplateRuleData` returns a deprecation warning.

## v1.0.0-B2101016 (pre-release)

What's changed since pre-release v1.0.0-B2101006:

- New rules:
  - Service Fabric:
    - Check Service Fabric clusters use AAD client authentication. [#619](https://github.com/Azure/PSRule.Rules.Azure/issues/619)
- Bug fixes:
  - Fixed reason `Azure.FrontDoor.ProbePath` so the probe name is included. [#617](https://github.com/Azure/PSRule.Rules.Azure/issues/617)

## v1.0.0-B2101006 (pre-release)

What's changed since v0.19.0:

- New rules:
  - All resources:
    - Check location parameter defaults to resource group. [#361](https://github.com/Azure/PSRule.Rules.Azure/issues/361)
  - Front Door:
    - Check Front Door uses a health probe for each backend pool. [#546](https://github.com/Azure/PSRule.Rules.Azure/issues/546)
    - Check Front Door uses a dedicated health probe path backend pools. [#547](https://github.com/Azure/PSRule.Rules.Azure/issues/547)
    - Check Front Door uses HEAD requests for backend health probes. [#613](https://github.com/Azure/PSRule.Rules.Azure/issues/613)
- Updated rules:
  - Azure Kubernetes Service:
    - Updated `Azure.AKS.Version` to 1.19.6. [#603](https://github.com/Azure/PSRule.Rules.Azure/issues/603)
- General improvements:
  - Added support for `environment` template function. [#517](https://github.com/Azure/PSRule.Rules.Azure/issues/517)
- Engineering:
  - Bump PSRule dependency to v1.0.1. [#611](https://github.com/Azure/PSRule.Rules.Azure/issues/611)

[troubleshooting guide]: troubleshooting.md<|MERGE_RESOLUTION|>--- conflicted
+++ resolved
@@ -7,7 +7,8 @@
 
 ## Unreleased
 
-<<<<<<< HEAD
+What's changed since pre-release v1.11.0-B2112073:
+
 - Engineering:
   - Rule refactoring of rules from PowerShell to YAML. [#1109](https://github.com/Azure/PSRule.Rules.Azure/issues/1109)
     - The following rules where refactored:
@@ -21,13 +22,9 @@
       - `Azure.FrontDoor.WAF.Mode`
       - `Azure.FrontDoor.WAF.Enabled`
       - `Azure.FrontDoor.WAF.Name`
-=======
-What's changed since pre-release v1.11.0-B2112073:
-
 - Bug fixes:
   - Fixed output of Bicep informational and warning messages in error stream. [#1157](https://github.com/Azure/PSRule.Rules.Azure/issues/1157)
   - Fixed obsolete flag for baseline `Azure.Preview_2021_12`. [#1166](https://github.com/Azure/PSRule.Rules.Azure/issues/1166)
->>>>>>> 009ec99d
 
 ## v1.11.0-B2112073 (pre-release)
 
