---
discussion: false
link_users: true
---

# Change log

See [upgrade notes][1] for helpful information when upgrading from previous versions.

[1]: upgrade-notes.md

**Important notes**:

- Issue #741: `Could not load file or assembly YamlDotNet`.
  See [troubleshooting guide] for a workaround to this issue.
- The configuration option `Azure_AKSMinimumVersion` is replaced with `AZURE_AKS_CLUSTER_MINIMUM_VERSION`.
  If you have this option configured, please update it to `AZURE_AKS_CLUSTER_MINIMUM_VERSION`.
  Support for `Azure_AKSMinimumVersion` will be removed in v2.
  See [upgrade notes][1] for more information.
- The `SupportsTag` PowerShell function has been replaced with the `Azure.Resource.SupportsTags` selector.
  Update PowerShell rules to use the `Azure.Resource.SupportsTags` selector instead.
  Support for the `SupportsTag` function will be removed in v2.
  See [upgrade notes][1] for more information.

## Unreleased

- New rules:
  - Virtual Machine:
    - Check virtual machines running SQL Server uses Premium disks or above by @bengeset96.
      [#9](https://github.com/Azure/PSRule.Rules.Azure/issues/9)
  - Azure Database for MySQL:
<<<<<<< HEAD
    - Check Azure Database for MySQL Flexible Servers have geo-redundant backup configured by @bengeset96.
      [#1840](https://github.com/Azure/PSRule.Rules.Azure/issues/1840)
=======
>>>>>>> 61a943c8
    - Check Azure Database for MySQL servers have geo-redundant backup configured by @bengeset96.
      [#284](https://github.com/Azure/PSRule.Rules.Azure/issues/284)

## v1.22.0-B0026 (pre-release)

What's changed since pre-release v1.22.0-B0011:

- New rules:
  - API Management:
    - Check api management instances limits control plane API calls to apim with version `'2021-08-01'` or newer by @bengeset96.
      [#1819](https://github.com/Azure/PSRule.Rules.Azure/issues/1819)
- Engineering:
  - Bump Az.Resources to v6.4.0.
    [#1829](https://github.com/Azure/PSRule.Rules.Azure/pull/1829)
- Bug fixes:
  - Fixed non-Linux VM images flagged as Linux by @BernieWhite.
    [#1825](https://github.com/Azure/PSRule.Rules.Azure/issues/1825)
  - Fixed failed to expand with last function on runtime property by @BernieWhite.
    [#1830](https://github.com/Azure/PSRule.Rules.Azure/issues/1830)

## v1.22.0-B0011 (pre-release)

What's changed since v1.21.0:

- New rules:
  - App Service Environment:
    - Check app service environments uses version 3 (ASEv3) instead of classic version 1 (ASEv1) and version 2 (ASEv2) by @bengeset96.
      [#1805](https://github.com/Azure/PSRule.Rules.Azure/issues/1805)
  - Front Door:
    - Check front door uses caching by @bengeset96.
      [#548](https://github.com/Azure/PSRule.Rules.Azure/issues/548)
  - Virtual Network:
    - Check VNETs with a GatewaySubnet also has an AzureFirewallSubnet by @BernieWhite.
      [#875](https://github.com/Azure/PSRule.Rules.Azure/issues/875)

## v1.21.2

What's changed since v1.21.1:

- Bug fixes:
  - Fixed non-Linux VM images flagged as Linux by @BernieWhite.
    [#1825](https://github.com/Azure/PSRule.Rules.Azure/issues/1825)
  - Fixed failed to expand with last function on runtime property by @BernieWhite.
    [#1830](https://github.com/Azure/PSRule.Rules.Azure/issues/1830)

## v1.21.1

What's changed since v1.21.0:

- Bug fixes:
  - Fixed multiple nested parameter loops returns stack empty exception by @BernieWhite.
    [#1811](https://github.com/Azure/PSRule.Rules.Azure/issues/1811)
  - Fixed `Azure.ACR.ContentTrust` when customer managed keys are enabled by @BernieWhite.
    [#1810](https://github.com/Azure/PSRule.Rules.Azure/issues/1810)

## v1.21.0

What's changed since v1.20.2:

- New features:
  - Mapping of Azure Security Benchmark v3 to security rules by @jagoodwin.
    [#1610](https://github.com/Azure/PSRule.Rules.Azure/issues/1610)
- New rules:
  - Deployment:
    - Check sensitive resource values use secure parameters by @VeraBE @BernieWhite.
      [#1773](https://github.com/Azure/PSRule.Rules.Azure/issues/1773)
  - Service Bus:
    - Check service bus namespaces uses TLS 1.2 version by @bengeset96.
      [#1777](https://github.com/Azure/PSRule.Rules.Azure/issues/1777)
  - Virtual Machine:
    - Check virtual machines uses Azure Monitor Agent instead of old legacy Log Analytics Agent by @bengeset96.
      [#1792](https://github.com/Azure/PSRule.Rules.Azure/issues/1792)
  - Virtual Machine Scale Sets:
    - Check virtual machine scale sets uses Azure Monitor Agent instead of old legacy Log Analytics Agent by @bengeset96.
      [#1792](https://github.com/Azure/PSRule.Rules.Azure/issues/1792)
  - Virtual Network:
    - Check VNETs with a GatewaySubnet also has a AzureBastionSubnet by @bengeset96.
      [#1761](https://github.com/Azure/PSRule.Rules.Azure/issues/1761)
- General improvements:
  - Added built-in list of ignored policy definitions by @BernieWhite.
    [#1730](https://github.com/Azure/PSRule.Rules.Azure/issues/1730)
    - To ignore additional policy definitions, use the `AZURE_POLICY_IGNORE_LIST` configuration option.
- Engineering:
  - Bump PSRule to v2.5.3.
    [#1800](https://github.com/Azure/PSRule.Rules.Azure/pull/1800)
  - Bump Az.Resources to v6.3.1.
    [#1800](https://github.com/Azure/PSRule.Rules.Azure/pull/1800)

What's changed since pre-release v1.21.0-B0050:

- No additional changes.

## v1.21.0-B0050 (pre-release)

What's changed since pre-release v1.21.0-B0027:

- New rules:
  - Virtual Machine:
    - Check virtual machines uses Azure Monitor Agent instead of old legacy Log Analytics Agent by @bengeset96.
      [#1792](https://github.com/Azure/PSRule.Rules.Azure/issues/1792)
  - Virtual Machine Scale Sets:
    - Check virtual machine scale sets uses Azure Monitor Agent instead of old legacy Log Analytics Agent by @bengeset96.
      [#1792](https://github.com/Azure/PSRule.Rules.Azure/issues/1792)
- Engineering:
  - Bump PSRule to v2.5.3.
    [#1800](https://github.com/Azure/PSRule.Rules.Azure/pull/1800)
  - Bump Az.Resources to v6.3.1.
    [#1800](https://github.com/Azure/PSRule.Rules.Azure/pull/1800)
- Bug fixes:
  - Fixed contains function unable to match array by @BernieWhite.
    [#1793](https://github.com/Azure/PSRule.Rules.Azure/issues/1793)

## v1.21.0-B0027 (pre-release)

What's changed since pre-release v1.21.0-B0011:

- New rules:
  - Deployment:
    - Check sensitive resource values use secure parameters by @VeraBE @BernieWhite.
      [#1773](https://github.com/Azure/PSRule.Rules.Azure/issues/1773)
  - Service Bus:
    - Check service bus namespaces uses TLS 1.2 version by @bengeset96.
      [#1777](https://github.com/Azure/PSRule.Rules.Azure/issues/1777)

## v1.21.0-B0011 (pre-release)

What's changed since v1.20.1:

- New features:
  - Mapping of Azure Security Benchmark v3 to security rules by @jagoodwin.
    [#1610](https://github.com/Azure/PSRule.Rules.Azure/issues/1610)
- New rules:
  - Virtual Network:
    - Check VNETs with a GatewaySubnet also has a AzureBastionSubnet by @bengeset96.
      [#1761](https://github.com/Azure/PSRule.Rules.Azure/issues/1761)
- General improvements:
  - Added built-in list of ignored policy definitions by @BernieWhite.
    [#1730](https://github.com/Azure/PSRule.Rules.Azure/issues/1730)
    - To ignore additional policy definitions, use the `AZURE_POLICY_IGNORE_LIST` configuration option.
- Engineering:
  - Bump PSRule to v2.5.1.
    [#1782](https://github.com/Azure/PSRule.Rules.Azure/pull/1782)
  - Bump Az.Resources to v6.3.0.
    [#1782](https://github.com/Azure/PSRule.Rules.Azure/pull/1782)

## v1.20.2

What's changed since v1.20.1:

- Bug fixes:
  - Fixed contains function unable to match array by @BernieWhite.
    [#1793](https://github.com/Azure/PSRule.Rules.Azure/issues/1793)

## v1.20.1

What's changed since v1.20.0:

- Bug fixes:
  - Fixed expand bicep source when reading JsonContent into a parameter by @BernieWhite.
    [#1780](https://github.com/Azure/PSRule.Rules.Azure/issues/1780)

## v1.20.0

What's changed since v1.19.2:

- New features:
  - Added September 2022 baselines `Azure.GA_2022_09` and `Azure.Preview_2022_09` by @BernieWhite.
    [#1738](https://github.com/Azure/PSRule.Rules.Azure/issues/1738)
    - Includes rules released before or during September 2022.
    - Marked `Azure.GA_2022_06` and `Azure.Preview_2022_06` baselines as obsolete.
- New rules:
  - AKS:
    - Check clusters use Ephemeral OS disk by @bengeset96.
      [#1618](https://github.com/Azure/PSRule.Rules.Azure/issues/1618)
  - App Configuration:
    - Check app configuration store has purge protection enabled by @bengeset96.
      [#1689](https://github.com/Azure/PSRule.Rules.Azure/issues/1689)
    - Check app configuration store has one or more replicas by @bengeset96.
      [#1688](https://github.com/Azure/PSRule.Rules.Azure/issues/1688)
    - Check app configuration store audit diagnostic logs are enabled by @bengeset96.
      [#1690](https://github.com/Azure/PSRule.Rules.Azure/issues/1690)
    - Check identity-based authentication is used for configuration stores by @pazdedav.
      [#1691](https://github.com/Azure/PSRule.Rules.Azure/issues/1691)
  - Application Gateway WAF:
    - Check policy is enabled by @fbinotto.
      [#1470](https://github.com/Azure/PSRule.Rules.Azure/issues/1470)
    - Check policy uses prevention mode by @fbinotto.
      [#1470](https://github.com/Azure/PSRule.Rules.Azure/issues/1470)
    - Check policy uses managed rule sets by @fbinotto.
      [#1470](https://github.com/Azure/PSRule.Rules.Azure/issues/1470)
    - Check policy does not have any exclusions defined by @fbinotto.
      [#1470](https://github.com/Azure/PSRule.Rules.Azure/issues/1470)
  - Azure Cache for Redis:
    - Check the number of firewall rules for caches by @jonathanruiz.
      [#544](https://github.com/Azure/PSRule.Rules.Azure/issues/544)
    - Check the number of IP addresses in firewall rules for caches by @jonathanruiz.
      [#544](https://github.com/Azure/PSRule.Rules.Azure/issues/544)
  - CDN:
    - Check CDN profile uses Front Door Standard or Premium tier by @bengeset96.
      [#1612](https://github.com/Azure/PSRule.Rules.Azure/issues/1612)
  - Container Registry:
    - Check soft delete policy is enabled by @bengeset96.
      [#1674](https://github.com/Azure/PSRule.Rules.Azure/issues/1674)
  - Defender for Cloud:
    - Check Microsoft Defender for Cloud is enabled for Containers by @jdewisscher.
      [#1632](hhttps://github.com/Azure/PSRule.Rules.Azure/issues/1632)
    - Check Microsoft Defender for Cloud is enabled for Virtual Machines by @jdewisscher.
      [#1632](hhttps://github.com/Azure/PSRule.Rules.Azure/issues/1632)
    - Check Microsoft Defender for Cloud is enabled for SQL Servers by @jdewisscher.
      [#1632](hhttps://github.com/Azure/PSRule.Rules.Azure/issues/1632)
    - Check Microsoft Defender for Cloud is enabled for App Services by @jdewisscher.
      [#1632](hhttps://github.com/Azure/PSRule.Rules.Azure/issues/1632)
    - Check Microsoft Defender for Cloud is enabled for Storage Accounts by @jdewisscher.
      [#1632](hhttps://github.com/Azure/PSRule.Rules.Azure/issues/1632)
    - Check Microsoft Defender for Cloud is enabled for SQL Servers on machines by @jdewisscher.
      [#1632](hhttps://github.com/Azure/PSRule.Rules.Azure/issues/1632)
  - Deployment:
    - Check that nested deployments securely pass through administrator usernames by @ms-sambell.
      [#1479](https://github.com/Azure/PSRule.Rules.Azure/issues/1479)
  - Front Door WAF:
    - Check policy is enabled by @fbinotto.
      [#1470](https://github.com/Azure/PSRule.Rules.Azure/issues/1470)
    - Check policy uses prevention mode by @fbinotto.
      [#1470](https://github.com/Azure/PSRule.Rules.Azure/issues/1470)
    - Check policy uses managed rule sets by @fbinotto.
      [#1470](https://github.com/Azure/PSRule.Rules.Azure/issues/1470)
    - Check policy does not have any exclusions defined by @fbinotto.
      [#1470](https://github.com/Azure/PSRule.Rules.Azure/issues/1470)
  - Network Security Group:
    - Check AKS managed NSGs don't contain custom rules by @ms-sambell.
      [#8](https://github.com/Azure/PSRule.Rules.Azure/issues/8)
  - Storage Account:
    - Check blob container soft delete is enabled by @pazdedav.
      [#1671](https://github.com/Azure/PSRule.Rules.Azure/issues/1671)
    - Check file share soft delete is enabled by @jonathanruiz.
      [#966](https://github.com/Azure/PSRule.Rules.Azure/issues/966)
  - VMSS:
    - Check Linux VMSS has disabled password authentication by @bengeset96.
      [#1635](https://github.com/Azure/PSRule.Rules.Azure/issues/1635)
- Updated rules:
  - **Important change**: Updated rules, tests and docs with Microsoft Defender for Cloud by @jonathanruiz.
    [#545](https://github.com/Azure/PSRule.Rules.Azure/issues/545)
    - The following rules have been renamed with aliases:
      - Renamed `Azure.SQL.ThreatDetection` to `Azure.SQL.DefenderCloud`.
      - Renamed `Azure.SecurityCenter.Contact` to `Azure.DefenderCloud.Contact`.
      - Renamed `Azure.SecurityCenter.Provisioning` to `Azure.DefenderCloud.Provisioning`.
    - If you are referencing the old names please consider updating to the new names.
  - Updated documentation examples for Front Door and Key Vault rules by @lluppesms.
    [#1667](https://github.com/Azure/PSRule.Rules.Azure/issues/1667)
  - Improved the way we check that VM or VMSS has Linux by @verabe.
    [#1704](https://github.com/Azure/PSRule.Rules.Azure/issues/1704)
  - Azure Kubernetes Service:
    - Updated `Azure.AKS.Version` to use latest stable version `1.23.8` by @BernieWhite.
      [#1627](https://github.com/Azure/PSRule.Rules.Azure/issues/1627)
      - Use `AZURE_AKS_CLUSTER_MINIMUM_VERSION` to configure the minimum version of the cluster.
  - Event Grid:
    - Promoted `Azure.EventGrid.DisableLocalAuth` to GA rule set by @BernieWhite.
      [#1628](https://github.com/Azure/PSRule.Rules.Azure/issues/1628)
  - Key Vault:
    - Promoted `Azure.KeyVault.AutoRotationPolicy` to GA rule set by @BernieWhite.
      [#1629](https://github.com/Azure/PSRule.Rules.Azure/issues/1629)
- General improvements:
  - Updated NSG documentation with code snippets and links by @simone-bennett.
    [#1607](https://github.com/Azure/PSRule.Rules.Azure/issues/1607)
  - Updated Application Gateway documentation with code snippets by @ms-sambell.
    [#1608](https://github.com/Azure/PSRule.Rules.Azure/issues/1608)
  - Updated SQL firewall rules documentation by @ms-sambell.
    [#1569](https://github.com/Azure/PSRule.Rules.Azure/issues/1569)
  - Updated Container Apps documentation and rule to new resource type by @marie-schmidt.
    [#1672](https://github.com/Azure/PSRule.Rules.Azure/issues/1672)
  - Updated KeyVault and FrontDoor documentation with code snippets by @lluppesms.
    [#1667](https://github.com/Azure/PSRule.Rules.Azure/issues/1667)
  - Added tag and annotation metadata from policy for rules generation by @BernieWhite.
    [#1652](https://github.com/Azure/PSRule.Rules.Azure/issues/1652)
  - Added hash to `name` and `ref` properties for policy rules by @ArmaanMcleod.
    [#1653](https://github.com/Azure/PSRule.Rules.Azure/issues/1653)
    - Use `AZURE_POLICY_RULE_PREFIX` or `Export-AzPolicyAssignmentRuleData -RulePrefix` to override rule prefix.
- Engineering:
  - Bump PSRule to v2.4.2.
    [#1753](https://github.com/Azure/PSRule.Rules.Azure/pull/1753)
    [#1748](https://github.com/Azure/PSRule.Rules.Azure/issues/1748)
  - Bump Microsoft.NET.Test.Sdk to v17.3.2.
    [#1719](https://github.com/Azure/PSRule.Rules.Azure/pull/1719)
  - Updated provider data for analysis.
    [#1605](https://github.com/Azure/PSRule.Rules.Azure/pull/1605)
  - Bump Az.Resources to v6.2.0.
    [#1636](https://github.com/Azure/PSRule.Rules.Azure/pull/1636)
  - Bump PSScriptAnalyzer to v1.21.0.
    [#1636](https://github.com/Azure/PSRule.Rules.Azure/pull/1636)
- Bug fixes:
  - Fixed continue processing policy assignments on error by @BernieWhite.
    [#1651](https://github.com/Azure/PSRule.Rules.Azure/issues/1651)
  - Fixed handling of runtime assessment data by @BernieWhite.
    [#1707](https://github.com/Azure/PSRule.Rules.Azure/issues/1707)
  - Fixed conversion of type conditions to pre-conditions by @BernieWhite.
    [#1708](https://github.com/Azure/PSRule.Rules.Azure/issues/1708)
  - Fixed inconclusive failure of `Azure.Deployment.AdminUsername` by @BernieWhite.
    [#1631](https://github.com/Azure/PSRule.Rules.Azure/issues/1631)
  - Fixed error expanding with `json()` and single quotes by @BernieWhite.
    [#1656](https://github.com/Azure/PSRule.Rules.Azure/issues/1656)
  - Fixed handling key collision with duplicate definitions using same parameters by @ArmaanMcleod.
    [#1653](https://github.com/Azure/PSRule.Rules.Azure/issues/1653)
  - Fixed bug requiring all diagnostic logs settings to have auditing enabled by @bengeset96.
    [#1726](https://github.com/Azure/PSRule.Rules.Azure/issues/1726)
  - Fixed `Azure.Deployment.AdminUsername` incorrectly fails with nested deployments by @BernieWhite.
    [#1762](https://github.com/Azure/PSRule.Rules.Azure/issues/1762)
  - Fixed `Azure.FrontDoorWAF.Exclusions` reports exclusions when none are specified by @BernieWhite.
    [#1751](https://github.com/Azure/PSRule.Rules.Azure/issues/1751)
  - Fixed `Azure.Deployment.AdminUsername` does not match the pattern by @BernieWhite.
    [#1758](https://github.com/Azure/PSRule.Rules.Azure/issues/1758)
  - Consider private offerings when checking that a VM or VMSS has Linux by @verabe.
    [#1725](https://github.com/Azure/PSRule.Rules.Azure/issues/1725)

What's changed since pre-release v1.20.0-B0477:

- No additional changes.

## v1.20.0-B0477 (pre-release)

What's changed since pre-release v1.20.0-B0389:

- General improvements:
  - Added hash to `name` and `ref` properties for policy rules by @ArmaanMcleod.
    [#1653](https://github.com/Azure/PSRule.Rules.Azure/issues/1653)
    - Use `AZURE_POLICY_RULE_PREFIX` or `Export-AzPolicyAssignmentRuleData -RulePrefix` to override rule prefix.

## v1.20.0-B0389 (pre-release)

What's changed since pre-release v1.20.0-B0304:

- New rules:
  - App Configuration:
    - Check app configuration store has purge protection enabled by @bengeset96.
      [#1689](https://github.com/Azure/PSRule.Rules.Azure/issues/1689)
- Bug fixes:
  - Fixed `Azure.Deployment.AdminUsername` incorrectly fails with nested deployments by @BernieWhite.
    [#1762](https://github.com/Azure/PSRule.Rules.Azure/issues/1762)

## v1.20.0-B0304 (pre-release)

What's changed since pre-release v1.20.0-B0223:

- Engineering:
  - Bump PSRule to v2.4.2.
    [#1753](https://github.com/Azure/PSRule.Rules.Azure/pull/1753)
    [#1748](https://github.com/Azure/PSRule.Rules.Azure/issues/1748)
- Bug fixes:
  - Fixed `Azure.FrontDoorWAF.Exclusions` reports exclusions when none are specified by @BernieWhite.
    [#1751](https://github.com/Azure/PSRule.Rules.Azure/issues/1751)
  - Fixed `Azure.Deployment.AdminUsername` does not match the pattern by @BernieWhite.
    [#1758](https://github.com/Azure/PSRule.Rules.Azure/issues/1758)
  - Consider private offerings when checking that a VM or VMSS has Linux by @verabe.
    [#1725](https://github.com/Azure/PSRule.Rules.Azure/issues/1725)

## v1.20.0-B0223 (pre-release)

What's changed since pre-release v1.20.0-B0148:

- New features:
  - Added September 2022 baselines `Azure.GA_2022_09` and `Azure.Preview_2022_09` by @BernieWhite.
    [#1738](https://github.com/Azure/PSRule.Rules.Azure/issues/1738)
    - Includes rules released before or during September 2022.
    - Marked `Azure.GA_2022_06` and `Azure.Preview_2022_06` baselines as obsolete.
- New rules:
  - App Configuration:
    - Check app configuration store has one or more replicas by @bengeset96.
      [#1688](https://github.com/Azure/PSRule.Rules.Azure/issues/1688)
- Engineering:
  - Bump PSRule to v2.4.1.
    [#1636](https://github.com/Azure/PSRule.Rules.Azure/pull/1636)
  - Bump Az.Resources to v6.2.0.
    [#1636](https://github.com/Azure/PSRule.Rules.Azure/pull/1636)
  - Bump PSScriptAnalyzer to v1.21.0.
    [#1636](https://github.com/Azure/PSRule.Rules.Azure/pull/1636)
- Bug fixes:
  - Fixed handling key collision with duplicate definitions using same parameters by @ArmaanMcleod.
    [#1653](https://github.com/Azure/PSRule.Rules.Azure/issues/1653)
  - Fixed bug requiring all diagnostic logs settings to have auditing enabled by @bengeset96.
    [#1726](https://github.com/Azure/PSRule.Rules.Azure/issues/1726)

## v1.20.0-B0148 (pre-release)

What's changed since pre-release v1.20.0-B0085:

- New rules:
  - App Configuration:
    - Check app configuration store audit diagnostic logs are enabled by @bengeset96.
      [#1690](https://github.com/Azure/PSRule.Rules.Azure/issues/1690)
- Engineering:
  - Bump Microsoft.NET.Test.Sdk to v17.3.2.
    [#1719](https://github.com/Azure/PSRule.Rules.Azure/pull/1719)
- Bug fixes:
  - Fixed error expanding with `json()` and single quotes by @BernieWhite.
    [#1656](https://github.com/Azure/PSRule.Rules.Azure/issues/1656)

## v1.20.0-B0085 (pre-release)

What's changed since pre-release v1.20.0-B0028:

- New rules:
  - Azure Cache for Redis:
    - Check the number of firewall rules for caches by @jonathanruiz.
      [#544](https://github.com/Azure/PSRule.Rules.Azure/issues/544)
    - Check the number of IP addresses in firewall rules for caches by @jonathanruiz.
      [#544](https://github.com/Azure/PSRule.Rules.Azure/issues/544)
  - App Configuration:
    - Check identity-based authentication is used for configuration stores by @pazdedav.
      [#1691](https://github.com/Azure/PSRule.Rules.Azure/issues/1691)
  - Container Registry:
    - Check soft delete policy is enabled by @bengeset96.
      [#1674](https://github.com/Azure/PSRule.Rules.Azure/issues/1674)
  - Defender for Cloud:
    - Check Microsoft Defender for Cloud is enabled for Containers by @jdewisscher.
      [#1632](hhttps://github.com/Azure/PSRule.Rules.Azure/issues/1632)
    - Check Microsoft Defender for Cloud is enabled for Virtual Machines by @jdewisscher.
      [#1632](hhttps://github.com/Azure/PSRule.Rules.Azure/issues/1632)
    - Check Microsoft Defender for Cloud is enabled for SQL Servers by @jdewisscher.
      [#1632](hhttps://github.com/Azure/PSRule.Rules.Azure/issues/1632)
    - Check Microsoft Defender for Cloud is enabled for App Services by @jdewisscher.
      [#1632](hhttps://github.com/Azure/PSRule.Rules.Azure/issues/1632)
    - Check Microsoft Defender for Cloud is enabled for Storage Accounts by @jdewisscher.
      [#1632](hhttps://github.com/Azure/PSRule.Rules.Azure/issues/1632)
    - Check Microsoft Defender for Cloud is enabled for SQL Servers on machines by @jdewisscher.
      [#1632](hhttps://github.com/Azure/PSRule.Rules.Azure/issues/1632)
  - Network Security Group:
    - Check AKS managed NSGs don't contain custom rules by @ms-sambell.
      [#8](https://github.com/Azure/PSRule.Rules.Azure/issues/8)
  - Storage Account:
    - Check blob container soft delete is enabled by @pazdedav.
      [#1671](https://github.com/Azure/PSRule.Rules.Azure/issues/1671)
    - Check file share soft delete is enabled by @jonathanruiz.
      [#966](https://github.com/Azure/PSRule.Rules.Azure/issues/966)
- Updated rules:
  - **Important change**: Updated rules, tests and docs with Microsoft Defender for Cloud by @jonathanruiz.
    [#545](https://github.com/Azure/PSRule.Rules.Azure/issues/545)
    - The following rules have been renamed with aliases:
      - Renamed `Azure.SQL.ThreatDetection` to `Azure.SQL.DefenderCloud`.
      - Renamed `Azure.SecurityCenter.Contact` to `Azure.DefenderCloud.Contact`.
      - Renamed `Azure.SecurityCenter.Provisioning` to `Azure.DefenderCloud.Provisioning`.
    - If you are referencing the old names please consider updating to the new names.
  - Updated documentation examples for Front Door and Key Vault rules by @lluppesms.
    [#1667](https://github.com/Azure/PSRule.Rules.Azure/issues/1667)
  - Improved the way we check that VM or VMSS has Linux by @verabe.
    [#1704](https://github.com/Azure/PSRule.Rules.Azure/issues/1704)
- General improvements:
  - Updated NSG documentation with code snippets and links by @simone-bennett.
    [#1607](https://github.com/Azure/PSRule.Rules.Azure/issues/1607)
  - Updated Application Gateway documentation with code snippets by @ms-sambell.
    [#1608](https://github.com/Azure/PSRule.Rules.Azure/issues/1608)
  - Updated SQL firewall rules documentation by @ms-sambell.
    [#1569](https://github.com/Azure/PSRule.Rules.Azure/issues/1569)
  - Updated Container Apps documentation and rule to new resource type by @marie-schmidt.
    [#1672](https://github.com/Azure/PSRule.Rules.Azure/issues/1672)
  - Updated KeyVault and FrontDoor documentation with code snippets by @lluppesms.
    [#1667](https://github.com/Azure/PSRule.Rules.Azure/issues/1667)
  - Added tag and annotation metadata from policy for rules generation by @BernieWhite.
    [#1652](https://github.com/Azure/PSRule.Rules.Azure/issues/1652)
- Bug fixes:
  - Fixed continue processing policy assignments on error by @BernieWhite.
    [#1651](https://github.com/Azure/PSRule.Rules.Azure/issues/1651)
  - Fixed handling of runtime assessment data by @BernieWhite.
    [#1707](https://github.com/Azure/PSRule.Rules.Azure/issues/1707)
  - Fixed conversion of type conditions to pre-conditions by @BernieWhite.
    [#1708](https://github.com/Azure/PSRule.Rules.Azure/issues/1708)

## v1.20.0-B0028 (pre-release)

What's changed since pre-release v1.20.0-B0004:

- New rules:
  - AKS:
    - Check clusters use Ephemeral OS disk by @bengeset96.
      [#1618](https://github.com/Azure/PSRule.Rules.Azure/issues/1618)
  - CDN:
    - Check CDN profile uses Front Door Standard or Premium tier by @bengeset96.
      [#1612](https://github.com/Azure/PSRule.Rules.Azure/issues/1612)
  - VMSS:
    - Check Linux VMSS has disabled password authentication by @bengeset96.
      [#1635](https://github.com/Azure/PSRule.Rules.Azure/issues/1635)
- Updated rules:
  - Azure Kubernetes Service:
    - Updated `Azure.AKS.Version` to use latest stable version `1.23.8` by @BernieWhite.
      [#1627](https://github.com/Azure/PSRule.Rules.Azure/issues/1627)
      - Use `AZURE_AKS_CLUSTER_MINIMUM_VERSION` to configure the minimum version of the cluster.
  - Event Grid:
    - Promoted `Azure.EventGrid.DisableLocalAuth` to GA rule set by @BernieWhite.
      [#1628](https://github.com/Azure/PSRule.Rules.Azure/issues/1628)
  - Key Vault:
    - Promoted `Azure.KeyVault.AutoRotationPolicy` to GA rule set by @BernieWhite.
      [#1629](https://github.com/Azure/PSRule.Rules.Azure/issues/1629)
- Engineering:
  - Bump PSRule to v2.4.0.
    [#1620](https://github.com/Azure/PSRule.Rules.Azure/pull/1620)
  - Updated provider data for analysis.
    [#1605](https://github.com/Azure/PSRule.Rules.Azure/pull/1605)
- Bug fixes:
  - Fixed function `dateTimeAdd` errors handling `utcNow` output by @BernieWhite.
    [#1637](https://github.com/Azure/PSRule.Rules.Azure/issues/1637)
  - Fixed inconclusive failure of `Azure.Deployment.AdminUsername` by @BernieWhite.
    [#1631](https://github.com/Azure/PSRule.Rules.Azure/issues/1631)

## v1.20.0-B0004 (pre-release)

What's changed since v1.19.1:

- New rules:
  - Azure Resources:
    - Check that nested deployments securely pass through administrator usernames by @ms-sambell.
      [#1479](https://github.com/Azure/PSRule.Rules.Azure/issues/1479)
- Engineering:
  - Bump Microsoft.NET.Test.Sdk to v17.3.1.
    [#1603](https://github.com/Azure/PSRule.Rules.Azure/pull/1603)

## v1.19.2

What's changed since v1.19.1:

- Bug fixes:
  - Fixed function `dateTimeAdd` errors handling `utcNow` output by @BernieWhite.
    [#1637](https://github.com/Azure/PSRule.Rules.Azure/issues/1637)

## v1.19.1

What's changed since v1.19.0:

- Bug fixes:
  - Fixed `Azure.VNET.UseNSGs` is missing exceptions by @BernieWhite.
    [#1609](https://github.com/Azure/PSRule.Rules.Azure/issues/1609)
    - Added exclusions for `RouteServerSubnet` and any subnet with a dedicated HSM delegation.

## v1.19.0

What's changed since v1.18.1:

- New rules:
  - Azure Kubernetes Service:
    - Check clusters use uptime SLA by @bengeset96.
      [#1601](https://github.com/Azure/PSRule.Rules.Azure/issues/1601)
- General improvements:
  - Updated rule level for the following rules by @BernieWhite.
    [#1551](https://github.com/Azure/PSRule.Rules.Azure/issues/1551)
    - Set `Azure.APIM.APIDescriptors` to warning from error.
    - Set `Azure.APIM.ProductDescriptors` to warning from error.
    - Set `Azure.Template.UseLocationParameter` to warning from error.
    - Set `Azure.Template.UseComments` to information from error.
    - Set `Azure.Template.UseDescriptions` to information from error.
  - Improve reporting of failing resource property for rules by @BernieWhite.
    [#1429](https://github.com/Azure/PSRule.Rules.Azure/issues/1429)
- Engineering:
  - Added publishing of symbols for NuGet packages by @BernieWhite.
    [#1549](https://github.com/Azure/PSRule.Rules.Azure/issues/1549)
  - Bump Az.Resources to v6.1.0.
    [#1557](https://github.com/Azure/PSRule.Rules.Azure/pull/1557)
  - Bump Microsoft.NET.Test.Sdk to v17.3.0.
    [#1563](https://github.com/Azure/PSRule.Rules.Azure/pull/1563)
  - Bump PSRule to v2.3.2.
    [#1574](https://github.com/Azure/PSRule.Rules.Azure/pull/1574)
  - Bump support projects to .NET 6 by @BernieWhite.
    [#1560](https://github.com/Azure/PSRule.Rules.Azure/issues/1560)
  - Bump BenchmarkDotNet to v0.13.2.
    [#1593](https://github.com/Azure/PSRule.Rules.Azure/pull/1593)
  - Bump BenchmarkDotNet.Diagnostics.Windows to v0.13.2.
    [#1594](https://github.com/Azure/PSRule.Rules.Azure/pull/1594)
  - Updated provider data for analysis.
    [#1598](https://github.com/Azure/PSRule.Rules.Azure/pull/1598)
- Bug fixes:
  - Fixed parameter files linked to bicep code via naming convention is not working by @BernieWhite.
    [#1582](https://github.com/Azure/PSRule.Rules.Azure/issues/1582)
  - Fixed handling of storage accounts sub-resources with CMK by @BernieWhite.
    [#1575](https://github.com/Azure/PSRule.Rules.Azure/issues/1575)

What's changed since pre-release v1.19.0-B0077:

- No additional changes.

## v1.19.0-B0077 (pre-release)

What's changed since pre-release v1.19.0-B0042:

- New rules:
  - Azure Kubernetes Service:
    - Check clusters use uptime SLA by @bengeset96.
      [#1601](https://github.com/Azure/PSRule.Rules.Azure/issues/1601)

## v1.19.0-B0042 (pre-release)

What's changed since pre-release v1.19.0-B0010:

- General improvements:
  - Improve reporting of failing resource property for rules by @BernieWhite.
    [#1429](https://github.com/Azure/PSRule.Rules.Azure/issues/1429)
- Engineering:
  - Bump PSRule to v2.3.2.
    [#1574](https://github.com/Azure/PSRule.Rules.Azure/pull/1574)
  - Bump support projects to .NET 6 by @BernieWhite.
    [#1560](https://github.com/Azure/PSRule.Rules.Azure/issues/1560)
  - Bump BenchmarkDotNet to v0.13.2.
    [#1593](https://github.com/Azure/PSRule.Rules.Azure/pull/1593)
  - Bump BenchmarkDotNet.Diagnostics.Windows to v0.13.2.
    [#1594](https://github.com/Azure/PSRule.Rules.Azure/pull/1594)
  - Updated provider data for analysis.
    [#1598](https://github.com/Azure/PSRule.Rules.Azure/pull/1598)
- Bug fixes:
  - Fixed parameter files linked to bicep code via naming convention is not working by @BernieWhite.
    [#1582](https://github.com/Azure/PSRule.Rules.Azure/issues/1582)
  - Fixed handling of storage accounts sub-resources with CMK by @BernieWhite.
    [#1575](https://github.com/Azure/PSRule.Rules.Azure/issues/1575)

## v1.19.0-B0010 (pre-release)

What's changed since v1.18.1:

- General improvements:
  - Updated rule level for the following rules by @BernieWhite.
    [#1551](https://github.com/Azure/PSRule.Rules.Azure/issues/1551)
    - Set `Azure.APIM.APIDescriptors` to warning from error.
    - Set `Azure.APIM.ProductDescriptors` to warning from error.
    - Set `Azure.Template.UseLocationParameter` to warning from error.
    - Set `Azure.Template.UseComments` to information from error.
    - Set `Azure.Template.UseDescriptions` to information from error.
- Engineering:
  - Added publishing of symbols for NuGet packages by @BernieWhite.
    [#1549](https://github.com/Azure/PSRule.Rules.Azure/issues/1549)
  - Bump PSRule to v2.3.1.
    [#1561](https://github.com/Azure/PSRule.Rules.Azure/pull/1561)
  - Bump Az.Resources to v6.1.0.
    [#1557](https://github.com/Azure/PSRule.Rules.Azure/pull/1557)
  - Bump Microsoft.NET.Test.Sdk to v17.3.0.
    [#1563](https://github.com/Azure/PSRule.Rules.Azure/pull/1563)

## v1.18.1

What's changed since v1.18.0:

- Bug fixes:
  - Fixed `Azure.APIM.HTTPBackend` reports failure when service URL is not defined by @BernieWhite.
    [#1555](https://github.com/Azure/PSRule.Rules.Azure/issues/1555)
  - Fixed `Azure.SQL.AAD` failure with newer API by @BernieWhite.
    [#1302](https://github.com/Azure/PSRule.Rules.Azure/issues/1302)

## v1.18.0

What's changed since v1.17.1:

- New rules:
  - Cognitive Services:
    - Check accounts use network access restrictions by @BernieWhite.
      [#1532](https://github.com/Azure/PSRule.Rules.Azure/issues/1532)
    - Check accounts use managed identities to access Azure resources by @BernieWhite.
      [#1532](https://github.com/Azure/PSRule.Rules.Azure/issues/1532)
    - Check accounts only accept requests using Azure AD identities by @BernieWhite.
      [#1532](https://github.com/Azure/PSRule.Rules.Azure/issues/1532)
    - Check accounts disable access using public endpoints by @BernieWhite.
      [#1532](https://github.com/Azure/PSRule.Rules.Azure/issues/1532)
- General improvements:
  - Added support for array `indexOf`, `lastIndexOf`, and `items` ARM functions by @BernieWhite.
    [#1440](https://github.com/Azure/PSRule.Rules.Azure/issues/1440)
  - Added support for `join` ARM function by @BernieWhite.
    [#1535](https://github.com/Azure/PSRule.Rules.Azure/issues/1535)
  - Improved output of full path to emitted resources by @BernieWhite.
    [#1523](https://github.com/Azure/PSRule.Rules.Azure/issues/1523)
- Engineering:
  - Bump Az.Resources to v6.0.1.
    [#1521](https://github.com/Azure/PSRule.Rules.Azure/pull/1521)
  - Updated provider data for analysis.
    [#1540](https://github.com/Azure/PSRule.Rules.Azure/pull/1540)
  - Bump xunit to v2.4.2.
    [#1542](https://github.com/Azure/PSRule.Rules.Azure/pull/1542)
  - Added readme and tags to NuGet by @BernieWhite.
    [#1513](https://github.com/Azure/PSRule.Rules.Azure/issues/1513)
- Bug fixes:
  - Fixed `Azure.SQL.TDE` is not required to enable Transparent Data Encryption for IaC by @BernieWhite.
    [#1530](https://github.com/Azure/PSRule.Rules.Azure/issues/1530)

What's changed since pre-release v1.18.0-B0027:

- No additional changes.

## v1.18.0-B0027 (pre-release)

What's changed since pre-release v1.18.0-B0010:

- New rules:
  - Cognitive Services:
    - Check accounts use network access restrictions by @BernieWhite.
      [#1532](https://github.com/Azure/PSRule.Rules.Azure/issues/1532)
    - Check accounts use managed identities to access Azure resources by @BernieWhite.
      [#1532](https://github.com/Azure/PSRule.Rules.Azure/issues/1532)
    - Check accounts only accept requests using Azure AD identities by @BernieWhite.
      [#1532](https://github.com/Azure/PSRule.Rules.Azure/issues/1532)
    - Check accounts disable access using public endpoints by @BernieWhite.
      [#1532](https://github.com/Azure/PSRule.Rules.Azure/issues/1532)
- General improvements:
  - Added support for array `indexOf`, `lastIndexOf`, and `items` ARM functions by @BernieWhite.
    [#1440](https://github.com/Azure/PSRule.Rules.Azure/issues/1440)
  - Added support for `join` ARM function by @BernieWhite.
    [#1535](https://github.com/Azure/PSRule.Rules.Azure/issues/1535)
- Engineering:
  - Updated provider data for analysis.
    [#1540](https://github.com/Azure/PSRule.Rules.Azure/pull/1540)
  - Bump xunit to v2.4.2.
    [#1542](https://github.com/Azure/PSRule.Rules.Azure/pull/1542)
- Bug fixes:
  - Fixed `Azure.SQL.TDE` is not required to enable Transparent Data Encryption for IaC by @BernieWhite.
    [#1530](https://github.com/Azure/PSRule.Rules.Azure/issues/1530)

## v1.18.0-B0010 (pre-release)

What's changed since pre-release v1.18.0-B0002:

- General improvements:
  - Improved output of full path to emitted resources by @BernieWhite.
    [#1523](https://github.com/Azure/PSRule.Rules.Azure/issues/1523)
- Engineering:
  - Bump Az.Resources to v6.0.1.
    [#1521](https://github.com/Azure/PSRule.Rules.Azure/pull/1521)

## v1.18.0-B0002 (pre-release)

What's changed since v1.17.1:

- Engineering:
  - Added readme and tags to NuGet by @BernieWhite.
    [#1513](https://github.com/Azure/PSRule.Rules.Azure/issues/1513)

## v1.17.1

What's changed since v1.17.0:

- Bug fixes:
  - Fixed union returns null when merged with built-in expansion objects by @BernieWhite.
    [#1515](https://github.com/Azure/PSRule.Rules.Azure/issues/1515)
  - Fixed missing zones in test for standalone VM by @BernieWhite.
    [#1506](https://github.com/Azure/PSRule.Rules.Azure/issues/1506)

## v1.17.0

What's changed since v1.16.1:

- New features:
  - Added more field count expression support for Azure Policy JSON rules by @ArmaanMcleod.
    [#181](https://github.com/Azure/PSRule.Rules.Azure/issues/181)
  - Added June 2022 baselines `Azure.GA_2022_06` and `Azure.Preview_2022_06` by @BernieWhite.
    [#1499](https://github.com/Azure/PSRule.Rules.Azure/issues/1499)
    - Includes rules released before or during June 2022.
    - Marked `Azure.GA_2022_03` and `Azure.Preview_2022_03` baselines as obsolete.
- New rules:
  - Deployment:
    - Check for secure values in outputs by @BernieWhite.
      [#297](https://github.com/Azure/PSRule.Rules.Azure/issues/297)
- Engineering:
  - Bump Newtonsoft.Json to v13.0.1.
    [#1494](https://github.com/Azure/PSRule.Rules.Azure/pull/1494)
  - Updated NuGet packaging metadata by @BernieWhite.
    [#1428](https://github.com/Azure/PSRule.Rules.Azure/pull/1428)
  - Updated provider data for analysis.
    [#1502](https://github.com/Azure/PSRule.Rules.Azure/pull/1502)
  - Bump PSRule to v2.2.0.
    [#1444](https://github.com/Azure/PSRule.Rules.Azure/pull/1444)
  - Updated NuGet packaging metadata by @BernieWhite.
    [#1428](https://github.com/Azure/PSRule.Rules.Azure/issues/1428)
- Bug fixes:
  - Fixed TDE property status to state by @Dylan-Prins.
    [#1505](https://github.com/Azure/PSRule.Rules.Azure/pull/1505)
  - Fixed the language expression value fails in outputs by @BernieWhite.
    [#1485](https://github.com/Azure/PSRule.Rules.Azure/issues/1485)

What's changed since pre-release v1.17.0-B0064:

- No additional changes.

## v1.17.0-B0064 (pre-release)

What's changed since pre-release v1.17.0-B0035:

- Engineering:
  - Updated provider data for analysis.
    [#1502](https://github.com/Azure/PSRule.Rules.Azure/pull/1502)
  - Bump PSRule to v2.2.0.
    [#1444](https://github.com/Azure/PSRule.Rules.Azure/pull/1444)
- Bug fixes:
  - Fixed TDE property status to state by @Dylan-Prins.
    [#1505](https://github.com/Azure/PSRule.Rules.Azure/pull/1505)

## v1.17.0-B0035 (pre-release)

What's changed since pre-release v1.17.0-B0014:

- New features:
  - Added June 2022 baselines `Azure.GA_2022_06` and `Azure.Preview_2022_06` by @BernieWhite.
    [#1499](https://github.com/Azure/PSRule.Rules.Azure/issues/1499)
    - Includes rules released before or during June 2022.
    - Marked `Azure.GA_2022_03` and `Azure.Preview_2022_03` baselines as obsolete.
- Engineering:
  - Bump Newtonsoft.Json to v13.0.1.
    [#1494](https://github.com/Azure/PSRule.Rules.Azure/pull/1494)
  - Updated NuGet packaging metadata by @BernieWhite.
    [#1428](https://github.com/Azure/PSRule.Rules.Azure/pull/1428)

## v1.17.0-B0014 (pre-release)

What's changed since v1.16.1:

- New features:
  - Added more field count expression support for Azure Policy JSON rules by @ArmaanMcleod.
    [#181](https://github.com/Azure/PSRule.Rules.Azure/issues/181)
- New rules:
  - Deployment:
    - Check for secure values in outputs by @BernieWhite.
      [#297](https://github.com/Azure/PSRule.Rules.Azure/issues/297)
- Engineering:
  - Updated NuGet packaging metadata by @BernieWhite.
    [#1428](https://github.com/Azure/PSRule.Rules.Azure/issues/1428)
- Bug fixes:
  - Fixed the language expression value fails in outputs by @BernieWhite.
    [#1485](https://github.com/Azure/PSRule.Rules.Azure/issues/1485)

## v1.16.1

What's changed since v1.16.0:

- Bug fixes:
  - Fixed TLS 1.3 support in `Azure.AppGw.SSLPolicy` by @BernieWhite.
    [#1469](https://github.com/Azure/PSRule.Rules.Azure/issues/1469)
  - Fixed Application Gateway referencing a WAF policy by @BernieWhite.
    [#1466](https://github.com/Azure/PSRule.Rules.Azure/issues/1466)

## v1.16.0

What's changed since v1.15.2:

- New rules:
  - App Service:
    - Check web apps have insecure FTP disabled by @BernieWhite.
      [#1436](https://github.com/Azure/PSRule.Rules.Azure/issues/1436)
    - Check web apps use a dedicated health probe by @BernieWhite.
      [#1437](https://github.com/Azure/PSRule.Rules.Azure/issues/1437)
- Updated rules:
  - Public IP:
    - Updated `Azure.PublicIP.AvailabilityZone` to exclude IP addresses for Azure Bastion by @BernieWhite.
      [#1442](https://github.com/Azure/PSRule.Rules.Azure/issues/1442)
      - Public IP addresses with the `resource-usage` tag set to `azure-bastion` are excluded.
- General improvements:
  - Added support for `dateTimeFromEpoch` and `dateTimeToEpoch` ARM functions by @BernieWhite.
    [#1451](https://github.com/Azure/PSRule.Rules.Azure/issues/1451)
- Engineering:
  - Updated built documentation to include rule ref and metadata by @BernieWhite.
    [#1432](https://github.com/Azure/PSRule.Rules.Azure/issues/1432)
  - Added ref properties for several rules by @BernieWhite.
    [#1430](https://github.com/Azure/PSRule.Rules.Azure/issues/1430)
  - Updated provider data for analysis.
    [#1453](https://github.com/Azure/PSRule.Rules.Azure/pull/1453)
  - Bump Microsoft.NET.Test.Sdk to v17.2.0.
    [#1410](https://github.com/Azure/PSRule.Rules.Azure/pull/1410)
  - Update CI checks to include required ref property by @BernieWhite.
    [#1431](https://github.com/Azure/PSRule.Rules.Azure/issues/1431)
  - Added ref properties for rules by @BernieWhite.
    [#1430](https://github.com/Azure/PSRule.Rules.Azure/issues/1430)
- Bug fixes:
  - Fixed `Azure.Template.UseVariables` does not accept function variables names by @BernieWhite.
    [#1427](https://github.com/Azure/PSRule.Rules.Azure/issues/1427)
  - Fixed dependency issue within Azure Pipelines `AzurePowerShell` task by @BernieWhite.
    [#1447](https://github.com/Azure/PSRule.Rules.Azure/issues/1447)
    - Removed dependency on `Az.Accounts` and `Az.Resources` from manifest.
      Pre-install these modules to use export cmdlets.

What's changed since pre-release v1.16.0-B0072:

- No additional changes.

## v1.16.0-B0072 (pre-release)

What's changed since pre-release v1.16.0-B0041:

- Engineering:
  - Update CI checks to include required ref property by @BernieWhite.
    [#1431](https://github.com/Azure/PSRule.Rules.Azure/issues/1431)
  - Added ref properties for rules by @BernieWhite.
    [#1430](https://github.com/Azure/PSRule.Rules.Azure/issues/1430)
- Bug fixes:
  - Fixed dependency issue within Azure Pipelines `AzurePowerShell` task by @BernieWhite.
    [#1447](https://github.com/Azure/PSRule.Rules.Azure/issues/1447)
    - Removed dependency on `Az.Accounts` and `Az.Resources` from manifest.
      Pre-install these modules to use export cmdlets.

## v1.16.0-B0041 (pre-release)

What's changed since pre-release v1.16.0-B0017:

- Updated rules:
  - Public IP:
    - Updated `Azure.PublicIP.AvailabilityZone` to exclude IP addresses for Azure Bastion by @BernieWhite.
      [#1442](https://github.com/Azure/PSRule.Rules.Azure/issues/1442)
      - Public IP addresses with the `resource-usage` tag set to `azure-bastion` are excluded.
- General improvements:
  - Added support for `dateTimeFromEpoch` and `dateTimeToEpoch` ARM functions by @BernieWhite.
    [#1451](https://github.com/Azure/PSRule.Rules.Azure/issues/1451)
- Engineering:
  - Updated built documentation to include rule ref and metadata by @BernieWhite.
    [#1432](https://github.com/Azure/PSRule.Rules.Azure/issues/1432)
  - Added ref properties for several rules by @BernieWhite.
    [#1430](https://github.com/Azure/PSRule.Rules.Azure/issues/1430)
  - Updated provider data for analysis.
    [#1453](https://github.com/Azure/PSRule.Rules.Azure/pull/1453)

## v1.16.0-B0017 (pre-release)

What's changed since v1.15.2:

- New rules:
  - App Service:
    - Check web apps have insecure FTP disabled by @BernieWhite.
      [#1436](https://github.com/Azure/PSRule.Rules.Azure/issues/1436)
    - Check web apps use a dedicated health probe by @BernieWhite.
      [#1437](https://github.com/Azure/PSRule.Rules.Azure/issues/1437)
- Engineering:
  - Bump Microsoft.NET.Test.Sdk to v17.2.0.
    [#1410](https://github.com/Azure/PSRule.Rules.Azure/pull/1410)
- Bug fixes:
  - Fixed `Azure.Template.UseVariables` does not accept function variables names by @BernieWhite.
    [#1427](https://github.com/Azure/PSRule.Rules.Azure/issues/1427)

## v1.15.2

What's changed since v1.15.1:

- Bug fixes:
  - Fixed `Azure.AppService.ManagedIdentity` does not accept both system and user assigned by @BernieWhite.
    [#1415](https://github.com/Azure/PSRule.Rules.Azure/issues/1415)
    - This also applies to:
      - `Azure.ADX.ManagedIdentity`
      - `Azure.APIM.ManagedIdentity`
      - `Azure.EventGrid.ManagedIdentity`
      - `Azure.Automation.ManagedIdentity`
  - Fixed Web apps with .NET 6 do not meet version constraint of `Azure.AppService.NETVersion` by @BernieWhite.
    [#1414](https://github.com/Azure/PSRule.Rules.Azure/issues/1414)
    - This also applies to `Azure.AppService.PHPVersion`.

## v1.15.1

What's changed since v1.15.0:

- Bug fixes:
  - Fixed exclusion of `dataCollectionRuleAssociations` from `Azure.Resource.UseTags` by @BernieWhite.
    [#1400](https://github.com/Azure/PSRule.Rules.Azure/issues/1400)
  - Fixed could not determine JSON object type for MockObject using CreateObject by @BernieWhite.
    [#1411](https://github.com/Azure/PSRule.Rules.Azure/issues/1411)
  - Fixed cannot bind argument to parameter 'Sku' because it is an empty string by @BernieWhite.
    [#1407](https://github.com/Azure/PSRule.Rules.Azure/issues/1407)

## v1.15.0

What's changed since v1.14.3:

- New features:
  - **Important change**: Added `Azure.Resource.SupportsTags` selector by @BernieWhite.
    [#1339](https://github.com/Azure/PSRule.Rules.Azure/issues/1339)
    - Use this selector in custom rules to filter rules to only run against resources that support tags.
    - This selector replaces the `SupportsTags` PowerShell function.
    - Using the `SupportsTag` function will now result in a warning.
    - The `SupportsTags` function will be removed in v2.
    - See [upgrade notes][1] for more information.
- Updated rules:
  - Azure Kubernetes Service:
    - Updated `Azure.AKS.Version` to use latest stable version `1.22.6` by @BernieWhite.
      [#1386](https://github.com/Azure/PSRule.Rules.Azure/issues/1386)
      - Use `AZURE_AKS_CLUSTER_MINIMUM_VERSION` to configure the minimum version of the cluster.
- Engineering:
  - Added code signing of module by @BernieWhite.
    [#1379](https://github.com/Azure/PSRule.Rules.Azure/issues/1379)
  - Added SBOM manifests to module by @BernieWhite.
    [#1380](https://github.com/Azure/PSRule.Rules.Azure/issues/1380)
  - Embedded provider and alias information as manifest resources by @BernieWhite.
    [#1383](https://github.com/Azure/PSRule.Rules.Azure/issues/1383)
    - Resources are minified and compressed to improve size and speed.
  - Added additional `nodeps` manifest that does not include dependencies for Az modules by @BernieWhite.
    [#1392](https://github.com/Azure/PSRule.Rules.Azure/issues/1392)
  - Bump Az.Accounts to 2.7.6. [#1338](https://github.com/Azure/PSRule.Rules.Azure/pull/1338)
  - Bump Az.Resources to 5.6.0. [#1338](https://github.com/Azure/PSRule.Rules.Azure/pull/1338)
  - Bump PSRule to 2.1.0. [#1338](https://github.com/Azure/PSRule.Rules.Azure/pull/1338)
  - Bump Pester to 5.3.3. [#1338](https://github.com/Azure/PSRule.Rules.Azure/pull/1338)
- Bug fixes:
  - Fixed dependency chain order when dependsOn copy by @BernieWhite.
    [#1381](https://github.com/Azure/PSRule.Rules.Azure/issues/1381)
  - Fixed error calling SupportsTags function by @BernieWhite.
    [#1401](https://github.com/Azure/PSRule.Rules.Azure/issues/1401)

What's changed since pre-release v1.15.0-B0053:

- Bug fixes:
  - Fixed error calling SupportsTags function by @BernieWhite.
    [#1401](https://github.com/Azure/PSRule.Rules.Azure/issues/1401)

## v1.15.0-B0053 (pre-release)

What's changed since pre-release v1.15.0-B0022:

- New features:
  - **Important change**: Added `Azure.Resource.SupportsTags` selector. [#1339](https://github.com/Azure/PSRule.Rules.Azure/issues/1339)
    - Use this selector in custom rules to filter rules to only run against resources that support tags.
    - This selector replaces the `SupportsTags` PowerShell function.
    - Using the `SupportsTag` function will now result in a warning.
    - The `SupportsTags` function will be removed in v2.
    - See [upgrade notes][1] for more information.
- Engineering:
  - Embedded provider and alias information as manifest resources. [#1383](https://github.com/Azure/PSRule.Rules.Azure/issues/1383)
    - Resources are minified and compressed to improve size and speed.
  - Added additional `nodeps` manifest that does not include dependencies for Az modules. [#1392](https://github.com/Azure/PSRule.Rules.Azure/issues/1392)
  - Bump Az.Accounts to 2.7.6. [#1338](https://github.com/Azure/PSRule.Rules.Azure/pull/1338)
  - Bump Az.Resources to 5.6.0. [#1338](https://github.com/Azure/PSRule.Rules.Azure/pull/1338)
  - Bump PSRule to 2.1.0. [#1338](https://github.com/Azure/PSRule.Rules.Azure/pull/1338)
  - Bump Pester to 5.3.3. [#1338](https://github.com/Azure/PSRule.Rules.Azure/pull/1338)

## v1.15.0-B0022 (pre-release)

What's changed since v1.14.3:

- Updated rules:
  - Azure Kubernetes Service:
    - Updated `Azure.AKS.Version` to use latest stable version `1.22.6`. [#1386](https://github.com/Azure/PSRule.Rules.Azure/issues/1386)
      - Use `AZURE_AKS_CLUSTER_MINIMUM_VERSION` to configure the minimum version of the cluster.
- Engineering:
  - Added code signing of module. [#1379](https://github.com/Azure/PSRule.Rules.Azure/issues/1379)
  - Added SBOM manifests to module. [#1380](https://github.com/Azure/PSRule.Rules.Azure/issues/1380)
- Bug fixes:
  - Fixed dependency chain order when dependsOn copy. [#1381](https://github.com/Azure/PSRule.Rules.Azure/issues/1381)

## v1.14.3

What's changed since v1.14.2:

- Bug fixes:
  - Fixed Azure Firewall threat intel mode reported for Secure VNET hubs. [#1365](https://github.com/Azure/PSRule.Rules.Azure/issues/1365)
  - Fixed array function handling with mock objects. [#1367](https://github.com/Azure/PSRule.Rules.Azure/issues/1367)

## v1.14.2

What's changed since v1.14.1:

- Bug fixes:
  - Fixed handling of parent resources when sub resource is in a separate deployment. [#1360](https://github.com/Azure/PSRule.Rules.Azure/issues/1360)

## v1.14.1

What's changed since v1.14.0:

- Bug fixes:
  - Fixed unable to set parameter defaults option with type object. [#1355](https://github.com/Azure/PSRule.Rules.Azure/issues/1355)

## v1.14.0

What's changed since v1.13.4:

- New features:
  - Added support for referencing resources in template. [#1315](https://github.com/Azure/PSRule.Rules.Azure/issues/1315)
    - The `reference()` function can be used to reference resources in template.
    - A placeholder value is still used for resources outside of the template.
  - Added March 2022 baselines `Azure.GA_2022_03` and `Azure.Preview_2022_03`. [#1334](https://github.com/Azure/PSRule.Rules.Azure/issues/1334)
    - Includes rules released before or during March 2022.
    - Marked `Azure.GA_2021_12` and `Azure.Preview_2021_12` baselines as obsolete.
  - **Experimental**: Cmdlets to validate objects with Azure policy conditions:
    - `Export-AzPolicyAssignmentData` - Exports policy assignment data. [#1266](https://github.com/Azure/PSRule.Rules.Azure/issues/1266)
    - `Export-AzPolicyAssignmentRuleData` - Exports JSON rules from policy assignment data. [#1278](https://github.com/Azure/PSRule.Rules.Azure/issues/1278)
    - `Get-AzPolicyAssignmentDataSource` - Discovers policy assignment data. [#1340](https://github.com/Azure/PSRule.Rules.Azure/issues/1340)
    - See cmdlet help for limitations and usage.
    - Additional information will be posted as this feature evolves [here](https://github.com/Azure/PSRule.Rules.Azure/discussions/1345).
- New rules:
  - SignalR Service:
    - Check services use Managed Identities. [#1306](https://github.com/Azure/PSRule.Rules.Azure/issues/1306)
    - Check services use a SKU with an SLA. [#1307](https://github.com/Azure/PSRule.Rules.Azure/issues/1307)
  - Web PubSub Service:
    - Check services use Managed Identities. [#1308](https://github.com/Azure/PSRule.Rules.Azure/issues/1308)
    - Check services use a SKU with an SLA. [#1309](https://github.com/Azure/PSRule.Rules.Azure/issues/1309)
- Updated rules:
  - Azure Kubernetes Service:
    - Updated `Azure.AKS.Version` to use latest stable version `1.21.9`. [#1318](https://github.com/Azure/PSRule.Rules.Azure/issues/1318)
      - Use `AZURE_AKS_CLUSTER_MINIMUM_VERSION` to configure the minimum version of the cluster.
- Engineering:
  - Cache Azure Policy Aliases. [#1277](https://github.com/Azure/PSRule.Rules.Azure/issues/1277)
  - Cleanup of additional alias metadata. [#1351](https://github.com/Azure/PSRule.Rules.Azure/pull/1351)
- Bug fixes:
  - Fixed index was out of range with split on mock properties. [#1327](https://github.com/Azure/PSRule.Rules.Azure/issues/1327)
  - Fixed mock objects with no properties. [#1347](https://github.com/Azure/PSRule.Rules.Azure/issues/1347)
  - Fixed sub-resources nesting by scope regression. [#1348](https://github.com/Azure/PSRule.Rules.Azure/issues/1348)
  - Fixed expand of runtime properties on reference objects. [#1324](https://github.com/Azure/PSRule.Rules.Azure/issues/1324)
  - Fixed processing of deployment outputs. [#1316](https://github.com/Azure/PSRule.Rules.Azure/issues/1316)

What's changed since pre-release v1.14.0-B2204013:

- No additional changes.

## v1.14.0-B2204013 (pre-release)

What's changed since pre-release v1.14.0-B2204007:

- Engineering:
  - Cleanup of additional alias metadata. [#1351](https://github.com/Azure/PSRule.Rules.Azure/pull/1351)

## v1.14.0-B2204007 (pre-release)

What's changed since pre-release v1.14.0-B2203117:

- Bug fixes:
  - Fixed mock objects with no properties. [#1347](https://github.com/Azure/PSRule.Rules.Azure/issues/1347)
  - Fixed sub-resources nesting by scope regression. [#1348](https://github.com/Azure/PSRule.Rules.Azure/issues/1348)

## v1.14.0-B2203117 (pre-release)

What's changed since pre-release v1.14.0-B2203088:

- New features:
  - **Experimental**: Cmdlets to validate objects with Azure policy conditions:
    - `Export-AzPolicyAssignmentData` - Exports policy assignment data. [#1266](https://github.com/Azure/PSRule.Rules.Azure/issues/1266)
    - `Export-AzPolicyAssignmentRuleData` - Exports JSON rules from policy assignment data. [#1278](https://github.com/Azure/PSRule.Rules.Azure/issues/1278)
    - `Get-AzPolicyAssignmentDataSource` - Discovers policy assignment data. [#1340](https://github.com/Azure/PSRule.Rules.Azure/issues/1340)
    - See cmdlet help for limitations and usage.
    - Additional information will be posted as this feature evolves [here](https://github.com/Azure/PSRule.Rules.Azure/discussions/1345).
- Engineering:
  - Cache Azure Policy Aliases. [#1277](https://github.com/Azure/PSRule.Rules.Azure/issues/1277)
- Bug fixes:
  - Fixed index was out of range with split on mock properties. [#1327](https://github.com/Azure/PSRule.Rules.Azure/issues/1327)

## v1.14.0-B2203088 (pre-release)

What's changed since pre-release v1.14.0-B2203066:

- New features:
  - Added March 2022 baselines `Azure.GA_2022_03` and `Azure.Preview_2022_03`. [#1334](https://github.com/Azure/PSRule.Rules.Azure/issues/1334)
    - Includes rules released before or during March 2022.
    - Marked `Azure.GA_2021_12` and `Azure.Preview_2021_12` baselines as obsolete.
- Bug fixes:
  - Fixed expand of runtime properties on reference objects. [#1324](https://github.com/Azure/PSRule.Rules.Azure/issues/1324)

## v1.14.0-B2203066 (pre-release)

What's changed since v1.13.4:

- New features:
  - Added support for referencing resources in template. [#1315](https://github.com/Azure/PSRule.Rules.Azure/issues/1315)
    - The `reference()` function can be used to reference resources in template.
    - A placeholder value is still used for resources outside of the template.
- New rules:
  - SignalR Service:
    - Check services use Managed Identities. [#1306](https://github.com/Azure/PSRule.Rules.Azure/issues/1306)
    - Check services use a SKU with an SLA. [#1307](https://github.com/Azure/PSRule.Rules.Azure/issues/1307)
  - Web PubSub Service:
    - Check services use Managed Identities. [#1308](https://github.com/Azure/PSRule.Rules.Azure/issues/1308)
    - Check services use a SKU with an SLA. [#1309](https://github.com/Azure/PSRule.Rules.Azure/issues/1309)
- Updated rules:
  - Azure Kubernetes Service:
    - Updated `Azure.AKS.Version` to use latest stable version `1.21.9`. [#1318](https://github.com/Azure/PSRule.Rules.Azure/issues/1318)
      - Use `AZURE_AKS_CLUSTER_MINIMUM_VERSION` to configure the minimum version of the cluster.
- Bug fixes:
  - Fixed processing of deployment outputs. [#1316](https://github.com/Azure/PSRule.Rules.Azure/issues/1316)

## v1.13.4

What's changed since v1.13.3:

- Bug fixes:
  - Fixed virtual network without any subnets is invalid. [#1303](https://github.com/Azure/PSRule.Rules.Azure/issues/1303)
  - Fixed container registry rules that require a premium tier. [#1304](https://github.com/Azure/PSRule.Rules.Azure/issues/1304)
    - Rules `Azure.ACR.Retention` and `Azure.ACR.ContentTrust` are now only run against premium instances.

## v1.13.3

What's changed since v1.13.2:

- Bug fixes:
  - Fixed bicep build timeout for complex deployments. [#1299](https://github.com/Azure/PSRule.Rules.Azure/issues/1299)

## v1.13.2

What's changed since v1.13.1:

- Engineering:
  - Bump PowerShellStandard.Library to 5.1.1. [#1295](https://github.com/Azure/PSRule.Rules.Azure/pull/1295)
- Bug fixes:
  - Fixed nested resource loops. [#1293](https://github.com/Azure/PSRule.Rules.Azure/issues/1293)

## v1.13.1

What's changed since v1.13.0:

- Bug fixes:
  - Fixed parsing of nested quote pairs within JSON function. [#1288](https://github.com/Azure/PSRule.Rules.Azure/issues/1288)

## v1.13.0

What's changed since v1.12.2:

- New features:
  - Added support for setting defaults for required parameters. [#1065](https://github.com/Azure/PSRule.Rules.Azure/issues/1065)
    - When specified, the value will be used when a parameter value is not provided.
  - Added support expanding Bicep from parameter files. [#1160](https://github.com/Azure/PSRule.Rules.Azure/issues/1160)
- New rules:
  - Azure Cache for Redis:
    - Limit public access for Azure Cache for Redis instances. [#935](https://github.com/Azure/PSRule.Rules.Azure/issues/935)
  - Container App:
    - Check insecure ingress is not enabled (preview). [#1252](https://github.com/Azure/PSRule.Rules.Azure/issues/1252)
  - Key Vault:
    - Check key auto-rotation is enabled (preview). [#1159](https://github.com/Azure/PSRule.Rules.Azure/issues/1159)
  - Recovery Services Vault:
    - Check vaults have replication alerts configured. [#7](https://github.com/Azure/PSRule.Rules.Azure/issues/7)
- Engineering:
  - Automatically build baseline docs. [#1242](https://github.com/Azure/PSRule.Rules.Azure/issues/1242)
  - Bump PSRule dependency to v1.11.1. [#1269](https://github.com/Azure/PSRule.Rules.Azure/pull/1269)
- Bug fixes:
  - Fixed empty value with strong type. [#1258](https://github.com/Azure/PSRule.Rules.Azure/issues/1258)
  - Fixed error with empty logic app trigger. [#1249](https://github.com/Azure/PSRule.Rules.Azure/issues/1249)
  - Fixed out of order parameters. [#1257](https://github.com/Azure/PSRule.Rules.Azure/issues/1257)
  - Fixed mapping default configuration causes cast exception. [#1274](https://github.com/Azure/PSRule.Rules.Azure/issues/1274)
  - Fixed resource id is incorrectly built for sub resource types. [#1279](https://github.com/Azure/PSRule.Rules.Azure/issues/1279)

What's changed since pre-release v1.13.0-B2202113:

- No additional changes.

## v1.13.0-B2202113 (pre-release)

What's changed since pre-release v1.13.0-B2202108:

- Bug fixes:
  - Fixed resource id is incorrectly built for sub resource types. [#1279](https://github.com/Azure/PSRule.Rules.Azure/issues/1279)

## v1.13.0-B2202108 (pre-release)

What's changed since pre-release v1.13.0-B2202103:

- Bug fixes:
  - Fixed mapping default configuration causes cast exception. [#1274](https://github.com/Azure/PSRule.Rules.Azure/issues/1274)

## v1.13.0-B2202103 (pre-release)

What's changed since pre-release v1.13.0-B2202090:

- Engineering:
  - Bump PSRule dependency to v1.11.1. [#1269](https://github.com/Azure/PSRule.Rules.Azure/pull/1269)
- Bug fixes:
  - Fixed out of order parameters. [#1257](https://github.com/Azure/PSRule.Rules.Azure/issues/1257)

## v1.13.0-B2202090 (pre-release)

What's changed since pre-release v1.13.0-B2202063:

- New rules:
  - Azure Cache for Redis:
    - Limit public access for Azure Cache for Redis instances. [#935](https://github.com/Azure/PSRule.Rules.Azure/issues/935)
- Engineering:
  - Automatically build baseline docs. [#1242](https://github.com/Azure/PSRule.Rules.Azure/issues/1242)
- Bug fixes:
  - Fixed empty value with strong type. [#1258](https://github.com/Azure/PSRule.Rules.Azure/issues/1258)

## v1.13.0-B2202063 (pre-release)

What's changed since v1.12.2:

- New features:
  - Added support for setting defaults for required parameters. [#1065](https://github.com/Azure/PSRule.Rules.Azure/issues/1065)
    - When specified, the value will be used when a parameter value is not provided.
  - Added support expanding Bicep from parameter files. [#1160](https://github.com/Azure/PSRule.Rules.Azure/issues/1160)
- New rules:
  - Container App:
    - Check insecure ingress is not enabled (preview). [#1252](https://github.com/Azure/PSRule.Rules.Azure/issues/1252)
  - Key Vault:
    - Check key auto-rotation is enabled (preview). [#1159](https://github.com/Azure/PSRule.Rules.Azure/issues/1159)
  - Recovery Services Vault:
    - Check vaults have replication alerts configured. [#7](https://github.com/Azure/PSRule.Rules.Azure/issues/7)
- Bug fixes:
  - Fixed error with empty logic app trigger. [#1249](https://github.com/Azure/PSRule.Rules.Azure/issues/1249)

## v1.12.2

What's changed since v1.12.1:

- Bug fixes:
  - Fixed detect strong type requirements for nested deployments. [#1235](https://github.com/Azure/PSRule.Rules.Azure/issues/1235)

## v1.12.1

What's changed since v1.12.0:

- Bug fixes:
  - Fixed Bicep already exists with PSRule v2. [#1232](https://github.com/Azure/PSRule.Rules.Azure/issues/1232)

## v1.12.0

What's changed since v1.11.1:

- New rules:
  - Data Explorer:
    - Check clusters use Managed Identities. [#1207](https://github.com/Azure/PSRule.Rules.Azure/issues/1207)
    - Check clusters use a SKU with a SLA. [#1208](https://github.com/Azure/PSRule.Rules.Azure/issues/1208)
    - Check clusters use disk encryption. [#1209](https://github.com/Azure/PSRule.Rules.Azure/issues/1209)
    - Check clusters are in use with databases. [#1215](https://github.com/Azure/PSRule.Rules.Azure/issues/1215)
  - Event Hub:
    - Check namespaces are in use with event hubs. [#1216](https://github.com/Azure/PSRule.Rules.Azure/issues/1216)
    - Check namespaces only accept identity-based authentication. [#1217](https://github.com/Azure/PSRule.Rules.Azure/issues/1217)
  - Azure Recovery Services Vault:
    - Check vaults use geo-redundant storage. [#5](https://github.com/Azure/PSRule.Rules.Azure/issues/5)
  - Service Bus:
    - Check namespaces are in use with queues and topics. [#1218](https://github.com/Azure/PSRule.Rules.Azure/issues/1218)
    - Check namespaces only accept identity-based authentication. [#1219](https://github.com/Azure/PSRule.Rules.Azure/issues/1219)
- Updated rules:
  - Azure Kubernetes Service:
    - Updated `Azure.AKS.Version` to use latest stable version `1.21.7`. [#1188](https://github.com/Azure/PSRule.Rules.Azure/issues/1188)
      - Pinned latest GA baseline `Azure.GA_2021_12` to previous version `1.20.5`.
      - Use `AZURE_AKS_CLUSTER_MINIMUM_VERSION` to configure the minimum version of the cluster.
  - Azure API Management:
    - Check service disabled insecure ciphers.
      [#1128](https://github.com/Azure/PSRule.Rules.Azure/issues/1128)
    - Refactored the cipher and protocol rule into individual rules.
      - `Azure.APIM.Protocols`
      - `Azure.APIM.Ciphers`
- General improvements:
  - **Important change:** Replaced `Azure_AKSMinimumVersion` option with `AZURE_AKS_CLUSTER_MINIMUM_VERSION`. [#941](https://github.com/Azure/PSRule.Rules.Azure/issues/941)
    - For compatibility, if `Azure_AKSMinimumVersion` is set it will be used instead of `AZURE_AKS_CLUSTER_MINIMUM_VERSION`.
    - If only `AZURE_AKS_CLUSTER_MINIMUM_VERSION` is set, this value will be used.
    - The default will be used neither options are configured.
    - If `Azure_AKSMinimumVersion` is set a warning will be generated until the configuration is removed.
    - Support for `Azure_AKSMinimumVersion` is deprecated and will be removed in v2.
    - See [upgrade notes][1] for details.
- Bug fixes:
  - Fixed false positive of blob container with access unspecified. [#1212](https://github.com/Azure/PSRule.Rules.Azure/issues/1212)

What's changed since pre-release v1.12.0-B2201086:

- No additional changes.

## v1.12.0-B2201086 (pre-release)

What's changed since pre-release v1.12.0-B2201067:

- New rules:
  - Data Explorer:
    - Check clusters are in use with databases. [#1215](https://github.com/Azure/PSRule.Rules.Azure/issues/1215)
  - Event Hub:
    - Check namespaces are in use with event hubs. [#1216](https://github.com/Azure/PSRule.Rules.Azure/issues/1216)
    - Check namespaces only accept identity-based authentication. [#1217](https://github.com/Azure/PSRule.Rules.Azure/issues/1217)
  - Azure Recovery Services Vault:
    - Check vaults use geo-redundant storage. [#5](https://github.com/Azure/PSRule.Rules.Azure/issues/5)
  - Service Bus:
    - Check namespaces are in use with queues and topics. [#1218](https://github.com/Azure/PSRule.Rules.Azure/issues/1218)
    - Check namespaces only accept identity-based authentication. [#1219](https://github.com/Azure/PSRule.Rules.Azure/issues/1219)

## v1.12.0-B2201067 (pre-release)

What's changed since pre-release v1.12.0-B2201054:

- New rules:
  - Data Explorer:
    - Check clusters use Managed Identities. [#1207](https://github.com/Azure/PSRule.Rules.Azure/issues/1207)
    - Check clusters use a SKU with a SLA. [#1208](https://github.com/Azure/PSRule.Rules.Azure/issues/1208)
    - Check clusters use disk encryption. [#1209](https://github.com/Azure/PSRule.Rules.Azure/issues/1209)
- Bug fixes:
  - Fixed false positive of blob container with access unspecified. [#1212](https://github.com/Azure/PSRule.Rules.Azure/issues/1212)

## v1.12.0-B2201054 (pre-release)

What's changed since v1.11.1:

- Updated rules:
  - Azure Kubernetes Service:
    - Updated `Azure.AKS.Version` to use latest stable version `1.21.7`. [#1188](https://github.com/Azure/PSRule.Rules.Azure/issues/1188)
      - Pinned latest GA baseline `Azure.GA_2021_12` to previous version `1.20.5`.
      - Use `AZURE_AKS_CLUSTER_MINIMUM_VERSION` to configure the minimum version of the cluster.
  - Azure API Management:
    - Check service disabled insecure ciphers.
      [#1128](https://github.com/Azure/PSRule.Rules.Azure/issues/1128)
    - Refactored the cipher and protocol rule into individual rules.
      - `Azure.APIM.Protocols`
      - `Azure.APIM.Ciphers`
- General improvements:
  - **Important change:** Replaced `Azure_AKSMinimumVersion` option with `AZURE_AKS_CLUSTER_MINIMUM_VERSION`. [#941](https://github.com/Azure/PSRule.Rules.Azure/issues/941)
    - For compatibility, if `Azure_AKSMinimumVersion` is set it will be used instead of `AZURE_AKS_CLUSTER_MINIMUM_VERSION`.
    - If only `AZURE_AKS_CLUSTER_MINIMUM_VERSION` is set, this value will be used.
    - The default will be used neither options are configured.
    - If `Azure_AKSMinimumVersion` is set a warning will be generated until the configuration is removed.
    - Support for `Azure_AKSMinimumVersion` is deprecated and will be removed in v2.
    - See [upgrade notes][1] for details.

## v1.11.1

What's changed since v1.11.0:

- Bug fixes:
  - Fixed `Azure.AKS.CNISubnetSize` rule to use CNI selector. [#1178](https://github.com/Azure/PSRule.Rules.Azure/issues/1178)

## v1.11.0

What's changed since v1.10.4:

- New features:
  - Added baselines containing only Azure preview features. [#1129](https://github.com/Azure/PSRule.Rules.Azure/issues/1129)
    - Added baseline `Azure.Preview_2021_09`.
    - Added baseline `Azure.Preview_2021_12`.
  - Added `Azure.GA_2021_12` baseline. [#1146](https://github.com/Azure/PSRule.Rules.Azure/issues/1146)
    - Includes rules released before or during December 2021 for Azure GA features.
    - Marked baseline `Azure.GA_2021_09` as obsolete.
  - Bicep support promoted from experimental to generally available (GA). [#1176](https://github.com/Azure/PSRule.Rules.Azure/issues/1176)
- New rules:
  - All resources:
    - Check comments for each template resource. [#969](https://github.com/Azure/PSRule.Rules.Azure/issues/969)
  - Automation Account:
    - Automation accounts should enable diagnostic logs. [#1075](https://github.com/Azure/PSRule.Rules.Azure/issues/1075)
  - Azure Kubernetes Service:
    - Check clusters have the HTTP application routing add-on disabled. [#1131](https://github.com/Azure/PSRule.Rules.Azure/issues/1131)
    - Check clusters use the Secrets Store CSI Driver add-on. [#992](https://github.com/Azure/PSRule.Rules.Azure/issues/992)
    - Check clusters autorotation with the Secrets Store CSI Driver add-on. [#993](https://github.com/Azure/PSRule.Rules.Azure/issues/993)
    - Check clusters use Azure AD Pod Managed Identities (preview). [#991](https://github.com/Azure/PSRule.Rules.Azure/issues/991)
  - Azure Redis Cache:
    - Use availability zones for Azure Cache for Redis for regions that support it. [#1078](https://github.com/Azure/PSRule.Rules.Azure/issues/1078)
      - `Azure.Redis.AvailabilityZone`
      - `Azure.RedisEnterprise.Zones`
  - Application Security Group:
    - Check Application Security Groups meet naming requirements. [#1110](https://github.com/Azure/PSRule.Rules.Azure/issues/1110)
  - Firewall:
    - Check Firewalls meet naming requirements. [#1110](https://github.com/Azure/PSRule.Rules.Azure/issues/1110)
    - Check Firewall policies meet naming requirements. [#1110](https://github.com/Azure/PSRule.Rules.Azure/issues/1110)
  - Private Endpoint:
    - Check Private Endpoints meet naming requirements. [#1110](https://github.com/Azure/PSRule.Rules.Azure/issues/1110)
  - Virtual WAN:
    - Check Virtual WANs meet naming requirements. [#1110](https://github.com/Azure/PSRule.Rules.Azure/issues/1110)
- Updated rules:
  - Azure Kubernetes Service:
    - Promoted `Azure.AKS.AutoUpgrade` to GA rule set. [#1130](https://github.com/Azure/PSRule.Rules.Azure/issues/1130)
- General improvements:
  - Added support for template function `tenant()`. [#1124](https://github.com/Azure/PSRule.Rules.Azure/issues/1124)
  - Added support for template function `managementGroup()`. [#1125](https://github.com/Azure/PSRule.Rules.Azure/issues/1125)
  - Added support for template function `pickZones()`. [#518](https://github.com/Azure/PSRule.Rules.Azure/issues/518)
- Engineering:
  - Rule refactoring of rules from PowerShell to YAML. [#1109](https://github.com/Azure/PSRule.Rules.Azure/issues/1109)
    - The following rules were refactored:
      - `Azure.LB.Name`
      - `Azure.NSG.Name`
      - `Azure.Firewall.Mode`
      - `Azure.Route.Name`
      - `Azure.VNET.Name`
      - `Azure.VNG.Name`
      - `Azure.VNG.ConnectionName`
      - `Azure.AppConfig.SKU`
      - `Azure.AppConfig.Name`
      - `Azure.AppInsights.Workspace`
      - `Azure.AppInsights.Name`
      - `Azure.Cosmos.AccountName`
      - `Azure.FrontDoor.State`
      - `Azure.FrontDoor.Name`
      - `Azure.FrontDoor.WAF.Mode`
      - `Azure.FrontDoor.WAF.Enabled`
      - `Azure.FrontDoor.WAF.Name`
      - `Azure.AKS.MinNodeCount`
      - `Azure.AKS.ManagedIdentity`
      - `Azure.AKS.StandardLB`
      - `Azure.AKS.AzurePolicyAddOn`
      - `Azure.AKS.ManagedAAD`
      - `Azure.AKS.AuthorizedIPs`
      - `Azure.AKS.LocalAccounts`
      - `Azure.AKS.AzureRBAC`
- Bug fixes:
  - Fixed output of Bicep informational and warning messages in error stream. [#1157](https://github.com/Azure/PSRule.Rules.Azure/issues/1157)

What's changed since pre-release v1.11.0-B2112112:

- New features:
  - Bicep support promoted from experimental to generally available (GA). [#1176](https://github.com/Azure/PSRule.Rules.Azure/issues/1176)

## v1.11.0-B2112112 (pre-release)

What's changed since pre-release v1.11.0-B2112104:

- New rules:
  - Azure Redis Cache:
    - Use availability zones for Azure Cache for Redis for regions that support it. [#1078](https://github.com/Azure/PSRule.Rules.Azure/issues/1078)
      - `Azure.Redis.AvailabilityZone`
      - `Azure.RedisEnterprise.Zones`

## v1.11.0-B2112104 (pre-release)

What's changed since pre-release v1.11.0-B2112073:

- New rules:
  - Azure Kubernetes Service:
    - Check clusters use Azure AD Pod Managed Identities (preview). [#991](https://github.com/Azure/PSRule.Rules.Azure/issues/991)
- Engineering:
  - Rule refactoring of rules from PowerShell to YAML. [#1109](https://github.com/Azure/PSRule.Rules.Azure/issues/1109)
    - The following rules were refactored:
      - `Azure.AppConfig.SKU`
      - `Azure.AppConfig.Name`
      - `Azure.AppInsights.Workspace`
      - `Azure.AppInsights.Name`
      - `Azure.Cosmos.AccountName`
      - `Azure.FrontDoor.State`
      - `Azure.FrontDoor.Name`
      - `Azure.FrontDoor.WAF.Mode`
      - `Azure.FrontDoor.WAF.Enabled`
      - `Azure.FrontDoor.WAF.Name`
      - `Azure.AKS.MinNodeCount`
      - `Azure.AKS.ManagedIdentity`
      - `Azure.AKS.StandardLB`
      - `Azure.AKS.AzurePolicyAddOn`
      - `Azure.AKS.ManagedAAD`
      - `Azure.AKS.AuthorizedIPs`
      - `Azure.AKS.LocalAccounts`
      - `Azure.AKS.AzureRBAC`
- Bug fixes:
  - Fixed output of Bicep informational and warning messages in error stream. [#1157](https://github.com/Azure/PSRule.Rules.Azure/issues/1157)
  - Fixed obsolete flag for baseline `Azure.Preview_2021_12`. [#1166](https://github.com/Azure/PSRule.Rules.Azure/issues/1166)

## v1.11.0-B2112073 (pre-release)

What's changed since pre-release v1.11.0-B2112024:

- New features:
  - Added baselines containing only Azure preview features. [#1129](https://github.com/Azure/PSRule.Rules.Azure/issues/1129)
    - Added baseline `Azure.Preview_2021_09`.
    - Added baseline `Azure.Preview_2021_12`.
  - Added `Azure.GA_2021_12` baseline. [#1146](https://github.com/Azure/PSRule.Rules.Azure/issues/1146)
    - Includes rules released before or during December 2021 for Azure GA features.
    - Marked baseline `Azure.GA_2021_09` as obsolete.
- New rules:
  - All resources:
    - Check comments for each template resource. [#969](https://github.com/Azure/PSRule.Rules.Azure/issues/969)
- Bug fixes:
  - Fixed template function `equals` parameter count mismatch. [#1137](https://github.com/Azure/PSRule.Rules.Azure/issues/1137)
  - Fixed copy loop on nested deployment parameters is not handled. [#1144](https://github.com/Azure/PSRule.Rules.Azure/issues/1144)
  - Fixed outer copy loop of nested deployment. [#1154](https://github.com/Azure/PSRule.Rules.Azure/issues/1154)

## v1.11.0-B2112024 (pre-release)

What's changed since pre-release v1.11.0-B2111014:

- New rules:
  - Azure Kubernetes Service:
    - Check clusters have the HTTP application routing add-on disabled. [#1131](https://github.com/Azure/PSRule.Rules.Azure/issues/1131)
    - Check clusters use the Secrets Store CSI Driver add-on. [#992](https://github.com/Azure/PSRule.Rules.Azure/issues/992)
    - Check clusters autorotation with the Secrets Store CSI Driver add-on. [#993](https://github.com/Azure/PSRule.Rules.Azure/issues/993)
  - Automation Account:
    - Automation accounts should enable diagnostic logs. [#1075](https://github.com/Azure/PSRule.Rules.Azure/issues/1075)
- Updated rules:
  - Azure Kubernetes Service:
    - Promoted `Azure.AKS.AutoUpgrade` to GA rule set. [#1130](https://github.com/Azure/PSRule.Rules.Azure/issues/1130)
- General improvements:
  - Added support for template function `tenant()`. [#1124](https://github.com/Azure/PSRule.Rules.Azure/issues/1124)
  - Added support for template function `managementGroup()`. [#1125](https://github.com/Azure/PSRule.Rules.Azure/issues/1125)
  - Added support for template function `pickZones()`. [#518](https://github.com/Azure/PSRule.Rules.Azure/issues/518)
- Bug fixes:
  - Fixed `Azure.Policy.WaiverExpiry` date conversion. [#1118](https://github.com/Azure/PSRule.Rules.Azure/issues/1118)

## v1.11.0-B2111014 (pre-release)

What's changed since v1.10.0:

- New rules:
  - Application Security Group:
    - Check Application Security Groups meet naming requirements. [#1110](https://github.com/Azure/PSRule.Rules.Azure/issues/1110)
  - Firewall:
    - Check Firewalls meet naming requirements. [#1110](https://github.com/Azure/PSRule.Rules.Azure/issues/1110)
    - Check Firewall policies meet naming requirements. [#1110](https://github.com/Azure/PSRule.Rules.Azure/issues/1110)
  - Private Endpoint:
    - Check Private Endpoints meet naming requirements. [#1110](https://github.com/Azure/PSRule.Rules.Azure/issues/1110)
  - Virtual WAN:
    - Check Virtual WANs meet naming requirements. [#1110](https://github.com/Azure/PSRule.Rules.Azure/issues/1110)
- Engineering:
  - Rule refactoring of rules from PowerShell to YAML. [#1109](https://github.com/Azure/PSRule.Rules.Azure/issues/1109)
    - The following rules were refactored:
      - `Azure.LB.Name`
      - `Azure.NSG.Name`
      - `Azure.Firewall.Mode`
      - `Azure.Route.Name`
      - `Azure.VNET.Name`
      - `Azure.VNG.Name`
      - `Azure.VNG.ConnectionName`

## v1.10.4

What's changed since v1.10.3:

- Bug fixes:
  - Fixed outer copy loop of nested deployment. [#1154](https://github.com/Azure/PSRule.Rules.Azure/issues/1154)

## v1.10.3

What's changed since v1.10.2:

- Bug fixes:
  - Fixed copy loop on nested deployment parameters is not handled. [#1144](https://github.com/Azure/PSRule.Rules.Azure/issues/1144)

## v1.10.2

What's changed since v1.10.1:

- Bug fixes:
  - Fixed template function `equals` parameter count mismatch. [#1137](https://github.com/Azure/PSRule.Rules.Azure/issues/1137)

## v1.10.1

What's changed since v1.10.0:

- Bug fixes:
  - Fixed `Azure.Policy.WaiverExpiry` date conversion. [#1118](https://github.com/Azure/PSRule.Rules.Azure/issues/1118)

## v1.10.0

What's changed since v1.9.1:

- New features:
  - Added support for parameter strong types. [#1083](https://github.com/Azure/PSRule.Rules.Azure/issues/1083)
    - The value of string parameters can be tested against the expected type.
    - When configuring a location strong type, the parameter value must be a valid Azure location.
    - When configuring a resource type strong type, the parameter value must be a matching resource Id.
- New rules:
  - All resources:
    - Check template expressions do not exceed a maximum length. [#1006](https://github.com/Azure/PSRule.Rules.Azure/issues/1006)
  - Automation Service:
    - Check automation accounts should use managed identities for authentication. [#1074](https://github.com/Azure/PSRule.Rules.Azure/issues/1074)
  - Event Grid:
    - Check topics and domains use managed identities. [#1091](https://github.com/Azure/PSRule.Rules.Azure/issues/1091)
    - Check topics and domains use private endpoints. [#1092](https://github.com/Azure/PSRule.Rules.Azure/issues/1092)
    - Check topics and domains use identity-based authentication. [#1093](https://github.com/Azure/PSRule.Rules.Azure/issues/1093)
- General improvements:
  - Updated default baseline to use module configuration. [#1089](https://github.com/Azure/PSRule.Rules.Azure/issues/1089)
- Engineering:
  - Bump PSRule dependency to v1.9.0. [#1081](https://github.com/Azure/PSRule.Rules.Azure/issues/1081)
  - Bump Microsoft.CodeAnalysis.NetAnalyzers to v6.0.0. [#1080](https://github.com/Azure/PSRule.Rules.Azure/pull/1080)
  - Bump Microsoft.SourceLink.GitHub to 1.1.1. [#1085](https://github.com/Azure/PSRule.Rules.Azure/pull/1085)
- Bug fixes:
  - Fixed expansion of secret references. [#1098](https://github.com/Azure/PSRule.Rules.Azure/issues/1098)
  - Fixed handling of tagging for deployments. [#1099](https://github.com/Azure/PSRule.Rules.Azure/issues/1099)
  - Fixed strong type issue flagged with empty defaultValue string. [#1100](https://github.com/Azure/PSRule.Rules.Azure/issues/1100)

What's changed since pre-release v1.10.0-B2111081:

- No additional changes.

## v1.10.0-B2111081 (pre-release)

What's changed since pre-release v1.10.0-B2111072:

- New rules:
  - Automation Service:
    - Automation accounts should use managed identities for authentication. [#1074](https://github.com/Azure/PSRule.Rules.Azure/issues/1074)

## v1.10.0-B2111072 (pre-release)

What's changed since pre-release v1.10.0-B2111058:

- New rules:
  - All resources:
    - Check template expressions do not exceed a maximum length. [#1006](https://github.com/Azure/PSRule.Rules.Azure/issues/1006)
- Bug fixes:
  - Fixed expansion of secret references. [#1098](https://github.com/Azure/PSRule.Rules.Azure/issues/1098)
  - Fixed handling of tagging for deployments. [#1099](https://github.com/Azure/PSRule.Rules.Azure/issues/1099)
  - Fixed strong type issue flagged with empty defaultValue string. [#1100](https://github.com/Azure/PSRule.Rules.Azure/issues/1100)

## v1.10.0-B2111058 (pre-release)

What's changed since pre-release v1.10.0-B2111040:

- New rules:
  - Event Grid:
    - Check topics and domains use managed identities. [#1091](https://github.com/Azure/PSRule.Rules.Azure/issues/1091)
    - Check topics and domains use private endpoints. [#1092](https://github.com/Azure/PSRule.Rules.Azure/issues/1092)
    - Check topics and domains use identity-based authentication. [#1093](https://github.com/Azure/PSRule.Rules.Azure/issues/1093)
- General improvements:
  - Updated default baseline to use module configuration. [#1089](https://github.com/Azure/PSRule.Rules.Azure/issues/1089)

## v1.10.0-B2111040 (pre-release)

What's changed since v1.9.1:

- New features:
  - Added support for parameter strong types. [#1083](https://github.com/Azure/PSRule.Rules.Azure/issues/1083)
    - The value of string parameters can be tested against the expected type.
    - When configuring a location strong type, the parameter value must be a valid Azure location.
    - When configuring a resource type strong type, the parameter value must be a matching resource Id.
- Engineering:
  - Bump PSRule dependency to v1.9.0. [#1081](https://github.com/Azure/PSRule.Rules.Azure/issues/1081)
  - Bump Microsoft.CodeAnalysis.NetAnalyzers to v6.0.0. [#1080](https://github.com/Azure/PSRule.Rules.Azure/pull/1080)
  - Bump Microsoft.SourceLink.GitHub to 1.1.1. [#1085](https://github.com/Azure/PSRule.Rules.Azure/pull/1085)

## v1.9.1

What's changed since v1.9.0:

- Bug fixes:
  - Fixed can not index into resource group tags. [#1066](https://github.com/Azure/PSRule.Rules.Azure/issues/1066)
  - Fixed `Azure.VM.ASMinMembers` for template deployments. [#1064](https://github.com/Azure/PSRule.Rules.Azure/issues/1064)
  - Fixed zones property not found on public IP resource. [#1070](https://github.com/Azure/PSRule.Rules.Azure/issues/1070)

## v1.9.0

What's changed since v1.8.1:

- New rules:
  - API Management Service:
    - Check API management services are using availability zones when available. [#1017](https://github.com/Azure/PSRule.Rules.Azure/issues/1017)
  - Public IP Address:
    - Check Public IP addresses are configured with zone-redundancy. [#958](https://github.com/Azure/PSRule.Rules.Azure/issues/958)
    - Check Public IP addresses are using Standard SKU. [#979](https://github.com/Azure/PSRule.Rules.Azure/issues/979)
  - User Assigned Managed Identity:
    - Check identities meet naming requirements. [#1021](https://github.com/Azure/PSRule.Rules.Azure/issues/1021)
  - Virtual Network Gateway:
    - Check VPN/ExpressRoute gateways are configured with availability zone SKU. [#926](https://github.com/Azure/PSRule.Rules.Azure/issues/926)
- General improvements:
  - Improved processing of AzOps generated templates. [#799](https://github.com/Azure/PSRule.Rules.Azure/issues/799)
    - `Azure.Template.DefineParameters` is ignored for AzOps generated templates.
    - `Azure.Template.UseLocationParameter` is ignored for AzOps generated templates.
  - Bicep is now installed when using PSRule GitHub Action. [#1050](https://github.com/Azure/PSRule.Rules.Azure/issues/1050)
- Engineering:
  - Bump PSRule dependency to v1.8.0. [#1018](https://github.com/Azure/PSRule.Rules.Azure/issues/1018)
  - Added automated PR workflow to bump `providers.json` monthly. [#1041](https://github.com/Azure/PSRule.Rules.Azure/issues/1041)
- Bug fixes:
  - Fixed AKS Network Policy should accept calico. [#1046](https://github.com/Azure/PSRule.Rules.Azure/issues/1046)
  - Fixed `Azure.ACR.AdminUser` fails when `adminUserEnabled` not set. [#1014](https://github.com/Azure/PSRule.Rules.Azure/issues/1014)
  - Fixed `Azure.KeyVault.Logs` reports cannot index into a null array. [#1024](https://github.com/Azure/PSRule.Rules.Azure/issues/1024)
  - Fixed template function empty returns object reference not set exception. [#1025](https://github.com/Azure/PSRule.Rules.Azure/issues/1025)
  - Fixed delayed binding of `and` template function. [#1026](https://github.com/Azure/PSRule.Rules.Azure/issues/1026)
  - Fixed template function array nests array with array parameters. [#1027](https://github.com/Azure/PSRule.Rules.Azure/issues/1027)
  - Fixed property used by `Azure.ACR.MinSKU` to work more reliably with templates. [#1034](https://github.com/Azure/PSRule.Rules.Azure/issues/1034)
  - Fixed could not determine JSON object type for MockMember using CreateObject. [#1035](https://github.com/Azure/PSRule.Rules.Azure/issues/1035)
  - Fixed Bicep convention ordering. [#1053](https://github.com/Azure/PSRule.Rules.Azure/issues/1053)

What's changed since pre-release v1.9.0-B2110087:

- No additional changes.

## v1.9.0-B2110087 (pre-release)

What's changed since pre-release v1.9.0-B2110082:

- Bug fixes:
  - Fixed Bicep convention ordering. [#1053](https://github.com/Azure/PSRule.Rules.Azure/issues/1053)

## v1.9.0-B2110082 (pre-release)

What's changed since pre-release v1.9.0-B2110059:

- General improvements:
  - Bicep is now installed when using PSRule GitHub Action. [#1050](https://github.com/Azure/PSRule.Rules.Azure/issues/1050)
- Engineering:
  - Added automated PR workflow to bump `providers.json` monthly. [#1041](https://github.com/Azure/PSRule.Rules.Azure/issues/1041)
- Bug fixes:
  - Fixed AKS Network Policy should accept calico. [#1046](https://github.com/Azure/PSRule.Rules.Azure/issues/1046)

## v1.9.0-B2110059 (pre-release)

What's changed since pre-release v1.9.0-B2110040:

- New rules:
  - API Management Service:
    - Check API management services are using availability zones when available. [#1017](https://github.com/Azure/PSRule.Rules.Azure/issues/1017)
- Bug fixes:
  - Fixed property used by `Azure.ACR.MinSKU` to work more reliably with templates. [#1034](https://github.com/Azure/PSRule.Rules.Azure/issues/1034)
  - Fixed could not determine JSON object type for MockMember using CreateObject. [#1035](https://github.com/Azure/PSRule.Rules.Azure/issues/1035)

## v1.9.0-B2110040 (pre-release)

What's changed since pre-release v1.9.0-B2110025:

- New rules:
  - User Assigned Managed Identity:
    - Check identities meet naming requirements. [#1021](https://github.com/Azure/PSRule.Rules.Azure/issues/1021)
- Bug fixes:
  - Fixed `Azure.KeyVault.Logs` reports cannot index into a null array. [#1024](https://github.com/Azure/PSRule.Rules.Azure/issues/1024)
  - Fixed template function empty returns object reference not set exception. [#1025](https://github.com/Azure/PSRule.Rules.Azure/issues/1025)
  - Fixed delayed binding of `and` template function. [#1026](https://github.com/Azure/PSRule.Rules.Azure/issues/1026)
  - Fixed template function array nests array with array parameters. [#1027](https://github.com/Azure/PSRule.Rules.Azure/issues/1027)

## v1.9.0-B2110025 (pre-release)

What's changed since pre-release v1.9.0-B2110014:

- Engineering:
  - Bump PSRule dependency to v1.8.0. [#1018](https://github.com/Azure/PSRule.Rules.Azure/issues/1018)
- Bug fixes:
  - Fixed `Azure.ACR.AdminUser` fails when `adminUserEnabled` not set. [#1014](https://github.com/Azure/PSRule.Rules.Azure/issues/1014)

## v1.9.0-B2110014 (pre-release)

What's changed since pre-release v1.9.0-B2110009:

- Bug fixes:
  - Fixed expression out of range of valid values. [#1005](https://github.com/Azure/PSRule.Rules.Azure/issues/1005)
  - Fixed template expand fails in nested reference expansion. [#1007](https://github.com/Azure/PSRule.Rules.Azure/issues/1007)

## v1.9.0-B2110009 (pre-release)

What's changed since pre-release v1.9.0-B2109027:

- Bug fixes:
  - Fixed handling of comments with template and parameter file rules. [#996](https://github.com/Azure/PSRule.Rules.Azure/issues/996)
  - Fixed `Azure.Template.UseLocationParameter` to only apply to templates deployed as RG scope [#995](https://github.com/Azure/PSRule.Rules.Azure/issues/995)
  - Fixed expand template fails with `createObject` when no parameters are specified. [#1000](https://github.com/Azure/PSRule.Rules.Azure/issues/1000)

## v1.9.0-B2109027 (pre-release)

What's changed since v1.8.0:

- New rules:
  - Public IP Address:
    - Check Public IP addresses are configured with zone-redundancy. [#958](https://github.com/Azure/PSRule.Rules.Azure/issues/958)
    - Check Public IP addresses are using Standard SKU. [#979](https://github.com/Azure/PSRule.Rules.Azure/issues/979)
  - Virtual Network Gateway:
    - Check VPN/ExpressRoute gateways are configured with availability zone SKU. [#926](https://github.com/Azure/PSRule.Rules.Azure/issues/926)
- General improvements:
  - Improved processing of AzOps generated templates. [#799](https://github.com/Azure/PSRule.Rules.Azure/issues/799)
    - `Azure.Template.DefineParameters` is ignored for AzOps generated templates.
    - `Azure.Template.UseLocationParameter` is ignored for AzOps generated templates.
- Bug fixes:
  - Fixed `ToUpper` fails to convert character. [#986](https://github.com/Azure/PSRule.Rules.Azure/issues/986)

## v1.8.1

What's changed since v1.8.0:

- Bug fixes:
  - Fixed handling of comments with template and parameter file rules. [#996](https://github.com/Azure/PSRule.Rules.Azure/issues/996)
  - Fixed `Azure.Template.UseLocationParameter` to only apply to templates deployed as RG scope [#995](https://github.com/Azure/PSRule.Rules.Azure/issues/995)
  - Fixed expand template fails with `createObject` when no parameters are specified. [#1000](https://github.com/Azure/PSRule.Rules.Azure/issues/1000)
  - Fixed `ToUpper` fails to convert character. [#986](https://github.com/Azure/PSRule.Rules.Azure/issues/986)
  - Fixed expression out of range of valid values. [#1005](https://github.com/Azure/PSRule.Rules.Azure/issues/1005)
  - Fixed template expand fails in nested reference expansion. [#1007](https://github.com/Azure/PSRule.Rules.Azure/issues/1007)

## v1.8.0

What's changed since v1.7.0:

- New features:
  - Added `Azure.GA_2021_09` baseline. [#961](https://github.com/Azure/PSRule.Rules.Azure/issues/961)
    - Includes rules released before or during September 2021 for Azure GA features.
    - Marked baseline `Azure.GA_2021_06` as obsolete.
- New rules:
  - Application Gateway:
    - Check App Gateways should use availability zones when available. Thanks [@ArmaanMcleod](https://github.com/ArmaanMcleod). [#928](https://github.com/Azure/PSRule.Rules.Azure/issues/928)
  - Azure Kubernetes Service:
    - Check clusters have control plane audit logs enabled. Thanks [@ArmaanMcleod](https://github.com/ArmaanMcleod). [#882](https://github.com/Azure/PSRule.Rules.Azure/issues/882)
    - Check clusters have control plane diagnostics enabled. Thanks [@ArmaanMcleod](https://github.com/ArmaanMcleod). [#922](https://github.com/Azure/PSRule.Rules.Azure/issues/922)
    - Check clusters use Container Insights for monitoring workloads. Thanks [@ArmaanMcleod](https://github.com/ArmaanMcleod). [#881](https://github.com/Azure/PSRule.Rules.Azure/issues/881)
    - Check clusters use availability zones when available. Thanks [@ArmaanMcleod](https://github.com/ArmaanMcleod). [#880](https://github.com/Azure/PSRule.Rules.Azure/issues/880)
  - Cosmos DB:
    - Check DB account names meet naming requirements. [#954](https://github.com/Azure/PSRule.Rules.Azure/issues/954)
    - Check DB accounts use Azure AD identities for resource management operations. [#953](https://github.com/Azure/PSRule.Rules.Azure/issues/953)
  - Load Balancer:
    - Check Load balancers are using Standard SKU. Thanks [@ArmaanMcleod](https://github.com/ArmaanMcleod). [#957](https://github.com/Azure/PSRule.Rules.Azure/issues/957)
    - Check Load Balancers are configured with zone-redundancy. Thanks [@ArmaanMcleod](https://github.com/ArmaanMcleod). [#927](https://github.com/Azure/PSRule.Rules.Azure/issues/927)
- Engineering:
  - Bump PSRule dependency to v1.7.2. [#951](https://github.com/Azure/PSRule.Rules.Azure/issues/951)
  - Automated update of availability zone information in providers.json. [#907](https://github.com/Azure/PSRule.Rules.Azure/issues/907)
  - Increased test coverage of rule reasons. Thanks [@ArmaanMcleod](https://github.com/ArmaanMcleod). [#960](https://github.com/Azure/PSRule.Rules.Azure/issues/960)
- Bug fixes:
  - Fixed export of in-flight AKS related subnets for kubenet clusters. Thanks [@ArmaanMcleod](https://github.com/ArmaanMcleod). [#920](https://github.com/Azure/PSRule.Rules.Azure/issues/920)
  - Fixed plan instance count is not applicable to Elastic Premium plans. [#946](https://github.com/Azure/PSRule.Rules.Azure/issues/946)
  - Fixed minimum App Service Plan fails Elastic Premium plans. [#945](https://github.com/Azure/PSRule.Rules.Azure/issues/945)
  - Fixed App Service Plan should include PremiumV3 plan. [#944](https://github.com/Azure/PSRule.Rules.Azure/issues/944)
  - Fixed Azure.VM.NICAttached with private endpoints. [#932](https://github.com/Azure/PSRule.Rules.Azure/issues/932)
  - Fixed Bicep CLI fails with unexpected end of content. [#889](https://github.com/Azure/PSRule.Rules.Azure/issues/889)
  - Fixed incomplete reason message for `Azure.Storage.MinTLS`. [#971](https://github.com/Azure/PSRule.Rules.Azure/issues/971)
  - Fixed false positive of `Azure.Storage.UseReplication` with large file storage. [#965](https://github.com/Azure/PSRule.Rules.Azure/issues/965)

What's changed since pre-release v1.8.0-B2109060:

- No additional changes.

## v1.8.0-B2109086 (pre-release)

What's changed since pre-release v1.8.0-B2109060:

- New rules:
  - Load Balancer:
    - Check Load balancers are using Standard SKU. Thanks [@ArmaanMcleod](https://github.com/ArmaanMcleod). [#957](https://github.com/Azure/PSRule.Rules.Azure/issues/957)
- Engineering:
  - Increased test coverage of rule reasons. Thanks [@ArmaanMcleod](https://github.com/ArmaanMcleod). [#960](https://github.com/Azure/PSRule.Rules.Azure/issues/960)
- Bug fixes:
  - Fixed Bicep CLI fails with unexpected end of content. [#889](https://github.com/Azure/PSRule.Rules.Azure/issues/889)
  - Fixed incomplete reason message for `Azure.Storage.MinTLS`. [#971](https://github.com/Azure/PSRule.Rules.Azure/issues/971)
  - Fixed false positive of `Azure.Storage.UseReplication` with large file storage. [#965](https://github.com/Azure/PSRule.Rules.Azure/issues/965)

## v1.8.0-B2109060 (pre-release)

What's changed since pre-release v1.8.0-B2109046:

- New features:
  - Added `Azure.GA_2021_09` baseline. [#961](https://github.com/Azure/PSRule.Rules.Azure/issues/961)
    - Includes rules released before or during September 2021 for Azure GA features.
    - Marked baseline `Azure.GA_2021_06` as obsolete.
- New rules:
  - Load Balancer:
    - Check Load Balancers are configured with zone-redundancy. Thanks [@ArmaanMcleod](https://github.com/ArmaanMcleod). [#927](https://github.com/Azure/PSRule.Rules.Azure/issues/927)

## v1.8.0-B2109046 (pre-release)

What's changed since pre-release v1.8.0-B2109020:

- New rules:
  - Application Gateway:
    - Check App Gateways should use availability zones when available. Thanks [@ArmaanMcleod](https://github.com/ArmaanMcleod). [#928](https://github.com/Azure/PSRule.Rules.Azure/issues/928)
  - Cosmos DB:
    - Check DB account names meet naming requirements. [#954](https://github.com/Azure/PSRule.Rules.Azure/issues/954)
    - Check DB accounts use Azure AD identities for resource management operations. [#953](https://github.com/Azure/PSRule.Rules.Azure/issues/953)
- Bug fixes:
  - Fixed plan instance count is not applicable to Elastic Premium plans. [#946](https://github.com/Azure/PSRule.Rules.Azure/issues/946)
  - Fixed minimum App Service Plan fails Elastic Premium plans. [#945](https://github.com/Azure/PSRule.Rules.Azure/issues/945)
  - Fixed App Service Plan should include PremiumV3 plan. [#944](https://github.com/Azure/PSRule.Rules.Azure/issues/944)
  - Fixed Azure.VM.NICAttached with private endpoints. [#932](https://github.com/Azure/PSRule.Rules.Azure/issues/932)
- Engineering:
  - Bump PSRule dependency to v1.7.2. [#951](https://github.com/Azure/PSRule.Rules.Azure/issues/951)

## v1.8.0-B2109020 (pre-release)

What's changed since pre-release v1.8.0-B2108026:

- New rules:
  - Azure Kubernetes Service:
    - Check clusters have control plane audit logs enabled. Thanks [@ArmaanMcleod](https://github.com/ArmaanMcleod). [#882](https://github.com/Azure/PSRule.Rules.Azure/issues/882)
    - Check clusters have control plane diagnostics enabled. Thanks [@ArmaanMcleod](https://github.com/ArmaanMcleod). [#922](https://github.com/Azure/PSRule.Rules.Azure/issues/922)
- Engineering:
  - Bump PSRule dependency to v1.7.0. [#938](https://github.com/Azure/PSRule.Rules.Azure/issues/938)

## v1.8.0-B2108026 (pre-release)

What's changed since pre-release v1.8.0-B2108013:

- New rules:
  - Azure Kubernetes Service:
    - Check clusters use Container Insights for monitoring workloads. Thanks [@ArmaanMcleod](https://github.com/ArmaanMcleod). [#881](https://github.com/Azure/PSRule.Rules.Azure/issues/881)
- Bug fixes:
  - Fixed export of in-flight AKS related subnets for kubenet clusters. Thanks [@ArmaanMcleod](https://github.com/ArmaanMcleod). [#920](https://github.com/Azure/PSRule.Rules.Azure/issues/920)

## v1.8.0-B2108013 (pre-release)

What's changed since v1.7.0:

- New rules:
  - Azure Kubernetes Service:
    - Check clusters use availability zones when available. Thanks [@ArmaanMcleod](https://github.com/ArmaanMcleod). [#880](https://github.com/Azure/PSRule.Rules.Azure/issues/880)
- Engineering:
  - Bump PSRule dependency to v1.6.1. [#913](https://github.com/Azure/PSRule.Rules.Azure/issues/913)
  - Automated update of availability zone information in providers.json. [#907](https://github.com/Azure/PSRule.Rules.Azure/issues/907)

## v1.7.0

What's changed since v1.6.0:

- New rules:
  - All resources:
    - Check template parameter files use metadata links. [#846](https://github.com/Azure/PSRule.Rules.Azure/issues/846)
      - Configure the `AZURE_PARAMETER_FILE_METADATA_LINK` option to enable this rule.
    - Check template files use a recent schema. [#845](https://github.com/Azure/PSRule.Rules.Azure/issues/845)
    - Check template files use a https schema scheme. [#894](https://github.com/Azure/PSRule.Rules.Azure/issues/894)
    - Check template parameter files use a https schema scheme. [#894](https://github.com/Azure/PSRule.Rules.Azure/issues/894)
    - Check template parameters set a value. [#896](https://github.com/Azure/PSRule.Rules.Azure/issues/896)
    - Check template parameters use a valid secret reference. [#897](https://github.com/Azure/PSRule.Rules.Azure/issues/897)
  - Azure Kubernetes Service:
    - Check clusters using Azure CNI should use large subnets. Thanks [@ArmaanMcleod](https://github.com/ArmaanMcleod). [#273](https://github.com/Azure/PSRule.Rules.Azure/issues/273)
    - Check clusters use auto-scale node pools. Thanks [@ArmaanMcleod](https://github.com/ArmaanMcleod). [#218](https://github.com/Azure/PSRule.Rules.Azure/issues/218)
      - By default, a minimum of a `/23` subnet is required.
      - Configure `AZURE_AKS_CNI_MINIMUM_CLUSTER_SUBNET_SIZE` to change the default minimum subnet size.
  - Storage Account:
    - Check Storage Accounts only accept explicitly allowed network traffic. [#884](https://github.com/Azure/PSRule.Rules.Azure/issues/884)
- Updated rules:
  - Virtual Network:
    - Excluded `AzureFirewallManagementSubnet` from `Azure.VNET.UseNSGs`. [#869](https://github.com/Azure/PSRule.Rules.Azure/issues/869)
- General improvements:
  - Added version information to bicep compilation exceptions. [#903](https://github.com/Azure/PSRule.Rules.Azure/issues/903)
- Engineering:
  - Bump PSRule dependency to v1.6.0. [#871](https://github.com/Azure/PSRule.Rules.Azure/issues/871)
- Bug fixes:
  - Fixed DateTimeAdd function and tests within timezones with DST. [#891](https://github.com/Azure/PSRule.Rules.Azure/issues/891)
  - Fixed `Azure.Template.ParameterValue` failing on empty value. [#901](https://github.com/Azure/PSRule.Rules.Azure/issues/901)

What's changed since pre-release v1.7.0-B2108059:

- No additional changes.

## v1.7.0-B2108059 (pre-release)

What's changed since pre-release v1.7.0-B2108049:

- General improvements:
  - Added version information to bicep compilation exceptions. [#903](https://github.com/Azure/PSRule.Rules.Azure/issues/903)
- Bug fixes:
  - Fixed `Azure.Template.ParameterValue` failing on empty value. [#901](https://github.com/Azure/PSRule.Rules.Azure/issues/901)

## v1.7.0-B2108049 (pre-release)

What's changed since pre-release v1.7.0-B2108040:

- New rules:
  - All resources:
    - Check template files use a recent schema. [#845](https://github.com/Azure/PSRule.Rules.Azure/issues/845)
    - Check template files use a https schema scheme. [#894](https://github.com/Azure/PSRule.Rules.Azure/issues/894)
    - Check template parameter files use a https schema scheme. [#894](https://github.com/Azure/PSRule.Rules.Azure/issues/894)
    - Check template parameters set a value. [#896](https://github.com/Azure/PSRule.Rules.Azure/issues/896)
    - Check template parameters use a valid secret reference. [#897](https://github.com/Azure/PSRule.Rules.Azure/issues/897)
- Bug fixes:
  - Fixed DateTimeAdd function and tests within timezones with DST. [#891](https://github.com/Azure/PSRule.Rules.Azure/issues/891)

## v1.7.0-B2108040 (pre-release)

What's changed since pre-release v1.7.0-B2108020:

- New rules:
  - All resources:
    - Check template parameter files use metadata links. [#846](https://github.com/Azure/PSRule.Rules.Azure/issues/846)
      - Configure the `AZURE_PARAMETER_FILE_METADATA_LINK` option to enable this rule.
  - Azure Kubernetes Service:
    - Check clusters using Azure CNI should use large subnets. Thanks [@ArmaanMcleod](https://github.com/ArmaanMcleod). [#273](https://github.com/Azure/PSRule.Rules.Azure/issues/273)
      - By default, a minimum of a `/23` subnet is required.
      - Configure `AZURE_AKS_CNI_MINIMUM_CLUSTER_SUBNET_SIZE` to change the default minimum subnet size.
  - Storage Account:
    - Check Storage Accounts only accept explicitly allowed network traffic. [#884](https://github.com/Azure/PSRule.Rules.Azure/issues/884)

## v1.7.0-B2108020 (pre-release)

What's changed since v1.6.0:

- New rules:
  - Azure Kubernetes Service:
    - Check clusters use auto-scale node pools. Thanks [@ArmaanMcleod](https://github.com/ArmaanMcleod). [#218](https://github.com/Azure/PSRule.Rules.Azure/issues/218)
- Updated rules:
  - Virtual Network:
    - Excluded `AzureFirewallManagementSubnet` from `Azure.VNET.UseNSGs`. [#869](https://github.com/Azure/PSRule.Rules.Azure/issues/869)
- Engineering:
  - Bump PSRule dependency to v1.6.0. [#871](https://github.com/Azure/PSRule.Rules.Azure/issues/871)

## v1.6.0

What's changed since v1.5.1:

- New features:
  - **Experimental**: Added support for expansion from Bicep source files. [#848](https://github.com/Azure/PSRule.Rules.Azure/issues/848) [#670](https://github.com/Azure/PSRule.Rules.Azure/issues/670) [#858](https://github.com/Azure/PSRule.Rules.Azure/issues/858)
    - Bicep support is currently experimental.
    - To opt-in set the `AZURE_BICEP_FILE_EXPANSION` configuration to `true`.
    - For more information see [Using Bicep](https://azure.github.io/PSRule.Rules.Azure/using-bicep/).
- New rules:
  - Application Gateways:
    - Check Application Gateways publish endpoints by HTTPS. [#841](https://github.com/Azure/PSRule.Rules.Azure/issues/841)
- Engineering:
  - Bump PSRule dependency to v1.5.0. [#832](https://github.com/Azure/PSRule.Rules.Azure/issues/832)
  - Migration of Pester v4 tests to Pester v5. Thanks [@ArmaanMcleod](https://github.com/ArmaanMcleod). [#395](https://github.com/Azure/PSRule.Rules.Azure/issues/395)

What's changed since pre-release v1.6.0-B2108038:

- Bug fixes:
  - Fixed Bicep expand creates deadlock and times out. [#863](https://github.com/Azure/PSRule.Rules.Azure/issues/863)

## v1.6.0-B2108038 (pre-release)

What's changed since pre-release v1.6.0-B2108023:

- Bug fixes:
  - Fixed Bicep expand hangs analysis. [#858](https://github.com/Azure/PSRule.Rules.Azure/issues/858)

## v1.6.0-B2108023 (pre-release)

What's changed since pre-release v1.6.0-B2107028:

- New features:
  - **Experimental**: Added support for expansion from Bicep source files. [#848](https://github.com/Azure/PSRule.Rules.Azure/issues/848) [#670](https://github.com/Azure/PSRule.Rules.Azure/issues/670)
    - Bicep support is currently experimental.
    - To opt-in set the `AZURE_BICEP_FILE_EXPANSION` configuration to `true`.
    - For more information see [Using Bicep](https://azure.github.io/PSRule.Rules.Azure/using-bicep/).

## v1.6.0-B2107028 (pre-release)

What's changed since v1.5.1:

- New rules:
  - Application Gateways:
    - Check Application Gateways publish endpoints by HTTPS. [#841](https://github.com/Azure/PSRule.Rules.Azure/issues/841)
- Engineering:
  - Bump PSRule dependency to v1.5.0. [#832](https://github.com/Azure/PSRule.Rules.Azure/issues/832)

## v1.5.1

What's changed since v1.5.0:

- Bug fixes:
  - Fixed rule does not detect more restrictive NSG rules. [#831](https://github.com/Azure/PSRule.Rules.Azure/issues/831)

## v1.5.0

What's changed since v1.4.1:

- New features:
  - Added `Azure.GA_2021_06` baseline. [#822](https://github.com/Azure/PSRule.Rules.Azure/issues/822)
    - Includes rules released before or during June 2021 for Azure GA features.
    - Marked baseline `Azure.GA_2021_03` as obsolete.
- New rules:
  - Application Insights:
    - Check App Insights resources use workspace-based configuration. [#813](https://github.com/Azure/PSRule.Rules.Azure/issues/813)
    - Check App Insights resources meet naming requirements. [#814](https://github.com/Azure/PSRule.Rules.Azure/issues/814)
- General improvements:
  - Exclude not applicable rules for templates generated with Bicep and PSArm. [#815](https://github.com/Azure/PSRule.Rules.Azure/issues/815)
  - Updated rule help to use docs pages for online version. [#824](https://github.com/Azure/PSRule.Rules.Azure/issues/824)
- Engineering:
  - Bump PSRule dependency to v1.4.0. [#823](https://github.com/Azure/PSRule.Rules.Azure/issues/823)
  - Bump YamlDotNet dependency to v11.2.1. [#821](https://github.com/Azure/PSRule.Rules.Azure/pull/821)
  - Migrate project to Azure GitHub organization and updated links. [#800](https://github.com/Azure/PSRule.Rules.Azure/pull/800)
- Bug fixes:
  - Fixed detection of parameters and variables with line breaks. [#811](https://github.com/Azure/PSRule.Rules.Azure/issues/811)

What's changed since pre-release v1.5.0-B2107002:

- No additional changes.

## v1.5.0-B2107002 (pre-release)

What's changed since pre-release v1.5.0-B2106018:

- New features:
  - Added `Azure.GA_2021_06` baseline. [#822](https://github.com/Azure/PSRule.Rules.Azure/issues/822)
    - Includes rules released before or during June 2021 for Azure GA features.
    - Marked baseline `Azure.GA_2021_03` as obsolete.
- General improvements:
  - Updated rule help to use docs pages for online version. [#824](https://github.com/Azure/PSRule.Rules.Azure/issues/824)
- Engineering:
  - Bump PSRule dependency to v1.4.0. [#823](https://github.com/Azure/PSRule.Rules.Azure/issues/823)
  - Bump YamlDotNet dependency to v11.2.1. [#821](https://github.com/Azure/PSRule.Rules.Azure/pull/821)

## v1.5.0-B2106018 (pre-release)

What's changed since v1.4.1:

- New rules:
  - Application Insights:
    - Check App Insights resources use workspace-based configuration. [#813](https://github.com/Azure/PSRule.Rules.Azure/issues/813)
    - Check App Insights resources meet naming requirements. [#814](https://github.com/Azure/PSRule.Rules.Azure/issues/814)
- General improvements:
  - Exclude not applicable rules for templates generated with Bicep and PSArm. [#815](https://github.com/Azure/PSRule.Rules.Azure/issues/815)
- Engineering:
  - Bump YamlDotNet dependency to v11.2.0. [#801](https://github.com/Azure/PSRule.Rules.Azure/pull/801)
  - Migrate project to Azure GitHub organization and updated links. [#800](https://github.com/Azure/PSRule.Rules.Azure/pull/800)
- Bug fixes:
  - Fixed detection of parameters and variables with line breaks. [#811](https://github.com/Azure/PSRule.Rules.Azure/issues/811)

## v1.4.1

What's changed since v1.4.0:

- Bug fixes:
  - Fixed boolean string conversion case. [#793](https://github.com/Azure/PSRule.Rules.Azure/issues/793)
  - Fixed case sensitive property matching. [#794](https://github.com/Azure/PSRule.Rules.Azure/issues/794)
  - Fixed automatic expansion of template parameter files. [#796](https://github.com/Azure/PSRule.Rules.Azure/issues/796)
    - Template parameter files are not automatically expanded by default.
    - To enable this, set the `AZURE_PARAMETER_FILE_EXPANSION` configuration option.

## v1.4.0

What's changed since v1.3.2:

- New features:
  - Automatically expand template from parameter files for analysis. [#772](https://github.com/Azure/PSRule.Rules.Azure/issues/772)
    - Previously templates needed to be exported with `Export-AzRuleTemplateData`.
    - To export template data automatically use PSRule cmdlets with `-Format File`.
- New rules:
  - Cognitive Search:
    - Check search services meet index SLA replica requirement. [#761](https://github.com/Azure/PSRule.Rules.Azure/issues/761)
    - Check search services meet query SLA replica requirement. [#762](https://github.com/Azure/PSRule.Rules.Azure/issues/762)
    - Check search services meet naming requirements. [#763](https://github.com/Azure/PSRule.Rules.Azure/issues/763)
    - Check search services use a minimum SKU. [#764](https://github.com/Azure/PSRule.Rules.Azure/issues/764)
    - Check search services use managed identities. [#765](https://github.com/Azure/PSRule.Rules.Azure/issues/765)
  - Azure Kubernetes Service:
    - Check clusters use AKS-managed Azure AD integration. [#436](https://github.com/Azure/PSRule.Rules.Azure/issues/436)
    - Check clusters have local account disabled (preview). [#786](https://github.com/Azure/PSRule.Rules.Azure/issues/786)
    - Check clusters have an auto-upgrade channel set (preview). [#787](https://github.com/Azure/PSRule.Rules.Azure/issues/787)
    - Check clusters limit access network access to the API server. [#788](https://github.com/Azure/PSRule.Rules.Azure/issues/788)
    - Check clusters used Azure RBAC for Kubernetes authorization. [#789](https://github.com/Azure/PSRule.Rules.Azure/issues/789)
- Updated rules:
  - Azure Kubernetes Service:
    - Updated `Azure.AKS.Version` to 1.20.5. [#767](https://github.com/Azure/PSRule.Rules.Azure/issues/767)
- General improvements:
  - Automatically nest template sub-resources for analysis. [#746](https://github.com/Azure/PSRule.Rules.Azure/issues/746)
    - Sub-resources such as diagnostic logs or configurations are automatically nested.
    - Automatic nesting a resource requires:
      - The parent resource is defined in the same template.
      - The sub-resource depends on the parent resource.
  - Added support for source location references to template files. [#781](https://github.com/Azure/PSRule.Rules.Azure/issues/781)
    - Output includes source location to resources exported from a templates.
- Bug fixes:
  - Fixed string index parsing in expressions with whitespace. [#775](https://github.com/Azure/PSRule.Rules.Azure/issues/775)
  - Fixed base for DateTimeAdd is not a valid string. [#777](https://github.com/Azure/PSRule.Rules.Azure/issues/777)
- Engineering:
  - Added source link to project. [#783](https://github.com/Azure/PSRule.Rules.Azure/issues/783)

What's changed since pre-release v1.4.0-B2105057:

- No additional changes.

## v1.4.0-B2105057 (pre-release)

What's changed since pre-release v1.4.0-B2105050:

- New rules:
  - Azure Kubernetes Service:
    - Check clusters use AKS-managed Azure AD integration. [#436](https://github.com/Azure/PSRule.Rules.Azure/issues/436)
    - Check clusters have local account disabled (preview). [#786](https://github.com/Azure/PSRule.Rules.Azure/issues/786)
    - Check clusters have an auto-upgrade channel set (preview). [#787](https://github.com/Azure/PSRule.Rules.Azure/issues/787)
    - Check clusters limit access network access to the API server. [#788](https://github.com/Azure/PSRule.Rules.Azure/issues/788)
    - Check clusters used Azure RBAC for Kubernetes authorization. [#789](https://github.com/Azure/PSRule.Rules.Azure/issues/789)
- Updated rules:
  - Azure Kubernetes Service:
    - Updated `Azure.AKS.Version` to 1.20.5. [#767](https://github.com/Azure/PSRule.Rules.Azure/issues/767)
- Engineering:
  - Added source link to project. [#783](https://github.com/Azure/PSRule.Rules.Azure/issues/783)

## v1.4.0-B2105050 (pre-release)

What's changed since pre-release v1.4.0-B2105044:

- General improvements:
  - Added support for source location references to template files. [#781](https://github.com/Azure/PSRule.Rules.Azure/issues/781)
    - Output includes source location to resources exported from a templates.

## v1.4.0-B2105044 (pre-release)

What's changed since pre-release v1.4.0-B2105027:

- New features:
  - Automatically expand template from parameter files for analysis. [#772](https://github.com/Azure/PSRule.Rules.Azure/issues/772)
    - Previously templates needed to be exported with `Export-AzRuleTemplateData`.
    - To export template data automatically use PSRule cmdlets with `-Format File`.
- Bug fixes:
  - Fixed string index parsing in expressions with whitespace. [#775](https://github.com/Azure/PSRule.Rules.Azure/issues/775)
  - Fixed base for DateTimeAdd is not a valid string. [#777](https://github.com/Azure/PSRule.Rules.Azure/issues/777)

## v1.4.0-B2105027 (pre-release)

What's changed since pre-release v1.4.0-B2105020:

- New rules:
  - Cognitive Search:
    - Check search services meet index SLA replica requirement. [#761](https://github.com/Azure/PSRule.Rules.Azure/issues/761)
    - Check search services meet query SLA replica requirement. [#762](https://github.com/Azure/PSRule.Rules.Azure/issues/762)
    - Check search services meet naming requirements. [#763](https://github.com/Azure/PSRule.Rules.Azure/issues/763)
    - Check search services use a minimum SKU. [#764](https://github.com/Azure/PSRule.Rules.Azure/issues/764)
    - Check search services use managed identities. [#765](https://github.com/Azure/PSRule.Rules.Azure/issues/765)

## v1.4.0-B2105020 (pre-release)

What's changed since v1.3.2:

- General improvements:
  - Automatically nest template sub-resources for analysis. [#746](https://github.com/Azure/PSRule.Rules.Azure/issues/746)
    - Sub-resources such as diagnostic logs or configurations are automatically nested.
    - Automatic nesting a resource requires:
      - The parent resource is defined in the same template.
      - The sub-resource depends on the parent resource.

## v1.3.2

What's changed since v1.3.1:

- Bug fixes:
  - Fixed rule reason reported the parameter inputObject is null. [#753](https://github.com/Azure/PSRule.Rules.Azure/issues/753)

## v1.3.1

What's changed since v1.3.0:

- Engineering:
  - Bump PSRule dependency to v1.3.0. [#749](https://github.com/Azure/PSRule.Rules.Azure/issues/749)
  - Bump YamlDotNet dependency to v11.1.1. [#742](https://github.com/Azure/PSRule.Rules.Azure/issues/742)

## v1.3.0

What's changed since v1.2.1:

- New rules:
  - Policy:
    - Check policy assignment display name and description are set. [#725](https://github.com/Azure/PSRule.Rules.Azure/issues/725)
    - Check policy assignment assigned by metadata is set. [#726](https://github.com/Azure/PSRule.Rules.Azure/issues/726)
    - Check policy exemption display name and description are set. [#723](https://github.com/Azure/PSRule.Rules.Azure/issues/723)
    - Check policy waiver exemptions have an expiry date set. [#724](https://github.com/Azure/PSRule.Rules.Azure/issues/724)
- Removed rules:
  - Storage:
    - Remove `Azure.Storage.UseEncryption` as Storage Service Encryption (SSE) is always on. [#630](https://github.com/Azure/PSRule.Rules.Azure/issues/630)
      - SSE is on by default and can not be disabled.
- General improvements:
  - Additional metadata added in parameter files is passed through with `Get-AzRuleTemplateLink`. [#706](https://github.com/Azure/PSRule.Rules.Azure/issues/706)
  - Improved binding support for File inputs. [#480](https://github.com/Azure/PSRule.Rules.Azure/issues/480)
    - Template and parameter file names now return a relative path instead of full path.
  - Added API version for each module resource. [#729](https://github.com/Azure/PSRule.Rules.Azure/issues/729)
- Engineering:
  - Clean up depreciated warning message for configuration option `azureAllowedRegions`. [#737](https://github.com/Azure/PSRule.Rules.Azure/issues/737)
  - Clean up depreciated warning message for configuration option `minAKSVersion`. [#738](https://github.com/Azure/PSRule.Rules.Azure/issues/738)
  - Bump PSRule dependency to v1.2.0. [#713](https://github.com/Azure/PSRule.Rules.Azure/issues/713)
- Bug fixes:
  - Fixed could not load file or assembly YamlDotNet. [#741](https://github.com/Azure/PSRule.Rules.Azure/issues/741)
    - This fix pins the PSRule version to v1.2.0 until the next stable release of PSRule for Azure.

What's changed since pre-release v1.3.0-B2104040:

- No additional changes.

## v1.3.0-B2104040 (pre-release)

What's changed since pre-release v1.3.0-B2104034:

- Bug fixes:
  - Fixed could not load file or assembly YamlDotNet. [#741](https://github.com/Azure/PSRule.Rules.Azure/issues/741)
    - This fix pins the PSRule version to v1.2.0 until the next stable release of PSRule for Azure.

## v1.3.0-B2104034 (pre-release)

What's changed since pre-release v1.3.0-B2104023:

- New rules:
  - Policy:
    - Check policy assignment display name and description are set. [#725](https://github.com/Azure/PSRule.Rules.Azure/issues/725)
    - Check policy assignment assigned by metadata is set. [#726](https://github.com/Azure/PSRule.Rules.Azure/issues/726)
    - Check policy exemption display name and description are set. [#723](https://github.com/Azure/PSRule.Rules.Azure/issues/723)
    - Check policy waiver exemptions have an expiry date set. [#724](https://github.com/Azure/PSRule.Rules.Azure/issues/724)
- Engineering:
  - Clean up depreciated warning message for configuration option `azureAllowedRegions`. [#737](https://github.com/Azure/PSRule.Rules.Azure/issues/737)
  - Clean up depreciated warning message for configuration option `minAKSVersion`. [#738](https://github.com/Azure/PSRule.Rules.Azure/issues/738)

## v1.3.0-B2104023 (pre-release)

What's changed since pre-release v1.3.0-B2104013:

- General improvements:
  - Improved binding support for File inputs. [#480](https://github.com/Azure/PSRule.Rules.Azure/issues/480)
    - Template and parameter file names now return a relative path instead of full path.
  - Added API version for each module resource. [#729](https://github.com/Azure/PSRule.Rules.Azure/issues/729)

## v1.3.0-B2104013 (pre-release)

What's changed since pre-release v1.3.0-B2103007:

- Engineering:
  - Bump PSRule dependency to v1.2.0. [#713](https://github.com/Azure/PSRule.Rules.Azure/issues/713)
- Bug fixes:
  - Fixed export not expanding nested deployments. [#715](https://github.com/Azure/PSRule.Rules.Azure/issues/715)

## v1.3.0-B2103007 (pre-release)

What's changed since v1.2.0:

- Removed rules:
  - Storage:
    - Remove `Azure.Storage.UseEncryption` as Storage Service Encryption (SSE) is always on. [#630](https://github.com/Azure/PSRule.Rules.Azure/issues/630)
      - SSE is on by default and can not be disabled.
- General improvements:
  - Additional metadata added in parameter files is passed through with `Get-AzRuleTemplateLink`. [#706](https://github.com/Azure/PSRule.Rules.Azure/issues/706)

## v1.2.1

What's changed since v1.2.0:

- Bug fixes:
  - Fixed export not expanding nested deployments. [#715](https://github.com/Azure/PSRule.Rules.Azure/issues/715)

## v1.2.0

What's changed since v1.1.4:

- New features:
  - Added `Azure.GA_2021_03` baseline. [#673](https://github.com/Azure/PSRule.Rules.Azure/issues/673)
    - Includes rules released before or during March 2021 for Azure GA features.
    - Marked baseline `Azure.GA_2020_12` as obsolete.
- New rules:
  - Key Vault:
    - Check vaults, keys, and secrets meet name requirements. [#646](https://github.com/Azure/PSRule.Rules.Azure/issues/646)
- Updated rules:
  - Azure Kubernetes Service:
    - Updated `Azure.AKS.Version` to 1.19.7. [#696](https://github.com/Azure/PSRule.Rules.Azure/issues/696)
- General improvements:
  - Added support for user defined functions in templates. [#682](https://github.com/Azure/PSRule.Rules.Azure/issues/682)
- Engineering:
  - Bump PSRule dependency to v1.1.0. [#692](https://github.com/Azure/PSRule.Rules.Azure/issues/692)

What's changed since pre-release v1.2.0-B2103044:

- No additional changes.

## v1.2.0-B2103044 (pre-release)

What's changed since pre-release v1.2.0-B2103032:

- New features:
  - Added `Azure.GA_2021_03` baseline. [#673](https://github.com/Azure/PSRule.Rules.Azure/issues/673)
    - Includes rules released before or during March 2021 for Azure GA features.
    - Marked baseline `Azure.GA_2020_12` as obsolete.
- Updated rules:
  - Azure Kubernetes Service:
    - Updated `Azure.AKS.Version` to 1.19.7. [#696](https://github.com/Azure/PSRule.Rules.Azure/issues/696)

## v1.2.0-B2103032 (pre-release)

What's changed since pre-release v1.2.0-B2103024:

- New rules:
  - Key Vault:
    - Check vaults, keys, and secrets meet name requirements. [#646](https://github.com/Azure/PSRule.Rules.Azure/issues/646)
- Engineering:
  - Bump PSRule dependency to v1.1.0. [#692](https://github.com/Azure/PSRule.Rules.Azure/issues/692)

## v1.2.0-B2103024 (pre-release)

What's changed since v1.1.4:

- General improvements:
  - Added support for user defined functions in templates. [#682](https://github.com/Azure/PSRule.Rules.Azure/issues/682)

## v1.1.4

What's changed since v1.1.3:

- Bug fixes:
  - Fixed handling of literal index with copyIndex function. [#686](https://github.com/Azure/PSRule.Rules.Azure/issues/686)
  - Fixed handling of inner scoped nested deployments. [#687](https://github.com/Azure/PSRule.Rules.Azure/issues/687)

## v1.1.3

What's changed since v1.1.2:

- Bug fixes:
  - Fixed parsing of property names for functions across multiple lines. [#683](https://github.com/Azure/PSRule.Rules.Azure/issues/683)

## v1.1.2

What's changed since v1.1.1:

- Bug fixes:
  - Fixed copy peer property resolve. [#677](https://github.com/Azure/PSRule.Rules.Azure/issues/677)
  - Fixed partial resource group or subscription object not populating. [#678](https://github.com/Azure/PSRule.Rules.Azure/issues/678)
  - Fixed lazy loading of environment and resource providers. [#679](https://github.com/Azure/PSRule.Rules.Azure/issues/679)

## v1.1.1

What's changed since v1.1.0:

- Bug fixes:
  - Fixed support for parameter file schemas. [#674](https://github.com/Azure/PSRule.Rules.Azure/issues/674)

## v1.1.0

What's changed since v1.0.0:

- New features:
  - Exporting template with `Export-AzRuleTemplateData` supports custom resource group and subscription. [#651](https://github.com/Azure/PSRule.Rules.Azure/issues/651)
    - Subscription and resource group used for deployment can be specified instead of using defaults.
    - `ResourceGroupName` parameter of `Export-AzRuleTemplateData` has been renamed to `ResourceGroup`.
    - Added a parameter alias for `ResourceGroupName` on `Export-AzRuleTemplateData`.
- New rules:
  - All resources:
    - Check template parameters are defined. [#631](https://github.com/Azure/PSRule.Rules.Azure/issues/631)
    - Check location parameter is type string. [#632](https://github.com/Azure/PSRule.Rules.Azure/issues/632)
    - Check template parameter `minValue` and `maxValue` constraints are valid. [#637](https://github.com/Azure/PSRule.Rules.Azure/issues/637)
    - Check template resources do not use hard coded locations. [#633](https://github.com/Azure/PSRule.Rules.Azure/issues/633)
    - Check resource group location not referenced instead of location parameter. [#634](https://github.com/Azure/PSRule.Rules.Azure/issues/634)
    - Check increased debug detail is disabled for nested deployments. [#638](https://github.com/Azure/PSRule.Rules.Azure/issues/638)
- General improvements:
  - Added support for matching template by name. [#661](https://github.com/Azure/PSRule.Rules.Azure/issues/661)
    - `Get-AzRuleTemplateLink` discovers `<templateName>.json` from `<templateName>.parameters.json`.
- Engineering:
  - Bump PSRule dependency to v1.0.3. [#648](https://github.com/Azure/PSRule.Rules.Azure/issues/648)
- Bug fixes:
  - Fixed `Azure.VM.ADE` to limit rule to exports only. [#644](https://github.com/Azure/PSRule.Rules.Azure/issues/644)
  - Fixed `if` condition values evaluation order. [#652](https://github.com/Azure/PSRule.Rules.Azure/issues/652)
  - Fixed handling of `int` parameters with large values. [#653](https://github.com/Azure/PSRule.Rules.Azure/issues/653)
  - Fixed handling of expressions split over multiple lines. [#654](https://github.com/Azure/PSRule.Rules.Azure/issues/654)
  - Fixed handling of bool parameter values within logical expressions. [#655](https://github.com/Azure/PSRule.Rules.Azure/issues/655)
  - Fixed copy loop value does not fall within the expected range. [#664](https://github.com/Azure/PSRule.Rules.Azure/issues/664)
  - Fixed template comparison functions handling of large integer values. [#666](https://github.com/Azure/PSRule.Rules.Azure/issues/666)
  - Fixed handling of `createArray` function with no arguments. [#667](https://github.com/Azure/PSRule.Rules.Azure/issues/667)

What's changed since pre-release v1.1.0-B2102034:

- No additional changes.

## v1.1.0-B2102034 (pre-release)

What's changed since pre-release v1.1.0-B2102023:

- General improvements:
  - Added support for matching template by name. [#661](https://github.com/Azure/PSRule.Rules.Azure/issues/661)
    - `Get-AzRuleTemplateLink` discovers `<templateName>.json` from `<templateName>.parameters.json`.
- Bug fixes:
  - Fixed copy loop value does not fall within the expected range. [#664](https://github.com/Azure/PSRule.Rules.Azure/issues/664)
  - Fixed template comparison functions handling of large integer values. [#666](https://github.com/Azure/PSRule.Rules.Azure/issues/666)
  - Fixed handling of `createArray` function with no arguments. [#667](https://github.com/Azure/PSRule.Rules.Azure/issues/667)

## v1.1.0-B2102023 (pre-release)

What's changed since pre-release v1.1.0-B2102015:

- New features:
  - Exporting template with `Export-AzRuleTemplateData` supports custom resource group and subscription. [#651](https://github.com/Azure/PSRule.Rules.Azure/issues/651)
    - Subscription and resource group used for deployment can be specified instead of using defaults.
    - `ResourceGroupName` parameter of `Export-AzRuleTemplateData` has been renamed to `ResourceGroup`.
    - Added a parameter alias for `ResourceGroupName` on `Export-AzRuleTemplateData`.

## v1.1.0-B2102015 (pre-release)

What's changed since pre-release v1.1.0-B2102010:

- Bug fixes:
  - Fixed `if` condition values evaluation order. [#652](https://github.com/Azure/PSRule.Rules.Azure/issues/652)
  - Fixed handling of `int` parameters with large values. [#653](https://github.com/Azure/PSRule.Rules.Azure/issues/653)
  - Fixed handling of expressions split over multiple lines. [#654](https://github.com/Azure/PSRule.Rules.Azure/issues/654)
  - Fixed handling of bool parameter values within logical expressions. [#655](https://github.com/Azure/PSRule.Rules.Azure/issues/655)

## v1.1.0-B2102010 (pre-release)

What's changed since pre-release v1.1.0-B2102001:

- Engineering:
  - Bump PSRule dependency to v1.0.3. [#648](https://github.com/Azure/PSRule.Rules.Azure/issues/648)
- Bug fixes:
  - Fixed `Azure.VM.ADE` to limit rule to exports only. [#644](https://github.com/Azure/PSRule.Rules.Azure/issues/644)

## v1.1.0-B2102001 (pre-release)

What's changed since v1.0.0:

- New rules:
  - All resources:
    - Check template parameters are defined. [#631](https://github.com/Azure/PSRule.Rules.Azure/issues/631)
    - Check location parameter is type string. [#632](https://github.com/Azure/PSRule.Rules.Azure/issues/632)
    - Check template parameter `minValue` and `maxValue` constraints are valid. [#637](https://github.com/Azure/PSRule.Rules.Azure/issues/637)
    - Check template resources do not use hard coded locations. [#633](https://github.com/Azure/PSRule.Rules.Azure/issues/633)
    - Check resource group location not referenced instead of location parameter. [#634](https://github.com/Azure/PSRule.Rules.Azure/issues/634)
    - Check increased debug detail is disabled for nested deployments. [#638](https://github.com/Azure/PSRule.Rules.Azure/issues/638)
- Engineering:
  - Bump PSRule dependency to v1.0.2. [#635](https://github.com/Azure/PSRule.Rules.Azure/issues/635)

## v1.0.0

What's changed since v0.19.0:

- New rules:
  - All resources:
    - Check parameter default value type matches type. [#311](https://github.com/Azure/PSRule.Rules.Azure/issues/311)
    - Check location parameter defaults to resource group. [#361](https://github.com/Azure/PSRule.Rules.Azure/issues/361)
  - Front Door:
    - Check Front Door uses a health probe for each backend pool. [#546](https://github.com/Azure/PSRule.Rules.Azure/issues/546)
    - Check Front Door uses a dedicated health probe path backend pools. [#547](https://github.com/Azure/PSRule.Rules.Azure/issues/547)
    - Check Front Door uses HEAD requests for backend health probes. [#613](https://github.com/Azure/PSRule.Rules.Azure/issues/613)
  - Service Fabric:
    - Check Service Fabric clusters use AAD client authentication. [#619](https://github.com/Azure/PSRule.Rules.Azure/issues/619)
- Updated rules:
  - Azure Kubernetes Service:
    - Updated `Azure.AKS.Version` to 1.19.6. [#603](https://github.com/Azure/PSRule.Rules.Azure/issues/603)
- General improvements:
  - Renamed `Export-AzTemplateRuleData` to `Export-AzRuleTemplateData`. [#596](https://github.com/Azure/PSRule.Rules.Azure/issues/596)
    - New name `Export-AzRuleTemplateData` aligns with prefix of other cmdlets.
    - Use of `Export-AzTemplateRuleData` is now deprecated and will be removed in the next major version.
    - Added alias to allow `Export-AzTemplateRuleData` to continue to be used.
    - Using `Export-AzTemplateRuleData` returns a deprecation warning.
  - Added support for `environment` template function. [#517](https://github.com/Azure/PSRule.Rules.Azure/issues/517)
- Engineering:
  - Bump PSRule dependency to v1.0.1. [#611](https://github.com/Azure/PSRule.Rules.Azure/issues/611)

What's changed since pre-release v1.0.0-B2101028:

- No additional changes.

## v1.0.0-B2101028 (pre-release)

What's changed since pre-release v1.0.0-B2101016:

- New rules:
  - All resources:
    - Check parameter default value type matches type. [#311](https://github.com/Azure/PSRule.Rules.Azure/issues/311)
- General improvements:
  - Renamed `Export-AzTemplateRuleData` to `Export-AzRuleTemplateData`. [#596](https://github.com/Azure/PSRule.Rules.Azure/issues/596)
    - New name `Export-AzRuleTemplateData` aligns with prefix of other cmdlets.
    - Use of `Export-AzTemplateRuleData` is now deprecated and will be removed in the next major version.
    - Added alias to allow `Export-AzTemplateRuleData` to continue to be used.
    - Using `Export-AzTemplateRuleData` returns a deprecation warning.

## v1.0.0-B2101016 (pre-release)

What's changed since pre-release v1.0.0-B2101006:

- New rules:
  - Service Fabric:
    - Check Service Fabric clusters use AAD client authentication. [#619](https://github.com/Azure/PSRule.Rules.Azure/issues/619)
- Bug fixes:
  - Fixed reason `Azure.FrontDoor.ProbePath` so the probe name is included. [#617](https://github.com/Azure/PSRule.Rules.Azure/issues/617)

## v1.0.0-B2101006 (pre-release)

What's changed since v0.19.0:

- New rules:
  - All resources:
    - Check location parameter defaults to resource group. [#361](https://github.com/Azure/PSRule.Rules.Azure/issues/361)
  - Front Door:
    - Check Front Door uses a health probe for each backend pool. [#546](https://github.com/Azure/PSRule.Rules.Azure/issues/546)
    - Check Front Door uses a dedicated health probe path backend pools. [#547](https://github.com/Azure/PSRule.Rules.Azure/issues/547)
    - Check Front Door uses HEAD requests for backend health probes. [#613](https://github.com/Azure/PSRule.Rules.Azure/issues/613)
- Updated rules:
  - Azure Kubernetes Service:
    - Updated `Azure.AKS.Version` to 1.19.6. [#603](https://github.com/Azure/PSRule.Rules.Azure/issues/603)
- General improvements:
  - Added support for `environment` template function. [#517](https://github.com/Azure/PSRule.Rules.Azure/issues/517)
- Engineering:
  - Bump PSRule dependency to v1.0.1. [#611](https://github.com/Azure/PSRule.Rules.Azure/issues/611)
- Redis Cache Enterprise
  - Check Redis Cache Enterprise uses minimum TLS 1.2 [1179](https://github.com/Azure/PSRule.Rules.Azure/issues/1179)

[troubleshooting guide]: troubleshooting.md<|MERGE_RESOLUTION|>--- conflicted
+++ resolved
@@ -25,17 +25,14 @@
 ## Unreleased
 
 - New rules:
+  - Azure Database for MySQL:
+    - Check Azure Database for MySQL Flexible Servers have geo-redundant backup configured by @bengeset96.
+      [#1840](https://github.com/Azure/PSRule.Rules.Azure/issues/1840)
+    - Check Azure Database for MySQL servers have geo-redundant backup configured by @bengeset96.
+      [#284](https://github.com/Azure/PSRule.Rules.Azure/issues/284)
   - Virtual Machine:
     - Check virtual machines running SQL Server uses Premium disks or above by @bengeset96.
       [#9](https://github.com/Azure/PSRule.Rules.Azure/issues/9)
-  - Azure Database for MySQL:
-<<<<<<< HEAD
-    - Check Azure Database for MySQL Flexible Servers have geo-redundant backup configured by @bengeset96.
-      [#1840](https://github.com/Azure/PSRule.Rules.Azure/issues/1840)
-=======
->>>>>>> 61a943c8
-    - Check Azure Database for MySQL servers have geo-redundant backup configured by @bengeset96.
-      [#284](https://github.com/Azure/PSRule.Rules.Azure/issues/284)
 
 ## v1.22.0-B0026 (pre-release)
 
