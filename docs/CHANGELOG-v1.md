# Change log

**Important notes**:

- Issue #741: `Could not load file or assembly YamlDotNet`.
See [troubleshooting guide] for a workaround to this issue.

## Unreleased

<<<<<<< HEAD
- Bug fixes:
  - Fixed obsolete flag for baseline `Azure.Preview_2021_12`. [#1166](https://github.com/Azure/PSRule.Rules.Azure/issues/1166)
=======
What's changed since pre-release v1.11.0-B2112073:

- Bug fixes:
  - Fixed output of Bicep informational and warning messages in error stream. [#1157](https://github.com/Azure/PSRule.Rules.Azure/issues/1157)
>>>>>>> 0439037d

## v1.11.0-B2112073 (pre-release)

What's changed since pre-release v1.11.0-B2112024:

- New features:
  - Added baselines containing only Azure preview features. [#1129](https://github.com/Azure/PSRule.Rules.Azure/issues/1129)
    - Added baseline `Azure.Preview_2021_09`.
    - Added baseline `Azure.Preview_2021_12`.
  - Added `Azure.GA_2021_12` baseline. [#1146](https://github.com/Azure/PSRule.Rules.Azure/issues/1146)
    - Includes rules released before or during December 2021 for Azure GA features.
    - Marked baseline `Azure.GA_2021_09` as obsolete.
- New rules:
  - All resources:
    - Check comments for each template resource. [#969](https://github.com/Azure/PSRule.Rules.Azure/issues/969)
- Bug fixes:
  - Fixed template function `equals` parameter count mismatch. [#1137](https://github.com/Azure/PSRule.Rules.Azure/issues/1137)
  - Fixed copy loop on nested deployment parameters is not handled. [#1144](https://github.com/Azure/PSRule.Rules.Azure/issues/1144)

## v1.11.0-B2112024 (pre-release)

What's changed since pre-release v1.11.0-B2111014:

- New rules:
  - Azure Kubernetes Service:
    - Check clusters have the HTTP application routing add-on disabled. [#1131](https://github.com/Azure/PSRule.Rules.Azure/issues/1131)
    - Check clusters use the Secrets Store CSI Driver add-on. [#992](https://github.com/Azure/PSRule.Rules.Azure/issues/992)
    - Check clusters autorotation with the Secrets Store CSI Driver add-on. [#993](https://github.com/Azure/PSRule.Rules.Azure/issues/993)
  - Automation Account:
    - Automation accounts should enable diagnostic logs. [#1075](https://github.com/Azure/PSRule.Rules.Azure/issues/1075)
- Update rules:
  - Azure Kubernetes Service:
    - Promoted `Azure.AKS.AutoUpgrade` to GA rule set. [#1130](https://github.com/Azure/PSRule.Rules.Azure/issues/1130)
- General improvements:
  - Added support for template function `tenant()`. [#1124](https://github.com/Azure/PSRule.Rules.Azure/issues/1124)
  - Added support for template function `managementGroup()`. [#1125](https://github.com/Azure/PSRule.Rules.Azure/issues/1125)
  - Added support for template function `pickZones()`. [#518](https://github.com/Azure/PSRule.Rules.Azure/issues/518)
- Bug fixes:
  - Fixed `Azure.Policy.WaiverExpiry` date conversion. [#1118](https://github.com/Azure/PSRule.Rules.Azure/issues/1118)

## v1.11.0-B2111014 (pre-release)

What's changed since v1.10.0:

- New rules:
  - Application Security Group:
    - Check Application Security Groups meet naming requirements. [#1110](https://github.com/Azure/PSRule.Rules.Azure/issues/1110)
  - Firewall:
    - Check Firewalls meet naming requirements. [#1110](https://github.com/Azure/PSRule.Rules.Azure/issues/1110)
    - Check Firewall policies meet naming requirements. [#1110](https://github.com/Azure/PSRule.Rules.Azure/issues/1110)
  - Private Endpoint:
    - Check Private Endpoints meet naming requirements. [#1110](https://github.com/Azure/PSRule.Rules.Azure/issues/1110)
  - Virtual WAN:
    - Check Virtual WANs meet naming requirements. [#1110](https://github.com/Azure/PSRule.Rules.Azure/issues/1110)
- Engineering:
  - Rule refactoring of rules from PowerShell to YAML. [#1109](https://github.com/Azure/PSRule.Rules.Azure/issues/1109)
    - The following rules where refactored:
      - `Azure.LB.Name`
      - `Azure.NSG.Name`
      - `Azure.Firewall.Mode`
      - `Azure.Route.Name`
      - `Azure.VNET.Name`
      - `Azure.VNG.Name`
      - `Azure.VNG.ConnectionName`

## v1.10.4

What's changed since v1.10.3:

- Bug fixes:
  - Fixed outer copy loop of nested deployment. [#1154](https://github.com/Azure/PSRule.Rules.Azure/issues/1154)

## v1.10.3

What's changed since v1.10.2:

- Bug fixes:
  - Fixed copy loop on nested deployment parameters is not handled. [#1144](https://github.com/Azure/PSRule.Rules.Azure/issues/1144)

## v1.10.2

What's changed since v1.10.1:

- Bug fixes:
  - Fixed template function `equals` parameter count mismatch. [#1137](https://github.com/Azure/PSRule.Rules.Azure/issues/1137)

## v1.10.1

What's changed since v1.10.0:

- Bug fixes:
  - Fixed `Azure.Policy.WaiverExpiry` date conversion. [#1118](https://github.com/Azure/PSRule.Rules.Azure/issues/1118)

## v1.10.0

What's changed since v1.9.1:

- New features:
  - Added support for parameter strong types. [#1083](https://github.com/Azure/PSRule.Rules.Azure/issues/1083)
    - The value of string parameters can be tested against the expected type.
    - When configuring a location strong type, the parameter value must be a valid Azure location.
    - When configuring a resource type strong type, the parameter value must be a matching resource Id.
- New rules:
  - All resources:
    - Check template expressions do not exceed a maximum length. [#1006](https://github.com/Azure/PSRule.Rules.Azure/issues/1006)
  - Automation Service:
    - Check automation accounts should use managed identities for authentication. [#1074](https://github.com/Azure/PSRule.Rules.Azure/issues/1074)
  - Event Grid:
    - Check topics and domains use managed identities. [#1091](https://github.com/Azure/PSRule.Rules.Azure/issues/1091)
    - Check topics and domains use private endpoints. [#1092](https://github.com/Azure/PSRule.Rules.Azure/issues/1092)
    - Check topics and domains use identity-based authentication. [#1093](https://github.com/Azure/PSRule.Rules.Azure/issues/1093)
- General improvements:
  - Updated default baseline to use module configuration. [#1089](https://github.com/Azure/PSRule.Rules.Azure/issues/1089)
- Engineering:
  - Bump PSRule dependency to v1.9.0. [#1081](https://github.com/Azure/PSRule.Rules.Azure/issues/1081)
  - Bump Microsoft.CodeAnalysis.NetAnalyzers to v6.0.0. [#1080](https://github.com/Azure/PSRule.Rules.Azure/pull/1080)
  - Bump Microsoft.SourceLink.GitHub to 1.1.1. [#1085](https://github.com/Azure/PSRule.Rules.Azure/pull/1085)
- Bug fixes:
  - Fixed expansion of secret references. [#1098](https://github.com/Azure/PSRule.Rules.Azure/issues/1098)
  - Fixed handling of tagging for deployments. [#1099](https://github.com/Azure/PSRule.Rules.Azure/issues/1099)
  - Fixed strong type issue flagged with empty defaultValue string. [#1100](https://github.com/Azure/PSRule.Rules.Azure/issues/1100)

What's changed since pre-release v1.10.0-B2111081:

- No additional changes.

## v1.10.0-B2111081 (pre-release)

What's changed since pre-release v1.10.0-B2111072:

- New rules:
  - Automation Service:
    - Automation accounts should use managed identities for authentication. [#1074](https://github.com/Azure/PSRule.Rules.Azure/issues/1074)

## v1.10.0-B2111072 (pre-release)

What's changed since pre-release v1.10.0-B2111058:

- New rules:
  - All resources:
    - Check template expressions do not exceed a maximum length. [#1006](https://github.com/Azure/PSRule.Rules.Azure/issues/1006)
- Bug fixes:
  - Fixed expansion of secret references. [#1098](https://github.com/Azure/PSRule.Rules.Azure/issues/1098)
  - Fixed handling of tagging for deployments. [#1099](https://github.com/Azure/PSRule.Rules.Azure/issues/1099)
  - Fixed strong type issue flagged with empty defaultValue string. [#1100](https://github.com/Azure/PSRule.Rules.Azure/issues/1100)

## v1.10.0-B2111058 (pre-release)

What's changed since pre-release v1.10.0-B2111040:

- New rules:
  - Event Grid:
    - Check topics and domains use managed identities. [#1091](https://github.com/Azure/PSRule.Rules.Azure/issues/1091)
    - Check topics and domains use private endpoints. [#1092](https://github.com/Azure/PSRule.Rules.Azure/issues/1092)
    - Check topics and domains use identity-based authentication. [#1093](https://github.com/Azure/PSRule.Rules.Azure/issues/1093)
- General improvements:
  - Updated default baseline to use module configuration. [#1089](https://github.com/Azure/PSRule.Rules.Azure/issues/1089)

## v1.10.0-B2111040 (pre-release)

What's changed since v1.9.1:

- New features:
  - Added support for parameter strong types. [#1083](https://github.com/Azure/PSRule.Rules.Azure/issues/1083)
    - The value of string parameters can be tested against the expected type.
    - When configuring a location strong type, the parameter value must be a valid Azure location.
    - When configuring a resource type strong type, the parameter value must be a matching resource Id.
- Engineering:
  - Bump PSRule dependency to v1.9.0. [#1081](https://github.com/Azure/PSRule.Rules.Azure/issues/1081)
  - Bump Microsoft.CodeAnalysis.NetAnalyzers to v6.0.0. [#1080](https://github.com/Azure/PSRule.Rules.Azure/pull/1080)
  - Bump Microsoft.SourceLink.GitHub to 1.1.1. [#1085](https://github.com/Azure/PSRule.Rules.Azure/pull/1085)

## v1.9.1

What's changed since v1.9.0:

- Bug fixes:
  - Fixed can not index into resource group tags. [#1066](https://github.com/Azure/PSRule.Rules.Azure/issues/1066)
  - Fixed `Azure.VM.ASMinMembers` for template deployments. [#1064](https://github.com/Azure/PSRule.Rules.Azure/issues/1064)
  - Fixed zones property not found on public IP resource. [#1070](https://github.com/Azure/PSRule.Rules.Azure/issues/1070)

## v1.9.0

What's changed since v1.8.1:

- New rules:
  - API Management Service:
    - Check API management services are using availability zones when available. [#1017](https://github.com/Azure/PSRule.Rules.Azure/issues/1017)
  - Public IP Address:
    - Check Public IP addresses are configured with zone-redundancy. [#958](https://github.com/Azure/PSRule.Rules.Azure/issues/958)
    - Check Public IP addresses are using Standard SKU. [#979](https://github.com/Azure/PSRule.Rules.Azure/issues/979)
  - User Assigned Managed Identity:
    - Check identities meet naming requirements. [#1021](https://github.com/Azure/PSRule.Rules.Azure/issues/1021)
  - Virtual Network Gateway:
    - Check VPN/ExpressRoute gateways are configured with availability zone SKU. [#926](https://github.com/Azure/PSRule.Rules.Azure/issues/926)
- General improvements:
  - Improved processing of AzOps generated templates. [#799](https://github.com/Azure/PSRule.Rules.Azure/issues/799)
    - `Azure.Template.DefineParameters` is ignored for AzOps generated templates.
    - `Azure.Template.UseLocationParameter` is ignored for AzOps generated templates.
  - Bicep is now installed when using PSRule GitHub Action. [#1050](https://github.com/Azure/PSRule.Rules.Azure/issues/1050)
- Engineering:
  - Bump PSRule dependency to v1.8.0. [#1018](https://github.com/Azure/PSRule.Rules.Azure/issues/1018)
  - Added automated PR workflow to bump `providers.json` monthly. [#1041](https://github.com/Azure/PSRule.Rules.Azure/issues/1041)
- Bug fixes:
  - Fixed AKS Network Policy should accept calico. [#1046](https://github.com/Azure/PSRule.Rules.Azure/issues/1046)
  - Fixed `Azure.ACR.AdminUser` fails when `adminUserEnabled` not set. [#1014](https://github.com/Azure/PSRule.Rules.Azure/issues/1014)
  - Fixed `Azure.KeyVault.Logs` reports cannot index into a null array. [#1024](https://github.com/Azure/PSRule.Rules.Azure/issues/1024)
  - Fixed template function empty returns object reference not set exception. [#1025](https://github.com/Azure/PSRule.Rules.Azure/issues/1025)
  - Fixed delayed binding of `and` template function. [#1026](https://github.com/Azure/PSRule.Rules.Azure/issues/1026)
  - Fixed template function array nests array with array parameters. [#1027](https://github.com/Azure/PSRule.Rules.Azure/issues/1027)
  - Fixed property used by `Azure.ACR.MinSKU` to work more reliably with templates. [#1034](https://github.com/Azure/PSRule.Rules.Azure/issues/1034)
  - Fixed could not determine JSON object type for MockMember using CreateObject. [#1035](https://github.com/Azure/PSRule.Rules.Azure/issues/1035)
  - Fixed Bicep convention ordering. [#1053](https://github.com/Azure/PSRule.Rules.Azure/issues/1053)

What's changed since pre-release v1.9.0-B2110087:

- No additional changes.

## v1.9.0-B2110087 (pre-release)

What's changed since pre-release v1.9.0-B2110082:

- Bug fixes:
  - Fixed Bicep convention ordering. [#1053](https://github.com/Azure/PSRule.Rules.Azure/issues/1053)

## v1.9.0-B2110082 (pre-release)

What's changed since pre-release v1.9.0-B2110059:

- General improvements:
  - Bicep is now installed when using PSRule GitHub Action. [#1050](https://github.com/Azure/PSRule.Rules.Azure/issues/1050)
- Engineering:
  - Added automated PR workflow to bump `providers.json` monthly. [#1041](https://github.com/Azure/PSRule.Rules.Azure/issues/1041)
- Bug fixes:
  - Fixed AKS Network Policy should accept calico. [#1046](https://github.com/Azure/PSRule.Rules.Azure/issues/1046)

## v1.9.0-B2110059 (pre-release)

What's changed since pre-release v1.9.0-B2110040:

- New rules:
  - API Management Service:
    - Check API management services are using availability zones when available. [#1017](https://github.com/Azure/PSRule.Rules.Azure/issues/1017)
- Bug fixes:
  - Fixed property used by `Azure.ACR.MinSKU` to work more reliably with templates. [#1034](https://github.com/Azure/PSRule.Rules.Azure/issues/1034)
  - Fixed could not determine JSON object type for MockMember using CreateObject. [#1035](https://github.com/Azure/PSRule.Rules.Azure/issues/1035)

## v1.9.0-B2110040 (pre-release)

What's changed since pre-release v1.9.0-B2110025:

- New rules:
  - User Assigned Managed Identity:
    - Check identities meet naming requirements. [#1021](https://github.com/Azure/PSRule.Rules.Azure/issues/1021)
- Bug fixes:
  - Fixed `Azure.KeyVault.Logs` reports cannot index into a null array. [#1024](https://github.com/Azure/PSRule.Rules.Azure/issues/1024)
  - Fixed template function empty returns object reference not set exception. [#1025](https://github.com/Azure/PSRule.Rules.Azure/issues/1025)
  - Fixed delayed binding of `and` template function. [#1026](https://github.com/Azure/PSRule.Rules.Azure/issues/1026)
  - Fixed template function array nests array with array parameters. [#1027](https://github.com/Azure/PSRule.Rules.Azure/issues/1027)

## v1.9.0-B2110025 (pre-release)

What's changed since pre-release v1.9.0-B2110014:

- Engineering:
  - Bump PSRule dependency to v1.8.0. [#1018](https://github.com/Azure/PSRule.Rules.Azure/issues/1018)
- Bug fixes:
  - Fixed `Azure.ACR.AdminUser` fails when `adminUserEnabled` not set. [#1014](https://github.com/Azure/PSRule.Rules.Azure/issues/1014)

## v1.9.0-B2110014 (pre-release)

What's changed since pre-release v1.9.0-B2110009:

- Bug fixes:
  - Fixed expression out of range of valid values. [#1005](https://github.com/Azure/PSRule.Rules.Azure/issues/1005)
  - Fixed template expand fails in nested reference expansion. [#1007](https://github.com/Azure/PSRule.Rules.Azure/issues/1007)

## v1.9.0-B2110009 (pre-release)

What's changed since pre-release v1.9.0-B2109027:

- Bug fixes:
  - Fixed handling of comments with template and parameter file rules. [#996](https://github.com/Azure/PSRule.Rules.Azure/issues/996)
  - Fixed `Azure.Template.UseLocationParameter` to only apply to templates deployed as RG scope [#995](https://github.com/Azure/PSRule.Rules.Azure/issues/995)
  - Fixed expand template fails with `createObject` when no parameters are specified. [#1000](https://github.com/Azure/PSRule.Rules.Azure/issues/1000)

## v1.9.0-B2109027 (pre-release)

What's changed since v1.8.0:

- New rules:
  - Public IP Address:
    - Check Public IP addresses are configured with zone-redundancy. [#958](https://github.com/Azure/PSRule.Rules.Azure/issues/958)
    - Check Public IP addresses are using Standard SKU. [#979](https://github.com/Azure/PSRule.Rules.Azure/issues/979)
  - Virtual Network Gateway:
    - Check VPN/ExpressRoute gateways are configured with availability zone SKU. [#926](https://github.com/Azure/PSRule.Rules.Azure/issues/926)
- General improvements:
  - Improved processing of AzOps generated templates. [#799](https://github.com/Azure/PSRule.Rules.Azure/issues/799)
    - `Azure.Template.DefineParameters` is ignored for AzOps generated templates.
    - `Azure.Template.UseLocationParameter` is ignored for AzOps generated templates.
- Bug fixes:
  - Fixed `ToUpper` fails to convert character. [#986](https://github.com/Azure/PSRule.Rules.Azure/issues/986)

## v1.8.1

What's changed since v1.8.0:

- Bug fixes:
  - Fixed handling of comments with template and parameter file rules. [#996](https://github.com/Azure/PSRule.Rules.Azure/issues/996)
  - Fixed `Azure.Template.UseLocationParameter` to only apply to templates deployed as RG scope [#995](https://github.com/Azure/PSRule.Rules.Azure/issues/995)
  - Fixed expand template fails with `createObject` when no parameters are specified. [#1000](https://github.com/Azure/PSRule.Rules.Azure/issues/1000)
  - Fixed `ToUpper` fails to convert character. [#986](https://github.com/Azure/PSRule.Rules.Azure/issues/986)
  - Fixed expression out of range of valid values. [#1005](https://github.com/Azure/PSRule.Rules.Azure/issues/1005)
  - Fixed template expand fails in nested reference expansion. [#1007](https://github.com/Azure/PSRule.Rules.Azure/issues/1007)

## v1.8.0

What's changed since v1.7.0:

- New features:
  - Added `Azure.GA_2021_09` baseline. [#961](https://github.com/Azure/PSRule.Rules.Azure/issues/961)
    - Includes rules released before or during September 2021 for Azure GA features.
    - Marked baseline `Azure.GA_2021_06` as obsolete.
- New rules:
  - Application Gateway:
    - Check App Gateways should use availability zones when available. Thanks [@ArmaanMcleod](https://github.com/ArmaanMcleod). [#928](https://github.com/Azure/PSRule.Rules.Azure/issues/928)
  - Azure Kubernetes Service:
    - Check clusters have control plane audit logs enabled. Thanks [@ArmaanMcleod](https://github.com/ArmaanMcleod). [#882](https://github.com/Azure/PSRule.Rules.Azure/issues/882)
    - Check clusters have control plane diagnostics enabled. Thanks [@ArmaanMcleod](https://github.com/ArmaanMcleod). [#922](https://github.com/Azure/PSRule.Rules.Azure/issues/922)
    - Check clusters use Container Insights for monitoring workloads. Thanks [@ArmaanMcleod](https://github.com/ArmaanMcleod). [#881](https://github.com/Azure/PSRule.Rules.Azure/issues/881)
    - Check clusters use availability zones when available. Thanks [@ArmaanMcleod](https://github.com/ArmaanMcleod). [#880](https://github.com/Azure/PSRule.Rules.Azure/issues/880)
  - Cosmos DB:
    - Check DB account names meet naming requirements. [#954](https://github.com/Azure/PSRule.Rules.Azure/issues/954)
    - Check DB accounts use Azure AD identities for resource management operations. [#953](https://github.com/Azure/PSRule.Rules.Azure/issues/953)
  - Load Balancer:
    - Check Load balancers are using Standard SKU. Thanks [@ArmaanMcleod](https://github.com/ArmaanMcleod). [#957](https://github.com/Azure/PSRule.Rules.Azure/issues/957)
    - Check Load Balancers are configured with zone-redundancy. Thanks [@ArmaanMcleod](https://github.com/ArmaanMcleod). [#927](https://github.com/Azure/PSRule.Rules.Azure/issues/927)
- Engineering:
  - Bump PSRule dependency to v1.7.2. [#951](https://github.com/Azure/PSRule.Rules.Azure/issues/951)
  - Automated update of availability zone information in providers.json. [#907](https://github.com/Azure/PSRule.Rules.Azure/issues/907)
  - Increased test coverage of rule reasons. Thanks [@ArmaanMcleod](https://github.com/ArmaanMcleod). [#960](https://github.com/Azure/PSRule.Rules.Azure/issues/960)
- Bug fixes:
  - Fixed export of in-flight AKS related subnets for kubenet clusters. Thanks [@ArmaanMcleod](https://github.com/ArmaanMcleod). [#920](https://github.com/Azure/PSRule.Rules.Azure/issues/920)
  - Fixed plan instance count is not applicable to Elastic Premium plans. [#946](https://github.com/Azure/PSRule.Rules.Azure/issues/946)
  - Fixed minimum App Service Plan fails Elastic Premium plans. [#945](https://github.com/Azure/PSRule.Rules.Azure/issues/945)
  - Fixed App Service Plan should include PremiumV3 plan. [#944](https://github.com/Azure/PSRule.Rules.Azure/issues/944)
  - Fixed Azure.VM.NICAttached with private endpoints. [#932](https://github.com/Azure/PSRule.Rules.Azure/issues/932)
  - Fixed Bicep CLI fails with unexpected end of content. [#889](https://github.com/Azure/PSRule.Rules.Azure/issues/889)
  - Fixed incomplete reason message for `Azure.Storage.MinTLS`. [#971](https://github.com/Azure/PSRule.Rules.Azure/issues/971)
  - Fixed false positive of `Azure.Storage.UseReplication` with large file storage. [#965](https://github.com/Azure/PSRule.Rules.Azure/issues/965)

What's changed since pre-release v1.8.0-B2109060:

- No additional changes.

## v1.8.0-B2109086 (pre-release)

What's changed since pre-release v1.8.0-B2109060:

- New rules:
  - Load Balancer:
    - Check Load balancers are using Standard SKU. Thanks [@ArmaanMcleod](https://github.com/ArmaanMcleod). [#957](https://github.com/Azure/PSRule.Rules.Azure/issues/957)
- Engineering:
  - Increased test coverage of rule reasons. Thanks [@ArmaanMcleod](https://github.com/ArmaanMcleod). [#960](https://github.com/Azure/PSRule.Rules.Azure/issues/960)
- Bug fixes:
  - Fixed Bicep CLI fails with unexpected end of content. [#889](https://github.com/Azure/PSRule.Rules.Azure/issues/889)
  - Fixed incomplete reason message for `Azure.Storage.MinTLS`. [#971](https://github.com/Azure/PSRule.Rules.Azure/issues/971)
  - Fixed false positive of `Azure.Storage.UseReplication` with large file storage. [#965](https://github.com/Azure/PSRule.Rules.Azure/issues/965)

## v1.8.0-B2109060 (pre-release)

What's changed since pre-release v1.8.0-B2109046:

- New features:
  - Added `Azure.GA_2021_09` baseline. [#961](https://github.com/Azure/PSRule.Rules.Azure/issues/961)
    - Includes rules released before or during September 2021 for Azure GA features.
    - Marked baseline `Azure.GA_2021_06` as obsolete.
- New rules:
  - Load Balancer:
    - Check Load Balancers are configured with zone-redundancy. Thanks [@ArmaanMcleod](https://github.com/ArmaanMcleod). [#927](https://github.com/Azure/PSRule.Rules.Azure/issues/927)

## v1.8.0-B2109046 (pre-release)

What's changed since pre-release v1.8.0-B2109020:

- New rules:
  - Application Gateway:
    - Check App Gateways should use availability zones when available. Thanks [@ArmaanMcleod](https://github.com/ArmaanMcleod). [#928](https://github.com/Azure/PSRule.Rules.Azure/issues/928)
  - Cosmos DB:
    - Check DB account names meet naming requirements. [#954](https://github.com/Azure/PSRule.Rules.Azure/issues/954)
    - Check DB accounts use Azure AD identities for resource management operations. [#953](https://github.com/Azure/PSRule.Rules.Azure/issues/953)
- Bug fixes:
  - Fixed plan instance count is not applicable to Elastic Premium plans. [#946](https://github.com/Azure/PSRule.Rules.Azure/issues/946)
  - Fixed minimum App Service Plan fails Elastic Premium plans. [#945](https://github.com/Azure/PSRule.Rules.Azure/issues/945)
  - Fixed App Service Plan should include PremiumV3 plan. [#944](https://github.com/Azure/PSRule.Rules.Azure/issues/944)
  - Fixed Azure.VM.NICAttached with private endpoints. [#932](https://github.com/Azure/PSRule.Rules.Azure/issues/932)
- Engineering:
  - Bump PSRule dependency to v1.7.2. [#951](https://github.com/Azure/PSRule.Rules.Azure/issues/951)

## v1.8.0-B2109020 (pre-release)

What's changed since pre-release v1.8.0-B2108026:

- New rules:
  - Azure Kubernetes Service:
    - Check clusters have control plane audit logs enabled. Thanks [@ArmaanMcleod](https://github.com/ArmaanMcleod). [#882](https://github.com/Azure/PSRule.Rules.Azure/issues/882)
    - Check clusters have control plane diagnostics enabled. Thanks [@ArmaanMcleod](https://github.com/ArmaanMcleod). [#922](https://github.com/Azure/PSRule.Rules.Azure/issues/922)
- Engineering:
  - Bump PSRule dependency to v1.7.0. [#938](https://github.com/Azure/PSRule.Rules.Azure/issues/938)

## v1.8.0-B2108026 (pre-release)

What's changed since pre-release v1.8.0-B2108013:

- New rules:
  - Azure Kubernetes Service:
    - Check clusters use Container Insights for monitoring workloads. Thanks [@ArmaanMcleod](https://github.com/ArmaanMcleod). [#881](https://github.com/Azure/PSRule.Rules.Azure/issues/881)
- Bug fixes:
  - Fixed export of in-flight AKS related subnets for kubenet clusters. Thanks [@ArmaanMcleod](https://github.com/ArmaanMcleod). [#920](https://github.com/Azure/PSRule.Rules.Azure/issues/920)

## v1.8.0-B2108013 (pre-release)

What's changed since v1.7.0:

- New rules:
  - Azure Kubernetes Service:
    - Check clusters use availability zones when available. Thanks [@ArmaanMcleod](https://github.com/ArmaanMcleod). [#880](https://github.com/Azure/PSRule.Rules.Azure/issues/880)
- Engineering:
  - Bump PSRule dependency to v1.6.1. [#913](https://github.com/Azure/PSRule.Rules.Azure/issues/913)
  - Automated update of availability zone information in providers.json. [#907](https://github.com/Azure/PSRule.Rules.Azure/issues/907)

## v1.7.0

What's changed since v1.6.0:

- New rules:
  - All resources:
    - Check template parameter files use metadata links. [#846](https://github.com/Azure/PSRule.Rules.Azure/issues/846)
      - Configure the `AZURE_PARAMETER_FILE_METADATA_LINK` option to enable this rule.
    - Check template files use a recent schema. [#845](https://github.com/Azure/PSRule.Rules.Azure/issues/845)
    - Check template files use a https schema scheme. [#894](https://github.com/Azure/PSRule.Rules.Azure/issues/894)
    - Check template parameter files use a https schema scheme. [#894](https://github.com/Azure/PSRule.Rules.Azure/issues/894)
    - Check template parameters set a value. [#896](https://github.com/Azure/PSRule.Rules.Azure/issues/896)
    - Check template parameters use a valid secret reference. [#897](https://github.com/Azure/PSRule.Rules.Azure/issues/897)
  - Azure Kubernetes Service:
    - Check clusters using Azure CNI should use large subnets. Thanks [@ArmaanMcleod](https://github.com/ArmaanMcleod). [#273](https://github.com/Azure/PSRule.Rules.Azure/issues/273)
    - Check clusters use auto-scale node pools. Thanks [@ArmaanMcleod](https://github.com/ArmaanMcleod). [#218](https://github.com/Azure/PSRule.Rules.Azure/issues/218)
      - By default, a minimum of a `/23` subnet is required.
      - Configure `AZURE_AKS_CNI_MINIMUM_CLUSTER_SUBNET_SIZE` to change the default minimum subnet size.
  - Storage Account:
    - Check Storage Accounts only accept explicitly allowed network traffic. [#884](https://github.com/Azure/PSRule.Rules.Azure/issues/884)
- Updated rules:
  - Virtual Network:
    - Excluded `AzureFirewallManagementSubnet` from `Azure.VNET.UseNSGs`. [#869](https://github.com/Azure/PSRule.Rules.Azure/issues/869)
- General improvements:
  - Added version information to bicep compilation exceptions. [#903](https://github.com/Azure/PSRule.Rules.Azure/issues/903)
- Engineering:
  - Bump PSRule dependency to v1.6.0. [#871](https://github.com/Azure/PSRule.Rules.Azure/issues/871)
- Bug fixes:
  - Fixed DateTimeAdd function and tests within timezones with DST. [#891](https://github.com/Azure/PSRule.Rules.Azure/issues/891)
  - Fixed `Azure.Template.ParameterValue` failing on empty value. [#901](https://github.com/Azure/PSRule.Rules.Azure/issues/901)

What's changed since pre-release v1.7.0-B2108059:

- No additional changes.

## v1.7.0-B2108059 (pre-release)

What's changed since pre-release v1.7.0-B2108049:

- General improvements:
  - Added version information to bicep compilation exceptions. [#903](https://github.com/Azure/PSRule.Rules.Azure/issues/903)
- Bug fixes:
  - Fixed `Azure.Template.ParameterValue` failing on empty value. [#901](https://github.com/Azure/PSRule.Rules.Azure/issues/901)

## v1.7.0-B2108049 (pre-release)

What's changed since pre-release v1.7.0-B2108040:

- New rules:
  - All resources:
    - Check template files use a recent schema. [#845](https://github.com/Azure/PSRule.Rules.Azure/issues/845)
    - Check template files use a https schema scheme. [#894](https://github.com/Azure/PSRule.Rules.Azure/issues/894)
    - Check template parameter files use a https schema scheme. [#894](https://github.com/Azure/PSRule.Rules.Azure/issues/894)
    - Check template parameters set a value. [#896](https://github.com/Azure/PSRule.Rules.Azure/issues/896)
    - Check template parameters use a valid secret reference. [#897](https://github.com/Azure/PSRule.Rules.Azure/issues/897)
- Bug fixes:
  - Fixed DateTimeAdd function and tests within timezones with DST. [#891](https://github.com/Azure/PSRule.Rules.Azure/issues/891)

## v1.7.0-B2108040 (pre-release)

What's changed since pre-release v1.7.0-B2108020:

- New rules:
  - All resources:
    - Check template parameter files use metadata links. [#846](https://github.com/Azure/PSRule.Rules.Azure/issues/846)
      - Configure the `AZURE_PARAMETER_FILE_METADATA_LINK` option to enable this rule.
  - Azure Kubernetes Service:
    - Check clusters using Azure CNI should use large subnets. Thanks [@ArmaanMcleod](https://github.com/ArmaanMcleod). [#273](https://github.com/Azure/PSRule.Rules.Azure/issues/273)
      - By default, a minimum of a `/23` subnet is required.
      - Configure `AZURE_AKS_CNI_MINIMUM_CLUSTER_SUBNET_SIZE` to change the default minimum subnet size.
  - Storage Account:
    - Check Storage Accounts only accept explicitly allowed network traffic. [#884](https://github.com/Azure/PSRule.Rules.Azure/issues/884)

## v1.7.0-B2108020 (pre-release)

What's changed since v1.6.0:

- New rules:
  - Azure Kubernetes Service:
    - Check clusters use auto-scale node pools. Thanks [@ArmaanMcleod](https://github.com/ArmaanMcleod). [#218](https://github.com/Azure/PSRule.Rules.Azure/issues/218)
- Updated rules:
  - Virtual Network:
    - Excluded `AzureFirewallManagementSubnet` from `Azure.VNET.UseNSGs`. [#869](https://github.com/Azure/PSRule.Rules.Azure/issues/869)
- Engineering:
  - Bump PSRule dependency to v1.6.0. [#871](https://github.com/Azure/PSRule.Rules.Azure/issues/871)

## v1.6.0

What's changed since v1.5.1:

- New features:
  - **Experimental**: Added support for expansion from Bicep source files. [#848](https://github.com/Azure/PSRule.Rules.Azure/issues/848) [#670](https://github.com/Azure/PSRule.Rules.Azure/issues/670) [#858](https://github.com/Azure/PSRule.Rules.Azure/issues/858)
    - Bicep support is currently experimental.
    - To opt-in set the `AZURE_BICEP_FILE_EXPANSION` configuration to `true`.
    - For more information see [Using Bicep](https://azure.github.io/PSRule.Rules.Azure/using-bicep/).
- New rules:
  - Application Gateways:
    - Check Application Gateways publish endpoints by HTTPS. [#841](https://github.com/Azure/PSRule.Rules.Azure/issues/841)
- Engineering:
  - Bump PSRule dependency to v1.5.0. [#832](https://github.com/Azure/PSRule.Rules.Azure/issues/832)
  - Migration of Pester v4 tests to Pester v5. Thanks [@ArmaanMcleod](https://github.com/ArmaanMcleod). [#395](https://github.com/Azure/PSRule.Rules.Azure/issues/395)

What's changed since pre-release v1.6.0-B2108038:

- Bug fixes:
  - Fixed Bicep expand creates deadlock and times out. [#863](https://github.com/Azure/PSRule.Rules.Azure/issues/863)

## v1.6.0-B2108038 (pre-release)

What's changed since pre-release v1.6.0-B2108023:

- Bug fixes:
  - Fixed Bicep expand hangs analysis. [#858](https://github.com/Azure/PSRule.Rules.Azure/issues/858)

## v1.6.0-B2108023 (pre-release)

What's changed since pre-release v1.6.0-B2107028:

- New features:
  - **Experimental**: Added support for expansion from Bicep source files. [#848](https://github.com/Azure/PSRule.Rules.Azure/issues/848) [#670](https://github.com/Azure/PSRule.Rules.Azure/issues/670)
    - Bicep support is currently experimental.
    - To opt-in set the `AZURE_BICEP_FILE_EXPANSION` configuration to `true`.
    - For more information see [Using Bicep](https://azure.github.io/PSRule.Rules.Azure/using-bicep/).

## v1.6.0-B2107028 (pre-release)

What's changed since v1.5.1:

- New rules:
  - Application Gateways:
    - Check Application Gateways publish endpoints by HTTPS. [#841](https://github.com/Azure/PSRule.Rules.Azure/issues/841)
- Engineering:
  - Bump PSRule dependency to v1.5.0. [#832](https://github.com/Azure/PSRule.Rules.Azure/issues/832)

## v1.5.1

What's changed since v1.5.0:

- Bug fixes:
  - Fixed rule does not detect more restrictive NSG rules. [#831](https://github.com/Azure/PSRule.Rules.Azure/issues/831)

## v1.5.0

What's changed since v1.4.1:

- New features:
  - Added `Azure.GA_2021_06` baseline. [#822](https://github.com/Azure/PSRule.Rules.Azure/issues/822)
    - Includes rules released before or during June 2021 for Azure GA features.
    - Marked baseline `Azure.GA_2021_03` as obsolete.
- New rules:
  - Application Insights:
    - Check App Insights resources use workspace-based configuration. [#813](https://github.com/Azure/PSRule.Rules.Azure/issues/813)
    - Check App Insights resources meet naming requirements. [#814](https://github.com/Azure/PSRule.Rules.Azure/issues/814)
- General improvements:
  - Exclude not applicable rules for templates generated with Bicep and PSArm. [#815](https://github.com/Azure/PSRule.Rules.Azure/issues/815)
  - Updated rule help to use docs pages for online version. [#824](https://github.com/Azure/PSRule.Rules.Azure/issues/824)
- Engineering:
  - Bump PSRule dependency to v1.4.0. [#823](https://github.com/Azure/PSRule.Rules.Azure/issues/823)
  - Bump YamlDotNet dependency to v11.2.1. [#821](https://github.com/Azure/PSRule.Rules.Azure/pull/821)
  - Migrate project to Azure GitHub organization and updated links. [#800](https://github.com/Azure/PSRule.Rules.Azure/pull/800)
- Bug fixes:
  - Fixed detection of parameters and variables with line breaks. [#811](https://github.com/Azure/PSRule.Rules.Azure/issues/811)

What's changed since pre-release v1.5.0-B2107002:

- No additional changes.

## v1.5.0-B2107002 (pre-release)

What's changed since pre-release v1.5.0-B2106018:

- New features:
  - Added `Azure.GA_2021_06` baseline. [#822](https://github.com/Azure/PSRule.Rules.Azure/issues/822)
    - Includes rules released before or during June 2021 for Azure GA features.
    - Marked baseline `Azure.GA_2021_03` as obsolete.
- General improvements:
  - Updated rule help to use docs pages for online version. [#824](https://github.com/Azure/PSRule.Rules.Azure/issues/824)
- Engineering:
  - Bump PSRule dependency to v1.4.0. [#823](https://github.com/Azure/PSRule.Rules.Azure/issues/823)
  - Bump YamlDotNet dependency to v11.2.1. [#821](https://github.com/Azure/PSRule.Rules.Azure/pull/821)

## v1.5.0-B2106018 (pre-release)

What's changed since v1.4.1:

- New rules:
  - Application Insights:
    - Check App Insights resources use workspace-based configuration. [#813](https://github.com/Azure/PSRule.Rules.Azure/issues/813)
    - Check App Insights resources meet naming requirements. [#814](https://github.com/Azure/PSRule.Rules.Azure/issues/814)
- General improvements:
  - Exclude not applicable rules for templates generated with Bicep and PSArm. [#815](https://github.com/Azure/PSRule.Rules.Azure/issues/815)
- Engineering:
  - Bump YamlDotNet dependency to v11.2.0. [#801](https://github.com/Azure/PSRule.Rules.Azure/pull/801)
  - Migrate project to Azure GitHub organization and updated links. [#800](https://github.com/Azure/PSRule.Rules.Azure/pull/800)
- Bug fixes:
  - Fixed detection of parameters and variables with line breaks. [#811](https://github.com/Azure/PSRule.Rules.Azure/issues/811)

## v1.4.1

What's changed since v1.4.0:

- Bug fixes:
  - Fixed boolean string conversion case. [#793](https://github.com/Azure/PSRule.Rules.Azure/issues/793)
  - Fixed case sensitive property matching. [#794](https://github.com/Azure/PSRule.Rules.Azure/issues/794)
  - Fixed automatic expansion of template parameter files. [#796](https://github.com/Azure/PSRule.Rules.Azure/issues/796)
    - Template parameter files are not automatically expanded by default.
    - To enable this, set the `AZURE_PARAMETER_FILE_EXPANSION` configuration option.

## v1.4.0

What's changed since v1.3.2:

- New features:
  - Automatically expand template from parameter files for analysis. [#772](https://github.com/Azure/PSRule.Rules.Azure/issues/772)
    - Previously templates needed to be exported with `Export-AzRuleTemplateData`.
    - To export template data automatically use PSRule cmdlets with `-Format File`.
- New rules:
  - Cognitive Search:
    - Check search services meet index SLA replica requirement. [#761](https://github.com/Azure/PSRule.Rules.Azure/issues/761)
    - Check search services meet query SLA replica requirement. [#762](https://github.com/Azure/PSRule.Rules.Azure/issues/762)
    - Check search services meet naming requirements. [#763](https://github.com/Azure/PSRule.Rules.Azure/issues/763)
    - Check search services use a minimum SKU. [#764](https://github.com/Azure/PSRule.Rules.Azure/issues/764)
    - Check search services use managed identities. [#765](https://github.com/Azure/PSRule.Rules.Azure/issues/765)
  - Azure Kubernetes Service:
    - Check clusters use AKS-managed Azure AD integration. [#436](https://github.com/Azure/PSRule.Rules.Azure/issues/436)
    - Check clusters have local account disabled (preview). [#786](https://github.com/Azure/PSRule.Rules.Azure/issues/786)
    - Check clusters have an auto-upgrade channel set (preview). [#787](https://github.com/Azure/PSRule.Rules.Azure/issues/787)
    - Check clusters limit access network access to the API server. [#788](https://github.com/Azure/PSRule.Rules.Azure/issues/788)
    - Check clusters used Azure RBAC for Kubernetes authorization. [#789](https://github.com/Azure/PSRule.Rules.Azure/issues/789)
- Updated rules:
  - Azure Kubernetes Service:
    - Updated `Azure.AKS.Version` to 1.20.5. [#767](https://github.com/Azure/PSRule.Rules.Azure/issues/767)
- General improvements:
  - Automatically nest template sub-resources for analysis. [#746](https://github.com/Azure/PSRule.Rules.Azure/issues/746)
    - Sub-resources such as diagnostic logs or configurations are automatically nested.
    - Automatic nesting a resource requires:
      - The parent resource is defined in the same template.
      - The sub-resource depends on the parent resource.
  - Added support for source location references to template files. [#781](https://github.com/Azure/PSRule.Rules.Azure/issues/781)
    - Output includes source location to resources exported from a templates.
- Bug fixes:
  - Fixed string index parsing in expressions with whitespace. [#775](https://github.com/Azure/PSRule.Rules.Azure/issues/775)
  - Fixed base for DateTimeAdd is not a valid string. [#777](https://github.com/Azure/PSRule.Rules.Azure/issues/777)
- Engineering:
  - Added source link to project. [#783](https://github.com/Azure/PSRule.Rules.Azure/issues/783)

What's changed since pre-release v1.4.0-B2105057:

- No additional changes.

## v1.4.0-B2105057 (pre-release)

What's changed since pre-release v1.4.0-B2105050:

- New rules:
  - Azure Kubernetes Service:
    - Check clusters use AKS-managed Azure AD integration. [#436](https://github.com/Azure/PSRule.Rules.Azure/issues/436)
    - Check clusters have local account disabled (preview). [#786](https://github.com/Azure/PSRule.Rules.Azure/issues/786)
    - Check clusters have an auto-upgrade channel set (preview). [#787](https://github.com/Azure/PSRule.Rules.Azure/issues/787)
    - Check clusters limit access network access to the API server. [#788](https://github.com/Azure/PSRule.Rules.Azure/issues/788)
    - Check clusters used Azure RBAC for Kubernetes authorization. [#789](https://github.com/Azure/PSRule.Rules.Azure/issues/789)
- Updated rules:
  - Azure Kubernetes Service:
    - Updated `Azure.AKS.Version` to 1.20.5. [#767](https://github.com/Azure/PSRule.Rules.Azure/issues/767)
- Engineering:
  - Added source link to project. [#783](https://github.com/Azure/PSRule.Rules.Azure/issues/783)

## v1.4.0-B2105050 (pre-release)

What's changed since pre-release v1.4.0-B2105044:

- General improvements:
  - Added support for source location references to template files. [#781](https://github.com/Azure/PSRule.Rules.Azure/issues/781)
    - Output includes source location to resources exported from a templates.

## v1.4.0-B2105044 (pre-release)

What's changed since pre-release v1.4.0-B2105027:

- New features:
  - Automatically expand template from parameter files for analysis. [#772](https://github.com/Azure/PSRule.Rules.Azure/issues/772)
    - Previously templates needed to be exported with `Export-AzRuleTemplateData`.
    - To export template data automatically use PSRule cmdlets with `-Format File`.
- Bug fixes:
  - Fixed string index parsing in expressions with whitespace. [#775](https://github.com/Azure/PSRule.Rules.Azure/issues/775)
  - Fixed base for DateTimeAdd is not a valid string. [#777](https://github.com/Azure/PSRule.Rules.Azure/issues/777)

## v1.4.0-B2105027 (pre-release)

What's changed since pre-release v1.4.0-B2105020:

- New rules:
  - Cognitive Search:
    - Check search services meet index SLA replica requirement. [#761](https://github.com/Azure/PSRule.Rules.Azure/issues/761)
    - Check search services meet query SLA replica requirement. [#762](https://github.com/Azure/PSRule.Rules.Azure/issues/762)
    - Check search services meet naming requirements. [#763](https://github.com/Azure/PSRule.Rules.Azure/issues/763)
    - Check search services use a minimum SKU. [#764](https://github.com/Azure/PSRule.Rules.Azure/issues/764)
    - Check search services use managed identities. [#765](https://github.com/Azure/PSRule.Rules.Azure/issues/765)

## v1.4.0-B2105020 (pre-release)

What's changed since v1.3.2:

- General improvements:
  - Automatically nest template sub-resources for analysis. [#746](https://github.com/Azure/PSRule.Rules.Azure/issues/746)
    - Sub-resources such as diagnostic logs or configurations are automatically nested.
    - Automatic nesting a resource requires:
      - The parent resource is defined in the same template.
      - The sub-resource depends on the parent resource.

## v1.3.2

What's changed since v1.3.1:

- Bug fixes:
  - Fixed rule reason reported the parameter inputObject is null. [#753](https://github.com/Azure/PSRule.Rules.Azure/issues/753)

## v1.3.1

What's changed since v1.3.0:

- Engineering:
  - Bump PSRule dependency to v1.3.0. [#749](https://github.com/Azure/PSRule.Rules.Azure/issues/749)
  - Bump YamlDotNet dependency to v11.1.1. [#742](https://github.com/Azure/PSRule.Rules.Azure/issues/742)

## v1.3.0

What's changed since v1.2.1:

- New rules:
  - Policy:
    - Check policy assignment display name and description are set. [#725](https://github.com/Azure/PSRule.Rules.Azure/issues/725)
    - Check policy assignment assigned by metadata is set. [#726](https://github.com/Azure/PSRule.Rules.Azure/issues/726)
    - Check policy exemption display name and description are set. [#723](https://github.com/Azure/PSRule.Rules.Azure/issues/723)
    - Check policy waiver exemptions have an expiry date set. [#724](https://github.com/Azure/PSRule.Rules.Azure/issues/724)
- Removed rules:
  - Storage:
    - Remove `Azure.Storage.UseEncryption` as Storage Service Encryption (SSE) is always on. [#630](https://github.com/Azure/PSRule.Rules.Azure/issues/630)
      - SSE is on by default and can not be disabled.
- General improvements:
  - Additional metadata added in parameter files is passed through with `Get-AzRuleTemplateLink`. [#706](https://github.com/Azure/PSRule.Rules.Azure/issues/706)
  - Improved binding support for File inputs. [#480](https://github.com/Azure/PSRule.Rules.Azure/issues/480)
    - Template and parameter file names now return a relative path instead of full path.
  - Added API version for each module resource. [#729](https://github.com/Azure/PSRule.Rules.Azure/issues/729)
- Engineering:
  - Clean up depreciated warning message for configuration option `azureAllowedRegions`. [#737](https://github.com/Azure/PSRule.Rules.Azure/issues/737)
  - Clean up depreciated warning message for configuration option `minAKSVersion`. [#738](https://github.com/Azure/PSRule.Rules.Azure/issues/738)
  - Bump PSRule dependency to v1.2.0. [#713](https://github.com/Azure/PSRule.Rules.Azure/issues/713)
- Bug fixes:
  - Fixed could not load file or assembly YamlDotNet. [#741](https://github.com/Azure/PSRule.Rules.Azure/issues/741)
    - This fix pins the PSRule version to v1.2.0 until the next stable release of PSRule for Azure.

What's changed since pre-release v1.3.0-B2104040:

- No additional changes.

## v1.3.0-B2104040 (pre-release)

What's changed since pre-release v1.3.0-B2104034:

- Bug fixes:
  - Fixed could not load file or assembly YamlDotNet. [#741](https://github.com/Azure/PSRule.Rules.Azure/issues/741)
    - This fix pins the PSRule version to v1.2.0 until the next stable release of PSRule for Azure.

## v1.3.0-B2104034 (pre-release)

What's changed since pre-release v1.3.0-B2104023:

- New rules:
  - Policy:
    - Check policy assignment display name and description are set. [#725](https://github.com/Azure/PSRule.Rules.Azure/issues/725)
    - Check policy assignment assigned by metadata is set. [#726](https://github.com/Azure/PSRule.Rules.Azure/issues/726)
    - Check policy exemption display name and description are set. [#723](https://github.com/Azure/PSRule.Rules.Azure/issues/723)
    - Check policy waiver exemptions have an expiry date set. [#724](https://github.com/Azure/PSRule.Rules.Azure/issues/724)
- Engineering:
  - Clean up depreciated warning message for configuration option `azureAllowedRegions`. [#737](https://github.com/Azure/PSRule.Rules.Azure/issues/737)
  - Clean up depreciated warning message for configuration option `minAKSVersion`. [#738](https://github.com/Azure/PSRule.Rules.Azure/issues/738)

## v1.3.0-B2104023 (pre-release)

What's changed since pre-release v1.3.0-B2104013:

- General improvements:
  - Improved binding support for File inputs. [#480](https://github.com/Azure/PSRule.Rules.Azure/issues/480)
    - Template and parameter file names now return a relative path instead of full path.
  - Added API version for each module resource. [#729](https://github.com/Azure/PSRule.Rules.Azure/issues/729)

## v1.3.0-B2104013 (pre-release)

What's changed since pre-release v1.3.0-B2103007:

- Engineering:
  - Bump PSRule dependency to v1.2.0. [#713](https://github.com/Azure/PSRule.Rules.Azure/issues/713)
- Bug fixes:
  - Fixed export not expanding nested deployments. [#715](https://github.com/Azure/PSRule.Rules.Azure/issues/715)

## v1.3.0-B2103007 (pre-release)

What's changed since v1.2.0:

- Removed rules:
  - Storage:
    - Remove `Azure.Storage.UseEncryption` as Storage Service Encryption (SSE) is always on. [#630](https://github.com/Azure/PSRule.Rules.Azure/issues/630)
      - SSE is on by default and can not be disabled.
- General improvements:
  - Additional metadata added in parameter files is passed through with `Get-AzRuleTemplateLink`. [#706](https://github.com/Azure/PSRule.Rules.Azure/issues/706)

## v1.2.1

What's changed since v1.2.0:

- Bug fixes:
  - Fixed export not expanding nested deployments. [#715](https://github.com/Azure/PSRule.Rules.Azure/issues/715)

## v1.2.0

What's changed since v1.1.4:

- New features:
  - Added `Azure.GA_2021_03` baseline. [#673](https://github.com/Azure/PSRule.Rules.Azure/issues/673)
    - Includes rules released before or during March 2021 for Azure GA features.
    - Marked baseline `Azure.GA_2020_12` as obsolete.
- New rules:
  - Key Vault:
    - Check vaults, keys, and secrets meet name requirements. [#646](https://github.com/Azure/PSRule.Rules.Azure/issues/646)
- Updated rules:
  - Azure Kubernetes Service:
    - Updated `Azure.AKS.Version` to 1.19.7. [#696](https://github.com/Azure/PSRule.Rules.Azure/issues/696)
- General improvements:
  - Added support for user defined functions in templates. [#682](https://github.com/Azure/PSRule.Rules.Azure/issues/682)
- Engineering:
  - Bump PSRule dependency to v1.1.0. [#692](https://github.com/Azure/PSRule.Rules.Azure/issues/692)

What's changed since pre-release v1.2.0-B2103044:

- No additional changes.

## v1.2.0-B2103044 (pre-release)

What's changed since pre-release v1.2.0-B2103032:

- New features:
  - Added `Azure.GA_2021_03` baseline. [#673](https://github.com/Azure/PSRule.Rules.Azure/issues/673)
    - Includes rules released before or during March 2021 for Azure GA features.
    - Marked baseline `Azure.GA_2020_12` as obsolete.
- Updated rules:
  - Azure Kubernetes Service:
    - Updated `Azure.AKS.Version` to 1.19.7. [#696](https://github.com/Azure/PSRule.Rules.Azure/issues/696)

## v1.2.0-B2103032 (pre-release)

What's changed since pre-release v1.2.0-B2103024:

- New rules:
  - Key Vault:
    - Check vaults, keys, and secrets meet name requirements. [#646](https://github.com/Azure/PSRule.Rules.Azure/issues/646)
- Engineering:
  - Bump PSRule dependency to v1.1.0. [#692](https://github.com/Azure/PSRule.Rules.Azure/issues/692)

## v1.2.0-B2103024 (pre-release)

What's changed since v1.1.4:

- General improvements:
  - Added support for user defined functions in templates. [#682](https://github.com/Azure/PSRule.Rules.Azure/issues/682)

## v1.1.4

What's changed since v1.1.3:

- Bug fixes:
  - Fixed handling of literal index with copyIndex function. [#686](https://github.com/Azure/PSRule.Rules.Azure/issues/686)
  - Fixed handling of inner scoped nested deployments. [#687](https://github.com/Azure/PSRule.Rules.Azure/issues/687)

## v1.1.3

What's changed since v1.1.2:

- Bug fixes:
  - Fixed parsing of property names for functions across multiple lines. [#683](https://github.com/Azure/PSRule.Rules.Azure/issues/683)

## v1.1.2

What's changed since v1.1.1:

- Bug fixes:
  - Fixed copy peer property resolve. [#677](https://github.com/Azure/PSRule.Rules.Azure/issues/677)
  - Fixed partial resource group or subscription object not populating. [#678](https://github.com/Azure/PSRule.Rules.Azure/issues/678)
  - Fixed lazy loading of environment and resource providers. [#679](https://github.com/Azure/PSRule.Rules.Azure/issues/679)

## v1.1.1

What's changed since v1.1.0:

- Bug fixes:
  - Fixed support for parameter file schemas. [#674](https://github.com/Azure/PSRule.Rules.Azure/issues/674)

## v1.1.0

What's changed since v1.0.0:

- New features:
  - Exporting template with `Export-AzRuleTemplateData` supports custom resource group and subscription. [#651](https://github.com/Azure/PSRule.Rules.Azure/issues/651)
    - Subscription and resource group used for deployment can be specified instead of using defaults.
    - `ResourceGroupName` parameter of `Export-AzRuleTemplateData` has been renamed to `ResourceGroup`.
    - Added a parameter alias for `ResourceGroupName` on `Export-AzRuleTemplateData`.
- New rules:
  - All resources:
    - Check template parameters are defined. [#631](https://github.com/Azure/PSRule.Rules.Azure/issues/631)
    - Check location parameter is type string. [#632](https://github.com/Azure/PSRule.Rules.Azure/issues/632)
    - Check template parameter `minValue` and `maxValue` constraints are valid. [#637](https://github.com/Azure/PSRule.Rules.Azure/issues/637)
    - Check template resources do not use hard coded locations. [#633](https://github.com/Azure/PSRule.Rules.Azure/issues/633)
    - Check resource group location not referenced instead of location parameter. [#634](https://github.com/Azure/PSRule.Rules.Azure/issues/634)
    - Check increased debug detail is disabled for nested deployments. [#638](https://github.com/Azure/PSRule.Rules.Azure/issues/638)
- General improvements:
  - Added support for matching template by name. [#661](https://github.com/Azure/PSRule.Rules.Azure/issues/661)
    - `Get-AzRuleTemplateLink` discovers `<templateName>.json` from `<templateName>.parameters.json`.
- Engineering:
  - Bump PSRule dependency to v1.0.3. [#648](https://github.com/Azure/PSRule.Rules.Azure/issues/648)
- Bug fixes:
  - Fixed `Azure.VM.ADE` to limit rule to exports only. [#644](https://github.com/Azure/PSRule.Rules.Azure/issues/644)
  - Fixed `if` condition values evaluation order. [#652](https://github.com/Azure/PSRule.Rules.Azure/issues/652)
  - Fixed handling of `int` parameters with large values. [#653](https://github.com/Azure/PSRule.Rules.Azure/issues/653)
  - Fixed handling of expressions split over multiple lines. [#654](https://github.com/Azure/PSRule.Rules.Azure/issues/654)
  - Fixed handling of bool parameter values within logical expressions. [#655](https://github.com/Azure/PSRule.Rules.Azure/issues/655)
  - Fixed copy loop value does not fall within the expected range. [#664](https://github.com/Azure/PSRule.Rules.Azure/issues/664)
  - Fixed template comparison functions handling of large integer values. [#666](https://github.com/Azure/PSRule.Rules.Azure/issues/666)
  - Fixed handling of `createArray` function with no arguments. [#667](https://github.com/Azure/PSRule.Rules.Azure/issues/667)

What's changed since pre-release v1.1.0-B2102034:

- No additional changes.

## v1.1.0-B2102034 (pre-release)

What's changed since pre-release v1.1.0-B2102023:

- General improvements:
  - Added support for matching template by name. [#661](https://github.com/Azure/PSRule.Rules.Azure/issues/661)
    - `Get-AzRuleTemplateLink` discovers `<templateName>.json` from `<templateName>.parameters.json`.
- Bug fixes:
  - Fixed copy loop value does not fall within the expected range. [#664](https://github.com/Azure/PSRule.Rules.Azure/issues/664)
  - Fixed template comparison functions handling of large integer values. [#666](https://github.com/Azure/PSRule.Rules.Azure/issues/666)
  - Fixed handling of `createArray` function with no arguments. [#667](https://github.com/Azure/PSRule.Rules.Azure/issues/667)

## v1.1.0-B2102023 (pre-release)

What's changed since pre-release v1.1.0-B2102015:

- New features:
  - Exporting template with `Export-AzRuleTemplateData` supports custom resource group and subscription. [#651](https://github.com/Azure/PSRule.Rules.Azure/issues/651)
    - Subscription and resource group used for deployment can be specified instead of using defaults.
    - `ResourceGroupName` parameter of `Export-AzRuleTemplateData` has been renamed to `ResourceGroup`.
    - Added a parameter alias for `ResourceGroupName` on `Export-AzRuleTemplateData`.

## v1.1.0-B2102015 (pre-release)

What's changed since pre-release v1.1.0-B2102010:

- Bug fixes:
  - Fixed `if` condition values evaluation order. [#652](https://github.com/Azure/PSRule.Rules.Azure/issues/652)
  - Fixed handling of `int` parameters with large values. [#653](https://github.com/Azure/PSRule.Rules.Azure/issues/653)
  - Fixed handling of expressions split over multiple lines. [#654](https://github.com/Azure/PSRule.Rules.Azure/issues/654)
  - Fixed handling of bool parameter values within logical expressions. [#655](https://github.com/Azure/PSRule.Rules.Azure/issues/655)

## v1.1.0-B2102010 (pre-release)

What's changed since pre-release v1.1.0-B2102001:

- Engineering:
  - Bump PSRule dependency to v1.0.3. [#648](https://github.com/Azure/PSRule.Rules.Azure/issues/648)
- Bug fixes:
  - Fixed `Azure.VM.ADE` to limit rule to exports only. [#644](https://github.com/Azure/PSRule.Rules.Azure/issues/644)

## v1.1.0-B2102001 (pre-release)

What's changed since v1.0.0:

- New rules:
  - All resources:
    - Check template parameters are defined. [#631](https://github.com/Azure/PSRule.Rules.Azure/issues/631)
    - Check location parameter is type string. [#632](https://github.com/Azure/PSRule.Rules.Azure/issues/632)
    - Check template parameter `minValue` and `maxValue` constraints are valid. [#637](https://github.com/Azure/PSRule.Rules.Azure/issues/637)
    - Check template resources do not use hard coded locations. [#633](https://github.com/Azure/PSRule.Rules.Azure/issues/633)
    - Check resource group location not referenced instead of location parameter. [#634](https://github.com/Azure/PSRule.Rules.Azure/issues/634)
    - Check increased debug detail is disabled for nested deployments. [#638](https://github.com/Azure/PSRule.Rules.Azure/issues/638)
- Engineering:
  - Bump PSRule dependency to v1.0.2. [#635](https://github.com/Azure/PSRule.Rules.Azure/issues/635)

## v1.0.0

What's changed since v0.19.0:

- New rules:
  - All resources:
    - Check parameter default value type matches type. [#311](https://github.com/Azure/PSRule.Rules.Azure/issues/311)
    - Check location parameter defaults to resource group. [#361](https://github.com/Azure/PSRule.Rules.Azure/issues/361)
  - Front Door:
    - Check Front Door uses a health probe for each backend pool. [#546](https://github.com/Azure/PSRule.Rules.Azure/issues/546)
    - Check Front Door uses a dedicated health probe path backend pools. [#547](https://github.com/Azure/PSRule.Rules.Azure/issues/547)
    - Check Front Door uses HEAD requests for backend health probes. [#613](https://github.com/Azure/PSRule.Rules.Azure/issues/613)
  - Service Fabric:
    - Check Service Fabric clusters use AAD client authentication. [#619](https://github.com/Azure/PSRule.Rules.Azure/issues/619)
- Updated rules:
  - Azure Kubernetes Service:
    - Updated `Azure.AKS.Version` to 1.19.6. [#603](https://github.com/Azure/PSRule.Rules.Azure/issues/603)
- General improvements:
  - Renamed `Export-AzTemplateRuleData` to `Export-AzRuleTemplateData`. [#596](https://github.com/Azure/PSRule.Rules.Azure/issues/596)
    - New name `Export-AzRuleTemplateData` aligns with prefix of other cmdlets.
    - Use of `Export-AzTemplateRuleData` is now deprecated and will be removed in the next major version.
    - Added alias to allow `Export-AzTemplateRuleData` to continue to be used.
    - Using `Export-AzTemplateRuleData` returns a deprecation warning.
  - Added support for `environment` template function. [#517](https://github.com/Azure/PSRule.Rules.Azure/issues/517)
- Engineering:
  - Bump PSRule dependency to v1.0.1. [#611](https://github.com/Azure/PSRule.Rules.Azure/issues/611)

What's changed since pre-release v1.0.0-B2101028:

- No additional changes.

## v1.0.0-B2101028 (pre-release)

What's changed since pre-release v1.0.0-B2101016:

- New rules:
  - All resources:
    - Check parameter default value type matches type. [#311](https://github.com/Azure/PSRule.Rules.Azure/issues/311)
- General improvements:
  - Renamed `Export-AzTemplateRuleData` to `Export-AzRuleTemplateData`. [#596](https://github.com/Azure/PSRule.Rules.Azure/issues/596)
    - New name `Export-AzRuleTemplateData` aligns with prefix of other cmdlets.
    - Use of `Export-AzTemplateRuleData` is now deprecated and will be removed in the next major version.
    - Added alias to allow `Export-AzTemplateRuleData` to continue to be used.
    - Using `Export-AzTemplateRuleData` returns a deprecation warning.

## v1.0.0-B2101016 (pre-release)

What's changed since pre-release v1.0.0-B2101006:

- New rules:
  - Service Fabric:
    - Check Service Fabric clusters use AAD client authentication. [#619](https://github.com/Azure/PSRule.Rules.Azure/issues/619)
- Bug fixes:
  - Fixed reason `Azure.FrontDoor.ProbePath` so the probe name is included. [#617](https://github.com/Azure/PSRule.Rules.Azure/issues/617)

## v1.0.0-B2101006 (pre-release)

What's changed since v0.19.0:

- New rules:
  - All resources:
    - Check location parameter defaults to resource group. [#361](https://github.com/Azure/PSRule.Rules.Azure/issues/361)
  - Front Door:
    - Check Front Door uses a health probe for each backend pool. [#546](https://github.com/Azure/PSRule.Rules.Azure/issues/546)
    - Check Front Door uses a dedicated health probe path backend pools. [#547](https://github.com/Azure/PSRule.Rules.Azure/issues/547)
    - Check Front Door uses HEAD requests for backend health probes. [#613](https://github.com/Azure/PSRule.Rules.Azure/issues/613)
- Updated rules:
  - Azure Kubernetes Service:
    - Updated `Azure.AKS.Version` to 1.19.6. [#603](https://github.com/Azure/PSRule.Rules.Azure/issues/603)
- General improvements:
  - Added support for `environment` template function. [#517](https://github.com/Azure/PSRule.Rules.Azure/issues/517)
- Engineering:
  - Bump PSRule dependency to v1.0.1. [#611](https://github.com/Azure/PSRule.Rules.Azure/issues/611)

[troubleshooting guide]: troubleshooting.md<|MERGE_RESOLUTION|>--- conflicted
+++ resolved
@@ -7,15 +7,11 @@
 
 ## Unreleased
 
-<<<<<<< HEAD
-- Bug fixes:
+What's changed since pre-release v1.11.0-B2112073:
+
+- Bug fixes:
+  - Fixed output of Bicep informational and warning messages in error stream. [#1157](https://github.com/Azure/PSRule.Rules.Azure/issues/1157)
   - Fixed obsolete flag for baseline `Azure.Preview_2021_12`. [#1166](https://github.com/Azure/PSRule.Rules.Azure/issues/1166)
-=======
-What's changed since pre-release v1.11.0-B2112073:
-
-- Bug fixes:
-  - Fixed output of Bicep informational and warning messages in error stream. [#1157](https://github.com/Azure/PSRule.Rules.Azure/issues/1157)
->>>>>>> 0439037d
 
 ## v1.11.0-B2112073 (pre-release)
 
