--- conflicted
+++ resolved
@@ -24,17 +24,6 @@
 
 ## Unreleased
 
-<<<<<<< HEAD
-- New rules:
-  - Azure Firewall:
-    - Check that Azure Firewall polices has configured threat intelligence-based filtering in `alert and deny` mode by @BenjaminEngeset.
-    [#2354](https://github.com/Azure/PSRule.Rules.Azure/issues/2354)
-  - Front Door:
-    - Check that managed identity for Azure Front Door instances are configured by @BenjaminEngeset.
-      [#2378](https://github.com/Azure/PSRule.Rules.Azure/issues/2378)
-
-=======
->>>>>>> 06e0d9b9
 What's changed since v1.29.0:
 
 - New rules:
@@ -47,6 +36,9 @@
   - Backup vault:
     - Check that immutability is configured for Backup vaults by @BenjaminEngeset.
     [#2387](https://github.com/Azure/PSRule.Rules.Azure/issues/2387)
+  - Front Door:
+    - Check that managed identity for Azure Front Door instances are configured by @BenjaminEngeset.
+      [#2378](https://github.com/Azure/PSRule.Rules.Azure/issues/2378)
   - Public IP address:
     - Check that Public IP addresses uses Standard SKU by @BenjaminEngeset.
       [#2376](https://github.com/Azure/PSRule.Rules.Azure/issues/2376)
