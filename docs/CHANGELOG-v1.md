--- conflicted
+++ resolved
@@ -23,17 +23,16 @@
 
 ## Unreleased
 
-<<<<<<< HEAD
-What's changed since v1.19.0:
+What's changed since v1.19.1:
 
 - Engineering:
   - Bump Microsoft.NET.Test.Sdk to v17.3.1.
     [#1603](https://github.com/Azure/PSRule.Rules.Azure/pull/1603)
 - New rules:
   - Azure Resources:
-    - Check that nested deployments securely pass through administrator usernames @ms-sambell.
+    - Check that nested deployments securely pass through administrator usernames by @ms-sambell.
       [#1479](https://github.com/Azure/PSRule.Rules.Azure/issues/1479)
-=======
+
 ## v1.19.1
 
 What's changed since v1.19.0:
@@ -42,7 +41,6 @@
   - Fixed `Azure.VNET.UseNSGs` is missing exceptions by @BernieWhite.
     [#1609](https://github.com/Azure/PSRule.Rules.Azure/issues/1609)
     - Added exclusions for `RouteServerSubnet` and any subnet with a dedicated HSM delegation.
->>>>>>> af1bee4b
 
 ## v1.19.0
 
