--- conflicted
+++ resolved
@@ -29,13 +29,12 @@
 
 ## Unreleased
 
-<<<<<<< HEAD
-What's changed since v1.41.2:
+What's changed since v1.41.4:
 
 - General improvements:
   - Added a new quickstart guide for using Azure Pipelines with PSRule by @that-ar-guy.  
     [#3220](https://github.com/Azure/PSRule.Rules.Azure/pull/3220)
-=======
+
 ## v1.41.4
 
 What's changed since v1.41.3:
@@ -54,7 +53,6 @@
 - Bug fixes:
   - Fixed ordering of symbolic copy loop dependencies by @BernieWhite.
     [#3257](https://github.com/Azure/PSRule.Rules.Azure/issues/3257)
->>>>>>> 3478dc91
 
 ## v1.41.2
 
