---
discussion: false
link_users: true
---

# Change log

See [upgrade notes][1] for helpful information when upgrading from previous versions.

[1]: upgrade-notes.md

**Important notes**:

- Issue #741: `Could not load file or assembly YamlDotNet`.
  See [troubleshooting guide] for a workaround to this issue.
- The configuration option `Azure_AKSMinimumVersion` is replaced with `AZURE_AKS_CLUSTER_MINIMUM_VERSION`.
  If you have this option configured, please update it to `AZURE_AKS_CLUSTER_MINIMUM_VERSION`.
  Support for `Azure_AKSMinimumVersion` will be removed in v2.
  See [upgrade notes][1] for more information.
- The configuration option `Azure_AllowedRegions` is replaced with `AZURE_RESOURCE_ALLOWED_LOCATIONS`.
  If you have this option configured, please update it to `AZURE_RESOURCE_ALLOWED_LOCATIONS`.
  Support for `Azure_AllowedRegions` will be removed in v2.
  See [upgrade notes][1] for more information.
- The `SupportsTag` PowerShell function has been replaced with the `Azure.Resource.SupportsTags` selector.
  Update PowerShell rules to use the `Azure.Resource.SupportsTags` selector instead.
  Support for the `SupportsTag` function will be removed in v2.
  See [upgrade notes][1] for more information.
- Renamed network interface rules to reflect current usage.
  If you have excluded or suppressed these rules, please update your configuration to reference the new names.
  Support for the old names will be removed in v2.
  See [upgrade notes][1] for more information.

## Unreleased

What's changed since pre-release v1.32.0-B0053:

<<<<<<< HEAD
- Engineering:
  - Updated resource providers and policy aliases.
    [#2579](https://github.com/Azure/PSRule.Rules.Azure/pull/2579)
=======
- Updated rules:
  - Azure Kubernetes Service:
    - Updated `Azure.AKS.Version` to use latest stable version `1.27.7` by @BernieWhite.
      [#2581](https://github.com/Azure/PSRule.Rules.Azure/issues/2581)
>>>>>>> 7287d3ca

## v1.32.0-B0053 (pre-release)

What's changed since pre-release v1.32.0-B0021:

- Updated rules:
  - Network Interface:
    - **Important change**: Renamed NIC rules to reflect current usage by @BernieWhite.
      [#2574](https://github.com/Azure/PSRule.Rules.Azure/issues/2574)
      - Rename `Azure.VM.NICAttached` to `Azure.NIC.Attached`.
      - Rename `Azure.VM.NICName` to `Azure.NIC.Name`.
      - Rename `Azure.VM.UniqueDns` to `Azure.NIC.UniqueDns`.
      - Added aliases to reference the old names for suppression and exclusion.
      - Old names will be removed from v2.
    - Added support for private link services to `Azure.VM.NICAttached` by @BernieWhite.
      [#2563](https://github.com/Azure/PSRule.Rules.Azure/issues/2563)
- General improvements:
  - Quality updates to documentation by @BernieWhite.
    [#2570](https://github.com/Azure/PSRule.Rules.Azure/issues/2570)
    [#1772](https://github.com/Azure/PSRule.Rules.Azure/issues/1772)
- Engineering:
  - Updated resource providers and policy aliases.
    [#2579](https://github.com/Azure/PSRule.Rules.Azure/pull/2579)
  - Bump xunit.runner.visualstudio to v2.5.4.
    [#2567](https://github.com/Azure/PSRule.Rules.Azure/pull/2567)
- Bug fixes:
  - Fixed dependency ordered is incorrect by @BernieWhite.
    [#2578](https://github.com/Azure/PSRule.Rules.Azure/issues/2578)

## v1.32.0-B0021 (pre-release)

What's changed since v1.31.3:

- General improvements:
  - Quality updates to documentation by @BernieWhite.
    [#2557](https://github.com/Azure/PSRule.Rules.Azure/issues/2557)
- Engineering:
  - Bump Microsoft.NET.Test.Sdk to v17.8.0.
    [#2527](https://github.com/Azure/PSRule.Rules.Azure/pull/2527)
  - Bump xunit to v2.6.2.
    [#2544](https://github.com/Azure/PSRule.Rules.Azure/pull/2544)
- Bug fixes:
  - Fixed additional false positives of `Azure.Deployment.SecureParameter` by @BernieWhite.
    [#2556](https://github.com/Azure/PSRule.Rules.Azure/issues/2556)
  - Fixed expansion with sub-resource handling of deployments with duplicate resources by @BernieWhite.
    [#2564](https://github.com/Azure/PSRule.Rules.Azure/issues/2564)

## v1.31.3

What's changed since v1.31.2:

- Bug fixes:
  - Fixed incorrect scope generated for subscription aliases by @BernieWhite.
    [#2545](https://github.com/Azure/PSRule.Rules.Azure/issues/2545)
  - Fixed null dereferenced properties in map lambda by @BernieWhite.
    [#2535](https://github.com/Azure/PSRule.Rules.Azure/issues/2535)
  - Fixed handling of for array index symbols by @BernieWhite.
    [#2548](https://github.com/Azure/PSRule.Rules.Azure/issues/2548)

## v1.31.2

What's changed since v1.31.1:

- Bug fixes:
  - Fixed nullable parameters with JValue null by @BernieWhite.
    [#2535](https://github.com/Azure/PSRule.Rules.Azure/issues/2535)

## v1.31.1

What's changed since v1.31.0:

- Bug fixes:
  - Fixed additional non-sensitive parameter name patterns by `Azure.Deployment.SecureParameter` by @BernieWhite.
    [#2528](https://github.com/Azure/PSRule.Rules.Azure/issues/2528)
    - Added support for configuration of the rule by setting `AZURE_DEPLOYMENT_NONSENSITIVE_PARAMETER_NAMES`.
  - Fixed incorrect handling of expressions with contains with JValue string by @BernieWhite.
    [#2531](https://github.com/Azure/PSRule.Rules.Azure/issues/2531)

## v1.31.0

What's changed since v1.30.3:

- New rules:
  - Deployment:
    - Check parameters potentially containing secure values by @BernieWhite.
      [#1476](https://github.com/Azure/PSRule.Rules.Azure/issues/1476)
  - Machine Learning:
    - Check compute instances are configured for an idle shutdown by @batemansogq.
      [#2484](https://github.com/Azure/PSRule.Rules.Azure/issues/2484)
    - Check workspace compute has local authentication disabled by @batemansogq.
      [#2484](https://github.com/Azure/PSRule.Rules.Azure/issues/2484)
    - Check workspace compute is connected to a VNET by @batemansogq.
      [#2484](https://github.com/Azure/PSRule.Rules.Azure/issues/2484)
    - Check public access to a workspace is disabled by @batemansogq.
      [#2484](https://github.com/Azure/PSRule.Rules.Azure/issues/2484)
    - Check workspaces use a user-assigned identity by @batemansogq.
      [#2484](https://github.com/Azure/PSRule.Rules.Azure/issues/2484)
- Engineering:
  - Bump development tools to .NET 7.0 SDK by @BernieWhite.
    [#1870](https://github.com/Azure/PSRule.Rules.Azure/issues/1870)
  - Bump BenchmarkDotNet to v0.13.10.
    [#2518](https://github.com/Azure/PSRule.Rules.Azure/pull/2518)
  - Bump BenchmarkDotNet.Diagnostics.Windows to v0.13.10.
    [#2508](https://github.com/Azure/PSRule.Rules.Azure/pull/2508)
  - Bump xunit to v2.6.1.
    [#2514](https://github.com/Azure/PSRule.Rules.Azure/pull/2514)
  - Bump xunit.runner.visualstudio to v2.5.3.
    [#2486](https://github.com/Azure/PSRule.Rules.Azure/pull/2486)
- Bug fixes:
  - Fixed dependency ordering with symbolic name by @BernieWhite.
    [#2505](https://github.com/Azure/PSRule.Rules.Azure/issues/2505)
  - Fixed nullable parameters for custom types by @BernieWhite.
    [#2489](https://github.com/Azure/PSRule.Rules.Azure/issues/2489)
  - Fixed API Connection might be missing dynamic properties by @BernieWhite.
    [#2424](https://github.com/Azure/PSRule.Rules.Azure/issues/2424)

What's changed since pre-release v1.31.0-B0048:

- No additional changes.

## v1.31.0-B0048 (pre-release)

What's changed since pre-release v1.31.0-B0020:

- Engineering:
  - Bump BenchmarkDotNet to v0.13.10.
    [#2518](https://github.com/Azure/PSRule.Rules.Azure/pull/2518)
  - Bump BenchmarkDotNet.Diagnostics.Windows to v0.13.10.
    [#2508](https://github.com/Azure/PSRule.Rules.Azure/pull/2508)
  - Bump xunit to v2.6.1.
    [#2514](https://github.com/Azure/PSRule.Rules.Azure/pull/2514)
  - Bump xunit.runner.visualstudio to v2.5.3.
    [#2486](https://github.com/Azure/PSRule.Rules.Azure/pull/2486)
- Bug fixes:
  - Fixed dependency ordering with symbolic name by @BernieWhite.
    [#2505](https://github.com/Azure/PSRule.Rules.Azure/issues/2505)
  - Fixed nullable parameters for custom types by @BernieWhite.
    [#2489](https://github.com/Azure/PSRule.Rules.Azure/issues/2489)
  - Fixed API Connection might be missing dynamic properties by @BernieWhite.
    [#2424](https://github.com/Azure/PSRule.Rules.Azure/issues/2424)

## v1.31.0-B0020 (pre-release)

What's changed since v1.30.3:

- New rules:
  - Deployment:
    - Check parameters potentially containing secure values by @BernieWhite.
      [#1476](https://github.com/Azure/PSRule.Rules.Azure/issues/1476)
  - Machine Learning:
    - Check compute instances are configured for an idle shutdown by @batemansogq.
      [#2484](https://github.com/Azure/PSRule.Rules.Azure/issues/2484)
    - Check workspace compute has local authentication disabled by @batemansogq.
      [#2484](https://github.com/Azure/PSRule.Rules.Azure/issues/2484)
    - Check workspace compute is connected to a VNET by @batemansogq.
      [#2484](https://github.com/Azure/PSRule.Rules.Azure/issues/2484)
    - Check public access to a workspace is disabled by @batemansogq.
      [#2484](https://github.com/Azure/PSRule.Rules.Azure/issues/2484)
    - Check workspaces use a user-assigned identity by @batemansogq.
      [#2484](https://github.com/Azure/PSRule.Rules.Azure/issues/2484)
- Engineering:
  - Bump development tools to .NET 7.0 SDK by @BernieWhite.
    [#1870](https://github.com/Azure/PSRule.Rules.Azure/issues/1870)
  - Bump BenchmarkDotNet to v0.13.9.
    [#2469](https://github.com/Azure/PSRule.Rules.Azure/pull/2469)
  - Bump BenchmarkDotNet.Diagnostics.Windows to v0.13.9.
    [#2470](https://github.com/Azure/PSRule.Rules.Azure/pull/2470)

## v1.30.3

What's changed since v1.30.2:

- Bug fixes:
  - Fixed nullable parameters for built-in types by @BernieWhite.
    [#2488](https://github.com/Azure/PSRule.Rules.Azure/issues/2488)

## v1.30.2

What's changed since v1.30.1:

- Bug fixes:
  - Fixed binding of results resourceId and resourceGroupName by @BernieWhite.
    [#2460](https://github.com/Azure/PSRule.Rules.Azure/issues/2460)

## v1.30.1

What's changed since v1.30.0:

- Bug fixes:
  - Fixed `Azure.Resource.AllowedRegions` which was failing when no allowed regions were configured by @BernieWhite.
    [#2461](https://github.com/Azure/PSRule.Rules.Azure/issues/2461)

## v1.30.0

What's changed since v1.29.0:

- New features:
  - Added September 2023 baselines `Azure.GA_2023_09` and `Azure.Preview_2023_09` by @BernieWhite.
    [#2451](https://github.com/Azure/PSRule.Rules.Azure/issues/2451)
    - Includes rules released before or during September 2023.
    - Marked `Azure.GA_2023_06` and `Azure.Preview_2023_06` baselines as obsolete.
- New rules:
  - Azure Container Apps:
    - Check that Container Apps uses a supported API version by @BenjaminEngeset.
      [#2398](https://github.com/Azure/PSRule.Rules.Azure/issues/2398)
  - Azure Container Registry:
    - Check that Container Registries restricts network access by @BenjaminEngeset.
      [#2423](https://github.com/Azure/PSRule.Rules.Azure/issues/2423)
    - Check that Container Registries disables anonymous pull access by @BenjaminEngeset.
      [#2422](https://github.com/Azure/PSRule.Rules.Azure/issues/2422)
  - Azure Database for MySQL:
    - Check that Azure AD-only authentication is configured for Azure Database for MySQL databases by @BenjaminEngeset.
      [#2227](https://github.com/Azure/PSRule.Rules.Azure/issues/2227)
  - Azure Firewall:
    - Check that Azure Firewall polices has configured threat intelligence-based filtering in `alert and deny` mode by @BenjaminEngeset.
      [#2354](https://github.com/Azure/PSRule.Rules.Azure/issues/2354)
  - Backup vault:
    - Check that immutability is configured for Backup vaults by @BenjaminEngeset.
      [#2387](https://github.com/Azure/PSRule.Rules.Azure/issues/2387)
  - Front Door:
    - Check that managed identity for Azure Front Door instances are configured by @BenjaminEngeset.
      [#2378](https://github.com/Azure/PSRule.Rules.Azure/issues/2378)
  - Public IP address:
    - Check that Public IP addresses uses Standard SKU by @BenjaminEngeset.
      [#2376](https://github.com/Azure/PSRule.Rules.Azure/issues/2376)
  - Recovery Services vault:
    - Check that immutability is configured for Recovery Services vaults by @BenjaminEngeset.
      [#2386](https://github.com/Azure/PSRule.Rules.Azure/issues/2386)
- Updated rules:
  - Azure Kubernetes Service:
    - Updated `Azure.AKS.Version` to use latest stable version `1.26.6` by @BernieWhite.
      [#2404](https://github.com/Azure/PSRule.Rules.Azure/issues/2404)
      - Use `AZURE_AKS_CLUSTER_MINIMUM_VERSION` to configure the minimum version of the cluster.
    - Promoted `Azure.AKS.LocalAccounts` to GA rule set by @BernieWhite.
      [#2448](https://github.com/Azure/PSRule.Rules.Azure/issues/2448)
  - Container App:
    - Promoted `Azure.ContainerApp.DisableAffinity` to GA rule set by @BernieWhite.
      [#2455](https://github.com/Azure/PSRule.Rules.Azure/issues/2455)
- General improvements:
  - **Important change:** Replaced the `Azure_AllowedRegions` option with `AZURE_RESOURCE_ALLOWED_LOCATIONS`.
    [#941](https://github.com/Azure/PSRule.Rules.Azure/issues/941)
    - For compatibility, if `Azure_AllowedRegions` is set it will be used instead of `AZURE_RESOURCE_ALLOWED_LOCATIONS`.
    - If only `AZURE_RESOURCE_ALLOWED_LOCATIONS` is set, this value will be used.
    - The default will be used neither options are configured.
    - If `Azure_AllowedRegions` is set a warning will be generated until the configuration is removed.
    - Support for `Azure_AllowedRegions` is deprecated and will be removed in v2.
    - See [upgrade notes][1] for details.
  - Add source link for rule in docs by @BernieWhite.
    [#2115](https://github.com/Azure/PSRule.Rules.Azure/issues/2115)
- Engineering:
  - Updated resource providers and policy aliases.
    [#2442](https://github.com/Azure/PSRule.Rules.Azure/pull/2442)
  - Bump xunit to v2.5.1.
    [#2436](https://github.com/Azure/PSRule.Rules.Azure/pull/2436)
  - Bump xunit.runner.visualstudio to v2.5.1.
    [#2435](https://github.com/Azure/PSRule.Rules.Azure/pull/2435)
  - Bump Microsoft.NET.Test.Sdk to v17.7.2.
    [#2407](https://github.com/Azure/PSRule.Rules.Azure/pull/2407)
  - Bump BenchmarkDotNet to v0.13.8.
    [#2425](https://github.com/Azure/PSRule.Rules.Azure/pull/2425)
  - Bump BenchmarkDotNet.Diagnostics.Windows to v0.13.8.
    [#2425](https://github.com/Azure/PSRule.Rules.Azure/pull/2425)
  - Bump Microsoft.CodeAnalysis.NetAnalyzers to v7.0.4.
    [#2405](https://github.com/Azure/PSRule.Rules.Azure/pull/2405)
- Bug fixes:
  - Fixed false positive with `Azure.Storage.SecureTransfer` on new API versions by @BernieWhite.
    [#2414](https://github.com/Azure/PSRule.Rules.Azure/issues/2414)
  - Fixed false positive with `Azure.VNET.LocalDNS` for DNS server addresses out of local scope by @BernieWhite.
    [#2370](https://github.com/Azure/PSRule.Rules.Azure/issues/2370)
    - This bug fix introduces a configuration option to flag when DNS from an Identity subscription is used.
    - Set `AZURE_VNET_DNS_WITH_IDENTITY` to `true` when using an Identity subscription for DNS.
  - Fixed non-resource group rule triggering for a resource group by @BernieWhite.
    [#2401](https://github.com/Azure/PSRule.Rules.Azure/issues/2401)
  - Fixed lambda map in map variable by @BernieWhite.
    [#2410](https://github.com/Azure/PSRule.Rules.Azure/issues/2410)
  - Fixed `Azure.AKS.Version` by excluding `node-image` channel by @BernieWhite.
    [#2446](https://github.com/Azure/PSRule.Rules.Azure/issues/2446)

What's changed since pre-release v1.30.0-B0127:

- No additional changes.

## v1.30.0-B0127 (pre-release)

What's changed since pre-release v1.30.0-B0080:

- New features:
  - Added September 2023 baselines `Azure.GA_2023_09` and `Azure.Preview_2023_09` by @BernieWhite.
    [#2451](https://github.com/Azure/PSRule.Rules.Azure/issues/2451)
    - Includes rules released before or during September 2023.
    - Marked `Azure.GA_2023_06` and `Azure.Preview_2023_06` baselines as obsolete.
- New rules:
  - Azure Container Registry:
    - Check that Container Registries restricts network access by @BenjaminEngeset.
      [#2423](https://github.com/Azure/PSRule.Rules.Azure/issues/2423)
    - Check that Container Registries disables anonymous pull access by @BenjaminEngeset.
      [#2422](https://github.com/Azure/PSRule.Rules.Azure/issues/2422)
- Updated rules:
  - Azure Kubernetes Service:
    - Updated `Azure.AKS.Version` to use latest stable version `1.26.6` by @BernieWhite.
      [#2404](https://github.com/Azure/PSRule.Rules.Azure/issues/2404)
      - Use `AZURE_AKS_CLUSTER_MINIMUM_VERSION` to configure the minimum version of the cluster.
    - Promoted `Azure.AKS.LocalAccounts` to GA rule set by @BernieWhite.
      [#2448](https://github.com/Azure/PSRule.Rules.Azure/issues/2448)
  - Container App:
    - Promoted `Azure.ContainerApp.DisableAffinity` to GA rule set by @BernieWhite.
      [#2455](https://github.com/Azure/PSRule.Rules.Azure/issues/2455)
- General improvements:
  - Add source link for rule in docs by @BernieWhite.
    [#2115](https://github.com/Azure/PSRule.Rules.Azure/issues/2115)
- Engineering:
  - Updated resource providers and policy aliases.
    [#2442](https://github.com/Azure/PSRule.Rules.Azure/pull/2442)
  - Bump xunit to v2.5.1.
    [#2436](https://github.com/Azure/PSRule.Rules.Azure/pull/2436)
  - Bump xunit.runner.visualstudio to v2.5.1.
    [#2435](https://github.com/Azure/PSRule.Rules.Azure/pull/2435)
- Bug fixes:
  - Fixed `Azure.AKS.Version` by excluding `node-image` channel by @BernieWhite.
    [#2446](https://github.com/Azure/PSRule.Rules.Azure/issues/2446)

## v1.30.0-B0080 (pre-release)

What's changed since pre-release v1.30.0-B0047:

- General improvements:
  - **Important change:** Replaced the `Azure_AllowedRegions` option with `AZURE_RESOURCE_ALLOWED_LOCATIONS`.
    [#941](https://github.com/Azure/PSRule.Rules.Azure/issues/941)
    - For compatibility, if `Azure_AllowedRegions` is set it will be used instead of `AZURE_RESOURCE_ALLOWED_LOCATIONS`.
    - If only `AZURE_RESOURCE_ALLOWED_LOCATIONS` is set, this value will be used.
    - The default will be used neither options are configured.
    - If `Azure_AllowedRegions` is set a warning will be generated until the configuration is removed.
    - Support for `Azure_AllowedRegions` is deprecated and will be removed in v2.
    - See [upgrade notes][1] for details.
- Engineering:
  - Bump Microsoft.NET.Test.Sdk to v17.7.2.
    [#2407](https://github.com/Azure/PSRule.Rules.Azure/pull/2407)
  - Bump BenchmarkDotNet to v0.13.8.
    [#2425](https://github.com/Azure/PSRule.Rules.Azure/pull/2425)
  - Bump BenchmarkDotNet.Diagnostics.Windows to v0.13.8.
    [#2425](https://github.com/Azure/PSRule.Rules.Azure/pull/2425)
- Bug fixes:
  - Fixed false positive with `Azure.Storage.SecureTransfer` on new API versions by @BernieWhite.
    [#2414](https://github.com/Azure/PSRule.Rules.Azure/issues/2414)
  - Fixed false positive with `Azure.VNET.LocalDNS` for DNS server addresses out of local scope by @BernieWhite.
    [#2370](https://github.com/Azure/PSRule.Rules.Azure/issues/2370)
    - This bug fix introduces a configuration option to flag when DNS from an Identity subscription is used.
    - Set `AZURE_VNET_DNS_WITH_IDENTITY` to `true` when using an Identity subscription for DNS.

## v1.30.0-B0047 (pre-release)

What's changed since pre-release v1.30.0-B0026:

- Engineering:
  - Bump Microsoft.CodeAnalysis.NetAnalyzers to v7.0.4.
    [#2405](https://github.com/Azure/PSRule.Rules.Azure/pull/2405)
- Bug fixes:
  - Fixed lambda map in map variable by @BernieWhite.
    [#2410](https://github.com/Azure/PSRule.Rules.Azure/issues/2410)

## v1.30.0-B0026 (pre-release)

What's changed since pre-release v1.30.0-B0011:

- New rules:
  - Azure Container Apps:
    - Check that Container Apps uses a supported API version by @BenjaminEngeset.
      [#2398](https://github.com/Azure/PSRule.Rules.Azure/issues/2398)
- Bug fixes:
  - Fixed non-resource group rule triggering for a resource group by @BernieWhite.
    [#2401](https://github.com/Azure/PSRule.Rules.Azure/issues/2401)

## v1.30.0-B0011 (pre-release)

What's changed since v1.29.0:

- New rules:
  - Azure Database for MySQL:
    - Check that Azure AD-only authentication is configured for Azure Database for MySQL databases by @BenjaminEngeset.
      [#2227](https://github.com/Azure/PSRule.Rules.Azure/issues/2227)
  - Azure Firewall:
    - Check that Azure Firewall polices has configured threat intelligence-based filtering in `alert and deny` mode by @BenjaminEngeset.
      [#2354](https://github.com/Azure/PSRule.Rules.Azure/issues/2354)
  - Backup vault:
    - Check that immutability is configured for Backup vaults by @BenjaminEngeset.
      [#2387](https://github.com/Azure/PSRule.Rules.Azure/issues/2387)
  - Front Door:
    - Check that managed identity for Azure Front Door instances are configured by @BenjaminEngeset.
      [#2378](https://github.com/Azure/PSRule.Rules.Azure/issues/2378)
  - Public IP address:
    - Check that Public IP addresses uses Standard SKU by @BenjaminEngeset.
      [#2376](https://github.com/Azure/PSRule.Rules.Azure/issues/2376)
  - Recovery Services vault:
    - Check that immutability is configured for Recovery Services vaults by @BenjaminEngeset.
      [#2386](https://github.com/Azure/PSRule.Rules.Azure/issues/2386)
- Engineering:
  - Bump BenchmarkDotNet to v0.13.7.
    [#2385](https://github.com/Azure/PSRule.Rules.Azure/pull/2385)
  - Bump BenchmarkDotNet.Diagnostics.Windows to v0.13.7.
    [#2382](https://github.com/Azure/PSRule.Rules.Azure/pull/2382)
  - Bump Microsoft.NET.Test.Sdk to v17.7.1.
    [#2393](https://github.com/Azure/PSRule.Rules.Azure/pull/2393)

## v1.29.0

What's changed since v1.28.2:

- New rules:
  - Databricks:
    - Check that workspaces use secure cluster connectivity by @BernieWhite.
      [#2334](https://github.com/Azure/PSRule.Rules.Azure/issues/2334)
- General improvements:
  - Use policy definition name when generating a rule from it by @BernieWhite.
    [#1959](https://github.com/Azure/PSRule.Rules.Azure/issues/1959)
  - Added export in-flight data for Defender for Storage from Storage Accounts by @BernieWhite.
    [#2248](https://github.com/Azure/PSRule.Rules.Azure/issues/2248)
  - Added export in-flight data for Defender for APIs from API Management by @BernieWhite.
    [#2247](https://github.com/Azure/PSRule.Rules.Azure/issues/2247)
- Bug fixes:
  - Fixed policy expansion with unquoted field property by @BernieWhite.
    [#2352](https://github.com/Azure/PSRule.Rules.Azure/issues/2352)
  - Fixed array contains with JArray by @BernieWhite.
    [#2368](https://github.com/Azure/PSRule.Rules.Azure/issues/2368)
  - Fixed index out of bounds of array with first function on empty array by @BernieWhite.
    [#2372](https://github.com/Azure/PSRule.Rules.Azure/issues/2372)

What's changed since pre-release v1.29.0-B0062:

- No additional changes.

## v1.29.0-B0062 (pre-release)

What's changed since pre-release v1.29.0-B0036:

- Bug fixes:
  - Fixed array contains with JArray by @BernieWhite.
    [#2368](https://github.com/Azure/PSRule.Rules.Azure/issues/2368)
  - Fixed index out of bounds of array with first function on empty array by @BernieWhite.
    [#2372](https://github.com/Azure/PSRule.Rules.Azure/issues/2372)

## v1.29.0-B0036 (pre-release)

What's changed since pre-release v1.29.0-B0015:

- General improvements:
  - Added export in-flight data for Defender for Storage from Storage Accounts by @BernieWhite.
    [#2248](https://github.com/Azure/PSRule.Rules.Azure/issues/2248)
  - Added export in-flight data for Defender for APIs from API Management by @BernieWhite.
    [#2247](https://github.com/Azure/PSRule.Rules.Azure/issues/2247)

## v1.29.0-B0015 (pre-release)

What's changed since v1.28.2:

- New rules:
  - Databricks:
    - Check that workspaces use secure cluster connectivity by @BernieWhite.
      [#2334](https://github.com/Azure/PSRule.Rules.Azure/issues/2334)
- General improvements:
  - Use policy definition name when generating a rule from it by @BernieWhite.
    [#1959](https://github.com/Azure/PSRule.Rules.Azure/issues/1959)
- Bug fixes:
  - Fixed policy expansion with unquoted field property by @BernieWhite.
    [#2352](https://github.com/Azure/PSRule.Rules.Azure/issues/2352)

## v1.28.2

What's changed since v1.28.1:

- Bug fixes:
  - Fixed policy rules with no effect conditions are evaluated incorrectly by @BernieWhite.
    [#2346](https://github.com/Azure/PSRule.Rules.Azure/issues/2346)

## v1.28.1

What's changed since v1.28.0:

- Bug fixes:
  - Fixed `parseCidr` with `/32` is not valid by @BernieWhite.
    [#2336](https://github.com/Azure/PSRule.Rules.Azure/issues/2336)
  - Fixed mismatch of resource group type on policy as code rules by @BernieWhite.
    [#2338](https://github.com/Azure/PSRule.Rules.Azure/issues/2338)
  - Fixed length cannot be less than zero when converting policy to rules by @BernieWhite.
    [#1802](https://github.com/Azure/PSRule.Rules.Azure/issues/1802)
  - Fixed naming rules for MariaDB by @BernieWhite.
    [#2335](https://github.com/Azure/PSRule.Rules.Azure/issues/2335)
    - Updated `Azure.MariaDB.VNETRuleName` to allow for parent resources.
    - Updated `Azure.MariaDB.FirewallRuleName` to allow for parent resources.
  - Fixed network watcher existence check by @BernieWhite.
    [#2342](https://github.com/Azure/PSRule.Rules.Azure/issues/2342)

## v1.28.0

What's changed since v1.27.3:

- New features:
  - Added June 2023 baselines `Azure.GA_2023_06` and `Azure.Preview_2023_06` by @BernieWhite.
    [#2310](https://github.com/Azure/PSRule.Rules.Azure/issues/2310)
    - Includes rules released before or during June 2023.
    - Marked `Azure.GA_2023_03` and `Azure.Preview_2023_03` baselines as obsolete.
- New rules:
  - Azure Database for MySQL:
    - Check that Azure AD authentication is configured for Azure Database for MySQL databases by @BenjaminEngeset.
      [#2226](https://github.com/Azure/PSRule.Rules.Azure/issues/2226)
  - Azure Database for PostgreSQL:
    - Check that Azure AD-only authentication is configured for Azure Database for PostgreSQL databases by @BenjaminEngeset.
      [#2250](https://github.com/Azure/PSRule.Rules.Azure/issues/2250)
    - Check that Azure AD authentication is configured for Azure Database for PostgreSQL databases by @BenjaminEngeset.
      [#2249](https://github.com/Azure/PSRule.Rules.Azure/issues/2249)
- Removed rules:
  - Azure Kubernetes Service:
    - Removed `Azure.AKS.PodIdentity` as pod identities has been replaced by workload identities by @BernieWhite.
      [#2273](https://github.com/Azure/PSRule.Rules.Azure/issues/2273)
- General improvements:
  - Added support for safe dereference operator by @BernieWhite.
    [#2322](https://github.com/Azure/PSRule.Rules.Azure/issues/2322)
    - Added support for `tryGet` Bicep function.
  - Added support for Bicep CIDR functions by @BernieWhite.
    [#2279](https://github.com/Azure/PSRule.Rules.Azure/issues/2279)
    - Added support for `parseCidr`, `cidrSubnet`, and `cidrHost`.
  - Added support for `managementGroupResourceId` Bicep function by @BernieWhite.
    [#2294](https://github.com/Azure/PSRule.Rules.Azure/issues/2294)
- Engineering:
  - Bump PSRule to v2.9.0.
    [#2293](https://github.com/Azure/PSRule.Rules.Azure/pull/2293)
  - Updated resource providers and policy aliases.
    [#2261](https://github.com/Azure/PSRule.Rules.Azure/pull/2261)
  - Bump Microsoft.CodeAnalysis.NetAnalyzers to v7.0.3.
    [#2281](https://github.com/Azure/PSRule.Rules.Azure/pull/2281)
  - Bump Microsoft.NET.Test.Sdk to v17.6.3.
    [#2290](https://github.com/Azure/PSRule.Rules.Azure/pull/2290)
  - Bump coverlet.collector to v6.0.0.
    [#2232](https://github.com/Azure/PSRule.Rules.Azure/pull/2232)
  - Bump Az.Resources to v6.7.0.
    [#2274](https://github.com/Azure/PSRule.Rules.Azure/pull/2274)
  - Bump xunit to v2.5.0.
    [#2306](https://github.com/Azure/PSRule.Rules.Azure/pull/2306)
  - Bump xunit.runner.visualstudio to v2.5.0.
    [#2307](https://github.com/Azure/PSRule.Rules.Azure/pull/2307)
  - Bump BenchmarkDotNet to v0.13.6.
    [#2317](https://github.com/Azure/PSRule.Rules.Azure/pull/2317)
  - Bump BenchmarkDotNet.Diagnostics.Windows to v0.13.6.
    [#2318](https://github.com/Azure/PSRule.Rules.Azure/pull/2318)
- Bug fixes:
  - Fixed Redis firewall rules can not bind to start by @BernieWhite.
    [#2303](https://github.com/Azure/PSRule.Rules.Azure/issues/2303)
  - Fixed null condition handling by @BernieWhite.
    [#2316](https://github.com/Azure/PSRule.Rules.Azure/issues/2316)
  - Fixed reference expression in property name by @BernieWhite.
    [#2321](https://github.com/Azure/PSRule.Rules.Azure/issues/2321)
  - Fixed handling of nested mock objects by @BernieWhite.
    [#2325](https://github.com/Azure/PSRule.Rules.Azure/issues/2325)
  - Fixed late binding of `coalesce` function by @BernieWhite.
    [#2328](https://github.com/Azure/PSRule.Rules.Azure/issues/2328)
  - Fixed handling of JArray outputs with runtime values by @BernieWhite.
    [#2159](https://github.com/Azure/PSRule.Rules.Azure/issues/2159)

What's changed since pre-release v1.28.0-B0213:

- No additional changes.

## v1.28.0-B0213 (pre-release)

What's changed since pre-release v1.28.0-B0159:

- General improvements:
  - Added support for safe dereference operator by @BernieWhite.
    [#2322](https://github.com/Azure/PSRule.Rules.Azure/issues/2322)
    - Added support for `tryGet` Bicep function.
- Engineering:
  - Bump BenchmarkDotNet to v0.13.6.
    [#2317](https://github.com/Azure/PSRule.Rules.Azure/pull/2317)
  - Bump BenchmarkDotNet.Diagnostics.Windows to v0.13.6.
    [#2318](https://github.com/Azure/PSRule.Rules.Azure/pull/2318)
- Bug fixes:
  - Fixed null condition handling by @BernieWhite.
    [#2316](https://github.com/Azure/PSRule.Rules.Azure/issues/2316)
  - Fixed reference expression in property name by @BernieWhite.
    [#2321](https://github.com/Azure/PSRule.Rules.Azure/issues/2321)
  - Fixed handling of nested mock objects by @BernieWhite.
    [#2325](https://github.com/Azure/PSRule.Rules.Azure/issues/2325)
  - Fixed late binding of `coalesce` function by @BernieWhite.
    [#2328](https://github.com/Azure/PSRule.Rules.Azure/issues/2328)

## v1.28.0-B0159 (pre-release)

What's changed since pre-release v1.28.0-B0115:

- New features:
  - Added June 2023 baselines `Azure.GA_2023_06` and `Azure.Preview_2023_06` by @BernieWhite.
    [#2310](https://github.com/Azure/PSRule.Rules.Azure/issues/2310)
    - Includes rules released before or during June 2023.
    - Marked `Azure.GA_2023_03` and `Azure.Preview_2023_03` baselines as obsolete.
- Engineering:
  - Bump xunit to v2.5.0.
    [#2306](https://github.com/Azure/PSRule.Rules.Azure/pull/2306)
  - Bump xunit.runner.visualstudio to v2.5.0.
    [#2307](https://github.com/Azure/PSRule.Rules.Azure/pull/2307)
- Bug fixes:
  - Fixed Redis firewall rules can not bind to start by @BernieWhite.
    [#2303](https://github.com/Azure/PSRule.Rules.Azure/issues/2303)

## v1.28.0-B0115 (pre-release)

What's changed since pre-release v1.28.0-B0079:

- General improvements:
  - Added support for Bicep CIDR functions by @BernieWhite.
    [#2279](https://github.com/Azure/PSRule.Rules.Azure/issues/2279)
    - Added support for `parseCidr`, `cidrSubnet`, and `cidrHost`.

## v1.28.0-B0079 (pre-release)

What's changed since pre-release v1.28.0-B0045:

- General improvements:
  - Added support for `managementGroupResourceId` Bicep function by @BernieWhite.
    [#2294](https://github.com/Azure/PSRule.Rules.Azure/issues/2294)
- Engineering:
  - Bump PSRule to v2.9.0.
    [#2293](https://github.com/Azure/PSRule.Rules.Azure/pull/2293)
  - Bump Microsoft.CodeAnalysis.NetAnalyzers to v7.0.3.
    [#2281](https://github.com/Azure/PSRule.Rules.Azure/pull/2281)
  - Bump Microsoft.NET.Test.Sdk to v17.6.3.
    [#2290](https://github.com/Azure/PSRule.Rules.Azure/pull/2290)
  - Bump coverlet.collector to v6.0.0.
    [#2232](https://github.com/Azure/PSRule.Rules.Azure/pull/2232)
- Bug fixes:
  - Fixed handling of JArray outputs with runtime values by @BernieWhite.
    [#2159](https://github.com/Azure/PSRule.Rules.Azure/issues/2159)

## v1.28.0-B0045 (pre-release)

What's changed since pre-release v1.28.0-B0024:

- Removed rules:
  - Azure Kubernetes Service:
    - Removed `Azure.AKS.PodIdentity` as pod identities has been replaced by workload identities by @BernieWhite.
      [#2273](https://github.com/Azure/PSRule.Rules.Azure/issues/2273)
- Engineering:
  - Bump Microsoft.NET.Test.Sdk to v17.6.2.
    [#2266](https://github.com/Azure/PSRule.Rules.Azure/pull/2266)
  - Bump Az.Resources to v6.7.0.
    [#2274](https://github.com/Azure/PSRule.Rules.Azure/pull/2274)
- Bug fixes:
  - Fixed false positive of `IsolatedV2` with `Azure.AppService.MinPlan` by @BernieWhite.
    [#2277](https://github.com/Azure/PSRule.Rules.Azure/issues/2277)

## v1.28.0-B0024 (pre-release)

What's changed since pre-release v1.28.0-B0010:

- Bug fixes:
  - Fixed union function for merge of object properties by @BernieWhite.
    [#2264](https://github.com/Azure/PSRule.Rules.Azure/issues/2264)
  - Fixed length function counting properties in object by @BernieWhite.
    [#2263](https://github.com/Azure/PSRule.Rules.Azure/issues/2263)

## v1.28.0-B0010 (pre-release)

What's changed since v1.27.1:

- New rules:
  - Azure Database for MySQL:
    - Check that Azure AD authentication is configured for Azure Database for MySQL databases by @BenjaminEngeset.
      [#2226](https://github.com/Azure/PSRule.Rules.Azure/issues/2226)
  - Azure Database for PostgreSQL:
    - Check that Azure AD-only authentication is configured for Azure Database for PostgreSQL databases by @BenjaminEngeset.
      [#2250](https://github.com/Azure/PSRule.Rules.Azure/issues/2250)
    - Check that Azure AD authentication is configured for Azure Database for PostgreSQL databases by @BenjaminEngeset.
      [#2249](https://github.com/Azure/PSRule.Rules.Azure/issues/2249)
- Engineering:
  - Updated resource providers and policy aliases.
    [#2261](https://github.com/Azure/PSRule.Rules.Azure/pull/2261)
  - Bump Microsoft.NET.Test.Sdk to v17.6.1.
    [#2256](https://github.com/Azure/PSRule.Rules.Azure/pull/2256)

## v1.27.3

What's changed since v1.27.2:

- Bug fixes:
  - Fixed false positive of `IsolatedV2` with `Azure.AppService.MinPlan` by @BernieWhite.
    [#2277](https://github.com/Azure/PSRule.Rules.Azure/issues/2277)

## v1.27.2

What's changed since v1.27.1:

- Bug fixes:
  - Fixed union function for merge of object properties by @BernieWhite.
    [#2264](https://github.com/Azure/PSRule.Rules.Azure/issues/2264)
  - Fixed length function counting properties in object by @BernieWhite.
    [#2263](https://github.com/Azure/PSRule.Rules.Azure/issues/2263)

## v1.27.1

What's changed since v1.27.0:

- Bug fixes:
  - Fixed depends on ordering fails to expand deployment by @BernieWhite.
    [#2255](https://github.com/Azure/PSRule.Rules.Azure/issues/2255)

## v1.27.0

What's changed since v1.26.1:

- New features:
  - **Experimental:** Added support for expanding deployments from `.bicepparam` files by @BernieWhite.
    [#2132](https://github.com/Azure/PSRule.Rules.Azure/issues/2132)
    - See [Using Bicep source](https://aka.ms/ps-rule-azure/bicep) for details.
- New rules:
  - Application Gateway:
    - Check that Application Gateways uses a v2 SKU by @BenjaminEngeset.
      [#2185](https://github.com/Azure/PSRule.Rules.Azure/issues/2185)
  - API Management:
    - Check that APIs published in Azure API Management are on-boarded to Microsoft Defender for APIs by @BenjaminEngeset.
      [#2187](https://github.com/Azure/PSRule.Rules.Azure/issues/2187)
    - Check that base element for any policy element in a section is configured by @BenjaminEngeset.
      [#2072](https://github.com/Azure/PSRule.Rules.Azure/issues/2072)
  - Arc-enabled Kubernetes cluster:
    - Check that Microsoft Defender for Containers extension for Arc-enabled Kubernetes clusters is configured by @BenjaminEngeset.
      [#2124](https://github.com/Azure/PSRule.Rules.Azure/issues/2124)
  - Arc-enabled server:
    - Check that a maintenance configuration for Arc-enabled servers is associated by @BenjaminEngeset.
      [#2122](https://github.com/Azure/PSRule.Rules.Azure/issues/2122)
  - Container App:
    - Check that container apps has disabled session affinity to prevent unbalanced distribution by @BenjaminEngeset.
      [#2188](https://github.com/Azure/PSRule.Rules.Azure/issues/2188)
    - Check that container apps with IP ingress restrictions mode configured is set to allow for all rules defined by @BenjaminEngeset.
      [#2189](https://github.com/Azure/PSRule.Rules.Azure/issues/2189)
  - Cosmos DB:
    - Check that Cosmos DB accounts has enabled Microsoft Defender by @BenjaminEngeset.
      [#2203](https://github.com/Azure/PSRule.Rules.Azure/issues/2203)
  - Defender for Cloud:
    - Check that sensitive data threat detection in Microsoft Defender for Storage is enabled by @BenjaminEngeset.
      [#2207](https://github.com/Azure/PSRule.Rules.Azure/issues/2207)
    - Check that Malware Scanning in Microsoft Defender for Storage is enabled by @BenjaminEngeset.
      [#2206](https://github.com/Azure/PSRule.Rules.Azure/issues/2206)
    - Check that Microsoft Defender for APIs is enabled by @BenjaminEngeset.
      [#2186](https://github.com/Azure/PSRule.Rules.Azure/issues/2186)
    - Check that Microsoft Defender for Azure Cosmos DB is enabled by @BenjaminEngeset.
      [#2204](https://github.com/Azure/PSRule.Rules.Azure/issues/2204)
    - Check that Microsoft Defender for open-source relational databases is enabled by @BenjaminEngeset.
      [#1632](https://github.com/Azure/PSRule.Rules.Azure/issues/1632)
    - Check that Microsoft Defender Cloud Security Posture Management is using `Standard` plan by @BenjaminEngeset.
      [#2151](https://github.com/Azure/PSRule.Rules.Azure/issues/2151)
  - Key Vault:
    - Check that key vaults uses Azure RBAC as the authorization system for the data plane by @BenjaminEngeset.
      [#1916](https://github.com/Azure/PSRule.Rules.Azure/issues/1916)
  - Storage Account:
    - Check that Microsoft Defender for Storage is enabled for storage accounts by @BenjaminEngeset.
      [#2225](https://github.com/Azure/PSRule.Rules.Azure/issues/2225)
    - Check that sensitive data threat detection in Microsoft Defender for Storage is enabled for storage accounts by @BenjaminEngeset.
      [#2207](https://github.com/Azure/PSRule.Rules.Azure/issues/2207)
    - Check that Malware Scanning in Microsoft Defender for Storage is enabled for storage accounts by @BenjaminEngeset.
      [#2206](https://github.com/Azure/PSRule.Rules.Azure/issues/2206)
  - Virtual Machine:
    - Check that a maintenance configuration for virtual machines is associated by @BenjaminEngeset.
      [#2121](https://github.com/Azure/PSRule.Rules.Azure/issues/2121)
- General improvements:
  - Added support for Bicep symbolic names by @BernieWhite.
    [#2238](https://github.com/Azure/PSRule.Rules.Azure/issues/2238)
- Updated rules:
  - API Management:
    - Updated `Azure.APIM.EncryptValues` to check all API Management named values are encrypted with Key Vault secrets @BenjaminEngeset.
      [#2146](https://github.com/Azure/PSRule.Rules.Azure/issues/2146)
  - Container App:
    - Promoted `Azure.ContainerApp.Insecure` to GA rule set by @BernieWhite.
      [#2174](https://github.com/Azure/PSRule.Rules.Azure/issues/2174)
  - Defender for Cloud:
    - Check that Microsoft Defender for Storage v2 is enabled by @BenjaminEngeset.
      [#2205](https://github.com/Azure/PSRule.Rules.Azure/issues/2205)
- Engineering:
  - Bump Microsoft.NET.Test.Sdk to v17.6.0.
    [#2216](https://github.com/Azure/PSRule.Rules.Azure/pull/2216)
- Bug fixes:
  - Fixed ignoring Redis firewall rules when Redis is configured to allow private connectivity by @BenjaminEngeset.
    [#2171](https://github.com/Azure/PSRule.Rules.Azure/issues/2171)
  - Fixed left-side `or` function evaluation by @BernieWhite.
    [#2220](https://github.com/Azure/PSRule.Rules.Azure/issues/2220)
  - Fixed interdependent variable copy loop count by @BernieWhite.
    [#2221](https://github.com/Azure/PSRule.Rules.Azure/issues/2221)
  - Fixed handling of database name in `Azure.MariaDB.Database` by @BernieWhite.
    [#2191](https://github.com/Azure/PSRule.Rules.Azure/issues/2191)
  - Fixed typing error in `Azure.Defender.Api` documentation by @BenjaminEngeset.
    [#2209](https://github.com/Azure/PSRule.Rules.Azure/issues/2209)
  - Fixed `Azure.AKS.UptimeSLA` with new pricing by @BenjaminEngeset.
    [#2065](https://github.com/Azure/PSRule.Rules.Azure/issues/2065)
    [#2202](https://github.com/Azure/PSRule.Rules.Azure/issues/2202)
  - Fixed false positive on managed identity without space by @BernieWhite.
    [#2235](https://github.com/Azure/PSRule.Rules.Azure/issues/2235)
  - Fixed reference for runtime subnet ID property by @BernieWhite.
    [#2159](https://github.com/Azure/PSRule.Rules.Azure/issues/2159)

What's changed since pre-release v1.27.0-B0186:

- No additional changes.

## v1.27.0-B0186 (pre-release)

What's changed since pre-release v1.27.0-B0136:

- New rules:
  - API Management:
    - Check that APIs published in Azure API Management are on-boarded to Microsoft Defender for APIs by @BenjaminEngeset.
      [#2187](https://github.com/Azure/PSRule.Rules.Azure/issues/2187)
  - Key Vault:
    - Check that key vaults uses Azure RBAC as the authorization system for the data plane by @BenjaminEngeset.
      [#1916](https://github.com/Azure/PSRule.Rules.Azure/issues/1916)
  - Storage Account:
    - Check that Microsoft Defender for Storage is enabled for storage accounts by @BenjaminEngeset.
      [#2225](https://github.com/Azure/PSRule.Rules.Azure/issues/2225)
    - Check that sensitive data threat detection in Microsoft Defender for Storage is enabled for storage accounts by @BenjaminEngeset.
      [#2207](https://github.com/Azure/PSRule.Rules.Azure/issues/2207)

## v1.27.0-B0136 (pre-release)

What's changed since pre-release v1.27.0-B0091:

- New rules:
  - Defender for Cloud:
    - Check that sensitive data threat detection in Microsoft Defender for Storage is enabled by @BenjaminEngeset.
      [#2207](https://github.com/Azure/PSRule.Rules.Azure/issues/2207)
- General improvements:
  - Added support for Bicep symbolic names by @BernieWhite.
    [#2238](https://github.com/Azure/PSRule.Rules.Azure/issues/2238)
- Bug fixes:
  - Fixed false positive on managed identity without space by @BernieWhite.
    [#2235](https://github.com/Azure/PSRule.Rules.Azure/issues/2235)

## v1.27.0-B0091 (pre-release)

What's changed since pre-release v1.27.0-B0050:

- New features:
  - **Experimental:** Added support for expanding deployments from `.bicepparam` files by @BernieWhite.
    [#2132](https://github.com/Azure/PSRule.Rules.Azure/issues/2132)
    - See [Using Bicep source](https://aka.ms/ps-rule-azure/bicep) for details.
- New rules:
  - Storage Account:
    - Check that Malware Scanning in Microsoft Defender for Storage is enabled for storage accounts by @BenjaminEngeset.
  - Defender for Cloud:
    - Check that Malware Scanning in Microsoft Defender for Storage is enabled by @BenjaminEngeset.
      [#2206](https://github.com/Azure/PSRule.Rules.Azure/issues/2206)
- Bug fixes:
  - Fixed left-side `or` function evaluation by @BernieWhite.
    [#2220](https://github.com/Azure/PSRule.Rules.Azure/issues/2220)
  - Fixed interdependent variable copy loop count by @BernieWhite.
    [#2221](https://github.com/Azure/PSRule.Rules.Azure/issues/2221)

## v1.27.0-B0050 (pre-release)

What's changed since pre-release v1.27.0-B0015:

- New rules:
  - Application Gateway:
    - Check that Application Gateways uses a v2 SKU by @BenjaminEngeset.
      [#2185](https://github.com/Azure/PSRule.Rules.Azure/issues/2185)
  - Arc-enabled Kubernetes cluster:
    - Check that Microsoft Defender for Containers extension for Arc-enabled Kubernetes clusters is configured by @BenjaminEngeset.
      [#2124](https://github.com/Azure/PSRule.Rules.Azure/issues/2124)
  - Arc-enabled server:
    - Check that a maintenance configuration for Arc-enabled servers is associated by @BenjaminEngeset.
      [#2122](https://github.com/Azure/PSRule.Rules.Azure/issues/2122)
  - Container App:
    - Check that container apps has disabled session affinity to prevent unbalanced distribution by @BenjaminEngeset.
      [#2188](https://github.com/Azure/PSRule.Rules.Azure/issues/2188)
    - Check that container apps with IP ingress restrictions mode configured is set to allow for all rules defined by @BenjaminEngeset.
      [#2189](https://github.com/Azure/PSRule.Rules.Azure/issues/2189)
  - Cosmos DB:
    - Check that Cosmos DB accounts has enabled Microsoft Defender by @BenjaminEngeset.
      [#2203](https://github.com/Azure/PSRule.Rules.Azure/issues/2203)
  - Defender for Cloud:
    - Check that Microsoft Defender for APIs is enabled by @BenjaminEngeset.
      [#2186](https://github.com/Azure/PSRule.Rules.Azure/issues/2186)
    - Check that Microsoft Defender for Azure Cosmos DB is enabled by @BenjaminEngeset.
      [#2204](https://github.com/Azure/PSRule.Rules.Azure/issues/2204)
    - Check that Microsoft Defender for open-source relational databases is enabled by @BenjaminEngeset.
      [#1632](https://github.com/Azure/PSRule.Rules.Azure/issues/1632)
  - Virtual Machine:
    - Check that a maintenance configuration for virtual machines is associated by @BenjaminEngeset.
      [#2121](https://github.com/Azure/PSRule.Rules.Azure/issues/2121)
- Updated rules:
  - Defender for Cloud:
    - Check that Microsoft Defender for Storage v2 is enabled by @BenjaminEngeset.
      [#2205](https://github.com/Azure/PSRule.Rules.Azure/issues/2205)
- Engineering:
  - Bump Microsoft.NET.Test.Sdk to v17.6.0.
    [#2216](https://github.com/Azure/PSRule.Rules.Azure/pull/2216)
- Bug fixes:
  - Fixed handling of database name in `Azure.MariaDB.Database` by @BernieWhite.
    [#2191](https://github.com/Azure/PSRule.Rules.Azure/issues/2191)
  - Fixed typing error in `Azure.Defender.Api` documentation by @BenjaminEngeset.
    [#2209](https://github.com/Azure/PSRule.Rules.Azure/issues/2209)
  - Fixed `Azure.AKS.UptimeSLA` with new pricing by @BenjaminEngeset.
    [#2065](https://github.com/Azure/PSRule.Rules.Azure/issues/2065)
    [#2202](https://github.com/Azure/PSRule.Rules.Azure/issues/2202)

## v1.27.0-B0015 (pre-release)

What's changed since pre-release v1.27.0-B0003:

- New rules:
  - API Management:
    - Check that base element for any policy element in a section is configured by @BenjaminEngeset.
      [#2072](https://github.com/Azure/PSRule.Rules.Azure/issues/2072)
  - Defender for Cloud:
    - Check that Microsoft Defender Cloud Security Posture Management is using `Standard` plan by @BenjaminEngeset.
      [#2151](https://github.com/Azure/PSRule.Rules.Azure/issues/2151)
- Updated rules:
  - Container App:
    - Promoted `Azure.ContainerApp.Insecure` to GA rule set by @BernieWhite.
      [#2174](https://github.com/Azure/PSRule.Rules.Azure/issues/2174)
- Bug fixes:
  - Fixed ignoring Redis firewall rules when Redis is configured to allow private connectivity by @BenjaminEngeset.
    [#2171](https://github.com/Azure/PSRule.Rules.Azure/issues/2171)

## v1.27.0-B0003 (pre-release)

What's changed since v1.26.1:

- Updated rules:
  - API Management:
    - Updated `Azure.APIM.EncryptValues` to check all API Management named values are encrypted with Key Vault secrets @BenjaminEngeset.
      [#2146](https://github.com/Azure/PSRule.Rules.Azure/issues/2146)
- Bug fixes:
  - Fixed reference for runtime subnet ID property by @BernieWhite.
    [#2159](https://github.com/Azure/PSRule.Rules.Azure/issues/2159)

## v1.26.1

What's changed since v1.26.0:

- Bug fixes:
  - Fixed null union with first value being null by @BernieWhite.
    [#2075](https://github.com/Azure/PSRule.Rules.Azure/issues/2075)
  - Fixed `Azure.Resource.UseTags` for additional resources that don't support tags by @BernieWhite.
    [#2129](https://github.com/Azure/PSRule.Rules.Azure/issues/2129)

## v1.26.0

What's changed since v1.25.0:

- New features:
  - Added March 2023 baselines `Azure.GA_2023_03` and `Azure.Preview_2023_03` by @BernieWhite.
    [#2138](https://github.com/Azure/PSRule.Rules.Azure/issues/2138)
    - Includes rules released before or during March 2023.
    - Marked `Azure.GA_2022_12` and `Azure.Preview_2022_12` baselines as obsolete.
- New rules:
  - API Management:
    - Check that wildcard `*` for any configuration option in CORS policies settings is not in use by @BenjaminEngeset.
      [#2073](https://github.com/Azure/PSRule.Rules.Azure/issues/2073)
  - Azure Kubernetes Service:
    - Check that the Defender profile with Azure Kubernetes Service clusters are enabled by @BenjaminEngeset.
      [#2123](https://github.com/Azure/PSRule.Rules.Azure/issues/2123)
  - Container App:
    - Check that internal-only ingress for container apps are configured by @BenjaminEngeset.
      [#2098](https://github.com/Azure/PSRule.Rules.Azure/issues/2098)
    - Check that Azure File volumes for container apps are configured by @BenjaminEngeset.
      [#2101](https://github.com/Azure/PSRule.Rules.Azure/issues/2101)
    - Check that the names of container apps meets the naming requirements by @BenjaminEngeset.
      [#2094](https://github.com/Azure/PSRule.Rules.Azure/issues/2094)
    - Check that managed identity for container apps are configured by @BenjaminEngeset.
      [#2096](https://github.com/Azure/PSRule.Rules.Azure/issues/2096)
    - Check that public network access for container apps environments are disabled by @BenjaminEngeset.
      [#2098](https://github.com/Azure/PSRule.Rules.Azure/issues/2098)
  - Deployment:
    - Check that the names of nested deployments meets the naming requirements of deployments by @BenjaminEngeset.
      [#1915](https://github.com/Azure/PSRule.Rules.Azure/issues/1915)
  - IoT Hub:
    - Check IoT Hubs in supported regions only uses TLS 1.2 version by @BenjaminEngeset.
      [#1996](https://github.com/Azure/PSRule.Rules.Azure/issues/1996)
  - Service Bus:
    - Check namespaces audit diagnostic logs are enabled by @BenjaminEngeset.
      [#1862](https://github.com/Azure/PSRule.Rules.Azure/issues/1862)
  - SQL Database:
    - Check that Azure AD-only authentication is enabled by @BenjaminEngeset.
      [#2119](https://github.com/Azure/PSRule.Rules.Azure/issues/2119)
    - Check that Azure AD authentication is configured for SQL Managed Instances by @BenjaminEngeset.
      [#2117](https://github.com/Azure/PSRule.Rules.Azure/issues/2117)
  - SQL Managed Instance:
    - Check that managed identity for SQL Managed Instances are configured by @BenjaminEngeset.
      [#2120](https://github.com/Azure/PSRule.Rules.Azure/issues/2120)
    - Check that Azure AD-only authentication is enabled by @BenjaminEngeset.
      [#2118](https://github.com/Azure/PSRule.Rules.Azure/issues/2118)
- Updated rules:
  - Azure Kubernetes Service:
    - Updated `Azure.AKS.Version` to use latest stable version `1.25.6` by @BernieWhite.
      [#2136](https://github.com/Azure/PSRule.Rules.Azure/issues/2136)
      - Use `AZURE_AKS_CLUSTER_MINIMUM_VERSION` to configure the minimum version of the cluster.
- General improvements:
  - Added a selector for premium Service Bus namespaces by @BernieWhite.
    [#2091](https://github.com/Azure/PSRule.Rules.Azure/issues/2091)
  - Improved export of in-flight deeply nested API Management policies by @BernieWhite.
    [#2153](https://github.com/Azure/PSRule.Rules.Azure/issues/2153)
- Engineering:
  - Bump Microsoft.CodeAnalysis.NetAnalyzers to v7.0.1.
    [#2082](https://github.com/Azure/PSRule.Rules.Azure/pull/2082)
  - Bump Newtonsoft.Json to v13.0.3.
    [#2080](https://github.com/Azure/PSRule.Rules.Azure/pull/2080)
  - Updated resource providers and policy aliases.
    [#2144](https://github.com/Azure/PSRule.Rules.Azure/pull/2144)
  - Bump PSRule to v2.8.1.
    [#2155](https://github.com/Azure/PSRule.Rules.Azure/pull/2155)
  - Bump Az.Resources to v6.6.0.
    [#2155](https://github.com/Azure/PSRule.Rules.Azure/pull/2155)
  - Bump Pester to v5.4.1.
    [#2155](https://github.com/Azure/PSRule.Rules.Azure/pull/2155)
- Bug fixes:
  - Fixed dependency issue of deployments across resource group scopes by @BernieWhite.
    [#2111](https://github.com/Azure/PSRule.Rules.Azure/issues/2111)
  - Fixed false positive with `Azure.Deployment.Name` by @BernieWhite.
    [#2109](https://github.com/Azure/PSRule.Rules.Azure/issues/2109)
  - Fixed false positives for `Azure.AppService.AlwaysOn` with Functions and Workflows by @BernieWhite.
    [#943](https://github.com/Azure/PSRule.Rules.Azure/issues/943)

What's changed since pre-release v1.26.0-B0078:

- No additional changes.

## v1.26.0-B0078 (pre-release)

What's changed since pre-release v1.26.0-B0040:

- General improvements:
  - Improved export of in-flight deeply nested API Management policies by @BernieWhite.
    [#2153](https://github.com/Azure/PSRule.Rules.Azure/issues/2153)
- Engineering:
  - Updated resource providers and policy aliases.
    [#2144](https://github.com/Azure/PSRule.Rules.Azure/pull/2144)
  - Bump PSRule to v2.8.1.
    [#2155](https://github.com/Azure/PSRule.Rules.Azure/pull/2155)
  - Bump Az.Resources to v6.6.0.
    [#2155](https://github.com/Azure/PSRule.Rules.Azure/pull/2155)
  - Bump Pester to v5.4.1.
    [#2155](https://github.com/Azure/PSRule.Rules.Azure/pull/2155)
- Bug fixes:
  - Fixed false positives for `Azure.AppService.AlwaysOn` with Functions and Workflows by @BernieWhite.
    [#943](https://github.com/Azure/PSRule.Rules.Azure/issues/943)

## v1.26.0-B0040 (pre-release)

What's changed since pre-release v1.26.0-B0011:

- New features:
  - Added March 2023 baselines `Azure.GA_2023_03` and `Azure.Preview_2023_03` by @BernieWhite.
    [#2138](https://github.com/Azure/PSRule.Rules.Azure/issues/2138)
    - Includes rules released before or during March 2023.
    - Marked `Azure.GA_2022_12` and `Azure.Preview_2022_12` baselines as obsolete.
- New rules:
  - API Management:
    - Check that wildcard `*` for any configuration option in CORS policies settings is not in use by @BenjaminEngeset.
      [#2073](https://github.com/Azure/PSRule.Rules.Azure/issues/2073)
  - Azure Kubernetes Service:
    - Check that the Defender profile with Azure Kubernetes Service clusters are enabled by @BenjaminEngeset.
      [#2123](https://github.com/Azure/PSRule.Rules.Azure/issues/2123)
  - Container App:
    - Check that internal-only ingress for container apps are configured by @BenjaminEngeset.
      [#2098](https://github.com/Azure/PSRule.Rules.Azure/issues/2098)
    - Check that Azure File volumes for container apps are configured by @BenjaminEngeset.
      [#2101](https://github.com/Azure/PSRule.Rules.Azure/issues/2101)
  - SQL Database:
    - Check that Azure AD-only authentication is enabled by @BenjaminEngeset.
      [#2119](https://github.com/Azure/PSRule.Rules.Azure/issues/2119)
    - Check that Azure AD authentication is configured for SQL Managed Instances by @BenjaminEngeset.
      [#2117](https://github.com/Azure/PSRule.Rules.Azure/issues/2117)
  - SQL Managed Instance:
    - Check that managed identity for SQL Managed Instances are configured by @BenjaminEngeset.
      [#2120](https://github.com/Azure/PSRule.Rules.Azure/issues/2120)
    - Check that Azure AD-only authentication is enabled by @BenjaminEngeset.
      [#2118](https://github.com/Azure/PSRule.Rules.Azure/issues/2118)
- Updated rules:
  - Azure Kubernetes Service:
    - Updated `Azure.AKS.Version` to use latest stable version `1.25.6` by @BernieWhite.
      [#2136](https://github.com/Azure/PSRule.Rules.Azure/issues/2136)
      - Use `AZURE_AKS_CLUSTER_MINIMUM_VERSION` to configure the minimum version of the cluster.
- Bug fixes:
  - Fixed dependency issue of deployments across resource group scopes by @BernieWhite.
    [#2111](https://github.com/Azure/PSRule.Rules.Azure/issues/2111)
  - Fixed false positive with `Azure.Deployment.Name` by @BernieWhite.
    [#2109](https://github.com/Azure/PSRule.Rules.Azure/issues/2109)

## v1.26.0-B0011 (pre-release)

What's changed since v1.25.0:

- New rules:
  - Container App:
    - Check that the names of container apps meets the naming requirements by @BenjaminEngeset.
      [#2094](https://github.com/Azure/PSRule.Rules.Azure/issues/2094)
    - Check that managed identity for container apps are configured by @BenjaminEngeset.
      [#2096](https://github.com/Azure/PSRule.Rules.Azure/issues/2096)
    - Check that public network access for container apps environments are disabled by @BenjaminEngeset.
      [#2098](https://github.com/Azure/PSRule.Rules.Azure/issues/2098)
  - Deployment:
    - Check that the names of nested deployments meets the naming requirements of deployments by @BenjaminEngeset.
      [#1915](https://github.com/Azure/PSRule.Rules.Azure/issues/1915)
  - IoT Hub:
    - Check IoT Hubs in supported regions only uses TLS 1.2 version by @BenjaminEngeset.
      [#1996](https://github.com/Azure/PSRule.Rules.Azure/issues/1996)
  - Service Bus:
    - Check namespaces audit diagnostic logs are enabled by @BenjaminEngeset.
      [#1862](https://github.com/Azure/PSRule.Rules.Azure/issues/1862)
- General improvements:
  - Added a selector for premium Service Bus namespaces by @BernieWhite.
    [#2091](https://github.com/Azure/PSRule.Rules.Azure/issues/2091)
- Engineering:
  - Bump Microsoft.CodeAnalysis.NetAnalyzers to v7.0.1.
    [#2082](https://github.com/Azure/PSRule.Rules.Azure/pull/2082)
  - Bump Newtonsoft.Json to v13.0.3.
    [#2080](https://github.com/Azure/PSRule.Rules.Azure/pull/2080)

## v1.25.1

What's changed since v1.25.0:

- Bug fixes:
  - Fixed dependency issue of deployments across resource group scopes by @BernieWhite.
    [#2111](https://github.com/Azure/PSRule.Rules.Azure/issues/2111)

## v1.25.0

What's changed since v1.24.2:

- New features:
  - **Experimental:** Added `Azure.MCSB.v1` which include rules aligned to the Microsoft Cloud Security Benchmark by @BernieWhite.
    [#1634](https://github.com/Azure/PSRule.Rules.Azure/issues/1634)
- New rules:
  - Defender for Cloud:
    - Check Microsoft Defender for Key Vault is enabled by @BernieWhite.
      [#1632](https://github.com/Azure/PSRule.Rules.Azure/issues/1632)
    - Check Microsoft Defender for DNS is enabled by @BernieWhite.
      [#1632](https://github.com/Azure/PSRule.Rules.Azure/issues/1632)
    - Check Microsoft Defender for ARM is enabled by @BernieWhite.
      [#1632](https://github.com/Azure/PSRule.Rules.Azure/issues/1632)
  - Event Hub:
    - Check Event Hub namespaces only uses TLS 1.2 version by @BenjaminEngeset.
      [#1995](https://github.com/Azure/PSRule.Rules.Azure/issues/1995)
  - Key Vault:
    - Check if firewall is set to deny by @zilberd.
      [#2067](https://github.com/Azure/PSRule.Rules.Azure/issues/2067)
  - Virtual Machine:
    - Virtual machines should be fully deallocated and not stopped by @dcrreynolds.
      [#88](https://github.com/Azure/PSRule.Rules.Azure/issues/88)
- General improvements:
  - Added support for Bicep `toObject` function by @BernieWhite.
    [#2014](https://github.com/Azure/PSRule.Rules.Azure/issues/2014)
  - Added support for configuring a minimum version of Bicep by @BernieWhite.
    [#1935](https://github.com/Azure/PSRule.Rules.Azure/issues/1935)
    - Configure this option to increase the visibility of the version of the Bicep CLI used by PSRule for Azure.
    - Set `AZURE_BICEP_CHECK_TOOL` to `true` to check the Bicep CLI.
    - Set `AZURE_BICEP_MINIMUM_VERSION` to configure the minimum version.
    - If the Bicep CLI is not installed or the version is less than the minimum version an error will be reported.
    - By default, the minimum Bicep version defaults to `0.4.451`.
  - Added support for Bicep custom types by @BernieWhite.
    [#2026](https://github.com/Azure/PSRule.Rules.Azure/issues/2026)
- Engineering:
  - Bump BenchmarkDotNet to v0.13.5.
    [#2052](https://github.com/Azure/PSRule.Rules.Azure/pull/2052)
  - Bump BenchmarkDotNet.Diagnostics.Windows to v0.13.5.
    [#2052](https://github.com/Azure/PSRule.Rules.Azure/pull/2052)
  - Bump Microsoft.NET.Test.Sdk to v17.5.0.
    [#2055](https://github.com/Azure/PSRule.Rules.Azure/pull/2055)
  - Bump Az.Resources to v6.5.2.
    [#2037](https://github.com/Azure/PSRule.Rules.Azure/pull/2037)
  - Updated build to use GitHub Actions by @BernieWhite.
    [#1696](https://github.com/Azure/PSRule.Rules.Azure/issues/1696)
- Bug fixes:
  - Fixed SQL transparent data Encryption (TDE) works properly on all resources including exported resources by @zilberd.
    [#2059](https://github.com/Azure/PSRule.Rules.Azure/issues/2059)
  - Fixed cases of exit code 5 with path probing by @BernieWhite.
    [#1901](https://github.com/Azure/PSRule.Rules.Azure/issues/1901)

What's changed since pre-release v1.25.0-B0100:

- No additional changes.

## v1.25.0-B0138 (pre-release)

What's changed since pre-release v1.25.0-B0100:

- New rules:
  - Event Hub:
    - Check Event Hub namespaces only uses TLS 1.2 version by @BenjaminEngeset.
      [#1995](https://github.com/Azure/PSRule.Rules.Azure/issues/1995)

## v1.25.0-B0100 (pre-release)

What's changed since pre-release v1.25.0-B0065:

- New rules:
  - Key Vault:
    - Check if firewall is set to deny by @zilberd.
      [#2067](https://github.com/Azure/PSRule.Rules.Azure/issues/2067)

## v1.25.0-B0065 (pre-release)

What's changed since pre-release v1.25.0-B0035:

- General improvements:
  - Added support for Bicep `toObject` function by @BernieWhite.
    [#2014](https://github.com/Azure/PSRule.Rules.Azure/issues/2014)
- Engineering:
  - Bump BenchmarkDotNet to v0.13.5.
    [#2052](https://github.com/Azure/PSRule.Rules.Azure/pull/2052)
  - Bump BenchmarkDotNet.Diagnostics.Windows to v0.13.5.
    [#2052](https://github.com/Azure/PSRule.Rules.Azure/pull/2052)
  - Bump Microsoft.NET.Test.Sdk to v17.5.0.
    [#2055](https://github.com/Azure/PSRule.Rules.Azure/pull/2055)
- Bug fixes:
  - Fixed SQL transparent data Encryption (TDE) works properly on all resources including exported resources by @zilberd.
    [#2059](https://github.com/Azure/PSRule.Rules.Azure/issues/2059)

## v1.25.0-B0035 (pre-release)

What's changed since pre-release v1.25.0-B0013:

- New rules:
  - Defender for Cloud:
    - Check Microsoft Defender for Key Vault is enabled by @BernieWhite.
      [#1632](https://github.com/Azure/PSRule.Rules.Azure/issues/1632)
    - Check Microsoft Defender for DNS is enabled by @BernieWhite.
      [#1632](https://github.com/Azure/PSRule.Rules.Azure/issues/1632)
    - Check Microsoft Defender for ARM is enabled by @BernieWhite.
      [#1632](https://github.com/Azure/PSRule.Rules.Azure/issues/1632)
- General improvements:
  - Added support for configuring a minimum version of Bicep by @BernieWhite.
    [#1935](https://github.com/Azure/PSRule.Rules.Azure/issues/1935)
    - Configure this option to increase the visibility of the version of the Bicep CLI used by PSRule for Azure.
    - Set `AZURE_BICEP_CHECK_TOOL` to `true` to check the Bicep CLI.
    - Set `AZURE_BICEP_MINIMUM_VERSION` to configure the minimum version.
    - If the Bicep CLI is not installed or the version is less than the minimum version an error will be reported.
    - By default, the minimum Bicep version defaults to `0.4.451`.
- Engineering:
  - Bump Az.Resources to v6.5.2.
    [#2037](https://github.com/Azure/PSRule.Rules.Azure/pull/2037)
- Bug fixes:
  - Fixed cases of exit code 5 with path probing by @BernieWhite.
    [#1901](https://github.com/Azure/PSRule.Rules.Azure/issues/1901)

## v1.25.0-B0013 (pre-release)

What's changed since v1.24.2:

- New features:
  - **Experimental:** Added `Azure.MCSB.v1` which include rules aligned to the Microsoft Cloud Security Benchmark by @BernieWhite.
    [#1634](https://github.com/Azure/PSRule.Rules.Azure/issues/1634)
- New rules:
  - Virtual Machine:
    - Virtual machines should be fully deallocated and not stopped by @dcrreynolds.
      [#88](https://github.com/Azure/PSRule.Rules.Azure/issues/88)
- General improvements:
  - Added support for Bicep custom types by @BernieWhite.
    [#2026](https://github.com/Azure/PSRule.Rules.Azure/issues/2026)
- Engineering:
  - Updated build to use GitHub Actions by @BernieWhite.
    [#1696](https://github.com/Azure/PSRule.Rules.Azure/issues/1696)
  - Bump BenchmarkDotNet to v0.13.4.
    [#1992](https://github.com/Azure/PSRule.Rules.Azure/pull/1992)
  - Bump BenchmarkDotNet.Diagnostics.Windows to v0.13.4.
    [#1992](https://github.com/Azure/PSRule.Rules.Azure/pull/1992)

## v1.24.2

This is a republish of v1.24.1 to fix a release issue.
What's changed since v1.24.0:

- Bug fixes:
  - Fixed Bicep expand object or null by @BernieWhite.
    [#2021](https://github.com/Azure/PSRule.Rules.Azure/issues/2021)

## v1.24.1

What's changed since v1.24.0:

- Bug fixes:
  - Fixed Bicep expand object or null by @BernieWhite.
    [#2021](https://github.com/Azure/PSRule.Rules.Azure/issues/2021)

## v1.24.0

What's changed since v1.23.0:

- General improvements:
  - Updated `Export-AzRuleData` to improve export performance by @BernieWhite.
    [#1341](https://github.com/Azure/PSRule.Rules.Azure/issues/1341)
    - Removed `Az.Resources` dependency.
    - Added async threading for export concurrency.
    - Improved performance by using automatic look up of API versions by using provider cache.
  - Added support for Bicep lambda functions by @BernieWhite.
    [#1536](https://github.com/Azure/PSRule.Rules.Azure/issues/1536)
    - Bicep `filter`, `map`, `reduce`, and `sort` are supported.
    - Support for `flatten` was previously added in v1.23.0.
  - Added optimization for policy type conditions by @BernieWhite.
    [#1966](https://github.com/Azure/PSRule.Rules.Azure/issues/1966)
- Engineering:
  - Bump PSRule to v2.7.0.
    [#1973](https://github.com/Azure/PSRule.Rules.Azure/pull/1973)
  - Updated resource providers and policy aliases.
    [#1736](https://github.com/Azure/PSRule.Rules.Azure/pull/1736)
  - Bump Az.Resources to v6.5.1.
    [#1973](https://github.com/Azure/PSRule.Rules.Azure/pull/1973)
  - Bump Newtonsoft.Json to v13.0.2.
    [#1903](https://github.com/Azure/PSRule.Rules.Azure/pull/1903)
  - Bump Pester to v5.4.0.
    [#1994](https://github.com/Azure/PSRule.Rules.Azure/pull/1994)
- Bug fixes:
  - Fixed `Export-AzRuleData` may not export all data if throttled by @BernieWhite.
    [#1341](https://github.com/Azure/PSRule.Rules.Azure/issues/1341)
  - Fixed failed to expand nested deployment with runtime shallow parameter by @BernieWhite.
    [#2004](https://github.com/Azure/PSRule.Rules.Azure/issues/2004)
  - Fixed `apiVersion` comparison of `requestContext` by @BernieWhite.
    [#1654](https://github.com/Azure/PSRule.Rules.Azure/issues/1654)
  - Fixed simple cases for field type expressions by @BernieWhite.
    [#1323](https://github.com/Azure/PSRule.Rules.Azure/issues/1323)

What's changed since pre-release v1.24.0-B0035:

- No additional changes.

## v1.24.0-B0035 (pre-release)

What's changed since pre-release v1.24.0-B0013:

- General improvements:
  - Added support for Bicep lambda functions by @BernieWhite.
    [#1536](https://github.com/Azure/PSRule.Rules.Azure/issues/1536)
    - Bicep `filter`, `map`, `reduce`, and `sort` are supported.
    - Support for `flatten` was previously added in v1.23.0.
  - Added optimization for policy type conditions by @BernieWhite.
    [#1966](https://github.com/Azure/PSRule.Rules.Azure/issues/1966)
- Engineering:
  - Updated resource providers and policy aliases.
    [#1736](https://github.com/Azure/PSRule.Rules.Azure/pull/1736)
- Bug fixes:
  - Fixed failed to expand nested deployment with runtime shallow parameter by @BernieWhite.
    [#2004](https://github.com/Azure/PSRule.Rules.Azure/issues/2004)
  - Fixed `apiVersion` comparison of `requestContext` by @BernieWhite.
    [#1654](https://github.com/Azure/PSRule.Rules.Azure/issues/1654)
  - Fixed simple cases for field type expressions by @BernieWhite.
    [#1323](https://github.com/Azure/PSRule.Rules.Azure/issues/1323)

## v1.24.0-B0013 (pre-release)

What's changed since v1.23.0:

- General improvements:
  - Updated `Export-AzRuleData` to improve export performance by @BernieWhite.
    [#1341](https://github.com/Azure/PSRule.Rules.Azure/issues/1341)
    - Removed `Az.Resources` dependency.
    - Added async threading for export concurrency.
    - Improved performance by using automatic look up of API versions by using provider cache.
- Engineering:
  - Bump PSRule to v2.7.0.
    [#1973](https://github.com/Azure/PSRule.Rules.Azure/pull/1973)
  - Bump Az.Resources to v6.5.1.
    [#1973](https://github.com/Azure/PSRule.Rules.Azure/pull/1973)
  - Bump Newtonsoft.Json to v13.0.2.
    [#1903](https://github.com/Azure/PSRule.Rules.Azure/pull/1903)
  - Bump Pester to v5.4.0.
    [#1994](https://github.com/Azure/PSRule.Rules.Azure/pull/1994)
- Bug fixes:
  - Fixed `Export-AzRuleData` may not export all data if throttled by @BernieWhite.
    [#1341](https://github.com/Azure/PSRule.Rules.Azure/issues/1341)

## v1.23.0

What's changed since v1.22.2:

- New features:
  - Added December 2022 baselines `Azure.GA_2022_12` and `Azure.Preview_2022_12` by @BernieWhite.
    [#1961](https://github.com/Azure/PSRule.Rules.Azure/issues/1961)
    - Includes rules released before or during December 2022.
    - Marked `Azure.GA_2022_09` and `Azure.Preview_2022_09` baselines as obsolete.
- New rules:
  - API Management:
    - Check API management instances has multi-region deployment gateways enabled by @BenjaminEngeset.
      [#1910](https://github.com/Azure/PSRule.Rules.Azure/issues/1910)
  - Application Gateway:
    - Check Application Gateways names meet naming requirements by @BenjaminEngeset.
      [#1943](https://github.com/Azure/PSRule.Rules.Azure/issues/1943)
  - Azure Cache for Redis:
    - Check Azure Cache for Redis instances uses Redis 6 by @BenjaminEngeset.
      [#1077](https://github.com/Azure/PSRule.Rules.Azure/issues/1077)
  - Azure Database for MariaDB:
    - Check Azure Database for MariaDB servers limits the amount of firewall permitted IP addresses by @BenjaminEngeset.
      [#1856](https://github.com/Azure/PSRule.Rules.Azure/issues/1856)
    - Check Azure Database for MariaDB servers limits the amount of firewall rules allowed by @BenjaminEngeset.
      [#1855](https://github.com/Azure/PSRule.Rules.Azure/issues/1855)
    - Check Azure Database for MariaDB servers does not have Azure services bypassed on firewall by @BenjaminEngeset.
      [#1857](https://github.com/Azure/PSRule.Rules.Azure/issues/1857)
  - Bastion:
    - Check Bastion hosts names meet naming requirements by @BenjaminEngeset.
      [#1950](https://github.com/Azure/PSRule.Rules.Azure/issues/1950)
  - Recovery Services Vault:
    - Check Recovery Services vaults names meet naming requirements by @BenjaminEngeset.
      [#1953](https://github.com/Azure/PSRule.Rules.Azure/issues/1953)
  - Virtual Machine:
    - Check virtual machines has Azure Monitor Agent installed by @BenjaminEngeset.
      [#1868](https://github.com/Azure/PSRule.Rules.Azure/issues/1868)
  - Virtual Machine Scale Sets:
    - Check virtual machine scale sets has Azure Monitor Agent installed by @BenjaminEngeset.
      [#1867](https://github.com/Azure/PSRule.Rules.Azure/issues/1867)
- Updated rules:
  - Azure Kubernetes Service:
    - Updated `Azure.AKS.Version` to use latest stable version `1.25.4` by @BernieWhite.
      [#1960](https://github.com/Azure/PSRule.Rules.Azure/issues/1960)
      - Use `AZURE_AKS_CLUSTER_MINIMUM_VERSION` to configure the minimum version of the cluster.
- General improvements:
  - Improves handling for policy definition modes by using support tags selector by @BernieWhite.
    [#1946](https://github.com/Azure/PSRule.Rules.Azure/issues/1946)
  - Added support to export exemptions related to policy assignments by @BernieWhite.
    [#1888](https://github.com/Azure/PSRule.Rules.Azure/issues/1888)
  - Added support for Bicep `flatten` function by @BernieWhite.
    [#1536](https://github.com/Azure/PSRule.Rules.Azure/issues/1536)
- Engineering:
  - Bump Az.Resources to v6.5.0.
    [#1945](https://github.com/Azure/PSRule.Rules.Azure/pull/1945)
  - Bump Microsoft.NET.Test.Sdk v17.4.1.
    [#1964](https://github.com/Azure/PSRule.Rules.Azure/pull/1964)
- Bug fixes:
  - Fixed Azure.AKS.Version ignore clusters with auto-upgrade enabled by @BenjaminEngeset.
    [#1926](https://github.com/Azure/PSRule.Rules.Azure/issues/1926)

What's changed since pre-release v1.23.0-B0072:

- No additional changes.

## v1.23.0-B0072 (pre-release)

What's changed since pre-release v1.23.0-B0046:

- New features:
  - Added December 2022 baselines `Azure.GA_2022_12` and `Azure.Preview_2022_12` by @BernieWhite.
    [#1961](https://github.com/Azure/PSRule.Rules.Azure/issues/1961)
    - Includes rules released before or during December 2022.
    - Marked `Azure.GA_2022_09` and `Azure.Preview_2022_09` baselines as obsolete.
- Updated rules:
  - Azure Kubernetes Service:
    - Updated `Azure.AKS.Version` to use latest stable version `1.25.4` by @BernieWhite.
      [#1960](https://github.com/Azure/PSRule.Rules.Azure/issues/1960)
      - Use `AZURE_AKS_CLUSTER_MINIMUM_VERSION` to configure the minimum version of the cluster.
- General improvements:
  - Improves handling for policy definition modes by using support tags selector by @BernieWhite.
    [#1946](https://github.com/Azure/PSRule.Rules.Azure/issues/1946)
- Engineering:
  - Bump Microsoft.NET.Test.Sdk v17.4.1.
    [#1964](https://github.com/Azure/PSRule.Rules.Azure/pull/1964)

## v1.23.0-B0046 (pre-release)

What's changed since pre-release v1.23.0-B0025:

- New rules:
  - Bastion:
    - Check Bastion hosts names meet naming requirements by @BenjaminEngeset.
      [#1950](https://github.com/Azure/PSRule.Rules.Azure/issues/1950)
  - Recovery Services Vault:
    - Check Recovery Services vaults names meet naming requirements by @BenjaminEngeset.
      [#1953](https://github.com/Azure/PSRule.Rules.Azure/issues/1953)
- Bug fixes:
  - Fixed `Azure.Deployment.SecureValue` with `reference` function expression by @BernieWhite.
    [#1882](https://github.com/Azure/PSRule.Rules.Azure/issues/1882)

## v1.23.0-B0025 (pre-release)

What's changed since pre-release v1.23.0-B0009:

- New rules:
  - Application Gateway:
    - Check Application Gateways names meet naming requirements by @BenjaminEngeset.
      [#1943](https://github.com/Azure/PSRule.Rules.Azure/issues/1943)
  - Azure Cache for Redis:
    - Check Azure Cache for Redis instances uses Redis 6 by @BenjaminEngeset.
      [#1077](https://github.com/Azure/PSRule.Rules.Azure/issues/1077)
  - Virtual Machine Scale Sets:
    - Check virtual machine scale sets has Azure Monitor Agent installed by @BenjaminEngeset.
      [#1867](https://github.com/Azure/PSRule.Rules.Azure/issues/1867)
- General improvements:
  - Added support to export exemptions related to policy assignments by @BernieWhite.
    [#1888](https://github.com/Azure/PSRule.Rules.Azure/issues/1888)
  - Added support for Bicep `flatten` function by @BernieWhite.
    [#1536](https://github.com/Azure/PSRule.Rules.Azure/issues/1536)
- Engineering:
  - Bump Az.Resources to v6.5.0.
    [#1945](https://github.com/Azure/PSRule.Rules.Azure/pull/1945)

## v1.23.0-B0009 (pre-release)

What's changed since v1.22.1:

- New rules:
  - API Management:
    - Check API management instances has multi-region deployment gateways enabled by @BenjaminEngeset.
      [#1910](https://github.com/Azure/PSRule.Rules.Azure/issues/1910)
  - Azure Database for MariaDB:
    - Check Azure Database for MariaDB servers limits the amount of firewall permitted IP addresses by @BenjaminEngeset.
      [#1856](https://github.com/Azure/PSRule.Rules.Azure/issues/1856)
    - Check Azure Database for MariaDB servers limits the amount of firewall rules allowed by @BenjaminEngeset.
      [#1855](https://github.com/Azure/PSRule.Rules.Azure/issues/1855)
    - Check Azure Database for MariaDB servers does not have Azure services bypassed on firewall by @BenjaminEngeset.
      [#1857](https://github.com/Azure/PSRule.Rules.Azure/issues/1857)
  - Virtual Machine:
    - Check virtual machines has Azure Monitor Agent installed by @BenjaminEngeset.
      [#1868](https://github.com/Azure/PSRule.Rules.Azure/issues/1868)
- Bug fixes:
  - Fixed Azure.AKS.Version ignore clusters with auto-upgrade enabled by @BenjaminEngeset.
    [#1926](https://github.com/Azure/PSRule.Rules.Azure/issues/1926)

## v1.22.2

What's changed since v1.22.1:

- Bug fixes:
  - Fixed `Azure.Deployment.SecureValue` with `reference` function expression by @BernieWhite.
    [#1882](https://github.com/Azure/PSRule.Rules.Azure/issues/1882)

## v1.22.1

What's changed since v1.22.0:

- Bug fixes:
  - Fixed template parameter does not use the required format by @BernieWhite.
    [#1930](https://github.com/Azure/PSRule.Rules.Azure/issues/1930)

## v1.22.0

What's changed since v1.21.2:

- New rules:
  - API Management:
    - Check API management instances uses multi-region deployment by @BenjaminEngeset.
      [#1030](https://github.com/Azure/PSRule.Rules.Azure/issues/1030)
    - Check api management instances limits control plane API calls to apim with version `'2021-08-01'` or newer by @BenjaminEngeset.
      [#1819](https://github.com/Azure/PSRule.Rules.Azure/issues/1819)
  - App Service Environment:
    - Check app service environments uses version 3 (ASEv3) instead of classic version 1 (ASEv1) and version 2 (ASEv2) by @BenjaminEngeset.
      [#1805](https://github.com/Azure/PSRule.Rules.Azure/issues/1805)
  - Azure Database for MariaDB:
    - Check Azure Database for MariaDB servers, databases, firewall rules and VNET rules names meet naming requirements by @BenjaminEngeset.
      [#1854](https://github.com/Azure/PSRule.Rules.Azure/issues/1854)
    - Check Azure Database for MariaDB servers only uses TLS 1.2 version by @BenjaminEngeset.
      [#1853](https://github.com/Azure/PSRule.Rules.Azure/issues/1853)
    - Check Azure Database for MariaDB servers only accept encrypted connections by @BenjaminEngeset.
      [#1852](https://github.com/Azure/PSRule.Rules.Azure/issues/1852)
    - Check Azure Database for MariaDB servers have Microsoft Defender configured by @BenjaminEngeset.
      [#1850](https://github.com/Azure/PSRule.Rules.Azure/issues/1850)
    - Check Azure Database for MariaDB servers have geo-redundant backup configured by @BenjaminEngeset.
      [#1848](https://github.com/Azure/PSRule.Rules.Azure/issues/1848)
  - Azure Database for PostgreSQL:
    - Check Azure Database for PostgreSQL servers have Microsoft Defender configured by @BenjaminEngeset.
      [#286](https://github.com/Azure/PSRule.Rules.Azure/issues/286)
    - Check Azure Database for PostgreSQL servers have geo-redundant backup configured by @BenjaminEngeset.
      [#285](https://github.com/Azure/PSRule.Rules.Azure/issues/285)
  - Azure Database for MySQL:
    - Check Azure Database for MySQL servers have Microsoft Defender configured by @BenjaminEngeset.
      [#287](https://github.com/Azure/PSRule.Rules.Azure/issues/287)
    - Check Azure Database for MySQL servers uses the flexible deployment model by @BenjaminEngeset.
      [#1841](https://github.com/Azure/PSRule.Rules.Azure/issues/1841)
    - Check Azure Database for MySQL Flexible Servers have geo-redundant backup configured by @BenjaminEngeset.
      [#1840](https://github.com/Azure/PSRule.Rules.Azure/issues/1840)
    - Check Azure Database for MySQL servers have geo-redundant backup configured by @BenjaminEngeset.
      [#284](https://github.com/Azure/PSRule.Rules.Azure/issues/284)
  - Azure Resource Deployments:
    - Check for nested deployment that are scoped to `outer` and passing secure values by @ms-sambell.
      [#1475](https://github.com/Azure/PSRule.Rules.Azure/issues/1475)
    - Check custom script extension uses protected settings for secure values by @ms-sambell.
      [#1478](https://github.com/Azure/PSRule.Rules.Azure/issues/1478)
  - Front Door:
    - Check front door uses caching by @BenjaminEngeset.
      [#548](https://github.com/Azure/PSRule.Rules.Azure/issues/548)
  - Virtual Machine:
    - Check virtual machines running SQL Server uses Premium disks or above by @BenjaminEngeset.
      [#9](https://github.com/Azure/PSRule.Rules.Azure/issues/9)
  - Virtual Network:
    - Check VNETs with a GatewaySubnet also has an AzureFirewallSubnet by @BernieWhite.
      [#875](https://github.com/Azure/PSRule.Rules.Azure/issues/875)
- General improvements:
  - Added debug logging improvements for Bicep expansion by @BernieWhite.
    [#1901](https://github.com/Azure/PSRule.Rules.Azure/issues/1901)
- Engineering:
  - Bump PSRule to v2.6.0.
    [#1883](https://github.com/Azure/PSRule.Rules.Azure/pull/1883)
  - Bump Az.Resources to v6.4.1.
    [#1883](https://github.com/Azure/PSRule.Rules.Azure/pull/1883)
  - Bump Microsoft.NET.Test.Sdk to v17.4.0
    [#1838](https://github.com/Azure/PSRule.Rules.Azure/pull/1838)
  - Bump coverlet.collector to v3.2.0.
    [#1814](https://github.com/Azure/PSRule.Rules.Azure/pull/1814)
- Bug fixes:
  - Fixed ref and name duplicated by @BernieWhite.
    [#1876](https://github.com/Azure/PSRule.Rules.Azure/issues/1876)
  - Fixed an item with the same key for parameters by @BernieWhite
    [#1871](https://github.com/Azure/PSRule.Rules.Azure/issues/1871)
  - Fixed policy parse of `requestContext` function by @BernieWhite.
    [#1654](https://github.com/Azure/PSRule.Rules.Azure/issues/1654)
  - Fixed handling of policy type field by @BernieWhite.
    [#1323](https://github.com/Azure/PSRule.Rules.Azure/issues/1323)
  - Fixed `Azure.AppService.WebProbe` with non-boolean value set by @BernieWhite.
    [#1906](https://github.com/Azure/PSRule.Rules.Azure/issues/1906)
  - Fixed managed identity flagged as secret by `Azure.Deployment.OutputSecretValue` by @BernieWhite.
    [#1826](https://github.com/Azure/PSRule.Rules.Azure/issues/1826)
    [#1886](https://github.com/Azure/PSRule.Rules.Azure/issues/1886)
  - Fixed missing support for diagnostic settings category groups by @BenjaminEngeset.
    [#1873](https://github.com/Azure/PSRule.Rules.Azure/issues/1873)

What's changed since pre-release v1.22.0-B0203:

- No additional changes.

## v1.22.0-B0203 (pre-release)

What's changed since pre-release v1.22.0-B0153:

- General improvements:
  - Added debug logging improvements for Bicep expansion by @BernieWhite.
    [#1901](https://github.com/Azure/PSRule.Rules.Azure/issues/1901)
- Bug fixes:
  - Fixed `Azure.AppService.WebProbe` with non-boolean value set by @BernieWhite.
    [#1906](https://github.com/Azure/PSRule.Rules.Azure/issues/1906)

## v1.22.0-B0153 (pre-release)

What's changed since pre-release v1.22.0-B0106:

- Bug fixes:
  - Fixed managed identity flagged as secret by `Azure.Deployment.OutputSecretValue` by @BernieWhite.
    [#1826](https://github.com/Azure/PSRule.Rules.Azure/issues/1826)
    [#1886](https://github.com/Azure/PSRule.Rules.Azure/issues/1886)

## v1.22.0-B0106 (pre-release)

What's changed since pre-release v1.22.0-B0062:

- New rules:
  - API Management:
    - Check API management instances uses multi-region deployment by @BenjaminEngeset.
      [#1030](https://github.com/Azure/PSRule.Rules.Azure/issues/1030)
  - Azure Database for MariaDB:
    - Check Azure Database for MariaDB servers, databases, firewall rules and VNET rules names meet naming requirements by @BenjaminEngeset.
      [#1854](https://github.com/Azure/PSRule.Rules.Azure/issues/1854)
- Engineering:
  - Bump PSRule to v2.6.0.
    [#1883](https://github.com/Azure/PSRule.Rules.Azure/pull/1883)
  - Bump Az.Resources to v6.4.1.
    [#1883](https://github.com/Azure/PSRule.Rules.Azure/pull/1883)
- Bug fixes:
  - Fixed ref and name duplicated by @BernieWhite.
    [#1876](https://github.com/Azure/PSRule.Rules.Azure/issues/1876)
  - Fixed an item with the same key for parameters by @BernieWhite
    [#1871](https://github.com/Azure/PSRule.Rules.Azure/issues/1871)
  - Fixed policy parse of `requestContext` function by @BernieWhite.
    [#1654](https://github.com/Azure/PSRule.Rules.Azure/issues/1654)
  - Fixed handling of policy type field by @BernieWhite.
    [#1323](https://github.com/Azure/PSRule.Rules.Azure/issues/1323)

## v1.22.0-B0062 (pre-release)

What's changed since pre-release v1.22.0-B0026:

- New rules:
  - Azure Database for MariaDB:
    - Check Azure Database for MariaDB servers only uses TLS 1.2 version by @BenjaminEngeset.
      [#1853](https://github.com/Azure/PSRule.Rules.Azure/issues/1853)
    - Check Azure Database for MariaDB servers only accept encrypted connections by @BenjaminEngeset.
      [#1852](https://github.com/Azure/PSRule.Rules.Azure/issues/1852)
    - Check Azure Database for MariaDB servers have Microsoft Defender configured by @BenjaminEngeset.
      [#1850](https://github.com/Azure/PSRule.Rules.Azure/issues/1850)
    - Check Azure Database for MariaDB servers have geo-redundant backup configured by @BenjaminEngeset.
      [#1848](https://github.com/Azure/PSRule.Rules.Azure/issues/1848)
  - Azure Database for PostgreSQL:
    - Check Azure Database for PostgreSQL servers have Microsoft Defender configured by @BenjaminEngeset.
      [#286](https://github.com/Azure/PSRule.Rules.Azure/issues/286)
    - Check Azure Database for PostgreSQL servers have geo-redundant backup configured by @BenjaminEngeset.
      [#285](https://github.com/Azure/PSRule.Rules.Azure/issues/285)
  - Azure Database for MySQL:
    - Check Azure Database for MySQL servers have Microsoft Defender configured by @BenjaminEngeset.
      [#287](https://github.com/Azure/PSRule.Rules.Azure/issues/287)
    - Check Azure Database for MySQL servers uses the flexible deployment model by @BenjaminEngeset.
      [#1841](https://github.com/Azure/PSRule.Rules.Azure/issues/1841)
    - Check Azure Database for MySQL Flexible Servers have geo-redundant backup configured by @BenjaminEngeset.
      [#1840](https://github.com/Azure/PSRule.Rules.Azure/issues/1840)
    - Check Azure Database for MySQL servers have geo-redundant backup configured by @BenjaminEngeset.
      [#284](https://github.com/Azure/PSRule.Rules.Azure/issues/284)
  - Azure Resource Deployments:
    - Check for nested deployment that are scoped to `outer` and passing secure values by @ms-sambell.
      [#1475](https://github.com/Azure/PSRule.Rules.Azure/issues/1475)
    - Check custom script extension uses protected settings for secure values by @ms-sambell.
      [#1478](https://github.com/Azure/PSRule.Rules.Azure/issues/1478)
  - Virtual Machine:
    - Check virtual machines running SQL Server uses Premium disks or above by @BenjaminEngeset.
      [#9](https://github.com/Azure/PSRule.Rules.Azure/issues/9)
- Engineering:
  - Bump Microsoft.NET.Test.Sdk to v17.4.0
    [#1838](https://github.com/Azure/PSRule.Rules.Azure/pull/1838)
  - Bump coverlet.collector to v3.2.0.
    [#1814](https://github.com/Azure/PSRule.Rules.Azure/pull/1814)
- Bug fixes:
  - Fixed missing support for diagnostic settings category groups by @BenjaminEngeset.
    [#1873](https://github.com/Azure/PSRule.Rules.Azure/issues/1873)

## v1.22.0-B0026 (pre-release)

What's changed since pre-release v1.22.0-B0011:

- New rules:
  - API Management:
    - Check api management instances limits control plane API calls to apim with version `'2021-08-01'` or newer by @BenjaminEngeset.
      [#1819](https://github.com/Azure/PSRule.Rules.Azure/issues/1819)
- Engineering:
  - Bump Az.Resources to v6.4.0.
    [#1829](https://github.com/Azure/PSRule.Rules.Azure/pull/1829)
- Bug fixes:
  - Fixed non-Linux VM images flagged as Linux by @BernieWhite.
    [#1825](https://github.com/Azure/PSRule.Rules.Azure/issues/1825)
  - Fixed failed to expand with last function on runtime property by @BernieWhite.
    [#1830](https://github.com/Azure/PSRule.Rules.Azure/issues/1830)

## v1.22.0-B0011 (pre-release)

What's changed since v1.21.0:

- New rules:
  - App Service Environment:
    - Check app service environments uses version 3 (ASEv3) instead of classic version 1 (ASEv1) and version 2 (ASEv2) by @BenjaminEngeset.
      [#1805](https://github.com/Azure/PSRule.Rules.Azure/issues/1805)
  - Front Door:
    - Check front door uses caching by @BenjaminEngeset.
      [#548](https://github.com/Azure/PSRule.Rules.Azure/issues/548)
  - Virtual Network:
    - Check VNETs with a GatewaySubnet also has an AzureFirewallSubnet by @BernieWhite.
      [#875](https://github.com/Azure/PSRule.Rules.Azure/issues/875)

## v1.21.2

What's changed since v1.21.1:

- Bug fixes:
  - Fixed non-Linux VM images flagged as Linux by @BernieWhite.
    [#1825](https://github.com/Azure/PSRule.Rules.Azure/issues/1825)
  - Fixed failed to expand with last function on runtime property by @BernieWhite.
    [#1830](https://github.com/Azure/PSRule.Rules.Azure/issues/1830)

## v1.21.1

What's changed since v1.21.0:

- Bug fixes:
  - Fixed multiple nested parameter loops returns stack empty exception by @BernieWhite.
    [#1811](https://github.com/Azure/PSRule.Rules.Azure/issues/1811)
  - Fixed `Azure.ACR.ContentTrust` when customer managed keys are enabled by @BernieWhite.
    [#1810](https://github.com/Azure/PSRule.Rules.Azure/issues/1810)

## v1.21.0

What's changed since v1.20.2:

- New features:
  - Mapping of Azure Security Benchmark v3 to security rules by @jagoodwin.
    [#1610](https://github.com/Azure/PSRule.Rules.Azure/issues/1610)
- New rules:
  - Deployment:
    - Check sensitive resource values use secure parameters by @VeraBE @BernieWhite.
      [#1773](https://github.com/Azure/PSRule.Rules.Azure/issues/1773)
  - Service Bus:
    - Check service bus namespaces uses TLS 1.2 version by @BenjaminEngeset.
      [#1777](https://github.com/Azure/PSRule.Rules.Azure/issues/1777)
  - Virtual Machine:
    - Check virtual machines uses Azure Monitor Agent instead of old legacy Log Analytics Agent by @BenjaminEngeset.
      [#1792](https://github.com/Azure/PSRule.Rules.Azure/issues/1792)
  - Virtual Machine Scale Sets:
    - Check virtual machine scale sets uses Azure Monitor Agent instead of old legacy Log Analytics Agent by @BenjaminEngeset.
      [#1792](https://github.com/Azure/PSRule.Rules.Azure/issues/1792)
  - Virtual Network:
    - Check VNETs with a GatewaySubnet also has a AzureBastionSubnet by @BenjaminEngeset.
      [#1761](https://github.com/Azure/PSRule.Rules.Azure/issues/1761)
- General improvements:
  - Added built-in list of ignored policy definitions by @BernieWhite.
    [#1730](https://github.com/Azure/PSRule.Rules.Azure/issues/1730)
    - To ignore additional policy definitions, use the `AZURE_POLICY_IGNORE_LIST` configuration option.
- Engineering:
  - Bump PSRule to v2.5.3.
    [#1800](https://github.com/Azure/PSRule.Rules.Azure/pull/1800)
  - Bump Az.Resources to v6.3.1.
    [#1800](https://github.com/Azure/PSRule.Rules.Azure/pull/1800)

What's changed since pre-release v1.21.0-B0050:

- No additional changes.

## v1.21.0-B0050 (pre-release)

What's changed since pre-release v1.21.0-B0027:

- New rules:
  - Virtual Machine:
    - Check virtual machines uses Azure Monitor Agent instead of old legacy Log Analytics Agent by @BenjaminEngeset.
      [#1792](https://github.com/Azure/PSRule.Rules.Azure/issues/1792)
  - Virtual Machine Scale Sets:
    - Check virtual machine scale sets uses Azure Monitor Agent instead of old legacy Log Analytics Agent by @BenjaminEngeset.
      [#1792](https://github.com/Azure/PSRule.Rules.Azure/issues/1792)
- Engineering:
  - Bump PSRule to v2.5.3.
    [#1800](https://github.com/Azure/PSRule.Rules.Azure/pull/1800)
  - Bump Az.Resources to v6.3.1.
    [#1800](https://github.com/Azure/PSRule.Rules.Azure/pull/1800)
- Bug fixes:
  - Fixed contains function unable to match array by @BernieWhite.
    [#1793](https://github.com/Azure/PSRule.Rules.Azure/issues/1793)

## v1.21.0-B0027 (pre-release)

What's changed since pre-release v1.21.0-B0011:

- New rules:
  - Deployment:
    - Check sensitive resource values use secure parameters by @VeraBE @BernieWhite.
      [#1773](https://github.com/Azure/PSRule.Rules.Azure/issues/1773)
  - Service Bus:
    - Check service bus namespaces uses TLS 1.2 version by @BenjaminEngeset.
      [#1777](https://github.com/Azure/PSRule.Rules.Azure/issues/1777)

## v1.21.0-B0011 (pre-release)

What's changed since v1.20.1:

- New features:
  - Mapping of Azure Security Benchmark v3 to security rules by @jagoodwin.
    [#1610](https://github.com/Azure/PSRule.Rules.Azure/issues/1610)
- New rules:
  - Virtual Network:
    - Check VNETs with a GatewaySubnet also has a AzureBastionSubnet by @BenjaminEngeset.
      [#1761](https://github.com/Azure/PSRule.Rules.Azure/issues/1761)
- General improvements:
  - Added built-in list of ignored policy definitions by @BernieWhite.
    [#1730](https://github.com/Azure/PSRule.Rules.Azure/issues/1730)
    - To ignore additional policy definitions, use the `AZURE_POLICY_IGNORE_LIST` configuration option.
- Engineering:
  - Bump PSRule to v2.5.1.
    [#1782](https://github.com/Azure/PSRule.Rules.Azure/pull/1782)
  - Bump Az.Resources to v6.3.0.
    [#1782](https://github.com/Azure/PSRule.Rules.Azure/pull/1782)

## v1.20.2

What's changed since v1.20.1:

- Bug fixes:
  - Fixed contains function unable to match array by @BernieWhite.
    [#1793](https://github.com/Azure/PSRule.Rules.Azure/issues/1793)

## v1.20.1

What's changed since v1.20.0:

- Bug fixes:
  - Fixed expand bicep source when reading JsonContent into a parameter by @BernieWhite.
    [#1780](https://github.com/Azure/PSRule.Rules.Azure/issues/1780)

## v1.20.0

What's changed since v1.19.2:

- New features:
  - Added September 2022 baselines `Azure.GA_2022_09` and `Azure.Preview_2022_09` by @BernieWhite.
    [#1738](https://github.com/Azure/PSRule.Rules.Azure/issues/1738)
    - Includes rules released before or during September 2022.
    - Marked `Azure.GA_2022_06` and `Azure.Preview_2022_06` baselines as obsolete.
- New rules:
  - AKS:
    - Check clusters use Ephemeral OS disk by @BenjaminEngeset.
      [#1618](https://github.com/Azure/PSRule.Rules.Azure/issues/1618)
  - App Configuration:
    - Check app configuration store has purge protection enabled by @BenjaminEngeset.
      [#1689](https://github.com/Azure/PSRule.Rules.Azure/issues/1689)
    - Check app configuration store has one or more replicas by @BenjaminEngeset.
      [#1688](https://github.com/Azure/PSRule.Rules.Azure/issues/1688)
    - Check app configuration store audit diagnostic logs are enabled by @BenjaminEngeset.
      [#1690](https://github.com/Azure/PSRule.Rules.Azure/issues/1690)
    - Check identity-based authentication is used for configuration stores by @pazdedav.
      [#1691](https://github.com/Azure/PSRule.Rules.Azure/issues/1691)
  - Application Gateway WAF:
    - Check policy is enabled by @fbinotto.
      [#1470](https://github.com/Azure/PSRule.Rules.Azure/issues/1470)
    - Check policy uses prevention mode by @fbinotto.
      [#1470](https://github.com/Azure/PSRule.Rules.Azure/issues/1470)
    - Check policy uses managed rule sets by @fbinotto.
      [#1470](https://github.com/Azure/PSRule.Rules.Azure/issues/1470)
    - Check policy does not have any exclusions defined by @fbinotto.
      [#1470](https://github.com/Azure/PSRule.Rules.Azure/issues/1470)
  - Azure Cache for Redis:
    - Check the number of firewall rules for caches by @jonathanruiz.
      [#544](https://github.com/Azure/PSRule.Rules.Azure/issues/544)
    - Check the number of IP addresses in firewall rules for caches by @jonathanruiz.
      [#544](https://github.com/Azure/PSRule.Rules.Azure/issues/544)
  - CDN:
    - Check CDN profile uses Front Door Standard or Premium tier by @BenjaminEngeset.
      [#1612](https://github.com/Azure/PSRule.Rules.Azure/issues/1612)
  - Container Registry:
    - Check soft delete policy is enabled by @BenjaminEngeset.
      [#1674](https://github.com/Azure/PSRule.Rules.Azure/issues/1674)
  - Defender for Cloud:
    - Check Microsoft Defender for Containers is enable by @jdewisscher.
      [#1632](https://github.com/Azure/PSRule.Rules.Azure/issues/1632)
    - Check Microsoft Defender for Servers is enabled by @jdewisscher.
      [#1632](https://github.com/Azure/PSRule.Rules.Azure/issues/1632)
    - Check Microsoft Defender for SQL is enabled by @jdewisscher.
      [#1632](https://github.com/Azure/PSRule.Rules.Azure/issues/1632)
    - Check Microsoft Defender for App Services is enabled by @jdewisscher.
      [#1632](https://github.com/Azure/PSRule.Rules.Azure/issues/1632)
    - Check Microsoft Defender for Storage is enabled by @jdewisscher.
      [#1632](https://github.com/Azure/PSRule.Rules.Azure/issues/1632)
    - Check Microsoft Defender for SQL Servers on VMs is enabled by @jdewisscher.
      [#1632](https://github.com/Azure/PSRule.Rules.Azure/issues/1632)
  - Deployment:
    - Check that nested deployments securely pass through administrator usernames by @ms-sambell.
      [#1479](https://github.com/Azure/PSRule.Rules.Azure/issues/1479)
  - Front Door WAF:
    - Check policy is enabled by @fbinotto.
      [#1470](https://github.com/Azure/PSRule.Rules.Azure/issues/1470)
    - Check policy uses prevention mode by @fbinotto.
      [#1470](https://github.com/Azure/PSRule.Rules.Azure/issues/1470)
    - Check policy uses managed rule sets by @fbinotto.
      [#1470](https://github.com/Azure/PSRule.Rules.Azure/issues/1470)
    - Check policy does not have any exclusions defined by @fbinotto.
      [#1470](https://github.com/Azure/PSRule.Rules.Azure/issues/1470)
  - Network Security Group:
    - Check AKS managed NSGs don't contain custom rules by @ms-sambell.
      [#8](https://github.com/Azure/PSRule.Rules.Azure/issues/8)
  - Storage Account:
    - Check blob container soft delete is enabled by @pazdedav.
      [#1671](https://github.com/Azure/PSRule.Rules.Azure/issues/1671)
    - Check file share soft delete is enabled by @jonathanruiz.
      [#966](https://github.com/Azure/PSRule.Rules.Azure/issues/966)
  - VMSS:
    - Check Linux VMSS has disabled password authentication by @BenjaminEngeset.
      [#1635](https://github.com/Azure/PSRule.Rules.Azure/issues/1635)
- Updated rules:
  - **Important change**: Updated rules, tests and docs with Microsoft Defender for Cloud by @jonathanruiz.
    [#545](https://github.com/Azure/PSRule.Rules.Azure/issues/545)
    - The following rules have been renamed with aliases:
      - Renamed `Azure.SQL.ThreatDetection` to `Azure.SQL.DefenderCloud`.
      - Renamed `Azure.SecurityCenter.Contact` to `Azure.DefenderCloud.Contact`.
      - Renamed `Azure.SecurityCenter.Provisioning` to `Azure.DefenderCloud.Provisioning`.
    - If you are referencing the old names please consider updating to the new names.
  - Updated documentation examples for Front Door and Key Vault rules by @lluppesms.
    [#1667](https://github.com/Azure/PSRule.Rules.Azure/issues/1667)
  - Improved the way we check that VM or VMSS has Linux by @verabe.
    [#1704](https://github.com/Azure/PSRule.Rules.Azure/issues/1704)
  - Azure Kubernetes Service:
    - Updated `Azure.AKS.Version` to use latest stable version `1.23.8` by @BernieWhite.
      [#1627](https://github.com/Azure/PSRule.Rules.Azure/issues/1627)
      - Use `AZURE_AKS_CLUSTER_MINIMUM_VERSION` to configure the minimum version of the cluster.
  - Event Grid:
    - Promoted `Azure.EventGrid.DisableLocalAuth` to GA rule set by @BernieWhite.
      [#1628](https://github.com/Azure/PSRule.Rules.Azure/issues/1628)
  - Key Vault:
    - Promoted `Azure.KeyVault.AutoRotationPolicy` to GA rule set by @BernieWhite.
      [#1629](https://github.com/Azure/PSRule.Rules.Azure/issues/1629)
- General improvements:
  - Updated NSG documentation with code snippets and links by @simone-bennett.
    [#1607](https://github.com/Azure/PSRule.Rules.Azure/issues/1607)
  - Updated Application Gateway documentation with code snippets by @ms-sambell.
    [#1608](https://github.com/Azure/PSRule.Rules.Azure/issues/1608)
  - Updated SQL firewall rules documentation by @ms-sambell.
    [#1569](https://github.com/Azure/PSRule.Rules.Azure/issues/1569)
  - Updated Container Apps documentation and rule to new resource type by @marie-schmidt.
    [#1672](https://github.com/Azure/PSRule.Rules.Azure/issues/1672)
  - Updated KeyVault and FrontDoor documentation with code snippets by @lluppesms.
    [#1667](https://github.com/Azure/PSRule.Rules.Azure/issues/1667)
  - Added tag and annotation metadata from policy for rules generation by @BernieWhite.
    [#1652](https://github.com/Azure/PSRule.Rules.Azure/issues/1652)
  - Added hash to `name` and `ref` properties for policy rules by @ArmaanMcleod.
    [#1653](https://github.com/Azure/PSRule.Rules.Azure/issues/1653)
    - Use `AZURE_POLICY_RULE_PREFIX` or `Export-AzPolicyAssignmentRuleData -RulePrefix` to override rule prefix.
- Engineering:
  - Bump PSRule to v2.4.2.
    [#1753](https://github.com/Azure/PSRule.Rules.Azure/pull/1753)
    [#1748](https://github.com/Azure/PSRule.Rules.Azure/issues/1748)
  - Bump Microsoft.NET.Test.Sdk to v17.3.2.
    [#1719](https://github.com/Azure/PSRule.Rules.Azure/pull/1719)
  - Updated provider data for analysis.
    [#1605](https://github.com/Azure/PSRule.Rules.Azure/pull/1605)
  - Bump Az.Resources to v6.2.0.
    [#1636](https://github.com/Azure/PSRule.Rules.Azure/pull/1636)
  - Bump PSScriptAnalyzer to v1.21.0.
    [#1636](https://github.com/Azure/PSRule.Rules.Azure/pull/1636)
- Bug fixes:
  - Fixed continue processing policy assignments on error by @BernieWhite.
    [#1651](https://github.com/Azure/PSRule.Rules.Azure/issues/1651)
  - Fixed handling of runtime assessment data by @BernieWhite.
    [#1707](https://github.com/Azure/PSRule.Rules.Azure/issues/1707)
  - Fixed conversion of type conditions to pre-conditions by @BernieWhite.
    [#1708](https://github.com/Azure/PSRule.Rules.Azure/issues/1708)
  - Fixed inconclusive failure of `Azure.Deployment.AdminUsername` by @BernieWhite.
    [#1631](https://github.com/Azure/PSRule.Rules.Azure/issues/1631)
  - Fixed error expanding with `json()` and single quotes by @BernieWhite.
    [#1656](https://github.com/Azure/PSRule.Rules.Azure/issues/1656)
  - Fixed handling key collision with duplicate definitions using same parameters by @ArmaanMcleod.
    [#1653](https://github.com/Azure/PSRule.Rules.Azure/issues/1653)
  - Fixed bug requiring all diagnostic logs settings to have auditing enabled by @BenjaminEngeset.
    [#1726](https://github.com/Azure/PSRule.Rules.Azure/issues/1726)
  - Fixed `Azure.Deployment.AdminUsername` incorrectly fails with nested deployments by @BernieWhite.
    [#1762](https://github.com/Azure/PSRule.Rules.Azure/issues/1762)
  - Fixed `Azure.FrontDoorWAF.Exclusions` reports exclusions when none are specified by @BernieWhite.
    [#1751](https://github.com/Azure/PSRule.Rules.Azure/issues/1751)
  - Fixed `Azure.Deployment.AdminUsername` does not match the pattern by @BernieWhite.
    [#1758](https://github.com/Azure/PSRule.Rules.Azure/issues/1758)
  - Consider private offerings when checking that a VM or VMSS has Linux by @verabe.
    [#1725](https://github.com/Azure/PSRule.Rules.Azure/issues/1725)

What's changed since pre-release v1.20.0-B0477:

- No additional changes.

## v1.20.0-B0477 (pre-release)

What's changed since pre-release v1.20.0-B0389:

- General improvements:
  - Added hash to `name` and `ref` properties for policy rules by @ArmaanMcleod.
    [#1653](https://github.com/Azure/PSRule.Rules.Azure/issues/1653)
    - Use `AZURE_POLICY_RULE_PREFIX` or `Export-AzPolicyAssignmentRuleData -RulePrefix` to override rule prefix.

## v1.20.0-B0389 (pre-release)

What's changed since pre-release v1.20.0-B0304:

- New rules:
  - App Configuration:
    - Check app configuration store has purge protection enabled by @BenjaminEngeset.
      [#1689](https://github.com/Azure/PSRule.Rules.Azure/issues/1689)
- Bug fixes:
  - Fixed `Azure.Deployment.AdminUsername` incorrectly fails with nested deployments by @BernieWhite.
    [#1762](https://github.com/Azure/PSRule.Rules.Azure/issues/1762)

## v1.20.0-B0304 (pre-release)

What's changed since pre-release v1.20.0-B0223:

- Engineering:
  - Bump PSRule to v2.4.2.
    [#1753](https://github.com/Azure/PSRule.Rules.Azure/pull/1753)
    [#1748](https://github.com/Azure/PSRule.Rules.Azure/issues/1748)
- Bug fixes:
  - Fixed `Azure.FrontDoorWAF.Exclusions` reports exclusions when none are specified by @BernieWhite.
    [#1751](https://github.com/Azure/PSRule.Rules.Azure/issues/1751)
  - Fixed `Azure.Deployment.AdminUsername` does not match the pattern by @BernieWhite.
    [#1758](https://github.com/Azure/PSRule.Rules.Azure/issues/1758)
  - Consider private offerings when checking that a VM or VMSS has Linux by @verabe.
    [#1725](https://github.com/Azure/PSRule.Rules.Azure/issues/1725)

## v1.20.0-B0223 (pre-release)

What's changed since pre-release v1.20.0-B0148:

- New features:
  - Added September 2022 baselines `Azure.GA_2022_09` and `Azure.Preview_2022_09` by @BernieWhite.
    [#1738](https://github.com/Azure/PSRule.Rules.Azure/issues/1738)
    - Includes rules released before or during September 2022.
    - Marked `Azure.GA_2022_06` and `Azure.Preview_2022_06` baselines as obsolete.
- New rules:
  - App Configuration:
    - Check app configuration store has one or more replicas by @BenjaminEngeset.
      [#1688](https://github.com/Azure/PSRule.Rules.Azure/issues/1688)
- Engineering:
  - Bump PSRule to v2.4.1.
    [#1636](https://github.com/Azure/PSRule.Rules.Azure/pull/1636)
  - Bump Az.Resources to v6.2.0.
    [#1636](https://github.com/Azure/PSRule.Rules.Azure/pull/1636)
  - Bump PSScriptAnalyzer to v1.21.0.
    [#1636](https://github.com/Azure/PSRule.Rules.Azure/pull/1636)
- Bug fixes:
  - Fixed handling key collision with duplicate definitions using same parameters by @ArmaanMcleod.
    [#1653](https://github.com/Azure/PSRule.Rules.Azure/issues/1653)
  - Fixed bug requiring all diagnostic logs settings to have auditing enabled by @BenjaminEngeset.
    [#1726](https://github.com/Azure/PSRule.Rules.Azure/issues/1726)

## v1.20.0-B0148 (pre-release)

What's changed since pre-release v1.20.0-B0085:

- New rules:
  - App Configuration:
    - Check app configuration store audit diagnostic logs are enabled by @BenjaminEngeset.
      [#1690](https://github.com/Azure/PSRule.Rules.Azure/issues/1690)
- Engineering:
  - Bump Microsoft.NET.Test.Sdk to v17.3.2.
    [#1719](https://github.com/Azure/PSRule.Rules.Azure/pull/1719)
- Bug fixes:
  - Fixed error expanding with `json()` and single quotes by @BernieWhite.
    [#1656](https://github.com/Azure/PSRule.Rules.Azure/issues/1656)

## v1.20.0-B0085 (pre-release)

What's changed since pre-release v1.20.0-B0028:

- New rules:
  - Azure Cache for Redis:
    - Check the number of firewall rules for caches by @jonathanruiz.
      [#544](https://github.com/Azure/PSRule.Rules.Azure/issues/544)
    - Check the number of IP addresses in firewall rules for caches by @jonathanruiz.
      [#544](https://github.com/Azure/PSRule.Rules.Azure/issues/544)
  - App Configuration:
    - Check identity-based authentication is used for configuration stores by @pazdedav.
      [#1691](https://github.com/Azure/PSRule.Rules.Azure/issues/1691)
  - Container Registry:
    - Check soft delete policy is enabled by @BenjaminEngeset.
      [#1674](https://github.com/Azure/PSRule.Rules.Azure/issues/1674)
  - Defender for Cloud:
    - Check Microsoft Defender for Cloud is enabled for Containers by @jdewisscher.
      [#1632](https://github.com/Azure/PSRule.Rules.Azure/issues/1632)
    - Check Microsoft Defender for Cloud is enabled for Virtual Machines by @jdewisscher.
      [#1632](https://github.com/Azure/PSRule.Rules.Azure/issues/1632)
    - Check Microsoft Defender for Cloud is enabled for SQL Servers by @jdewisscher.
      [#1632](https://github.com/Azure/PSRule.Rules.Azure/issues/1632)
    - Check Microsoft Defender for Cloud is enabled for App Services by @jdewisscher.
      [#1632](https://github.com/Azure/PSRule.Rules.Azure/issues/1632)
    - Check Microsoft Defender for Cloud is enabled for Storage Accounts by @jdewisscher.
      [#1632](https://github.com/Azure/PSRule.Rules.Azure/issues/1632)
    - Check Microsoft Defender for Cloud is enabled for SQL Servers on machines by @jdewisscher.
      [#1632](https://github.com/Azure/PSRule.Rules.Azure/issues/1632)
  - Network Security Group:
    - Check AKS managed NSGs don't contain custom rules by @ms-sambell.
      [#8](https://github.com/Azure/PSRule.Rules.Azure/issues/8)
  - Storage Account:
    - Check blob container soft delete is enabled by @pazdedav.
      [#1671](https://github.com/Azure/PSRule.Rules.Azure/issues/1671)
    - Check file share soft delete is enabled by @jonathanruiz.
      [#966](https://github.com/Azure/PSRule.Rules.Azure/issues/966)
- Updated rules:
  - **Important change**: Updated rules, tests and docs with Microsoft Defender for Cloud by @jonathanruiz.
    [#545](https://github.com/Azure/PSRule.Rules.Azure/issues/545)
    - The following rules have been renamed with aliases:
      - Renamed `Azure.SQL.ThreatDetection` to `Azure.SQL.DefenderCloud`.
      - Renamed `Azure.SecurityCenter.Contact` to `Azure.DefenderCloud.Contact`.
      - Renamed `Azure.SecurityCenter.Provisioning` to `Azure.DefenderCloud.Provisioning`.
    - If you are referencing the old names please consider updating to the new names.
  - Updated documentation examples for Front Door and Key Vault rules by @lluppesms.
    [#1667](https://github.com/Azure/PSRule.Rules.Azure/issues/1667)
  - Improved the way we check that VM or VMSS has Linux by @verabe.
    [#1704](https://github.com/Azure/PSRule.Rules.Azure/issues/1704)
- General improvements:
  - Updated NSG documentation with code snippets and links by @simone-bennett.
    [#1607](https://github.com/Azure/PSRule.Rules.Azure/issues/1607)
  - Updated Application Gateway documentation with code snippets by @ms-sambell.
    [#1608](https://github.com/Azure/PSRule.Rules.Azure/issues/1608)
  - Updated SQL firewall rules documentation by @ms-sambell.
    [#1569](https://github.com/Azure/PSRule.Rules.Azure/issues/1569)
  - Updated Container Apps documentation and rule to new resource type by @marie-schmidt.
    [#1672](https://github.com/Azure/PSRule.Rules.Azure/issues/1672)
  - Updated KeyVault and FrontDoor documentation with code snippets by @lluppesms.
    [#1667](https://github.com/Azure/PSRule.Rules.Azure/issues/1667)
  - Added tag and annotation metadata from policy for rules generation by @BernieWhite.
    [#1652](https://github.com/Azure/PSRule.Rules.Azure/issues/1652)
- Bug fixes:
  - Fixed continue processing policy assignments on error by @BernieWhite.
    [#1651](https://github.com/Azure/PSRule.Rules.Azure/issues/1651)
  - Fixed handling of runtime assessment data by @BernieWhite.
    [#1707](https://github.com/Azure/PSRule.Rules.Azure/issues/1707)
  - Fixed conversion of type conditions to pre-conditions by @BernieWhite.
    [#1708](https://github.com/Azure/PSRule.Rules.Azure/issues/1708)

## v1.20.0-B0028 (pre-release)

What's changed since pre-release v1.20.0-B0004:

- New rules:
  - AKS:
    - Check clusters use Ephemeral OS disk by @BenjaminEngeset.
      [#1618](https://github.com/Azure/PSRule.Rules.Azure/issues/1618)
  - CDN:
    - Check CDN profile uses Front Door Standard or Premium tier by @BenjaminEngeset.
      [#1612](https://github.com/Azure/PSRule.Rules.Azure/issues/1612)
  - VMSS:
    - Check Linux VMSS has disabled password authentication by @BenjaminEngeset.
      [#1635](https://github.com/Azure/PSRule.Rules.Azure/issues/1635)
- Updated rules:
  - Azure Kubernetes Service:
    - Updated `Azure.AKS.Version` to use latest stable version `1.23.8` by @BernieWhite.
      [#1627](https://github.com/Azure/PSRule.Rules.Azure/issues/1627)
      - Use `AZURE_AKS_CLUSTER_MINIMUM_VERSION` to configure the minimum version of the cluster.
  - Event Grid:
    - Promoted `Azure.EventGrid.DisableLocalAuth` to GA rule set by @BernieWhite.
      [#1628](https://github.com/Azure/PSRule.Rules.Azure/issues/1628)
  - Key Vault:
    - Promoted `Azure.KeyVault.AutoRotationPolicy` to GA rule set by @BernieWhite.
      [#1629](https://github.com/Azure/PSRule.Rules.Azure/issues/1629)
- Engineering:
  - Bump PSRule to v2.4.0.
    [#1620](https://github.com/Azure/PSRule.Rules.Azure/pull/1620)
  - Updated provider data for analysis.
    [#1605](https://github.com/Azure/PSRule.Rules.Azure/pull/1605)
- Bug fixes:
  - Fixed function `dateTimeAdd` errors handling `utcNow` output by @BernieWhite.
    [#1637](https://github.com/Azure/PSRule.Rules.Azure/issues/1637)
  - Fixed inconclusive failure of `Azure.Deployment.AdminUsername` by @BernieWhite.
    [#1631](https://github.com/Azure/PSRule.Rules.Azure/issues/1631)

## v1.20.0-B0004 (pre-release)

What's changed since v1.19.1:

- New rules:
  - Azure Resources:
    - Check that nested deployments securely pass through administrator usernames by @ms-sambell.
      [#1479](https://github.com/Azure/PSRule.Rules.Azure/issues/1479)
- Engineering:
  - Bump Microsoft.NET.Test.Sdk to v17.3.1.
    [#1603](https://github.com/Azure/PSRule.Rules.Azure/pull/1603)

## v1.19.2

What's changed since v1.19.1:

- Bug fixes:
  - Fixed function `dateTimeAdd` errors handling `utcNow` output by @BernieWhite.
    [#1637](https://github.com/Azure/PSRule.Rules.Azure/issues/1637)

## v1.19.1

What's changed since v1.19.0:

- Bug fixes:
  - Fixed `Azure.VNET.UseNSGs` is missing exceptions by @BernieWhite.
    [#1609](https://github.com/Azure/PSRule.Rules.Azure/issues/1609)
    - Added exclusions for `RouteServerSubnet` and any subnet with a dedicated HSM delegation.

## v1.19.0

What's changed since v1.18.1:

- New rules:
  - Azure Kubernetes Service:
    - Check clusters use uptime SLA by @BenjaminEngeset.
      [#1601](https://github.com/Azure/PSRule.Rules.Azure/issues/1601)
- General improvements:
  - Updated rule level for the following rules by @BernieWhite.
    [#1551](https://github.com/Azure/PSRule.Rules.Azure/issues/1551)
    - Set `Azure.APIM.APIDescriptors` to warning from error.
    - Set `Azure.APIM.ProductDescriptors` to warning from error.
    - Set `Azure.Template.UseLocationParameter` to warning from error.
    - Set `Azure.Template.UseComments` to information from error.
    - Set `Azure.Template.UseDescriptions` to information from error.
  - Improve reporting of failing resource property for rules by @BernieWhite.
    [#1429](https://github.com/Azure/PSRule.Rules.Azure/issues/1429)
- Engineering:
  - Added publishing of symbols for NuGet packages by @BernieWhite.
    [#1549](https://github.com/Azure/PSRule.Rules.Azure/issues/1549)
  - Bump Az.Resources to v6.1.0.
    [#1557](https://github.com/Azure/PSRule.Rules.Azure/pull/1557)
  - Bump Microsoft.NET.Test.Sdk to v17.3.0.
    [#1563](https://github.com/Azure/PSRule.Rules.Azure/pull/1563)
  - Bump PSRule to v2.3.2.
    [#1574](https://github.com/Azure/PSRule.Rules.Azure/pull/1574)
  - Bump support projects to .NET 6 by @BernieWhite.
    [#1560](https://github.com/Azure/PSRule.Rules.Azure/issues/1560)
  - Bump BenchmarkDotNet to v0.13.2.
    [#1593](https://github.com/Azure/PSRule.Rules.Azure/pull/1593)
  - Bump BenchmarkDotNet.Diagnostics.Windows to v0.13.2.
    [#1594](https://github.com/Azure/PSRule.Rules.Azure/pull/1594)
  - Updated provider data for analysis.
    [#1598](https://github.com/Azure/PSRule.Rules.Azure/pull/1598)
- Bug fixes:
  - Fixed parameter files linked to bicep code via naming convention is not working by @BernieWhite.
    [#1582](https://github.com/Azure/PSRule.Rules.Azure/issues/1582)
  - Fixed handling of storage accounts sub-resources with CMK by @BernieWhite.
    [#1575](https://github.com/Azure/PSRule.Rules.Azure/issues/1575)

What's changed since pre-release v1.19.0-B0077:

- No additional changes.

## v1.19.0-B0077 (pre-release)

What's changed since pre-release v1.19.0-B0042:

- New rules:
  - Azure Kubernetes Service:
    - Check clusters use uptime SLA by @BenjaminEngeset.
      [#1601](https://github.com/Azure/PSRule.Rules.Azure/issues/1601)

## v1.19.0-B0042 (pre-release)

What's changed since pre-release v1.19.0-B0010:

- General improvements:
  - Improve reporting of failing resource property for rules by @BernieWhite.
    [#1429](https://github.com/Azure/PSRule.Rules.Azure/issues/1429)
- Engineering:
  - Bump PSRule to v2.3.2.
    [#1574](https://github.com/Azure/PSRule.Rules.Azure/pull/1574)
  - Bump support projects to .NET 6 by @BernieWhite.
    [#1560](https://github.com/Azure/PSRule.Rules.Azure/issues/1560)
  - Bump BenchmarkDotNet to v0.13.2.
    [#1593](https://github.com/Azure/PSRule.Rules.Azure/pull/1593)
  - Bump BenchmarkDotNet.Diagnostics.Windows to v0.13.2.
    [#1594](https://github.com/Azure/PSRule.Rules.Azure/pull/1594)
  - Updated provider data for analysis.
    [#1598](https://github.com/Azure/PSRule.Rules.Azure/pull/1598)
- Bug fixes:
  - Fixed parameter files linked to bicep code via naming convention is not working by @BernieWhite.
    [#1582](https://github.com/Azure/PSRule.Rules.Azure/issues/1582)
  - Fixed handling of storage accounts sub-resources with CMK by @BernieWhite.
    [#1575](https://github.com/Azure/PSRule.Rules.Azure/issues/1575)

## v1.19.0-B0010 (pre-release)

What's changed since v1.18.1:

- General improvements:
  - Updated rule level for the following rules by @BernieWhite.
    [#1551](https://github.com/Azure/PSRule.Rules.Azure/issues/1551)
    - Set `Azure.APIM.APIDescriptors` to warning from error.
    - Set `Azure.APIM.ProductDescriptors` to warning from error.
    - Set `Azure.Template.UseLocationParameter` to warning from error.
    - Set `Azure.Template.UseComments` to information from error.
    - Set `Azure.Template.UseDescriptions` to information from error.
- Engineering:
  - Added publishing of symbols for NuGet packages by @BernieWhite.
    [#1549](https://github.com/Azure/PSRule.Rules.Azure/issues/1549)
  - Bump PSRule to v2.3.1.
    [#1561](https://github.com/Azure/PSRule.Rules.Azure/pull/1561)
  - Bump Az.Resources to v6.1.0.
    [#1557](https://github.com/Azure/PSRule.Rules.Azure/pull/1557)
  - Bump Microsoft.NET.Test.Sdk to v17.3.0.
    [#1563](https://github.com/Azure/PSRule.Rules.Azure/pull/1563)

## v1.18.1

What's changed since v1.18.0:

- Bug fixes:
  - Fixed `Azure.APIM.HTTPBackend` reports failure when service URL is not defined by @BernieWhite.
    [#1555](https://github.com/Azure/PSRule.Rules.Azure/issues/1555)
  - Fixed `Azure.SQL.AAD` failure with newer API by @BernieWhite.
    [#1302](https://github.com/Azure/PSRule.Rules.Azure/issues/1302)

## v1.18.0

What's changed since v1.17.1:

- New rules:
  - Cognitive Services:
    - Check accounts use network access restrictions by @BernieWhite.
      [#1532](https://github.com/Azure/PSRule.Rules.Azure/issues/1532)
    - Check accounts use managed identities to access Azure resources by @BernieWhite.
      [#1532](https://github.com/Azure/PSRule.Rules.Azure/issues/1532)
    - Check accounts only accept requests using Azure AD identities by @BernieWhite.
      [#1532](https://github.com/Azure/PSRule.Rules.Azure/issues/1532)
    - Check accounts disable access using public endpoints by @BernieWhite.
      [#1532](https://github.com/Azure/PSRule.Rules.Azure/issues/1532)
- General improvements:
  - Added support for array `indexOf`, `lastIndexOf`, and `items` ARM functions by @BernieWhite.
    [#1440](https://github.com/Azure/PSRule.Rules.Azure/issues/1440)
  - Added support for `join` ARM function by @BernieWhite.
    [#1535](https://github.com/Azure/PSRule.Rules.Azure/issues/1535)
  - Improved output of full path to emitted resources by @BernieWhite.
    [#1523](https://github.com/Azure/PSRule.Rules.Azure/issues/1523)
- Engineering:
  - Bump Az.Resources to v6.0.1.
    [#1521](https://github.com/Azure/PSRule.Rules.Azure/pull/1521)
  - Updated provider data for analysis.
    [#1540](https://github.com/Azure/PSRule.Rules.Azure/pull/1540)
  - Bump xunit to v2.4.2.
    [#1542](https://github.com/Azure/PSRule.Rules.Azure/pull/1542)
  - Added readme and tags to NuGet by @BernieWhite.
    [#1513](https://github.com/Azure/PSRule.Rules.Azure/issues/1513)
- Bug fixes:
  - Fixed `Azure.SQL.TDE` is not required to enable Transparent Data Encryption for IaC by @BernieWhite.
    [#1530](https://github.com/Azure/PSRule.Rules.Azure/issues/1530)

What's changed since pre-release v1.18.0-B0027:

- No additional changes.

## v1.18.0-B0027 (pre-release)

What's changed since pre-release v1.18.0-B0010:

- New rules:
  - Cognitive Services:
    - Check accounts use network access restrictions by @BernieWhite.
      [#1532](https://github.com/Azure/PSRule.Rules.Azure/issues/1532)
    - Check accounts use managed identities to access Azure resources by @BernieWhite.
      [#1532](https://github.com/Azure/PSRule.Rules.Azure/issues/1532)
    - Check accounts only accept requests using Azure AD identities by @BernieWhite.
      [#1532](https://github.com/Azure/PSRule.Rules.Azure/issues/1532)
    - Check accounts disable access using public endpoints by @BernieWhite.
      [#1532](https://github.com/Azure/PSRule.Rules.Azure/issues/1532)
- General improvements:
  - Added support for array `indexOf`, `lastIndexOf`, and `items` ARM functions by @BernieWhite.
    [#1440](https://github.com/Azure/PSRule.Rules.Azure/issues/1440)
  - Added support for `join` ARM function by @BernieWhite.
    [#1535](https://github.com/Azure/PSRule.Rules.Azure/issues/1535)
- Engineering:
  - Updated provider data for analysis.
    [#1540](https://github.com/Azure/PSRule.Rules.Azure/pull/1540)
  - Bump xunit to v2.4.2.
    [#1542](https://github.com/Azure/PSRule.Rules.Azure/pull/1542)
- Bug fixes:
  - Fixed `Azure.SQL.TDE` is not required to enable Transparent Data Encryption for IaC by @BernieWhite.
    [#1530](https://github.com/Azure/PSRule.Rules.Azure/issues/1530)

## v1.18.0-B0010 (pre-release)

What's changed since pre-release v1.18.0-B0002:

- General improvements:
  - Improved output of full path to emitted resources by @BernieWhite.
    [#1523](https://github.com/Azure/PSRule.Rules.Azure/issues/1523)
- Engineering:
  - Bump Az.Resources to v6.0.1.
    [#1521](https://github.com/Azure/PSRule.Rules.Azure/pull/1521)

## v1.18.0-B0002 (pre-release)

What's changed since v1.17.1:

- Engineering:
  - Added readme and tags to NuGet by @BernieWhite.
    [#1513](https://github.com/Azure/PSRule.Rules.Azure/issues/1513)

## v1.17.1

What's changed since v1.17.0:

- Bug fixes:
  - Fixed union returns null when merged with built-in expansion objects by @BernieWhite.
    [#1515](https://github.com/Azure/PSRule.Rules.Azure/issues/1515)
  - Fixed missing zones in test for standalone VM by @BernieWhite.
    [#1506](https://github.com/Azure/PSRule.Rules.Azure/issues/1506)

## v1.17.0

What's changed since v1.16.1:

- New features:
  - Added more field count expression support for Azure Policy JSON rules by @ArmaanMcleod.
    [#181](https://github.com/Azure/PSRule.Rules.Azure/issues/181)
  - Added June 2022 baselines `Azure.GA_2022_06` and `Azure.Preview_2022_06` by @BernieWhite.
    [#1499](https://github.com/Azure/PSRule.Rules.Azure/issues/1499)
    - Includes rules released before or during June 2022.
    - Marked `Azure.GA_2022_03` and `Azure.Preview_2022_03` baselines as obsolete.
- New rules:
  - Deployment:
    - Check for secure values in outputs by @BernieWhite.
      [#297](https://github.com/Azure/PSRule.Rules.Azure/issues/297)
- Engineering:
  - Bump Newtonsoft.Json to v13.0.1.
    [#1494](https://github.com/Azure/PSRule.Rules.Azure/pull/1494)
  - Updated NuGet packaging metadata by @BernieWhite.
    [#1428](https://github.com/Azure/PSRule.Rules.Azure/pull/1428)
  - Updated provider data for analysis.
    [#1502](https://github.com/Azure/PSRule.Rules.Azure/pull/1502)
  - Bump PSRule to v2.2.0.
    [#1444](https://github.com/Azure/PSRule.Rules.Azure/pull/1444)
  - Updated NuGet packaging metadata by @BernieWhite.
    [#1428](https://github.com/Azure/PSRule.Rules.Azure/issues/1428)
- Bug fixes:
  - Fixed TDE property status to state by @Dylan-Prins.
    [#1505](https://github.com/Azure/PSRule.Rules.Azure/pull/1505)
  - Fixed the language expression value fails in outputs by @BernieWhite.
    [#1485](https://github.com/Azure/PSRule.Rules.Azure/issues/1485)

What's changed since pre-release v1.17.0-B0064:

- No additional changes.

## v1.17.0-B0064 (pre-release)

What's changed since pre-release v1.17.0-B0035:

- Engineering:
  - Updated provider data for analysis.
    [#1502](https://github.com/Azure/PSRule.Rules.Azure/pull/1502)
  - Bump PSRule to v2.2.0.
    [#1444](https://github.com/Azure/PSRule.Rules.Azure/pull/1444)
- Bug fixes:
  - Fixed TDE property status to state by @Dylan-Prins.
    [#1505](https://github.com/Azure/PSRule.Rules.Azure/pull/1505)

## v1.17.0-B0035 (pre-release)

What's changed since pre-release v1.17.0-B0014:

- New features:
  - Added June 2022 baselines `Azure.GA_2022_06` and `Azure.Preview_2022_06` by @BernieWhite.
    [#1499](https://github.com/Azure/PSRule.Rules.Azure/issues/1499)
    - Includes rules released before or during June 2022.
    - Marked `Azure.GA_2022_03` and `Azure.Preview_2022_03` baselines as obsolete.
- Engineering:
  - Bump Newtonsoft.Json to v13.0.1.
    [#1494](https://github.com/Azure/PSRule.Rules.Azure/pull/1494)
  - Updated NuGet packaging metadata by @BernieWhite.
    [#1428](https://github.com/Azure/PSRule.Rules.Azure/pull/1428)

## v1.17.0-B0014 (pre-release)

What's changed since v1.16.1:

- New features:
  - Added more field count expression support for Azure Policy JSON rules by @ArmaanMcleod.
    [#181](https://github.com/Azure/PSRule.Rules.Azure/issues/181)
- New rules:
  - Deployment:
    - Check for secure values in outputs by @BernieWhite.
      [#297](https://github.com/Azure/PSRule.Rules.Azure/issues/297)
- Engineering:
  - Updated NuGet packaging metadata by @BernieWhite.
    [#1428](https://github.com/Azure/PSRule.Rules.Azure/issues/1428)
- Bug fixes:
  - Fixed the language expression value fails in outputs by @BernieWhite.
    [#1485](https://github.com/Azure/PSRule.Rules.Azure/issues/1485)

## v1.16.1

What's changed since v1.16.0:

- Bug fixes:
  - Fixed TLS 1.3 support in `Azure.AppGw.SSLPolicy` by @BernieWhite.
    [#1469](https://github.com/Azure/PSRule.Rules.Azure/issues/1469)
  - Fixed Application Gateway referencing a WAF policy by @BernieWhite.
    [#1466](https://github.com/Azure/PSRule.Rules.Azure/issues/1466)

## v1.16.0

What's changed since v1.15.2:

- New rules:
  - App Service:
    - Check web apps have insecure FTP disabled by @BernieWhite.
      [#1436](https://github.com/Azure/PSRule.Rules.Azure/issues/1436)
    - Check web apps use a dedicated health probe by @BernieWhite.
      [#1437](https://github.com/Azure/PSRule.Rules.Azure/issues/1437)
- Updated rules:
  - Public IP:
    - Updated `Azure.PublicIP.AvailabilityZone` to exclude IP addresses for Azure Bastion by @BernieWhite.
      [#1442](https://github.com/Azure/PSRule.Rules.Azure/issues/1442)
      - Public IP addresses with the `resource-usage` tag set to `azure-bastion` are excluded.
- General improvements:
  - Added support for `dateTimeFromEpoch` and `dateTimeToEpoch` ARM functions by @BernieWhite.
    [#1451](https://github.com/Azure/PSRule.Rules.Azure/issues/1451)
- Engineering:
  - Updated built documentation to include rule ref and metadata by @BernieWhite.
    [#1432](https://github.com/Azure/PSRule.Rules.Azure/issues/1432)
  - Added ref properties for several rules by @BernieWhite.
    [#1430](https://github.com/Azure/PSRule.Rules.Azure/issues/1430)
  - Updated provider data for analysis.
    [#1453](https://github.com/Azure/PSRule.Rules.Azure/pull/1453)
  - Bump Microsoft.NET.Test.Sdk to v17.2.0.
    [#1410](https://github.com/Azure/PSRule.Rules.Azure/pull/1410)
  - Update CI checks to include required ref property by @BernieWhite.
    [#1431](https://github.com/Azure/PSRule.Rules.Azure/issues/1431)
  - Added ref properties for rules by @BernieWhite.
    [#1430](https://github.com/Azure/PSRule.Rules.Azure/issues/1430)
- Bug fixes:
  - Fixed `Azure.Template.UseVariables` does not accept function variables names by @BernieWhite.
    [#1427](https://github.com/Azure/PSRule.Rules.Azure/issues/1427)
  - Fixed dependency issue within Azure Pipelines `AzurePowerShell` task by @BernieWhite.
    [#1447](https://github.com/Azure/PSRule.Rules.Azure/issues/1447)
    - Removed dependency on `Az.Accounts` and `Az.Resources` from manifest.
      Pre-install these modules to use export cmdlets.

What's changed since pre-release v1.16.0-B0072:

- No additional changes.

## v1.16.0-B0072 (pre-release)

What's changed since pre-release v1.16.0-B0041:

- Engineering:
  - Update CI checks to include required ref property by @BernieWhite.
    [#1431](https://github.com/Azure/PSRule.Rules.Azure/issues/1431)
  - Added ref properties for rules by @BernieWhite.
    [#1430](https://github.com/Azure/PSRule.Rules.Azure/issues/1430)
- Bug fixes:
  - Fixed dependency issue within Azure Pipelines `AzurePowerShell` task by @BernieWhite.
    [#1447](https://github.com/Azure/PSRule.Rules.Azure/issues/1447)
    - Removed dependency on `Az.Accounts` and `Az.Resources` from manifest.
      Pre-install these modules to use export cmdlets.

## v1.16.0-B0041 (pre-release)

What's changed since pre-release v1.16.0-B0017:

- Updated rules:
  - Public IP:
    - Updated `Azure.PublicIP.AvailabilityZone` to exclude IP addresses for Azure Bastion by @BernieWhite.
      [#1442](https://github.com/Azure/PSRule.Rules.Azure/issues/1442)
      - Public IP addresses with the `resource-usage` tag set to `azure-bastion` are excluded.
- General improvements:
  - Added support for `dateTimeFromEpoch` and `dateTimeToEpoch` ARM functions by @BernieWhite.
    [#1451](https://github.com/Azure/PSRule.Rules.Azure/issues/1451)
- Engineering:
  - Updated built documentation to include rule ref and metadata by @BernieWhite.
    [#1432](https://github.com/Azure/PSRule.Rules.Azure/issues/1432)
  - Added ref properties for several rules by @BernieWhite.
    [#1430](https://github.com/Azure/PSRule.Rules.Azure/issues/1430)
  - Updated provider data for analysis.
    [#1453](https://github.com/Azure/PSRule.Rules.Azure/pull/1453)

## v1.16.0-B0017 (pre-release)

What's changed since v1.15.2:

- New rules:
  - App Service:
    - Check web apps have insecure FTP disabled by @BernieWhite.
      [#1436](https://github.com/Azure/PSRule.Rules.Azure/issues/1436)
    - Check web apps use a dedicated health probe by @BernieWhite.
      [#1437](https://github.com/Azure/PSRule.Rules.Azure/issues/1437)
- Engineering:
  - Bump Microsoft.NET.Test.Sdk to v17.2.0.
    [#1410](https://github.com/Azure/PSRule.Rules.Azure/pull/1410)
- Bug fixes:
  - Fixed `Azure.Template.UseVariables` does not accept function variables names by @BernieWhite.
    [#1427](https://github.com/Azure/PSRule.Rules.Azure/issues/1427)

## v1.15.2

What's changed since v1.15.1:

- Bug fixes:
  - Fixed `Azure.AppService.ManagedIdentity` does not accept both system and user assigned by @BernieWhite.
    [#1415](https://github.com/Azure/PSRule.Rules.Azure/issues/1415)
    - This also applies to:
      - `Azure.ADX.ManagedIdentity`
      - `Azure.APIM.ManagedIdentity`
      - `Azure.EventGrid.ManagedIdentity`
      - `Azure.Automation.ManagedIdentity`
  - Fixed Web apps with .NET 6 do not meet version constraint of `Azure.AppService.NETVersion` by @BernieWhite.
    [#1414](https://github.com/Azure/PSRule.Rules.Azure/issues/1414)
    - This also applies to `Azure.AppService.PHPVersion`.

## v1.15.1

What's changed since v1.15.0:

- Bug fixes:
  - Fixed exclusion of `dataCollectionRuleAssociations` from `Azure.Resource.UseTags` by @BernieWhite.
    [#1400](https://github.com/Azure/PSRule.Rules.Azure/issues/1400)
  - Fixed could not determine JSON object type for MockObject using CreateObject by @BernieWhite.
    [#1411](https://github.com/Azure/PSRule.Rules.Azure/issues/1411)
  - Fixed cannot bind argument to parameter 'Sku' because it is an empty string by @BernieWhite.
    [#1407](https://github.com/Azure/PSRule.Rules.Azure/issues/1407)

## v1.15.0

What's changed since v1.14.3:

- New features:
  - **Important change**: Added `Azure.Resource.SupportsTags` selector by @BernieWhite.
    [#1339](https://github.com/Azure/PSRule.Rules.Azure/issues/1339)
    - Use this selector in custom rules to filter rules to only run against resources that support tags.
    - This selector replaces the `SupportsTags` PowerShell function.
    - Using the `SupportsTag` function will now result in a warning.
    - The `SupportsTags` function will be removed in v2.
    - See [upgrade notes][1] for more information.
- Updated rules:
  - Azure Kubernetes Service:
    - Updated `Azure.AKS.Version` to use latest stable version `1.22.6` by @BernieWhite.
      [#1386](https://github.com/Azure/PSRule.Rules.Azure/issues/1386)
      - Use `AZURE_AKS_CLUSTER_MINIMUM_VERSION` to configure the minimum version of the cluster.
- Engineering:
  - Added code signing of module by @BernieWhite.
    [#1379](https://github.com/Azure/PSRule.Rules.Azure/issues/1379)
  - Added SBOM manifests to module by @BernieWhite.
    [#1380](https://github.com/Azure/PSRule.Rules.Azure/issues/1380)
  - Embedded provider and alias information as manifest resources by @BernieWhite.
    [#1383](https://github.com/Azure/PSRule.Rules.Azure/issues/1383)
    - Resources are minified and compressed to improve size and speed.
  - Added additional `nodeps` manifest that does not include dependencies for Az modules by @BernieWhite.
    [#1392](https://github.com/Azure/PSRule.Rules.Azure/issues/1392)
  - Bump Az.Accounts to 2.7.6. [#1338](https://github.com/Azure/PSRule.Rules.Azure/pull/1338)
  - Bump Az.Resources to 5.6.0. [#1338](https://github.com/Azure/PSRule.Rules.Azure/pull/1338)
  - Bump PSRule to 2.1.0. [#1338](https://github.com/Azure/PSRule.Rules.Azure/pull/1338)
  - Bump Pester to 5.3.3. [#1338](https://github.com/Azure/PSRule.Rules.Azure/pull/1338)
- Bug fixes:
  - Fixed dependency chain order when dependsOn copy by @BernieWhite.
    [#1381](https://github.com/Azure/PSRule.Rules.Azure/issues/1381)
  - Fixed error calling SupportsTags function by @BernieWhite.
    [#1401](https://github.com/Azure/PSRule.Rules.Azure/issues/1401)

What's changed since pre-release v1.15.0-B0053:

- Bug fixes:
  - Fixed error calling SupportsTags function by @BernieWhite.
    [#1401](https://github.com/Azure/PSRule.Rules.Azure/issues/1401)

## v1.15.0-B0053 (pre-release)

What's changed since pre-release v1.15.0-B0022:

- New features:
  - **Important change**: Added `Azure.Resource.SupportsTags` selector. [#1339](https://github.com/Azure/PSRule.Rules.Azure/issues/1339)
    - Use this selector in custom rules to filter rules to only run against resources that support tags.
    - This selector replaces the `SupportsTags` PowerShell function.
    - Using the `SupportsTag` function will now result in a warning.
    - The `SupportsTags` function will be removed in v2.
    - See [upgrade notes][1] for more information.
- Engineering:
  - Embedded provider and alias information as manifest resources. [#1383](https://github.com/Azure/PSRule.Rules.Azure/issues/1383)
    - Resources are minified and compressed to improve size and speed.
  - Added additional `nodeps` manifest that does not include dependencies for Az modules. [#1392](https://github.com/Azure/PSRule.Rules.Azure/issues/1392)
  - Bump Az.Accounts to 2.7.6. [#1338](https://github.com/Azure/PSRule.Rules.Azure/pull/1338)
  - Bump Az.Resources to 5.6.0. [#1338](https://github.com/Azure/PSRule.Rules.Azure/pull/1338)
  - Bump PSRule to 2.1.0. [#1338](https://github.com/Azure/PSRule.Rules.Azure/pull/1338)
  - Bump Pester to 5.3.3. [#1338](https://github.com/Azure/PSRule.Rules.Azure/pull/1338)

## v1.15.0-B0022 (pre-release)

What's changed since v1.14.3:

- Updated rules:
  - Azure Kubernetes Service:
    - Updated `Azure.AKS.Version` to use latest stable version `1.22.6`. [#1386](https://github.com/Azure/PSRule.Rules.Azure/issues/1386)
      - Use `AZURE_AKS_CLUSTER_MINIMUM_VERSION` to configure the minimum version of the cluster.
- Engineering:
  - Added code signing of module. [#1379](https://github.com/Azure/PSRule.Rules.Azure/issues/1379)
  - Added SBOM manifests to module. [#1380](https://github.com/Azure/PSRule.Rules.Azure/issues/1380)
- Bug fixes:
  - Fixed dependency chain order when dependsOn copy. [#1381](https://github.com/Azure/PSRule.Rules.Azure/issues/1381)

## v1.14.3

What's changed since v1.14.2:

- Bug fixes:
  - Fixed Azure Firewall threat intel mode reported for Secure VNET hubs. [#1365](https://github.com/Azure/PSRule.Rules.Azure/issues/1365)
  - Fixed array function handling with mock objects. [#1367](https://github.com/Azure/PSRule.Rules.Azure/issues/1367)

## v1.14.2

What's changed since v1.14.1:

- Bug fixes:
  - Fixed handling of parent resources when sub resource is in a separate deployment. [#1360](https://github.com/Azure/PSRule.Rules.Azure/issues/1360)

## v1.14.1

What's changed since v1.14.0:

- Bug fixes:
  - Fixed unable to set parameter defaults option with type object. [#1355](https://github.com/Azure/PSRule.Rules.Azure/issues/1355)

## v1.14.0

What's changed since v1.13.4:

- New features:
  - Added support for referencing resources in template. [#1315](https://github.com/Azure/PSRule.Rules.Azure/issues/1315)
    - The `reference()` function can be used to reference resources in template.
    - A placeholder value is still used for resources outside of the template.
  - Added March 2022 baselines `Azure.GA_2022_03` and `Azure.Preview_2022_03`. [#1334](https://github.com/Azure/PSRule.Rules.Azure/issues/1334)
    - Includes rules released before or during March 2022.
    - Marked `Azure.GA_2021_12` and `Azure.Preview_2021_12` baselines as obsolete.
  - **Experimental:** Cmdlets to validate objects with Azure policy conditions:
    - `Export-AzPolicyAssignmentData` - Exports policy assignment data. [#1266](https://github.com/Azure/PSRule.Rules.Azure/issues/1266)
    - `Export-AzPolicyAssignmentRuleData` - Exports JSON rules from policy assignment data. [#1278](https://github.com/Azure/PSRule.Rules.Azure/issues/1278)
    - `Get-AzPolicyAssignmentDataSource` - Discovers policy assignment data. [#1340](https://github.com/Azure/PSRule.Rules.Azure/issues/1340)
    - See cmdlet help for limitations and usage.
    - Additional information will be posted as this feature evolves [here](https://github.com/Azure/PSRule.Rules.Azure/discussions/1345).
- New rules:
  - SignalR Service:
    - Check services use Managed Identities. [#1306](https://github.com/Azure/PSRule.Rules.Azure/issues/1306)
    - Check services use a SKU with an SLA. [#1307](https://github.com/Azure/PSRule.Rules.Azure/issues/1307)
  - Web PubSub Service:
    - Check services use Managed Identities. [#1308](https://github.com/Azure/PSRule.Rules.Azure/issues/1308)
    - Check services use a SKU with an SLA. [#1309](https://github.com/Azure/PSRule.Rules.Azure/issues/1309)
- Updated rules:
  - Azure Kubernetes Service:
    - Updated `Azure.AKS.Version` to use latest stable version `1.21.9`. [#1318](https://github.com/Azure/PSRule.Rules.Azure/issues/1318)
      - Use `AZURE_AKS_CLUSTER_MINIMUM_VERSION` to configure the minimum version of the cluster.
- Engineering:
  - Cache Azure Policy Aliases. [#1277](https://github.com/Azure/PSRule.Rules.Azure/issues/1277)
  - Cleanup of additional alias metadata. [#1351](https://github.com/Azure/PSRule.Rules.Azure/pull/1351)
- Bug fixes:
  - Fixed index was out of range with split on mock properties. [#1327](https://github.com/Azure/PSRule.Rules.Azure/issues/1327)
  - Fixed mock objects with no properties. [#1347](https://github.com/Azure/PSRule.Rules.Azure/issues/1347)
  - Fixed sub-resources nesting by scope regression. [#1348](https://github.com/Azure/PSRule.Rules.Azure/issues/1348)
  - Fixed expand of runtime properties on reference objects. [#1324](https://github.com/Azure/PSRule.Rules.Azure/issues/1324)
  - Fixed processing of deployment outputs. [#1316](https://github.com/Azure/PSRule.Rules.Azure/issues/1316)

What's changed since pre-release v1.14.0-B2204013:

- No additional changes.

## v1.14.0-B2204013 (pre-release)

What's changed since pre-release v1.14.0-B2204007:

- Engineering:
  - Cleanup of additional alias metadata. [#1351](https://github.com/Azure/PSRule.Rules.Azure/pull/1351)

## v1.14.0-B2204007 (pre-release)

What's changed since pre-release v1.14.0-B2203117:

- Bug fixes:
  - Fixed mock objects with no properties. [#1347](https://github.com/Azure/PSRule.Rules.Azure/issues/1347)
  - Fixed sub-resources nesting by scope regression. [#1348](https://github.com/Azure/PSRule.Rules.Azure/issues/1348)

## v1.14.0-B2203117 (pre-release)

What's changed since pre-release v1.14.0-B2203088:

- New features:
  - **Experimental:** Cmdlets to validate objects with Azure policy conditions:
    - `Export-AzPolicyAssignmentData` - Exports policy assignment data. [#1266](https://github.com/Azure/PSRule.Rules.Azure/issues/1266)
    - `Export-AzPolicyAssignmentRuleData` - Exports JSON rules from policy assignment data. [#1278](https://github.com/Azure/PSRule.Rules.Azure/issues/1278)
    - `Get-AzPolicyAssignmentDataSource` - Discovers policy assignment data. [#1340](https://github.com/Azure/PSRule.Rules.Azure/issues/1340)
    - See cmdlet help for limitations and usage.
    - Additional information will be posted as this feature evolves [here](https://github.com/Azure/PSRule.Rules.Azure/discussions/1345).
- Engineering:
  - Cache Azure Policy Aliases. [#1277](https://github.com/Azure/PSRule.Rules.Azure/issues/1277)
- Bug fixes:
  - Fixed index was out of range with split on mock properties. [#1327](https://github.com/Azure/PSRule.Rules.Azure/issues/1327)

## v1.14.0-B2203088 (pre-release)

What's changed since pre-release v1.14.0-B2203066:

- New features:
  - Added March 2022 baselines `Azure.GA_2022_03` and `Azure.Preview_2022_03`. [#1334](https://github.com/Azure/PSRule.Rules.Azure/issues/1334)
    - Includes rules released before or during March 2022.
    - Marked `Azure.GA_2021_12` and `Azure.Preview_2021_12` baselines as obsolete.
- Bug fixes:
  - Fixed expand of runtime properties on reference objects. [#1324](https://github.com/Azure/PSRule.Rules.Azure/issues/1324)

## v1.14.0-B2203066 (pre-release)

What's changed since v1.13.4:

- New features:
  - Added support for referencing resources in template. [#1315](https://github.com/Azure/PSRule.Rules.Azure/issues/1315)
    - The `reference()` function can be used to reference resources in template.
    - A placeholder value is still used for resources outside of the template.
- New rules:
  - SignalR Service:
    - Check services use Managed Identities. [#1306](https://github.com/Azure/PSRule.Rules.Azure/issues/1306)
    - Check services use a SKU with an SLA. [#1307](https://github.com/Azure/PSRule.Rules.Azure/issues/1307)
  - Web PubSub Service:
    - Check services use Managed Identities. [#1308](https://github.com/Azure/PSRule.Rules.Azure/issues/1308)
    - Check services use a SKU with an SLA. [#1309](https://github.com/Azure/PSRule.Rules.Azure/issues/1309)
- Updated rules:
  - Azure Kubernetes Service:
    - Updated `Azure.AKS.Version` to use latest stable version `1.21.9`. [#1318](https://github.com/Azure/PSRule.Rules.Azure/issues/1318)
      - Use `AZURE_AKS_CLUSTER_MINIMUM_VERSION` to configure the minimum version of the cluster.
- Bug fixes:
  - Fixed processing of deployment outputs. [#1316](https://github.com/Azure/PSRule.Rules.Azure/issues/1316)

## v1.13.4

What's changed since v1.13.3:

- Bug fixes:
  - Fixed virtual network without any subnets is invalid. [#1303](https://github.com/Azure/PSRule.Rules.Azure/issues/1303)
  - Fixed container registry rules that require a premium tier. [#1304](https://github.com/Azure/PSRule.Rules.Azure/issues/1304)
    - Rules `Azure.ACR.Retention` and `Azure.ACR.ContentTrust` are now only run against premium instances.

## v1.13.3

What's changed since v1.13.2:

- Bug fixes:
  - Fixed bicep build timeout for complex deployments. [#1299](https://github.com/Azure/PSRule.Rules.Azure/issues/1299)

## v1.13.2

What's changed since v1.13.1:

- Engineering:
  - Bump PowerShellStandard.Library to 5.1.1. [#1295](https://github.com/Azure/PSRule.Rules.Azure/pull/1295)
- Bug fixes:
  - Fixed nested resource loops. [#1293](https://github.com/Azure/PSRule.Rules.Azure/issues/1293)

## v1.13.1

What's changed since v1.13.0:

- Bug fixes:
  - Fixed parsing of nested quote pairs within JSON function. [#1288](https://github.com/Azure/PSRule.Rules.Azure/issues/1288)

## v1.13.0

What's changed since v1.12.2:

- New features:
  - Added support for setting defaults for required parameters. [#1065](https://github.com/Azure/PSRule.Rules.Azure/issues/1065)
    - When specified, the value will be used when a parameter value is not provided.
  - Added support expanding Bicep from parameter files. [#1160](https://github.com/Azure/PSRule.Rules.Azure/issues/1160)
- New rules:
  - Azure Cache for Redis:
    - Limit public access for Azure Cache for Redis instances. [#935](https://github.com/Azure/PSRule.Rules.Azure/issues/935)
  - Container App:
    - Check insecure ingress is not enabled (preview). [#1252](https://github.com/Azure/PSRule.Rules.Azure/issues/1252)
  - Key Vault:
    - Check key auto-rotation is enabled (preview). [#1159](https://github.com/Azure/PSRule.Rules.Azure/issues/1159)
  - Recovery Services Vault:
    - Check vaults have replication alerts configured. [#7](https://github.com/Azure/PSRule.Rules.Azure/issues/7)
- Engineering:
  - Automatically build baseline docs. [#1242](https://github.com/Azure/PSRule.Rules.Azure/issues/1242)
  - Bump PSRule dependency to v1.11.1. [#1269](https://github.com/Azure/PSRule.Rules.Azure/pull/1269)
- Bug fixes:
  - Fixed empty value with strong type. [#1258](https://github.com/Azure/PSRule.Rules.Azure/issues/1258)
  - Fixed error with empty logic app trigger. [#1249](https://github.com/Azure/PSRule.Rules.Azure/issues/1249)
  - Fixed out of order parameters. [#1257](https://github.com/Azure/PSRule.Rules.Azure/issues/1257)
  - Fixed mapping default configuration causes cast exception. [#1274](https://github.com/Azure/PSRule.Rules.Azure/issues/1274)
  - Fixed resource id is incorrectly built for sub resource types. [#1279](https://github.com/Azure/PSRule.Rules.Azure/issues/1279)

What's changed since pre-release v1.13.0-B2202113:

- No additional changes.

## v1.13.0-B2202113 (pre-release)

What's changed since pre-release v1.13.0-B2202108:

- Bug fixes:
  - Fixed resource id is incorrectly built for sub resource types. [#1279](https://github.com/Azure/PSRule.Rules.Azure/issues/1279)

## v1.13.0-B2202108 (pre-release)

What's changed since pre-release v1.13.0-B2202103:

- Bug fixes:
  - Fixed mapping default configuration causes cast exception. [#1274](https://github.com/Azure/PSRule.Rules.Azure/issues/1274)

## v1.13.0-B2202103 (pre-release)

What's changed since pre-release v1.13.0-B2202090:

- Engineering:
  - Bump PSRule dependency to v1.11.1. [#1269](https://github.com/Azure/PSRule.Rules.Azure/pull/1269)
- Bug fixes:
  - Fixed out of order parameters. [#1257](https://github.com/Azure/PSRule.Rules.Azure/issues/1257)

## v1.13.0-B2202090 (pre-release)

What's changed since pre-release v1.13.0-B2202063:

- New rules:
  - Azure Cache for Redis:
    - Limit public access for Azure Cache for Redis instances. [#935](https://github.com/Azure/PSRule.Rules.Azure/issues/935)
- Engineering:
  - Automatically build baseline docs. [#1242](https://github.com/Azure/PSRule.Rules.Azure/issues/1242)
- Bug fixes:
  - Fixed empty value with strong type. [#1258](https://github.com/Azure/PSRule.Rules.Azure/issues/1258)

## v1.13.0-B2202063 (pre-release)

What's changed since v1.12.2:

- New features:
  - Added support for setting defaults for required parameters. [#1065](https://github.com/Azure/PSRule.Rules.Azure/issues/1065)
    - When specified, the value will be used when a parameter value is not provided.
  - Added support expanding Bicep from parameter files. [#1160](https://github.com/Azure/PSRule.Rules.Azure/issues/1160)
- New rules:
  - Container App:
    - Check insecure ingress is not enabled (preview). [#1252](https://github.com/Azure/PSRule.Rules.Azure/issues/1252)
  - Key Vault:
    - Check key auto-rotation is enabled (preview). [#1159](https://github.com/Azure/PSRule.Rules.Azure/issues/1159)
  - Recovery Services Vault:
    - Check vaults have replication alerts configured. [#7](https://github.com/Azure/PSRule.Rules.Azure/issues/7)
- Bug fixes:
  - Fixed error with empty logic app trigger. [#1249](https://github.com/Azure/PSRule.Rules.Azure/issues/1249)

## v1.12.2

What's changed since v1.12.1:

- Bug fixes:
  - Fixed detect strong type requirements for nested deployments. [#1235](https://github.com/Azure/PSRule.Rules.Azure/issues/1235)

## v1.12.1

What's changed since v1.12.0:

- Bug fixes:
  - Fixed Bicep already exists with PSRule v2. [#1232](https://github.com/Azure/PSRule.Rules.Azure/issues/1232)

## v1.12.0

What's changed since v1.11.1:

- New rules:
  - Data Explorer:
    - Check clusters use Managed Identities. [#1207](https://github.com/Azure/PSRule.Rules.Azure/issues/1207)
    - Check clusters use a SKU with a SLA. [#1208](https://github.com/Azure/PSRule.Rules.Azure/issues/1208)
    - Check clusters use disk encryption. [#1209](https://github.com/Azure/PSRule.Rules.Azure/issues/1209)
    - Check clusters are in use with databases. [#1215](https://github.com/Azure/PSRule.Rules.Azure/issues/1215)
  - Event Hub:
    - Check namespaces are in use with event hubs. [#1216](https://github.com/Azure/PSRule.Rules.Azure/issues/1216)
    - Check namespaces only accept identity-based authentication. [#1217](https://github.com/Azure/PSRule.Rules.Azure/issues/1217)
  - Azure Recovery Services Vault:
    - Check vaults use geo-redundant storage. [#5](https://github.com/Azure/PSRule.Rules.Azure/issues/5)
  - Service Bus:
    - Check namespaces are in use with queues and topics. [#1218](https://github.com/Azure/PSRule.Rules.Azure/issues/1218)
    - Check namespaces only accept identity-based authentication. [#1219](https://github.com/Azure/PSRule.Rules.Azure/issues/1219)
- Updated rules:
  - Azure Kubernetes Service:
    - Updated `Azure.AKS.Version` to use latest stable version `1.21.7`. [#1188](https://github.com/Azure/PSRule.Rules.Azure/issues/1188)
      - Pinned latest GA baseline `Azure.GA_2021_12` to previous version `1.20.5`.
      - Use `AZURE_AKS_CLUSTER_MINIMUM_VERSION` to configure the minimum version of the cluster.
  - Azure API Management:
    - Check service disabled insecure ciphers.
      [#1128](https://github.com/Azure/PSRule.Rules.Azure/issues/1128)
    - Refactored the cipher and protocol rule into individual rules.
      - `Azure.APIM.Protocols`
      - `Azure.APIM.Ciphers`
- General improvements:
  - **Important change:** Replaced `Azure_AKSMinimumVersion` option with `AZURE_AKS_CLUSTER_MINIMUM_VERSION`. [#941](https://github.com/Azure/PSRule.Rules.Azure/issues/941)
    - For compatibility, if `Azure_AKSMinimumVersion` is set it will be used instead of `AZURE_AKS_CLUSTER_MINIMUM_VERSION`.
    - If only `AZURE_AKS_CLUSTER_MINIMUM_VERSION` is set, this value will be used.
    - The default will be used neither options are configured.
    - If `Azure_AKSMinimumVersion` is set a warning will be generated until the configuration is removed.
    - Support for `Azure_AKSMinimumVersion` is deprecated and will be removed in v2.
    - See [upgrade notes][1] for details.
- Bug fixes:
  - Fixed false positive of blob container with access unspecified. [#1212](https://github.com/Azure/PSRule.Rules.Azure/issues/1212)

What's changed since pre-release v1.12.0-B2201086:

- No additional changes.

## v1.12.0-B2201086 (pre-release)

What's changed since pre-release v1.12.0-B2201067:

- New rules:
  - Data Explorer:
    - Check clusters are in use with databases. [#1215](https://github.com/Azure/PSRule.Rules.Azure/issues/1215)
  - Event Hub:
    - Check namespaces are in use with event hubs. [#1216](https://github.com/Azure/PSRule.Rules.Azure/issues/1216)
    - Check namespaces only accept identity-based authentication. [#1217](https://github.com/Azure/PSRule.Rules.Azure/issues/1217)
  - Azure Recovery Services Vault:
    - Check vaults use geo-redundant storage. [#5](https://github.com/Azure/PSRule.Rules.Azure/issues/5)
  - Service Bus:
    - Check namespaces are in use with queues and topics. [#1218](https://github.com/Azure/PSRule.Rules.Azure/issues/1218)
    - Check namespaces only accept identity-based authentication. [#1219](https://github.com/Azure/PSRule.Rules.Azure/issues/1219)

## v1.12.0-B2201067 (pre-release)

What's changed since pre-release v1.12.0-B2201054:

- New rules:
  - Data Explorer:
    - Check clusters use Managed Identities. [#1207](https://github.com/Azure/PSRule.Rules.Azure/issues/1207)
    - Check clusters use a SKU with a SLA. [#1208](https://github.com/Azure/PSRule.Rules.Azure/issues/1208)
    - Check clusters use disk encryption. [#1209](https://github.com/Azure/PSRule.Rules.Azure/issues/1209)
- Bug fixes:
  - Fixed false positive of blob container with access unspecified. [#1212](https://github.com/Azure/PSRule.Rules.Azure/issues/1212)

## v1.12.0-B2201054 (pre-release)

What's changed since v1.11.1:

- Updated rules:
  - Azure Kubernetes Service:
    - Updated `Azure.AKS.Version` to use latest stable version `1.21.7`. [#1188](https://github.com/Azure/PSRule.Rules.Azure/issues/1188)
      - Pinned latest GA baseline `Azure.GA_2021_12` to previous version `1.20.5`.
      - Use `AZURE_AKS_CLUSTER_MINIMUM_VERSION` to configure the minimum version of the cluster.
  - Azure API Management:
    - Check service disabled insecure ciphers.
      [#1128](https://github.com/Azure/PSRule.Rules.Azure/issues/1128)
    - Refactored the cipher and protocol rule into individual rules.
      - `Azure.APIM.Protocols`
      - `Azure.APIM.Ciphers`
- General improvements:
  - **Important change:** Replaced `Azure_AKSMinimumVersion` option with `AZURE_AKS_CLUSTER_MINIMUM_VERSION`. [#941](https://github.com/Azure/PSRule.Rules.Azure/issues/941)
    - For compatibility, if `Azure_AKSMinimumVersion` is set it will be used instead of `AZURE_AKS_CLUSTER_MINIMUM_VERSION`.
    - If only `AZURE_AKS_CLUSTER_MINIMUM_VERSION` is set, this value will be used.
    - The default will be used neither options are configured.
    - If `Azure_AKSMinimumVersion` is set a warning will be generated until the configuration is removed.
    - Support for `Azure_AKSMinimumVersion` is deprecated and will be removed in v2.
    - See [upgrade notes][1] for details.

## v1.11.1

What's changed since v1.11.0:

- Bug fixes:
  - Fixed `Azure.AKS.CNISubnetSize` rule to use CNI selector. [#1178](https://github.com/Azure/PSRule.Rules.Azure/issues/1178)

## v1.11.0

What's changed since v1.10.4:

- New features:
  - Added baselines containing only Azure preview features. [#1129](https://github.com/Azure/PSRule.Rules.Azure/issues/1129)
    - Added baseline `Azure.Preview_2021_09`.
    - Added baseline `Azure.Preview_2021_12`.
  - Added `Azure.GA_2021_12` baseline. [#1146](https://github.com/Azure/PSRule.Rules.Azure/issues/1146)
    - Includes rules released before or during December 2021 for Azure GA features.
    - Marked baseline `Azure.GA_2021_09` as obsolete.
  - Bicep support promoted from experimental to generally available (GA). [#1176](https://github.com/Azure/PSRule.Rules.Azure/issues/1176)
- New rules:
  - All resources:
    - Check comments for each template resource. [#969](https://github.com/Azure/PSRule.Rules.Azure/issues/969)
  - Automation Account:
    - Automation accounts should enable diagnostic logs. [#1075](https://github.com/Azure/PSRule.Rules.Azure/issues/1075)
  - Azure Kubernetes Service:
    - Check clusters have the HTTP application routing add-on disabled. [#1131](https://github.com/Azure/PSRule.Rules.Azure/issues/1131)
    - Check clusters use the Secrets Store CSI Driver add-on. [#992](https://github.com/Azure/PSRule.Rules.Azure/issues/992)
    - Check clusters autorotation with the Secrets Store CSI Driver add-on. [#993](https://github.com/Azure/PSRule.Rules.Azure/issues/993)
    - Check clusters use Azure AD Pod Managed Identities (preview). [#991](https://github.com/Azure/PSRule.Rules.Azure/issues/991)
  - Azure Redis Cache:
    - Use availability zones for Azure Cache for Redis for regions that support it. [#1078](https://github.com/Azure/PSRule.Rules.Azure/issues/1078)
      - `Azure.Redis.AvailabilityZone`
      - `Azure.RedisEnterprise.Zones`
  - Application Security Group:
    - Check Application Security Groups meet naming requirements. [#1110](https://github.com/Azure/PSRule.Rules.Azure/issues/1110)
  - Firewall:
    - Check Firewalls meet naming requirements. [#1110](https://github.com/Azure/PSRule.Rules.Azure/issues/1110)
    - Check Firewall policies meet naming requirements. [#1110](https://github.com/Azure/PSRule.Rules.Azure/issues/1110)
  - Private Endpoint:
    - Check Private Endpoints meet naming requirements. [#1110](https://github.com/Azure/PSRule.Rules.Azure/issues/1110)
  - Virtual WAN:
    - Check Virtual WANs meet naming requirements. [#1110](https://github.com/Azure/PSRule.Rules.Azure/issues/1110)
- Updated rules:
  - Azure Kubernetes Service:
    - Promoted `Azure.AKS.AutoUpgrade` to GA rule set. [#1130](https://github.com/Azure/PSRule.Rules.Azure/issues/1130)
- General improvements:
  - Added support for template function `tenant()`. [#1124](https://github.com/Azure/PSRule.Rules.Azure/issues/1124)
  - Added support for template function `managementGroup()`. [#1125](https://github.com/Azure/PSRule.Rules.Azure/issues/1125)
  - Added support for template function `pickZones()`. [#518](https://github.com/Azure/PSRule.Rules.Azure/issues/518)
- Engineering:
  - Rule refactoring of rules from PowerShell to YAML. [#1109](https://github.com/Azure/PSRule.Rules.Azure/issues/1109)
    - The following rules were refactored:
      - `Azure.LB.Name`
      - `Azure.NSG.Name`
      - `Azure.Firewall.Mode`
      - `Azure.Route.Name`
      - `Azure.VNET.Name`
      - `Azure.VNG.Name`
      - `Azure.VNG.ConnectionName`
      - `Azure.AppConfig.SKU`
      - `Azure.AppConfig.Name`
      - `Azure.AppInsights.Workspace`
      - `Azure.AppInsights.Name`
      - `Azure.Cosmos.AccountName`
      - `Azure.FrontDoor.State`
      - `Azure.FrontDoor.Name`
      - `Azure.FrontDoor.WAF.Mode`
      - `Azure.FrontDoor.WAF.Enabled`
      - `Azure.FrontDoor.WAF.Name`
      - `Azure.AKS.MinNodeCount`
      - `Azure.AKS.ManagedIdentity`
      - `Azure.AKS.StandardLB`
      - `Azure.AKS.AzurePolicyAddOn`
      - `Azure.AKS.ManagedAAD`
      - `Azure.AKS.AuthorizedIPs`
      - `Azure.AKS.LocalAccounts`
      - `Azure.AKS.AzureRBAC`
- Bug fixes:
  - Fixed output of Bicep informational and warning messages in error stream. [#1157](https://github.com/Azure/PSRule.Rules.Azure/issues/1157)

What's changed since pre-release v1.11.0-B2112112:

- New features:
  - Bicep support promoted from experimental to generally available (GA). [#1176](https://github.com/Azure/PSRule.Rules.Azure/issues/1176)

## v1.11.0-B2112112 (pre-release)

What's changed since pre-release v1.11.0-B2112104:

- New rules:
  - Azure Redis Cache:
    - Use availability zones for Azure Cache for Redis for regions that support it. [#1078](https://github.com/Azure/PSRule.Rules.Azure/issues/1078)
      - `Azure.Redis.AvailabilityZone`
      - `Azure.RedisEnterprise.Zones`

## v1.11.0-B2112104 (pre-release)

What's changed since pre-release v1.11.0-B2112073:

- New rules:
  - Azure Kubernetes Service:
    - Check clusters use Azure AD Pod Managed Identities (preview). [#991](https://github.com/Azure/PSRule.Rules.Azure/issues/991)
- Engineering:
  - Rule refactoring of rules from PowerShell to YAML. [#1109](https://github.com/Azure/PSRule.Rules.Azure/issues/1109)
    - The following rules were refactored:
      - `Azure.AppConfig.SKU`
      - `Azure.AppConfig.Name`
      - `Azure.AppInsights.Workspace`
      - `Azure.AppInsights.Name`
      - `Azure.Cosmos.AccountName`
      - `Azure.FrontDoor.State`
      - `Azure.FrontDoor.Name`
      - `Azure.FrontDoor.WAF.Mode`
      - `Azure.FrontDoor.WAF.Enabled`
      - `Azure.FrontDoor.WAF.Name`
      - `Azure.AKS.MinNodeCount`
      - `Azure.AKS.ManagedIdentity`
      - `Azure.AKS.StandardLB`
      - `Azure.AKS.AzurePolicyAddOn`
      - `Azure.AKS.ManagedAAD`
      - `Azure.AKS.AuthorizedIPs`
      - `Azure.AKS.LocalAccounts`
      - `Azure.AKS.AzureRBAC`
- Bug fixes:
  - Fixed output of Bicep informational and warning messages in error stream. [#1157](https://github.com/Azure/PSRule.Rules.Azure/issues/1157)
  - Fixed obsolete flag for baseline `Azure.Preview_2021_12`. [#1166](https://github.com/Azure/PSRule.Rules.Azure/issues/1166)

## v1.11.0-B2112073 (pre-release)

What's changed since pre-release v1.11.0-B2112024:

- New features:
  - Added baselines containing only Azure preview features. [#1129](https://github.com/Azure/PSRule.Rules.Azure/issues/1129)
    - Added baseline `Azure.Preview_2021_09`.
    - Added baseline `Azure.Preview_2021_12`.
  - Added `Azure.GA_2021_12` baseline. [#1146](https://github.com/Azure/PSRule.Rules.Azure/issues/1146)
    - Includes rules released before or during December 2021 for Azure GA features.
    - Marked baseline `Azure.GA_2021_09` as obsolete.
- New rules:
  - All resources:
    - Check comments for each template resource. [#969](https://github.com/Azure/PSRule.Rules.Azure/issues/969)
- Bug fixes:
  - Fixed template function `equals` parameter count mismatch. [#1137](https://github.com/Azure/PSRule.Rules.Azure/issues/1137)
  - Fixed copy loop on nested deployment parameters is not handled. [#1144](https://github.com/Azure/PSRule.Rules.Azure/issues/1144)
  - Fixed outer copy loop of nested deployment. [#1154](https://github.com/Azure/PSRule.Rules.Azure/issues/1154)

## v1.11.0-B2112024 (pre-release)

What's changed since pre-release v1.11.0-B2111014:

- New rules:
  - Azure Kubernetes Service:
    - Check clusters have the HTTP application routing add-on disabled. [#1131](https://github.com/Azure/PSRule.Rules.Azure/issues/1131)
    - Check clusters use the Secrets Store CSI Driver add-on. [#992](https://github.com/Azure/PSRule.Rules.Azure/issues/992)
    - Check clusters autorotation with the Secrets Store CSI Driver add-on. [#993](https://github.com/Azure/PSRule.Rules.Azure/issues/993)
  - Automation Account:
    - Automation accounts should enable diagnostic logs. [#1075](https://github.com/Azure/PSRule.Rules.Azure/issues/1075)
- Updated rules:
  - Azure Kubernetes Service:
    - Promoted `Azure.AKS.AutoUpgrade` to GA rule set. [#1130](https://github.com/Azure/PSRule.Rules.Azure/issues/1130)
- General improvements:
  - Added support for template function `tenant()`. [#1124](https://github.com/Azure/PSRule.Rules.Azure/issues/1124)
  - Added support for template function `managementGroup()`. [#1125](https://github.com/Azure/PSRule.Rules.Azure/issues/1125)
  - Added support for template function `pickZones()`. [#518](https://github.com/Azure/PSRule.Rules.Azure/issues/518)
- Bug fixes:
  - Fixed `Azure.Policy.WaiverExpiry` date conversion. [#1118](https://github.com/Azure/PSRule.Rules.Azure/issues/1118)

## v1.11.0-B2111014 (pre-release)

What's changed since v1.10.0:

- New rules:
  - Application Security Group:
    - Check Application Security Groups meet naming requirements. [#1110](https://github.com/Azure/PSRule.Rules.Azure/issues/1110)
  - Firewall:
    - Check Firewalls meet naming requirements. [#1110](https://github.com/Azure/PSRule.Rules.Azure/issues/1110)
    - Check Firewall policies meet naming requirements. [#1110](https://github.com/Azure/PSRule.Rules.Azure/issues/1110)
  - Private Endpoint:
    - Check Private Endpoints meet naming requirements. [#1110](https://github.com/Azure/PSRule.Rules.Azure/issues/1110)
  - Virtual WAN:
    - Check Virtual WANs meet naming requirements. [#1110](https://github.com/Azure/PSRule.Rules.Azure/issues/1110)
- Engineering:
  - Rule refactoring of rules from PowerShell to YAML. [#1109](https://github.com/Azure/PSRule.Rules.Azure/issues/1109)
    - The following rules were refactored:
      - `Azure.LB.Name`
      - `Azure.NSG.Name`
      - `Azure.Firewall.Mode`
      - `Azure.Route.Name`
      - `Azure.VNET.Name`
      - `Azure.VNG.Name`
      - `Azure.VNG.ConnectionName`

## v1.10.4

What's changed since v1.10.3:

- Bug fixes:
  - Fixed outer copy loop of nested deployment. [#1154](https://github.com/Azure/PSRule.Rules.Azure/issues/1154)

## v1.10.3

What's changed since v1.10.2:

- Bug fixes:
  - Fixed copy loop on nested deployment parameters is not handled. [#1144](https://github.com/Azure/PSRule.Rules.Azure/issues/1144)

## v1.10.2

What's changed since v1.10.1:

- Bug fixes:
  - Fixed template function `equals` parameter count mismatch. [#1137](https://github.com/Azure/PSRule.Rules.Azure/issues/1137)

## v1.10.1

What's changed since v1.10.0:

- Bug fixes:
  - Fixed `Azure.Policy.WaiverExpiry` date conversion. [#1118](https://github.com/Azure/PSRule.Rules.Azure/issues/1118)

## v1.10.0

What's changed since v1.9.1:

- New features:
  - Added support for parameter strong types. [#1083](https://github.com/Azure/PSRule.Rules.Azure/issues/1083)
    - The value of string parameters can be tested against the expected type.
    - When configuring a location strong type, the parameter value must be a valid Azure location.
    - When configuring a resource type strong type, the parameter value must be a matching resource Id.
- New rules:
  - All resources:
    - Check template expressions do not exceed a maximum length. [#1006](https://github.com/Azure/PSRule.Rules.Azure/issues/1006)
  - Automation Service:
    - Check automation accounts should use managed identities for authentication. [#1074](https://github.com/Azure/PSRule.Rules.Azure/issues/1074)
  - Event Grid:
    - Check topics and domains use managed identities. [#1091](https://github.com/Azure/PSRule.Rules.Azure/issues/1091)
    - Check topics and domains use private endpoints. [#1092](https://github.com/Azure/PSRule.Rules.Azure/issues/1092)
    - Check topics and domains use identity-based authentication. [#1093](https://github.com/Azure/PSRule.Rules.Azure/issues/1093)
- General improvements:
  - Updated default baseline to use module configuration. [#1089](https://github.com/Azure/PSRule.Rules.Azure/issues/1089)
- Engineering:
  - Bump PSRule dependency to v1.9.0. [#1081](https://github.com/Azure/PSRule.Rules.Azure/issues/1081)
  - Bump Microsoft.CodeAnalysis.NetAnalyzers to v6.0.0. [#1080](https://github.com/Azure/PSRule.Rules.Azure/pull/1080)
  - Bump Microsoft.SourceLink.GitHub to 1.1.1. [#1085](https://github.com/Azure/PSRule.Rules.Azure/pull/1085)
- Bug fixes:
  - Fixed expansion of secret references. [#1098](https://github.com/Azure/PSRule.Rules.Azure/issues/1098)
  - Fixed handling of tagging for deployments. [#1099](https://github.com/Azure/PSRule.Rules.Azure/issues/1099)
  - Fixed strong type issue flagged with empty defaultValue string. [#1100](https://github.com/Azure/PSRule.Rules.Azure/issues/1100)

What's changed since pre-release v1.10.0-B2111081:

- No additional changes.

## v1.10.0-B2111081 (pre-release)

What's changed since pre-release v1.10.0-B2111072:

- New rules:
  - Automation Service:
    - Automation accounts should use managed identities for authentication. [#1074](https://github.com/Azure/PSRule.Rules.Azure/issues/1074)

## v1.10.0-B2111072 (pre-release)

What's changed since pre-release v1.10.0-B2111058:

- New rules:
  - All resources:
    - Check template expressions do not exceed a maximum length. [#1006](https://github.com/Azure/PSRule.Rules.Azure/issues/1006)
- Bug fixes:
  - Fixed expansion of secret references. [#1098](https://github.com/Azure/PSRule.Rules.Azure/issues/1098)
  - Fixed handling of tagging for deployments. [#1099](https://github.com/Azure/PSRule.Rules.Azure/issues/1099)
  - Fixed strong type issue flagged with empty defaultValue string. [#1100](https://github.com/Azure/PSRule.Rules.Azure/issues/1100)

## v1.10.0-B2111058 (pre-release)

What's changed since pre-release v1.10.0-B2111040:

- New rules:
  - Event Grid:
    - Check topics and domains use managed identities. [#1091](https://github.com/Azure/PSRule.Rules.Azure/issues/1091)
    - Check topics and domains use private endpoints. [#1092](https://github.com/Azure/PSRule.Rules.Azure/issues/1092)
    - Check topics and domains use identity-based authentication. [#1093](https://github.com/Azure/PSRule.Rules.Azure/issues/1093)
- General improvements:
  - Updated default baseline to use module configuration. [#1089](https://github.com/Azure/PSRule.Rules.Azure/issues/1089)

## v1.10.0-B2111040 (pre-release)

What's changed since v1.9.1:

- New features:
  - Added support for parameter strong types. [#1083](https://github.com/Azure/PSRule.Rules.Azure/issues/1083)
    - The value of string parameters can be tested against the expected type.
    - When configuring a location strong type, the parameter value must be a valid Azure location.
    - When configuring a resource type strong type, the parameter value must be a matching resource Id.
- Engineering:
  - Bump PSRule dependency to v1.9.0. [#1081](https://github.com/Azure/PSRule.Rules.Azure/issues/1081)
  - Bump Microsoft.CodeAnalysis.NetAnalyzers to v6.0.0. [#1080](https://github.com/Azure/PSRule.Rules.Azure/pull/1080)
  - Bump Microsoft.SourceLink.GitHub to 1.1.1. [#1085](https://github.com/Azure/PSRule.Rules.Azure/pull/1085)

## v1.9.1

What's changed since v1.9.0:

- Bug fixes:
  - Fixed can not index into resource group tags. [#1066](https://github.com/Azure/PSRule.Rules.Azure/issues/1066)
  - Fixed `Azure.VM.ASMinMembers` for template deployments. [#1064](https://github.com/Azure/PSRule.Rules.Azure/issues/1064)
  - Fixed zones property not found on public IP resource. [#1070](https://github.com/Azure/PSRule.Rules.Azure/issues/1070)

## v1.9.0

What's changed since v1.8.1:

- New rules:
  - API Management Service:
    - Check API management services are using availability zones when available. [#1017](https://github.com/Azure/PSRule.Rules.Azure/issues/1017)
  - Public IP Address:
    - Check Public IP addresses are configured with zone-redundancy. [#958](https://github.com/Azure/PSRule.Rules.Azure/issues/958)
    - Check Public IP addresses are using Standard SKU. [#979](https://github.com/Azure/PSRule.Rules.Azure/issues/979)
  - User Assigned Managed Identity:
    - Check identities meet naming requirements. [#1021](https://github.com/Azure/PSRule.Rules.Azure/issues/1021)
  - Virtual Network Gateway:
    - Check VPN/ExpressRoute gateways are configured with availability zone SKU. [#926](https://github.com/Azure/PSRule.Rules.Azure/issues/926)
- General improvements:
  - Improved processing of AzOps generated templates. [#799](https://github.com/Azure/PSRule.Rules.Azure/issues/799)
    - `Azure.Template.DefineParameters` is ignored for AzOps generated templates.
    - `Azure.Template.UseLocationParameter` is ignored for AzOps generated templates.
  - Bicep is now installed when using PSRule GitHub Action. [#1050](https://github.com/Azure/PSRule.Rules.Azure/issues/1050)
- Engineering:
  - Bump PSRule dependency to v1.8.0. [#1018](https://github.com/Azure/PSRule.Rules.Azure/issues/1018)
  - Added automated PR workflow to bump `providers.json` monthly. [#1041](https://github.com/Azure/PSRule.Rules.Azure/issues/1041)
- Bug fixes:
  - Fixed AKS Network Policy should accept calico. [#1046](https://github.com/Azure/PSRule.Rules.Azure/issues/1046)
  - Fixed `Azure.ACR.AdminUser` fails when `adminUserEnabled` not set. [#1014](https://github.com/Azure/PSRule.Rules.Azure/issues/1014)
  - Fixed `Azure.KeyVault.Logs` reports cannot index into a null array. [#1024](https://github.com/Azure/PSRule.Rules.Azure/issues/1024)
  - Fixed template function empty returns object reference not set exception. [#1025](https://github.com/Azure/PSRule.Rules.Azure/issues/1025)
  - Fixed delayed binding of `and` template function. [#1026](https://github.com/Azure/PSRule.Rules.Azure/issues/1026)
  - Fixed template function array nests array with array parameters. [#1027](https://github.com/Azure/PSRule.Rules.Azure/issues/1027)
  - Fixed property used by `Azure.ACR.MinSKU` to work more reliably with templates. [#1034](https://github.com/Azure/PSRule.Rules.Azure/issues/1034)
  - Fixed could not determine JSON object type for MockMember using CreateObject. [#1035](https://github.com/Azure/PSRule.Rules.Azure/issues/1035)
  - Fixed Bicep convention ordering. [#1053](https://github.com/Azure/PSRule.Rules.Azure/issues/1053)

What's changed since pre-release v1.9.0-B2110087:

- No additional changes.

## v1.9.0-B2110087 (pre-release)

What's changed since pre-release v1.9.0-B2110082:

- Bug fixes:
  - Fixed Bicep convention ordering. [#1053](https://github.com/Azure/PSRule.Rules.Azure/issues/1053)

## v1.9.0-B2110082 (pre-release)

What's changed since pre-release v1.9.0-B2110059:

- General improvements:
  - Bicep is now installed when using PSRule GitHub Action. [#1050](https://github.com/Azure/PSRule.Rules.Azure/issues/1050)
- Engineering:
  - Added automated PR workflow to bump `providers.json` monthly. [#1041](https://github.com/Azure/PSRule.Rules.Azure/issues/1041)
- Bug fixes:
  - Fixed AKS Network Policy should accept calico. [#1046](https://github.com/Azure/PSRule.Rules.Azure/issues/1046)

## v1.9.0-B2110059 (pre-release)

What's changed since pre-release v1.9.0-B2110040:

- New rules:
  - API Management Service:
    - Check API management services are using availability zones when available. [#1017](https://github.com/Azure/PSRule.Rules.Azure/issues/1017)
- Bug fixes:
  - Fixed property used by `Azure.ACR.MinSKU` to work more reliably with templates. [#1034](https://github.com/Azure/PSRule.Rules.Azure/issues/1034)
  - Fixed could not determine JSON object type for MockMember using CreateObject. [#1035](https://github.com/Azure/PSRule.Rules.Azure/issues/1035)

## v1.9.0-B2110040 (pre-release)

What's changed since pre-release v1.9.0-B2110025:

- New rules:
  - User Assigned Managed Identity:
    - Check identities meet naming requirements. [#1021](https://github.com/Azure/PSRule.Rules.Azure/issues/1021)
- Bug fixes:
  - Fixed `Azure.KeyVault.Logs` reports cannot index into a null array. [#1024](https://github.com/Azure/PSRule.Rules.Azure/issues/1024)
  - Fixed template function empty returns object reference not set exception. [#1025](https://github.com/Azure/PSRule.Rules.Azure/issues/1025)
  - Fixed delayed binding of `and` template function. [#1026](https://github.com/Azure/PSRule.Rules.Azure/issues/1026)
  - Fixed template function array nests array with array parameters. [#1027](https://github.com/Azure/PSRule.Rules.Azure/issues/1027)

## v1.9.0-B2110025 (pre-release)

What's changed since pre-release v1.9.0-B2110014:

- Engineering:
  - Bump PSRule dependency to v1.8.0. [#1018](https://github.com/Azure/PSRule.Rules.Azure/issues/1018)
- Bug fixes:
  - Fixed `Azure.ACR.AdminUser` fails when `adminUserEnabled` not set. [#1014](https://github.com/Azure/PSRule.Rules.Azure/issues/1014)

## v1.9.0-B2110014 (pre-release)

What's changed since pre-release v1.9.0-B2110009:

- Bug fixes:
  - Fixed expression out of range of valid values. [#1005](https://github.com/Azure/PSRule.Rules.Azure/issues/1005)
  - Fixed template expand fails in nested reference expansion. [#1007](https://github.com/Azure/PSRule.Rules.Azure/issues/1007)

## v1.9.0-B2110009 (pre-release)

What's changed since pre-release v1.9.0-B2109027:

- Bug fixes:
  - Fixed handling of comments with template and parameter file rules. [#996](https://github.com/Azure/PSRule.Rules.Azure/issues/996)
  - Fixed `Azure.Template.UseLocationParameter` to only apply to templates deployed as RG scope [#995](https://github.com/Azure/PSRule.Rules.Azure/issues/995)
  - Fixed expand template fails with `createObject` when no parameters are specified. [#1000](https://github.com/Azure/PSRule.Rules.Azure/issues/1000)

## v1.9.0-B2109027 (pre-release)

What's changed since v1.8.0:

- New rules:
  - Public IP Address:
    - Check Public IP addresses are configured with zone-redundancy. [#958](https://github.com/Azure/PSRule.Rules.Azure/issues/958)
    - Check Public IP addresses are using Standard SKU. [#979](https://github.com/Azure/PSRule.Rules.Azure/issues/979)
  - Virtual Network Gateway:
    - Check VPN/ExpressRoute gateways are configured with availability zone SKU. [#926](https://github.com/Azure/PSRule.Rules.Azure/issues/926)
- General improvements:
  - Improved processing of AzOps generated templates. [#799](https://github.com/Azure/PSRule.Rules.Azure/issues/799)
    - `Azure.Template.DefineParameters` is ignored for AzOps generated templates.
    - `Azure.Template.UseLocationParameter` is ignored for AzOps generated templates.
- Bug fixes:
  - Fixed `ToUpper` fails to convert character. [#986](https://github.com/Azure/PSRule.Rules.Azure/issues/986)

## v1.8.1

What's changed since v1.8.0:

- Bug fixes:
  - Fixed handling of comments with template and parameter file rules. [#996](https://github.com/Azure/PSRule.Rules.Azure/issues/996)
  - Fixed `Azure.Template.UseLocationParameter` to only apply to templates deployed as RG scope [#995](https://github.com/Azure/PSRule.Rules.Azure/issues/995)
  - Fixed expand template fails with `createObject` when no parameters are specified. [#1000](https://github.com/Azure/PSRule.Rules.Azure/issues/1000)
  - Fixed `ToUpper` fails to convert character. [#986](https://github.com/Azure/PSRule.Rules.Azure/issues/986)
  - Fixed expression out of range of valid values. [#1005](https://github.com/Azure/PSRule.Rules.Azure/issues/1005)
  - Fixed template expand fails in nested reference expansion. [#1007](https://github.com/Azure/PSRule.Rules.Azure/issues/1007)

## v1.8.0

What's changed since v1.7.0:

- New features:
  - Added `Azure.GA_2021_09` baseline. [#961](https://github.com/Azure/PSRule.Rules.Azure/issues/961)
    - Includes rules released before or during September 2021 for Azure GA features.
    - Marked baseline `Azure.GA_2021_06` as obsolete.
- New rules:
  - Application Gateway:
    - Check App Gateways should use availability zones when available. Thanks [@ArmaanMcleod](https://github.com/ArmaanMcleod). [#928](https://github.com/Azure/PSRule.Rules.Azure/issues/928)
  - Azure Kubernetes Service:
    - Check clusters have control plane audit logs enabled. Thanks [@ArmaanMcleod](https://github.com/ArmaanMcleod). [#882](https://github.com/Azure/PSRule.Rules.Azure/issues/882)
    - Check clusters have control plane diagnostics enabled. Thanks [@ArmaanMcleod](https://github.com/ArmaanMcleod). [#922](https://github.com/Azure/PSRule.Rules.Azure/issues/922)
    - Check clusters use Container Insights for monitoring workloads. Thanks [@ArmaanMcleod](https://github.com/ArmaanMcleod). [#881](https://github.com/Azure/PSRule.Rules.Azure/issues/881)
    - Check clusters use availability zones when available. Thanks [@ArmaanMcleod](https://github.com/ArmaanMcleod). [#880](https://github.com/Azure/PSRule.Rules.Azure/issues/880)
  - Cosmos DB:
    - Check DB account names meet naming requirements. [#954](https://github.com/Azure/PSRule.Rules.Azure/issues/954)
    - Check DB accounts use Azure AD identities for resource management operations. [#953](https://github.com/Azure/PSRule.Rules.Azure/issues/953)
  - Load Balancer:
    - Check Load balancers are using Standard SKU. Thanks [@ArmaanMcleod](https://github.com/ArmaanMcleod). [#957](https://github.com/Azure/PSRule.Rules.Azure/issues/957)
    - Check Load Balancers are configured with zone-redundancy. Thanks [@ArmaanMcleod](https://github.com/ArmaanMcleod). [#927](https://github.com/Azure/PSRule.Rules.Azure/issues/927)
- Engineering:
  - Bump PSRule dependency to v1.7.2. [#951](https://github.com/Azure/PSRule.Rules.Azure/issues/951)
  - Automated update of availability zone information in providers.json. [#907](https://github.com/Azure/PSRule.Rules.Azure/issues/907)
  - Increased test coverage of rule reasons. Thanks [@ArmaanMcleod](https://github.com/ArmaanMcleod). [#960](https://github.com/Azure/PSRule.Rules.Azure/issues/960)
- Bug fixes:
  - Fixed export of in-flight AKS related subnets for kubenet clusters. Thanks [@ArmaanMcleod](https://github.com/ArmaanMcleod). [#920](https://github.com/Azure/PSRule.Rules.Azure/issues/920)
  - Fixed plan instance count is not applicable to Elastic Premium plans. [#946](https://github.com/Azure/PSRule.Rules.Azure/issues/946)
  - Fixed minimum App Service Plan fails Elastic Premium plans. [#945](https://github.com/Azure/PSRule.Rules.Azure/issues/945)
  - Fixed App Service Plan should include PremiumV3 plan. [#944](https://github.com/Azure/PSRule.Rules.Azure/issues/944)
  - Fixed Azure.VM.NICAttached with private endpoints. [#932](https://github.com/Azure/PSRule.Rules.Azure/issues/932)
  - Fixed Bicep CLI fails with unexpected end of content. [#889](https://github.com/Azure/PSRule.Rules.Azure/issues/889)
  - Fixed incomplete reason message for `Azure.Storage.MinTLS`. [#971](https://github.com/Azure/PSRule.Rules.Azure/issues/971)
  - Fixed false positive of `Azure.Storage.UseReplication` with large file storage. [#965](https://github.com/Azure/PSRule.Rules.Azure/issues/965)

What's changed since pre-release v1.8.0-B2109060:

- No additional changes.

## v1.8.0-B2109086 (pre-release)

What's changed since pre-release v1.8.0-B2109060:

- New rules:
  - Load Balancer:
    - Check Load balancers are using Standard SKU. Thanks [@ArmaanMcleod](https://github.com/ArmaanMcleod). [#957](https://github.com/Azure/PSRule.Rules.Azure/issues/957)
- Engineering:
  - Increased test coverage of rule reasons. Thanks [@ArmaanMcleod](https://github.com/ArmaanMcleod). [#960](https://github.com/Azure/PSRule.Rules.Azure/issues/960)
- Bug fixes:
  - Fixed Bicep CLI fails with unexpected end of content. [#889](https://github.com/Azure/PSRule.Rules.Azure/issues/889)
  - Fixed incomplete reason message for `Azure.Storage.MinTLS`. [#971](https://github.com/Azure/PSRule.Rules.Azure/issues/971)
  - Fixed false positive of `Azure.Storage.UseReplication` with large file storage. [#965](https://github.com/Azure/PSRule.Rules.Azure/issues/965)

## v1.8.0-B2109060 (pre-release)

What's changed since pre-release v1.8.0-B2109046:

- New features:
  - Added `Azure.GA_2021_09` baseline. [#961](https://github.com/Azure/PSRule.Rules.Azure/issues/961)
    - Includes rules released before or during September 2021 for Azure GA features.
    - Marked baseline `Azure.GA_2021_06` as obsolete.
- New rules:
  - Load Balancer:
    - Check Load Balancers are configured with zone-redundancy. Thanks [@ArmaanMcleod](https://github.com/ArmaanMcleod). [#927](https://github.com/Azure/PSRule.Rules.Azure/issues/927)

## v1.8.0-B2109046 (pre-release)

What's changed since pre-release v1.8.0-B2109020:

- New rules:
  - Application Gateway:
    - Check App Gateways should use availability zones when available. Thanks [@ArmaanMcleod](https://github.com/ArmaanMcleod). [#928](https://github.com/Azure/PSRule.Rules.Azure/issues/928)
  - Cosmos DB:
    - Check DB account names meet naming requirements. [#954](https://github.com/Azure/PSRule.Rules.Azure/issues/954)
    - Check DB accounts use Azure AD identities for resource management operations. [#953](https://github.com/Azure/PSRule.Rules.Azure/issues/953)
- Bug fixes:
  - Fixed plan instance count is not applicable to Elastic Premium plans. [#946](https://github.com/Azure/PSRule.Rules.Azure/issues/946)
  - Fixed minimum App Service Plan fails Elastic Premium plans. [#945](https://github.com/Azure/PSRule.Rules.Azure/issues/945)
  - Fixed App Service Plan should include PremiumV3 plan. [#944](https://github.com/Azure/PSRule.Rules.Azure/issues/944)
  - Fixed Azure.VM.NICAttached with private endpoints. [#932](https://github.com/Azure/PSRule.Rules.Azure/issues/932)
- Engineering:
  - Bump PSRule dependency to v1.7.2. [#951](https://github.com/Azure/PSRule.Rules.Azure/issues/951)

## v1.8.0-B2109020 (pre-release)

What's changed since pre-release v1.8.0-B2108026:

- New rules:
  - Azure Kubernetes Service:
    - Check clusters have control plane audit logs enabled. Thanks [@ArmaanMcleod](https://github.com/ArmaanMcleod). [#882](https://github.com/Azure/PSRule.Rules.Azure/issues/882)
    - Check clusters have control plane diagnostics enabled. Thanks [@ArmaanMcleod](https://github.com/ArmaanMcleod). [#922](https://github.com/Azure/PSRule.Rules.Azure/issues/922)
- Engineering:
  - Bump PSRule dependency to v1.7.0. [#938](https://github.com/Azure/PSRule.Rules.Azure/issues/938)

## v1.8.0-B2108026 (pre-release)

What's changed since pre-release v1.8.0-B2108013:

- New rules:
  - Azure Kubernetes Service:
    - Check clusters use Container Insights for monitoring workloads. Thanks [@ArmaanMcleod](https://github.com/ArmaanMcleod). [#881](https://github.com/Azure/PSRule.Rules.Azure/issues/881)
- Bug fixes:
  - Fixed export of in-flight AKS related subnets for kubenet clusters. Thanks [@ArmaanMcleod](https://github.com/ArmaanMcleod). [#920](https://github.com/Azure/PSRule.Rules.Azure/issues/920)

## v1.8.0-B2108013 (pre-release)

What's changed since v1.7.0:

- New rules:
  - Azure Kubernetes Service:
    - Check clusters use availability zones when available. Thanks [@ArmaanMcleod](https://github.com/ArmaanMcleod). [#880](https://github.com/Azure/PSRule.Rules.Azure/issues/880)
- Engineering:
  - Bump PSRule dependency to v1.6.1. [#913](https://github.com/Azure/PSRule.Rules.Azure/issues/913)
  - Automated update of availability zone information in providers.json. [#907](https://github.com/Azure/PSRule.Rules.Azure/issues/907)

## v1.7.0

What's changed since v1.6.0:

- New rules:
  - All resources:
    - Check template parameter files use metadata links. [#846](https://github.com/Azure/PSRule.Rules.Azure/issues/846)
      - Configure the `AZURE_PARAMETER_FILE_METADATA_LINK` option to enable this rule.
    - Check template files use a recent schema. [#845](https://github.com/Azure/PSRule.Rules.Azure/issues/845)
    - Check template files use a https schema scheme. [#894](https://github.com/Azure/PSRule.Rules.Azure/issues/894)
    - Check template parameter files use a https schema scheme. [#894](https://github.com/Azure/PSRule.Rules.Azure/issues/894)
    - Check template parameters set a value. [#896](https://github.com/Azure/PSRule.Rules.Azure/issues/896)
    - Check template parameters use a valid secret reference. [#897](https://github.com/Azure/PSRule.Rules.Azure/issues/897)
  - Azure Kubernetes Service:
    - Check clusters using Azure CNI should use large subnets. Thanks [@ArmaanMcleod](https://github.com/ArmaanMcleod). [#273](https://github.com/Azure/PSRule.Rules.Azure/issues/273)
    - Check clusters use auto-scale node pools. Thanks [@ArmaanMcleod](https://github.com/ArmaanMcleod). [#218](https://github.com/Azure/PSRule.Rules.Azure/issues/218)
      - By default, a minimum of a `/23` subnet is required.
      - Configure `AZURE_AKS_CNI_MINIMUM_CLUSTER_SUBNET_SIZE` to change the default minimum subnet size.
  - Storage Account:
    - Check Storage Accounts only accept explicitly allowed network traffic. [#884](https://github.com/Azure/PSRule.Rules.Azure/issues/884)
- Updated rules:
  - Virtual Network:
    - Excluded `AzureFirewallManagementSubnet` from `Azure.VNET.UseNSGs`. [#869](https://github.com/Azure/PSRule.Rules.Azure/issues/869)
- General improvements:
  - Added version information to bicep compilation exceptions. [#903](https://github.com/Azure/PSRule.Rules.Azure/issues/903)
- Engineering:
  - Bump PSRule dependency to v1.6.0. [#871](https://github.com/Azure/PSRule.Rules.Azure/issues/871)
- Bug fixes:
  - Fixed DateTimeAdd function and tests within timezones with DST. [#891](https://github.com/Azure/PSRule.Rules.Azure/issues/891)
  - Fixed `Azure.Template.ParameterValue` failing on empty value. [#901](https://github.com/Azure/PSRule.Rules.Azure/issues/901)

What's changed since pre-release v1.7.0-B2108059:

- No additional changes.

## v1.7.0-B2108059 (pre-release)

What's changed since pre-release v1.7.0-B2108049:

- General improvements:
  - Added version information to bicep compilation exceptions. [#903](https://github.com/Azure/PSRule.Rules.Azure/issues/903)
- Bug fixes:
  - Fixed `Azure.Template.ParameterValue` failing on empty value. [#901](https://github.com/Azure/PSRule.Rules.Azure/issues/901)

## v1.7.0-B2108049 (pre-release)

What's changed since pre-release v1.7.0-B2108040:

- New rules:
  - All resources:
    - Check template files use a recent schema. [#845](https://github.com/Azure/PSRule.Rules.Azure/issues/845)
    - Check template files use a https schema scheme. [#894](https://github.com/Azure/PSRule.Rules.Azure/issues/894)
    - Check template parameter files use a https schema scheme. [#894](https://github.com/Azure/PSRule.Rules.Azure/issues/894)
    - Check template parameters set a value. [#896](https://github.com/Azure/PSRule.Rules.Azure/issues/896)
    - Check template parameters use a valid secret reference. [#897](https://github.com/Azure/PSRule.Rules.Azure/issues/897)
- Bug fixes:
  - Fixed DateTimeAdd function and tests within timezones with DST. [#891](https://github.com/Azure/PSRule.Rules.Azure/issues/891)

## v1.7.0-B2108040 (pre-release)

What's changed since pre-release v1.7.0-B2108020:

- New rules:
  - All resources:
    - Check template parameter files use metadata links. [#846](https://github.com/Azure/PSRule.Rules.Azure/issues/846)
      - Configure the `AZURE_PARAMETER_FILE_METADATA_LINK` option to enable this rule.
  - Azure Kubernetes Service:
    - Check clusters using Azure CNI should use large subnets. Thanks [@ArmaanMcleod](https://github.com/ArmaanMcleod). [#273](https://github.com/Azure/PSRule.Rules.Azure/issues/273)
      - By default, a minimum of a `/23` subnet is required.
      - Configure `AZURE_AKS_CNI_MINIMUM_CLUSTER_SUBNET_SIZE` to change the default minimum subnet size.
  - Storage Account:
    - Check Storage Accounts only accept explicitly allowed network traffic. [#884](https://github.com/Azure/PSRule.Rules.Azure/issues/884)

## v1.7.0-B2108020 (pre-release)

What's changed since v1.6.0:

- New rules:
  - Azure Kubernetes Service:
    - Check clusters use auto-scale node pools. Thanks [@ArmaanMcleod](https://github.com/ArmaanMcleod). [#218](https://github.com/Azure/PSRule.Rules.Azure/issues/218)
- Updated rules:
  - Virtual Network:
    - Excluded `AzureFirewallManagementSubnet` from `Azure.VNET.UseNSGs`. [#869](https://github.com/Azure/PSRule.Rules.Azure/issues/869)
- Engineering:
  - Bump PSRule dependency to v1.6.0. [#871](https://github.com/Azure/PSRule.Rules.Azure/issues/871)

## v1.6.0

What's changed since v1.5.1:

- New features:
  - **Experimental:** Added support for expansion from Bicep source files. [#848](https://github.com/Azure/PSRule.Rules.Azure/issues/848) [#670](https://github.com/Azure/PSRule.Rules.Azure/issues/670) [#858](https://github.com/Azure/PSRule.Rules.Azure/issues/858)
    - Bicep support is currently experimental.
    - To opt-in set the `AZURE_BICEP_FILE_EXPANSION` configuration to `true`.
    - For more information see [Using Bicep](https://azure.github.io/PSRule.Rules.Azure/using-bicep/).
- New rules:
  - Application Gateways:
    - Check Application Gateways publish endpoints by HTTPS. [#841](https://github.com/Azure/PSRule.Rules.Azure/issues/841)
- Engineering:
  - Bump PSRule dependency to v1.5.0. [#832](https://github.com/Azure/PSRule.Rules.Azure/issues/832)
  - Migration of Pester v4 tests to Pester v5. Thanks [@ArmaanMcleod](https://github.com/ArmaanMcleod). [#395](https://github.com/Azure/PSRule.Rules.Azure/issues/395)

What's changed since pre-release v1.6.0-B2108038:

- Bug fixes:
  - Fixed Bicep expand creates deadlock and times out. [#863](https://github.com/Azure/PSRule.Rules.Azure/issues/863)

## v1.6.0-B2108038 (pre-release)

What's changed since pre-release v1.6.0-B2108023:

- Bug fixes:
  - Fixed Bicep expand hangs analysis. [#858](https://github.com/Azure/PSRule.Rules.Azure/issues/858)

## v1.6.0-B2108023 (pre-release)

What's changed since pre-release v1.6.0-B2107028:

- New features:
  - **Experimental:** Added support for expansion from Bicep source files. [#848](https://github.com/Azure/PSRule.Rules.Azure/issues/848) [#670](https://github.com/Azure/PSRule.Rules.Azure/issues/670)
    - Bicep support is currently experimental.
    - To opt-in set the `AZURE_BICEP_FILE_EXPANSION` configuration to `true`.
    - For more information see [Using Bicep](https://azure.github.io/PSRule.Rules.Azure/using-bicep/).

## v1.6.0-B2107028 (pre-release)

What's changed since v1.5.1:

- New rules:
  - Application Gateways:
    - Check Application Gateways publish endpoints by HTTPS. [#841](https://github.com/Azure/PSRule.Rules.Azure/issues/841)
- Engineering:
  - Bump PSRule dependency to v1.5.0. [#832](https://github.com/Azure/PSRule.Rules.Azure/issues/832)

## v1.5.1

What's changed since v1.5.0:

- Bug fixes:
  - Fixed rule does not detect more restrictive NSG rules. [#831](https://github.com/Azure/PSRule.Rules.Azure/issues/831)

## v1.5.0

What's changed since v1.4.1:

- New features:
  - Added `Azure.GA_2021_06` baseline. [#822](https://github.com/Azure/PSRule.Rules.Azure/issues/822)
    - Includes rules released before or during June 2021 for Azure GA features.
    - Marked baseline `Azure.GA_2021_03` as obsolete.
- New rules:
  - Application Insights:
    - Check App Insights resources use workspace-based configuration. [#813](https://github.com/Azure/PSRule.Rules.Azure/issues/813)
    - Check App Insights resources meet naming requirements. [#814](https://github.com/Azure/PSRule.Rules.Azure/issues/814)
- General improvements:
  - Exclude not applicable rules for templates generated with Bicep and PSArm. [#815](https://github.com/Azure/PSRule.Rules.Azure/issues/815)
  - Updated rule help to use docs pages for online version. [#824](https://github.com/Azure/PSRule.Rules.Azure/issues/824)
- Engineering:
  - Bump PSRule dependency to v1.4.0. [#823](https://github.com/Azure/PSRule.Rules.Azure/issues/823)
  - Bump YamlDotNet dependency to v11.2.1. [#821](https://github.com/Azure/PSRule.Rules.Azure/pull/821)
  - Migrate project to Azure GitHub organization and updated links. [#800](https://github.com/Azure/PSRule.Rules.Azure/pull/800)
- Bug fixes:
  - Fixed detection of parameters and variables with line breaks. [#811](https://github.com/Azure/PSRule.Rules.Azure/issues/811)

What's changed since pre-release v1.5.0-B2107002:

- No additional changes.

## v1.5.0-B2107002 (pre-release)

What's changed since pre-release v1.5.0-B2106018:

- New features:
  - Added `Azure.GA_2021_06` baseline. [#822](https://github.com/Azure/PSRule.Rules.Azure/issues/822)
    - Includes rules released before or during June 2021 for Azure GA features.
    - Marked baseline `Azure.GA_2021_03` as obsolete.
- General improvements:
  - Updated rule help to use docs pages for online version. [#824](https://github.com/Azure/PSRule.Rules.Azure/issues/824)
- Engineering:
  - Bump PSRule dependency to v1.4.0. [#823](https://github.com/Azure/PSRule.Rules.Azure/issues/823)
  - Bump YamlDotNet dependency to v11.2.1. [#821](https://github.com/Azure/PSRule.Rules.Azure/pull/821)

## v1.5.0-B2106018 (pre-release)

What's changed since v1.4.1:

- New rules:
  - Application Insights:
    - Check App Insights resources use workspace-based configuration. [#813](https://github.com/Azure/PSRule.Rules.Azure/issues/813)
    - Check App Insights resources meet naming requirements. [#814](https://github.com/Azure/PSRule.Rules.Azure/issues/814)
- General improvements:
  - Exclude not applicable rules for templates generated with Bicep and PSArm. [#815](https://github.com/Azure/PSRule.Rules.Azure/issues/815)
- Engineering:
  - Bump YamlDotNet dependency to v11.2.0. [#801](https://github.com/Azure/PSRule.Rules.Azure/pull/801)
  - Migrate project to Azure GitHub organization and updated links. [#800](https://github.com/Azure/PSRule.Rules.Azure/pull/800)
- Bug fixes:
  - Fixed detection of parameters and variables with line breaks. [#811](https://github.com/Azure/PSRule.Rules.Azure/issues/811)

## v1.4.1

What's changed since v1.4.0:

- Bug fixes:
  - Fixed boolean string conversion case. [#793](https://github.com/Azure/PSRule.Rules.Azure/issues/793)
  - Fixed case sensitive property matching. [#794](https://github.com/Azure/PSRule.Rules.Azure/issues/794)
  - Fixed automatic expansion of template parameter files. [#796](https://github.com/Azure/PSRule.Rules.Azure/issues/796)
    - Template parameter files are not automatically expanded by default.
    - To enable this, set the `AZURE_PARAMETER_FILE_EXPANSION` configuration option.

## v1.4.0

What's changed since v1.3.2:

- New features:
  - Automatically expand template from parameter files for analysis. [#772](https://github.com/Azure/PSRule.Rules.Azure/issues/772)
    - Previously templates needed to be exported with `Export-AzRuleTemplateData`.
    - To export template data automatically use PSRule cmdlets with `-Format File`.
- New rules:
  - Cognitive Search:
    - Check search services meet index SLA replica requirement. [#761](https://github.com/Azure/PSRule.Rules.Azure/issues/761)
    - Check search services meet query SLA replica requirement. [#762](https://github.com/Azure/PSRule.Rules.Azure/issues/762)
    - Check search services meet naming requirements. [#763](https://github.com/Azure/PSRule.Rules.Azure/issues/763)
    - Check search services use a minimum SKU. [#764](https://github.com/Azure/PSRule.Rules.Azure/issues/764)
    - Check search services use managed identities. [#765](https://github.com/Azure/PSRule.Rules.Azure/issues/765)
  - Azure Kubernetes Service:
    - Check clusters use AKS-managed Azure AD integration. [#436](https://github.com/Azure/PSRule.Rules.Azure/issues/436)
    - Check clusters have local account disabled (preview). [#786](https://github.com/Azure/PSRule.Rules.Azure/issues/786)
    - Check clusters have an auto-upgrade channel set (preview). [#787](https://github.com/Azure/PSRule.Rules.Azure/issues/787)
    - Check clusters limit access network access to the API server. [#788](https://github.com/Azure/PSRule.Rules.Azure/issues/788)
    - Check clusters used Azure RBAC for Kubernetes authorization. [#789](https://github.com/Azure/PSRule.Rules.Azure/issues/789)
- Updated rules:
  - Azure Kubernetes Service:
    - Updated `Azure.AKS.Version` to 1.20.5. [#767](https://github.com/Azure/PSRule.Rules.Azure/issues/767)
- General improvements:
  - Automatically nest template sub-resources for analysis. [#746](https://github.com/Azure/PSRule.Rules.Azure/issues/746)
    - Sub-resources such as diagnostic logs or configurations are automatically nested.
    - Automatic nesting a resource requires:
      - The parent resource is defined in the same template.
      - The sub-resource depends on the parent resource.
  - Added support for source location references to template files. [#781](https://github.com/Azure/PSRule.Rules.Azure/issues/781)
    - Output includes source location to resources exported from a templates.
- Bug fixes:
  - Fixed string index parsing in expressions with whitespace. [#775](https://github.com/Azure/PSRule.Rules.Azure/issues/775)
  - Fixed base for DateTimeAdd is not a valid string. [#777](https://github.com/Azure/PSRule.Rules.Azure/issues/777)
- Engineering:
  - Added source link to project. [#783](https://github.com/Azure/PSRule.Rules.Azure/issues/783)

What's changed since pre-release v1.4.0-B2105057:

- No additional changes.

## v1.4.0-B2105057 (pre-release)

What's changed since pre-release v1.4.0-B2105050:

- New rules:
  - Azure Kubernetes Service:
    - Check clusters use AKS-managed Azure AD integration. [#436](https://github.com/Azure/PSRule.Rules.Azure/issues/436)
    - Check clusters have local account disabled (preview). [#786](https://github.com/Azure/PSRule.Rules.Azure/issues/786)
    - Check clusters have an auto-upgrade channel set (preview). [#787](https://github.com/Azure/PSRule.Rules.Azure/issues/787)
    - Check clusters limit access network access to the API server. [#788](https://github.com/Azure/PSRule.Rules.Azure/issues/788)
    - Check clusters used Azure RBAC for Kubernetes authorization. [#789](https://github.com/Azure/PSRule.Rules.Azure/issues/789)
- Updated rules:
  - Azure Kubernetes Service:
    - Updated `Azure.AKS.Version` to 1.20.5. [#767](https://github.com/Azure/PSRule.Rules.Azure/issues/767)
- Engineering:
  - Added source link to project. [#783](https://github.com/Azure/PSRule.Rules.Azure/issues/783)

## v1.4.0-B2105050 (pre-release)

What's changed since pre-release v1.4.0-B2105044:

- General improvements:
  - Added support for source location references to template files. [#781](https://github.com/Azure/PSRule.Rules.Azure/issues/781)
    - Output includes source location to resources exported from a templates.

## v1.4.0-B2105044 (pre-release)

What's changed since pre-release v1.4.0-B2105027:

- New features:
  - Automatically expand template from parameter files for analysis. [#772](https://github.com/Azure/PSRule.Rules.Azure/issues/772)
    - Previously templates needed to be exported with `Export-AzRuleTemplateData`.
    - To export template data automatically use PSRule cmdlets with `-Format File`.
- Bug fixes:
  - Fixed string index parsing in expressions with whitespace. [#775](https://github.com/Azure/PSRule.Rules.Azure/issues/775)
  - Fixed base for DateTimeAdd is not a valid string. [#777](https://github.com/Azure/PSRule.Rules.Azure/issues/777)

## v1.4.0-B2105027 (pre-release)

What's changed since pre-release v1.4.0-B2105020:

- New rules:
  - Cognitive Search:
    - Check search services meet index SLA replica requirement. [#761](https://github.com/Azure/PSRule.Rules.Azure/issues/761)
    - Check search services meet query SLA replica requirement. [#762](https://github.com/Azure/PSRule.Rules.Azure/issues/762)
    - Check search services meet naming requirements. [#763](https://github.com/Azure/PSRule.Rules.Azure/issues/763)
    - Check search services use a minimum SKU. [#764](https://github.com/Azure/PSRule.Rules.Azure/issues/764)
    - Check search services use managed identities. [#765](https://github.com/Azure/PSRule.Rules.Azure/issues/765)

## v1.4.0-B2105020 (pre-release)

What's changed since v1.3.2:

- General improvements:
  - Automatically nest template sub-resources for analysis. [#746](https://github.com/Azure/PSRule.Rules.Azure/issues/746)
    - Sub-resources such as diagnostic logs or configurations are automatically nested.
    - Automatic nesting a resource requires:
      - The parent resource is defined in the same template.
      - The sub-resource depends on the parent resource.

## v1.3.2

What's changed since v1.3.1:

- Bug fixes:
  - Fixed rule reason reported the parameter inputObject is null. [#753](https://github.com/Azure/PSRule.Rules.Azure/issues/753)

## v1.3.1

What's changed since v1.3.0:

- Engineering:
  - Bump PSRule dependency to v1.3.0. [#749](https://github.com/Azure/PSRule.Rules.Azure/issues/749)
  - Bump YamlDotNet dependency to v11.1.1. [#742](https://github.com/Azure/PSRule.Rules.Azure/issues/742)

## v1.3.0

What's changed since v1.2.1:

- New rules:
  - Policy:
    - Check policy assignment display name and description are set. [#725](https://github.com/Azure/PSRule.Rules.Azure/issues/725)
    - Check policy assignment assigned by metadata is set. [#726](https://github.com/Azure/PSRule.Rules.Azure/issues/726)
    - Check policy exemption display name and description are set. [#723](https://github.com/Azure/PSRule.Rules.Azure/issues/723)
    - Check policy waiver exemptions have an expiry date set. [#724](https://github.com/Azure/PSRule.Rules.Azure/issues/724)
- Removed rules:
  - Storage:
    - Remove `Azure.Storage.UseEncryption` as Storage Service Encryption (SSE) is always on. [#630](https://github.com/Azure/PSRule.Rules.Azure/issues/630)
      - SSE is on by default and can not be disabled.
- General improvements:
  - Additional metadata added in parameter files is passed through with `Get-AzRuleTemplateLink`. [#706](https://github.com/Azure/PSRule.Rules.Azure/issues/706)
  - Improved binding support for File inputs. [#480](https://github.com/Azure/PSRule.Rules.Azure/issues/480)
    - Template and parameter file names now return a relative path instead of full path.
  - Added API version for each module resource. [#729](https://github.com/Azure/PSRule.Rules.Azure/issues/729)
- Engineering:
  - Clean up depreciated warning message for configuration option `azureAllowedRegions`. [#737](https://github.com/Azure/PSRule.Rules.Azure/issues/737)
  - Clean up depreciated warning message for configuration option `minAKSVersion`. [#738](https://github.com/Azure/PSRule.Rules.Azure/issues/738)
  - Bump PSRule dependency to v1.2.0. [#713](https://github.com/Azure/PSRule.Rules.Azure/issues/713)
- Bug fixes:
  - Fixed could not load file or assembly YamlDotNet. [#741](https://github.com/Azure/PSRule.Rules.Azure/issues/741)
    - This fix pins the PSRule version to v1.2.0 until the next stable release of PSRule for Azure.

What's changed since pre-release v1.3.0-B2104040:

- No additional changes.

## v1.3.0-B2104040 (pre-release)

What's changed since pre-release v1.3.0-B2104034:

- Bug fixes:
  - Fixed could not load file or assembly YamlDotNet. [#741](https://github.com/Azure/PSRule.Rules.Azure/issues/741)
    - This fix pins the PSRule version to v1.2.0 until the next stable release of PSRule for Azure.

## v1.3.0-B2104034 (pre-release)

What's changed since pre-release v1.3.0-B2104023:

- New rules:
  - Policy:
    - Check policy assignment display name and description are set. [#725](https://github.com/Azure/PSRule.Rules.Azure/issues/725)
    - Check policy assignment assigned by metadata is set. [#726](https://github.com/Azure/PSRule.Rules.Azure/issues/726)
    - Check policy exemption display name and description are set. [#723](https://github.com/Azure/PSRule.Rules.Azure/issues/723)
    - Check policy waiver exemptions have an expiry date set. [#724](https://github.com/Azure/PSRule.Rules.Azure/issues/724)
- Engineering:
  - Clean up depreciated warning message for configuration option `azureAllowedRegions`. [#737](https://github.com/Azure/PSRule.Rules.Azure/issues/737)
  - Clean up depreciated warning message for configuration option `minAKSVersion`. [#738](https://github.com/Azure/PSRule.Rules.Azure/issues/738)

## v1.3.0-B2104023 (pre-release)

What's changed since pre-release v1.3.0-B2104013:

- General improvements:
  - Improved binding support for File inputs. [#480](https://github.com/Azure/PSRule.Rules.Azure/issues/480)
    - Template and parameter file names now return a relative path instead of full path.
  - Added API version for each module resource. [#729](https://github.com/Azure/PSRule.Rules.Azure/issues/729)

## v1.3.0-B2104013 (pre-release)

What's changed since pre-release v1.3.0-B2103007:

- Engineering:
  - Bump PSRule dependency to v1.2.0. [#713](https://github.com/Azure/PSRule.Rules.Azure/issues/713)
- Bug fixes:
  - Fixed export not expanding nested deployments. [#715](https://github.com/Azure/PSRule.Rules.Azure/issues/715)

## v1.3.0-B2103007 (pre-release)

What's changed since v1.2.0:

- Removed rules:
  - Storage:
    - Remove `Azure.Storage.UseEncryption` as Storage Service Encryption (SSE) is always on. [#630](https://github.com/Azure/PSRule.Rules.Azure/issues/630)
      - SSE is on by default and can not be disabled.
- General improvements:
  - Additional metadata added in parameter files is passed through with `Get-AzRuleTemplateLink`. [#706](https://github.com/Azure/PSRule.Rules.Azure/issues/706)

## v1.2.1

What's changed since v1.2.0:

- Bug fixes:
  - Fixed export not expanding nested deployments. [#715](https://github.com/Azure/PSRule.Rules.Azure/issues/715)

## v1.2.0

What's changed since v1.1.4:

- New features:
  - Added `Azure.GA_2021_03` baseline. [#673](https://github.com/Azure/PSRule.Rules.Azure/issues/673)
    - Includes rules released before or during March 2021 for Azure GA features.
    - Marked baseline `Azure.GA_2020_12` as obsolete.
- New rules:
  - Key Vault:
    - Check vaults, keys, and secrets meet name requirements. [#646](https://github.com/Azure/PSRule.Rules.Azure/issues/646)
- Updated rules:
  - Azure Kubernetes Service:
    - Updated `Azure.AKS.Version` to 1.19.7. [#696](https://github.com/Azure/PSRule.Rules.Azure/issues/696)
- General improvements:
  - Added support for user defined functions in templates. [#682](https://github.com/Azure/PSRule.Rules.Azure/issues/682)
- Engineering:
  - Bump PSRule dependency to v1.1.0. [#692](https://github.com/Azure/PSRule.Rules.Azure/issues/692)

What's changed since pre-release v1.2.0-B2103044:

- No additional changes.

## v1.2.0-B2103044 (pre-release)

What's changed since pre-release v1.2.0-B2103032:

- New features:
  - Added `Azure.GA_2021_03` baseline. [#673](https://github.com/Azure/PSRule.Rules.Azure/issues/673)
    - Includes rules released before or during March 2021 for Azure GA features.
    - Marked baseline `Azure.GA_2020_12` as obsolete.
- Updated rules:
  - Azure Kubernetes Service:
    - Updated `Azure.AKS.Version` to 1.19.7. [#696](https://github.com/Azure/PSRule.Rules.Azure/issues/696)

## v1.2.0-B2103032 (pre-release)

What's changed since pre-release v1.2.0-B2103024:

- New rules:
  - Key Vault:
    - Check vaults, keys, and secrets meet name requirements. [#646](https://github.com/Azure/PSRule.Rules.Azure/issues/646)
- Engineering:
  - Bump PSRule dependency to v1.1.0. [#692](https://github.com/Azure/PSRule.Rules.Azure/issues/692)

## v1.2.0-B2103024 (pre-release)

What's changed since v1.1.4:

- General improvements:
  - Added support for user defined functions in templates. [#682](https://github.com/Azure/PSRule.Rules.Azure/issues/682)

## v1.1.4

What's changed since v1.1.3:

- Bug fixes:
  - Fixed handling of literal index with copyIndex function. [#686](https://github.com/Azure/PSRule.Rules.Azure/issues/686)
  - Fixed handling of inner scoped nested deployments. [#687](https://github.com/Azure/PSRule.Rules.Azure/issues/687)

## v1.1.3

What's changed since v1.1.2:

- Bug fixes:
  - Fixed parsing of property names for functions across multiple lines. [#683](https://github.com/Azure/PSRule.Rules.Azure/issues/683)

## v1.1.2

What's changed since v1.1.1:

- Bug fixes:
  - Fixed copy peer property resolve. [#677](https://github.com/Azure/PSRule.Rules.Azure/issues/677)
  - Fixed partial resource group or subscription object not populating. [#678](https://github.com/Azure/PSRule.Rules.Azure/issues/678)
  - Fixed lazy loading of environment and resource providers. [#679](https://github.com/Azure/PSRule.Rules.Azure/issues/679)

## v1.1.1

What's changed since v1.1.0:

- Bug fixes:
  - Fixed support for parameter file schemas. [#674](https://github.com/Azure/PSRule.Rules.Azure/issues/674)

## v1.1.0

What's changed since v1.0.0:

- New features:
  - Exporting template with `Export-AzRuleTemplateData` supports custom resource group and subscription. [#651](https://github.com/Azure/PSRule.Rules.Azure/issues/651)
    - Subscription and resource group used for deployment can be specified instead of using defaults.
    - `ResourceGroupName` parameter of `Export-AzRuleTemplateData` has been renamed to `ResourceGroup`.
    - Added a parameter alias for `ResourceGroupName` on `Export-AzRuleTemplateData`.
- New rules:
  - All resources:
    - Check template parameters are defined. [#631](https://github.com/Azure/PSRule.Rules.Azure/issues/631)
    - Check location parameter is type string. [#632](https://github.com/Azure/PSRule.Rules.Azure/issues/632)
    - Check template parameter `minValue` and `maxValue` constraints are valid. [#637](https://github.com/Azure/PSRule.Rules.Azure/issues/637)
    - Check template resources do not use hard coded locations. [#633](https://github.com/Azure/PSRule.Rules.Azure/issues/633)
    - Check resource group location not referenced instead of location parameter. [#634](https://github.com/Azure/PSRule.Rules.Azure/issues/634)
    - Check increased debug detail is disabled for nested deployments. [#638](https://github.com/Azure/PSRule.Rules.Azure/issues/638)
- General improvements:
  - Added support for matching template by name. [#661](https://github.com/Azure/PSRule.Rules.Azure/issues/661)
    - `Get-AzRuleTemplateLink` discovers `<templateName>.json` from `<templateName>.parameters.json`.
- Engineering:
  - Bump PSRule dependency to v1.0.3. [#648](https://github.com/Azure/PSRule.Rules.Azure/issues/648)
- Bug fixes:
  - Fixed `Azure.VM.ADE` to limit rule to exports only. [#644](https://github.com/Azure/PSRule.Rules.Azure/issues/644)
  - Fixed `if` condition values evaluation order. [#652](https://github.com/Azure/PSRule.Rules.Azure/issues/652)
  - Fixed handling of `int` parameters with large values. [#653](https://github.com/Azure/PSRule.Rules.Azure/issues/653)
  - Fixed handling of expressions split over multiple lines. [#654](https://github.com/Azure/PSRule.Rules.Azure/issues/654)
  - Fixed handling of bool parameter values within logical expressions. [#655](https://github.com/Azure/PSRule.Rules.Azure/issues/655)
  - Fixed copy loop value does not fall within the expected range. [#664](https://github.com/Azure/PSRule.Rules.Azure/issues/664)
  - Fixed template comparison functions handling of large integer values. [#666](https://github.com/Azure/PSRule.Rules.Azure/issues/666)
  - Fixed handling of `createArray` function with no arguments. [#667](https://github.com/Azure/PSRule.Rules.Azure/issues/667)

What's changed since pre-release v1.1.0-B2102034:

- No additional changes.

## v1.1.0-B2102034 (pre-release)

What's changed since pre-release v1.1.0-B2102023:

- General improvements:
  - Added support for matching template by name. [#661](https://github.com/Azure/PSRule.Rules.Azure/issues/661)
    - `Get-AzRuleTemplateLink` discovers `<templateName>.json` from `<templateName>.parameters.json`.
- Bug fixes:
  - Fixed copy loop value does not fall within the expected range. [#664](https://github.com/Azure/PSRule.Rules.Azure/issues/664)
  - Fixed template comparison functions handling of large integer values. [#666](https://github.com/Azure/PSRule.Rules.Azure/issues/666)
  - Fixed handling of `createArray` function with no arguments. [#667](https://github.com/Azure/PSRule.Rules.Azure/issues/667)

## v1.1.0-B2102023 (pre-release)

What's changed since pre-release v1.1.0-B2102015:

- New features:
  - Exporting template with `Export-AzRuleTemplateData` supports custom resource group and subscription. [#651](https://github.com/Azure/PSRule.Rules.Azure/issues/651)
    - Subscription and resource group used for deployment can be specified instead of using defaults.
    - `ResourceGroupName` parameter of `Export-AzRuleTemplateData` has been renamed to `ResourceGroup`.
    - Added a parameter alias for `ResourceGroupName` on `Export-AzRuleTemplateData`.

## v1.1.0-B2102015 (pre-release)

What's changed since pre-release v1.1.0-B2102010:

- Bug fixes:
  - Fixed `if` condition values evaluation order. [#652](https://github.com/Azure/PSRule.Rules.Azure/issues/652)
  - Fixed handling of `int` parameters with large values. [#653](https://github.com/Azure/PSRule.Rules.Azure/issues/653)
  - Fixed handling of expressions split over multiple lines. [#654](https://github.com/Azure/PSRule.Rules.Azure/issues/654)
  - Fixed handling of bool parameter values within logical expressions. [#655](https://github.com/Azure/PSRule.Rules.Azure/issues/655)

## v1.1.0-B2102010 (pre-release)

What's changed since pre-release v1.1.0-B2102001:

- Engineering:
  - Bump PSRule dependency to v1.0.3. [#648](https://github.com/Azure/PSRule.Rules.Azure/issues/648)
- Bug fixes:
  - Fixed `Azure.VM.ADE` to limit rule to exports only. [#644](https://github.com/Azure/PSRule.Rules.Azure/issues/644)

## v1.1.0-B2102001 (pre-release)

What's changed since v1.0.0:

- New rules:
  - All resources:
    - Check template parameters are defined. [#631](https://github.com/Azure/PSRule.Rules.Azure/issues/631)
    - Check location parameter is type string. [#632](https://github.com/Azure/PSRule.Rules.Azure/issues/632)
    - Check template parameter `minValue` and `maxValue` constraints are valid. [#637](https://github.com/Azure/PSRule.Rules.Azure/issues/637)
    - Check template resources do not use hard coded locations. [#633](https://github.com/Azure/PSRule.Rules.Azure/issues/633)
    - Check resource group location not referenced instead of location parameter. [#634](https://github.com/Azure/PSRule.Rules.Azure/issues/634)
    - Check increased debug detail is disabled for nested deployments. [#638](https://github.com/Azure/PSRule.Rules.Azure/issues/638)
- Engineering:
  - Bump PSRule dependency to v1.0.2. [#635](https://github.com/Azure/PSRule.Rules.Azure/issues/635)

## v1.0.0

What's changed since v0.19.0:

- New rules:
  - All resources:
    - Check parameter default value type matches type. [#311](https://github.com/Azure/PSRule.Rules.Azure/issues/311)
    - Check location parameter defaults to resource group. [#361](https://github.com/Azure/PSRule.Rules.Azure/issues/361)
  - Front Door:
    - Check Front Door uses a health probe for each backend pool. [#546](https://github.com/Azure/PSRule.Rules.Azure/issues/546)
    - Check Front Door uses a dedicated health probe path backend pools. [#547](https://github.com/Azure/PSRule.Rules.Azure/issues/547)
    - Check Front Door uses HEAD requests for backend health probes. [#613](https://github.com/Azure/PSRule.Rules.Azure/issues/613)
  - Service Fabric:
    - Check Service Fabric clusters use AAD client authentication. [#619](https://github.com/Azure/PSRule.Rules.Azure/issues/619)
- Updated rules:
  - Azure Kubernetes Service:
    - Updated `Azure.AKS.Version` to 1.19.6. [#603](https://github.com/Azure/PSRule.Rules.Azure/issues/603)
- General improvements:
  - Renamed `Export-AzTemplateRuleData` to `Export-AzRuleTemplateData`. [#596](https://github.com/Azure/PSRule.Rules.Azure/issues/596)
    - New name `Export-AzRuleTemplateData` aligns with prefix of other cmdlets.
    - Use of `Export-AzTemplateRuleData` is now deprecated and will be removed in the next major version.
    - Added alias to allow `Export-AzTemplateRuleData` to continue to be used.
    - Using `Export-AzTemplateRuleData` returns a deprecation warning.
  - Added support for `environment` template function. [#517](https://github.com/Azure/PSRule.Rules.Azure/issues/517)
- Engineering:
  - Bump PSRule dependency to v1.0.1. [#611](https://github.com/Azure/PSRule.Rules.Azure/issues/611)

What's changed since pre-release v1.0.0-B2101028:

- No additional changes.

## v1.0.0-B2101028 (pre-release)

What's changed since pre-release v1.0.0-B2101016:

- New rules:
  - All resources:
    - Check parameter default value type matches type. [#311](https://github.com/Azure/PSRule.Rules.Azure/issues/311)
- General improvements:
  - Renamed `Export-AzTemplateRuleData` to `Export-AzRuleTemplateData`. [#596](https://github.com/Azure/PSRule.Rules.Azure/issues/596)
    - New name `Export-AzRuleTemplateData` aligns with prefix of other cmdlets.
    - Use of `Export-AzTemplateRuleData` is now deprecated and will be removed in the next major version.
    - Added alias to allow `Export-AzTemplateRuleData` to continue to be used.
    - Using `Export-AzTemplateRuleData` returns a deprecation warning.

## v1.0.0-B2101016 (pre-release)

What's changed since pre-release v1.0.0-B2101006:

- New rules:
  - Service Fabric:
    - Check Service Fabric clusters use AAD client authentication. [#619](https://github.com/Azure/PSRule.Rules.Azure/issues/619)
- Bug fixes:
  - Fixed reason `Azure.FrontDoor.ProbePath` so the probe name is included. [#617](https://github.com/Azure/PSRule.Rules.Azure/issues/617)

## v1.0.0-B2101006 (pre-release)

What's changed since v0.19.0:

- New rules:
  - All resources:
    - Check location parameter defaults to resource group. [#361](https://github.com/Azure/PSRule.Rules.Azure/issues/361)
  - Front Door:
    - Check Front Door uses a health probe for each backend pool. [#546](https://github.com/Azure/PSRule.Rules.Azure/issues/546)
    - Check Front Door uses a dedicated health probe path backend pools. [#547](https://github.com/Azure/PSRule.Rules.Azure/issues/547)
    - Check Front Door uses HEAD requests for backend health probes. [#613](https://github.com/Azure/PSRule.Rules.Azure/issues/613)
- Updated rules:
  - Azure Kubernetes Service:
    - Updated `Azure.AKS.Version` to 1.19.6. [#603](https://github.com/Azure/PSRule.Rules.Azure/issues/603)
- General improvements:
  - Added support for `environment` template function. [#517](https://github.com/Azure/PSRule.Rules.Azure/issues/517)
- Engineering:
  - Bump PSRule dependency to v1.0.1. [#611](https://github.com/Azure/PSRule.Rules.Azure/issues/611)
- Redis Cache Enterprise
  - Check Redis Cache Enterprise uses minimum TLS 1.2 [1179](https://github.com/Azure/PSRule.Rules.Azure/issues/1179)

[troubleshooting guide]: troubleshooting.md<|MERGE_RESOLUTION|>--- conflicted
+++ resolved
@@ -34,16 +34,13 @@
 
 What's changed since pre-release v1.32.0-B0053:
 
-<<<<<<< HEAD
-- Engineering:
-  - Updated resource providers and policy aliases.
-    [#2579](https://github.com/Azure/PSRule.Rules.Azure/pull/2579)
-=======
 - Updated rules:
   - Azure Kubernetes Service:
     - Updated `Azure.AKS.Version` to use latest stable version `1.27.7` by @BernieWhite.
       [#2581](https://github.com/Azure/PSRule.Rules.Azure/issues/2581)
->>>>>>> 7287d3ca
+- Engineering:
+  - Updated resource providers and policy aliases.
+    [#2579](https://github.com/Azure/PSRule.Rules.Azure/pull/2579)
 
 ## v1.32.0-B0053 (pre-release)
 
