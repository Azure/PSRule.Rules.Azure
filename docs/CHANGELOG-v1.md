--- conflicted
+++ resolved
@@ -25,16 +25,13 @@
 ## Unreleased
 
 - New rules:
-<<<<<<< HEAD
   - Azure Database for MariaDB:
     - Check Azure Database for MariaDB servers does not have Azure services bypassed on firewall by @BenjaminEngeset.
       [#1857](https://github.com/Azure/PSRule.Rules.Azure/issues/1857)
-=======
   - API Management:
     - Check API management instances has multi-region deployment gateways enabled by @BenjaminEngeset.
       [#1910](https://github.com/Azure/PSRule.Rules.Azure/issues/1910)
 
->>>>>>> bb320be5
 ## v1.22.0
 
 What's changed since v1.21.2:
