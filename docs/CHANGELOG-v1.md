---
discussion: false
---

# Change log

See [upgrade notes][1] for helpful information when upgrading from previous versions.

  [1]: upgrade-notes.md

**Important notes**:

- Issue #741: `Could not load file or assembly YamlDotNet`.
  See [troubleshooting guide] for a workaround to this issue.
- The configuration option `Azure_AKSMinimumVersion` is replaced with `AZURE_AKS_CLUSTER_MINIMUM_VERSION`.
  If you have this option configured, please update it to `AZURE_AKS_CLUSTER_MINIMUM_VERSION`.
  Support for `Azure_AKSMinimumVersion` will be removed in v2.
  See [upgrade notes][1] for more information.
- The `SupportsTag` PowerShell function has been replaced with the `Azure.Resource.SupportsTags` selector.
  Update PowerShell rules to use the `Azure.Resource.SupportsTags` selector instead.
  Support for the `SupportsTag` function will be removed in v2.
  See [upgrade notes][1] for more information.

## Unreleased

<<<<<<< HEAD
What's changed since pre-release v1.20.0-B0004:

- New rules:
  - AKS:
    - Check clusters use Ephemeral OS disk by @bengeset96.
      [#1618](https://github.com/Azure/PSRule.Rules.Azure/issues/1618)
  - CDN:
    - Check CDN profile uses Front Door Standard or Premium tier by @bengeset96.
      [#1612](https://github.com/Azure/PSRule.Rules.Azure/issues/1612)
- Updated rules:
  - Azure Kubernetes Service:
    - Updated `Azure.AKS.Version` to use latest stable version `1.23.8` by @BernieWhite.
      [#1627](https://github.com/Azure/PSRule.Rules.Azure/issues/1627)
      - Use `AZURE_AKS_CLUSTER_MINIMUM_VERSION` to configure the minimum version of the cluster.
  - Event Grid:
    - Promoted `Azure.EventGrid.DisableLocalAuth` to GA rule set by @BernieWhite.
      [#1628](https://github.com/Azure/PSRule.Rules.Azure/issues/1628)
  - Key Vault:
    - Promoted `Azure.KeyVault.AutoRotationPolicy` to GA rule set by @BernieWhite.
      [#1629](https://github.com/Azure/PSRule.Rules.Azure/issues/1629)
- Engineering:
  - Bump PSRule to v2.4.0.
    [#1620](https://github.com/Azure/PSRule.Rules.Azure/pull/1620)
  - Updated provider data for analysis.
    [#1605](https://github.com/Azure/PSRule.Rules.Azure/pull/1605)
- Bug fixes:
  - Fixed function `dateTimeAdd` errors handling `utcNow` output by @BernieWhite.
    [#1637](https://github.com/Azure/PSRule.Rules.Azure/issues/1637)
  - Fixed inconclusive failure of `Azure.Deployment.AdminUsername` by @BernieWhite.
    [#1631](https://github.com/Azure/PSRule.Rules.Azure/issues/1631)

## v1.20.0-B0004 (pre-release)

What's changed since v1.19.1:

- New rules:
  - Azure Resources:
    - Check that nested deployments securely pass through administrator usernames by @ms-sambell.
      [#1479](https://github.com/Azure/PSRule.Rules.Azure/issues/1479)
- Engineering:
  - Bump Microsoft.NET.Test.Sdk to v17.3.1.
    [#1603](https://github.com/Azure/PSRule.Rules.Azure/pull/1603)
=======
## v1.19.2

What's changed since v1.19.1:

- Bug fixes:
  - Fixed function `dateTimeAdd` errors handling `utcNow` output by @BernieWhite.
    [#1637](https://github.com/Azure/PSRule.Rules.Azure/issues/1637)
>>>>>>> 4b23a7c2

## v1.19.1

What's changed since v1.19.0:

- Bug fixes:
  - Fixed `Azure.VNET.UseNSGs` is missing exceptions by @BernieWhite.
    [#1609](https://github.com/Azure/PSRule.Rules.Azure/issues/1609)
    - Added exclusions for `RouteServerSubnet` and any subnet with a dedicated HSM delegation.

## v1.19.0

What's changed since v1.18.1:

- New rules:
  - Azure Kubernetes Service:
    - Check clusters use uptime SLA by @bengeset96.
      [#1601](https://github.com/Azure/PSRule.Rules.Azure/issues/1601)
- General improvements:
  - Updated rule level for the following rules by @BernieWhite.
    [#1551](https://github.com/Azure/PSRule.Rules.Azure/issues/1551)
    - Set `Azure.APIM.APIDescriptors` to warning from error.
    - Set `Azure.APIM.ProductDescriptors` to warning from error.
    - Set `Azure.Template.UseLocationParameter` to warning from error.
    - Set `Azure.Template.UseComments` to information from error.
    - Set `Azure.Template.UseDescriptions` to information from error.
  - Improve reporting of failing resource property for rules by @BernieWhite.
    [#1429](https://github.com/Azure/PSRule.Rules.Azure/issues/1429)
- Engineering:
  - Added publishing of symbols for NuGet packages by @BernieWhite.
    [#1549](https://github.com/Azure/PSRule.Rules.Azure/issues/1549)
  - Bump Az.Resources to v6.1.0.
    [#1557](https://github.com/Azure/PSRule.Rules.Azure/pull/1557)
  - Bump Microsoft.NET.Test.Sdk to v17.3.0.
    [#1563](https://github.com/Azure/PSRule.Rules.Azure/pull/1563)
  - Bump PSRule to v2.3.2.
    [#1574](https://github.com/Azure/PSRule.Rules.Azure/pull/1574)
  - Bump support projects to .NET 6 by @BernieWhite.
    [#1560](https://github.com/Azure/PSRule.Rules.Azure/issues/1560)
  - Bump BenchmarkDotNet to v0.13.2.
    [#1593](https://github.com/Azure/PSRule.Rules.Azure/pull/1593)
  - Bump BenchmarkDotNet.Diagnostics.Windows to v0.13.2.
    [#1594](https://github.com/Azure/PSRule.Rules.Azure/pull/1594)
  - Updated provider data for analysis.
    [#1598](https://github.com/Azure/PSRule.Rules.Azure/pull/1598)
- Bug fixes:
  - Fixed parameter files linked to bicep code via naming convention is not working by @BernieWhite.
    [#1582](https://github.com/Azure/PSRule.Rules.Azure/issues/1582)
  - Fixed handling of storage accounts sub-resources with CMK by @BernieWhite.
    [#1575](https://github.com/Azure/PSRule.Rules.Azure/issues/1575)

What's changed since pre-release v1.19.0-B0077:

- No additional changes.

## v1.19.0-B0077 (pre-release)

What's changed since pre-release v1.19.0-B0042:

- New rules:
  - Azure Kubernetes Service:
    - Check clusters use uptime SLA by @bengeset96.
      [#1601](https://github.com/Azure/PSRule.Rules.Azure/issues/1601)

## v1.19.0-B0042 (pre-release)

What's changed since pre-release v1.19.0-B0010:

- General improvements:
  - Improve reporting of failing resource property for rules by @BernieWhite.
    [#1429](https://github.com/Azure/PSRule.Rules.Azure/issues/1429)
- Engineering:
  - Bump PSRule to v2.3.2.
    [#1574](https://github.com/Azure/PSRule.Rules.Azure/pull/1574)
  - Bump support projects to .NET 6 by @BernieWhite.
    [#1560](https://github.com/Azure/PSRule.Rules.Azure/issues/1560)
  - Bump BenchmarkDotNet to v0.13.2.
    [#1593](https://github.com/Azure/PSRule.Rules.Azure/pull/1593)
  - Bump BenchmarkDotNet.Diagnostics.Windows to v0.13.2.
    [#1594](https://github.com/Azure/PSRule.Rules.Azure/pull/1594)
  - Updated provider data for analysis.
    [#1598](https://github.com/Azure/PSRule.Rules.Azure/pull/1598)
- Bug fixes:
  - Fixed parameter files linked to bicep code via naming convention is not working by @BernieWhite.
    [#1582](https://github.com/Azure/PSRule.Rules.Azure/issues/1582)
  - Fixed handling of storage accounts sub-resources with CMK by @BernieWhite.
    [#1575](https://github.com/Azure/PSRule.Rules.Azure/issues/1575)
  
## v1.19.0-B0010 (pre-release)

What's changed since v1.18.1:

- General improvements:
  - Updated rule level for the following rules by @BernieWhite.
    [#1551](https://github.com/Azure/PSRule.Rules.Azure/issues/1551)
    - Set `Azure.APIM.APIDescriptors` to warning from error.
    - Set `Azure.APIM.ProductDescriptors` to warning from error.
    - Set `Azure.Template.UseLocationParameter` to warning from error.
    - Set `Azure.Template.UseComments` to information from error.
    - Set `Azure.Template.UseDescriptions` to information from error.
- Engineering:
  - Added publishing of symbols for NuGet packages by @BernieWhite.
    [#1549](https://github.com/Azure/PSRule.Rules.Azure/issues/1549)
  - Bump PSRule to v2.3.1.
    [#1561](https://github.com/Azure/PSRule.Rules.Azure/pull/1561)
  - Bump Az.Resources to v6.1.0.
    [#1557](https://github.com/Azure/PSRule.Rules.Azure/pull/1557)
  - Bump Microsoft.NET.Test.Sdk to v17.3.0.
    [#1563](https://github.com/Azure/PSRule.Rules.Azure/pull/1563)

## v1.18.1

What's changed since v1.18.0:

- Bug fixes:
  - Fixed `Azure.APIM.HTTPBackend` reports failure when service URL is not defined by @BernieWhite.
    [#1555](https://github.com/Azure/PSRule.Rules.Azure/issues/1555)
  - Fixed `Azure.SQL.AAD` failure with newer API by @BernieWhite.
    [#1302](https://github.com/Azure/PSRule.Rules.Azure/issues/1302)

## v1.18.0

What's changed since v1.17.1:

- New rules:
  - Cognitive Services:
    - Check accounts use network access restrictions by @BernieWhite.
      [#1532](https://github.com/Azure/PSRule.Rules.Azure/issues/1532)
    - Check accounts use managed identities to access Azure resources by @BernieWhite.
      [#1532](https://github.com/Azure/PSRule.Rules.Azure/issues/1532)
    - Check accounts only accept requests using Azure AD identities by @BernieWhite.
      [#1532](https://github.com/Azure/PSRule.Rules.Azure/issues/1532)
    - Check accounts disable access using public endpoints by @BernieWhite.
      [#1532](https://github.com/Azure/PSRule.Rules.Azure/issues/1532)
- General improvements:
  - Added support for array `indexOf`, `lastIndexOf`, and `items` ARM functions by @BernieWhite.
    [#1440](https://github.com/Azure/PSRule.Rules.Azure/issues/1440)
  - Added support for `join` ARM function by @BernieWhite.
    [#1535](https://github.com/Azure/PSRule.Rules.Azure/issues/1535)
  - Improved output of full path to emitted resources by @BernieWhite.
    [#1523](https://github.com/Azure/PSRule.Rules.Azure/issues/1523)
- Engineering:
  - Bump Az.Resources to v6.0.1.
    [#1521](https://github.com/Azure/PSRule.Rules.Azure/pull/1521)
  - Updated provider data for analysis.
    [#1540](https://github.com/Azure/PSRule.Rules.Azure/pull/1540)
  - Bump xunit to v2.4.2.
    [#1542](https://github.com/Azure/PSRule.Rules.Azure/pull/1542)
  - Added readme and tags to NuGet by @BernieWhite.
    [#1513](https://github.com/Azure/PSRule.Rules.Azure/issues/1513)
- Bug fixes:
  - Fixed `Azure.SQL.TDE` is not required to enable Transparent Data Encryption for IaC by @BernieWhite.
    [#1530](https://github.com/Azure/PSRule.Rules.Azure/issues/1530)

What's changed since pre-release v1.18.0-B0027:

- No additional changes.

## v1.18.0-B0027 (pre-release)

What's changed since pre-release v1.18.0-B0010:

- New rules:
  - Cognitive Services:
    - Check accounts use network access restrictions by @BernieWhite.
      [#1532](https://github.com/Azure/PSRule.Rules.Azure/issues/1532)
    - Check accounts use managed identities to access Azure resources by @BernieWhite.
      [#1532](https://github.com/Azure/PSRule.Rules.Azure/issues/1532)
    - Check accounts only accept requests using Azure AD identities by @BernieWhite.
      [#1532](https://github.com/Azure/PSRule.Rules.Azure/issues/1532)
    - Check accounts disable access using public endpoints by @BernieWhite.
      [#1532](https://github.com/Azure/PSRule.Rules.Azure/issues/1532)
- General improvements:
  - Added support for array `indexOf`, `lastIndexOf`, and `items` ARM functions by @BernieWhite.
    [#1440](https://github.com/Azure/PSRule.Rules.Azure/issues/1440)
  - Added support for `join` ARM function by @BernieWhite.
    [#1535](https://github.com/Azure/PSRule.Rules.Azure/issues/1535)
- Engineering:
  - Updated provider data for analysis.
    [#1540](https://github.com/Azure/PSRule.Rules.Azure/pull/1540)
  - Bump xunit to v2.4.2.
    [#1542](https://github.com/Azure/PSRule.Rules.Azure/pull/1542)
- Bug fixes:
  - Fixed `Azure.SQL.TDE` is not required to enable Transparent Data Encryption for IaC by @BernieWhite.
    [#1530](https://github.com/Azure/PSRule.Rules.Azure/issues/1530)

## v1.18.0-B0010 (pre-release)

What's changed since pre-release v1.18.0-B0002:

- General improvements:
  - Improved output of full path to emitted resources by @BernieWhite.
    [#1523](https://github.com/Azure/PSRule.Rules.Azure/issues/1523)
- Engineering:
  - Bump Az.Resources to v6.0.1.
    [#1521](https://github.com/Azure/PSRule.Rules.Azure/pull/1521)

## v1.18.0-B0002 (pre-release)

What's changed since v1.17.1:

- Engineering:
  - Added readme and tags to NuGet by @BernieWhite.
    [#1513](https://github.com/Azure/PSRule.Rules.Azure/issues/1513)

## v1.17.1

What's changed since v1.17.0:

- Bug fixes:
  - Fixed union returns null when merged with built-in expansion objects by @BernieWhite.
    [#1515](https://github.com/Azure/PSRule.Rules.Azure/issues/1515)
  - Fixed missing zones in test for standalone VM by @BernieWhite.
    [#1506](https://github.com/Azure/PSRule.Rules.Azure/issues/1506)

## v1.17.0

What's changed since v1.16.1:

- New features:
  - Added more field count expression support for Azure Policy JSON rules by @ArmaanMcleod.
    [#181](https://github.com/Azure/PSRule.Rules.Azure/issues/181)
  - Added June 2022 baselines `Azure.GA_2022_06` and `Azure.Preview_2022_06` by @BernieWhite.
    [#1499](https://github.com/Azure/PSRule.Rules.Azure/issues/1499)
    - Includes rules released before or during June 2022.
    - Marked `Azure.GA_2022_03` and `Azure.Preview_2022_03` baselines as obsolete.
- New rules:
  - Deployment:
    - Check for secure values in outputs by @BernieWhite.
      [#297](https://github.com/Azure/PSRule.Rules.Azure/issues/297)
- Engineering:
  - Bump Newtonsoft.Json to v13.0.1.
    [#1494](https://github.com/Azure/PSRule.Rules.Azure/pull/1494)
  - Updated NuGet packaging metadata by @BernieWhite.
    [#1428](https://github.com/Azure/PSRule.Rules.Azure/pull/1428)
  - Updated provider data for analysis.
    [#1502](https://github.com/Azure/PSRule.Rules.Azure/pull/1502)
  - Bump PSRule to v2.2.0.
    [#1444](https://github.com/Azure/PSRule.Rules.Azure/pull/1444)
  - Updated NuGet packaging metadata by @BernieWhite.
    [#1428](https://github.com/Azure/PSRule.Rules.Azure/issues/1428)
- Bug fixes:
  - Fixed TDE property status to state by @Dylan-Prins.
    [#1505](https://github.com/Azure/PSRule.Rules.Azure/pull/1505)
  - Fixed the language expression value fails in outputs by @BernieWhite.
    [#1485](https://github.com/Azure/PSRule.Rules.Azure/issues/1485)

What's changed since pre-release v1.17.0-B0064:

- No additional changes.

## v1.17.0-B0064 (pre-release)

What's changed since pre-release v1.17.0-B0035:

- Engineering:
  - Updated provider data for analysis.
    [#1502](https://github.com/Azure/PSRule.Rules.Azure/pull/1502)
  - Bump PSRule to v2.2.0.
    [#1444](https://github.com/Azure/PSRule.Rules.Azure/pull/1444)
- Bug fixes:
  - Fixed TDE property status to state by @Dylan-Prins.
    [#1505](https://github.com/Azure/PSRule.Rules.Azure/pull/1505)

## v1.17.0-B0035 (pre-release)

What's changed since pre-release v1.17.0-B0014:

- New features:
  - Added June 2022 baselines `Azure.GA_2022_06` and `Azure.Preview_2022_06` by @BernieWhite.
    [#1499](https://github.com/Azure/PSRule.Rules.Azure/issues/1499)
    - Includes rules released before or during June 2022.
    - Marked `Azure.GA_2022_03` and `Azure.Preview_2022_03` baselines as obsolete.
- Engineering:
  - Bump Newtonsoft.Json to v13.0.1.
    [#1494](https://github.com/Azure/PSRule.Rules.Azure/pull/1494)
  - Updated NuGet packaging metadata by @BernieWhite.
    [#1428](https://github.com/Azure/PSRule.Rules.Azure/pull/1428)

## v1.17.0-B0014 (pre-release)

What's changed since v1.16.1:

- New features:
  - Added more field count expression support for Azure Policy JSON rules by @ArmaanMcleod.
    [#181](https://github.com/Azure/PSRule.Rules.Azure/issues/181)
- New rules:
  - Deployment:
    - Check for secure values in outputs by @BernieWhite.
      [#297](https://github.com/Azure/PSRule.Rules.Azure/issues/297)
- Engineering:
  - Updated NuGet packaging metadata by @BernieWhite.
    [#1428](https://github.com/Azure/PSRule.Rules.Azure/issues/1428)
- Bug fixes:
  - Fixed the language expression value fails in outputs by @BernieWhite.
    [#1485](https://github.com/Azure/PSRule.Rules.Azure/issues/1485)

## v1.16.1

What's changed since v1.16.0:

- Bug fixes:
  - Fixed TLS 1.3 support in `Azure.AppGw.SSLPolicy` by @BernieWhite.
    [#1469](https://github.com/Azure/PSRule.Rules.Azure/issues/1469)
  - Fixed Application Gateway referencing a WAF policy by @BernieWhite.
    [#1466](https://github.com/Azure/PSRule.Rules.Azure/issues/1466)

## v1.16.0

What's changed since v1.15.2:

- New rules:
  - App Service:
    - Check web apps have insecure FTP disabled by @BernieWhite.
      [#1436](https://github.com/Azure/PSRule.Rules.Azure/issues/1436)
    - Check web apps use a dedicated health probe by @BernieWhite.
      [#1437](https://github.com/Azure/PSRule.Rules.Azure/issues/1437)
- Updated rules:
  - Public IP:
    - Updated `Azure.PublicIP.AvailabilityZone` to exclude IP addresses for Azure Bastion by @BernieWhite.
      [#1442](https://github.com/Azure/PSRule.Rules.Azure/issues/1442)
      - Public IP addresses with the `resource-usage` tag set to `azure-bastion` are excluded.
- General improvements:
  - Added support for `dateTimeFromEpoch` and `dateTimeToEpoch` ARM functions by @BernieWhite.
    [#1451](https://github.com/Azure/PSRule.Rules.Azure/issues/1451)
- Engineering:
  - Updated built documentation to include rule ref and metadata by @BernieWhite.
    [#1432](https://github.com/Azure/PSRule.Rules.Azure/issues/1432)
  - Added ref properties for several rules by @BernieWhite.
    [#1430](https://github.com/Azure/PSRule.Rules.Azure/issues/1430)
  - Updated provider data for analysis.
    [#1453](https://github.com/Azure/PSRule.Rules.Azure/pull/1453)
  - Bump Microsoft.NET.Test.Sdk to v17.2.0.
    [#1410](https://github.com/Azure/PSRule.Rules.Azure/pull/1410)
  - Update CI checks to include required ref property by @BernieWhite.
    [#1431](https://github.com/Azure/PSRule.Rules.Azure/issues/1431)
  - Added ref properties for rules by @BernieWhite.
    [#1430](https://github.com/Azure/PSRule.Rules.Azure/issues/1430)
- Bug fixes:
  - Fixed `Azure.Template.UseVariables` does not accept function variables names by @BernieWhite.
    [#1427](https://github.com/Azure/PSRule.Rules.Azure/issues/1427)
  - Fixed dependency issue within Azure Pipelines `AzurePowerShell` task by @BernieWhite.
    [#1447](https://github.com/Azure/PSRule.Rules.Azure/issues/1447)
    - Removed dependency on `Az.Accounts` and `Az.Resources` from manifest.
      Pre-install these modules to use export cmdlets.

What's changed since pre-release v1.16.0-B0072:

- No additional changes.

## v1.16.0-B0072 (pre-release)

What's changed since pre-release v1.16.0-B0041:

- Engineering:
  - Update CI checks to include required ref property by @BernieWhite.
    [#1431](https://github.com/Azure/PSRule.Rules.Azure/issues/1431)
  - Added ref properties for rules by @BernieWhite.
    [#1430](https://github.com/Azure/PSRule.Rules.Azure/issues/1430)
- Bug fixes:
  - Fixed dependency issue within Azure Pipelines `AzurePowerShell` task by @BernieWhite.
    [#1447](https://github.com/Azure/PSRule.Rules.Azure/issues/1447)
    - Removed dependency on `Az.Accounts` and `Az.Resources` from manifest.
      Pre-install these modules to use export cmdlets.

## v1.16.0-B0041 (pre-release)

What's changed since pre-release v1.16.0-B0017:

- Updated rules:
  - Public IP:
    - Updated `Azure.PublicIP.AvailabilityZone` to exclude IP addresses for Azure Bastion by @BernieWhite.
      [#1442](https://github.com/Azure/PSRule.Rules.Azure/issues/1442)
      - Public IP addresses with the `resource-usage` tag set to `azure-bastion` are excluded.
- General improvements:
  - Added support for `dateTimeFromEpoch` and `dateTimeToEpoch` ARM functions by @BernieWhite.
    [#1451](https://github.com/Azure/PSRule.Rules.Azure/issues/1451)
- Engineering:
  - Updated built documentation to include rule ref and metadata by @BernieWhite.
    [#1432](https://github.com/Azure/PSRule.Rules.Azure/issues/1432)
  - Added ref properties for several rules by @BernieWhite.
    [#1430](https://github.com/Azure/PSRule.Rules.Azure/issues/1430)
  - Updated provider data for analysis.
    [#1453](https://github.com/Azure/PSRule.Rules.Azure/pull/1453)

## v1.16.0-B0017 (pre-release)

What's changed since v1.15.2:

- New rules:
  - App Service:
    - Check web apps have insecure FTP disabled by @BernieWhite.
      [#1436](https://github.com/Azure/PSRule.Rules.Azure/issues/1436)
    - Check web apps use a dedicated health probe by @BernieWhite.
      [#1437](https://github.com/Azure/PSRule.Rules.Azure/issues/1437)
- Engineering:
  - Bump Microsoft.NET.Test.Sdk to v17.2.0.
    [#1410](https://github.com/Azure/PSRule.Rules.Azure/pull/1410)
- Bug fixes:
  - Fixed `Azure.Template.UseVariables` does not accept function variables names by @BernieWhite.
    [#1427](https://github.com/Azure/PSRule.Rules.Azure/issues/1427)

## v1.15.2

What's changed since v1.15.1:

- Bug fixes:
  - Fixed `Azure.AppService.ManagedIdentity` does not accept both system and user assigned by @BernieWhite.
    [#1415](https://github.com/Azure/PSRule.Rules.Azure/issues/1415)
    - This also applies to:
      - `Azure.ADX.ManagedIdentity`
      - `Azure.APIM.ManagedIdentity`
      - `Azure.EventGrid.ManagedIdentity`
      - `Azure.Automation.ManagedIdentity`
  - Fixed Web apps with .NET 6 do not meet version constraint of `Azure.AppService.NETVersion` by @BernieWhite.
    [#1414](https://github.com/Azure/PSRule.Rules.Azure/issues/1414)
    - This also applies to `Azure.AppService.PHPVersion`.

## v1.15.1

What's changed since v1.15.0:

- Bug fixes:
  - Fixed exclusion of `dataCollectionRuleAssociations` from `Azure.Resource.UseTags` by @BernieWhite.
    [#1400](https://github.com/Azure/PSRule.Rules.Azure/issues/1400)
  - Fixed could not determine JSON object type for MockObject using CreateObject by @BernieWhite.
    [#1411](https://github.com/Azure/PSRule.Rules.Azure/issues/1411)
  - Fixed cannot bind argument to parameter 'Sku' because it is an empty string by @BernieWhite.
    [#1407](https://github.com/Azure/PSRule.Rules.Azure/issues/1407)

## v1.15.0

What's changed since v1.14.3:

- New features:
  - **Important change**: Added `Azure.Resource.SupportsTags` selector by @BernieWhite.
    [#1339](https://github.com/Azure/PSRule.Rules.Azure/issues/1339)
    - Use this selector in custom rules to filter rules to only run against resources that support tags.
    - This selector replaces the `SupportsTags` PowerShell function.
    - Using the `SupportsTag` function will now result in a warning.
    - The `SupportsTags` function will be removed in v2.
    - See [upgrade notes][1] for more information.
- Updated rules:
  - Azure Kubernetes Service:
    - Updated `Azure.AKS.Version` to use latest stable version `1.22.6` by @BernieWhite.
      [#1386](https://github.com/Azure/PSRule.Rules.Azure/issues/1386)
      - Use `AZURE_AKS_CLUSTER_MINIMUM_VERSION` to configure the minimum version of the cluster.
- Engineering:
  - Added code signing of module by @BernieWhite.
    [#1379](https://github.com/Azure/PSRule.Rules.Azure/issues/1379)
  - Added SBOM manifests to module by @BernieWhite.
    [#1380](https://github.com/Azure/PSRule.Rules.Azure/issues/1380)
  - Embedded provider and alias information as manifest resources by @BernieWhite.
    [#1383](https://github.com/Azure/PSRule.Rules.Azure/issues/1383)
    - Resources are minified and compressed to improve size and speed.
  - Added additional `nodeps` manifest that does not include dependencies for Az modules by @BernieWhite.
    [#1392](https://github.com/Azure/PSRule.Rules.Azure/issues/1392)
  - Bump Az.Accounts to 2.7.6. [#1338](https://github.com/Azure/PSRule.Rules.Azure/pull/1338)
  - Bump Az.Resources to 5.6.0. [#1338](https://github.com/Azure/PSRule.Rules.Azure/pull/1338)
  - Bump PSRule to 2.1.0. [#1338](https://github.com/Azure/PSRule.Rules.Azure/pull/1338)
  - Bump Pester to 5.3.3. [#1338](https://github.com/Azure/PSRule.Rules.Azure/pull/1338)
- Bug fixes:
  - Fixed dependency chain order when dependsOn copy by @BernieWhite.
    [#1381](https://github.com/Azure/PSRule.Rules.Azure/issues/1381)
  - Fixed error calling SupportsTags function by @BernieWhite.
    [#1401](https://github.com/Azure/PSRule.Rules.Azure/issues/1401)

What's changed since pre-release v1.15.0-B0053:

- Bug fixes:
  - Fixed error calling SupportsTags function by @BernieWhite.
    [#1401](https://github.com/Azure/PSRule.Rules.Azure/issues/1401)

## v1.15.0-B0053 (pre-release)

What's changed since pre-release v1.15.0-B0022:

- New features:
  - **Important change**: Added `Azure.Resource.SupportsTags` selector. [#1339](https://github.com/Azure/PSRule.Rules.Azure/issues/1339)
    - Use this selector in custom rules to filter rules to only run against resources that support tags.
    - This selector replaces the `SupportsTags` PowerShell function.
    - Using the `SupportsTag` function will now result in a warning.
    - The `SupportsTags` function will be removed in v2.
    - See [upgrade notes][1] for more information.
- Engineering:
  - Embedded provider and alias information as manifest resources. [#1383](https://github.com/Azure/PSRule.Rules.Azure/issues/1383)
    - Resources are minified and compressed to improve size and speed.
  - Added additional `nodeps` manifest that does not include dependencies for Az modules. [#1392](https://github.com/Azure/PSRule.Rules.Azure/issues/1392)
  - Bump Az.Accounts to 2.7.6. [#1338](https://github.com/Azure/PSRule.Rules.Azure/pull/1338)
  - Bump Az.Resources to 5.6.0. [#1338](https://github.com/Azure/PSRule.Rules.Azure/pull/1338)
  - Bump PSRule to 2.1.0. [#1338](https://github.com/Azure/PSRule.Rules.Azure/pull/1338)
  - Bump Pester to 5.3.3. [#1338](https://github.com/Azure/PSRule.Rules.Azure/pull/1338)

## v1.15.0-B0022 (pre-release)

What's changed since v1.14.3:

- Updated rules:
  - Azure Kubernetes Service:
    - Updated `Azure.AKS.Version` to use latest stable version `1.22.6`. [#1386](https://github.com/Azure/PSRule.Rules.Azure/issues/1386)
      - Use `AZURE_AKS_CLUSTER_MINIMUM_VERSION` to configure the minimum version of the cluster.
- Engineering:
  - Added code signing of module. [#1379](https://github.com/Azure/PSRule.Rules.Azure/issues/1379)
  - Added SBOM manifests to module. [#1380](https://github.com/Azure/PSRule.Rules.Azure/issues/1380)
- Bug fixes:
  - Fixed dependency chain order when dependsOn copy. [#1381](https://github.com/Azure/PSRule.Rules.Azure/issues/1381)

## v1.14.3

What's changed since v1.14.2:

- Bug fixes:
  - Fixed Azure Firewall threat intel mode reported for Secure VNET hubs. [#1365](https://github.com/Azure/PSRule.Rules.Azure/issues/1365)
  - Fixed array function handling with mock objects. [#1367](https://github.com/Azure/PSRule.Rules.Azure/issues/1367)

## v1.14.2

What's changed since v1.14.1:

- Bug fixes:
  - Fixed handling of parent resources when sub resource is in a separate deployment. [#1360](https://github.com/Azure/PSRule.Rules.Azure/issues/1360)

## v1.14.1

What's changed since v1.14.0:

- Bug fixes:
  - Fixed unable to set parameter defaults option with type object. [#1355](https://github.com/Azure/PSRule.Rules.Azure/issues/1355)

## v1.14.0

What's changed since v1.13.4:

- New features:
  - Added support for referencing resources in template. [#1315](https://github.com/Azure/PSRule.Rules.Azure/issues/1315)
    - The `reference()` function can be used to reference resources in template.
    - A placeholder value is still used for resources outside of the template.
  - Added March 2022 baselines `Azure.GA_2022_03` and `Azure.Preview_2022_03`. [#1334](https://github.com/Azure/PSRule.Rules.Azure/issues/1334)
    - Includes rules released before or during March 2022.
    - Marked `Azure.GA_2021_12` and `Azure.Preview_2021_12` baselines as obsolete.
  - **Experimental**: Cmdlets to validate objects with Azure policy conditions:
    - `Export-AzPolicyAssignmentData` - Exports policy assignment data. [#1266](https://github.com/Azure/PSRule.Rules.Azure/issues/1266)
    - `Export-AzPolicyAssignmentRuleData` - Exports JSON rules from policy assignment data. [#1278](https://github.com/Azure/PSRule.Rules.Azure/issues/1278)
    - `Get-AzPolicyAssignmentDataSource` - Discovers policy assignment data. [#1340](https://github.com/Azure/PSRule.Rules.Azure/issues/1340)
    - See cmdlet help for limitations and usage.
    - Additional information will be posted as this feature evolves [here](https://github.com/Azure/PSRule.Rules.Azure/discussions/1345).
- New rules:
  - SignalR Service:
    - Check services use Managed Identities. [#1306](https://github.com/Azure/PSRule.Rules.Azure/issues/1306)
    - Check services use a SKU with an SLA. [#1307](https://github.com/Azure/PSRule.Rules.Azure/issues/1307)
  - Web PubSub Service:
    - Check services use Managed Identities. [#1308](https://github.com/Azure/PSRule.Rules.Azure/issues/1308)
    - Check services use a SKU with an SLA. [#1309](https://github.com/Azure/PSRule.Rules.Azure/issues/1309)
- Updated rules:
  - Azure Kubernetes Service:
    - Updated `Azure.AKS.Version` to use latest stable version `1.21.9`. [#1318](https://github.com/Azure/PSRule.Rules.Azure/issues/1318)
      - Use `AZURE_AKS_CLUSTER_MINIMUM_VERSION` to configure the minimum version of the cluster.
- Engineering:
  - Cache Azure Policy Aliases. [#1277](https://github.com/Azure/PSRule.Rules.Azure/issues/1277)
  - Cleanup of additional alias metadata. [#1351](https://github.com/Azure/PSRule.Rules.Azure/pull/1351)
- Bug fixes:
  - Fixed index was out of range with split on mock properties. [#1327](https://github.com/Azure/PSRule.Rules.Azure/issues/1327)
  - Fixed mock objects with no properties. [#1347](https://github.com/Azure/PSRule.Rules.Azure/issues/1347)
  - Fixed sub-resources nesting by scope regression. [#1348](https://github.com/Azure/PSRule.Rules.Azure/issues/1348)
  - Fixed expand of runtime properties on reference objects. [#1324](https://github.com/Azure/PSRule.Rules.Azure/issues/1324)
  - Fixed processing of deployment outputs. [#1316](https://github.com/Azure/PSRule.Rules.Azure/issues/1316)

What's changed since pre-release v1.14.0-B2204013:

- No additional changes.

## v1.14.0-B2204013 (pre-release)

What's changed since pre-release v1.14.0-B2204007:

- Engineering:
  - Cleanup of additional alias metadata. [#1351](https://github.com/Azure/PSRule.Rules.Azure/pull/1351)

## v1.14.0-B2204007 (pre-release)

What's changed since pre-release v1.14.0-B2203117:

- Bug fixes:
  - Fixed mock objects with no properties. [#1347](https://github.com/Azure/PSRule.Rules.Azure/issues/1347)
  - Fixed sub-resources nesting by scope regression. [#1348](https://github.com/Azure/PSRule.Rules.Azure/issues/1348)

## v1.14.0-B2203117 (pre-release)

What's changed since pre-release v1.14.0-B2203088:

- New features:
  - **Experimental**: Cmdlets to validate objects with Azure policy conditions:
    - `Export-AzPolicyAssignmentData` - Exports policy assignment data. [#1266](https://github.com/Azure/PSRule.Rules.Azure/issues/1266)
    - `Export-AzPolicyAssignmentRuleData` - Exports JSON rules from policy assignment data. [#1278](https://github.com/Azure/PSRule.Rules.Azure/issues/1278)
    - `Get-AzPolicyAssignmentDataSource` - Discovers policy assignment data. [#1340](https://github.com/Azure/PSRule.Rules.Azure/issues/1340)
    - See cmdlet help for limitations and usage.
    - Additional information will be posted as this feature evolves [here](https://github.com/Azure/PSRule.Rules.Azure/discussions/1345).
- Engineering:
  - Cache Azure Policy Aliases. [#1277](https://github.com/Azure/PSRule.Rules.Azure/issues/1277)
- Bug fixes:
  - Fixed index was out of range with split on mock properties. [#1327](https://github.com/Azure/PSRule.Rules.Azure/issues/1327)

## v1.14.0-B2203088 (pre-release)

What's changed since pre-release v1.14.0-B2203066:

- New features:
  - Added March 2022 baselines `Azure.GA_2022_03` and `Azure.Preview_2022_03`. [#1334](https://github.com/Azure/PSRule.Rules.Azure/issues/1334)
    - Includes rules released before or during March 2022.
    - Marked `Azure.GA_2021_12` and `Azure.Preview_2021_12` baselines as obsolete.
- Bug fixes:
  - Fixed expand of runtime properties on reference objects. [#1324](https://github.com/Azure/PSRule.Rules.Azure/issues/1324)

## v1.14.0-B2203066 (pre-release)

What's changed since v1.13.4:

- New features:
  - Added support for referencing resources in template. [#1315](https://github.com/Azure/PSRule.Rules.Azure/issues/1315)
    - The `reference()` function can be used to reference resources in template.
    - A placeholder value is still used for resources outside of the template.
- New rules:
  - SignalR Service:
    - Check services use Managed Identities. [#1306](https://github.com/Azure/PSRule.Rules.Azure/issues/1306)
    - Check services use a SKU with an SLA. [#1307](https://github.com/Azure/PSRule.Rules.Azure/issues/1307)
  - Web PubSub Service:
    - Check services use Managed Identities. [#1308](https://github.com/Azure/PSRule.Rules.Azure/issues/1308)
    - Check services use a SKU with an SLA. [#1309](https://github.com/Azure/PSRule.Rules.Azure/issues/1309)
- Updated rules:
  - Azure Kubernetes Service:
    - Updated `Azure.AKS.Version` to use latest stable version `1.21.9`. [#1318](https://github.com/Azure/PSRule.Rules.Azure/issues/1318)
      - Use `AZURE_AKS_CLUSTER_MINIMUM_VERSION` to configure the minimum version of the cluster.
- Bug fixes:
  - Fixed processing of deployment outputs. [#1316](https://github.com/Azure/PSRule.Rules.Azure/issues/1316)

## v1.13.4

What's changed since v1.13.3:

- Bug fixes:
  - Fixed virtual network without any subnets is invalid. [#1303](https://github.com/Azure/PSRule.Rules.Azure/issues/1303)
  - Fixed container registry rules that require a premium tier. [#1304](https://github.com/Azure/PSRule.Rules.Azure/issues/1304)
    - Rules `Azure.ACR.Retention` and `Azure.ACR.ContentTrust` are now only run against premium instances.

## v1.13.3

What's changed since v1.13.2:

- Bug fixes:
  - Fixed bicep build timeout for complex deployments. [#1299](https://github.com/Azure/PSRule.Rules.Azure/issues/1299)

## v1.13.2

What's changed since v1.13.1:

- Engineering:
  - Bump PowerShellStandard.Library to 5.1.1. [#1295](https://github.com/Azure/PSRule.Rules.Azure/pull/1295)
- Bug fixes:
  - Fixed nested resource loops. [#1293](https://github.com/Azure/PSRule.Rules.Azure/issues/1293)

## v1.13.1

What's changed since v1.13.0:

- Bug fixes:
  - Fixed parsing of nested quote pairs within JSON function. [#1288](https://github.com/Azure/PSRule.Rules.Azure/issues/1288)

## v1.13.0

What's changed since v1.12.2:

- New features:
  - Added support for setting defaults for required parameters. [#1065](https://github.com/Azure/PSRule.Rules.Azure/issues/1065)
    - When specified, the value will be used when a parameter value is not provided.
  - Added support expanding Bicep from parameter files. [#1160](https://github.com/Azure/PSRule.Rules.Azure/issues/1160)
- New rules:
  - Azure Cache for Redis:
    - Limit public access for Azure Cache for Redis instances. [#935](https://github.com/Azure/PSRule.Rules.Azure/issues/935)
  - Container App:
    - Check insecure ingress is not enabled (preview). [#1252](https://github.com/Azure/PSRule.Rules.Azure/issues/1252)
  - Key Vault:
    - Check key auto-rotation is enabled (preview). [#1159](https://github.com/Azure/PSRule.Rules.Azure/issues/1159)
  - Recovery Services Vault:
    - Check vaults have replication alerts configured. [#7](https://github.com/Azure/PSRule.Rules.Azure/issues/7)
- Engineering:
  - Automatically build baseline docs. [#1242](https://github.com/Azure/PSRule.Rules.Azure/issues/1242)
  - Bump PSRule dependency to v1.11.1. [#1269](https://github.com/Azure/PSRule.Rules.Azure/pull/1269)
- Bug fixes:
  - Fixed empty value with strong type. [#1258](https://github.com/Azure/PSRule.Rules.Azure/issues/1258)
  - Fixed error with empty logic app trigger. [#1249](https://github.com/Azure/PSRule.Rules.Azure/issues/1249)
  - Fixed out of order parameters. [#1257](https://github.com/Azure/PSRule.Rules.Azure/issues/1257)
  - Fixed mapping default configuration causes cast exception. [#1274](https://github.com/Azure/PSRule.Rules.Azure/issues/1274)
  - Fixed resource id is incorrectly built for sub resource types. [#1279](https://github.com/Azure/PSRule.Rules.Azure/issues/1279)

What's changed since pre-release v1.13.0-B2202113:

- No additional changes.

## v1.13.0-B2202113 (pre-release)

What's changed since pre-release v1.13.0-B2202108:

- Bug fixes:
  - Fixed resource id is incorrectly built for sub resource types. [#1279](https://github.com/Azure/PSRule.Rules.Azure/issues/1279)

## v1.13.0-B2202108 (pre-release)

What's changed since pre-release v1.13.0-B2202103:

- Bug fixes:
  - Fixed mapping default configuration causes cast exception. [#1274](https://github.com/Azure/PSRule.Rules.Azure/issues/1274)

## v1.13.0-B2202103 (pre-release)

What's changed since pre-release v1.13.0-B2202090:

- Engineering:
  - Bump PSRule dependency to v1.11.1. [#1269](https://github.com/Azure/PSRule.Rules.Azure/pull/1269)
- Bug fixes:
  - Fixed out of order parameters. [#1257](https://github.com/Azure/PSRule.Rules.Azure/issues/1257)

## v1.13.0-B2202090 (pre-release)

What's changed since pre-release v1.13.0-B2202063:

- New rules:
  - Azure Cache for Redis:
    - Limit public access for Azure Cache for Redis instances. [#935](https://github.com/Azure/PSRule.Rules.Azure/issues/935)
- Engineering:
  - Automatically build baseline docs. [#1242](https://github.com/Azure/PSRule.Rules.Azure/issues/1242)
- Bug fixes:
  - Fixed empty value with strong type. [#1258](https://github.com/Azure/PSRule.Rules.Azure/issues/1258)

## v1.13.0-B2202063 (pre-release)

What's changed since v1.12.2:

- New features:
  - Added support for setting defaults for required parameters. [#1065](https://github.com/Azure/PSRule.Rules.Azure/issues/1065)
    - When specified, the value will be used when a parameter value is not provided.
  - Added support expanding Bicep from parameter files. [#1160](https://github.com/Azure/PSRule.Rules.Azure/issues/1160)
- New rules:
  - Container App:
    - Check insecure ingress is not enabled (preview). [#1252](https://github.com/Azure/PSRule.Rules.Azure/issues/1252)
  - Key Vault:
    - Check key auto-rotation is enabled (preview). [#1159](https://github.com/Azure/PSRule.Rules.Azure/issues/1159)
  - Recovery Services Vault:
    - Check vaults have replication alerts configured. [#7](https://github.com/Azure/PSRule.Rules.Azure/issues/7)
- Bug fixes:
  - Fixed error with empty logic app trigger. [#1249](https://github.com/Azure/PSRule.Rules.Azure/issues/1249)

## v1.12.2

What's changed since v1.12.1:

- Bug fixes:
  - Fixed detect strong type requirements for nested deployments. [#1235](https://github.com/Azure/PSRule.Rules.Azure/issues/1235)

## v1.12.1

What's changed since v1.12.0:

- Bug fixes:
  - Fixed Bicep already exists with PSRule v2. [#1232](https://github.com/Azure/PSRule.Rules.Azure/issues/1232)

## v1.12.0

What's changed since v1.11.1:

- New rules:
  - Data Explorer:
    - Check clusters use Managed Identities. [#1207](https://github.com/Azure/PSRule.Rules.Azure/issues/1207)
    - Check clusters use a SKU with a SLA. [#1208](https://github.com/Azure/PSRule.Rules.Azure/issues/1208)
    - Check clusters use disk encryption. [#1209](https://github.com/Azure/PSRule.Rules.Azure/issues/1209)
    - Check clusters are in use with databases. [#1215](https://github.com/Azure/PSRule.Rules.Azure/issues/1215)
  - Event Hub:
    - Check namespaces are in use with event hubs. [#1216](https://github.com/Azure/PSRule.Rules.Azure/issues/1216)
    - Check namespaces only accept identity-based authentication. [#1217](https://github.com/Azure/PSRule.Rules.Azure/issues/1217)
  - Azure Recovery Services Vault:
    - Check vaults use geo-redundant storage. [#5](https://github.com/Azure/PSRule.Rules.Azure/issues/5)
  - Service Bus:
    - Check namespaces are in use with queues and topics. [#1218](https://github.com/Azure/PSRule.Rules.Azure/issues/1218)
    - Check namespaces only accept identity-based authentication. [#1219](https://github.com/Azure/PSRule.Rules.Azure/issues/1219)
- Updated rules:
  - Azure Kubernetes Service:
    - Updated `Azure.AKS.Version` to use latest stable version `1.21.7`. [#1188](https://github.com/Azure/PSRule.Rules.Azure/issues/1188)
      - Pinned latest GA baseline `Azure.GA_2021_12` to previous version `1.20.5`.
      - Use `AZURE_AKS_CLUSTER_MINIMUM_VERSION` to configure the minimum version of the cluster.
  - Azure API Management:
    - Check service disabled insecure ciphers.
    [#1128](https://github.com/Azure/PSRule.Rules.Azure/issues/1128)
    - Refactored the cipher and protocol rule into individual rules.
      - `Azure.APIM.Protocols`
      - `Azure.APIM.Ciphers`
- General improvements:
  - **Important change:** Replaced `Azure_AKSMinimumVersion` option with `AZURE_AKS_CLUSTER_MINIMUM_VERSION`. [#941](https://github.com/Azure/PSRule.Rules.Azure/issues/941)
    - For compatibility, if `Azure_AKSMinimumVersion` is set it will be used instead of `AZURE_AKS_CLUSTER_MINIMUM_VERSION`.
    - If only `AZURE_AKS_CLUSTER_MINIMUM_VERSION` is set, this value will be used.
    - The default will be used neither options are configured.
    - If `Azure_AKSMinimumVersion` is set a warning will be generated until the configuration is removed.
    - Support for `Azure_AKSMinimumVersion` is deprecated and will be removed in v2.
    - See [upgrade notes][1] for details.
- Bug fixes:
  - Fixed false positive of blob container with access unspecified. [#1212](https://github.com/Azure/PSRule.Rules.Azure/issues/1212)

What's changed since pre-release v1.12.0-B2201086:

- No additional changes.

## v1.12.0-B2201086 (pre-release)

What's changed since pre-release v1.12.0-B2201067:

- New rules:
  - Data Explorer:
    - Check clusters are in use with databases. [#1215](https://github.com/Azure/PSRule.Rules.Azure/issues/1215)
  - Event Hub:
    - Check namespaces are in use with event hubs. [#1216](https://github.com/Azure/PSRule.Rules.Azure/issues/1216)
    - Check namespaces only accept identity-based authentication. [#1217](https://github.com/Azure/PSRule.Rules.Azure/issues/1217)
  - Azure Recovery Services Vault:
    - Check vaults use geo-redundant storage. [#5](https://github.com/Azure/PSRule.Rules.Azure/issues/5)
  - Service Bus:
    - Check namespaces are in use with queues and topics. [#1218](https://github.com/Azure/PSRule.Rules.Azure/issues/1218)
    - Check namespaces only accept identity-based authentication. [#1219](https://github.com/Azure/PSRule.Rules.Azure/issues/1219)

## v1.12.0-B2201067 (pre-release)

What's changed since pre-release v1.12.0-B2201054:

- New rules:
  - Data Explorer:
    - Check clusters use Managed Identities. [#1207](https://github.com/Azure/PSRule.Rules.Azure/issues/1207)
    - Check clusters use a SKU with a SLA. [#1208](https://github.com/Azure/PSRule.Rules.Azure/issues/1208)
    - Check clusters use disk encryption. [#1209](https://github.com/Azure/PSRule.Rules.Azure/issues/1209)
- Bug fixes:
  - Fixed false positive of blob container with access unspecified. [#1212](https://github.com/Azure/PSRule.Rules.Azure/issues/1212)

## v1.12.0-B2201054 (pre-release)

What's changed since v1.11.1:

- Updated rules:
  - Azure Kubernetes Service:
    - Updated `Azure.AKS.Version` to use latest stable version `1.21.7`. [#1188](https://github.com/Azure/PSRule.Rules.Azure/issues/1188)
      - Pinned latest GA baseline `Azure.GA_2021_12` to previous version `1.20.5`.
      - Use `AZURE_AKS_CLUSTER_MINIMUM_VERSION` to configure the minimum version of the cluster.
  - Azure API Management:
    - Check service disabled insecure ciphers.
    [#1128](https://github.com/Azure/PSRule.Rules.Azure/issues/1128)
    - Refactored the cipher and protocol rule into individual rules.
      - `Azure.APIM.Protocols`
      - `Azure.APIM.Ciphers`
- General improvements:
  - **Important change:** Replaced `Azure_AKSMinimumVersion` option with `AZURE_AKS_CLUSTER_MINIMUM_VERSION`. [#941](https://github.com/Azure/PSRule.Rules.Azure/issues/941)
    - For compatibility, if `Azure_AKSMinimumVersion` is set it will be used instead of `AZURE_AKS_CLUSTER_MINIMUM_VERSION`.
    - If only `AZURE_AKS_CLUSTER_MINIMUM_VERSION` is set, this value will be used.
    - The default will be used neither options are configured.
    - If `Azure_AKSMinimumVersion` is set a warning will be generated until the configuration is removed.
    - Support for `Azure_AKSMinimumVersion` is deprecated and will be removed in v2.
    - See [upgrade notes][1] for details.

## v1.11.1

What's changed since v1.11.0:

- Bug fixes:
  - Fixed `Azure.AKS.CNISubnetSize` rule to use CNI selector. [#1178](https://github.com/Azure/PSRule.Rules.Azure/issues/1178)

## v1.11.0

What's changed since v1.10.4:

- New features:
  - Added baselines containing only Azure preview features. [#1129](https://github.com/Azure/PSRule.Rules.Azure/issues/1129)
    - Added baseline `Azure.Preview_2021_09`.
    - Added baseline `Azure.Preview_2021_12`.
  - Added `Azure.GA_2021_12` baseline. [#1146](https://github.com/Azure/PSRule.Rules.Azure/issues/1146)
    - Includes rules released before or during December 2021 for Azure GA features.
    - Marked baseline `Azure.GA_2021_09` as obsolete.
  - Bicep support promoted from experimental to generally available (GA). [#1176](https://github.com/Azure/PSRule.Rules.Azure/issues/1176)
- New rules:
  - All resources:
    - Check comments for each template resource. [#969](https://github.com/Azure/PSRule.Rules.Azure/issues/969)
  - Automation Account:
    - Automation accounts should enable diagnostic logs. [#1075](https://github.com/Azure/PSRule.Rules.Azure/issues/1075)
  - Azure Kubernetes Service:
    - Check clusters have the HTTP application routing add-on disabled. [#1131](https://github.com/Azure/PSRule.Rules.Azure/issues/1131)
    - Check clusters use the Secrets Store CSI Driver add-on. [#992](https://github.com/Azure/PSRule.Rules.Azure/issues/992)
    - Check clusters autorotation with the Secrets Store CSI Driver add-on. [#993](https://github.com/Azure/PSRule.Rules.Azure/issues/993)
    - Check clusters use Azure AD Pod Managed Identities (preview). [#991](https://github.com/Azure/PSRule.Rules.Azure/issues/991)
  - Azure Redis Cache:
    - Use availability zones for Azure Cache for Redis for regions that support it. [#1078](https://github.com/Azure/PSRule.Rules.Azure/issues/1078)
      - `Azure.Redis.AvailabilityZone`
      - `Azure.RedisEnterprise.Zones`
  - Application Security Group:
    - Check Application Security Groups meet naming requirements. [#1110](https://github.com/Azure/PSRule.Rules.Azure/issues/1110)
  - Firewall:
    - Check Firewalls meet naming requirements. [#1110](https://github.com/Azure/PSRule.Rules.Azure/issues/1110)
    - Check Firewall policies meet naming requirements. [#1110](https://github.com/Azure/PSRule.Rules.Azure/issues/1110)
  - Private Endpoint:
    - Check Private Endpoints meet naming requirements. [#1110](https://github.com/Azure/PSRule.Rules.Azure/issues/1110)
  - Virtual WAN:
    - Check Virtual WANs meet naming requirements. [#1110](https://github.com/Azure/PSRule.Rules.Azure/issues/1110)
- Updated rules:
  - Azure Kubernetes Service:
    - Promoted `Azure.AKS.AutoUpgrade` to GA rule set. [#1130](https://github.com/Azure/PSRule.Rules.Azure/issues/1130)
- General improvements:
  - Added support for template function `tenant()`. [#1124](https://github.com/Azure/PSRule.Rules.Azure/issues/1124)
  - Added support for template function `managementGroup()`. [#1125](https://github.com/Azure/PSRule.Rules.Azure/issues/1125)
  - Added support for template function `pickZones()`. [#518](https://github.com/Azure/PSRule.Rules.Azure/issues/518)
- Engineering:
  - Rule refactoring of rules from PowerShell to YAML. [#1109](https://github.com/Azure/PSRule.Rules.Azure/issues/1109)
    - The following rules were refactored:
      - `Azure.LB.Name`
      - `Azure.NSG.Name`
      - `Azure.Firewall.Mode`
      - `Azure.Route.Name`
      - `Azure.VNET.Name`
      - `Azure.VNG.Name`
      - `Azure.VNG.ConnectionName`
      - `Azure.AppConfig.SKU`
      - `Azure.AppConfig.Name`
      - `Azure.AppInsights.Workspace`
      - `Azure.AppInsights.Name`
      - `Azure.Cosmos.AccountName`
      - `Azure.FrontDoor.State`
      - `Azure.FrontDoor.Name`
      - `Azure.FrontDoor.WAF.Mode`
      - `Azure.FrontDoor.WAF.Enabled`
      - `Azure.FrontDoor.WAF.Name`
      - `Azure.AKS.MinNodeCount`
      - `Azure.AKS.ManagedIdentity`
      - `Azure.AKS.StandardLB`
      - `Azure.AKS.AzurePolicyAddOn`
      - `Azure.AKS.ManagedAAD`
      - `Azure.AKS.AuthorizedIPs`
      - `Azure.AKS.LocalAccounts`
      - `Azure.AKS.AzureRBAC`
- Bug fixes:
  - Fixed output of Bicep informational and warning messages in error stream. [#1157](https://github.com/Azure/PSRule.Rules.Azure/issues/1157)

What's changed since pre-release v1.11.0-B2112112:

- New features:
  - Bicep support promoted from experimental to generally available (GA). [#1176](https://github.com/Azure/PSRule.Rules.Azure/issues/1176)

## v1.11.0-B2112112 (pre-release)

What's changed since pre-release v1.11.0-B2112104:

- New rules:
  - Azure Redis Cache:
    - Use availability zones for Azure Cache for Redis for regions that support it. [#1078](https://github.com/Azure/PSRule.Rules.Azure/issues/1078)
      - `Azure.Redis.AvailabilityZone`
      - `Azure.RedisEnterprise.Zones`

## v1.11.0-B2112104 (pre-release)

What's changed since pre-release v1.11.0-B2112073:

- New rules:
  - Azure Kubernetes Service:
    - Check clusters use Azure AD Pod Managed Identities (preview). [#991](https://github.com/Azure/PSRule.Rules.Azure/issues/991)
- Engineering:
  - Rule refactoring of rules from PowerShell to YAML. [#1109](https://github.com/Azure/PSRule.Rules.Azure/issues/1109)
    - The following rules were refactored:
      - `Azure.AppConfig.SKU`
      - `Azure.AppConfig.Name`
      - `Azure.AppInsights.Workspace`
      - `Azure.AppInsights.Name`
      - `Azure.Cosmos.AccountName`
      - `Azure.FrontDoor.State`
      - `Azure.FrontDoor.Name`
      - `Azure.FrontDoor.WAF.Mode`
      - `Azure.FrontDoor.WAF.Enabled`
      - `Azure.FrontDoor.WAF.Name`
      - `Azure.AKS.MinNodeCount`
      - `Azure.AKS.ManagedIdentity`
      - `Azure.AKS.StandardLB`
      - `Azure.AKS.AzurePolicyAddOn`
      - `Azure.AKS.ManagedAAD`
      - `Azure.AKS.AuthorizedIPs`
      - `Azure.AKS.LocalAccounts`
      - `Azure.AKS.AzureRBAC`
- Bug fixes:
  - Fixed output of Bicep informational and warning messages in error stream. [#1157](https://github.com/Azure/PSRule.Rules.Azure/issues/1157)
  - Fixed obsolete flag for baseline `Azure.Preview_2021_12`. [#1166](https://github.com/Azure/PSRule.Rules.Azure/issues/1166)

## v1.11.0-B2112073 (pre-release)

What's changed since pre-release v1.11.0-B2112024:

- New features:
  - Added baselines containing only Azure preview features. [#1129](https://github.com/Azure/PSRule.Rules.Azure/issues/1129)
    - Added baseline `Azure.Preview_2021_09`.
    - Added baseline `Azure.Preview_2021_12`.
  - Added `Azure.GA_2021_12` baseline. [#1146](https://github.com/Azure/PSRule.Rules.Azure/issues/1146)
    - Includes rules released before or during December 2021 for Azure GA features.
    - Marked baseline `Azure.GA_2021_09` as obsolete.
- New rules:
  - All resources:
    - Check comments for each template resource. [#969](https://github.com/Azure/PSRule.Rules.Azure/issues/969)
- Bug fixes:
  - Fixed template function `equals` parameter count mismatch. [#1137](https://github.com/Azure/PSRule.Rules.Azure/issues/1137)
  - Fixed copy loop on nested deployment parameters is not handled. [#1144](https://github.com/Azure/PSRule.Rules.Azure/issues/1144)
  - Fixed outer copy loop of nested deployment. [#1154](https://github.com/Azure/PSRule.Rules.Azure/issues/1154)

## v1.11.0-B2112024 (pre-release)

What's changed since pre-release v1.11.0-B2111014:

- New rules:
  - Azure Kubernetes Service:
    - Check clusters have the HTTP application routing add-on disabled. [#1131](https://github.com/Azure/PSRule.Rules.Azure/issues/1131)
    - Check clusters use the Secrets Store CSI Driver add-on. [#992](https://github.com/Azure/PSRule.Rules.Azure/issues/992)
    - Check clusters autorotation with the Secrets Store CSI Driver add-on. [#993](https://github.com/Azure/PSRule.Rules.Azure/issues/993)
  - Automation Account:
    - Automation accounts should enable diagnostic logs. [#1075](https://github.com/Azure/PSRule.Rules.Azure/issues/1075)
- Updated rules:
  - Azure Kubernetes Service:
    - Promoted `Azure.AKS.AutoUpgrade` to GA rule set. [#1130](https://github.com/Azure/PSRule.Rules.Azure/issues/1130)
- General improvements:
  - Added support for template function `tenant()`. [#1124](https://github.com/Azure/PSRule.Rules.Azure/issues/1124)
  - Added support for template function `managementGroup()`. [#1125](https://github.com/Azure/PSRule.Rules.Azure/issues/1125)
  - Added support for template function `pickZones()`. [#518](https://github.com/Azure/PSRule.Rules.Azure/issues/518)
- Bug fixes:
  - Fixed `Azure.Policy.WaiverExpiry` date conversion. [#1118](https://github.com/Azure/PSRule.Rules.Azure/issues/1118)

## v1.11.0-B2111014 (pre-release)

What's changed since v1.10.0:

- New rules:
  - Application Security Group:
    - Check Application Security Groups meet naming requirements. [#1110](https://github.com/Azure/PSRule.Rules.Azure/issues/1110)
  - Firewall:
    - Check Firewalls meet naming requirements. [#1110](https://github.com/Azure/PSRule.Rules.Azure/issues/1110)
    - Check Firewall policies meet naming requirements. [#1110](https://github.com/Azure/PSRule.Rules.Azure/issues/1110)
  - Private Endpoint:
    - Check Private Endpoints meet naming requirements. [#1110](https://github.com/Azure/PSRule.Rules.Azure/issues/1110)
  - Virtual WAN:
    - Check Virtual WANs meet naming requirements. [#1110](https://github.com/Azure/PSRule.Rules.Azure/issues/1110)
- Engineering:
  - Rule refactoring of rules from PowerShell to YAML. [#1109](https://github.com/Azure/PSRule.Rules.Azure/issues/1109)
    - The following rules were refactored:
      - `Azure.LB.Name`
      - `Azure.NSG.Name`
      - `Azure.Firewall.Mode`
      - `Azure.Route.Name`
      - `Azure.VNET.Name`
      - `Azure.VNG.Name`
      - `Azure.VNG.ConnectionName`

## v1.10.4

What's changed since v1.10.3:

- Bug fixes:
  - Fixed outer copy loop of nested deployment. [#1154](https://github.com/Azure/PSRule.Rules.Azure/issues/1154)

## v1.10.3

What's changed since v1.10.2:

- Bug fixes:
  - Fixed copy loop on nested deployment parameters is not handled. [#1144](https://github.com/Azure/PSRule.Rules.Azure/issues/1144)

## v1.10.2

What's changed since v1.10.1:

- Bug fixes:
  - Fixed template function `equals` parameter count mismatch. [#1137](https://github.com/Azure/PSRule.Rules.Azure/issues/1137)

## v1.10.1

What's changed since v1.10.0:

- Bug fixes:
  - Fixed `Azure.Policy.WaiverExpiry` date conversion. [#1118](https://github.com/Azure/PSRule.Rules.Azure/issues/1118)

## v1.10.0

What's changed since v1.9.1:

- New features:
  - Added support for parameter strong types. [#1083](https://github.com/Azure/PSRule.Rules.Azure/issues/1083)
    - The value of string parameters can be tested against the expected type.
    - When configuring a location strong type, the parameter value must be a valid Azure location.
    - When configuring a resource type strong type, the parameter value must be a matching resource Id.
- New rules:
  - All resources:
    - Check template expressions do not exceed a maximum length. [#1006](https://github.com/Azure/PSRule.Rules.Azure/issues/1006)
  - Automation Service:
    - Check automation accounts should use managed identities for authentication. [#1074](https://github.com/Azure/PSRule.Rules.Azure/issues/1074)
  - Event Grid:
    - Check topics and domains use managed identities. [#1091](https://github.com/Azure/PSRule.Rules.Azure/issues/1091)
    - Check topics and domains use private endpoints. [#1092](https://github.com/Azure/PSRule.Rules.Azure/issues/1092)
    - Check topics and domains use identity-based authentication. [#1093](https://github.com/Azure/PSRule.Rules.Azure/issues/1093)
- General improvements:
  - Updated default baseline to use module configuration. [#1089](https://github.com/Azure/PSRule.Rules.Azure/issues/1089)
- Engineering:
  - Bump PSRule dependency to v1.9.0. [#1081](https://github.com/Azure/PSRule.Rules.Azure/issues/1081)
  - Bump Microsoft.CodeAnalysis.NetAnalyzers to v6.0.0. [#1080](https://github.com/Azure/PSRule.Rules.Azure/pull/1080)
  - Bump Microsoft.SourceLink.GitHub to 1.1.1. [#1085](https://github.com/Azure/PSRule.Rules.Azure/pull/1085)
- Bug fixes:
  - Fixed expansion of secret references. [#1098](https://github.com/Azure/PSRule.Rules.Azure/issues/1098)
  - Fixed handling of tagging for deployments. [#1099](https://github.com/Azure/PSRule.Rules.Azure/issues/1099)
  - Fixed strong type issue flagged with empty defaultValue string. [#1100](https://github.com/Azure/PSRule.Rules.Azure/issues/1100)

What's changed since pre-release v1.10.0-B2111081:

- No additional changes.

## v1.10.0-B2111081 (pre-release)

What's changed since pre-release v1.10.0-B2111072:

- New rules:
  - Automation Service:
    - Automation accounts should use managed identities for authentication. [#1074](https://github.com/Azure/PSRule.Rules.Azure/issues/1074)

## v1.10.0-B2111072 (pre-release)

What's changed since pre-release v1.10.0-B2111058:

- New rules:
  - All resources:
    - Check template expressions do not exceed a maximum length. [#1006](https://github.com/Azure/PSRule.Rules.Azure/issues/1006)
- Bug fixes:
  - Fixed expansion of secret references. [#1098](https://github.com/Azure/PSRule.Rules.Azure/issues/1098)
  - Fixed handling of tagging for deployments. [#1099](https://github.com/Azure/PSRule.Rules.Azure/issues/1099)
  - Fixed strong type issue flagged with empty defaultValue string. [#1100](https://github.com/Azure/PSRule.Rules.Azure/issues/1100)

## v1.10.0-B2111058 (pre-release)

What's changed since pre-release v1.10.0-B2111040:

- New rules:
  - Event Grid:
    - Check topics and domains use managed identities. [#1091](https://github.com/Azure/PSRule.Rules.Azure/issues/1091)
    - Check topics and domains use private endpoints. [#1092](https://github.com/Azure/PSRule.Rules.Azure/issues/1092)
    - Check topics and domains use identity-based authentication. [#1093](https://github.com/Azure/PSRule.Rules.Azure/issues/1093)
- General improvements:
  - Updated default baseline to use module configuration. [#1089](https://github.com/Azure/PSRule.Rules.Azure/issues/1089)

## v1.10.0-B2111040 (pre-release)

What's changed since v1.9.1:

- New features:
  - Added support for parameter strong types. [#1083](https://github.com/Azure/PSRule.Rules.Azure/issues/1083)
    - The value of string parameters can be tested against the expected type.
    - When configuring a location strong type, the parameter value must be a valid Azure location.
    - When configuring a resource type strong type, the parameter value must be a matching resource Id.
- Engineering:
  - Bump PSRule dependency to v1.9.0. [#1081](https://github.com/Azure/PSRule.Rules.Azure/issues/1081)
  - Bump Microsoft.CodeAnalysis.NetAnalyzers to v6.0.0. [#1080](https://github.com/Azure/PSRule.Rules.Azure/pull/1080)
  - Bump Microsoft.SourceLink.GitHub to 1.1.1. [#1085](https://github.com/Azure/PSRule.Rules.Azure/pull/1085)

## v1.9.1

What's changed since v1.9.0:

- Bug fixes:
  - Fixed can not index into resource group tags. [#1066](https://github.com/Azure/PSRule.Rules.Azure/issues/1066)
  - Fixed `Azure.VM.ASMinMembers` for template deployments. [#1064](https://github.com/Azure/PSRule.Rules.Azure/issues/1064)
  - Fixed zones property not found on public IP resource. [#1070](https://github.com/Azure/PSRule.Rules.Azure/issues/1070)

## v1.9.0

What's changed since v1.8.1:

- New rules:
  - API Management Service:
    - Check API management services are using availability zones when available. [#1017](https://github.com/Azure/PSRule.Rules.Azure/issues/1017)
  - Public IP Address:
    - Check Public IP addresses are configured with zone-redundancy. [#958](https://github.com/Azure/PSRule.Rules.Azure/issues/958)
    - Check Public IP addresses are using Standard SKU. [#979](https://github.com/Azure/PSRule.Rules.Azure/issues/979)
  - User Assigned Managed Identity:
    - Check identities meet naming requirements. [#1021](https://github.com/Azure/PSRule.Rules.Azure/issues/1021)
  - Virtual Network Gateway:
    - Check VPN/ExpressRoute gateways are configured with availability zone SKU. [#926](https://github.com/Azure/PSRule.Rules.Azure/issues/926)
- General improvements:
  - Improved processing of AzOps generated templates. [#799](https://github.com/Azure/PSRule.Rules.Azure/issues/799)
    - `Azure.Template.DefineParameters` is ignored for AzOps generated templates.
    - `Azure.Template.UseLocationParameter` is ignored for AzOps generated templates.
  - Bicep is now installed when using PSRule GitHub Action. [#1050](https://github.com/Azure/PSRule.Rules.Azure/issues/1050)
- Engineering:
  - Bump PSRule dependency to v1.8.0. [#1018](https://github.com/Azure/PSRule.Rules.Azure/issues/1018)
  - Added automated PR workflow to bump `providers.json` monthly. [#1041](https://github.com/Azure/PSRule.Rules.Azure/issues/1041)
- Bug fixes:
  - Fixed AKS Network Policy should accept calico. [#1046](https://github.com/Azure/PSRule.Rules.Azure/issues/1046)
  - Fixed `Azure.ACR.AdminUser` fails when `adminUserEnabled` not set. [#1014](https://github.com/Azure/PSRule.Rules.Azure/issues/1014)
  - Fixed `Azure.KeyVault.Logs` reports cannot index into a null array. [#1024](https://github.com/Azure/PSRule.Rules.Azure/issues/1024)
  - Fixed template function empty returns object reference not set exception. [#1025](https://github.com/Azure/PSRule.Rules.Azure/issues/1025)
  - Fixed delayed binding of `and` template function. [#1026](https://github.com/Azure/PSRule.Rules.Azure/issues/1026)
  - Fixed template function array nests array with array parameters. [#1027](https://github.com/Azure/PSRule.Rules.Azure/issues/1027)
  - Fixed property used by `Azure.ACR.MinSKU` to work more reliably with templates. [#1034](https://github.com/Azure/PSRule.Rules.Azure/issues/1034)
  - Fixed could not determine JSON object type for MockMember using CreateObject. [#1035](https://github.com/Azure/PSRule.Rules.Azure/issues/1035)
  - Fixed Bicep convention ordering. [#1053](https://github.com/Azure/PSRule.Rules.Azure/issues/1053)

What's changed since pre-release v1.9.0-B2110087:

- No additional changes.

## v1.9.0-B2110087 (pre-release)

What's changed since pre-release v1.9.0-B2110082:

- Bug fixes:
  - Fixed Bicep convention ordering. [#1053](https://github.com/Azure/PSRule.Rules.Azure/issues/1053)

## v1.9.0-B2110082 (pre-release)

What's changed since pre-release v1.9.0-B2110059:

- General improvements:
  - Bicep is now installed when using PSRule GitHub Action. [#1050](https://github.com/Azure/PSRule.Rules.Azure/issues/1050)
- Engineering:
  - Added automated PR workflow to bump `providers.json` monthly. [#1041](https://github.com/Azure/PSRule.Rules.Azure/issues/1041)
- Bug fixes:
  - Fixed AKS Network Policy should accept calico. [#1046](https://github.com/Azure/PSRule.Rules.Azure/issues/1046)

## v1.9.0-B2110059 (pre-release)

What's changed since pre-release v1.9.0-B2110040:

- New rules:
  - API Management Service:
    - Check API management services are using availability zones when available. [#1017](https://github.com/Azure/PSRule.Rules.Azure/issues/1017)
- Bug fixes:
  - Fixed property used by `Azure.ACR.MinSKU` to work more reliably with templates. [#1034](https://github.com/Azure/PSRule.Rules.Azure/issues/1034)
  - Fixed could not determine JSON object type for MockMember using CreateObject. [#1035](https://github.com/Azure/PSRule.Rules.Azure/issues/1035)

## v1.9.0-B2110040 (pre-release)

What's changed since pre-release v1.9.0-B2110025:

- New rules:
  - User Assigned Managed Identity:
    - Check identities meet naming requirements. [#1021](https://github.com/Azure/PSRule.Rules.Azure/issues/1021)
- Bug fixes:
  - Fixed `Azure.KeyVault.Logs` reports cannot index into a null array. [#1024](https://github.com/Azure/PSRule.Rules.Azure/issues/1024)
  - Fixed template function empty returns object reference not set exception. [#1025](https://github.com/Azure/PSRule.Rules.Azure/issues/1025)
  - Fixed delayed binding of `and` template function. [#1026](https://github.com/Azure/PSRule.Rules.Azure/issues/1026)
  - Fixed template function array nests array with array parameters. [#1027](https://github.com/Azure/PSRule.Rules.Azure/issues/1027)

## v1.9.0-B2110025 (pre-release)

What's changed since pre-release v1.9.0-B2110014:

- Engineering:
  - Bump PSRule dependency to v1.8.0. [#1018](https://github.com/Azure/PSRule.Rules.Azure/issues/1018)
- Bug fixes:
  - Fixed `Azure.ACR.AdminUser` fails when `adminUserEnabled` not set. [#1014](https://github.com/Azure/PSRule.Rules.Azure/issues/1014)

## v1.9.0-B2110014 (pre-release)

What's changed since pre-release v1.9.0-B2110009:

- Bug fixes:
  - Fixed expression out of range of valid values. [#1005](https://github.com/Azure/PSRule.Rules.Azure/issues/1005)
  - Fixed template expand fails in nested reference expansion. [#1007](https://github.com/Azure/PSRule.Rules.Azure/issues/1007)

## v1.9.0-B2110009 (pre-release)

What's changed since pre-release v1.9.0-B2109027:

- Bug fixes:
  - Fixed handling of comments with template and parameter file rules. [#996](https://github.com/Azure/PSRule.Rules.Azure/issues/996)
  - Fixed `Azure.Template.UseLocationParameter` to only apply to templates deployed as RG scope [#995](https://github.com/Azure/PSRule.Rules.Azure/issues/995)
  - Fixed expand template fails with `createObject` when no parameters are specified. [#1000](https://github.com/Azure/PSRule.Rules.Azure/issues/1000)

## v1.9.0-B2109027 (pre-release)

What's changed since v1.8.0:

- New rules:
  - Public IP Address:
    - Check Public IP addresses are configured with zone-redundancy. [#958](https://github.com/Azure/PSRule.Rules.Azure/issues/958)
    - Check Public IP addresses are using Standard SKU. [#979](https://github.com/Azure/PSRule.Rules.Azure/issues/979)
  - Virtual Network Gateway:
    - Check VPN/ExpressRoute gateways are configured with availability zone SKU. [#926](https://github.com/Azure/PSRule.Rules.Azure/issues/926)
- General improvements:
  - Improved processing of AzOps generated templates. [#799](https://github.com/Azure/PSRule.Rules.Azure/issues/799)
    - `Azure.Template.DefineParameters` is ignored for AzOps generated templates.
    - `Azure.Template.UseLocationParameter` is ignored for AzOps generated templates.
- Bug fixes:
  - Fixed `ToUpper` fails to convert character. [#986](https://github.com/Azure/PSRule.Rules.Azure/issues/986)

## v1.8.1

What's changed since v1.8.0:

- Bug fixes:
  - Fixed handling of comments with template and parameter file rules. [#996](https://github.com/Azure/PSRule.Rules.Azure/issues/996)
  - Fixed `Azure.Template.UseLocationParameter` to only apply to templates deployed as RG scope [#995](https://github.com/Azure/PSRule.Rules.Azure/issues/995)
  - Fixed expand template fails with `createObject` when no parameters are specified. [#1000](https://github.com/Azure/PSRule.Rules.Azure/issues/1000)
  - Fixed `ToUpper` fails to convert character. [#986](https://github.com/Azure/PSRule.Rules.Azure/issues/986)
  - Fixed expression out of range of valid values. [#1005](https://github.com/Azure/PSRule.Rules.Azure/issues/1005)
  - Fixed template expand fails in nested reference expansion. [#1007](https://github.com/Azure/PSRule.Rules.Azure/issues/1007)

## v1.8.0

What's changed since v1.7.0:

- New features:
  - Added `Azure.GA_2021_09` baseline. [#961](https://github.com/Azure/PSRule.Rules.Azure/issues/961)
    - Includes rules released before or during September 2021 for Azure GA features.
    - Marked baseline `Azure.GA_2021_06` as obsolete.
- New rules:
  - Application Gateway:
    - Check App Gateways should use availability zones when available. Thanks [@ArmaanMcleod](https://github.com/ArmaanMcleod). [#928](https://github.com/Azure/PSRule.Rules.Azure/issues/928)
  - Azure Kubernetes Service:
    - Check clusters have control plane audit logs enabled. Thanks [@ArmaanMcleod](https://github.com/ArmaanMcleod). [#882](https://github.com/Azure/PSRule.Rules.Azure/issues/882)
    - Check clusters have control plane diagnostics enabled. Thanks [@ArmaanMcleod](https://github.com/ArmaanMcleod). [#922](https://github.com/Azure/PSRule.Rules.Azure/issues/922)
    - Check clusters use Container Insights for monitoring workloads. Thanks [@ArmaanMcleod](https://github.com/ArmaanMcleod). [#881](https://github.com/Azure/PSRule.Rules.Azure/issues/881)
    - Check clusters use availability zones when available. Thanks [@ArmaanMcleod](https://github.com/ArmaanMcleod). [#880](https://github.com/Azure/PSRule.Rules.Azure/issues/880)
  - Cosmos DB:
    - Check DB account names meet naming requirements. [#954](https://github.com/Azure/PSRule.Rules.Azure/issues/954)
    - Check DB accounts use Azure AD identities for resource management operations. [#953](https://github.com/Azure/PSRule.Rules.Azure/issues/953)
  - Load Balancer:
    - Check Load balancers are using Standard SKU. Thanks [@ArmaanMcleod](https://github.com/ArmaanMcleod). [#957](https://github.com/Azure/PSRule.Rules.Azure/issues/957)
    - Check Load Balancers are configured with zone-redundancy. Thanks [@ArmaanMcleod](https://github.com/ArmaanMcleod). [#927](https://github.com/Azure/PSRule.Rules.Azure/issues/927)
- Engineering:
  - Bump PSRule dependency to v1.7.2. [#951](https://github.com/Azure/PSRule.Rules.Azure/issues/951)
  - Automated update of availability zone information in providers.json. [#907](https://github.com/Azure/PSRule.Rules.Azure/issues/907)
  - Increased test coverage of rule reasons. Thanks [@ArmaanMcleod](https://github.com/ArmaanMcleod). [#960](https://github.com/Azure/PSRule.Rules.Azure/issues/960)
- Bug fixes:
  - Fixed export of in-flight AKS related subnets for kubenet clusters. Thanks [@ArmaanMcleod](https://github.com/ArmaanMcleod). [#920](https://github.com/Azure/PSRule.Rules.Azure/issues/920)
  - Fixed plan instance count is not applicable to Elastic Premium plans. [#946](https://github.com/Azure/PSRule.Rules.Azure/issues/946)
  - Fixed minimum App Service Plan fails Elastic Premium plans. [#945](https://github.com/Azure/PSRule.Rules.Azure/issues/945)
  - Fixed App Service Plan should include PremiumV3 plan. [#944](https://github.com/Azure/PSRule.Rules.Azure/issues/944)
  - Fixed Azure.VM.NICAttached with private endpoints. [#932](https://github.com/Azure/PSRule.Rules.Azure/issues/932)
  - Fixed Bicep CLI fails with unexpected end of content. [#889](https://github.com/Azure/PSRule.Rules.Azure/issues/889)
  - Fixed incomplete reason message for `Azure.Storage.MinTLS`. [#971](https://github.com/Azure/PSRule.Rules.Azure/issues/971)
  - Fixed false positive of `Azure.Storage.UseReplication` with large file storage. [#965](https://github.com/Azure/PSRule.Rules.Azure/issues/965)

What's changed since pre-release v1.8.0-B2109060:

- No additional changes.

## v1.8.0-B2109086 (pre-release)

What's changed since pre-release v1.8.0-B2109060:

- New rules:
  - Load Balancer:
    - Check Load balancers are using Standard SKU. Thanks [@ArmaanMcleod](https://github.com/ArmaanMcleod). [#957](https://github.com/Azure/PSRule.Rules.Azure/issues/957)
- Engineering:
  - Increased test coverage of rule reasons. Thanks [@ArmaanMcleod](https://github.com/ArmaanMcleod). [#960](https://github.com/Azure/PSRule.Rules.Azure/issues/960)
- Bug fixes:
  - Fixed Bicep CLI fails with unexpected end of content. [#889](https://github.com/Azure/PSRule.Rules.Azure/issues/889)
  - Fixed incomplete reason message for `Azure.Storage.MinTLS`. [#971](https://github.com/Azure/PSRule.Rules.Azure/issues/971)
  - Fixed false positive of `Azure.Storage.UseReplication` with large file storage. [#965](https://github.com/Azure/PSRule.Rules.Azure/issues/965)

## v1.8.0-B2109060 (pre-release)

What's changed since pre-release v1.8.0-B2109046:

- New features:
  - Added `Azure.GA_2021_09` baseline. [#961](https://github.com/Azure/PSRule.Rules.Azure/issues/961)
    - Includes rules released before or during September 2021 for Azure GA features.
    - Marked baseline `Azure.GA_2021_06` as obsolete.
- New rules:
  - Load Balancer:
    - Check Load Balancers are configured with zone-redundancy. Thanks [@ArmaanMcleod](https://github.com/ArmaanMcleod). [#927](https://github.com/Azure/PSRule.Rules.Azure/issues/927)

## v1.8.0-B2109046 (pre-release)

What's changed since pre-release v1.8.0-B2109020:

- New rules:
  - Application Gateway:
    - Check App Gateways should use availability zones when available. Thanks [@ArmaanMcleod](https://github.com/ArmaanMcleod). [#928](https://github.com/Azure/PSRule.Rules.Azure/issues/928)
  - Cosmos DB:
    - Check DB account names meet naming requirements. [#954](https://github.com/Azure/PSRule.Rules.Azure/issues/954)
    - Check DB accounts use Azure AD identities for resource management operations. [#953](https://github.com/Azure/PSRule.Rules.Azure/issues/953)
- Bug fixes:
  - Fixed plan instance count is not applicable to Elastic Premium plans. [#946](https://github.com/Azure/PSRule.Rules.Azure/issues/946)
  - Fixed minimum App Service Plan fails Elastic Premium plans. [#945](https://github.com/Azure/PSRule.Rules.Azure/issues/945)
  - Fixed App Service Plan should include PremiumV3 plan. [#944](https://github.com/Azure/PSRule.Rules.Azure/issues/944)
  - Fixed Azure.VM.NICAttached with private endpoints. [#932](https://github.com/Azure/PSRule.Rules.Azure/issues/932)
- Engineering:
  - Bump PSRule dependency to v1.7.2. [#951](https://github.com/Azure/PSRule.Rules.Azure/issues/951)

## v1.8.0-B2109020 (pre-release)

What's changed since pre-release v1.8.0-B2108026:

- New rules:
  - Azure Kubernetes Service:
    - Check clusters have control plane audit logs enabled. Thanks [@ArmaanMcleod](https://github.com/ArmaanMcleod). [#882](https://github.com/Azure/PSRule.Rules.Azure/issues/882)
    - Check clusters have control plane diagnostics enabled. Thanks [@ArmaanMcleod](https://github.com/ArmaanMcleod). [#922](https://github.com/Azure/PSRule.Rules.Azure/issues/922)
- Engineering:
  - Bump PSRule dependency to v1.7.0. [#938](https://github.com/Azure/PSRule.Rules.Azure/issues/938)

## v1.8.0-B2108026 (pre-release)

What's changed since pre-release v1.8.0-B2108013:

- New rules:
  - Azure Kubernetes Service:
    - Check clusters use Container Insights for monitoring workloads. Thanks [@ArmaanMcleod](https://github.com/ArmaanMcleod). [#881](https://github.com/Azure/PSRule.Rules.Azure/issues/881)
- Bug fixes:
  - Fixed export of in-flight AKS related subnets for kubenet clusters. Thanks [@ArmaanMcleod](https://github.com/ArmaanMcleod). [#920](https://github.com/Azure/PSRule.Rules.Azure/issues/920)

## v1.8.0-B2108013 (pre-release)

What's changed since v1.7.0:

- New rules:
  - Azure Kubernetes Service:
    - Check clusters use availability zones when available. Thanks [@ArmaanMcleod](https://github.com/ArmaanMcleod). [#880](https://github.com/Azure/PSRule.Rules.Azure/issues/880)
- Engineering:
  - Bump PSRule dependency to v1.6.1. [#913](https://github.com/Azure/PSRule.Rules.Azure/issues/913)
  - Automated update of availability zone information in providers.json. [#907](https://github.com/Azure/PSRule.Rules.Azure/issues/907)

## v1.7.0

What's changed since v1.6.0:

- New rules:
  - All resources:
    - Check template parameter files use metadata links. [#846](https://github.com/Azure/PSRule.Rules.Azure/issues/846)
      - Configure the `AZURE_PARAMETER_FILE_METADATA_LINK` option to enable this rule.
    - Check template files use a recent schema. [#845](https://github.com/Azure/PSRule.Rules.Azure/issues/845)
    - Check template files use a https schema scheme. [#894](https://github.com/Azure/PSRule.Rules.Azure/issues/894)
    - Check template parameter files use a https schema scheme. [#894](https://github.com/Azure/PSRule.Rules.Azure/issues/894)
    - Check template parameters set a value. [#896](https://github.com/Azure/PSRule.Rules.Azure/issues/896)
    - Check template parameters use a valid secret reference. [#897](https://github.com/Azure/PSRule.Rules.Azure/issues/897)
  - Azure Kubernetes Service:
    - Check clusters using Azure CNI should use large subnets. Thanks [@ArmaanMcleod](https://github.com/ArmaanMcleod). [#273](https://github.com/Azure/PSRule.Rules.Azure/issues/273)
    - Check clusters use auto-scale node pools. Thanks [@ArmaanMcleod](https://github.com/ArmaanMcleod). [#218](https://github.com/Azure/PSRule.Rules.Azure/issues/218)
      - By default, a minimum of a `/23` subnet is required.
      - Configure `AZURE_AKS_CNI_MINIMUM_CLUSTER_SUBNET_SIZE` to change the default minimum subnet size.
  - Storage Account:
    - Check Storage Accounts only accept explicitly allowed network traffic. [#884](https://github.com/Azure/PSRule.Rules.Azure/issues/884)
- Updated rules:
  - Virtual Network:
    - Excluded `AzureFirewallManagementSubnet` from `Azure.VNET.UseNSGs`. [#869](https://github.com/Azure/PSRule.Rules.Azure/issues/869)
- General improvements:
  - Added version information to bicep compilation exceptions. [#903](https://github.com/Azure/PSRule.Rules.Azure/issues/903)
- Engineering:
  - Bump PSRule dependency to v1.6.0. [#871](https://github.com/Azure/PSRule.Rules.Azure/issues/871)
- Bug fixes:
  - Fixed DateTimeAdd function and tests within timezones with DST. [#891](https://github.com/Azure/PSRule.Rules.Azure/issues/891)
  - Fixed `Azure.Template.ParameterValue` failing on empty value. [#901](https://github.com/Azure/PSRule.Rules.Azure/issues/901)

What's changed since pre-release v1.7.0-B2108059:

- No additional changes.

## v1.7.0-B2108059 (pre-release)

What's changed since pre-release v1.7.0-B2108049:

- General improvements:
  - Added version information to bicep compilation exceptions. [#903](https://github.com/Azure/PSRule.Rules.Azure/issues/903)
- Bug fixes:
  - Fixed `Azure.Template.ParameterValue` failing on empty value. [#901](https://github.com/Azure/PSRule.Rules.Azure/issues/901)

## v1.7.0-B2108049 (pre-release)

What's changed since pre-release v1.7.0-B2108040:

- New rules:
  - All resources:
    - Check template files use a recent schema. [#845](https://github.com/Azure/PSRule.Rules.Azure/issues/845)
    - Check template files use a https schema scheme. [#894](https://github.com/Azure/PSRule.Rules.Azure/issues/894)
    - Check template parameter files use a https schema scheme. [#894](https://github.com/Azure/PSRule.Rules.Azure/issues/894)
    - Check template parameters set a value. [#896](https://github.com/Azure/PSRule.Rules.Azure/issues/896)
    - Check template parameters use a valid secret reference. [#897](https://github.com/Azure/PSRule.Rules.Azure/issues/897)
- Bug fixes:
  - Fixed DateTimeAdd function and tests within timezones with DST. [#891](https://github.com/Azure/PSRule.Rules.Azure/issues/891)

## v1.7.0-B2108040 (pre-release)

What's changed since pre-release v1.7.0-B2108020:

- New rules:
  - All resources:
    - Check template parameter files use metadata links. [#846](https://github.com/Azure/PSRule.Rules.Azure/issues/846)
      - Configure the `AZURE_PARAMETER_FILE_METADATA_LINK` option to enable this rule.
  - Azure Kubernetes Service:
    - Check clusters using Azure CNI should use large subnets. Thanks [@ArmaanMcleod](https://github.com/ArmaanMcleod). [#273](https://github.com/Azure/PSRule.Rules.Azure/issues/273)
      - By default, a minimum of a `/23` subnet is required.
      - Configure `AZURE_AKS_CNI_MINIMUM_CLUSTER_SUBNET_SIZE` to change the default minimum subnet size.
  - Storage Account:
    - Check Storage Accounts only accept explicitly allowed network traffic. [#884](https://github.com/Azure/PSRule.Rules.Azure/issues/884)

## v1.7.0-B2108020 (pre-release)

What's changed since v1.6.0:

- New rules:
  - Azure Kubernetes Service:
    - Check clusters use auto-scale node pools. Thanks [@ArmaanMcleod](https://github.com/ArmaanMcleod). [#218](https://github.com/Azure/PSRule.Rules.Azure/issues/218)
- Updated rules:
  - Virtual Network:
    - Excluded `AzureFirewallManagementSubnet` from `Azure.VNET.UseNSGs`. [#869](https://github.com/Azure/PSRule.Rules.Azure/issues/869)
- Engineering:
  - Bump PSRule dependency to v1.6.0. [#871](https://github.com/Azure/PSRule.Rules.Azure/issues/871)

## v1.6.0

What's changed since v1.5.1:

- New features:
  - **Experimental**: Added support for expansion from Bicep source files. [#848](https://github.com/Azure/PSRule.Rules.Azure/issues/848) [#670](https://github.com/Azure/PSRule.Rules.Azure/issues/670) [#858](https://github.com/Azure/PSRule.Rules.Azure/issues/858)
    - Bicep support is currently experimental.
    - To opt-in set the `AZURE_BICEP_FILE_EXPANSION` configuration to `true`.
    - For more information see [Using Bicep](https://azure.github.io/PSRule.Rules.Azure/using-bicep/).
- New rules:
  - Application Gateways:
    - Check Application Gateways publish endpoints by HTTPS. [#841](https://github.com/Azure/PSRule.Rules.Azure/issues/841)
- Engineering:
  - Bump PSRule dependency to v1.5.0. [#832](https://github.com/Azure/PSRule.Rules.Azure/issues/832)
  - Migration of Pester v4 tests to Pester v5. Thanks [@ArmaanMcleod](https://github.com/ArmaanMcleod). [#395](https://github.com/Azure/PSRule.Rules.Azure/issues/395)

What's changed since pre-release v1.6.0-B2108038:

- Bug fixes:
  - Fixed Bicep expand creates deadlock and times out. [#863](https://github.com/Azure/PSRule.Rules.Azure/issues/863)

## v1.6.0-B2108038 (pre-release)

What's changed since pre-release v1.6.0-B2108023:

- Bug fixes:
  - Fixed Bicep expand hangs analysis. [#858](https://github.com/Azure/PSRule.Rules.Azure/issues/858)

## v1.6.0-B2108023 (pre-release)

What's changed since pre-release v1.6.0-B2107028:

- New features:
  - **Experimental**: Added support for expansion from Bicep source files. [#848](https://github.com/Azure/PSRule.Rules.Azure/issues/848) [#670](https://github.com/Azure/PSRule.Rules.Azure/issues/670)
    - Bicep support is currently experimental.
    - To opt-in set the `AZURE_BICEP_FILE_EXPANSION` configuration to `true`.
    - For more information see [Using Bicep](https://azure.github.io/PSRule.Rules.Azure/using-bicep/).

## v1.6.0-B2107028 (pre-release)

What's changed since v1.5.1:

- New rules:
  - Application Gateways:
    - Check Application Gateways publish endpoints by HTTPS. [#841](https://github.com/Azure/PSRule.Rules.Azure/issues/841)
- Engineering:
  - Bump PSRule dependency to v1.5.0. [#832](https://github.com/Azure/PSRule.Rules.Azure/issues/832)

## v1.5.1

What's changed since v1.5.0:

- Bug fixes:
  - Fixed rule does not detect more restrictive NSG rules. [#831](https://github.com/Azure/PSRule.Rules.Azure/issues/831)

## v1.5.0

What's changed since v1.4.1:

- New features:
  - Added `Azure.GA_2021_06` baseline. [#822](https://github.com/Azure/PSRule.Rules.Azure/issues/822)
    - Includes rules released before or during June 2021 for Azure GA features.
    - Marked baseline `Azure.GA_2021_03` as obsolete.
- New rules:
  - Application Insights:
    - Check App Insights resources use workspace-based configuration. [#813](https://github.com/Azure/PSRule.Rules.Azure/issues/813)
    - Check App Insights resources meet naming requirements. [#814](https://github.com/Azure/PSRule.Rules.Azure/issues/814)
- General improvements:
  - Exclude not applicable rules for templates generated with Bicep and PSArm. [#815](https://github.com/Azure/PSRule.Rules.Azure/issues/815)
  - Updated rule help to use docs pages for online version. [#824](https://github.com/Azure/PSRule.Rules.Azure/issues/824)
- Engineering:
  - Bump PSRule dependency to v1.4.0. [#823](https://github.com/Azure/PSRule.Rules.Azure/issues/823)
  - Bump YamlDotNet dependency to v11.2.1. [#821](https://github.com/Azure/PSRule.Rules.Azure/pull/821)
  - Migrate project to Azure GitHub organization and updated links. [#800](https://github.com/Azure/PSRule.Rules.Azure/pull/800)
- Bug fixes:
  - Fixed detection of parameters and variables with line breaks. [#811](https://github.com/Azure/PSRule.Rules.Azure/issues/811)

What's changed since pre-release v1.5.0-B2107002:

- No additional changes.

## v1.5.0-B2107002 (pre-release)

What's changed since pre-release v1.5.0-B2106018:

- New features:
  - Added `Azure.GA_2021_06` baseline. [#822](https://github.com/Azure/PSRule.Rules.Azure/issues/822)
    - Includes rules released before or during June 2021 for Azure GA features.
    - Marked baseline `Azure.GA_2021_03` as obsolete.
- General improvements:
  - Updated rule help to use docs pages for online version. [#824](https://github.com/Azure/PSRule.Rules.Azure/issues/824)
- Engineering:
  - Bump PSRule dependency to v1.4.0. [#823](https://github.com/Azure/PSRule.Rules.Azure/issues/823)
  - Bump YamlDotNet dependency to v11.2.1. [#821](https://github.com/Azure/PSRule.Rules.Azure/pull/821)

## v1.5.0-B2106018 (pre-release)

What's changed since v1.4.1:

- New rules:
  - Application Insights:
    - Check App Insights resources use workspace-based configuration. [#813](https://github.com/Azure/PSRule.Rules.Azure/issues/813)
    - Check App Insights resources meet naming requirements. [#814](https://github.com/Azure/PSRule.Rules.Azure/issues/814)
- General improvements:
  - Exclude not applicable rules for templates generated with Bicep and PSArm. [#815](https://github.com/Azure/PSRule.Rules.Azure/issues/815)
- Engineering:
  - Bump YamlDotNet dependency to v11.2.0. [#801](https://github.com/Azure/PSRule.Rules.Azure/pull/801)
  - Migrate project to Azure GitHub organization and updated links. [#800](https://github.com/Azure/PSRule.Rules.Azure/pull/800)
- Bug fixes:
  - Fixed detection of parameters and variables with line breaks. [#811](https://github.com/Azure/PSRule.Rules.Azure/issues/811)

## v1.4.1

What's changed since v1.4.0:

- Bug fixes:
  - Fixed boolean string conversion case. [#793](https://github.com/Azure/PSRule.Rules.Azure/issues/793)
  - Fixed case sensitive property matching. [#794](https://github.com/Azure/PSRule.Rules.Azure/issues/794)
  - Fixed automatic expansion of template parameter files. [#796](https://github.com/Azure/PSRule.Rules.Azure/issues/796)
    - Template parameter files are not automatically expanded by default.
    - To enable this, set the `AZURE_PARAMETER_FILE_EXPANSION` configuration option.

## v1.4.0

What's changed since v1.3.2:

- New features:
  - Automatically expand template from parameter files for analysis. [#772](https://github.com/Azure/PSRule.Rules.Azure/issues/772)
    - Previously templates needed to be exported with `Export-AzRuleTemplateData`.
    - To export template data automatically use PSRule cmdlets with `-Format File`.
- New rules:
  - Cognitive Search:
    - Check search services meet index SLA replica requirement. [#761](https://github.com/Azure/PSRule.Rules.Azure/issues/761)
    - Check search services meet query SLA replica requirement. [#762](https://github.com/Azure/PSRule.Rules.Azure/issues/762)
    - Check search services meet naming requirements. [#763](https://github.com/Azure/PSRule.Rules.Azure/issues/763)
    - Check search services use a minimum SKU. [#764](https://github.com/Azure/PSRule.Rules.Azure/issues/764)
    - Check search services use managed identities. [#765](https://github.com/Azure/PSRule.Rules.Azure/issues/765)
  - Azure Kubernetes Service:
    - Check clusters use AKS-managed Azure AD integration. [#436](https://github.com/Azure/PSRule.Rules.Azure/issues/436)
    - Check clusters have local account disabled (preview). [#786](https://github.com/Azure/PSRule.Rules.Azure/issues/786)
    - Check clusters have an auto-upgrade channel set (preview). [#787](https://github.com/Azure/PSRule.Rules.Azure/issues/787)
    - Check clusters limit access network access to the API server. [#788](https://github.com/Azure/PSRule.Rules.Azure/issues/788)
    - Check clusters used Azure RBAC for Kubernetes authorization. [#789](https://github.com/Azure/PSRule.Rules.Azure/issues/789)
- Updated rules:
  - Azure Kubernetes Service:
    - Updated `Azure.AKS.Version` to 1.20.5. [#767](https://github.com/Azure/PSRule.Rules.Azure/issues/767)
- General improvements:
  - Automatically nest template sub-resources for analysis. [#746](https://github.com/Azure/PSRule.Rules.Azure/issues/746)
    - Sub-resources such as diagnostic logs or configurations are automatically nested.
    - Automatic nesting a resource requires:
      - The parent resource is defined in the same template.
      - The sub-resource depends on the parent resource.
  - Added support for source location references to template files. [#781](https://github.com/Azure/PSRule.Rules.Azure/issues/781)
    - Output includes source location to resources exported from a templates.
- Bug fixes:
  - Fixed string index parsing in expressions with whitespace. [#775](https://github.com/Azure/PSRule.Rules.Azure/issues/775)
  - Fixed base for DateTimeAdd is not a valid string. [#777](https://github.com/Azure/PSRule.Rules.Azure/issues/777)
- Engineering:
  - Added source link to project. [#783](https://github.com/Azure/PSRule.Rules.Azure/issues/783)

What's changed since pre-release v1.4.0-B2105057:

- No additional changes.

## v1.4.0-B2105057 (pre-release)

What's changed since pre-release v1.4.0-B2105050:

- New rules:
  - Azure Kubernetes Service:
    - Check clusters use AKS-managed Azure AD integration. [#436](https://github.com/Azure/PSRule.Rules.Azure/issues/436)
    - Check clusters have local account disabled (preview). [#786](https://github.com/Azure/PSRule.Rules.Azure/issues/786)
    - Check clusters have an auto-upgrade channel set (preview). [#787](https://github.com/Azure/PSRule.Rules.Azure/issues/787)
    - Check clusters limit access network access to the API server. [#788](https://github.com/Azure/PSRule.Rules.Azure/issues/788)
    - Check clusters used Azure RBAC for Kubernetes authorization. [#789](https://github.com/Azure/PSRule.Rules.Azure/issues/789)
- Updated rules:
  - Azure Kubernetes Service:
    - Updated `Azure.AKS.Version` to 1.20.5. [#767](https://github.com/Azure/PSRule.Rules.Azure/issues/767)
- Engineering:
  - Added source link to project. [#783](https://github.com/Azure/PSRule.Rules.Azure/issues/783)

## v1.4.0-B2105050 (pre-release)

What's changed since pre-release v1.4.0-B2105044:

- General improvements:
  - Added support for source location references to template files. [#781](https://github.com/Azure/PSRule.Rules.Azure/issues/781)
    - Output includes source location to resources exported from a templates.

## v1.4.0-B2105044 (pre-release)

What's changed since pre-release v1.4.0-B2105027:

- New features:
  - Automatically expand template from parameter files for analysis. [#772](https://github.com/Azure/PSRule.Rules.Azure/issues/772)
    - Previously templates needed to be exported with `Export-AzRuleTemplateData`.
    - To export template data automatically use PSRule cmdlets with `-Format File`.
- Bug fixes:
  - Fixed string index parsing in expressions with whitespace. [#775](https://github.com/Azure/PSRule.Rules.Azure/issues/775)
  - Fixed base for DateTimeAdd is not a valid string. [#777](https://github.com/Azure/PSRule.Rules.Azure/issues/777)

## v1.4.0-B2105027 (pre-release)

What's changed since pre-release v1.4.0-B2105020:

- New rules:
  - Cognitive Search:
    - Check search services meet index SLA replica requirement. [#761](https://github.com/Azure/PSRule.Rules.Azure/issues/761)
    - Check search services meet query SLA replica requirement. [#762](https://github.com/Azure/PSRule.Rules.Azure/issues/762)
    - Check search services meet naming requirements. [#763](https://github.com/Azure/PSRule.Rules.Azure/issues/763)
    - Check search services use a minimum SKU. [#764](https://github.com/Azure/PSRule.Rules.Azure/issues/764)
    - Check search services use managed identities. [#765](https://github.com/Azure/PSRule.Rules.Azure/issues/765)

## v1.4.0-B2105020 (pre-release)

What's changed since v1.3.2:

- General improvements:
  - Automatically nest template sub-resources for analysis. [#746](https://github.com/Azure/PSRule.Rules.Azure/issues/746)
    - Sub-resources such as diagnostic logs or configurations are automatically nested.
    - Automatic nesting a resource requires:
      - The parent resource is defined in the same template.
      - The sub-resource depends on the parent resource.

## v1.3.2

What's changed since v1.3.1:

- Bug fixes:
  - Fixed rule reason reported the parameter inputObject is null. [#753](https://github.com/Azure/PSRule.Rules.Azure/issues/753)

## v1.3.1

What's changed since v1.3.0:

- Engineering:
  - Bump PSRule dependency to v1.3.0. [#749](https://github.com/Azure/PSRule.Rules.Azure/issues/749)
  - Bump YamlDotNet dependency to v11.1.1. [#742](https://github.com/Azure/PSRule.Rules.Azure/issues/742)

## v1.3.0

What's changed since v1.2.1:

- New rules:
  - Policy:
    - Check policy assignment display name and description are set. [#725](https://github.com/Azure/PSRule.Rules.Azure/issues/725)
    - Check policy assignment assigned by metadata is set. [#726](https://github.com/Azure/PSRule.Rules.Azure/issues/726)
    - Check policy exemption display name and description are set. [#723](https://github.com/Azure/PSRule.Rules.Azure/issues/723)
    - Check policy waiver exemptions have an expiry date set. [#724](https://github.com/Azure/PSRule.Rules.Azure/issues/724)
- Removed rules:
  - Storage:
    - Remove `Azure.Storage.UseEncryption` as Storage Service Encryption (SSE) is always on. [#630](https://github.com/Azure/PSRule.Rules.Azure/issues/630)
      - SSE is on by default and can not be disabled.
- General improvements:
  - Additional metadata added in parameter files is passed through with `Get-AzRuleTemplateLink`. [#706](https://github.com/Azure/PSRule.Rules.Azure/issues/706)
  - Improved binding support for File inputs. [#480](https://github.com/Azure/PSRule.Rules.Azure/issues/480)
    - Template and parameter file names now return a relative path instead of full path.
  - Added API version for each module resource. [#729](https://github.com/Azure/PSRule.Rules.Azure/issues/729)
- Engineering:
  - Clean up depreciated warning message for configuration option `azureAllowedRegions`. [#737](https://github.com/Azure/PSRule.Rules.Azure/issues/737)
  - Clean up depreciated warning message for configuration option `minAKSVersion`. [#738](https://github.com/Azure/PSRule.Rules.Azure/issues/738)
  - Bump PSRule dependency to v1.2.0. [#713](https://github.com/Azure/PSRule.Rules.Azure/issues/713)
- Bug fixes:
  - Fixed could not load file or assembly YamlDotNet. [#741](https://github.com/Azure/PSRule.Rules.Azure/issues/741)
    - This fix pins the PSRule version to v1.2.0 until the next stable release of PSRule for Azure.

What's changed since pre-release v1.3.0-B2104040:

- No additional changes.

## v1.3.0-B2104040 (pre-release)

What's changed since pre-release v1.3.0-B2104034:

- Bug fixes:
  - Fixed could not load file or assembly YamlDotNet. [#741](https://github.com/Azure/PSRule.Rules.Azure/issues/741)
    - This fix pins the PSRule version to v1.2.0 until the next stable release of PSRule for Azure.

## v1.3.0-B2104034 (pre-release)

What's changed since pre-release v1.3.0-B2104023:

- New rules:
  - Policy:
    - Check policy assignment display name and description are set. [#725](https://github.com/Azure/PSRule.Rules.Azure/issues/725)
    - Check policy assignment assigned by metadata is set. [#726](https://github.com/Azure/PSRule.Rules.Azure/issues/726)
    - Check policy exemption display name and description are set. [#723](https://github.com/Azure/PSRule.Rules.Azure/issues/723)
    - Check policy waiver exemptions have an expiry date set. [#724](https://github.com/Azure/PSRule.Rules.Azure/issues/724)
- Engineering:
  - Clean up depreciated warning message for configuration option `azureAllowedRegions`. [#737](https://github.com/Azure/PSRule.Rules.Azure/issues/737)
  - Clean up depreciated warning message for configuration option `minAKSVersion`. [#738](https://github.com/Azure/PSRule.Rules.Azure/issues/738)

## v1.3.0-B2104023 (pre-release)

What's changed since pre-release v1.3.0-B2104013:

- General improvements:
  - Improved binding support for File inputs. [#480](https://github.com/Azure/PSRule.Rules.Azure/issues/480)
    - Template and parameter file names now return a relative path instead of full path.
  - Added API version for each module resource. [#729](https://github.com/Azure/PSRule.Rules.Azure/issues/729)

## v1.3.0-B2104013 (pre-release)

What's changed since pre-release v1.3.0-B2103007:

- Engineering:
  - Bump PSRule dependency to v1.2.0. [#713](https://github.com/Azure/PSRule.Rules.Azure/issues/713)
- Bug fixes:
  - Fixed export not expanding nested deployments. [#715](https://github.com/Azure/PSRule.Rules.Azure/issues/715)

## v1.3.0-B2103007 (pre-release)

What's changed since v1.2.0:

- Removed rules:
  - Storage:
    - Remove `Azure.Storage.UseEncryption` as Storage Service Encryption (SSE) is always on. [#630](https://github.com/Azure/PSRule.Rules.Azure/issues/630)
      - SSE is on by default and can not be disabled.
- General improvements:
  - Additional metadata added in parameter files is passed through with `Get-AzRuleTemplateLink`. [#706](https://github.com/Azure/PSRule.Rules.Azure/issues/706)

## v1.2.1

What's changed since v1.2.0:

- Bug fixes:
  - Fixed export not expanding nested deployments. [#715](https://github.com/Azure/PSRule.Rules.Azure/issues/715)

## v1.2.0

What's changed since v1.1.4:

- New features:
  - Added `Azure.GA_2021_03` baseline. [#673](https://github.com/Azure/PSRule.Rules.Azure/issues/673)
    - Includes rules released before or during March 2021 for Azure GA features.
    - Marked baseline `Azure.GA_2020_12` as obsolete.
- New rules:
  - Key Vault:
    - Check vaults, keys, and secrets meet name requirements. [#646](https://github.com/Azure/PSRule.Rules.Azure/issues/646)
- Updated rules:
  - Azure Kubernetes Service:
    - Updated `Azure.AKS.Version` to 1.19.7. [#696](https://github.com/Azure/PSRule.Rules.Azure/issues/696)
- General improvements:
  - Added support for user defined functions in templates. [#682](https://github.com/Azure/PSRule.Rules.Azure/issues/682)
- Engineering:
  - Bump PSRule dependency to v1.1.0. [#692](https://github.com/Azure/PSRule.Rules.Azure/issues/692)

What's changed since pre-release v1.2.0-B2103044:

- No additional changes.

## v1.2.0-B2103044 (pre-release)

What's changed since pre-release v1.2.0-B2103032:

- New features:
  - Added `Azure.GA_2021_03` baseline. [#673](https://github.com/Azure/PSRule.Rules.Azure/issues/673)
    - Includes rules released before or during March 2021 for Azure GA features.
    - Marked baseline `Azure.GA_2020_12` as obsolete.
- Updated rules:
  - Azure Kubernetes Service:
    - Updated `Azure.AKS.Version` to 1.19.7. [#696](https://github.com/Azure/PSRule.Rules.Azure/issues/696)

## v1.2.0-B2103032 (pre-release)

What's changed since pre-release v1.2.0-B2103024:

- New rules:
  - Key Vault:
    - Check vaults, keys, and secrets meet name requirements. [#646](https://github.com/Azure/PSRule.Rules.Azure/issues/646)
- Engineering:
  - Bump PSRule dependency to v1.1.0. [#692](https://github.com/Azure/PSRule.Rules.Azure/issues/692)

## v1.2.0-B2103024 (pre-release)

What's changed since v1.1.4:

- General improvements:
  - Added support for user defined functions in templates. [#682](https://github.com/Azure/PSRule.Rules.Azure/issues/682)

## v1.1.4

What's changed since v1.1.3:

- Bug fixes:
  - Fixed handling of literal index with copyIndex function. [#686](https://github.com/Azure/PSRule.Rules.Azure/issues/686)
  - Fixed handling of inner scoped nested deployments. [#687](https://github.com/Azure/PSRule.Rules.Azure/issues/687)

## v1.1.3

What's changed since v1.1.2:

- Bug fixes:
  - Fixed parsing of property names for functions across multiple lines. [#683](https://github.com/Azure/PSRule.Rules.Azure/issues/683)

## v1.1.2

What's changed since v1.1.1:

- Bug fixes:
  - Fixed copy peer property resolve. [#677](https://github.com/Azure/PSRule.Rules.Azure/issues/677)
  - Fixed partial resource group or subscription object not populating. [#678](https://github.com/Azure/PSRule.Rules.Azure/issues/678)
  - Fixed lazy loading of environment and resource providers. [#679](https://github.com/Azure/PSRule.Rules.Azure/issues/679)

## v1.1.1

What's changed since v1.1.0:

- Bug fixes:
  - Fixed support for parameter file schemas. [#674](https://github.com/Azure/PSRule.Rules.Azure/issues/674)

## v1.1.0

What's changed since v1.0.0:

- New features:
  - Exporting template with `Export-AzRuleTemplateData` supports custom resource group and subscription. [#651](https://github.com/Azure/PSRule.Rules.Azure/issues/651)
    - Subscription and resource group used for deployment can be specified instead of using defaults.
    - `ResourceGroupName` parameter of `Export-AzRuleTemplateData` has been renamed to `ResourceGroup`.
    - Added a parameter alias for `ResourceGroupName` on `Export-AzRuleTemplateData`.
- New rules:
  - All resources:
    - Check template parameters are defined. [#631](https://github.com/Azure/PSRule.Rules.Azure/issues/631)
    - Check location parameter is type string. [#632](https://github.com/Azure/PSRule.Rules.Azure/issues/632)
    - Check template parameter `minValue` and `maxValue` constraints are valid. [#637](https://github.com/Azure/PSRule.Rules.Azure/issues/637)
    - Check template resources do not use hard coded locations. [#633](https://github.com/Azure/PSRule.Rules.Azure/issues/633)
    - Check resource group location not referenced instead of location parameter. [#634](https://github.com/Azure/PSRule.Rules.Azure/issues/634)
    - Check increased debug detail is disabled for nested deployments. [#638](https://github.com/Azure/PSRule.Rules.Azure/issues/638)
- General improvements:
  - Added support for matching template by name. [#661](https://github.com/Azure/PSRule.Rules.Azure/issues/661)
    - `Get-AzRuleTemplateLink` discovers `<templateName>.json` from `<templateName>.parameters.json`.
- Engineering:
  - Bump PSRule dependency to v1.0.3. [#648](https://github.com/Azure/PSRule.Rules.Azure/issues/648)
- Bug fixes:
  - Fixed `Azure.VM.ADE` to limit rule to exports only. [#644](https://github.com/Azure/PSRule.Rules.Azure/issues/644)
  - Fixed `if` condition values evaluation order. [#652](https://github.com/Azure/PSRule.Rules.Azure/issues/652)
  - Fixed handling of `int` parameters with large values. [#653](https://github.com/Azure/PSRule.Rules.Azure/issues/653)
  - Fixed handling of expressions split over multiple lines. [#654](https://github.com/Azure/PSRule.Rules.Azure/issues/654)
  - Fixed handling of bool parameter values within logical expressions. [#655](https://github.com/Azure/PSRule.Rules.Azure/issues/655)
  - Fixed copy loop value does not fall within the expected range. [#664](https://github.com/Azure/PSRule.Rules.Azure/issues/664)
  - Fixed template comparison functions handling of large integer values. [#666](https://github.com/Azure/PSRule.Rules.Azure/issues/666)
  - Fixed handling of `createArray` function with no arguments. [#667](https://github.com/Azure/PSRule.Rules.Azure/issues/667)

What's changed since pre-release v1.1.0-B2102034:

- No additional changes.

## v1.1.0-B2102034 (pre-release)

What's changed since pre-release v1.1.0-B2102023:

- General improvements:
  - Added support for matching template by name. [#661](https://github.com/Azure/PSRule.Rules.Azure/issues/661)
    - `Get-AzRuleTemplateLink` discovers `<templateName>.json` from `<templateName>.parameters.json`.
- Bug fixes:
  - Fixed copy loop value does not fall within the expected range. [#664](https://github.com/Azure/PSRule.Rules.Azure/issues/664)
  - Fixed template comparison functions handling of large integer values. [#666](https://github.com/Azure/PSRule.Rules.Azure/issues/666)
  - Fixed handling of `createArray` function with no arguments. [#667](https://github.com/Azure/PSRule.Rules.Azure/issues/667)

## v1.1.0-B2102023 (pre-release)

What's changed since pre-release v1.1.0-B2102015:

- New features:
  - Exporting template with `Export-AzRuleTemplateData` supports custom resource group and subscription. [#651](https://github.com/Azure/PSRule.Rules.Azure/issues/651)
    - Subscription and resource group used for deployment can be specified instead of using defaults.
    - `ResourceGroupName` parameter of `Export-AzRuleTemplateData` has been renamed to `ResourceGroup`.
    - Added a parameter alias for `ResourceGroupName` on `Export-AzRuleTemplateData`.

## v1.1.0-B2102015 (pre-release)

What's changed since pre-release v1.1.0-B2102010:

- Bug fixes:
  - Fixed `if` condition values evaluation order. [#652](https://github.com/Azure/PSRule.Rules.Azure/issues/652)
  - Fixed handling of `int` parameters with large values. [#653](https://github.com/Azure/PSRule.Rules.Azure/issues/653)
  - Fixed handling of expressions split over multiple lines. [#654](https://github.com/Azure/PSRule.Rules.Azure/issues/654)
  - Fixed handling of bool parameter values within logical expressions. [#655](https://github.com/Azure/PSRule.Rules.Azure/issues/655)

## v1.1.0-B2102010 (pre-release)

What's changed since pre-release v1.1.0-B2102001:

- Engineering:
  - Bump PSRule dependency to v1.0.3. [#648](https://github.com/Azure/PSRule.Rules.Azure/issues/648)
- Bug fixes:
  - Fixed `Azure.VM.ADE` to limit rule to exports only. [#644](https://github.com/Azure/PSRule.Rules.Azure/issues/644)

## v1.1.0-B2102001 (pre-release)

What's changed since v1.0.0:

- New rules:
  - All resources:
    - Check template parameters are defined. [#631](https://github.com/Azure/PSRule.Rules.Azure/issues/631)
    - Check location parameter is type string. [#632](https://github.com/Azure/PSRule.Rules.Azure/issues/632)
    - Check template parameter `minValue` and `maxValue` constraints are valid. [#637](https://github.com/Azure/PSRule.Rules.Azure/issues/637)
    - Check template resources do not use hard coded locations. [#633](https://github.com/Azure/PSRule.Rules.Azure/issues/633)
    - Check resource group location not referenced instead of location parameter. [#634](https://github.com/Azure/PSRule.Rules.Azure/issues/634)
    - Check increased debug detail is disabled for nested deployments. [#638](https://github.com/Azure/PSRule.Rules.Azure/issues/638)
- Engineering:
  - Bump PSRule dependency to v1.0.2. [#635](https://github.com/Azure/PSRule.Rules.Azure/issues/635)

## v1.0.0

What's changed since v0.19.0:

- New rules:
  - All resources:
    - Check parameter default value type matches type. [#311](https://github.com/Azure/PSRule.Rules.Azure/issues/311)
    - Check location parameter defaults to resource group. [#361](https://github.com/Azure/PSRule.Rules.Azure/issues/361)
  - Front Door:
    - Check Front Door uses a health probe for each backend pool. [#546](https://github.com/Azure/PSRule.Rules.Azure/issues/546)
    - Check Front Door uses a dedicated health probe path backend pools. [#547](https://github.com/Azure/PSRule.Rules.Azure/issues/547)
    - Check Front Door uses HEAD requests for backend health probes. [#613](https://github.com/Azure/PSRule.Rules.Azure/issues/613)
  - Service Fabric:
    - Check Service Fabric clusters use AAD client authentication. [#619](https://github.com/Azure/PSRule.Rules.Azure/issues/619)
- Updated rules:
  - Azure Kubernetes Service:
    - Updated `Azure.AKS.Version` to 1.19.6. [#603](https://github.com/Azure/PSRule.Rules.Azure/issues/603)
- General improvements:
  - Renamed `Export-AzTemplateRuleData` to `Export-AzRuleTemplateData`. [#596](https://github.com/Azure/PSRule.Rules.Azure/issues/596)
    - New name `Export-AzRuleTemplateData` aligns with prefix of other cmdlets.
    - Use of `Export-AzTemplateRuleData` is now deprecated and will be removed in the next major version.
    - Added alias to allow `Export-AzTemplateRuleData` to continue to be used.
    - Using `Export-AzTemplateRuleData` returns a deprecation warning.
  - Added support for `environment` template function. [#517](https://github.com/Azure/PSRule.Rules.Azure/issues/517)
- Engineering:
  - Bump PSRule dependency to v1.0.1. [#611](https://github.com/Azure/PSRule.Rules.Azure/issues/611)

What's changed since pre-release v1.0.0-B2101028:

- No additional changes.

## v1.0.0-B2101028 (pre-release)

What's changed since pre-release v1.0.0-B2101016:

- New rules:
  - All resources:
    - Check parameter default value type matches type. [#311](https://github.com/Azure/PSRule.Rules.Azure/issues/311)
- General improvements:
  - Renamed `Export-AzTemplateRuleData` to `Export-AzRuleTemplateData`. [#596](https://github.com/Azure/PSRule.Rules.Azure/issues/596)
    - New name `Export-AzRuleTemplateData` aligns with prefix of other cmdlets.
    - Use of `Export-AzTemplateRuleData` is now deprecated and will be removed in the next major version.
    - Added alias to allow `Export-AzTemplateRuleData` to continue to be used.
    - Using `Export-AzTemplateRuleData` returns a deprecation warning.

## v1.0.0-B2101016 (pre-release)

What's changed since pre-release v1.0.0-B2101006:

- New rules:
  - Service Fabric:
    - Check Service Fabric clusters use AAD client authentication. [#619](https://github.com/Azure/PSRule.Rules.Azure/issues/619)
- Bug fixes:
  - Fixed reason `Azure.FrontDoor.ProbePath` so the probe name is included. [#617](https://github.com/Azure/PSRule.Rules.Azure/issues/617)

## v1.0.0-B2101006 (pre-release)

What's changed since v0.19.0:

- New rules:
  - All resources:
    - Check location parameter defaults to resource group. [#361](https://github.com/Azure/PSRule.Rules.Azure/issues/361)
  - Front Door:
    - Check Front Door uses a health probe for each backend pool. [#546](https://github.com/Azure/PSRule.Rules.Azure/issues/546)
    - Check Front Door uses a dedicated health probe path backend pools. [#547](https://github.com/Azure/PSRule.Rules.Azure/issues/547)
    - Check Front Door uses HEAD requests for backend health probes. [#613](https://github.com/Azure/PSRule.Rules.Azure/issues/613)
- Updated rules:
  - Azure Kubernetes Service:
    - Updated `Azure.AKS.Version` to 1.19.6. [#603](https://github.com/Azure/PSRule.Rules.Azure/issues/603)
- General improvements:
  - Added support for `environment` template function. [#517](https://github.com/Azure/PSRule.Rules.Azure/issues/517)
- Engineering:
  - Bump PSRule dependency to v1.0.1. [#611](https://github.com/Azure/PSRule.Rules.Azure/issues/611)

[troubleshooting guide]: troubleshooting.md<|MERGE_RESOLUTION|>--- conflicted
+++ resolved
@@ -23,7 +23,6 @@
 
 ## Unreleased
 
-<<<<<<< HEAD
 What's changed since pre-release v1.20.0-B0004:
 
 - New rules:
@@ -66,7 +65,7 @@
 - Engineering:
   - Bump Microsoft.NET.Test.Sdk to v17.3.1.
     [#1603](https://github.com/Azure/PSRule.Rules.Azure/pull/1603)
-=======
+
 ## v1.19.2
 
 What's changed since v1.19.1:
@@ -74,7 +73,6 @@
 - Bug fixes:
   - Fixed function `dateTimeAdd` errors handling `utcNow` output by @BernieWhite.
     [#1637](https://github.com/Azure/PSRule.Rules.Azure/issues/1637)
->>>>>>> 4b23a7c2
 
 ## v1.19.1
 
