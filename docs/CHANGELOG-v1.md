---
discussion: false
link_users: true
---

# Change log

See [upgrade notes][1] for helpful information when upgrading from previous versions.

[1]: upgrade-notes.md

**Important notes**:

- Issue #741: `Could not load file or assembly YamlDotNet`.
  See [troubleshooting guide] for a workaround to this issue.
- The configuration option `Azure_AKSMinimumVersion` is replaced with `AZURE_AKS_CLUSTER_MINIMUM_VERSION`.
  If you have this option configured, please update it to `AZURE_AKS_CLUSTER_MINIMUM_VERSION`.
  Support for `Azure_AKSMinimumVersion` will be removed in v2.
  See [upgrade notes][1] for more information.
- The `SupportsTag` PowerShell function has been replaced with the `Azure.Resource.SupportsTags` selector.
  Update PowerShell rules to use the `Azure.Resource.SupportsTags` selector instead.
  Support for the `SupportsTag` function will be removed in v2.
  See [upgrade notes][1] for more information.

## Unreleased

What's changed since pre-release v1.20.0-B0223:

<<<<<<< HEAD
- Engineering:
  - Bump PSRule to v2.4.2.
    [#1753](https://github.com/Azure/PSRule.Rules.Azure/pull/1753)
    [#1748](https://github.com/Azure/PSRule.Rules.Azure/issues/1748)
=======
- Bug fixes:
  - Fixed `Azure.FrontDoorWAF.Exclusions` reports exclusions when none are specified by @BernieWhite.
    [#1751](https://github.com/Azure/PSRule.Rules.Azure/issues/1751)
>>>>>>> 12b50400

## v1.20.0-B0223 (pre-release)

What's changed since pre-release v1.20.0-B0148:

- New features:
  - Added September 2022 baselines `Azure.GA_2022_09` and `Azure.Preview_2022_09` by @BernieWhite.
    [#1738](https://github.com/Azure/PSRule.Rules.Azure/issues/1738)
    - Includes rules released before or during September 2022.
    - Marked `Azure.GA_2022_06` and `Azure.Preview_2022_06` baselines as obsolete.
- New rules:
  - App Configuration:
    - Check app configuration store has one or more replicas by @bengeset96.
      [#1688](https://github.com/Azure/PSRule.Rules.Azure/issues/1688)
- Engineering:
  - Bump PSRule to v2.4.1.
    [#1636](https://github.com/Azure/PSRule.Rules.Azure/pull/1636)
  - Bump Az.Resources to v6.2.0.
    [#1636](https://github.com/Azure/PSRule.Rules.Azure/pull/1636)
  - Bump PSScriptAnalyzer to v1.21.0.
    [#1636](https://github.com/Azure/PSRule.Rules.Azure/pull/1636)
- Bug fixes:
  - Fixed handling key collision with duplicate definitions using same parameters by @ArmaanMcleod.
    [#1653](https://github.com/Azure/PSRule.Rules.Azure/issues/1653)
  - Fixed bug requiring all diagnostic logs settings to have auditing enabled by @bengeset96.
    [#1726](https://github.com/Azure/PSRule.Rules.Azure/issues/1726)

## v1.20.0-B0148 (pre-release)

What's changed since pre-release v1.20.0-B0085:

- New rules:
  - App Configuration:
    - Check app configuration store audit diagnostic logs are enabled by @bengeset96.
      [#1690](https://github.com/Azure/PSRule.Rules.Azure/issues/1690)
- Engineering:
  - Bump Microsoft.NET.Test.Sdk to v17.3.2.
    [#1719](https://github.com/Azure/PSRule.Rules.Azure/pull/1719)
- Bug fixes:
  - Fixed error expanding with `json()` and single quotes by @BernieWhite.
    [#1656](https://github.com/Azure/PSRule.Rules.Azure/issues/1656)

## v1.20.0-B0085 (pre-release)

What's changed since pre-release v1.20.0-B0028:

- New rules:
  - Azure Cache for Redis:
    - Check the number of firewall rules for caches by @jonathanruiz.
      [#544](https://github.com/Azure/PSRule.Rules.Azure/issues/544)
    - Check the number of IP addresses in firewall rules for caches by @jonathanruiz.
      [#544](https://github.com/Azure/PSRule.Rules.Azure/issues/544)
  - App Configuration:
    - Check identity-based authentication is used for configuration stores by @pazdedav.
      [#1691](https://github.com/Azure/PSRule.Rules.Azure/issues/1691)
  - Container Registry:
    - Check soft delete policy is enabled by @bengeset96.
      [#1674](https://github.com/Azure/PSRule.Rules.Azure/issues/1674)
  - Defender for Cloud:
    - Check Microsoft Defender for Cloud is enabled for Containers by @jdewisscher.
      [#1632](hhttps://github.com/Azure/PSRule.Rules.Azure/issues/1632)
    - Check Microsoft Defender for Cloud is enabled for Virtual Machines by @jdewisscher.
      [#1632](hhttps://github.com/Azure/PSRule.Rules.Azure/issues/1632)
    - Check Microsoft Defender for Cloud is enabled for SQL Servers by @jdewisscher.
      [#1632](hhttps://github.com/Azure/PSRule.Rules.Azure/issues/1632)
    - Check Microsoft Defender for Cloud is enabled for App Services by @jdewisscher.
      [#1632](hhttps://github.com/Azure/PSRule.Rules.Azure/issues/1632)
    - Check Microsoft Defender for Cloud is enabled for Storage Accounts by @jdewisscher.
      [#1632](hhttps://github.com/Azure/PSRule.Rules.Azure/issues/1632)
    - Check Microsoft Defender for Cloud is enabled for SQL Servers on machines by @jdewisscher.
      [#1632](hhttps://github.com/Azure/PSRule.Rules.Azure/issues/1632)
  - Network Security Group:
    - Check AKS managed NSGs don't contain custom rules by @ms-sambell.
      [#8](https://github.com/Azure/PSRule.Rules.Azure/issues/8)
  - Storage Account:
    - Check blob container soft delete is enabled by @pazdedav.
      [#1671](https://github.com/Azure/PSRule.Rules.Azure/issues/1671)
    - Check file share soft delete is enabled by @jonathanruiz.
      [#966](https://github.com/Azure/PSRule.Rules.Azure/issues/966)
- Updated rules:
  - **Important change**: Updated rules, tests and docs with Microsoft Defender for Cloud by @jonathanruiz.
    [#545](https://github.com/Azure/PSRule.Rules.Azure/issues/545)
    - The following rules have been renamed with aliases:
      - Renamed `Azure.SQL.ThreatDetection` to `Azure.SQL.DefenderCloud`.
      - Renamed `Azure.SecurityCenter.Contact` to `Azure.DefenderCloud.Contact`.
      - Renamed `Azure.SecurityCenter.Provisioning` to `Azure.DefenderCloud.Provisioning`.
    - If you are referencing the old names please consider updating to the new names.
  - Updated documentation examples for Front Door and Key Vault rules by @lluppesms.
    [#1667](https://github.com/Azure/PSRule.Rules.Azure/issues/1667)
  - Improved the way we check that VM or VMSS has Linux by @verabe.
    [#1704](https://github.com/Azure/PSRule.Rules.Azure/issues/1704)
- General improvements:
  - Updated NSG documentation with code snippets and links by @simone-bennett.
    [#1607](https://github.com/Azure/PSRule.Rules.Azure/issues/1607)
  - Updated Application Gateway documentation with code snippets by @ms-sambell.
    [#1608](https://github.com/Azure/PSRule.Rules.Azure/issues/1608)
  - Updated SQL firewall rules documentation by @ms-sambell.
    [#1569](https://github.com/Azure/PSRule.Rules.Azure/issues/1569)
  - Updated Container Apps documentation and rule to new resource type by @marie-schmidt.
    [#1672](https://github.com/Azure/PSRule.Rules.Azure/issues/1672)
  - Updated KeyVault and FrontDoor documentation with code snippets by @lluppesms.
    [#1667](https://github.com/Azure/PSRule.Rules.Azure/issues/1667)
  - Added tag and annotation metadata from policy for rules generation by @BernieWhite.
    [#1652](https://github.com/Azure/PSRule.Rules.Azure/issues/1652)
- Bug fixes:
  - Fixed continue processing policy assignments on error by @BernieWhite.
    [#1651](https://github.com/Azure/PSRule.Rules.Azure/issues/1651)
  - Fixed handling of runtime assessment data by @BernieWhite.
    [#1707](https://github.com/Azure/PSRule.Rules.Azure/issues/1707)
  - Fixed conversion of type conditions to pre-conditions by @BernieWhite.
    [#1708](https://github.com/Azure/PSRule.Rules.Azure/issues/1708)

## v1.20.0-B0028 (pre-release)

What's changed since pre-release v1.20.0-B0004:

- New rules:
  - AKS:
    - Check clusters use Ephemeral OS disk by @bengeset96.
      [#1618](https://github.com/Azure/PSRule.Rules.Azure/issues/1618)
  - CDN:
    - Check CDN profile uses Front Door Standard or Premium tier by @bengeset96.
      [#1612](https://github.com/Azure/PSRule.Rules.Azure/issues/1612)
  - VMSS:
    - Check Linux VMSS has disabled password authentication by @bengeset96.
      [#1635](https://github.com/Azure/PSRule.Rules.Azure/issues/1635)
- Updated rules:
  - Azure Kubernetes Service:
    - Updated `Azure.AKS.Version` to use latest stable version `1.23.8` by @BernieWhite.
      [#1627](https://github.com/Azure/PSRule.Rules.Azure/issues/1627)
      - Use `AZURE_AKS_CLUSTER_MINIMUM_VERSION` to configure the minimum version of the cluster.
  - Event Grid:
    - Promoted `Azure.EventGrid.DisableLocalAuth` to GA rule set by @BernieWhite.
      [#1628](https://github.com/Azure/PSRule.Rules.Azure/issues/1628)
  - Key Vault:
    - Promoted `Azure.KeyVault.AutoRotationPolicy` to GA rule set by @BernieWhite.
      [#1629](https://github.com/Azure/PSRule.Rules.Azure/issues/1629)
- Engineering:
  - Bump PSRule to v2.4.0.
    [#1620](https://github.com/Azure/PSRule.Rules.Azure/pull/1620)
  - Updated provider data for analysis.
    [#1605](https://github.com/Azure/PSRule.Rules.Azure/pull/1605)
- Bug fixes:
  - Fixed function `dateTimeAdd` errors handling `utcNow` output by @BernieWhite.
    [#1637](https://github.com/Azure/PSRule.Rules.Azure/issues/1637)
  - Fixed inconclusive failure of `Azure.Deployment.AdminUsername` by @BernieWhite.
    [#1631](https://github.com/Azure/PSRule.Rules.Azure/issues/1631)

## v1.20.0-B0004 (pre-release)

What's changed since v1.19.1:

- New rules:
  - Azure Resources:
    - Check that nested deployments securely pass through administrator usernames by @ms-sambell.
      [#1479](https://github.com/Azure/PSRule.Rules.Azure/issues/1479)
- Engineering:
  - Bump Microsoft.NET.Test.Sdk to v17.3.1.
    [#1603](https://github.com/Azure/PSRule.Rules.Azure/pull/1603)

## v1.19.2

What's changed since v1.19.1:

- Bug fixes:
  - Fixed function `dateTimeAdd` errors handling `utcNow` output by @BernieWhite.
    [#1637](https://github.com/Azure/PSRule.Rules.Azure/issues/1637)

## v1.19.1

What's changed since v1.19.0:

- Bug fixes:
  - Fixed `Azure.VNET.UseNSGs` is missing exceptions by @BernieWhite.
    [#1609](https://github.com/Azure/PSRule.Rules.Azure/issues/1609)
    - Added exclusions for `RouteServerSubnet` and any subnet with a dedicated HSM delegation.

## v1.19.0

What's changed since v1.18.1:

- New rules:
  - Azure Kubernetes Service:
    - Check clusters use uptime SLA by @bengeset96.
      [#1601](https://github.com/Azure/PSRule.Rules.Azure/issues/1601)
- General improvements:
  - Updated rule level for the following rules by @BernieWhite.
    [#1551](https://github.com/Azure/PSRule.Rules.Azure/issues/1551)
    - Set `Azure.APIM.APIDescriptors` to warning from error.
    - Set `Azure.APIM.ProductDescriptors` to warning from error.
    - Set `Azure.Template.UseLocationParameter` to warning from error.
    - Set `Azure.Template.UseComments` to information from error.
    - Set `Azure.Template.UseDescriptions` to information from error.
  - Improve reporting of failing resource property for rules by @BernieWhite.
    [#1429](https://github.com/Azure/PSRule.Rules.Azure/issues/1429)
- Engineering:
  - Added publishing of symbols for NuGet packages by @BernieWhite.
    [#1549](https://github.com/Azure/PSRule.Rules.Azure/issues/1549)
  - Bump Az.Resources to v6.1.0.
    [#1557](https://github.com/Azure/PSRule.Rules.Azure/pull/1557)
  - Bump Microsoft.NET.Test.Sdk to v17.3.0.
    [#1563](https://github.com/Azure/PSRule.Rules.Azure/pull/1563)
  - Bump PSRule to v2.3.2.
    [#1574](https://github.com/Azure/PSRule.Rules.Azure/pull/1574)
  - Bump support projects to .NET 6 by @BernieWhite.
    [#1560](https://github.com/Azure/PSRule.Rules.Azure/issues/1560)
  - Bump BenchmarkDotNet to v0.13.2.
    [#1593](https://github.com/Azure/PSRule.Rules.Azure/pull/1593)
  - Bump BenchmarkDotNet.Diagnostics.Windows to v0.13.2.
    [#1594](https://github.com/Azure/PSRule.Rules.Azure/pull/1594)
  - Updated provider data for analysis.
    [#1598](https://github.com/Azure/PSRule.Rules.Azure/pull/1598)
- Bug fixes:
  - Fixed parameter files linked to bicep code via naming convention is not working by @BernieWhite.
    [#1582](https://github.com/Azure/PSRule.Rules.Azure/issues/1582)
  - Fixed handling of storage accounts sub-resources with CMK by @BernieWhite.
    [#1575](https://github.com/Azure/PSRule.Rules.Azure/issues/1575)

What's changed since pre-release v1.19.0-B0077:

- No additional changes.

## v1.19.0-B0077 (pre-release)

What's changed since pre-release v1.19.0-B0042:

- New rules:
  - Azure Kubernetes Service:
    - Check clusters use uptime SLA by @bengeset96.
      [#1601](https://github.com/Azure/PSRule.Rules.Azure/issues/1601)

## v1.19.0-B0042 (pre-release)

What's changed since pre-release v1.19.0-B0010:

- General improvements:
  - Improve reporting of failing resource property for rules by @BernieWhite.
    [#1429](https://github.com/Azure/PSRule.Rules.Azure/issues/1429)
- Engineering:
  - Bump PSRule to v2.3.2.
    [#1574](https://github.com/Azure/PSRule.Rules.Azure/pull/1574)
  - Bump support projects to .NET 6 by @BernieWhite.
    [#1560](https://github.com/Azure/PSRule.Rules.Azure/issues/1560)
  - Bump BenchmarkDotNet to v0.13.2.
    [#1593](https://github.com/Azure/PSRule.Rules.Azure/pull/1593)
  - Bump BenchmarkDotNet.Diagnostics.Windows to v0.13.2.
    [#1594](https://github.com/Azure/PSRule.Rules.Azure/pull/1594)
  - Updated provider data for analysis.
    [#1598](https://github.com/Azure/PSRule.Rules.Azure/pull/1598)
- Bug fixes:
  - Fixed parameter files linked to bicep code via naming convention is not working by @BernieWhite.
    [#1582](https://github.com/Azure/PSRule.Rules.Azure/issues/1582)
  - Fixed handling of storage accounts sub-resources with CMK by @BernieWhite.
    [#1575](https://github.com/Azure/PSRule.Rules.Azure/issues/1575)

## v1.19.0-B0010 (pre-release)

What's changed since v1.18.1:

- General improvements:
  - Updated rule level for the following rules by @BernieWhite.
    [#1551](https://github.com/Azure/PSRule.Rules.Azure/issues/1551)
    - Set `Azure.APIM.APIDescriptors` to warning from error.
    - Set `Azure.APIM.ProductDescriptors` to warning from error.
    - Set `Azure.Template.UseLocationParameter` to warning from error.
    - Set `Azure.Template.UseComments` to information from error.
    - Set `Azure.Template.UseDescriptions` to information from error.
- Engineering:
  - Added publishing of symbols for NuGet packages by @BernieWhite.
    [#1549](https://github.com/Azure/PSRule.Rules.Azure/issues/1549)
  - Bump PSRule to v2.3.1.
    [#1561](https://github.com/Azure/PSRule.Rules.Azure/pull/1561)
  - Bump Az.Resources to v6.1.0.
    [#1557](https://github.com/Azure/PSRule.Rules.Azure/pull/1557)
  - Bump Microsoft.NET.Test.Sdk to v17.3.0.
    [#1563](https://github.com/Azure/PSRule.Rules.Azure/pull/1563)

## v1.18.1

What's changed since v1.18.0:

- Bug fixes:
  - Fixed `Azure.APIM.HTTPBackend` reports failure when service URL is not defined by @BernieWhite.
    [#1555](https://github.com/Azure/PSRule.Rules.Azure/issues/1555)
  - Fixed `Azure.SQL.AAD` failure with newer API by @BernieWhite.
    [#1302](https://github.com/Azure/PSRule.Rules.Azure/issues/1302)

## v1.18.0

What's changed since v1.17.1:

- New rules:
  - Cognitive Services:
    - Check accounts use network access restrictions by @BernieWhite.
      [#1532](https://github.com/Azure/PSRule.Rules.Azure/issues/1532)
    - Check accounts use managed identities to access Azure resources by @BernieWhite.
      [#1532](https://github.com/Azure/PSRule.Rules.Azure/issues/1532)
    - Check accounts only accept requests using Azure AD identities by @BernieWhite.
      [#1532](https://github.com/Azure/PSRule.Rules.Azure/issues/1532)
    - Check accounts disable access using public endpoints by @BernieWhite.
      [#1532](https://github.com/Azure/PSRule.Rules.Azure/issues/1532)
- General improvements:
  - Added support for array `indexOf`, `lastIndexOf`, and `items` ARM functions by @BernieWhite.
    [#1440](https://github.com/Azure/PSRule.Rules.Azure/issues/1440)
  - Added support for `join` ARM function by @BernieWhite.
    [#1535](https://github.com/Azure/PSRule.Rules.Azure/issues/1535)
  - Improved output of full path to emitted resources by @BernieWhite.
    [#1523](https://github.com/Azure/PSRule.Rules.Azure/issues/1523)
- Engineering:
  - Bump Az.Resources to v6.0.1.
    [#1521](https://github.com/Azure/PSRule.Rules.Azure/pull/1521)
  - Updated provider data for analysis.
    [#1540](https://github.com/Azure/PSRule.Rules.Azure/pull/1540)
  - Bump xunit to v2.4.2.
    [#1542](https://github.com/Azure/PSRule.Rules.Azure/pull/1542)
  - Added readme and tags to NuGet by @BernieWhite.
    [#1513](https://github.com/Azure/PSRule.Rules.Azure/issues/1513)
- Bug fixes:
  - Fixed `Azure.SQL.TDE` is not required to enable Transparent Data Encryption for IaC by @BernieWhite.
    [#1530](https://github.com/Azure/PSRule.Rules.Azure/issues/1530)

What's changed since pre-release v1.18.0-B0027:

- No additional changes.

## v1.18.0-B0027 (pre-release)

What's changed since pre-release v1.18.0-B0010:

- New rules:
  - Cognitive Services:
    - Check accounts use network access restrictions by @BernieWhite.
      [#1532](https://github.com/Azure/PSRule.Rules.Azure/issues/1532)
    - Check accounts use managed identities to access Azure resources by @BernieWhite.
      [#1532](https://github.com/Azure/PSRule.Rules.Azure/issues/1532)
    - Check accounts only accept requests using Azure AD identities by @BernieWhite.
      [#1532](https://github.com/Azure/PSRule.Rules.Azure/issues/1532)
    - Check accounts disable access using public endpoints by @BernieWhite.
      [#1532](https://github.com/Azure/PSRule.Rules.Azure/issues/1532)
- General improvements:
  - Added support for array `indexOf`, `lastIndexOf`, and `items` ARM functions by @BernieWhite.
    [#1440](https://github.com/Azure/PSRule.Rules.Azure/issues/1440)
  - Added support for `join` ARM function by @BernieWhite.
    [#1535](https://github.com/Azure/PSRule.Rules.Azure/issues/1535)
- Engineering:
  - Updated provider data for analysis.
    [#1540](https://github.com/Azure/PSRule.Rules.Azure/pull/1540)
  - Bump xunit to v2.4.2.
    [#1542](https://github.com/Azure/PSRule.Rules.Azure/pull/1542)
- Bug fixes:
  - Fixed `Azure.SQL.TDE` is not required to enable Transparent Data Encryption for IaC by @BernieWhite.
    [#1530](https://github.com/Azure/PSRule.Rules.Azure/issues/1530)

## v1.18.0-B0010 (pre-release)

What's changed since pre-release v1.18.0-B0002:

- General improvements:
  - Improved output of full path to emitted resources by @BernieWhite.
    [#1523](https://github.com/Azure/PSRule.Rules.Azure/issues/1523)
- Engineering:
  - Bump Az.Resources to v6.0.1.
    [#1521](https://github.com/Azure/PSRule.Rules.Azure/pull/1521)

## v1.18.0-B0002 (pre-release)

What's changed since v1.17.1:

- Engineering:
  - Added readme and tags to NuGet by @BernieWhite.
    [#1513](https://github.com/Azure/PSRule.Rules.Azure/issues/1513)

## v1.17.1

What's changed since v1.17.0:

- Bug fixes:
  - Fixed union returns null when merged with built-in expansion objects by @BernieWhite.
    [#1515](https://github.com/Azure/PSRule.Rules.Azure/issues/1515)
  - Fixed missing zones in test for standalone VM by @BernieWhite.
    [#1506](https://github.com/Azure/PSRule.Rules.Azure/issues/1506)

## v1.17.0

What's changed since v1.16.1:

- New features:
  - Added more field count expression support for Azure Policy JSON rules by @ArmaanMcleod.
    [#181](https://github.com/Azure/PSRule.Rules.Azure/issues/181)
  - Added June 2022 baselines `Azure.GA_2022_06` and `Azure.Preview_2022_06` by @BernieWhite.
    [#1499](https://github.com/Azure/PSRule.Rules.Azure/issues/1499)
    - Includes rules released before or during June 2022.
    - Marked `Azure.GA_2022_03` and `Azure.Preview_2022_03` baselines as obsolete.
- New rules:
  - Deployment:
    - Check for secure values in outputs by @BernieWhite.
      [#297](https://github.com/Azure/PSRule.Rules.Azure/issues/297)
- Engineering:
  - Bump Newtonsoft.Json to v13.0.1.
    [#1494](https://github.com/Azure/PSRule.Rules.Azure/pull/1494)
  - Updated NuGet packaging metadata by @BernieWhite.
    [#1428](https://github.com/Azure/PSRule.Rules.Azure/pull/1428)
  - Updated provider data for analysis.
    [#1502](https://github.com/Azure/PSRule.Rules.Azure/pull/1502)
  - Bump PSRule to v2.2.0.
    [#1444](https://github.com/Azure/PSRule.Rules.Azure/pull/1444)
  - Updated NuGet packaging metadata by @BernieWhite.
    [#1428](https://github.com/Azure/PSRule.Rules.Azure/issues/1428)
- Bug fixes:
  - Fixed TDE property status to state by @Dylan-Prins.
    [#1505](https://github.com/Azure/PSRule.Rules.Azure/pull/1505)
  - Fixed the language expression value fails in outputs by @BernieWhite.
    [#1485](https://github.com/Azure/PSRule.Rules.Azure/issues/1485)

What's changed since pre-release v1.17.0-B0064:

- No additional changes.

## v1.17.0-B0064 (pre-release)

What's changed since pre-release v1.17.0-B0035:

- Engineering:
  - Updated provider data for analysis.
    [#1502](https://github.com/Azure/PSRule.Rules.Azure/pull/1502)
  - Bump PSRule to v2.2.0.
    [#1444](https://github.com/Azure/PSRule.Rules.Azure/pull/1444)
- Bug fixes:
  - Fixed TDE property status to state by @Dylan-Prins.
    [#1505](https://github.com/Azure/PSRule.Rules.Azure/pull/1505)

## v1.17.0-B0035 (pre-release)

What's changed since pre-release v1.17.0-B0014:

- New features:
  - Added June 2022 baselines `Azure.GA_2022_06` and `Azure.Preview_2022_06` by @BernieWhite.
    [#1499](https://github.com/Azure/PSRule.Rules.Azure/issues/1499)
    - Includes rules released before or during June 2022.
    - Marked `Azure.GA_2022_03` and `Azure.Preview_2022_03` baselines as obsolete.
- Engineering:
  - Bump Newtonsoft.Json to v13.0.1.
    [#1494](https://github.com/Azure/PSRule.Rules.Azure/pull/1494)
  - Updated NuGet packaging metadata by @BernieWhite.
    [#1428](https://github.com/Azure/PSRule.Rules.Azure/pull/1428)

## v1.17.0-B0014 (pre-release)

What's changed since v1.16.1:

- New features:
  - Added more field count expression support for Azure Policy JSON rules by @ArmaanMcleod.
    [#181](https://github.com/Azure/PSRule.Rules.Azure/issues/181)
- New rules:
  - Deployment:
    - Check for secure values in outputs by @BernieWhite.
      [#297](https://github.com/Azure/PSRule.Rules.Azure/issues/297)
- Engineering:
  - Updated NuGet packaging metadata by @BernieWhite.
    [#1428](https://github.com/Azure/PSRule.Rules.Azure/issues/1428)
- Bug fixes:
  - Fixed the language expression value fails in outputs by @BernieWhite.
    [#1485](https://github.com/Azure/PSRule.Rules.Azure/issues/1485)

## v1.16.1

What's changed since v1.16.0:

- Bug fixes:
  - Fixed TLS 1.3 support in `Azure.AppGw.SSLPolicy` by @BernieWhite.
    [#1469](https://github.com/Azure/PSRule.Rules.Azure/issues/1469)
  - Fixed Application Gateway referencing a WAF policy by @BernieWhite.
    [#1466](https://github.com/Azure/PSRule.Rules.Azure/issues/1466)

## v1.16.0

What's changed since v1.15.2:

- New rules:
  - App Service:
    - Check web apps have insecure FTP disabled by @BernieWhite.
      [#1436](https://github.com/Azure/PSRule.Rules.Azure/issues/1436)
    - Check web apps use a dedicated health probe by @BernieWhite.
      [#1437](https://github.com/Azure/PSRule.Rules.Azure/issues/1437)
- Updated rules:
  - Public IP:
    - Updated `Azure.PublicIP.AvailabilityZone` to exclude IP addresses for Azure Bastion by @BernieWhite.
      [#1442](https://github.com/Azure/PSRule.Rules.Azure/issues/1442)
      - Public IP addresses with the `resource-usage` tag set to `azure-bastion` are excluded.
- General improvements:
  - Added support for `dateTimeFromEpoch` and `dateTimeToEpoch` ARM functions by @BernieWhite.
    [#1451](https://github.com/Azure/PSRule.Rules.Azure/issues/1451)
- Engineering:
  - Updated built documentation to include rule ref and metadata by @BernieWhite.
    [#1432](https://github.com/Azure/PSRule.Rules.Azure/issues/1432)
  - Added ref properties for several rules by @BernieWhite.
    [#1430](https://github.com/Azure/PSRule.Rules.Azure/issues/1430)
  - Updated provider data for analysis.
    [#1453](https://github.com/Azure/PSRule.Rules.Azure/pull/1453)
  - Bump Microsoft.NET.Test.Sdk to v17.2.0.
    [#1410](https://github.com/Azure/PSRule.Rules.Azure/pull/1410)
  - Update CI checks to include required ref property by @BernieWhite.
    [#1431](https://github.com/Azure/PSRule.Rules.Azure/issues/1431)
  - Added ref properties for rules by @BernieWhite.
    [#1430](https://github.com/Azure/PSRule.Rules.Azure/issues/1430)
- Bug fixes:
  - Fixed `Azure.Template.UseVariables` does not accept function variables names by @BernieWhite.
    [#1427](https://github.com/Azure/PSRule.Rules.Azure/issues/1427)
  - Fixed dependency issue within Azure Pipelines `AzurePowerShell` task by @BernieWhite.
    [#1447](https://github.com/Azure/PSRule.Rules.Azure/issues/1447)
    - Removed dependency on `Az.Accounts` and `Az.Resources` from manifest.
      Pre-install these modules to use export cmdlets.

What's changed since pre-release v1.16.0-B0072:

- No additional changes.

## v1.16.0-B0072 (pre-release)

What's changed since pre-release v1.16.0-B0041:

- Engineering:
  - Update CI checks to include required ref property by @BernieWhite.
    [#1431](https://github.com/Azure/PSRule.Rules.Azure/issues/1431)
  - Added ref properties for rules by @BernieWhite.
    [#1430](https://github.com/Azure/PSRule.Rules.Azure/issues/1430)
- Bug fixes:
  - Fixed dependency issue within Azure Pipelines `AzurePowerShell` task by @BernieWhite.
    [#1447](https://github.com/Azure/PSRule.Rules.Azure/issues/1447)
    - Removed dependency on `Az.Accounts` and `Az.Resources` from manifest.
      Pre-install these modules to use export cmdlets.

## v1.16.0-B0041 (pre-release)

What's changed since pre-release v1.16.0-B0017:

- Updated rules:
  - Public IP:
    - Updated `Azure.PublicIP.AvailabilityZone` to exclude IP addresses for Azure Bastion by @BernieWhite.
      [#1442](https://github.com/Azure/PSRule.Rules.Azure/issues/1442)
      - Public IP addresses with the `resource-usage` tag set to `azure-bastion` are excluded.
- General improvements:
  - Added support for `dateTimeFromEpoch` and `dateTimeToEpoch` ARM functions by @BernieWhite.
    [#1451](https://github.com/Azure/PSRule.Rules.Azure/issues/1451)
- Engineering:
  - Updated built documentation to include rule ref and metadata by @BernieWhite.
    [#1432](https://github.com/Azure/PSRule.Rules.Azure/issues/1432)
  - Added ref properties for several rules by @BernieWhite.
    [#1430](https://github.com/Azure/PSRule.Rules.Azure/issues/1430)
  - Updated provider data for analysis.
    [#1453](https://github.com/Azure/PSRule.Rules.Azure/pull/1453)

## v1.16.0-B0017 (pre-release)

What's changed since v1.15.2:

- New rules:
  - App Service:
    - Check web apps have insecure FTP disabled by @BernieWhite.
      [#1436](https://github.com/Azure/PSRule.Rules.Azure/issues/1436)
    - Check web apps use a dedicated health probe by @BernieWhite.
      [#1437](https://github.com/Azure/PSRule.Rules.Azure/issues/1437)
- Engineering:
  - Bump Microsoft.NET.Test.Sdk to v17.2.0.
    [#1410](https://github.com/Azure/PSRule.Rules.Azure/pull/1410)
- Bug fixes:
  - Fixed `Azure.Template.UseVariables` does not accept function variables names by @BernieWhite.
    [#1427](https://github.com/Azure/PSRule.Rules.Azure/issues/1427)

## v1.15.2

What's changed since v1.15.1:

- Bug fixes:
  - Fixed `Azure.AppService.ManagedIdentity` does not accept both system and user assigned by @BernieWhite.
    [#1415](https://github.com/Azure/PSRule.Rules.Azure/issues/1415)
    - This also applies to:
      - `Azure.ADX.ManagedIdentity`
      - `Azure.APIM.ManagedIdentity`
      - `Azure.EventGrid.ManagedIdentity`
      - `Azure.Automation.ManagedIdentity`
  - Fixed Web apps with .NET 6 do not meet version constraint of `Azure.AppService.NETVersion` by @BernieWhite.
    [#1414](https://github.com/Azure/PSRule.Rules.Azure/issues/1414)
    - This also applies to `Azure.AppService.PHPVersion`.

## v1.15.1

What's changed since v1.15.0:

- Bug fixes:
  - Fixed exclusion of `dataCollectionRuleAssociations` from `Azure.Resource.UseTags` by @BernieWhite.
    [#1400](https://github.com/Azure/PSRule.Rules.Azure/issues/1400)
  - Fixed could not determine JSON object type for MockObject using CreateObject by @BernieWhite.
    [#1411](https://github.com/Azure/PSRule.Rules.Azure/issues/1411)
  - Fixed cannot bind argument to parameter 'Sku' because it is an empty string by @BernieWhite.
    [#1407](https://github.com/Azure/PSRule.Rules.Azure/issues/1407)

## v1.15.0

What's changed since v1.14.3:

- New features:
  - **Important change**: Added `Azure.Resource.SupportsTags` selector by @BernieWhite.
    [#1339](https://github.com/Azure/PSRule.Rules.Azure/issues/1339)
    - Use this selector in custom rules to filter rules to only run against resources that support tags.
    - This selector replaces the `SupportsTags` PowerShell function.
    - Using the `SupportsTag` function will now result in a warning.
    - The `SupportsTags` function will be removed in v2.
    - See [upgrade notes][1] for more information.
- Updated rules:
  - Azure Kubernetes Service:
    - Updated `Azure.AKS.Version` to use latest stable version `1.22.6` by @BernieWhite.
      [#1386](https://github.com/Azure/PSRule.Rules.Azure/issues/1386)
      - Use `AZURE_AKS_CLUSTER_MINIMUM_VERSION` to configure the minimum version of the cluster.
- Engineering:
  - Added code signing of module by @BernieWhite.
    [#1379](https://github.com/Azure/PSRule.Rules.Azure/issues/1379)
  - Added SBOM manifests to module by @BernieWhite.
    [#1380](https://github.com/Azure/PSRule.Rules.Azure/issues/1380)
  - Embedded provider and alias information as manifest resources by @BernieWhite.
    [#1383](https://github.com/Azure/PSRule.Rules.Azure/issues/1383)
    - Resources are minified and compressed to improve size and speed.
  - Added additional `nodeps` manifest that does not include dependencies for Az modules by @BernieWhite.
    [#1392](https://github.com/Azure/PSRule.Rules.Azure/issues/1392)
  - Bump Az.Accounts to 2.7.6. [#1338](https://github.com/Azure/PSRule.Rules.Azure/pull/1338)
  - Bump Az.Resources to 5.6.0. [#1338](https://github.com/Azure/PSRule.Rules.Azure/pull/1338)
  - Bump PSRule to 2.1.0. [#1338](https://github.com/Azure/PSRule.Rules.Azure/pull/1338)
  - Bump Pester to 5.3.3. [#1338](https://github.com/Azure/PSRule.Rules.Azure/pull/1338)
- Bug fixes:
  - Fixed dependency chain order when dependsOn copy by @BernieWhite.
    [#1381](https://github.com/Azure/PSRule.Rules.Azure/issues/1381)
  - Fixed error calling SupportsTags function by @BernieWhite.
    [#1401](https://github.com/Azure/PSRule.Rules.Azure/issues/1401)

What's changed since pre-release v1.15.0-B0053:

- Bug fixes:
  - Fixed error calling SupportsTags function by @BernieWhite.
    [#1401](https://github.com/Azure/PSRule.Rules.Azure/issues/1401)

## v1.15.0-B0053 (pre-release)

What's changed since pre-release v1.15.0-B0022:

- New features:
  - **Important change**: Added `Azure.Resource.SupportsTags` selector. [#1339](https://github.com/Azure/PSRule.Rules.Azure/issues/1339)
    - Use this selector in custom rules to filter rules to only run against resources that support tags.
    - This selector replaces the `SupportsTags` PowerShell function.
    - Using the `SupportsTag` function will now result in a warning.
    - The `SupportsTags` function will be removed in v2.
    - See [upgrade notes][1] for more information.
- Engineering:
  - Embedded provider and alias information as manifest resources. [#1383](https://github.com/Azure/PSRule.Rules.Azure/issues/1383)
    - Resources are minified and compressed to improve size and speed.
  - Added additional `nodeps` manifest that does not include dependencies for Az modules. [#1392](https://github.com/Azure/PSRule.Rules.Azure/issues/1392)
  - Bump Az.Accounts to 2.7.6. [#1338](https://github.com/Azure/PSRule.Rules.Azure/pull/1338)
  - Bump Az.Resources to 5.6.0. [#1338](https://github.com/Azure/PSRule.Rules.Azure/pull/1338)
  - Bump PSRule to 2.1.0. [#1338](https://github.com/Azure/PSRule.Rules.Azure/pull/1338)
  - Bump Pester to 5.3.3. [#1338](https://github.com/Azure/PSRule.Rules.Azure/pull/1338)

## v1.15.0-B0022 (pre-release)

What's changed since v1.14.3:

- Updated rules:
  - Azure Kubernetes Service:
    - Updated `Azure.AKS.Version` to use latest stable version `1.22.6`. [#1386](https://github.com/Azure/PSRule.Rules.Azure/issues/1386)
      - Use `AZURE_AKS_CLUSTER_MINIMUM_VERSION` to configure the minimum version of the cluster.
- Engineering:
  - Added code signing of module. [#1379](https://github.com/Azure/PSRule.Rules.Azure/issues/1379)
  - Added SBOM manifests to module. [#1380](https://github.com/Azure/PSRule.Rules.Azure/issues/1380)
- Bug fixes:
  - Fixed dependency chain order when dependsOn copy. [#1381](https://github.com/Azure/PSRule.Rules.Azure/issues/1381)

## v1.14.3

What's changed since v1.14.2:

- Bug fixes:
  - Fixed Azure Firewall threat intel mode reported for Secure VNET hubs. [#1365](https://github.com/Azure/PSRule.Rules.Azure/issues/1365)
  - Fixed array function handling with mock objects. [#1367](https://github.com/Azure/PSRule.Rules.Azure/issues/1367)

## v1.14.2

What's changed since v1.14.1:

- Bug fixes:
  - Fixed handling of parent resources when sub resource is in a separate deployment. [#1360](https://github.com/Azure/PSRule.Rules.Azure/issues/1360)

## v1.14.1

What's changed since v1.14.0:

- Bug fixes:
  - Fixed unable to set parameter defaults option with type object. [#1355](https://github.com/Azure/PSRule.Rules.Azure/issues/1355)

## v1.14.0

What's changed since v1.13.4:

- New features:
  - Added support for referencing resources in template. [#1315](https://github.com/Azure/PSRule.Rules.Azure/issues/1315)
    - The `reference()` function can be used to reference resources in template.
    - A placeholder value is still used for resources outside of the template.
  - Added March 2022 baselines `Azure.GA_2022_03` and `Azure.Preview_2022_03`. [#1334](https://github.com/Azure/PSRule.Rules.Azure/issues/1334)
    - Includes rules released before or during March 2022.
    - Marked `Azure.GA_2021_12` and `Azure.Preview_2021_12` baselines as obsolete.
  - **Experimental**: Cmdlets to validate objects with Azure policy conditions:
    - `Export-AzPolicyAssignmentData` - Exports policy assignment data. [#1266](https://github.com/Azure/PSRule.Rules.Azure/issues/1266)
    - `Export-AzPolicyAssignmentRuleData` - Exports JSON rules from policy assignment data. [#1278](https://github.com/Azure/PSRule.Rules.Azure/issues/1278)
    - `Get-AzPolicyAssignmentDataSource` - Discovers policy assignment data. [#1340](https://github.com/Azure/PSRule.Rules.Azure/issues/1340)
    - See cmdlet help for limitations and usage.
    - Additional information will be posted as this feature evolves [here](https://github.com/Azure/PSRule.Rules.Azure/discussions/1345).
- New rules:
  - SignalR Service:
    - Check services use Managed Identities. [#1306](https://github.com/Azure/PSRule.Rules.Azure/issues/1306)
    - Check services use a SKU with an SLA. [#1307](https://github.com/Azure/PSRule.Rules.Azure/issues/1307)
  - Web PubSub Service:
    - Check services use Managed Identities. [#1308](https://github.com/Azure/PSRule.Rules.Azure/issues/1308)
    - Check services use a SKU with an SLA. [#1309](https://github.com/Azure/PSRule.Rules.Azure/issues/1309)
- Updated rules:
  - Azure Kubernetes Service:
    - Updated `Azure.AKS.Version` to use latest stable version `1.21.9`. [#1318](https://github.com/Azure/PSRule.Rules.Azure/issues/1318)
      - Use `AZURE_AKS_CLUSTER_MINIMUM_VERSION` to configure the minimum version of the cluster.
- Engineering:
  - Cache Azure Policy Aliases. [#1277](https://github.com/Azure/PSRule.Rules.Azure/issues/1277)
  - Cleanup of additional alias metadata. [#1351](https://github.com/Azure/PSRule.Rules.Azure/pull/1351)
- Bug fixes:
  - Fixed index was out of range with split on mock properties. [#1327](https://github.com/Azure/PSRule.Rules.Azure/issues/1327)
  - Fixed mock objects with no properties. [#1347](https://github.com/Azure/PSRule.Rules.Azure/issues/1347)
  - Fixed sub-resources nesting by scope regression. [#1348](https://github.com/Azure/PSRule.Rules.Azure/issues/1348)
  - Fixed expand of runtime properties on reference objects. [#1324](https://github.com/Azure/PSRule.Rules.Azure/issues/1324)
  - Fixed processing of deployment outputs. [#1316](https://github.com/Azure/PSRule.Rules.Azure/issues/1316)

What's changed since pre-release v1.14.0-B2204013:

- No additional changes.

## v1.14.0-B2204013 (pre-release)

What's changed since pre-release v1.14.0-B2204007:

- Engineering:
  - Cleanup of additional alias metadata. [#1351](https://github.com/Azure/PSRule.Rules.Azure/pull/1351)

## v1.14.0-B2204007 (pre-release)

What's changed since pre-release v1.14.0-B2203117:

- Bug fixes:
  - Fixed mock objects with no properties. [#1347](https://github.com/Azure/PSRule.Rules.Azure/issues/1347)
  - Fixed sub-resources nesting by scope regression. [#1348](https://github.com/Azure/PSRule.Rules.Azure/issues/1348)

## v1.14.0-B2203117 (pre-release)

What's changed since pre-release v1.14.0-B2203088:

- New features:
  - **Experimental**: Cmdlets to validate objects with Azure policy conditions:
    - `Export-AzPolicyAssignmentData` - Exports policy assignment data. [#1266](https://github.com/Azure/PSRule.Rules.Azure/issues/1266)
    - `Export-AzPolicyAssignmentRuleData` - Exports JSON rules from policy assignment data. [#1278](https://github.com/Azure/PSRule.Rules.Azure/issues/1278)
    - `Get-AzPolicyAssignmentDataSource` - Discovers policy assignment data. [#1340](https://github.com/Azure/PSRule.Rules.Azure/issues/1340)
    - See cmdlet help for limitations and usage.
    - Additional information will be posted as this feature evolves [here](https://github.com/Azure/PSRule.Rules.Azure/discussions/1345).
- Engineering:
  - Cache Azure Policy Aliases. [#1277](https://github.com/Azure/PSRule.Rules.Azure/issues/1277)
- Bug fixes:
  - Fixed index was out of range with split on mock properties. [#1327](https://github.com/Azure/PSRule.Rules.Azure/issues/1327)

## v1.14.0-B2203088 (pre-release)

What's changed since pre-release v1.14.0-B2203066:

- New features:
  - Added March 2022 baselines `Azure.GA_2022_03` and `Azure.Preview_2022_03`. [#1334](https://github.com/Azure/PSRule.Rules.Azure/issues/1334)
    - Includes rules released before or during March 2022.
    - Marked `Azure.GA_2021_12` and `Azure.Preview_2021_12` baselines as obsolete.
- Bug fixes:
  - Fixed expand of runtime properties on reference objects. [#1324](https://github.com/Azure/PSRule.Rules.Azure/issues/1324)

## v1.14.0-B2203066 (pre-release)

What's changed since v1.13.4:

- New features:
  - Added support for referencing resources in template. [#1315](https://github.com/Azure/PSRule.Rules.Azure/issues/1315)
    - The `reference()` function can be used to reference resources in template.
    - A placeholder value is still used for resources outside of the template.
- New rules:
  - SignalR Service:
    - Check services use Managed Identities. [#1306](https://github.com/Azure/PSRule.Rules.Azure/issues/1306)
    - Check services use a SKU with an SLA. [#1307](https://github.com/Azure/PSRule.Rules.Azure/issues/1307)
  - Web PubSub Service:
    - Check services use Managed Identities. [#1308](https://github.com/Azure/PSRule.Rules.Azure/issues/1308)
    - Check services use a SKU with an SLA. [#1309](https://github.com/Azure/PSRule.Rules.Azure/issues/1309)
- Updated rules:
  - Azure Kubernetes Service:
    - Updated `Azure.AKS.Version` to use latest stable version `1.21.9`. [#1318](https://github.com/Azure/PSRule.Rules.Azure/issues/1318)
      - Use `AZURE_AKS_CLUSTER_MINIMUM_VERSION` to configure the minimum version of the cluster.
- Bug fixes:
  - Fixed processing of deployment outputs. [#1316](https://github.com/Azure/PSRule.Rules.Azure/issues/1316)

## v1.13.4

What's changed since v1.13.3:

- Bug fixes:
  - Fixed virtual network without any subnets is invalid. [#1303](https://github.com/Azure/PSRule.Rules.Azure/issues/1303)
  - Fixed container registry rules that require a premium tier. [#1304](https://github.com/Azure/PSRule.Rules.Azure/issues/1304)
    - Rules `Azure.ACR.Retention` and `Azure.ACR.ContentTrust` are now only run against premium instances.

## v1.13.3

What's changed since v1.13.2:

- Bug fixes:
  - Fixed bicep build timeout for complex deployments. [#1299](https://github.com/Azure/PSRule.Rules.Azure/issues/1299)

## v1.13.2

What's changed since v1.13.1:

- Engineering:
  - Bump PowerShellStandard.Library to 5.1.1. [#1295](https://github.com/Azure/PSRule.Rules.Azure/pull/1295)
- Bug fixes:
  - Fixed nested resource loops. [#1293](https://github.com/Azure/PSRule.Rules.Azure/issues/1293)

## v1.13.1

What's changed since v1.13.0:

- Bug fixes:
  - Fixed parsing of nested quote pairs within JSON function. [#1288](https://github.com/Azure/PSRule.Rules.Azure/issues/1288)

## v1.13.0

What's changed since v1.12.2:

- New features:
  - Added support for setting defaults for required parameters. [#1065](https://github.com/Azure/PSRule.Rules.Azure/issues/1065)
    - When specified, the value will be used when a parameter value is not provided.
  - Added support expanding Bicep from parameter files. [#1160](https://github.com/Azure/PSRule.Rules.Azure/issues/1160)
- New rules:
  - Azure Cache for Redis:
    - Limit public access for Azure Cache for Redis instances. [#935](https://github.com/Azure/PSRule.Rules.Azure/issues/935)
  - Container App:
    - Check insecure ingress is not enabled (preview). [#1252](https://github.com/Azure/PSRule.Rules.Azure/issues/1252)
  - Key Vault:
    - Check key auto-rotation is enabled (preview). [#1159](https://github.com/Azure/PSRule.Rules.Azure/issues/1159)
  - Recovery Services Vault:
    - Check vaults have replication alerts configured. [#7](https://github.com/Azure/PSRule.Rules.Azure/issues/7)
- Engineering:
  - Automatically build baseline docs. [#1242](https://github.com/Azure/PSRule.Rules.Azure/issues/1242)
  - Bump PSRule dependency to v1.11.1. [#1269](https://github.com/Azure/PSRule.Rules.Azure/pull/1269)
- Bug fixes:
  - Fixed empty value with strong type. [#1258](https://github.com/Azure/PSRule.Rules.Azure/issues/1258)
  - Fixed error with empty logic app trigger. [#1249](https://github.com/Azure/PSRule.Rules.Azure/issues/1249)
  - Fixed out of order parameters. [#1257](https://github.com/Azure/PSRule.Rules.Azure/issues/1257)
  - Fixed mapping default configuration causes cast exception. [#1274](https://github.com/Azure/PSRule.Rules.Azure/issues/1274)
  - Fixed resource id is incorrectly built for sub resource types. [#1279](https://github.com/Azure/PSRule.Rules.Azure/issues/1279)

What's changed since pre-release v1.13.0-B2202113:

- No additional changes.

## v1.13.0-B2202113 (pre-release)

What's changed since pre-release v1.13.0-B2202108:

- Bug fixes:
  - Fixed resource id is incorrectly built for sub resource types. [#1279](https://github.com/Azure/PSRule.Rules.Azure/issues/1279)

## v1.13.0-B2202108 (pre-release)

What's changed since pre-release v1.13.0-B2202103:

- Bug fixes:
  - Fixed mapping default configuration causes cast exception. [#1274](https://github.com/Azure/PSRule.Rules.Azure/issues/1274)

## v1.13.0-B2202103 (pre-release)

What's changed since pre-release v1.13.0-B2202090:

- Engineering:
  - Bump PSRule dependency to v1.11.1. [#1269](https://github.com/Azure/PSRule.Rules.Azure/pull/1269)
- Bug fixes:
  - Fixed out of order parameters. [#1257](https://github.com/Azure/PSRule.Rules.Azure/issues/1257)

## v1.13.0-B2202090 (pre-release)

What's changed since pre-release v1.13.0-B2202063:

- New rules:
  - Azure Cache for Redis:
    - Limit public access for Azure Cache for Redis instances. [#935](https://github.com/Azure/PSRule.Rules.Azure/issues/935)
- Engineering:
  - Automatically build baseline docs. [#1242](https://github.com/Azure/PSRule.Rules.Azure/issues/1242)
- Bug fixes:
  - Fixed empty value with strong type. [#1258](https://github.com/Azure/PSRule.Rules.Azure/issues/1258)

## v1.13.0-B2202063 (pre-release)

What's changed since v1.12.2:

- New features:
  - Added support for setting defaults for required parameters. [#1065](https://github.com/Azure/PSRule.Rules.Azure/issues/1065)
    - When specified, the value will be used when a parameter value is not provided.
  - Added support expanding Bicep from parameter files. [#1160](https://github.com/Azure/PSRule.Rules.Azure/issues/1160)
- New rules:
  - Container App:
    - Check insecure ingress is not enabled (preview). [#1252](https://github.com/Azure/PSRule.Rules.Azure/issues/1252)
  - Key Vault:
    - Check key auto-rotation is enabled (preview). [#1159](https://github.com/Azure/PSRule.Rules.Azure/issues/1159)
  - Recovery Services Vault:
    - Check vaults have replication alerts configured. [#7](https://github.com/Azure/PSRule.Rules.Azure/issues/7)
- Bug fixes:
  - Fixed error with empty logic app trigger. [#1249](https://github.com/Azure/PSRule.Rules.Azure/issues/1249)

## v1.12.2

What's changed since v1.12.1:

- Bug fixes:
  - Fixed detect strong type requirements for nested deployments. [#1235](https://github.com/Azure/PSRule.Rules.Azure/issues/1235)

## v1.12.1

What's changed since v1.12.0:

- Bug fixes:
  - Fixed Bicep already exists with PSRule v2. [#1232](https://github.com/Azure/PSRule.Rules.Azure/issues/1232)

## v1.12.0

What's changed since v1.11.1:

- New rules:
  - Data Explorer:
    - Check clusters use Managed Identities. [#1207](https://github.com/Azure/PSRule.Rules.Azure/issues/1207)
    - Check clusters use a SKU with a SLA. [#1208](https://github.com/Azure/PSRule.Rules.Azure/issues/1208)
    - Check clusters use disk encryption. [#1209](https://github.com/Azure/PSRule.Rules.Azure/issues/1209)
    - Check clusters are in use with databases. [#1215](https://github.com/Azure/PSRule.Rules.Azure/issues/1215)
  - Event Hub:
    - Check namespaces are in use with event hubs. [#1216](https://github.com/Azure/PSRule.Rules.Azure/issues/1216)
    - Check namespaces only accept identity-based authentication. [#1217](https://github.com/Azure/PSRule.Rules.Azure/issues/1217)
  - Azure Recovery Services Vault:
    - Check vaults use geo-redundant storage. [#5](https://github.com/Azure/PSRule.Rules.Azure/issues/5)
  - Service Bus:
    - Check namespaces are in use with queues and topics. [#1218](https://github.com/Azure/PSRule.Rules.Azure/issues/1218)
    - Check namespaces only accept identity-based authentication. [#1219](https://github.com/Azure/PSRule.Rules.Azure/issues/1219)
- Updated rules:
  - Azure Kubernetes Service:
    - Updated `Azure.AKS.Version` to use latest stable version `1.21.7`. [#1188](https://github.com/Azure/PSRule.Rules.Azure/issues/1188)
      - Pinned latest GA baseline `Azure.GA_2021_12` to previous version `1.20.5`.
      - Use `AZURE_AKS_CLUSTER_MINIMUM_VERSION` to configure the minimum version of the cluster.
  - Azure API Management:
    - Check service disabled insecure ciphers.
      [#1128](https://github.com/Azure/PSRule.Rules.Azure/issues/1128)
    - Refactored the cipher and protocol rule into individual rules.
      - `Azure.APIM.Protocols`
      - `Azure.APIM.Ciphers`
- General improvements:
  - **Important change:** Replaced `Azure_AKSMinimumVersion` option with `AZURE_AKS_CLUSTER_MINIMUM_VERSION`. [#941](https://github.com/Azure/PSRule.Rules.Azure/issues/941)
    - For compatibility, if `Azure_AKSMinimumVersion` is set it will be used instead of `AZURE_AKS_CLUSTER_MINIMUM_VERSION`.
    - If only `AZURE_AKS_CLUSTER_MINIMUM_VERSION` is set, this value will be used.
    - The default will be used neither options are configured.
    - If `Azure_AKSMinimumVersion` is set a warning will be generated until the configuration is removed.
    - Support for `Azure_AKSMinimumVersion` is deprecated and will be removed in v2.
    - See [upgrade notes][1] for details.
- Bug fixes:
  - Fixed false positive of blob container with access unspecified. [#1212](https://github.com/Azure/PSRule.Rules.Azure/issues/1212)

What's changed since pre-release v1.12.0-B2201086:

- No additional changes.

## v1.12.0-B2201086 (pre-release)

What's changed since pre-release v1.12.0-B2201067:

- New rules:
  - Data Explorer:
    - Check clusters are in use with databases. [#1215](https://github.com/Azure/PSRule.Rules.Azure/issues/1215)
  - Event Hub:
    - Check namespaces are in use with event hubs. [#1216](https://github.com/Azure/PSRule.Rules.Azure/issues/1216)
    - Check namespaces only accept identity-based authentication. [#1217](https://github.com/Azure/PSRule.Rules.Azure/issues/1217)
  - Azure Recovery Services Vault:
    - Check vaults use geo-redundant storage. [#5](https://github.com/Azure/PSRule.Rules.Azure/issues/5)
  - Service Bus:
    - Check namespaces are in use with queues and topics. [#1218](https://github.com/Azure/PSRule.Rules.Azure/issues/1218)
    - Check namespaces only accept identity-based authentication. [#1219](https://github.com/Azure/PSRule.Rules.Azure/issues/1219)

## v1.12.0-B2201067 (pre-release)

What's changed since pre-release v1.12.0-B2201054:

- New rules:
  - Data Explorer:
    - Check clusters use Managed Identities. [#1207](https://github.com/Azure/PSRule.Rules.Azure/issues/1207)
    - Check clusters use a SKU with a SLA. [#1208](https://github.com/Azure/PSRule.Rules.Azure/issues/1208)
    - Check clusters use disk encryption. [#1209](https://github.com/Azure/PSRule.Rules.Azure/issues/1209)
- Bug fixes:
  - Fixed false positive of blob container with access unspecified. [#1212](https://github.com/Azure/PSRule.Rules.Azure/issues/1212)

## v1.12.0-B2201054 (pre-release)

What's changed since v1.11.1:

- Updated rules:
  - Azure Kubernetes Service:
    - Updated `Azure.AKS.Version` to use latest stable version `1.21.7`. [#1188](https://github.com/Azure/PSRule.Rules.Azure/issues/1188)
      - Pinned latest GA baseline `Azure.GA_2021_12` to previous version `1.20.5`.
      - Use `AZURE_AKS_CLUSTER_MINIMUM_VERSION` to configure the minimum version of the cluster.
  - Azure API Management:
    - Check service disabled insecure ciphers.
      [#1128](https://github.com/Azure/PSRule.Rules.Azure/issues/1128)
    - Refactored the cipher and protocol rule into individual rules.
      - `Azure.APIM.Protocols`
      - `Azure.APIM.Ciphers`
- General improvements:
  - **Important change:** Replaced `Azure_AKSMinimumVersion` option with `AZURE_AKS_CLUSTER_MINIMUM_VERSION`. [#941](https://github.com/Azure/PSRule.Rules.Azure/issues/941)
    - For compatibility, if `Azure_AKSMinimumVersion` is set it will be used instead of `AZURE_AKS_CLUSTER_MINIMUM_VERSION`.
    - If only `AZURE_AKS_CLUSTER_MINIMUM_VERSION` is set, this value will be used.
    - The default will be used neither options are configured.
    - If `Azure_AKSMinimumVersion` is set a warning will be generated until the configuration is removed.
    - Support for `Azure_AKSMinimumVersion` is deprecated and will be removed in v2.
    - See [upgrade notes][1] for details.

## v1.11.1

What's changed since v1.11.0:

- Bug fixes:
  - Fixed `Azure.AKS.CNISubnetSize` rule to use CNI selector. [#1178](https://github.com/Azure/PSRule.Rules.Azure/issues/1178)

## v1.11.0

What's changed since v1.10.4:

- New features:
  - Added baselines containing only Azure preview features. [#1129](https://github.com/Azure/PSRule.Rules.Azure/issues/1129)
    - Added baseline `Azure.Preview_2021_09`.
    - Added baseline `Azure.Preview_2021_12`.
  - Added `Azure.GA_2021_12` baseline. [#1146](https://github.com/Azure/PSRule.Rules.Azure/issues/1146)
    - Includes rules released before or during December 2021 for Azure GA features.
    - Marked baseline `Azure.GA_2021_09` as obsolete.
  - Bicep support promoted from experimental to generally available (GA). [#1176](https://github.com/Azure/PSRule.Rules.Azure/issues/1176)
- New rules:
  - All resources:
    - Check comments for each template resource. [#969](https://github.com/Azure/PSRule.Rules.Azure/issues/969)
  - Automation Account:
    - Automation accounts should enable diagnostic logs. [#1075](https://github.com/Azure/PSRule.Rules.Azure/issues/1075)
  - Azure Kubernetes Service:
    - Check clusters have the HTTP application routing add-on disabled. [#1131](https://github.com/Azure/PSRule.Rules.Azure/issues/1131)
    - Check clusters use the Secrets Store CSI Driver add-on. [#992](https://github.com/Azure/PSRule.Rules.Azure/issues/992)
    - Check clusters autorotation with the Secrets Store CSI Driver add-on. [#993](https://github.com/Azure/PSRule.Rules.Azure/issues/993)
    - Check clusters use Azure AD Pod Managed Identities (preview). [#991](https://github.com/Azure/PSRule.Rules.Azure/issues/991)
  - Azure Redis Cache:
    - Use availability zones for Azure Cache for Redis for regions that support it. [#1078](https://github.com/Azure/PSRule.Rules.Azure/issues/1078)
      - `Azure.Redis.AvailabilityZone`
      - `Azure.RedisEnterprise.Zones`
  - Application Security Group:
    - Check Application Security Groups meet naming requirements. [#1110](https://github.com/Azure/PSRule.Rules.Azure/issues/1110)
  - Firewall:
    - Check Firewalls meet naming requirements. [#1110](https://github.com/Azure/PSRule.Rules.Azure/issues/1110)
    - Check Firewall policies meet naming requirements. [#1110](https://github.com/Azure/PSRule.Rules.Azure/issues/1110)
  - Private Endpoint:
    - Check Private Endpoints meet naming requirements. [#1110](https://github.com/Azure/PSRule.Rules.Azure/issues/1110)
  - Virtual WAN:
    - Check Virtual WANs meet naming requirements. [#1110](https://github.com/Azure/PSRule.Rules.Azure/issues/1110)
- Updated rules:
  - Azure Kubernetes Service:
    - Promoted `Azure.AKS.AutoUpgrade` to GA rule set. [#1130](https://github.com/Azure/PSRule.Rules.Azure/issues/1130)
- General improvements:
  - Added support for template function `tenant()`. [#1124](https://github.com/Azure/PSRule.Rules.Azure/issues/1124)
  - Added support for template function `managementGroup()`. [#1125](https://github.com/Azure/PSRule.Rules.Azure/issues/1125)
  - Added support for template function `pickZones()`. [#518](https://github.com/Azure/PSRule.Rules.Azure/issues/518)
- Engineering:
  - Rule refactoring of rules from PowerShell to YAML. [#1109](https://github.com/Azure/PSRule.Rules.Azure/issues/1109)
    - The following rules were refactored:
      - `Azure.LB.Name`
      - `Azure.NSG.Name`
      - `Azure.Firewall.Mode`
      - `Azure.Route.Name`
      - `Azure.VNET.Name`
      - `Azure.VNG.Name`
      - `Azure.VNG.ConnectionName`
      - `Azure.AppConfig.SKU`
      - `Azure.AppConfig.Name`
      - `Azure.AppInsights.Workspace`
      - `Azure.AppInsights.Name`
      - `Azure.Cosmos.AccountName`
      - `Azure.FrontDoor.State`
      - `Azure.FrontDoor.Name`
      - `Azure.FrontDoor.WAF.Mode`
      - `Azure.FrontDoor.WAF.Enabled`
      - `Azure.FrontDoor.WAF.Name`
      - `Azure.AKS.MinNodeCount`
      - `Azure.AKS.ManagedIdentity`
      - `Azure.AKS.StandardLB`
      - `Azure.AKS.AzurePolicyAddOn`
      - `Azure.AKS.ManagedAAD`
      - `Azure.AKS.AuthorizedIPs`
      - `Azure.AKS.LocalAccounts`
      - `Azure.AKS.AzureRBAC`
- Bug fixes:
  - Fixed output of Bicep informational and warning messages in error stream. [#1157](https://github.com/Azure/PSRule.Rules.Azure/issues/1157)

What's changed since pre-release v1.11.0-B2112112:

- New features:
  - Bicep support promoted from experimental to generally available (GA). [#1176](https://github.com/Azure/PSRule.Rules.Azure/issues/1176)

## v1.11.0-B2112112 (pre-release)

What's changed since pre-release v1.11.0-B2112104:

- New rules:
  - Azure Redis Cache:
    - Use availability zones for Azure Cache for Redis for regions that support it. [#1078](https://github.com/Azure/PSRule.Rules.Azure/issues/1078)
      - `Azure.Redis.AvailabilityZone`
      - `Azure.RedisEnterprise.Zones`

## v1.11.0-B2112104 (pre-release)

What's changed since pre-release v1.11.0-B2112073:

- New rules:
  - Azure Kubernetes Service:
    - Check clusters use Azure AD Pod Managed Identities (preview). [#991](https://github.com/Azure/PSRule.Rules.Azure/issues/991)
- Engineering:
  - Rule refactoring of rules from PowerShell to YAML. [#1109](https://github.com/Azure/PSRule.Rules.Azure/issues/1109)
    - The following rules were refactored:
      - `Azure.AppConfig.SKU`
      - `Azure.AppConfig.Name`
      - `Azure.AppInsights.Workspace`
      - `Azure.AppInsights.Name`
      - `Azure.Cosmos.AccountName`
      - `Azure.FrontDoor.State`
      - `Azure.FrontDoor.Name`
      - `Azure.FrontDoor.WAF.Mode`
      - `Azure.FrontDoor.WAF.Enabled`
      - `Azure.FrontDoor.WAF.Name`
      - `Azure.AKS.MinNodeCount`
      - `Azure.AKS.ManagedIdentity`
      - `Azure.AKS.StandardLB`
      - `Azure.AKS.AzurePolicyAddOn`
      - `Azure.AKS.ManagedAAD`
      - `Azure.AKS.AuthorizedIPs`
      - `Azure.AKS.LocalAccounts`
      - `Azure.AKS.AzureRBAC`
- Bug fixes:
  - Fixed output of Bicep informational and warning messages in error stream. [#1157](https://github.com/Azure/PSRule.Rules.Azure/issues/1157)
  - Fixed obsolete flag for baseline `Azure.Preview_2021_12`. [#1166](https://github.com/Azure/PSRule.Rules.Azure/issues/1166)

## v1.11.0-B2112073 (pre-release)

What's changed since pre-release v1.11.0-B2112024:

- New features:
  - Added baselines containing only Azure preview features. [#1129](https://github.com/Azure/PSRule.Rules.Azure/issues/1129)
    - Added baseline `Azure.Preview_2021_09`.
    - Added baseline `Azure.Preview_2021_12`.
  - Added `Azure.GA_2021_12` baseline. [#1146](https://github.com/Azure/PSRule.Rules.Azure/issues/1146)
    - Includes rules released before or during December 2021 for Azure GA features.
    - Marked baseline `Azure.GA_2021_09` as obsolete.
- New rules:
  - All resources:
    - Check comments for each template resource. [#969](https://github.com/Azure/PSRule.Rules.Azure/issues/969)
- Bug fixes:
  - Fixed template function `equals` parameter count mismatch. [#1137](https://github.com/Azure/PSRule.Rules.Azure/issues/1137)
  - Fixed copy loop on nested deployment parameters is not handled. [#1144](https://github.com/Azure/PSRule.Rules.Azure/issues/1144)
  - Fixed outer copy loop of nested deployment. [#1154](https://github.com/Azure/PSRule.Rules.Azure/issues/1154)

## v1.11.0-B2112024 (pre-release)

What's changed since pre-release v1.11.0-B2111014:

- New rules:
  - Azure Kubernetes Service:
    - Check clusters have the HTTP application routing add-on disabled. [#1131](https://github.com/Azure/PSRule.Rules.Azure/issues/1131)
    - Check clusters use the Secrets Store CSI Driver add-on. [#992](https://github.com/Azure/PSRule.Rules.Azure/issues/992)
    - Check clusters autorotation with the Secrets Store CSI Driver add-on. [#993](https://github.com/Azure/PSRule.Rules.Azure/issues/993)
  - Automation Account:
    - Automation accounts should enable diagnostic logs. [#1075](https://github.com/Azure/PSRule.Rules.Azure/issues/1075)
- Updated rules:
  - Azure Kubernetes Service:
    - Promoted `Azure.AKS.AutoUpgrade` to GA rule set. [#1130](https://github.com/Azure/PSRule.Rules.Azure/issues/1130)
- General improvements:
  - Added support for template function `tenant()`. [#1124](https://github.com/Azure/PSRule.Rules.Azure/issues/1124)
  - Added support for template function `managementGroup()`. [#1125](https://github.com/Azure/PSRule.Rules.Azure/issues/1125)
  - Added support for template function `pickZones()`. [#518](https://github.com/Azure/PSRule.Rules.Azure/issues/518)
- Bug fixes:
  - Fixed `Azure.Policy.WaiverExpiry` date conversion. [#1118](https://github.com/Azure/PSRule.Rules.Azure/issues/1118)

## v1.11.0-B2111014 (pre-release)

What's changed since v1.10.0:

- New rules:
  - Application Security Group:
    - Check Application Security Groups meet naming requirements. [#1110](https://github.com/Azure/PSRule.Rules.Azure/issues/1110)
  - Firewall:
    - Check Firewalls meet naming requirements. [#1110](https://github.com/Azure/PSRule.Rules.Azure/issues/1110)
    - Check Firewall policies meet naming requirements. [#1110](https://github.com/Azure/PSRule.Rules.Azure/issues/1110)
  - Private Endpoint:
    - Check Private Endpoints meet naming requirements. [#1110](https://github.com/Azure/PSRule.Rules.Azure/issues/1110)
  - Virtual WAN:
    - Check Virtual WANs meet naming requirements. [#1110](https://github.com/Azure/PSRule.Rules.Azure/issues/1110)
- Engineering:
  - Rule refactoring of rules from PowerShell to YAML. [#1109](https://github.com/Azure/PSRule.Rules.Azure/issues/1109)
    - The following rules were refactored:
      - `Azure.LB.Name`
      - `Azure.NSG.Name`
      - `Azure.Firewall.Mode`
      - `Azure.Route.Name`
      - `Azure.VNET.Name`
      - `Azure.VNG.Name`
      - `Azure.VNG.ConnectionName`

## v1.10.4

What's changed since v1.10.3:

- Bug fixes:
  - Fixed outer copy loop of nested deployment. [#1154](https://github.com/Azure/PSRule.Rules.Azure/issues/1154)

## v1.10.3

What's changed since v1.10.2:

- Bug fixes:
  - Fixed copy loop on nested deployment parameters is not handled. [#1144](https://github.com/Azure/PSRule.Rules.Azure/issues/1144)

## v1.10.2

What's changed since v1.10.1:

- Bug fixes:
  - Fixed template function `equals` parameter count mismatch. [#1137](https://github.com/Azure/PSRule.Rules.Azure/issues/1137)

## v1.10.1

What's changed since v1.10.0:

- Bug fixes:
  - Fixed `Azure.Policy.WaiverExpiry` date conversion. [#1118](https://github.com/Azure/PSRule.Rules.Azure/issues/1118)

## v1.10.0

What's changed since v1.9.1:

- New features:
  - Added support for parameter strong types. [#1083](https://github.com/Azure/PSRule.Rules.Azure/issues/1083)
    - The value of string parameters can be tested against the expected type.
    - When configuring a location strong type, the parameter value must be a valid Azure location.
    - When configuring a resource type strong type, the parameter value must be a matching resource Id.
- New rules:
  - All resources:
    - Check template expressions do not exceed a maximum length. [#1006](https://github.com/Azure/PSRule.Rules.Azure/issues/1006)
  - Automation Service:
    - Check automation accounts should use managed identities for authentication. [#1074](https://github.com/Azure/PSRule.Rules.Azure/issues/1074)
  - Event Grid:
    - Check topics and domains use managed identities. [#1091](https://github.com/Azure/PSRule.Rules.Azure/issues/1091)
    - Check topics and domains use private endpoints. [#1092](https://github.com/Azure/PSRule.Rules.Azure/issues/1092)
    - Check topics and domains use identity-based authentication. [#1093](https://github.com/Azure/PSRule.Rules.Azure/issues/1093)
- General improvements:
  - Updated default baseline to use module configuration. [#1089](https://github.com/Azure/PSRule.Rules.Azure/issues/1089)
- Engineering:
  - Bump PSRule dependency to v1.9.0. [#1081](https://github.com/Azure/PSRule.Rules.Azure/issues/1081)
  - Bump Microsoft.CodeAnalysis.NetAnalyzers to v6.0.0. [#1080](https://github.com/Azure/PSRule.Rules.Azure/pull/1080)
  - Bump Microsoft.SourceLink.GitHub to 1.1.1. [#1085](https://github.com/Azure/PSRule.Rules.Azure/pull/1085)
- Bug fixes:
  - Fixed expansion of secret references. [#1098](https://github.com/Azure/PSRule.Rules.Azure/issues/1098)
  - Fixed handling of tagging for deployments. [#1099](https://github.com/Azure/PSRule.Rules.Azure/issues/1099)
  - Fixed strong type issue flagged with empty defaultValue string. [#1100](https://github.com/Azure/PSRule.Rules.Azure/issues/1100)

What's changed since pre-release v1.10.0-B2111081:

- No additional changes.

## v1.10.0-B2111081 (pre-release)

What's changed since pre-release v1.10.0-B2111072:

- New rules:
  - Automation Service:
    - Automation accounts should use managed identities for authentication. [#1074](https://github.com/Azure/PSRule.Rules.Azure/issues/1074)

## v1.10.0-B2111072 (pre-release)

What's changed since pre-release v1.10.0-B2111058:

- New rules:
  - All resources:
    - Check template expressions do not exceed a maximum length. [#1006](https://github.com/Azure/PSRule.Rules.Azure/issues/1006)
- Bug fixes:
  - Fixed expansion of secret references. [#1098](https://github.com/Azure/PSRule.Rules.Azure/issues/1098)
  - Fixed handling of tagging for deployments. [#1099](https://github.com/Azure/PSRule.Rules.Azure/issues/1099)
  - Fixed strong type issue flagged with empty defaultValue string. [#1100](https://github.com/Azure/PSRule.Rules.Azure/issues/1100)

## v1.10.0-B2111058 (pre-release)

What's changed since pre-release v1.10.0-B2111040:

- New rules:
  - Event Grid:
    - Check topics and domains use managed identities. [#1091](https://github.com/Azure/PSRule.Rules.Azure/issues/1091)
    - Check topics and domains use private endpoints. [#1092](https://github.com/Azure/PSRule.Rules.Azure/issues/1092)
    - Check topics and domains use identity-based authentication. [#1093](https://github.com/Azure/PSRule.Rules.Azure/issues/1093)
- General improvements:
  - Updated default baseline to use module configuration. [#1089](https://github.com/Azure/PSRule.Rules.Azure/issues/1089)

## v1.10.0-B2111040 (pre-release)

What's changed since v1.9.1:

- New features:
  - Added support for parameter strong types. [#1083](https://github.com/Azure/PSRule.Rules.Azure/issues/1083)
    - The value of string parameters can be tested against the expected type.
    - When configuring a location strong type, the parameter value must be a valid Azure location.
    - When configuring a resource type strong type, the parameter value must be a matching resource Id.
- Engineering:
  - Bump PSRule dependency to v1.9.0. [#1081](https://github.com/Azure/PSRule.Rules.Azure/issues/1081)
  - Bump Microsoft.CodeAnalysis.NetAnalyzers to v6.0.0. [#1080](https://github.com/Azure/PSRule.Rules.Azure/pull/1080)
  - Bump Microsoft.SourceLink.GitHub to 1.1.1. [#1085](https://github.com/Azure/PSRule.Rules.Azure/pull/1085)

## v1.9.1

What's changed since v1.9.0:

- Bug fixes:
  - Fixed can not index into resource group tags. [#1066](https://github.com/Azure/PSRule.Rules.Azure/issues/1066)
  - Fixed `Azure.VM.ASMinMembers` for template deployments. [#1064](https://github.com/Azure/PSRule.Rules.Azure/issues/1064)
  - Fixed zones property not found on public IP resource. [#1070](https://github.com/Azure/PSRule.Rules.Azure/issues/1070)

## v1.9.0

What's changed since v1.8.1:

- New rules:
  - API Management Service:
    - Check API management services are using availability zones when available. [#1017](https://github.com/Azure/PSRule.Rules.Azure/issues/1017)
  - Public IP Address:
    - Check Public IP addresses are configured with zone-redundancy. [#958](https://github.com/Azure/PSRule.Rules.Azure/issues/958)
    - Check Public IP addresses are using Standard SKU. [#979](https://github.com/Azure/PSRule.Rules.Azure/issues/979)
  - User Assigned Managed Identity:
    - Check identities meet naming requirements. [#1021](https://github.com/Azure/PSRule.Rules.Azure/issues/1021)
  - Virtual Network Gateway:
    - Check VPN/ExpressRoute gateways are configured with availability zone SKU. [#926](https://github.com/Azure/PSRule.Rules.Azure/issues/926)
- General improvements:
  - Improved processing of AzOps generated templates. [#799](https://github.com/Azure/PSRule.Rules.Azure/issues/799)
    - `Azure.Template.DefineParameters` is ignored for AzOps generated templates.
    - `Azure.Template.UseLocationParameter` is ignored for AzOps generated templates.
  - Bicep is now installed when using PSRule GitHub Action. [#1050](https://github.com/Azure/PSRule.Rules.Azure/issues/1050)
- Engineering:
  - Bump PSRule dependency to v1.8.0. [#1018](https://github.com/Azure/PSRule.Rules.Azure/issues/1018)
  - Added automated PR workflow to bump `providers.json` monthly. [#1041](https://github.com/Azure/PSRule.Rules.Azure/issues/1041)
- Bug fixes:
  - Fixed AKS Network Policy should accept calico. [#1046](https://github.com/Azure/PSRule.Rules.Azure/issues/1046)
  - Fixed `Azure.ACR.AdminUser` fails when `adminUserEnabled` not set. [#1014](https://github.com/Azure/PSRule.Rules.Azure/issues/1014)
  - Fixed `Azure.KeyVault.Logs` reports cannot index into a null array. [#1024](https://github.com/Azure/PSRule.Rules.Azure/issues/1024)
  - Fixed template function empty returns object reference not set exception. [#1025](https://github.com/Azure/PSRule.Rules.Azure/issues/1025)
  - Fixed delayed binding of `and` template function. [#1026](https://github.com/Azure/PSRule.Rules.Azure/issues/1026)
  - Fixed template function array nests array with array parameters. [#1027](https://github.com/Azure/PSRule.Rules.Azure/issues/1027)
  - Fixed property used by `Azure.ACR.MinSKU` to work more reliably with templates. [#1034](https://github.com/Azure/PSRule.Rules.Azure/issues/1034)
  - Fixed could not determine JSON object type for MockMember using CreateObject. [#1035](https://github.com/Azure/PSRule.Rules.Azure/issues/1035)
  - Fixed Bicep convention ordering. [#1053](https://github.com/Azure/PSRule.Rules.Azure/issues/1053)

What's changed since pre-release v1.9.0-B2110087:

- No additional changes.

## v1.9.0-B2110087 (pre-release)

What's changed since pre-release v1.9.0-B2110082:

- Bug fixes:
  - Fixed Bicep convention ordering. [#1053](https://github.com/Azure/PSRule.Rules.Azure/issues/1053)

## v1.9.0-B2110082 (pre-release)

What's changed since pre-release v1.9.0-B2110059:

- General improvements:
  - Bicep is now installed when using PSRule GitHub Action. [#1050](https://github.com/Azure/PSRule.Rules.Azure/issues/1050)
- Engineering:
  - Added automated PR workflow to bump `providers.json` monthly. [#1041](https://github.com/Azure/PSRule.Rules.Azure/issues/1041)
- Bug fixes:
  - Fixed AKS Network Policy should accept calico. [#1046](https://github.com/Azure/PSRule.Rules.Azure/issues/1046)

## v1.9.0-B2110059 (pre-release)

What's changed since pre-release v1.9.0-B2110040:

- New rules:
  - API Management Service:
    - Check API management services are using availability zones when available. [#1017](https://github.com/Azure/PSRule.Rules.Azure/issues/1017)
- Bug fixes:
  - Fixed property used by `Azure.ACR.MinSKU` to work more reliably with templates. [#1034](https://github.com/Azure/PSRule.Rules.Azure/issues/1034)
  - Fixed could not determine JSON object type for MockMember using CreateObject. [#1035](https://github.com/Azure/PSRule.Rules.Azure/issues/1035)

## v1.9.0-B2110040 (pre-release)

What's changed since pre-release v1.9.0-B2110025:

- New rules:
  - User Assigned Managed Identity:
    - Check identities meet naming requirements. [#1021](https://github.com/Azure/PSRule.Rules.Azure/issues/1021)
- Bug fixes:
  - Fixed `Azure.KeyVault.Logs` reports cannot index into a null array. [#1024](https://github.com/Azure/PSRule.Rules.Azure/issues/1024)
  - Fixed template function empty returns object reference not set exception. [#1025](https://github.com/Azure/PSRule.Rules.Azure/issues/1025)
  - Fixed delayed binding of `and` template function. [#1026](https://github.com/Azure/PSRule.Rules.Azure/issues/1026)
  - Fixed template function array nests array with array parameters. [#1027](https://github.com/Azure/PSRule.Rules.Azure/issues/1027)

## v1.9.0-B2110025 (pre-release)

What's changed since pre-release v1.9.0-B2110014:

- Engineering:
  - Bump PSRule dependency to v1.8.0. [#1018](https://github.com/Azure/PSRule.Rules.Azure/issues/1018)
- Bug fixes:
  - Fixed `Azure.ACR.AdminUser` fails when `adminUserEnabled` not set. [#1014](https://github.com/Azure/PSRule.Rules.Azure/issues/1014)

## v1.9.0-B2110014 (pre-release)

What's changed since pre-release v1.9.0-B2110009:

- Bug fixes:
  - Fixed expression out of range of valid values. [#1005](https://github.com/Azure/PSRule.Rules.Azure/issues/1005)
  - Fixed template expand fails in nested reference expansion. [#1007](https://github.com/Azure/PSRule.Rules.Azure/issues/1007)

## v1.9.0-B2110009 (pre-release)

What's changed since pre-release v1.9.0-B2109027:

- Bug fixes:
  - Fixed handling of comments with template and parameter file rules. [#996](https://github.com/Azure/PSRule.Rules.Azure/issues/996)
  - Fixed `Azure.Template.UseLocationParameter` to only apply to templates deployed as RG scope [#995](https://github.com/Azure/PSRule.Rules.Azure/issues/995)
  - Fixed expand template fails with `createObject` when no parameters are specified. [#1000](https://github.com/Azure/PSRule.Rules.Azure/issues/1000)

## v1.9.0-B2109027 (pre-release)

What's changed since v1.8.0:

- New rules:
  - Public IP Address:
    - Check Public IP addresses are configured with zone-redundancy. [#958](https://github.com/Azure/PSRule.Rules.Azure/issues/958)
    - Check Public IP addresses are using Standard SKU. [#979](https://github.com/Azure/PSRule.Rules.Azure/issues/979)
  - Virtual Network Gateway:
    - Check VPN/ExpressRoute gateways are configured with availability zone SKU. [#926](https://github.com/Azure/PSRule.Rules.Azure/issues/926)
- General improvements:
  - Improved processing of AzOps generated templates. [#799](https://github.com/Azure/PSRule.Rules.Azure/issues/799)
    - `Azure.Template.DefineParameters` is ignored for AzOps generated templates.
    - `Azure.Template.UseLocationParameter` is ignored for AzOps generated templates.
- Bug fixes:
  - Fixed `ToUpper` fails to convert character. [#986](https://github.com/Azure/PSRule.Rules.Azure/issues/986)

## v1.8.1

What's changed since v1.8.0:

- Bug fixes:
  - Fixed handling of comments with template and parameter file rules. [#996](https://github.com/Azure/PSRule.Rules.Azure/issues/996)
  - Fixed `Azure.Template.UseLocationParameter` to only apply to templates deployed as RG scope [#995](https://github.com/Azure/PSRule.Rules.Azure/issues/995)
  - Fixed expand template fails with `createObject` when no parameters are specified. [#1000](https://github.com/Azure/PSRule.Rules.Azure/issues/1000)
  - Fixed `ToUpper` fails to convert character. [#986](https://github.com/Azure/PSRule.Rules.Azure/issues/986)
  - Fixed expression out of range of valid values. [#1005](https://github.com/Azure/PSRule.Rules.Azure/issues/1005)
  - Fixed template expand fails in nested reference expansion. [#1007](https://github.com/Azure/PSRule.Rules.Azure/issues/1007)

## v1.8.0

What's changed since v1.7.0:

- New features:
  - Added `Azure.GA_2021_09` baseline. [#961](https://github.com/Azure/PSRule.Rules.Azure/issues/961)
    - Includes rules released before or during September 2021 for Azure GA features.
    - Marked baseline `Azure.GA_2021_06` as obsolete.
- New rules:
  - Application Gateway:
    - Check App Gateways should use availability zones when available. Thanks [@ArmaanMcleod](https://github.com/ArmaanMcleod). [#928](https://github.com/Azure/PSRule.Rules.Azure/issues/928)
  - Azure Kubernetes Service:
    - Check clusters have control plane audit logs enabled. Thanks [@ArmaanMcleod](https://github.com/ArmaanMcleod). [#882](https://github.com/Azure/PSRule.Rules.Azure/issues/882)
    - Check clusters have control plane diagnostics enabled. Thanks [@ArmaanMcleod](https://github.com/ArmaanMcleod). [#922](https://github.com/Azure/PSRule.Rules.Azure/issues/922)
    - Check clusters use Container Insights for monitoring workloads. Thanks [@ArmaanMcleod](https://github.com/ArmaanMcleod). [#881](https://github.com/Azure/PSRule.Rules.Azure/issues/881)
    - Check clusters use availability zones when available. Thanks [@ArmaanMcleod](https://github.com/ArmaanMcleod). [#880](https://github.com/Azure/PSRule.Rules.Azure/issues/880)
  - Cosmos DB:
    - Check DB account names meet naming requirements. [#954](https://github.com/Azure/PSRule.Rules.Azure/issues/954)
    - Check DB accounts use Azure AD identities for resource management operations. [#953](https://github.com/Azure/PSRule.Rules.Azure/issues/953)
  - Load Balancer:
    - Check Load balancers are using Standard SKU. Thanks [@ArmaanMcleod](https://github.com/ArmaanMcleod). [#957](https://github.com/Azure/PSRule.Rules.Azure/issues/957)
    - Check Load Balancers are configured with zone-redundancy. Thanks [@ArmaanMcleod](https://github.com/ArmaanMcleod). [#927](https://github.com/Azure/PSRule.Rules.Azure/issues/927)
- Engineering:
  - Bump PSRule dependency to v1.7.2. [#951](https://github.com/Azure/PSRule.Rules.Azure/issues/951)
  - Automated update of availability zone information in providers.json. [#907](https://github.com/Azure/PSRule.Rules.Azure/issues/907)
  - Increased test coverage of rule reasons. Thanks [@ArmaanMcleod](https://github.com/ArmaanMcleod). [#960](https://github.com/Azure/PSRule.Rules.Azure/issues/960)
- Bug fixes:
  - Fixed export of in-flight AKS related subnets for kubenet clusters. Thanks [@ArmaanMcleod](https://github.com/ArmaanMcleod). [#920](https://github.com/Azure/PSRule.Rules.Azure/issues/920)
  - Fixed plan instance count is not applicable to Elastic Premium plans. [#946](https://github.com/Azure/PSRule.Rules.Azure/issues/946)
  - Fixed minimum App Service Plan fails Elastic Premium plans. [#945](https://github.com/Azure/PSRule.Rules.Azure/issues/945)
  - Fixed App Service Plan should include PremiumV3 plan. [#944](https://github.com/Azure/PSRule.Rules.Azure/issues/944)
  - Fixed Azure.VM.NICAttached with private endpoints. [#932](https://github.com/Azure/PSRule.Rules.Azure/issues/932)
  - Fixed Bicep CLI fails with unexpected end of content. [#889](https://github.com/Azure/PSRule.Rules.Azure/issues/889)
  - Fixed incomplete reason message for `Azure.Storage.MinTLS`. [#971](https://github.com/Azure/PSRule.Rules.Azure/issues/971)
  - Fixed false positive of `Azure.Storage.UseReplication` with large file storage. [#965](https://github.com/Azure/PSRule.Rules.Azure/issues/965)

What's changed since pre-release v1.8.0-B2109060:

- No additional changes.

## v1.8.0-B2109086 (pre-release)

What's changed since pre-release v1.8.0-B2109060:

- New rules:
  - Load Balancer:
    - Check Load balancers are using Standard SKU. Thanks [@ArmaanMcleod](https://github.com/ArmaanMcleod). [#957](https://github.com/Azure/PSRule.Rules.Azure/issues/957)
- Engineering:
  - Increased test coverage of rule reasons. Thanks [@ArmaanMcleod](https://github.com/ArmaanMcleod). [#960](https://github.com/Azure/PSRule.Rules.Azure/issues/960)
- Bug fixes:
  - Fixed Bicep CLI fails with unexpected end of content. [#889](https://github.com/Azure/PSRule.Rules.Azure/issues/889)
  - Fixed incomplete reason message for `Azure.Storage.MinTLS`. [#971](https://github.com/Azure/PSRule.Rules.Azure/issues/971)
  - Fixed false positive of `Azure.Storage.UseReplication` with large file storage. [#965](https://github.com/Azure/PSRule.Rules.Azure/issues/965)

## v1.8.0-B2109060 (pre-release)

What's changed since pre-release v1.8.0-B2109046:

- New features:
  - Added `Azure.GA_2021_09` baseline. [#961](https://github.com/Azure/PSRule.Rules.Azure/issues/961)
    - Includes rules released before or during September 2021 for Azure GA features.
    - Marked baseline `Azure.GA_2021_06` as obsolete.
- New rules:
  - Load Balancer:
    - Check Load Balancers are configured with zone-redundancy. Thanks [@ArmaanMcleod](https://github.com/ArmaanMcleod). [#927](https://github.com/Azure/PSRule.Rules.Azure/issues/927)

## v1.8.0-B2109046 (pre-release)

What's changed since pre-release v1.8.0-B2109020:

- New rules:
  - Application Gateway:
    - Check App Gateways should use availability zones when available. Thanks [@ArmaanMcleod](https://github.com/ArmaanMcleod). [#928](https://github.com/Azure/PSRule.Rules.Azure/issues/928)
  - Cosmos DB:
    - Check DB account names meet naming requirements. [#954](https://github.com/Azure/PSRule.Rules.Azure/issues/954)
    - Check DB accounts use Azure AD identities for resource management operations. [#953](https://github.com/Azure/PSRule.Rules.Azure/issues/953)
- Bug fixes:
  - Fixed plan instance count is not applicable to Elastic Premium plans. [#946](https://github.com/Azure/PSRule.Rules.Azure/issues/946)
  - Fixed minimum App Service Plan fails Elastic Premium plans. [#945](https://github.com/Azure/PSRule.Rules.Azure/issues/945)
  - Fixed App Service Plan should include PremiumV3 plan. [#944](https://github.com/Azure/PSRule.Rules.Azure/issues/944)
  - Fixed Azure.VM.NICAttached with private endpoints. [#932](https://github.com/Azure/PSRule.Rules.Azure/issues/932)
- Engineering:
  - Bump PSRule dependency to v1.7.2. [#951](https://github.com/Azure/PSRule.Rules.Azure/issues/951)

## v1.8.0-B2109020 (pre-release)

What's changed since pre-release v1.8.0-B2108026:

- New rules:
  - Azure Kubernetes Service:
    - Check clusters have control plane audit logs enabled. Thanks [@ArmaanMcleod](https://github.com/ArmaanMcleod). [#882](https://github.com/Azure/PSRule.Rules.Azure/issues/882)
    - Check clusters have control plane diagnostics enabled. Thanks [@ArmaanMcleod](https://github.com/ArmaanMcleod). [#922](https://github.com/Azure/PSRule.Rules.Azure/issues/922)
- Engineering:
  - Bump PSRule dependency to v1.7.0. [#938](https://github.com/Azure/PSRule.Rules.Azure/issues/938)

## v1.8.0-B2108026 (pre-release)

What's changed since pre-release v1.8.0-B2108013:

- New rules:
  - Azure Kubernetes Service:
    - Check clusters use Container Insights for monitoring workloads. Thanks [@ArmaanMcleod](https://github.com/ArmaanMcleod). [#881](https://github.com/Azure/PSRule.Rules.Azure/issues/881)
- Bug fixes:
  - Fixed export of in-flight AKS related subnets for kubenet clusters. Thanks [@ArmaanMcleod](https://github.com/ArmaanMcleod). [#920](https://github.com/Azure/PSRule.Rules.Azure/issues/920)

## v1.8.0-B2108013 (pre-release)

What's changed since v1.7.0:

- New rules:
  - Azure Kubernetes Service:
    - Check clusters use availability zones when available. Thanks [@ArmaanMcleod](https://github.com/ArmaanMcleod). [#880](https://github.com/Azure/PSRule.Rules.Azure/issues/880)
- Engineering:
  - Bump PSRule dependency to v1.6.1. [#913](https://github.com/Azure/PSRule.Rules.Azure/issues/913)
  - Automated update of availability zone information in providers.json. [#907](https://github.com/Azure/PSRule.Rules.Azure/issues/907)

## v1.7.0

What's changed since v1.6.0:

- New rules:
  - All resources:
    - Check template parameter files use metadata links. [#846](https://github.com/Azure/PSRule.Rules.Azure/issues/846)
      - Configure the `AZURE_PARAMETER_FILE_METADATA_LINK` option to enable this rule.
    - Check template files use a recent schema. [#845](https://github.com/Azure/PSRule.Rules.Azure/issues/845)
    - Check template files use a https schema scheme. [#894](https://github.com/Azure/PSRule.Rules.Azure/issues/894)
    - Check template parameter files use a https schema scheme. [#894](https://github.com/Azure/PSRule.Rules.Azure/issues/894)
    - Check template parameters set a value. [#896](https://github.com/Azure/PSRule.Rules.Azure/issues/896)
    - Check template parameters use a valid secret reference. [#897](https://github.com/Azure/PSRule.Rules.Azure/issues/897)
  - Azure Kubernetes Service:
    - Check clusters using Azure CNI should use large subnets. Thanks [@ArmaanMcleod](https://github.com/ArmaanMcleod). [#273](https://github.com/Azure/PSRule.Rules.Azure/issues/273)
    - Check clusters use auto-scale node pools. Thanks [@ArmaanMcleod](https://github.com/ArmaanMcleod). [#218](https://github.com/Azure/PSRule.Rules.Azure/issues/218)
      - By default, a minimum of a `/23` subnet is required.
      - Configure `AZURE_AKS_CNI_MINIMUM_CLUSTER_SUBNET_SIZE` to change the default minimum subnet size.
  - Storage Account:
    - Check Storage Accounts only accept explicitly allowed network traffic. [#884](https://github.com/Azure/PSRule.Rules.Azure/issues/884)
- Updated rules:
  - Virtual Network:
    - Excluded `AzureFirewallManagementSubnet` from `Azure.VNET.UseNSGs`. [#869](https://github.com/Azure/PSRule.Rules.Azure/issues/869)
- General improvements:
  - Added version information to bicep compilation exceptions. [#903](https://github.com/Azure/PSRule.Rules.Azure/issues/903)
- Engineering:
  - Bump PSRule dependency to v1.6.0. [#871](https://github.com/Azure/PSRule.Rules.Azure/issues/871)
- Bug fixes:
  - Fixed DateTimeAdd function and tests within timezones with DST. [#891](https://github.com/Azure/PSRule.Rules.Azure/issues/891)
  - Fixed `Azure.Template.ParameterValue` failing on empty value. [#901](https://github.com/Azure/PSRule.Rules.Azure/issues/901)

What's changed since pre-release v1.7.0-B2108059:

- No additional changes.

## v1.7.0-B2108059 (pre-release)

What's changed since pre-release v1.7.0-B2108049:

- General improvements:
  - Added version information to bicep compilation exceptions. [#903](https://github.com/Azure/PSRule.Rules.Azure/issues/903)
- Bug fixes:
  - Fixed `Azure.Template.ParameterValue` failing on empty value. [#901](https://github.com/Azure/PSRule.Rules.Azure/issues/901)

## v1.7.0-B2108049 (pre-release)

What's changed since pre-release v1.7.0-B2108040:

- New rules:
  - All resources:
    - Check template files use a recent schema. [#845](https://github.com/Azure/PSRule.Rules.Azure/issues/845)
    - Check template files use a https schema scheme. [#894](https://github.com/Azure/PSRule.Rules.Azure/issues/894)
    - Check template parameter files use a https schema scheme. [#894](https://github.com/Azure/PSRule.Rules.Azure/issues/894)
    - Check template parameters set a value. [#896](https://github.com/Azure/PSRule.Rules.Azure/issues/896)
    - Check template parameters use a valid secret reference. [#897](https://github.com/Azure/PSRule.Rules.Azure/issues/897)
- Bug fixes:
  - Fixed DateTimeAdd function and tests within timezones with DST. [#891](https://github.com/Azure/PSRule.Rules.Azure/issues/891)

## v1.7.0-B2108040 (pre-release)

What's changed since pre-release v1.7.0-B2108020:

- New rules:
  - All resources:
    - Check template parameter files use metadata links. [#846](https://github.com/Azure/PSRule.Rules.Azure/issues/846)
      - Configure the `AZURE_PARAMETER_FILE_METADATA_LINK` option to enable this rule.
  - Azure Kubernetes Service:
    - Check clusters using Azure CNI should use large subnets. Thanks [@ArmaanMcleod](https://github.com/ArmaanMcleod). [#273](https://github.com/Azure/PSRule.Rules.Azure/issues/273)
      - By default, a minimum of a `/23` subnet is required.
      - Configure `AZURE_AKS_CNI_MINIMUM_CLUSTER_SUBNET_SIZE` to change the default minimum subnet size.
  - Storage Account:
    - Check Storage Accounts only accept explicitly allowed network traffic. [#884](https://github.com/Azure/PSRule.Rules.Azure/issues/884)

## v1.7.0-B2108020 (pre-release)

What's changed since v1.6.0:

- New rules:
  - Azure Kubernetes Service:
    - Check clusters use auto-scale node pools. Thanks [@ArmaanMcleod](https://github.com/ArmaanMcleod). [#218](https://github.com/Azure/PSRule.Rules.Azure/issues/218)
- Updated rules:
  - Virtual Network:
    - Excluded `AzureFirewallManagementSubnet` from `Azure.VNET.UseNSGs`. [#869](https://github.com/Azure/PSRule.Rules.Azure/issues/869)
- Engineering:
  - Bump PSRule dependency to v1.6.0. [#871](https://github.com/Azure/PSRule.Rules.Azure/issues/871)

## v1.6.0

What's changed since v1.5.1:

- New features:
  - **Experimental**: Added support for expansion from Bicep source files. [#848](https://github.com/Azure/PSRule.Rules.Azure/issues/848) [#670](https://github.com/Azure/PSRule.Rules.Azure/issues/670) [#858](https://github.com/Azure/PSRule.Rules.Azure/issues/858)
    - Bicep support is currently experimental.
    - To opt-in set the `AZURE_BICEP_FILE_EXPANSION` configuration to `true`.
    - For more information see [Using Bicep](https://azure.github.io/PSRule.Rules.Azure/using-bicep/).
- New rules:
  - Application Gateways:
    - Check Application Gateways publish endpoints by HTTPS. [#841](https://github.com/Azure/PSRule.Rules.Azure/issues/841)
- Engineering:
  - Bump PSRule dependency to v1.5.0. [#832](https://github.com/Azure/PSRule.Rules.Azure/issues/832)
  - Migration of Pester v4 tests to Pester v5. Thanks [@ArmaanMcleod](https://github.com/ArmaanMcleod). [#395](https://github.com/Azure/PSRule.Rules.Azure/issues/395)

What's changed since pre-release v1.6.0-B2108038:

- Bug fixes:
  - Fixed Bicep expand creates deadlock and times out. [#863](https://github.com/Azure/PSRule.Rules.Azure/issues/863)

## v1.6.0-B2108038 (pre-release)

What's changed since pre-release v1.6.0-B2108023:

- Bug fixes:
  - Fixed Bicep expand hangs analysis. [#858](https://github.com/Azure/PSRule.Rules.Azure/issues/858)

## v1.6.0-B2108023 (pre-release)

What's changed since pre-release v1.6.0-B2107028:

- New features:
  - **Experimental**: Added support for expansion from Bicep source files. [#848](https://github.com/Azure/PSRule.Rules.Azure/issues/848) [#670](https://github.com/Azure/PSRule.Rules.Azure/issues/670)
    - Bicep support is currently experimental.
    - To opt-in set the `AZURE_BICEP_FILE_EXPANSION` configuration to `true`.
    - For more information see [Using Bicep](https://azure.github.io/PSRule.Rules.Azure/using-bicep/).

## v1.6.0-B2107028 (pre-release)

What's changed since v1.5.1:

- New rules:
  - Application Gateways:
    - Check Application Gateways publish endpoints by HTTPS. [#841](https://github.com/Azure/PSRule.Rules.Azure/issues/841)
- Engineering:
  - Bump PSRule dependency to v1.5.0. [#832](https://github.com/Azure/PSRule.Rules.Azure/issues/832)

## v1.5.1

What's changed since v1.5.0:

- Bug fixes:
  - Fixed rule does not detect more restrictive NSG rules. [#831](https://github.com/Azure/PSRule.Rules.Azure/issues/831)

## v1.5.0

What's changed since v1.4.1:

- New features:
  - Added `Azure.GA_2021_06` baseline. [#822](https://github.com/Azure/PSRule.Rules.Azure/issues/822)
    - Includes rules released before or during June 2021 for Azure GA features.
    - Marked baseline `Azure.GA_2021_03` as obsolete.
- New rules:
  - Application Insights:
    - Check App Insights resources use workspace-based configuration. [#813](https://github.com/Azure/PSRule.Rules.Azure/issues/813)
    - Check App Insights resources meet naming requirements. [#814](https://github.com/Azure/PSRule.Rules.Azure/issues/814)
- General improvements:
  - Exclude not applicable rules for templates generated with Bicep and PSArm. [#815](https://github.com/Azure/PSRule.Rules.Azure/issues/815)
  - Updated rule help to use docs pages for online version. [#824](https://github.com/Azure/PSRule.Rules.Azure/issues/824)
- Engineering:
  - Bump PSRule dependency to v1.4.0. [#823](https://github.com/Azure/PSRule.Rules.Azure/issues/823)
  - Bump YamlDotNet dependency to v11.2.1. [#821](https://github.com/Azure/PSRule.Rules.Azure/pull/821)
  - Migrate project to Azure GitHub organization and updated links. [#800](https://github.com/Azure/PSRule.Rules.Azure/pull/800)
- Bug fixes:
  - Fixed detection of parameters and variables with line breaks. [#811](https://github.com/Azure/PSRule.Rules.Azure/issues/811)

What's changed since pre-release v1.5.0-B2107002:

- No additional changes.

## v1.5.0-B2107002 (pre-release)

What's changed since pre-release v1.5.0-B2106018:

- New features:
  - Added `Azure.GA_2021_06` baseline. [#822](https://github.com/Azure/PSRule.Rules.Azure/issues/822)
    - Includes rules released before or during June 2021 for Azure GA features.
    - Marked baseline `Azure.GA_2021_03` as obsolete.
- General improvements:
  - Updated rule help to use docs pages for online version. [#824](https://github.com/Azure/PSRule.Rules.Azure/issues/824)
- Engineering:
  - Bump PSRule dependency to v1.4.0. [#823](https://github.com/Azure/PSRule.Rules.Azure/issues/823)
  - Bump YamlDotNet dependency to v11.2.1. [#821](https://github.com/Azure/PSRule.Rules.Azure/pull/821)

## v1.5.0-B2106018 (pre-release)

What's changed since v1.4.1:

- New rules:
  - Application Insights:
    - Check App Insights resources use workspace-based configuration. [#813](https://github.com/Azure/PSRule.Rules.Azure/issues/813)
    - Check App Insights resources meet naming requirements. [#814](https://github.com/Azure/PSRule.Rules.Azure/issues/814)
- General improvements:
  - Exclude not applicable rules for templates generated with Bicep and PSArm. [#815](https://github.com/Azure/PSRule.Rules.Azure/issues/815)
- Engineering:
  - Bump YamlDotNet dependency to v11.2.0. [#801](https://github.com/Azure/PSRule.Rules.Azure/pull/801)
  - Migrate project to Azure GitHub organization and updated links. [#800](https://github.com/Azure/PSRule.Rules.Azure/pull/800)
- Bug fixes:
  - Fixed detection of parameters and variables with line breaks. [#811](https://github.com/Azure/PSRule.Rules.Azure/issues/811)

## v1.4.1

What's changed since v1.4.0:

- Bug fixes:
  - Fixed boolean string conversion case. [#793](https://github.com/Azure/PSRule.Rules.Azure/issues/793)
  - Fixed case sensitive property matching. [#794](https://github.com/Azure/PSRule.Rules.Azure/issues/794)
  - Fixed automatic expansion of template parameter files. [#796](https://github.com/Azure/PSRule.Rules.Azure/issues/796)
    - Template parameter files are not automatically expanded by default.
    - To enable this, set the `AZURE_PARAMETER_FILE_EXPANSION` configuration option.

## v1.4.0

What's changed since v1.3.2:

- New features:
  - Automatically expand template from parameter files for analysis. [#772](https://github.com/Azure/PSRule.Rules.Azure/issues/772)
    - Previously templates needed to be exported with `Export-AzRuleTemplateData`.
    - To export template data automatically use PSRule cmdlets with `-Format File`.
- New rules:
  - Cognitive Search:
    - Check search services meet index SLA replica requirement. [#761](https://github.com/Azure/PSRule.Rules.Azure/issues/761)
    - Check search services meet query SLA replica requirement. [#762](https://github.com/Azure/PSRule.Rules.Azure/issues/762)
    - Check search services meet naming requirements. [#763](https://github.com/Azure/PSRule.Rules.Azure/issues/763)
    - Check search services use a minimum SKU. [#764](https://github.com/Azure/PSRule.Rules.Azure/issues/764)
    - Check search services use managed identities. [#765](https://github.com/Azure/PSRule.Rules.Azure/issues/765)
  - Azure Kubernetes Service:
    - Check clusters use AKS-managed Azure AD integration. [#436](https://github.com/Azure/PSRule.Rules.Azure/issues/436)
    - Check clusters have local account disabled (preview). [#786](https://github.com/Azure/PSRule.Rules.Azure/issues/786)
    - Check clusters have an auto-upgrade channel set (preview). [#787](https://github.com/Azure/PSRule.Rules.Azure/issues/787)
    - Check clusters limit access network access to the API server. [#788](https://github.com/Azure/PSRule.Rules.Azure/issues/788)
    - Check clusters used Azure RBAC for Kubernetes authorization. [#789](https://github.com/Azure/PSRule.Rules.Azure/issues/789)
- Updated rules:
  - Azure Kubernetes Service:
    - Updated `Azure.AKS.Version` to 1.20.5. [#767](https://github.com/Azure/PSRule.Rules.Azure/issues/767)
- General improvements:
  - Automatically nest template sub-resources for analysis. [#746](https://github.com/Azure/PSRule.Rules.Azure/issues/746)
    - Sub-resources such as diagnostic logs or configurations are automatically nested.
    - Automatic nesting a resource requires:
      - The parent resource is defined in the same template.
      - The sub-resource depends on the parent resource.
  - Added support for source location references to template files. [#781](https://github.com/Azure/PSRule.Rules.Azure/issues/781)
    - Output includes source location to resources exported from a templates.
- Bug fixes:
  - Fixed string index parsing in expressions with whitespace. [#775](https://github.com/Azure/PSRule.Rules.Azure/issues/775)
  - Fixed base for DateTimeAdd is not a valid string. [#777](https://github.com/Azure/PSRule.Rules.Azure/issues/777)
- Engineering:
  - Added source link to project. [#783](https://github.com/Azure/PSRule.Rules.Azure/issues/783)

What's changed since pre-release v1.4.0-B2105057:

- No additional changes.

## v1.4.0-B2105057 (pre-release)

What's changed since pre-release v1.4.0-B2105050:

- New rules:
  - Azure Kubernetes Service:
    - Check clusters use AKS-managed Azure AD integration. [#436](https://github.com/Azure/PSRule.Rules.Azure/issues/436)
    - Check clusters have local account disabled (preview). [#786](https://github.com/Azure/PSRule.Rules.Azure/issues/786)
    - Check clusters have an auto-upgrade channel set (preview). [#787](https://github.com/Azure/PSRule.Rules.Azure/issues/787)
    - Check clusters limit access network access to the API server. [#788](https://github.com/Azure/PSRule.Rules.Azure/issues/788)
    - Check clusters used Azure RBAC for Kubernetes authorization. [#789](https://github.com/Azure/PSRule.Rules.Azure/issues/789)
- Updated rules:
  - Azure Kubernetes Service:
    - Updated `Azure.AKS.Version` to 1.20.5. [#767](https://github.com/Azure/PSRule.Rules.Azure/issues/767)
- Engineering:
  - Added source link to project. [#783](https://github.com/Azure/PSRule.Rules.Azure/issues/783)

## v1.4.0-B2105050 (pre-release)

What's changed since pre-release v1.4.0-B2105044:

- General improvements:
  - Added support for source location references to template files. [#781](https://github.com/Azure/PSRule.Rules.Azure/issues/781)
    - Output includes source location to resources exported from a templates.

## v1.4.0-B2105044 (pre-release)

What's changed since pre-release v1.4.0-B2105027:

- New features:
  - Automatically expand template from parameter files for analysis. [#772](https://github.com/Azure/PSRule.Rules.Azure/issues/772)
    - Previously templates needed to be exported with `Export-AzRuleTemplateData`.
    - To export template data automatically use PSRule cmdlets with `-Format File`.
- Bug fixes:
  - Fixed string index parsing in expressions with whitespace. [#775](https://github.com/Azure/PSRule.Rules.Azure/issues/775)
  - Fixed base for DateTimeAdd is not a valid string. [#777](https://github.com/Azure/PSRule.Rules.Azure/issues/777)

## v1.4.0-B2105027 (pre-release)

What's changed since pre-release v1.4.0-B2105020:

- New rules:
  - Cognitive Search:
    - Check search services meet index SLA replica requirement. [#761](https://github.com/Azure/PSRule.Rules.Azure/issues/761)
    - Check search services meet query SLA replica requirement. [#762](https://github.com/Azure/PSRule.Rules.Azure/issues/762)
    - Check search services meet naming requirements. [#763](https://github.com/Azure/PSRule.Rules.Azure/issues/763)
    - Check search services use a minimum SKU. [#764](https://github.com/Azure/PSRule.Rules.Azure/issues/764)
    - Check search services use managed identities. [#765](https://github.com/Azure/PSRule.Rules.Azure/issues/765)

## v1.4.0-B2105020 (pre-release)

What's changed since v1.3.2:

- General improvements:
  - Automatically nest template sub-resources for analysis. [#746](https://github.com/Azure/PSRule.Rules.Azure/issues/746)
    - Sub-resources such as diagnostic logs or configurations are automatically nested.
    - Automatic nesting a resource requires:
      - The parent resource is defined in the same template.
      - The sub-resource depends on the parent resource.

## v1.3.2

What's changed since v1.3.1:

- Bug fixes:
  - Fixed rule reason reported the parameter inputObject is null. [#753](https://github.com/Azure/PSRule.Rules.Azure/issues/753)

## v1.3.1

What's changed since v1.3.0:

- Engineering:
  - Bump PSRule dependency to v1.3.0. [#749](https://github.com/Azure/PSRule.Rules.Azure/issues/749)
  - Bump YamlDotNet dependency to v11.1.1. [#742](https://github.com/Azure/PSRule.Rules.Azure/issues/742)

## v1.3.0

What's changed since v1.2.1:

- New rules:
  - Policy:
    - Check policy assignment display name and description are set. [#725](https://github.com/Azure/PSRule.Rules.Azure/issues/725)
    - Check policy assignment assigned by metadata is set. [#726](https://github.com/Azure/PSRule.Rules.Azure/issues/726)
    - Check policy exemption display name and description are set. [#723](https://github.com/Azure/PSRule.Rules.Azure/issues/723)
    - Check policy waiver exemptions have an expiry date set. [#724](https://github.com/Azure/PSRule.Rules.Azure/issues/724)
- Removed rules:
  - Storage:
    - Remove `Azure.Storage.UseEncryption` as Storage Service Encryption (SSE) is always on. [#630](https://github.com/Azure/PSRule.Rules.Azure/issues/630)
      - SSE is on by default and can not be disabled.
- General improvements:
  - Additional metadata added in parameter files is passed through with `Get-AzRuleTemplateLink`. [#706](https://github.com/Azure/PSRule.Rules.Azure/issues/706)
  - Improved binding support for File inputs. [#480](https://github.com/Azure/PSRule.Rules.Azure/issues/480)
    - Template and parameter file names now return a relative path instead of full path.
  - Added API version for each module resource. [#729](https://github.com/Azure/PSRule.Rules.Azure/issues/729)
- Engineering:
  - Clean up depreciated warning message for configuration option `azureAllowedRegions`. [#737](https://github.com/Azure/PSRule.Rules.Azure/issues/737)
  - Clean up depreciated warning message for configuration option `minAKSVersion`. [#738](https://github.com/Azure/PSRule.Rules.Azure/issues/738)
  - Bump PSRule dependency to v1.2.0. [#713](https://github.com/Azure/PSRule.Rules.Azure/issues/713)
- Bug fixes:
  - Fixed could not load file or assembly YamlDotNet. [#741](https://github.com/Azure/PSRule.Rules.Azure/issues/741)
    - This fix pins the PSRule version to v1.2.0 until the next stable release of PSRule for Azure.

What's changed since pre-release v1.3.0-B2104040:

- No additional changes.

## v1.3.0-B2104040 (pre-release)

What's changed since pre-release v1.3.0-B2104034:

- Bug fixes:
  - Fixed could not load file or assembly YamlDotNet. [#741](https://github.com/Azure/PSRule.Rules.Azure/issues/741)
    - This fix pins the PSRule version to v1.2.0 until the next stable release of PSRule for Azure.

## v1.3.0-B2104034 (pre-release)

What's changed since pre-release v1.3.0-B2104023:

- New rules:
  - Policy:
    - Check policy assignment display name and description are set. [#725](https://github.com/Azure/PSRule.Rules.Azure/issues/725)
    - Check policy assignment assigned by metadata is set. [#726](https://github.com/Azure/PSRule.Rules.Azure/issues/726)
    - Check policy exemption display name and description are set. [#723](https://github.com/Azure/PSRule.Rules.Azure/issues/723)
    - Check policy waiver exemptions have an expiry date set. [#724](https://github.com/Azure/PSRule.Rules.Azure/issues/724)
- Engineering:
  - Clean up depreciated warning message for configuration option `azureAllowedRegions`. [#737](https://github.com/Azure/PSRule.Rules.Azure/issues/737)
  - Clean up depreciated warning message for configuration option `minAKSVersion`. [#738](https://github.com/Azure/PSRule.Rules.Azure/issues/738)

## v1.3.0-B2104023 (pre-release)

What's changed since pre-release v1.3.0-B2104013:

- General improvements:
  - Improved binding support for File inputs. [#480](https://github.com/Azure/PSRule.Rules.Azure/issues/480)
    - Template and parameter file names now return a relative path instead of full path.
  - Added API version for each module resource. [#729](https://github.com/Azure/PSRule.Rules.Azure/issues/729)

## v1.3.0-B2104013 (pre-release)

What's changed since pre-release v1.3.0-B2103007:

- Engineering:
  - Bump PSRule dependency to v1.2.0. [#713](https://github.com/Azure/PSRule.Rules.Azure/issues/713)
- Bug fixes:
  - Fixed export not expanding nested deployments. [#715](https://github.com/Azure/PSRule.Rules.Azure/issues/715)

## v1.3.0-B2103007 (pre-release)

What's changed since v1.2.0:

- Removed rules:
  - Storage:
    - Remove `Azure.Storage.UseEncryption` as Storage Service Encryption (SSE) is always on. [#630](https://github.com/Azure/PSRule.Rules.Azure/issues/630)
      - SSE is on by default and can not be disabled.
- General improvements:
  - Additional metadata added in parameter files is passed through with `Get-AzRuleTemplateLink`. [#706](https://github.com/Azure/PSRule.Rules.Azure/issues/706)

## v1.2.1

What's changed since v1.2.0:

- Bug fixes:
  - Fixed export not expanding nested deployments. [#715](https://github.com/Azure/PSRule.Rules.Azure/issues/715)

## v1.2.0

What's changed since v1.1.4:

- New features:
  - Added `Azure.GA_2021_03` baseline. [#673](https://github.com/Azure/PSRule.Rules.Azure/issues/673)
    - Includes rules released before or during March 2021 for Azure GA features.
    - Marked baseline `Azure.GA_2020_12` as obsolete.
- New rules:
  - Key Vault:
    - Check vaults, keys, and secrets meet name requirements. [#646](https://github.com/Azure/PSRule.Rules.Azure/issues/646)
- Updated rules:
  - Azure Kubernetes Service:
    - Updated `Azure.AKS.Version` to 1.19.7. [#696](https://github.com/Azure/PSRule.Rules.Azure/issues/696)
- General improvements:
  - Added support for user defined functions in templates. [#682](https://github.com/Azure/PSRule.Rules.Azure/issues/682)
- Engineering:
  - Bump PSRule dependency to v1.1.0. [#692](https://github.com/Azure/PSRule.Rules.Azure/issues/692)

What's changed since pre-release v1.2.0-B2103044:

- No additional changes.

## v1.2.0-B2103044 (pre-release)

What's changed since pre-release v1.2.0-B2103032:

- New features:
  - Added `Azure.GA_2021_03` baseline. [#673](https://github.com/Azure/PSRule.Rules.Azure/issues/673)
    - Includes rules released before or during March 2021 for Azure GA features.
    - Marked baseline `Azure.GA_2020_12` as obsolete.
- Updated rules:
  - Azure Kubernetes Service:
    - Updated `Azure.AKS.Version` to 1.19.7. [#696](https://github.com/Azure/PSRule.Rules.Azure/issues/696)

## v1.2.0-B2103032 (pre-release)

What's changed since pre-release v1.2.0-B2103024:

- New rules:
  - Key Vault:
    - Check vaults, keys, and secrets meet name requirements. [#646](https://github.com/Azure/PSRule.Rules.Azure/issues/646)
- Engineering:
  - Bump PSRule dependency to v1.1.0. [#692](https://github.com/Azure/PSRule.Rules.Azure/issues/692)

## v1.2.0-B2103024 (pre-release)

What's changed since v1.1.4:

- General improvements:
  - Added support for user defined functions in templates. [#682](https://github.com/Azure/PSRule.Rules.Azure/issues/682)

## v1.1.4

What's changed since v1.1.3:

- Bug fixes:
  - Fixed handling of literal index with copyIndex function. [#686](https://github.com/Azure/PSRule.Rules.Azure/issues/686)
  - Fixed handling of inner scoped nested deployments. [#687](https://github.com/Azure/PSRule.Rules.Azure/issues/687)

## v1.1.3

What's changed since v1.1.2:

- Bug fixes:
  - Fixed parsing of property names for functions across multiple lines. [#683](https://github.com/Azure/PSRule.Rules.Azure/issues/683)

## v1.1.2

What's changed since v1.1.1:

- Bug fixes:
  - Fixed copy peer property resolve. [#677](https://github.com/Azure/PSRule.Rules.Azure/issues/677)
  - Fixed partial resource group or subscription object not populating. [#678](https://github.com/Azure/PSRule.Rules.Azure/issues/678)
  - Fixed lazy loading of environment and resource providers. [#679](https://github.com/Azure/PSRule.Rules.Azure/issues/679)

## v1.1.1

What's changed since v1.1.0:

- Bug fixes:
  - Fixed support for parameter file schemas. [#674](https://github.com/Azure/PSRule.Rules.Azure/issues/674)

## v1.1.0

What's changed since v1.0.0:

- New features:
  - Exporting template with `Export-AzRuleTemplateData` supports custom resource group and subscription. [#651](https://github.com/Azure/PSRule.Rules.Azure/issues/651)
    - Subscription and resource group used for deployment can be specified instead of using defaults.
    - `ResourceGroupName` parameter of `Export-AzRuleTemplateData` has been renamed to `ResourceGroup`.
    - Added a parameter alias for `ResourceGroupName` on `Export-AzRuleTemplateData`.
- New rules:
  - All resources:
    - Check template parameters are defined. [#631](https://github.com/Azure/PSRule.Rules.Azure/issues/631)
    - Check location parameter is type string. [#632](https://github.com/Azure/PSRule.Rules.Azure/issues/632)
    - Check template parameter `minValue` and `maxValue` constraints are valid. [#637](https://github.com/Azure/PSRule.Rules.Azure/issues/637)
    - Check template resources do not use hard coded locations. [#633](https://github.com/Azure/PSRule.Rules.Azure/issues/633)
    - Check resource group location not referenced instead of location parameter. [#634](https://github.com/Azure/PSRule.Rules.Azure/issues/634)
    - Check increased debug detail is disabled for nested deployments. [#638](https://github.com/Azure/PSRule.Rules.Azure/issues/638)
- General improvements:
  - Added support for matching template by name. [#661](https://github.com/Azure/PSRule.Rules.Azure/issues/661)
    - `Get-AzRuleTemplateLink` discovers `<templateName>.json` from `<templateName>.parameters.json`.
- Engineering:
  - Bump PSRule dependency to v1.0.3. [#648](https://github.com/Azure/PSRule.Rules.Azure/issues/648)
- Bug fixes:
  - Fixed `Azure.VM.ADE` to limit rule to exports only. [#644](https://github.com/Azure/PSRule.Rules.Azure/issues/644)
  - Fixed `if` condition values evaluation order. [#652](https://github.com/Azure/PSRule.Rules.Azure/issues/652)
  - Fixed handling of `int` parameters with large values. [#653](https://github.com/Azure/PSRule.Rules.Azure/issues/653)
  - Fixed handling of expressions split over multiple lines. [#654](https://github.com/Azure/PSRule.Rules.Azure/issues/654)
  - Fixed handling of bool parameter values within logical expressions. [#655](https://github.com/Azure/PSRule.Rules.Azure/issues/655)
  - Fixed copy loop value does not fall within the expected range. [#664](https://github.com/Azure/PSRule.Rules.Azure/issues/664)
  - Fixed template comparison functions handling of large integer values. [#666](https://github.com/Azure/PSRule.Rules.Azure/issues/666)
  - Fixed handling of `createArray` function with no arguments. [#667](https://github.com/Azure/PSRule.Rules.Azure/issues/667)

What's changed since pre-release v1.1.0-B2102034:

- No additional changes.

## v1.1.0-B2102034 (pre-release)

What's changed since pre-release v1.1.0-B2102023:

- General improvements:
  - Added support for matching template by name. [#661](https://github.com/Azure/PSRule.Rules.Azure/issues/661)
    - `Get-AzRuleTemplateLink` discovers `<templateName>.json` from `<templateName>.parameters.json`.
- Bug fixes:
  - Fixed copy loop value does not fall within the expected range. [#664](https://github.com/Azure/PSRule.Rules.Azure/issues/664)
  - Fixed template comparison functions handling of large integer values. [#666](https://github.com/Azure/PSRule.Rules.Azure/issues/666)
  - Fixed handling of `createArray` function with no arguments. [#667](https://github.com/Azure/PSRule.Rules.Azure/issues/667)

## v1.1.0-B2102023 (pre-release)

What's changed since pre-release v1.1.0-B2102015:

- New features:
  - Exporting template with `Export-AzRuleTemplateData` supports custom resource group and subscription. [#651](https://github.com/Azure/PSRule.Rules.Azure/issues/651)
    - Subscription and resource group used for deployment can be specified instead of using defaults.
    - `ResourceGroupName` parameter of `Export-AzRuleTemplateData` has been renamed to `ResourceGroup`.
    - Added a parameter alias for `ResourceGroupName` on `Export-AzRuleTemplateData`.

## v1.1.0-B2102015 (pre-release)

What's changed since pre-release v1.1.0-B2102010:

- Bug fixes:
  - Fixed `if` condition values evaluation order. [#652](https://github.com/Azure/PSRule.Rules.Azure/issues/652)
  - Fixed handling of `int` parameters with large values. [#653](https://github.com/Azure/PSRule.Rules.Azure/issues/653)
  - Fixed handling of expressions split over multiple lines. [#654](https://github.com/Azure/PSRule.Rules.Azure/issues/654)
  - Fixed handling of bool parameter values within logical expressions. [#655](https://github.com/Azure/PSRule.Rules.Azure/issues/655)

## v1.1.0-B2102010 (pre-release)

What's changed since pre-release v1.1.0-B2102001:

- Engineering:
  - Bump PSRule dependency to v1.0.3. [#648](https://github.com/Azure/PSRule.Rules.Azure/issues/648)
- Bug fixes:
  - Fixed `Azure.VM.ADE` to limit rule to exports only. [#644](https://github.com/Azure/PSRule.Rules.Azure/issues/644)

## v1.1.0-B2102001 (pre-release)

What's changed since v1.0.0:

- New rules:
  - All resources:
    - Check template parameters are defined. [#631](https://github.com/Azure/PSRule.Rules.Azure/issues/631)
    - Check location parameter is type string. [#632](https://github.com/Azure/PSRule.Rules.Azure/issues/632)
    - Check template parameter `minValue` and `maxValue` constraints are valid. [#637](https://github.com/Azure/PSRule.Rules.Azure/issues/637)
    - Check template resources do not use hard coded locations. [#633](https://github.com/Azure/PSRule.Rules.Azure/issues/633)
    - Check resource group location not referenced instead of location parameter. [#634](https://github.com/Azure/PSRule.Rules.Azure/issues/634)
    - Check increased debug detail is disabled for nested deployments. [#638](https://github.com/Azure/PSRule.Rules.Azure/issues/638)
- Engineering:
  - Bump PSRule dependency to v1.0.2. [#635](https://github.com/Azure/PSRule.Rules.Azure/issues/635)

## v1.0.0

What's changed since v0.19.0:

- New rules:
  - All resources:
    - Check parameter default value type matches type. [#311](https://github.com/Azure/PSRule.Rules.Azure/issues/311)
    - Check location parameter defaults to resource group. [#361](https://github.com/Azure/PSRule.Rules.Azure/issues/361)
  - Front Door:
    - Check Front Door uses a health probe for each backend pool. [#546](https://github.com/Azure/PSRule.Rules.Azure/issues/546)
    - Check Front Door uses a dedicated health probe path backend pools. [#547](https://github.com/Azure/PSRule.Rules.Azure/issues/547)
    - Check Front Door uses HEAD requests for backend health probes. [#613](https://github.com/Azure/PSRule.Rules.Azure/issues/613)
  - Service Fabric:
    - Check Service Fabric clusters use AAD client authentication. [#619](https://github.com/Azure/PSRule.Rules.Azure/issues/619)
- Updated rules:
  - Azure Kubernetes Service:
    - Updated `Azure.AKS.Version` to 1.19.6. [#603](https://github.com/Azure/PSRule.Rules.Azure/issues/603)
- General improvements:
  - Renamed `Export-AzTemplateRuleData` to `Export-AzRuleTemplateData`. [#596](https://github.com/Azure/PSRule.Rules.Azure/issues/596)
    - New name `Export-AzRuleTemplateData` aligns with prefix of other cmdlets.
    - Use of `Export-AzTemplateRuleData` is now deprecated and will be removed in the next major version.
    - Added alias to allow `Export-AzTemplateRuleData` to continue to be used.
    - Using `Export-AzTemplateRuleData` returns a deprecation warning.
  - Added support for `environment` template function. [#517](https://github.com/Azure/PSRule.Rules.Azure/issues/517)
- Engineering:
  - Bump PSRule dependency to v1.0.1. [#611](https://github.com/Azure/PSRule.Rules.Azure/issues/611)

What's changed since pre-release v1.0.0-B2101028:

- No additional changes.

## v1.0.0-B2101028 (pre-release)

What's changed since pre-release v1.0.0-B2101016:

- New rules:
  - All resources:
    - Check parameter default value type matches type. [#311](https://github.com/Azure/PSRule.Rules.Azure/issues/311)
- General improvements:
  - Renamed `Export-AzTemplateRuleData` to `Export-AzRuleTemplateData`. [#596](https://github.com/Azure/PSRule.Rules.Azure/issues/596)
    - New name `Export-AzRuleTemplateData` aligns with prefix of other cmdlets.
    - Use of `Export-AzTemplateRuleData` is now deprecated and will be removed in the next major version.
    - Added alias to allow `Export-AzTemplateRuleData` to continue to be used.
    - Using `Export-AzTemplateRuleData` returns a deprecation warning.

## v1.0.0-B2101016 (pre-release)

What's changed since pre-release v1.0.0-B2101006:

- New rules:
  - Service Fabric:
    - Check Service Fabric clusters use AAD client authentication. [#619](https://github.com/Azure/PSRule.Rules.Azure/issues/619)
- Bug fixes:
  - Fixed reason `Azure.FrontDoor.ProbePath` so the probe name is included. [#617](https://github.com/Azure/PSRule.Rules.Azure/issues/617)

## v1.0.0-B2101006 (pre-release)

What's changed since v0.19.0:

- New rules:
  - All resources:
    - Check location parameter defaults to resource group. [#361](https://github.com/Azure/PSRule.Rules.Azure/issues/361)
  - Front Door:
    - Check Front Door uses a health probe for each backend pool. [#546](https://github.com/Azure/PSRule.Rules.Azure/issues/546)
    - Check Front Door uses a dedicated health probe path backend pools. [#547](https://github.com/Azure/PSRule.Rules.Azure/issues/547)
    - Check Front Door uses HEAD requests for backend health probes. [#613](https://github.com/Azure/PSRule.Rules.Azure/issues/613)
- Updated rules:
  - Azure Kubernetes Service:
    - Updated `Azure.AKS.Version` to 1.19.6. [#603](https://github.com/Azure/PSRule.Rules.Azure/issues/603)
- General improvements:
  - Added support for `environment` template function. [#517](https://github.com/Azure/PSRule.Rules.Azure/issues/517)
- Engineering:
  - Bump PSRule dependency to v1.0.1. [#611](https://github.com/Azure/PSRule.Rules.Azure/issues/611)
- Redis Cache Enterprise
  - Check Redis Cache Enterprise uses minimum TLS 1.2 [1179](https://github.com/Azure/PSRule.Rules.Azure/issues/1179)

[troubleshooting guide]: troubleshooting.md<|MERGE_RESOLUTION|>--- conflicted
+++ resolved
@@ -26,16 +26,13 @@
 
 What's changed since pre-release v1.20.0-B0223:
 
-<<<<<<< HEAD
 - Engineering:
   - Bump PSRule to v2.4.2.
     [#1753](https://github.com/Azure/PSRule.Rules.Azure/pull/1753)
     [#1748](https://github.com/Azure/PSRule.Rules.Azure/issues/1748)
-=======
 - Bug fixes:
   - Fixed `Azure.FrontDoorWAF.Exclusions` reports exclusions when none are specified by @BernieWhite.
     [#1751](https://github.com/Azure/PSRule.Rules.Azure/issues/1751)
->>>>>>> 12b50400
 
 ## v1.20.0-B0223 (pre-release)
 
