---
discussion: false
link_users: true
---

# Change log

See [upgrade notes][1] for helpful information when upgrading from previous versions.

[1]: upgrade-notes.md

**Important notes**:

- Issue #741: `Could not load file or assembly YamlDotNet`.
  See [troubleshooting guide] for a workaround to this issue.
- The configuration option `Azure_AKSMinimumVersion` is replaced with `AZURE_AKS_CLUSTER_MINIMUM_VERSION`.
  If you have this option configured, please update it to `AZURE_AKS_CLUSTER_MINIMUM_VERSION`.
  Support for `Azure_AKSMinimumVersion` will be removed in v2.
  See [upgrade notes][1] for more information.
- The `SupportsTag` PowerShell function has been replaced with the `Azure.Resource.SupportsTags` selector.
  Update PowerShell rules to use the `Azure.Resource.SupportsTags` selector instead.
  Support for the `SupportsTag` function will be removed in v2.
  See [upgrade notes][1] for more information.

## Unreleased

<<<<<<< HEAD
- New rules:
  - Container App:
    - Check that internal-only ingress for container apps are configured by @BenjaminEngeset.
      [#2098](https://github.com/Azure/PSRule.Rules.Azure/issues/2098)
    
=======
What's changed since pre-release v1.26.0-B0011:

- Bug fixes:
  - Fixed dependency issue of deployments across resource group scopes by @BernieWhite.
    [#2111](https://github.com/Azure/PSRule.Rules.Azure/issues/2111)

>>>>>>> 185252fe
## v1.26.0-B0011 (pre-release)

What's changed since v1.25.0:

- New rules:
  - Container App:
    - Check that the names of container apps meets the naming requirements by @BenjaminEngeset.
      [#2094](https://github.com/Azure/PSRule.Rules.Azure/issues/2094)
    - Check that managed identity for container apps are configured by @BenjaminEngeset.
      [#2096](https://github.com/Azure/PSRule.Rules.Azure/issues/2096)
    - Check that public network access for container apps environments are disabled by @BenjaminEngeset.
      [#2098](https://github.com/Azure/PSRule.Rules.Azure/issues/2098)
  - Deployment:
    - Check that the names of nested deployments meets the naming requirements of deployments by @BenjaminEngeset.
      [#1915](https://github.com/Azure/PSRule.Rules.Azure/issues/1915)
  - IoT Hub:
    - Check IoT Hubs in supported regions only uses TLS 1.2 version by @BenjaminEngeset.
      [#1996](https://github.com/Azure/PSRule.Rules.Azure/issues/1996)
  - Service Bus:
    - Check namespaces audit diagnostic logs are enabled by @BenjaminEngeset.
      [#1862](https://github.com/Azure/PSRule.Rules.Azure/issues/1862)
- General improvements:
  - Added a selector for premium Service Bus namespaces by @BernieWhite.
    [#2091](https://github.com/Azure/PSRule.Rules.Azure/issues/2091)
- Engineering:
  - Bump Microsoft.CodeAnalysis.NetAnalyzers to v7.0.1.
    [#2082](https://github.com/Azure/PSRule.Rules.Azure/pull/2082)
  - Bump Newtonsoft.Json to v13.0.3.
    [#2080](https://github.com/Azure/PSRule.Rules.Azure/pull/2080)

## v1.25.1

What's changed since v1.25.0:

- Bug fixes:
  - Fixed dependency issue of deployments across resource group scopes by @BernieWhite.
    [#2111](https://github.com/Azure/PSRule.Rules.Azure/issues/2111)

## v1.25.0

What's changed since v1.24.2:

- New features:
  - **Experimental**: Added `Azure.MCSB.v1` which include rules aligned to the Microsoft Cloud Security Benchmark by @BernieWhite.
    [#1634](https://github.com/Azure/PSRule.Rules.Azure/issues/1634)
- New rules:
  - Defender for Cloud:
    - Check Microsoft Defender for Key Vault is enabled by @BernieWhite.
      [#1632](https://github.com/Azure/PSRule.Rules.Azure/issues/1632)
    - Check Microsoft Defender for DNS is enabled by @BernieWhite.
      [#1632](https://github.com/Azure/PSRule.Rules.Azure/issues/1632)
    - Check Microsoft Defender for ARM is enabled by @BernieWhite.
      [#1632](https://github.com/Azure/PSRule.Rules.Azure/issues/1632)
  - Event Hub:
    - Check Event Hub namespaces only uses TLS 1.2 version by @BenjaminEngeset.
      [#1995](https://github.com/Azure/PSRule.Rules.Azure/issues/1995)
  - Key Vault:
    - Check if firewall is set to deny by @zilberd.
      [#2067](https://github.com/Azure/PSRule.Rules.Azure/issues/2067)
  - Virtual Machine:
    - Virtual machines should be fully deallocated and not stopped by @dcrreynolds.
      [#88](https://github.com/Azure/PSRule.Rules.Azure/issues/88)
- General improvements:
  - Added support for Bicep `toObject` function by @BernieWhite.
    [#2014](https://github.com/Azure/PSRule.Rules.Azure/issues/2014)
  - Added support for configuring a minimum version of Bicep by @BernieWhite.
    [#1935](https://github.com/Azure/PSRule.Rules.Azure/issues/1935)
    - Configure this option to increase the visibility of the version of the Bicep CLI used by PSRule for Azure.
    - Set `AZURE_BICEP_CHECK_TOOL` to `true` to check the Bicep CLI.
    - Set `AZURE_BICEP_MINIMUM_VERSION` to configure the minimum version.
    - If the Bicep CLI is not installed or the version is less than the minimum version an error will be reported.
    - By default, the minimum Bicep version defaults to `0.4.451`.
  - Added support for Bicep custom types by @BernieWhite.
    [#2026](https://github.com/Azure/PSRule.Rules.Azure/issues/2026)
- Engineering:
  - Bump BenchmarkDotNet to v0.13.5.
    [#2052](https://github.com/Azure/PSRule.Rules.Azure/pull/2052)
  - Bump BenchmarkDotNet.Diagnostics.Windows to v0.13.5.
    [#2052](https://github.com/Azure/PSRule.Rules.Azure/pull/2052)
  - Bump Microsoft.NET.Test.Sdk to v17.5.0.
    [#2055](https://github.com/Azure/PSRule.Rules.Azure/pull/2055)
  - Bump Az.Resources to v6.5.2.
    [#2037](https://github.com/Azure/PSRule.Rules.Azure/pull/2037)
  - Updated build to use GitHub Actions by @BernieWhite.
    [#1696](https://github.com/Azure/PSRule.Rules.Azure/issues/1696)
- Bug fixes:
  - Fixed SQL transparent data Encryption (TDE) works properly on all resources including exported resources by @zilberd.
    [#2059](https://github.com/Azure/PSRule.Rules.Azure/issues/2059)
  - Fixed cases of exit code 5 with path probing by @BernieWhite.
    [#1901](https://github.com/Azure/PSRule.Rules.Azure/issues/1901)

What's changed since pre-release v1.25.0-B0100:

- No additional changes.

## v1.25.0-B0138 (pre-release)

What's changed since pre-release v1.25.0-B0100:

- New rules:
  - Event Hub:
    - Check Event Hub namespaces only uses TLS 1.2 version by @BenjaminEngeset.
      [#1995](https://github.com/Azure/PSRule.Rules.Azure/issues/1995)

## v1.25.0-B0100 (pre-release)

What's changed since pre-release v1.25.0-B0065:

- New rules:
  - Key Vault:
    - Check if firewall is set to deny by @zilberd.
      [#2067](https://github.com/Azure/PSRule.Rules.Azure/issues/2067)

## v1.25.0-B0065 (pre-release)

What's changed since pre-release v1.25.0-B0035:

- General improvements:
  - Added support for Bicep `toObject` function by @BernieWhite.
    [#2014](https://github.com/Azure/PSRule.Rules.Azure/issues/2014)
- Engineering:
  - Bump BenchmarkDotNet to v0.13.5.
    [#2052](https://github.com/Azure/PSRule.Rules.Azure/pull/2052)
  - Bump BenchmarkDotNet.Diagnostics.Windows to v0.13.5.
    [#2052](https://github.com/Azure/PSRule.Rules.Azure/pull/2052)
  - Bump Microsoft.NET.Test.Sdk to v17.5.0.
    [#2055](https://github.com/Azure/PSRule.Rules.Azure/pull/2055)
- Bug fixes:
  - Fixed SQL transparent data Encryption (TDE) works properly on all resources including exported resources by @zilberd.
    [#2059](https://github.com/Azure/PSRule.Rules.Azure/issues/2059)

## v1.25.0-B0035 (pre-release)

What's changed since pre-release v1.25.0-B0013:

- New rules:
  - Defender for Cloud:
    - Check Microsoft Defender for Key Vault is enabled by @BernieWhite.
      [#1632](https://github.com/Azure/PSRule.Rules.Azure/issues/1632)
    - Check Microsoft Defender for DNS is enabled by @BernieWhite.
      [#1632](https://github.com/Azure/PSRule.Rules.Azure/issues/1632)
    - Check Microsoft Defender for ARM is enabled by @BernieWhite.
      [#1632](https://github.com/Azure/PSRule.Rules.Azure/issues/1632)
- General improvements:
  - Added support for configuring a minimum version of Bicep by @BernieWhite.
    [#1935](https://github.com/Azure/PSRule.Rules.Azure/issues/1935)
    - Configure this option to increase the visibility of the version of the Bicep CLI used by PSRule for Azure.
    - Set `AZURE_BICEP_CHECK_TOOL` to `true` to check the Bicep CLI.
    - Set `AZURE_BICEP_MINIMUM_VERSION` to configure the minimum version.
    - If the Bicep CLI is not installed or the version is less than the minimum version an error will be reported.
    - By default, the minimum Bicep version defaults to `0.4.451`.
- Engineering:
  - Bump Az.Resources to v6.5.2.
    [#2037](https://github.com/Azure/PSRule.Rules.Azure/pull/2037)
- Bug fixes:
  - Fixed cases of exit code 5 with path probing by @BernieWhite.
    [#1901](https://github.com/Azure/PSRule.Rules.Azure/issues/1901)

## v1.25.0-B0013 (pre-release)

What's changed since v1.24.2:

- New features:
  - **Experimental**: Added `Azure.MCSB.v1` which include rules aligned to the Microsoft Cloud Security Benchmark by @BernieWhite.
    [#1634](https://github.com/Azure/PSRule.Rules.Azure/issues/1634)
- New rules:
  - Virtual Machine:
    - Virtual machines should be fully deallocated and not stopped by @dcrreynolds.
      [#88](https://github.com/Azure/PSRule.Rules.Azure/issues/88)
- General improvements:
  - Added support for Bicep custom types by @BernieWhite.
    [#2026](https://github.com/Azure/PSRule.Rules.Azure/issues/2026)
- Engineering:
  - Updated build to use GitHub Actions by @BernieWhite.
    [#1696](https://github.com/Azure/PSRule.Rules.Azure/issues/1696)
  - Bump BenchmarkDotNet to v0.13.4.
    [#1992](https://github.com/Azure/PSRule.Rules.Azure/pull/1992)
  - Bump BenchmarkDotNet.Diagnostics.Windows to v0.13.4.
    [#1992](https://github.com/Azure/PSRule.Rules.Azure/pull/1992)

## v1.24.2

This is a republish of v1.24.1 to fix a release issue.
What's changed since v1.24.0:

- Bug fixes:
  - Fixed Bicep expand object or null by @BernieWhite.
    [#2021](https://github.com/Azure/PSRule.Rules.Azure/issues/2021)

## v1.24.1

What's changed since v1.24.0:

- Bug fixes:
  - Fixed Bicep expand object or null by @BernieWhite.
    [#2021](https://github.com/Azure/PSRule.Rules.Azure/issues/2021)

## v1.24.0

What's changed since v1.23.0:

- General improvements:
  - Updated `Export-AzRuleData` to improve export performance by @BernieWhite.
    [#1341](https://github.com/Azure/PSRule.Rules.Azure/issues/1341)
    - Removed `Az.Resources` dependency.
    - Added async threading for export concurrency.
    - Improved performance by using automatic look up of API versions by using provider cache.
  - Added support for Bicep lambda functions by @BernieWhite.
    [#1536](https://github.com/Azure/PSRule.Rules.Azure/issues/1536)
    - Bicep `filter`, `map`, `reduce`, and `sort` are supported.
    - Support for `flatten` was previously added in v1.23.0.
  - Added optimization for policy type conditions by @BernieWhite.
    [#1966](https://github.com/Azure/PSRule.Rules.Azure/issues/1966)
- Engineering:
  - Bump PSRule to v2.7.0.
    [#1973](https://github.com/Azure/PSRule.Rules.Azure/pull/1973)
  - Updated resource providers and policy aliases.
    [#1736](https://github.com/Azure/PSRule.Rules.Azure/pull/1736)
  - Bump Az.Resources to v6.5.1.
    [#1973](https://github.com/Azure/PSRule.Rules.Azure/pull/1973)
  - Bump Newtonsoft.Json to v13.0.2.
    [#1903](https://github.com/Azure/PSRule.Rules.Azure/pull/1903)
  - Bump Pester to v5.4.0.
    [#1994](https://github.com/Azure/PSRule.Rules.Azure/pull/1994)
- Bug fixes:
  - Fixed `Export-AzRuleData` may not export all data if throttled by @BernieWhite.
    [#1341](https://github.com/Azure/PSRule.Rules.Azure/issues/1341)
  - Fixed failed to expand nested deployment with runtime shallow parameter by @BernieWhite.
    [#2004](https://github.com/Azure/PSRule.Rules.Azure/issues/2004)
  - Fixed `apiVersion` comparison of `requestContext` by @BernieWhite.
    [#1654](https://github.com/Azure/PSRule.Rules.Azure/issues/1654)
  - Fixed simple cases for field type expressions by @BernieWhite.
    [#1323](https://github.com/Azure/PSRule.Rules.Azure/issues/1323)

What's changed since pre-release v1.24.0-B0035:

- No additional changes.

## v1.24.0-B0035 (pre-release)

What's changed since pre-release v1.24.0-B0013:

- General improvements:
  - Added support for Bicep lambda functions by @BernieWhite.
    [#1536](https://github.com/Azure/PSRule.Rules.Azure/issues/1536)
    - Bicep `filter`, `map`, `reduce`, and `sort` are supported.
    - Support for `flatten` was previously added in v1.23.0.
  - Added optimization for policy type conditions by @BernieWhite.
    [#1966](https://github.com/Azure/PSRule.Rules.Azure/issues/1966)
- Engineering:
  - Updated resource providers and policy aliases.
    [#1736](https://github.com/Azure/PSRule.Rules.Azure/pull/1736)
- Bug fixes:
  - Fixed failed to expand nested deployment with runtime shallow parameter by @BernieWhite.
    [#2004](https://github.com/Azure/PSRule.Rules.Azure/issues/2004)
  - Fixed `apiVersion` comparison of `requestContext` by @BernieWhite.
    [#1654](https://github.com/Azure/PSRule.Rules.Azure/issues/1654)
  - Fixed simple cases for field type expressions by @BernieWhite.
    [#1323](https://github.com/Azure/PSRule.Rules.Azure/issues/1323)

## v1.24.0-B0013 (pre-release)

What's changed since v1.23.0:

- General improvements:
  - Updated `Export-AzRuleData` to improve export performance by @BernieWhite.
    [#1341](https://github.com/Azure/PSRule.Rules.Azure/issues/1341)
    - Removed `Az.Resources` dependency.
    - Added async threading for export concurrency.
    - Improved performance by using automatic look up of API versions by using provider cache.
- Engineering:
  - Bump PSRule to v2.7.0.
    [#1973](https://github.com/Azure/PSRule.Rules.Azure/pull/1973)
  - Bump Az.Resources to v6.5.1.
    [#1973](https://github.com/Azure/PSRule.Rules.Azure/pull/1973)
  - Bump Newtonsoft.Json to v13.0.2.
    [#1903](https://github.com/Azure/PSRule.Rules.Azure/pull/1903)
  - Bump Pester to v5.4.0.
    [#1994](https://github.com/Azure/PSRule.Rules.Azure/pull/1994)
- Bug fixes:
  - Fixed `Export-AzRuleData` may not export all data if throttled by @BernieWhite.
    [#1341](https://github.com/Azure/PSRule.Rules.Azure/issues/1341)

## v1.23.0

What's changed since v1.22.2:

- New features:
  - Added December 2022 baselines `Azure.GA_2022_12` and `Azure.Preview_2022_12` by @BernieWhite.
    [#1961](https://github.com/Azure/PSRule.Rules.Azure/issues/1961)
    - Includes rules released before or during December 2022.
    - Marked `Azure.GA_2022_09` and `Azure.Preview_2022_09` baselines as obsolete.
- New rules:
  - API Management:
    - Check API management instances has multi-region deployment gateways enabled by @BenjaminEngeset.
      [#1910](https://github.com/Azure/PSRule.Rules.Azure/issues/1910)
  - Application Gateway:
    - Check Application Gateways names meet naming requirements by @BenjaminEngeset.
      [#1943](https://github.com/Azure/PSRule.Rules.Azure/issues/1943)
  - Azure Cache for Redis:
    - Check Azure Cache for Redis instances uses Redis 6 by @BenjaminEngeset.
      [#1077](https://github.com/Azure/PSRule.Rules.Azure/issues/1077)
  - Azure Database for MariaDB:
    - Check Azure Database for MariaDB servers limits the amount of firewall permitted IP addresses by @BenjaminEngeset.
      [#1856](https://github.com/Azure/PSRule.Rules.Azure/issues/1856)
    - Check Azure Database for MariaDB servers limits the amount of firewall rules allowed by @BenjaminEngeset.
      [#1855](https://github.com/Azure/PSRule.Rules.Azure/issues/1855)
    - Check Azure Database for MariaDB servers does not have Azure services bypassed on firewall by @BenjaminEngeset.
      [#1857](https://github.com/Azure/PSRule.Rules.Azure/issues/1857)
  - Bastion:
    - Check Bastion hosts names meet naming requirements by @BenjaminEngeset.
      [#1950](https://github.com/Azure/PSRule.Rules.Azure/issues/1950)
  - Recovery Services Vault:
    - Check Recovery Services vaults names meet naming requirements by @BenjaminEngeset.
      [#1953](https://github.com/Azure/PSRule.Rules.Azure/issues/1953)
  - Virtual Machine:
    - Check virtual machines has Azure Monitor Agent installed by @BenjaminEngeset.
      [#1868](https://github.com/Azure/PSRule.Rules.Azure/issues/1868)
  - Virtual Machine Scale Sets:
    - Check virtual machine scale sets has Azure Monitor Agent installed by @BenjaminEngeset.
      [#1867](https://github.com/Azure/PSRule.Rules.Azure/issues/1867)
- Updated rules:
  - Azure Kubernetes Service:
    - Updated `Azure.AKS.Version` to use latest stable version `1.25.4` by @BernieWhite.
      [#1960](https://github.com/Azure/PSRule.Rules.Azure/issues/1960)
      - Use `AZURE_AKS_CLUSTER_MINIMUM_VERSION` to configure the minimum version of the cluster.
- General improvements:
  - Improves handling for policy definition modes by using support tags selector by @BernieWhite.
    [#1946](https://github.com/Azure/PSRule.Rules.Azure/issues/1946)
  - Added support to export exemptions related to policy assignments by @BernieWhite.
    [#1888](https://github.com/Azure/PSRule.Rules.Azure/issues/1888)
  - Added support for Bicep `flatten` function by @BernieWhite.
    [#1536](https://github.com/Azure/PSRule.Rules.Azure/issues/1536)
- Engineering:
  - Bump Az.Resources to v6.5.0.
    [#1945](https://github.com/Azure/PSRule.Rules.Azure/pull/1945)
  - Bump Microsoft.NET.Test.Sdk v17.4.1.
    [#1964](https://github.com/Azure/PSRule.Rules.Azure/pull/1964)
- Bug fixes:
  - Fixed Azure.AKS.Version ignore clusters with auto-upgrade enabled by @BenjaminEngeset.
    [#1926](https://github.com/Azure/PSRule.Rules.Azure/issues/1926)

What's changed since pre-release v1.23.0-B0072:

- No additional changes.

## v1.23.0-B0072 (pre-release)

What's changed since pre-release v1.23.0-B0046:

- New features:
  - Added December 2022 baselines `Azure.GA_2022_12` and `Azure.Preview_2022_12` by @BernieWhite.
    [#1961](https://github.com/Azure/PSRule.Rules.Azure/issues/1961)
    - Includes rules released before or during December 2022.
    - Marked `Azure.GA_2022_09` and `Azure.Preview_2022_09` baselines as obsolete.
- Updated rules:
  - Azure Kubernetes Service:
    - Updated `Azure.AKS.Version` to use latest stable version `1.25.4` by @BernieWhite.
      [#1960](https://github.com/Azure/PSRule.Rules.Azure/issues/1960)
      - Use `AZURE_AKS_CLUSTER_MINIMUM_VERSION` to configure the minimum version of the cluster.
- General improvements:
  - Improves handling for policy definition modes by using support tags selector by @BernieWhite.
    [#1946](https://github.com/Azure/PSRule.Rules.Azure/issues/1946)
- Engineering:
  - Bump Microsoft.NET.Test.Sdk v17.4.1.
    [#1964](https://github.com/Azure/PSRule.Rules.Azure/pull/1964)

## v1.23.0-B0046 (pre-release)

What's changed since pre-release v1.23.0-B0025:

- New rules:
  - Bastion:
    - Check Bastion hosts names meet naming requirements by @BenjaminEngeset.
      [#1950](https://github.com/Azure/PSRule.Rules.Azure/issues/1950)
  - Recovery Services Vault:
    - Check Recovery Services vaults names meet naming requirements by @BenjaminEngeset.
      [#1953](https://github.com/Azure/PSRule.Rules.Azure/issues/1953)
- Bug fixes:
  - Fixed `Azure.Deployment.SecureValue` with `reference` function expression by @BernieWhite.
    [#1882](https://github.com/Azure/PSRule.Rules.Azure/issues/1882)

## v1.23.0-B0025 (pre-release)

What's changed since pre-release v1.23.0-B0009:

- New rules:
  - Application Gateway:
    - Check Application Gateways names meet naming requirements by @BenjaminEngeset.
      [#1943](https://github.com/Azure/PSRule.Rules.Azure/issues/1943)
  - Azure Cache for Redis:
    - Check Azure Cache for Redis instances uses Redis 6 by @BenjaminEngeset.
      [#1077](https://github.com/Azure/PSRule.Rules.Azure/issues/1077)
  - Virtual Machine Scale Sets:
    - Check virtual machine scale sets has Azure Monitor Agent installed by @BenjaminEngeset.
      [#1867](https://github.com/Azure/PSRule.Rules.Azure/issues/1867)
- General improvements:
  - Added support to export exemptions related to policy assignments by @BernieWhite.
    [#1888](https://github.com/Azure/PSRule.Rules.Azure/issues/1888)
  - Added support for Bicep `flatten` function by @BernieWhite.
    [#1536](https://github.com/Azure/PSRule.Rules.Azure/issues/1536)
- Engineering:
  - Bump Az.Resources to v6.5.0.
    [#1945](https://github.com/Azure/PSRule.Rules.Azure/pull/1945)

## v1.23.0-B0009 (pre-release)

What's changed since v1.22.1:

- New rules:
  - API Management:
    - Check API management instances has multi-region deployment gateways enabled by @BenjaminEngeset.
      [#1910](https://github.com/Azure/PSRule.Rules.Azure/issues/1910)
  - Azure Database for MariaDB:
    - Check Azure Database for MariaDB servers limits the amount of firewall permitted IP addresses by @BenjaminEngeset.
      [#1856](https://github.com/Azure/PSRule.Rules.Azure/issues/1856)
    - Check Azure Database for MariaDB servers limits the amount of firewall rules allowed by @BenjaminEngeset.
      [#1855](https://github.com/Azure/PSRule.Rules.Azure/issues/1855)
    - Check Azure Database for MariaDB servers does not have Azure services bypassed on firewall by @BenjaminEngeset.
      [#1857](https://github.com/Azure/PSRule.Rules.Azure/issues/1857)
  - Virtual Machine:
    - Check virtual machines has Azure Monitor Agent installed by @BenjaminEngeset.
      [#1868](https://github.com/Azure/PSRule.Rules.Azure/issues/1868)
- Bug fixes:
  - Fixed Azure.AKS.Version ignore clusters with auto-upgrade enabled by @BenjaminEngeset.
    [#1926](https://github.com/Azure/PSRule.Rules.Azure/issues/1926)

## v1.22.2

What's changed since v1.22.1:

- Bug fixes:
  - Fixed `Azure.Deployment.SecureValue` with `reference` function expression by @BernieWhite.
    [#1882](https://github.com/Azure/PSRule.Rules.Azure/issues/1882)

## v1.22.1

What's changed since v1.22.0:

- Bug fixes:
  - Fixed template parameter does not use the required format by @BernieWhite.
    [#1930](https://github.com/Azure/PSRule.Rules.Azure/issues/1930)

## v1.22.0

What's changed since v1.21.2:

- New rules:
  - API Management:
    - Check API management instances uses multi-region deployment by @BenjaminEngeset.
      [#1030](https://github.com/Azure/PSRule.Rules.Azure/issues/1030)
    - Check api management instances limits control plane API calls to apim with version `'2021-08-01'` or newer by @BenjaminEngeset.
      [#1819](https://github.com/Azure/PSRule.Rules.Azure/issues/1819)
  - App Service Environment:
    - Check app service environments uses version 3 (ASEv3) instead of classic version 1 (ASEv1) and version 2 (ASEv2) by @BenjaminEngeset.
      [#1805](https://github.com/Azure/PSRule.Rules.Azure/issues/1805)
  - Azure Database for MariaDB:
    - Check Azure Database for MariaDB servers, databases, firewall rules and VNET rules names meet naming requirements by @BenjaminEngeset.
      [#1854](https://github.com/Azure/PSRule.Rules.Azure/issues/1854)
    - Check Azure Database for MariaDB servers only uses TLS 1.2 version by @BenjaminEngeset.
      [#1853](https://github.com/Azure/PSRule.Rules.Azure/issues/1853)
    - Check Azure Database for MariaDB servers only accept encrypted connections by @BenjaminEngeset.
      [#1852](https://github.com/Azure/PSRule.Rules.Azure/issues/1852)
    - Check Azure Database for MariaDB servers have Microsoft Defender configured by @BenjaminEngeset.
      [#1850](https://github.com/Azure/PSRule.Rules.Azure/issues/1850)
    - Check Azure Database for MariaDB servers have geo-redundant backup configured by @BenjaminEngeset.
      [#1848](https://github.com/Azure/PSRule.Rules.Azure/issues/1848)
  - Azure Database for PostgreSQL:
    - Check Azure Database for PostgreSQL servers have Microsoft Defender configured by @BenjaminEngeset.
      [#286](https://github.com/Azure/PSRule.Rules.Azure/issues/286)
    - Check Azure Database for PostgreSQL servers have geo-redundant backup configured by @BenjaminEngeset.
      [#285](https://github.com/Azure/PSRule.Rules.Azure/issues/285)
  - Azure Database for MySQL:
    - Check Azure Database for MySQL servers have Microsoft Defender configured by @BenjaminEngeset.
      [#287](https://github.com/Azure/PSRule.Rules.Azure/issues/287)
    - Check Azure Database for MySQL servers uses the flexible deployment model by @BenjaminEngeset.
      [#1841](https://github.com/Azure/PSRule.Rules.Azure/issues/1841)
    - Check Azure Database for MySQL Flexible Servers have geo-redundant backup configured by @BenjaminEngeset.
      [#1840](https://github.com/Azure/PSRule.Rules.Azure/issues/1840)
    - Check Azure Database for MySQL servers have geo-redundant backup configured by @BenjaminEngeset.
      [#284](https://github.com/Azure/PSRule.Rules.Azure/issues/284)
  - Azure Resource Deployments:
    - Check for nested deployment that are scoped to `outer` and passing secure values by @ms-sambell.
      [#1475](https://github.com/Azure/PSRule.Rules.Azure/issues/1475)
    - Check custom script extension uses protected settings for secure values by @ms-sambell.
      [#1478](https://github.com/Azure/PSRule.Rules.Azure/issues/1478)
  - Front Door:
    - Check front door uses caching by @BenjaminEngeset.
      [#548](https://github.com/Azure/PSRule.Rules.Azure/issues/548)
  - Virtual Machine:
    - Check virtual machines running SQL Server uses Premium disks or above by @BenjaminEngeset.
      [#9](https://github.com/Azure/PSRule.Rules.Azure/issues/9)
  - Virtual Network:
    - Check VNETs with a GatewaySubnet also has an AzureFirewallSubnet by @BernieWhite.
      [#875](https://github.com/Azure/PSRule.Rules.Azure/issues/875)
- General improvements:
  - Added debug logging improvements for Bicep expansion by @BernieWhite.
    [#1901](https://github.com/Azure/PSRule.Rules.Azure/issues/1901)
- Engineering:
  - Bump PSRule to v2.6.0.
    [#1883](https://github.com/Azure/PSRule.Rules.Azure/pull/1883)
  - Bump Az.Resources to v6.4.1.
    [#1883](https://github.com/Azure/PSRule.Rules.Azure/pull/1883)
  - Bump Microsoft.NET.Test.Sdk to v17.4.0
    [#1838](https://github.com/Azure/PSRule.Rules.Azure/pull/1838)
  - Bump coverlet.collector to v3.2.0.
    [#1814](https://github.com/Azure/PSRule.Rules.Azure/pull/1814)
- Bug fixes:
  - Fixed ref and name duplicated by @BernieWhite.
    [#1876](https://github.com/Azure/PSRule.Rules.Azure/issues/1876)
  - Fixed an item with the same key for parameters by @BernieWhite
    [#1871](https://github.com/Azure/PSRule.Rules.Azure/issues/1871)
  - Fixed policy parse of `requestContext` function by @BernieWhite.
    [#1654](https://github.com/Azure/PSRule.Rules.Azure/issues/1654)
  - Fixed handling of policy type field by @BernieWhite.
    [#1323](https://github.com/Azure/PSRule.Rules.Azure/issues/1323)
  - Fixed `Azure.AppService.WebProbe` with non-boolean value set by @BernieWhite.
    [#1906](https://github.com/Azure/PSRule.Rules.Azure/issues/1906)
  - Fixed managed identity flagged as secret by `Azure.Deployment.OutputSecretValue` by @BernieWhite.
    [#1826](https://github.com/Azure/PSRule.Rules.Azure/issues/1826)
    [#1886](https://github.com/Azure/PSRule.Rules.Azure/issues/1886)
  - Fixed missing support for diagnostic settings category groups by @BenjaminEngeset.
    [#1873](https://github.com/Azure/PSRule.Rules.Azure/issues/1873)

What's changed since pre-release v1.22.0-B0203:

- No additional changes.

## v1.22.0-B0203 (pre-release)

What's changed since pre-release v1.22.0-B0153:

- General improvements:
  - Added debug logging improvements for Bicep expansion by @BernieWhite.
    [#1901](https://github.com/Azure/PSRule.Rules.Azure/issues/1901)
- Bug fixes:
  - Fixed `Azure.AppService.WebProbe` with non-boolean value set by @BernieWhite.
    [#1906](https://github.com/Azure/PSRule.Rules.Azure/issues/1906)

## v1.22.0-B0153 (pre-release)

What's changed since pre-release v1.22.0-B0106:

- Bug fixes:
  - Fixed managed identity flagged as secret by `Azure.Deployment.OutputSecretValue` by @BernieWhite.
    [#1826](https://github.com/Azure/PSRule.Rules.Azure/issues/1826)
    [#1886](https://github.com/Azure/PSRule.Rules.Azure/issues/1886)

## v1.22.0-B0106 (pre-release)

What's changed since pre-release v1.22.0-B0062:

- New rules:
  - API Management:
    - Check API management instances uses multi-region deployment by @BenjaminEngeset.
      [#1030](https://github.com/Azure/PSRule.Rules.Azure/issues/1030)
  - Azure Database for MariaDB:
    - Check Azure Database for MariaDB servers, databases, firewall rules and VNET rules names meet naming requirements by @BenjaminEngeset.
      [#1854](https://github.com/Azure/PSRule.Rules.Azure/issues/1854)
- Engineering:
  - Bump PSRule to v2.6.0.
    [#1883](https://github.com/Azure/PSRule.Rules.Azure/pull/1883)
  - Bump Az.Resources to v6.4.1.
    [#1883](https://github.com/Azure/PSRule.Rules.Azure/pull/1883)
- Bug fixes:
  - Fixed ref and name duplicated by @BernieWhite.
    [#1876](https://github.com/Azure/PSRule.Rules.Azure/issues/1876)
  - Fixed an item with the same key for parameters by @BernieWhite
    [#1871](https://github.com/Azure/PSRule.Rules.Azure/issues/1871)
  - Fixed policy parse of `requestContext` function by @BernieWhite.
    [#1654](https://github.com/Azure/PSRule.Rules.Azure/issues/1654)
  - Fixed handling of policy type field by @BernieWhite.
    [#1323](https://github.com/Azure/PSRule.Rules.Azure/issues/1323)

## v1.22.0-B0062 (pre-release)

What's changed since pre-release v1.22.0-B0026:

- New rules:
  - Azure Database for MariaDB:
    - Check Azure Database for MariaDB servers only uses TLS 1.2 version by @BenjaminEngeset.
      [#1853](https://github.com/Azure/PSRule.Rules.Azure/issues/1853)
    - Check Azure Database for MariaDB servers only accept encrypted connections by @BenjaminEngeset.
      [#1852](https://github.com/Azure/PSRule.Rules.Azure/issues/1852)
    - Check Azure Database for MariaDB servers have Microsoft Defender configured by @BenjaminEngeset.
      [#1850](https://github.com/Azure/PSRule.Rules.Azure/issues/1850)
    - Check Azure Database for MariaDB servers have geo-redundant backup configured by @BenjaminEngeset.
      [#1848](https://github.com/Azure/PSRule.Rules.Azure/issues/1848)
  - Azure Database for PostgreSQL:
    - Check Azure Database for PostgreSQL servers have Microsoft Defender configured by @BenjaminEngeset.
      [#286](https://github.com/Azure/PSRule.Rules.Azure/issues/286)
    - Check Azure Database for PostgreSQL servers have geo-redundant backup configured by @BenjaminEngeset.
      [#285](https://github.com/Azure/PSRule.Rules.Azure/issues/285)
  - Azure Database for MySQL:
    - Check Azure Database for MySQL servers have Microsoft Defender configured by @BenjaminEngeset.
      [#287](https://github.com/Azure/PSRule.Rules.Azure/issues/287)
    - Check Azure Database for MySQL servers uses the flexible deployment model by @BenjaminEngeset.
      [#1841](https://github.com/Azure/PSRule.Rules.Azure/issues/1841)
    - Check Azure Database for MySQL Flexible Servers have geo-redundant backup configured by @BenjaminEngeset.
      [#1840](https://github.com/Azure/PSRule.Rules.Azure/issues/1840)
    - Check Azure Database for MySQL servers have geo-redundant backup configured by @BenjaminEngeset.
      [#284](https://github.com/Azure/PSRule.Rules.Azure/issues/284)
  - Azure Resource Deployments:
    - Check for nested deployment that are scoped to `outer` and passing secure values by @ms-sambell.
      [#1475](https://github.com/Azure/PSRule.Rules.Azure/issues/1475)
    - Check custom script extension uses protected settings for secure values by @ms-sambell.
      [#1478](https://github.com/Azure/PSRule.Rules.Azure/issues/1478)
  - Virtual Machine:
    - Check virtual machines running SQL Server uses Premium disks or above by @BenjaminEngeset.
      [#9](https://github.com/Azure/PSRule.Rules.Azure/issues/9)
- Engineering:
  - Bump Microsoft.NET.Test.Sdk to v17.4.0
    [#1838](https://github.com/Azure/PSRule.Rules.Azure/pull/1838)
  - Bump coverlet.collector to v3.2.0.
    [#1814](https://github.com/Azure/PSRule.Rules.Azure/pull/1814)
- Bug fixes:
  - Fixed missing support for diagnostic settings category groups by @BenjaminEngeset.
    [#1873](https://github.com/Azure/PSRule.Rules.Azure/issues/1873)

## v1.22.0-B0026 (pre-release)

What's changed since pre-release v1.22.0-B0011:

- New rules:
  - API Management:
    - Check api management instances limits control plane API calls to apim with version `'2021-08-01'` or newer by @BenjaminEngeset.
      [#1819](https://github.com/Azure/PSRule.Rules.Azure/issues/1819)
- Engineering:
  - Bump Az.Resources to v6.4.0.
    [#1829](https://github.com/Azure/PSRule.Rules.Azure/pull/1829)
- Bug fixes:
  - Fixed non-Linux VM images flagged as Linux by @BernieWhite.
    [#1825](https://github.com/Azure/PSRule.Rules.Azure/issues/1825)
  - Fixed failed to expand with last function on runtime property by @BernieWhite.
    [#1830](https://github.com/Azure/PSRule.Rules.Azure/issues/1830)

## v1.22.0-B0011 (pre-release)

What's changed since v1.21.0:

- New rules:
  - App Service Environment:
    - Check app service environments uses version 3 (ASEv3) instead of classic version 1 (ASEv1) and version 2 (ASEv2) by @BenjaminEngeset.
      [#1805](https://github.com/Azure/PSRule.Rules.Azure/issues/1805)
  - Front Door:
    - Check front door uses caching by @BenjaminEngeset.
      [#548](https://github.com/Azure/PSRule.Rules.Azure/issues/548)
  - Virtual Network:
    - Check VNETs with a GatewaySubnet also has an AzureFirewallSubnet by @BernieWhite.
      [#875](https://github.com/Azure/PSRule.Rules.Azure/issues/875)

## v1.21.2

What's changed since v1.21.1:

- Bug fixes:
  - Fixed non-Linux VM images flagged as Linux by @BernieWhite.
    [#1825](https://github.com/Azure/PSRule.Rules.Azure/issues/1825)
  - Fixed failed to expand with last function on runtime property by @BernieWhite.
    [#1830](https://github.com/Azure/PSRule.Rules.Azure/issues/1830)

## v1.21.1

What's changed since v1.21.0:

- Bug fixes:
  - Fixed multiple nested parameter loops returns stack empty exception by @BernieWhite.
    [#1811](https://github.com/Azure/PSRule.Rules.Azure/issues/1811)
  - Fixed `Azure.ACR.ContentTrust` when customer managed keys are enabled by @BernieWhite.
    [#1810](https://github.com/Azure/PSRule.Rules.Azure/issues/1810)

## v1.21.0

What's changed since v1.20.2:

- New features:
  - Mapping of Azure Security Benchmark v3 to security rules by @jagoodwin.
    [#1610](https://github.com/Azure/PSRule.Rules.Azure/issues/1610)
- New rules:
  - Deployment:
    - Check sensitive resource values use secure parameters by @VeraBE @BernieWhite.
      [#1773](https://github.com/Azure/PSRule.Rules.Azure/issues/1773)
  - Service Bus:
    - Check service bus namespaces uses TLS 1.2 version by @BenjaminEngeset.
      [#1777](https://github.com/Azure/PSRule.Rules.Azure/issues/1777)
  - Virtual Machine:
    - Check virtual machines uses Azure Monitor Agent instead of old legacy Log Analytics Agent by @BenjaminEngeset.
      [#1792](https://github.com/Azure/PSRule.Rules.Azure/issues/1792)
  - Virtual Machine Scale Sets:
    - Check virtual machine scale sets uses Azure Monitor Agent instead of old legacy Log Analytics Agent by @BenjaminEngeset.
      [#1792](https://github.com/Azure/PSRule.Rules.Azure/issues/1792)
  - Virtual Network:
    - Check VNETs with a GatewaySubnet also has a AzureBastionSubnet by @BenjaminEngeset.
      [#1761](https://github.com/Azure/PSRule.Rules.Azure/issues/1761)
- General improvements:
  - Added built-in list of ignored policy definitions by @BernieWhite.
    [#1730](https://github.com/Azure/PSRule.Rules.Azure/issues/1730)
    - To ignore additional policy definitions, use the `AZURE_POLICY_IGNORE_LIST` configuration option.
- Engineering:
  - Bump PSRule to v2.5.3.
    [#1800](https://github.com/Azure/PSRule.Rules.Azure/pull/1800)
  - Bump Az.Resources to v6.3.1.
    [#1800](https://github.com/Azure/PSRule.Rules.Azure/pull/1800)

What's changed since pre-release v1.21.0-B0050:

- No additional changes.

## v1.21.0-B0050 (pre-release)

What's changed since pre-release v1.21.0-B0027:

- New rules:
  - Virtual Machine:
    - Check virtual machines uses Azure Monitor Agent instead of old legacy Log Analytics Agent by @BenjaminEngeset.
      [#1792](https://github.com/Azure/PSRule.Rules.Azure/issues/1792)
  - Virtual Machine Scale Sets:
    - Check virtual machine scale sets uses Azure Monitor Agent instead of old legacy Log Analytics Agent by @BenjaminEngeset.
      [#1792](https://github.com/Azure/PSRule.Rules.Azure/issues/1792)
- Engineering:
  - Bump PSRule to v2.5.3.
    [#1800](https://github.com/Azure/PSRule.Rules.Azure/pull/1800)
  - Bump Az.Resources to v6.3.1.
    [#1800](https://github.com/Azure/PSRule.Rules.Azure/pull/1800)
- Bug fixes:
  - Fixed contains function unable to match array by @BernieWhite.
    [#1793](https://github.com/Azure/PSRule.Rules.Azure/issues/1793)

## v1.21.0-B0027 (pre-release)

What's changed since pre-release v1.21.0-B0011:

- New rules:
  - Deployment:
    - Check sensitive resource values use secure parameters by @VeraBE @BernieWhite.
      [#1773](https://github.com/Azure/PSRule.Rules.Azure/issues/1773)
  - Service Bus:
    - Check service bus namespaces uses TLS 1.2 version by @BenjaminEngeset.
      [#1777](https://github.com/Azure/PSRule.Rules.Azure/issues/1777)

## v1.21.0-B0011 (pre-release)

What's changed since v1.20.1:

- New features:
  - Mapping of Azure Security Benchmark v3 to security rules by @jagoodwin.
    [#1610](https://github.com/Azure/PSRule.Rules.Azure/issues/1610)
- New rules:
  - Virtual Network:
    - Check VNETs with a GatewaySubnet also has a AzureBastionSubnet by @BenjaminEngeset.
      [#1761](https://github.com/Azure/PSRule.Rules.Azure/issues/1761)
- General improvements:
  - Added built-in list of ignored policy definitions by @BernieWhite.
    [#1730](https://github.com/Azure/PSRule.Rules.Azure/issues/1730)
    - To ignore additional policy definitions, use the `AZURE_POLICY_IGNORE_LIST` configuration option.
- Engineering:
  - Bump PSRule to v2.5.1.
    [#1782](https://github.com/Azure/PSRule.Rules.Azure/pull/1782)
  - Bump Az.Resources to v6.3.0.
    [#1782](https://github.com/Azure/PSRule.Rules.Azure/pull/1782)

## v1.20.2

What's changed since v1.20.1:

- Bug fixes:
  - Fixed contains function unable to match array by @BernieWhite.
    [#1793](https://github.com/Azure/PSRule.Rules.Azure/issues/1793)

## v1.20.1

What's changed since v1.20.0:

- Bug fixes:
  - Fixed expand bicep source when reading JsonContent into a parameter by @BernieWhite.
    [#1780](https://github.com/Azure/PSRule.Rules.Azure/issues/1780)

## v1.20.0

What's changed since v1.19.2:

- New features:
  - Added September 2022 baselines `Azure.GA_2022_09` and `Azure.Preview_2022_09` by @BernieWhite.
    [#1738](https://github.com/Azure/PSRule.Rules.Azure/issues/1738)
    - Includes rules released before or during September 2022.
    - Marked `Azure.GA_2022_06` and `Azure.Preview_2022_06` baselines as obsolete.
- New rules:
  - AKS:
    - Check clusters use Ephemeral OS disk by @BenjaminEngeset.
      [#1618](https://github.com/Azure/PSRule.Rules.Azure/issues/1618)
  - App Configuration:
    - Check app configuration store has purge protection enabled by @BenjaminEngeset.
      [#1689](https://github.com/Azure/PSRule.Rules.Azure/issues/1689)
    - Check app configuration store has one or more replicas by @BenjaminEngeset.
      [#1688](https://github.com/Azure/PSRule.Rules.Azure/issues/1688)
    - Check app configuration store audit diagnostic logs are enabled by @BenjaminEngeset.
      [#1690](https://github.com/Azure/PSRule.Rules.Azure/issues/1690)
    - Check identity-based authentication is used for configuration stores by @pazdedav.
      [#1691](https://github.com/Azure/PSRule.Rules.Azure/issues/1691)
  - Application Gateway WAF:
    - Check policy is enabled by @fbinotto.
      [#1470](https://github.com/Azure/PSRule.Rules.Azure/issues/1470)
    - Check policy uses prevention mode by @fbinotto.
      [#1470](https://github.com/Azure/PSRule.Rules.Azure/issues/1470)
    - Check policy uses managed rule sets by @fbinotto.
      [#1470](https://github.com/Azure/PSRule.Rules.Azure/issues/1470)
    - Check policy does not have any exclusions defined by @fbinotto.
      [#1470](https://github.com/Azure/PSRule.Rules.Azure/issues/1470)
  - Azure Cache for Redis:
    - Check the number of firewall rules for caches by @jonathanruiz.
      [#544](https://github.com/Azure/PSRule.Rules.Azure/issues/544)
    - Check the number of IP addresses in firewall rules for caches by @jonathanruiz.
      [#544](https://github.com/Azure/PSRule.Rules.Azure/issues/544)
  - CDN:
    - Check CDN profile uses Front Door Standard or Premium tier by @BenjaminEngeset.
      [#1612](https://github.com/Azure/PSRule.Rules.Azure/issues/1612)
  - Container Registry:
    - Check soft delete policy is enabled by @BenjaminEngeset.
      [#1674](https://github.com/Azure/PSRule.Rules.Azure/issues/1674)
  - Defender for Cloud:
    - Check Microsoft Defender for Containers is enable by @jdewisscher.
      [#1632](https://github.com/Azure/PSRule.Rules.Azure/issues/1632)
    - Check Microsoft Defender for Servers is enabled by @jdewisscher.
      [#1632](https://github.com/Azure/PSRule.Rules.Azure/issues/1632)
    - Check Microsoft Defender for SQL is enabled by @jdewisscher.
      [#1632](https://github.com/Azure/PSRule.Rules.Azure/issues/1632)
    - Check Microsoft Defender for App Services is enabled by @jdewisscher.
      [#1632](https://github.com/Azure/PSRule.Rules.Azure/issues/1632)
    - Check Microsoft Defender for Storage is enabled by @jdewisscher.
      [#1632](https://github.com/Azure/PSRule.Rules.Azure/issues/1632)
    - Check Microsoft Defender for SQL Servers on VMs is enabled by @jdewisscher.
      [#1632](https://github.com/Azure/PSRule.Rules.Azure/issues/1632)
  - Deployment:
    - Check that nested deployments securely pass through administrator usernames by @ms-sambell.
      [#1479](https://github.com/Azure/PSRule.Rules.Azure/issues/1479)
  - Front Door WAF:
    - Check policy is enabled by @fbinotto.
      [#1470](https://github.com/Azure/PSRule.Rules.Azure/issues/1470)
    - Check policy uses prevention mode by @fbinotto.
      [#1470](https://github.com/Azure/PSRule.Rules.Azure/issues/1470)
    - Check policy uses managed rule sets by @fbinotto.
      [#1470](https://github.com/Azure/PSRule.Rules.Azure/issues/1470)
    - Check policy does not have any exclusions defined by @fbinotto.
      [#1470](https://github.com/Azure/PSRule.Rules.Azure/issues/1470)
  - Network Security Group:
    - Check AKS managed NSGs don't contain custom rules by @ms-sambell.
      [#8](https://github.com/Azure/PSRule.Rules.Azure/issues/8)
  - Storage Account:
    - Check blob container soft delete is enabled by @pazdedav.
      [#1671](https://github.com/Azure/PSRule.Rules.Azure/issues/1671)
    - Check file share soft delete is enabled by @jonathanruiz.
      [#966](https://github.com/Azure/PSRule.Rules.Azure/issues/966)
  - VMSS:
    - Check Linux VMSS has disabled password authentication by @BenjaminEngeset.
      [#1635](https://github.com/Azure/PSRule.Rules.Azure/issues/1635)
- Updated rules:
  - **Important change**: Updated rules, tests and docs with Microsoft Defender for Cloud by @jonathanruiz.
    [#545](https://github.com/Azure/PSRule.Rules.Azure/issues/545)
    - The following rules have been renamed with aliases:
      - Renamed `Azure.SQL.ThreatDetection` to `Azure.SQL.DefenderCloud`.
      - Renamed `Azure.SecurityCenter.Contact` to `Azure.DefenderCloud.Contact`.
      - Renamed `Azure.SecurityCenter.Provisioning` to `Azure.DefenderCloud.Provisioning`.
    - If you are referencing the old names please consider updating to the new names.
  - Updated documentation examples for Front Door and Key Vault rules by @lluppesms.
    [#1667](https://github.com/Azure/PSRule.Rules.Azure/issues/1667)
  - Improved the way we check that VM or VMSS has Linux by @verabe.
    [#1704](https://github.com/Azure/PSRule.Rules.Azure/issues/1704)
  - Azure Kubernetes Service:
    - Updated `Azure.AKS.Version` to use latest stable version `1.23.8` by @BernieWhite.
      [#1627](https://github.com/Azure/PSRule.Rules.Azure/issues/1627)
      - Use `AZURE_AKS_CLUSTER_MINIMUM_VERSION` to configure the minimum version of the cluster.
  - Event Grid:
    - Promoted `Azure.EventGrid.DisableLocalAuth` to GA rule set by @BernieWhite.
      [#1628](https://github.com/Azure/PSRule.Rules.Azure/issues/1628)
  - Key Vault:
    - Promoted `Azure.KeyVault.AutoRotationPolicy` to GA rule set by @BernieWhite.
      [#1629](https://github.com/Azure/PSRule.Rules.Azure/issues/1629)
- General improvements:
  - Updated NSG documentation with code snippets and links by @simone-bennett.
    [#1607](https://github.com/Azure/PSRule.Rules.Azure/issues/1607)
  - Updated Application Gateway documentation with code snippets by @ms-sambell.
    [#1608](https://github.com/Azure/PSRule.Rules.Azure/issues/1608)
  - Updated SQL firewall rules documentation by @ms-sambell.
    [#1569](https://github.com/Azure/PSRule.Rules.Azure/issues/1569)
  - Updated Container Apps documentation and rule to new resource type by @marie-schmidt.
    [#1672](https://github.com/Azure/PSRule.Rules.Azure/issues/1672)
  - Updated KeyVault and FrontDoor documentation with code snippets by @lluppesms.
    [#1667](https://github.com/Azure/PSRule.Rules.Azure/issues/1667)
  - Added tag and annotation metadata from policy for rules generation by @BernieWhite.
    [#1652](https://github.com/Azure/PSRule.Rules.Azure/issues/1652)
  - Added hash to `name` and `ref` properties for policy rules by @ArmaanMcleod.
    [#1653](https://github.com/Azure/PSRule.Rules.Azure/issues/1653)
    - Use `AZURE_POLICY_RULE_PREFIX` or `Export-AzPolicyAssignmentRuleData -RulePrefix` to override rule prefix.
- Engineering:
  - Bump PSRule to v2.4.2.
    [#1753](https://github.com/Azure/PSRule.Rules.Azure/pull/1753)
    [#1748](https://github.com/Azure/PSRule.Rules.Azure/issues/1748)
  - Bump Microsoft.NET.Test.Sdk to v17.3.2.
    [#1719](https://github.com/Azure/PSRule.Rules.Azure/pull/1719)
  - Updated provider data for analysis.
    [#1605](https://github.com/Azure/PSRule.Rules.Azure/pull/1605)
  - Bump Az.Resources to v6.2.0.
    [#1636](https://github.com/Azure/PSRule.Rules.Azure/pull/1636)
  - Bump PSScriptAnalyzer to v1.21.0.
    [#1636](https://github.com/Azure/PSRule.Rules.Azure/pull/1636)
- Bug fixes:
  - Fixed continue processing policy assignments on error by @BernieWhite.
    [#1651](https://github.com/Azure/PSRule.Rules.Azure/issues/1651)
  - Fixed handling of runtime assessment data by @BernieWhite.
    [#1707](https://github.com/Azure/PSRule.Rules.Azure/issues/1707)
  - Fixed conversion of type conditions to pre-conditions by @BernieWhite.
    [#1708](https://github.com/Azure/PSRule.Rules.Azure/issues/1708)
  - Fixed inconclusive failure of `Azure.Deployment.AdminUsername` by @BernieWhite.
    [#1631](https://github.com/Azure/PSRule.Rules.Azure/issues/1631)
  - Fixed error expanding with `json()` and single quotes by @BernieWhite.
    [#1656](https://github.com/Azure/PSRule.Rules.Azure/issues/1656)
  - Fixed handling key collision with duplicate definitions using same parameters by @ArmaanMcleod.
    [#1653](https://github.com/Azure/PSRule.Rules.Azure/issues/1653)
  - Fixed bug requiring all diagnostic logs settings to have auditing enabled by @BenjaminEngeset.
    [#1726](https://github.com/Azure/PSRule.Rules.Azure/issues/1726)
  - Fixed `Azure.Deployment.AdminUsername` incorrectly fails with nested deployments by @BernieWhite.
    [#1762](https://github.com/Azure/PSRule.Rules.Azure/issues/1762)
  - Fixed `Azure.FrontDoorWAF.Exclusions` reports exclusions when none are specified by @BernieWhite.
    [#1751](https://github.com/Azure/PSRule.Rules.Azure/issues/1751)
  - Fixed `Azure.Deployment.AdminUsername` does not match the pattern by @BernieWhite.
    [#1758](https://github.com/Azure/PSRule.Rules.Azure/issues/1758)
  - Consider private offerings when checking that a VM or VMSS has Linux by @verabe.
    [#1725](https://github.com/Azure/PSRule.Rules.Azure/issues/1725)

What's changed since pre-release v1.20.0-B0477:

- No additional changes.

## v1.20.0-B0477 (pre-release)

What's changed since pre-release v1.20.0-B0389:

- General improvements:
  - Added hash to `name` and `ref` properties for policy rules by @ArmaanMcleod.
    [#1653](https://github.com/Azure/PSRule.Rules.Azure/issues/1653)
    - Use `AZURE_POLICY_RULE_PREFIX` or `Export-AzPolicyAssignmentRuleData -RulePrefix` to override rule prefix.

## v1.20.0-B0389 (pre-release)

What's changed since pre-release v1.20.0-B0304:

- New rules:
  - App Configuration:
    - Check app configuration store has purge protection enabled by @BenjaminEngeset.
      [#1689](https://github.com/Azure/PSRule.Rules.Azure/issues/1689)
- Bug fixes:
  - Fixed `Azure.Deployment.AdminUsername` incorrectly fails with nested deployments by @BernieWhite.
    [#1762](https://github.com/Azure/PSRule.Rules.Azure/issues/1762)

## v1.20.0-B0304 (pre-release)

What's changed since pre-release v1.20.0-B0223:

- Engineering:
  - Bump PSRule to v2.4.2.
    [#1753](https://github.com/Azure/PSRule.Rules.Azure/pull/1753)
    [#1748](https://github.com/Azure/PSRule.Rules.Azure/issues/1748)
- Bug fixes:
  - Fixed `Azure.FrontDoorWAF.Exclusions` reports exclusions when none are specified by @BernieWhite.
    [#1751](https://github.com/Azure/PSRule.Rules.Azure/issues/1751)
  - Fixed `Azure.Deployment.AdminUsername` does not match the pattern by @BernieWhite.
    [#1758](https://github.com/Azure/PSRule.Rules.Azure/issues/1758)
  - Consider private offerings when checking that a VM or VMSS has Linux by @verabe.
    [#1725](https://github.com/Azure/PSRule.Rules.Azure/issues/1725)

## v1.20.0-B0223 (pre-release)

What's changed since pre-release v1.20.0-B0148:

- New features:
  - Added September 2022 baselines `Azure.GA_2022_09` and `Azure.Preview_2022_09` by @BernieWhite.
    [#1738](https://github.com/Azure/PSRule.Rules.Azure/issues/1738)
    - Includes rules released before or during September 2022.
    - Marked `Azure.GA_2022_06` and `Azure.Preview_2022_06` baselines as obsolete.
- New rules:
  - App Configuration:
    - Check app configuration store has one or more replicas by @BenjaminEngeset.
      [#1688](https://github.com/Azure/PSRule.Rules.Azure/issues/1688)
- Engineering:
  - Bump PSRule to v2.4.1.
    [#1636](https://github.com/Azure/PSRule.Rules.Azure/pull/1636)
  - Bump Az.Resources to v6.2.0.
    [#1636](https://github.com/Azure/PSRule.Rules.Azure/pull/1636)
  - Bump PSScriptAnalyzer to v1.21.0.
    [#1636](https://github.com/Azure/PSRule.Rules.Azure/pull/1636)
- Bug fixes:
  - Fixed handling key collision with duplicate definitions using same parameters by @ArmaanMcleod.
    [#1653](https://github.com/Azure/PSRule.Rules.Azure/issues/1653)
  - Fixed bug requiring all diagnostic logs settings to have auditing enabled by @BenjaminEngeset.
    [#1726](https://github.com/Azure/PSRule.Rules.Azure/issues/1726)

## v1.20.0-B0148 (pre-release)

What's changed since pre-release v1.20.0-B0085:

- New rules:
  - App Configuration:
    - Check app configuration store audit diagnostic logs are enabled by @BenjaminEngeset.
      [#1690](https://github.com/Azure/PSRule.Rules.Azure/issues/1690)
- Engineering:
  - Bump Microsoft.NET.Test.Sdk to v17.3.2.
    [#1719](https://github.com/Azure/PSRule.Rules.Azure/pull/1719)
- Bug fixes:
  - Fixed error expanding with `json()` and single quotes by @BernieWhite.
    [#1656](https://github.com/Azure/PSRule.Rules.Azure/issues/1656)

## v1.20.0-B0085 (pre-release)

What's changed since pre-release v1.20.0-B0028:

- New rules:
  - Azure Cache for Redis:
    - Check the number of firewall rules for caches by @jonathanruiz.
      [#544](https://github.com/Azure/PSRule.Rules.Azure/issues/544)
    - Check the number of IP addresses in firewall rules for caches by @jonathanruiz.
      [#544](https://github.com/Azure/PSRule.Rules.Azure/issues/544)
  - App Configuration:
    - Check identity-based authentication is used for configuration stores by @pazdedav.
      [#1691](https://github.com/Azure/PSRule.Rules.Azure/issues/1691)
  - Container Registry:
    - Check soft delete policy is enabled by @BenjaminEngeset.
      [#1674](https://github.com/Azure/PSRule.Rules.Azure/issues/1674)
  - Defender for Cloud:
    - Check Microsoft Defender for Cloud is enabled for Containers by @jdewisscher.
      [#1632](https://github.com/Azure/PSRule.Rules.Azure/issues/1632)
    - Check Microsoft Defender for Cloud is enabled for Virtual Machines by @jdewisscher.
      [#1632](https://github.com/Azure/PSRule.Rules.Azure/issues/1632)
    - Check Microsoft Defender for Cloud is enabled for SQL Servers by @jdewisscher.
      [#1632](https://github.com/Azure/PSRule.Rules.Azure/issues/1632)
    - Check Microsoft Defender for Cloud is enabled for App Services by @jdewisscher.
      [#1632](https://github.com/Azure/PSRule.Rules.Azure/issues/1632)
    - Check Microsoft Defender for Cloud is enabled for Storage Accounts by @jdewisscher.
      [#1632](https://github.com/Azure/PSRule.Rules.Azure/issues/1632)
    - Check Microsoft Defender for Cloud is enabled for SQL Servers on machines by @jdewisscher.
      [#1632](https://github.com/Azure/PSRule.Rules.Azure/issues/1632)
  - Network Security Group:
    - Check AKS managed NSGs don't contain custom rules by @ms-sambell.
      [#8](https://github.com/Azure/PSRule.Rules.Azure/issues/8)
  - Storage Account:
    - Check blob container soft delete is enabled by @pazdedav.
      [#1671](https://github.com/Azure/PSRule.Rules.Azure/issues/1671)
    - Check file share soft delete is enabled by @jonathanruiz.
      [#966](https://github.com/Azure/PSRule.Rules.Azure/issues/966)
- Updated rules:
  - **Important change**: Updated rules, tests and docs with Microsoft Defender for Cloud by @jonathanruiz.
    [#545](https://github.com/Azure/PSRule.Rules.Azure/issues/545)
    - The following rules have been renamed with aliases:
      - Renamed `Azure.SQL.ThreatDetection` to `Azure.SQL.DefenderCloud`.
      - Renamed `Azure.SecurityCenter.Contact` to `Azure.DefenderCloud.Contact`.
      - Renamed `Azure.SecurityCenter.Provisioning` to `Azure.DefenderCloud.Provisioning`.
    - If you are referencing the old names please consider updating to the new names.
  - Updated documentation examples for Front Door and Key Vault rules by @lluppesms.
    [#1667](https://github.com/Azure/PSRule.Rules.Azure/issues/1667)
  - Improved the way we check that VM or VMSS has Linux by @verabe.
    [#1704](https://github.com/Azure/PSRule.Rules.Azure/issues/1704)
- General improvements:
  - Updated NSG documentation with code snippets and links by @simone-bennett.
    [#1607](https://github.com/Azure/PSRule.Rules.Azure/issues/1607)
  - Updated Application Gateway documentation with code snippets by @ms-sambell.
    [#1608](https://github.com/Azure/PSRule.Rules.Azure/issues/1608)
  - Updated SQL firewall rules documentation by @ms-sambell.
    [#1569](https://github.com/Azure/PSRule.Rules.Azure/issues/1569)
  - Updated Container Apps documentation and rule to new resource type by @marie-schmidt.
    [#1672](https://github.com/Azure/PSRule.Rules.Azure/issues/1672)
  - Updated KeyVault and FrontDoor documentation with code snippets by @lluppesms.
    [#1667](https://github.com/Azure/PSRule.Rules.Azure/issues/1667)
  - Added tag and annotation metadata from policy for rules generation by @BernieWhite.
    [#1652](https://github.com/Azure/PSRule.Rules.Azure/issues/1652)
- Bug fixes:
  - Fixed continue processing policy assignments on error by @BernieWhite.
    [#1651](https://github.com/Azure/PSRule.Rules.Azure/issues/1651)
  - Fixed handling of runtime assessment data by @BernieWhite.
    [#1707](https://github.com/Azure/PSRule.Rules.Azure/issues/1707)
  - Fixed conversion of type conditions to pre-conditions by @BernieWhite.
    [#1708](https://github.com/Azure/PSRule.Rules.Azure/issues/1708)

## v1.20.0-B0028 (pre-release)

What's changed since pre-release v1.20.0-B0004:

- New rules:
  - AKS:
    - Check clusters use Ephemeral OS disk by @BenjaminEngeset.
      [#1618](https://github.com/Azure/PSRule.Rules.Azure/issues/1618)
  - CDN:
    - Check CDN profile uses Front Door Standard or Premium tier by @BenjaminEngeset.
      [#1612](https://github.com/Azure/PSRule.Rules.Azure/issues/1612)
  - VMSS:
    - Check Linux VMSS has disabled password authentication by @BenjaminEngeset.
      [#1635](https://github.com/Azure/PSRule.Rules.Azure/issues/1635)
- Updated rules:
  - Azure Kubernetes Service:
    - Updated `Azure.AKS.Version` to use latest stable version `1.23.8` by @BernieWhite.
      [#1627](https://github.com/Azure/PSRule.Rules.Azure/issues/1627)
      - Use `AZURE_AKS_CLUSTER_MINIMUM_VERSION` to configure the minimum version of the cluster.
  - Event Grid:
    - Promoted `Azure.EventGrid.DisableLocalAuth` to GA rule set by @BernieWhite.
      [#1628](https://github.com/Azure/PSRule.Rules.Azure/issues/1628)
  - Key Vault:
    - Promoted `Azure.KeyVault.AutoRotationPolicy` to GA rule set by @BernieWhite.
      [#1629](https://github.com/Azure/PSRule.Rules.Azure/issues/1629)
- Engineering:
  - Bump PSRule to v2.4.0.
    [#1620](https://github.com/Azure/PSRule.Rules.Azure/pull/1620)
  - Updated provider data for analysis.
    [#1605](https://github.com/Azure/PSRule.Rules.Azure/pull/1605)
- Bug fixes:
  - Fixed function `dateTimeAdd` errors handling `utcNow` output by @BernieWhite.
    [#1637](https://github.com/Azure/PSRule.Rules.Azure/issues/1637)
  - Fixed inconclusive failure of `Azure.Deployment.AdminUsername` by @BernieWhite.
    [#1631](https://github.com/Azure/PSRule.Rules.Azure/issues/1631)

## v1.20.0-B0004 (pre-release)

What's changed since v1.19.1:

- New rules:
  - Azure Resources:
    - Check that nested deployments securely pass through administrator usernames by @ms-sambell.
      [#1479](https://github.com/Azure/PSRule.Rules.Azure/issues/1479)
- Engineering:
  - Bump Microsoft.NET.Test.Sdk to v17.3.1.
    [#1603](https://github.com/Azure/PSRule.Rules.Azure/pull/1603)

## v1.19.2

What's changed since v1.19.1:

- Bug fixes:
  - Fixed function `dateTimeAdd` errors handling `utcNow` output by @BernieWhite.
    [#1637](https://github.com/Azure/PSRule.Rules.Azure/issues/1637)

## v1.19.1

What's changed since v1.19.0:

- Bug fixes:
  - Fixed `Azure.VNET.UseNSGs` is missing exceptions by @BernieWhite.
    [#1609](https://github.com/Azure/PSRule.Rules.Azure/issues/1609)
    - Added exclusions for `RouteServerSubnet` and any subnet with a dedicated HSM delegation.

## v1.19.0

What's changed since v1.18.1:

- New rules:
  - Azure Kubernetes Service:
    - Check clusters use uptime SLA by @BenjaminEngeset.
      [#1601](https://github.com/Azure/PSRule.Rules.Azure/issues/1601)
- General improvements:
  - Updated rule level for the following rules by @BernieWhite.
    [#1551](https://github.com/Azure/PSRule.Rules.Azure/issues/1551)
    - Set `Azure.APIM.APIDescriptors` to warning from error.
    - Set `Azure.APIM.ProductDescriptors` to warning from error.
    - Set `Azure.Template.UseLocationParameter` to warning from error.
    - Set `Azure.Template.UseComments` to information from error.
    - Set `Azure.Template.UseDescriptions` to information from error.
  - Improve reporting of failing resource property for rules by @BernieWhite.
    [#1429](https://github.com/Azure/PSRule.Rules.Azure/issues/1429)
- Engineering:
  - Added publishing of symbols for NuGet packages by @BernieWhite.
    [#1549](https://github.com/Azure/PSRule.Rules.Azure/issues/1549)
  - Bump Az.Resources to v6.1.0.
    [#1557](https://github.com/Azure/PSRule.Rules.Azure/pull/1557)
  - Bump Microsoft.NET.Test.Sdk to v17.3.0.
    [#1563](https://github.com/Azure/PSRule.Rules.Azure/pull/1563)
  - Bump PSRule to v2.3.2.
    [#1574](https://github.com/Azure/PSRule.Rules.Azure/pull/1574)
  - Bump support projects to .NET 6 by @BernieWhite.
    [#1560](https://github.com/Azure/PSRule.Rules.Azure/issues/1560)
  - Bump BenchmarkDotNet to v0.13.2.
    [#1593](https://github.com/Azure/PSRule.Rules.Azure/pull/1593)
  - Bump BenchmarkDotNet.Diagnostics.Windows to v0.13.2.
    [#1594](https://github.com/Azure/PSRule.Rules.Azure/pull/1594)
  - Updated provider data for analysis.
    [#1598](https://github.com/Azure/PSRule.Rules.Azure/pull/1598)
- Bug fixes:
  - Fixed parameter files linked to bicep code via naming convention is not working by @BernieWhite.
    [#1582](https://github.com/Azure/PSRule.Rules.Azure/issues/1582)
  - Fixed handling of storage accounts sub-resources with CMK by @BernieWhite.
    [#1575](https://github.com/Azure/PSRule.Rules.Azure/issues/1575)

What's changed since pre-release v1.19.0-B0077:

- No additional changes.

## v1.19.0-B0077 (pre-release)

What's changed since pre-release v1.19.0-B0042:

- New rules:
  - Azure Kubernetes Service:
    - Check clusters use uptime SLA by @BenjaminEngeset.
      [#1601](https://github.com/Azure/PSRule.Rules.Azure/issues/1601)

## v1.19.0-B0042 (pre-release)

What's changed since pre-release v1.19.0-B0010:

- General improvements:
  - Improve reporting of failing resource property for rules by @BernieWhite.
    [#1429](https://github.com/Azure/PSRule.Rules.Azure/issues/1429)
- Engineering:
  - Bump PSRule to v2.3.2.
    [#1574](https://github.com/Azure/PSRule.Rules.Azure/pull/1574)
  - Bump support projects to .NET 6 by @BernieWhite.
    [#1560](https://github.com/Azure/PSRule.Rules.Azure/issues/1560)
  - Bump BenchmarkDotNet to v0.13.2.
    [#1593](https://github.com/Azure/PSRule.Rules.Azure/pull/1593)
  - Bump BenchmarkDotNet.Diagnostics.Windows to v0.13.2.
    [#1594](https://github.com/Azure/PSRule.Rules.Azure/pull/1594)
  - Updated provider data for analysis.
    [#1598](https://github.com/Azure/PSRule.Rules.Azure/pull/1598)
- Bug fixes:
  - Fixed parameter files linked to bicep code via naming convention is not working by @BernieWhite.
    [#1582](https://github.com/Azure/PSRule.Rules.Azure/issues/1582)
  - Fixed handling of storage accounts sub-resources with CMK by @BernieWhite.
    [#1575](https://github.com/Azure/PSRule.Rules.Azure/issues/1575)

## v1.19.0-B0010 (pre-release)

What's changed since v1.18.1:

- General improvements:
  - Updated rule level for the following rules by @BernieWhite.
    [#1551](https://github.com/Azure/PSRule.Rules.Azure/issues/1551)
    - Set `Azure.APIM.APIDescriptors` to warning from error.
    - Set `Azure.APIM.ProductDescriptors` to warning from error.
    - Set `Azure.Template.UseLocationParameter` to warning from error.
    - Set `Azure.Template.UseComments` to information from error.
    - Set `Azure.Template.UseDescriptions` to information from error.
- Engineering:
  - Added publishing of symbols for NuGet packages by @BernieWhite.
    [#1549](https://github.com/Azure/PSRule.Rules.Azure/issues/1549)
  - Bump PSRule to v2.3.1.
    [#1561](https://github.com/Azure/PSRule.Rules.Azure/pull/1561)
  - Bump Az.Resources to v6.1.0.
    [#1557](https://github.com/Azure/PSRule.Rules.Azure/pull/1557)
  - Bump Microsoft.NET.Test.Sdk to v17.3.0.
    [#1563](https://github.com/Azure/PSRule.Rules.Azure/pull/1563)

## v1.18.1

What's changed since v1.18.0:

- Bug fixes:
  - Fixed `Azure.APIM.HTTPBackend` reports failure when service URL is not defined by @BernieWhite.
    [#1555](https://github.com/Azure/PSRule.Rules.Azure/issues/1555)
  - Fixed `Azure.SQL.AAD` failure with newer API by @BernieWhite.
    [#1302](https://github.com/Azure/PSRule.Rules.Azure/issues/1302)

## v1.18.0

What's changed since v1.17.1:

- New rules:
  - Cognitive Services:
    - Check accounts use network access restrictions by @BernieWhite.
      [#1532](https://github.com/Azure/PSRule.Rules.Azure/issues/1532)
    - Check accounts use managed identities to access Azure resources by @BernieWhite.
      [#1532](https://github.com/Azure/PSRule.Rules.Azure/issues/1532)
    - Check accounts only accept requests using Azure AD identities by @BernieWhite.
      [#1532](https://github.com/Azure/PSRule.Rules.Azure/issues/1532)
    - Check accounts disable access using public endpoints by @BernieWhite.
      [#1532](https://github.com/Azure/PSRule.Rules.Azure/issues/1532)
- General improvements:
  - Added support for array `indexOf`, `lastIndexOf`, and `items` ARM functions by @BernieWhite.
    [#1440](https://github.com/Azure/PSRule.Rules.Azure/issues/1440)
  - Added support for `join` ARM function by @BernieWhite.
    [#1535](https://github.com/Azure/PSRule.Rules.Azure/issues/1535)
  - Improved output of full path to emitted resources by @BernieWhite.
    [#1523](https://github.com/Azure/PSRule.Rules.Azure/issues/1523)
- Engineering:
  - Bump Az.Resources to v6.0.1.
    [#1521](https://github.com/Azure/PSRule.Rules.Azure/pull/1521)
  - Updated provider data for analysis.
    [#1540](https://github.com/Azure/PSRule.Rules.Azure/pull/1540)
  - Bump xunit to v2.4.2.
    [#1542](https://github.com/Azure/PSRule.Rules.Azure/pull/1542)
  - Added readme and tags to NuGet by @BernieWhite.
    [#1513](https://github.com/Azure/PSRule.Rules.Azure/issues/1513)
- Bug fixes:
  - Fixed `Azure.SQL.TDE` is not required to enable Transparent Data Encryption for IaC by @BernieWhite.
    [#1530](https://github.com/Azure/PSRule.Rules.Azure/issues/1530)

What's changed since pre-release v1.18.0-B0027:

- No additional changes.

## v1.18.0-B0027 (pre-release)

What's changed since pre-release v1.18.0-B0010:

- New rules:
  - Cognitive Services:
    - Check accounts use network access restrictions by @BernieWhite.
      [#1532](https://github.com/Azure/PSRule.Rules.Azure/issues/1532)
    - Check accounts use managed identities to access Azure resources by @BernieWhite.
      [#1532](https://github.com/Azure/PSRule.Rules.Azure/issues/1532)
    - Check accounts only accept requests using Azure AD identities by @BernieWhite.
      [#1532](https://github.com/Azure/PSRule.Rules.Azure/issues/1532)
    - Check accounts disable access using public endpoints by @BernieWhite.
      [#1532](https://github.com/Azure/PSRule.Rules.Azure/issues/1532)
- General improvements:
  - Added support for array `indexOf`, `lastIndexOf`, and `items` ARM functions by @BernieWhite.
    [#1440](https://github.com/Azure/PSRule.Rules.Azure/issues/1440)
  - Added support for `join` ARM function by @BernieWhite.
    [#1535](https://github.com/Azure/PSRule.Rules.Azure/issues/1535)
- Engineering:
  - Updated provider data for analysis.
    [#1540](https://github.com/Azure/PSRule.Rules.Azure/pull/1540)
  - Bump xunit to v2.4.2.
    [#1542](https://github.com/Azure/PSRule.Rules.Azure/pull/1542)
- Bug fixes:
  - Fixed `Azure.SQL.TDE` is not required to enable Transparent Data Encryption for IaC by @BernieWhite.
    [#1530](https://github.com/Azure/PSRule.Rules.Azure/issues/1530)

## v1.18.0-B0010 (pre-release)

What's changed since pre-release v1.18.0-B0002:

- General improvements:
  - Improved output of full path to emitted resources by @BernieWhite.
    [#1523](https://github.com/Azure/PSRule.Rules.Azure/issues/1523)
- Engineering:
  - Bump Az.Resources to v6.0.1.
    [#1521](https://github.com/Azure/PSRule.Rules.Azure/pull/1521)

## v1.18.0-B0002 (pre-release)

What's changed since v1.17.1:

- Engineering:
  - Added readme and tags to NuGet by @BernieWhite.
    [#1513](https://github.com/Azure/PSRule.Rules.Azure/issues/1513)

## v1.17.1

What's changed since v1.17.0:

- Bug fixes:
  - Fixed union returns null when merged with built-in expansion objects by @BernieWhite.
    [#1515](https://github.com/Azure/PSRule.Rules.Azure/issues/1515)
  - Fixed missing zones in test for standalone VM by @BernieWhite.
    [#1506](https://github.com/Azure/PSRule.Rules.Azure/issues/1506)

## v1.17.0

What's changed since v1.16.1:

- New features:
  - Added more field count expression support for Azure Policy JSON rules by @ArmaanMcleod.
    [#181](https://github.com/Azure/PSRule.Rules.Azure/issues/181)
  - Added June 2022 baselines `Azure.GA_2022_06` and `Azure.Preview_2022_06` by @BernieWhite.
    [#1499](https://github.com/Azure/PSRule.Rules.Azure/issues/1499)
    - Includes rules released before or during June 2022.
    - Marked `Azure.GA_2022_03` and `Azure.Preview_2022_03` baselines as obsolete.
- New rules:
  - Deployment:
    - Check for secure values in outputs by @BernieWhite.
      [#297](https://github.com/Azure/PSRule.Rules.Azure/issues/297)
- Engineering:
  - Bump Newtonsoft.Json to v13.0.1.
    [#1494](https://github.com/Azure/PSRule.Rules.Azure/pull/1494)
  - Updated NuGet packaging metadata by @BernieWhite.
    [#1428](https://github.com/Azure/PSRule.Rules.Azure/pull/1428)
  - Updated provider data for analysis.
    [#1502](https://github.com/Azure/PSRule.Rules.Azure/pull/1502)
  - Bump PSRule to v2.2.0.
    [#1444](https://github.com/Azure/PSRule.Rules.Azure/pull/1444)
  - Updated NuGet packaging metadata by @BernieWhite.
    [#1428](https://github.com/Azure/PSRule.Rules.Azure/issues/1428)
- Bug fixes:
  - Fixed TDE property status to state by @Dylan-Prins.
    [#1505](https://github.com/Azure/PSRule.Rules.Azure/pull/1505)
  - Fixed the language expression value fails in outputs by @BernieWhite.
    [#1485](https://github.com/Azure/PSRule.Rules.Azure/issues/1485)

What's changed since pre-release v1.17.0-B0064:

- No additional changes.

## v1.17.0-B0064 (pre-release)

What's changed since pre-release v1.17.0-B0035:

- Engineering:
  - Updated provider data for analysis.
    [#1502](https://github.com/Azure/PSRule.Rules.Azure/pull/1502)
  - Bump PSRule to v2.2.0.
    [#1444](https://github.com/Azure/PSRule.Rules.Azure/pull/1444)
- Bug fixes:
  - Fixed TDE property status to state by @Dylan-Prins.
    [#1505](https://github.com/Azure/PSRule.Rules.Azure/pull/1505)

## v1.17.0-B0035 (pre-release)

What's changed since pre-release v1.17.0-B0014:

- New features:
  - Added June 2022 baselines `Azure.GA_2022_06` and `Azure.Preview_2022_06` by @BernieWhite.
    [#1499](https://github.com/Azure/PSRule.Rules.Azure/issues/1499)
    - Includes rules released before or during June 2022.
    - Marked `Azure.GA_2022_03` and `Azure.Preview_2022_03` baselines as obsolete.
- Engineering:
  - Bump Newtonsoft.Json to v13.0.1.
    [#1494](https://github.com/Azure/PSRule.Rules.Azure/pull/1494)
  - Updated NuGet packaging metadata by @BernieWhite.
    [#1428](https://github.com/Azure/PSRule.Rules.Azure/pull/1428)

## v1.17.0-B0014 (pre-release)

What's changed since v1.16.1:

- New features:
  - Added more field count expression support for Azure Policy JSON rules by @ArmaanMcleod.
    [#181](https://github.com/Azure/PSRule.Rules.Azure/issues/181)
- New rules:
  - Deployment:
    - Check for secure values in outputs by @BernieWhite.
      [#297](https://github.com/Azure/PSRule.Rules.Azure/issues/297)
- Engineering:
  - Updated NuGet packaging metadata by @BernieWhite.
    [#1428](https://github.com/Azure/PSRule.Rules.Azure/issues/1428)
- Bug fixes:
  - Fixed the language expression value fails in outputs by @BernieWhite.
    [#1485](https://github.com/Azure/PSRule.Rules.Azure/issues/1485)

## v1.16.1

What's changed since v1.16.0:

- Bug fixes:
  - Fixed TLS 1.3 support in `Azure.AppGw.SSLPolicy` by @BernieWhite.
    [#1469](https://github.com/Azure/PSRule.Rules.Azure/issues/1469)
  - Fixed Application Gateway referencing a WAF policy by @BernieWhite.
    [#1466](https://github.com/Azure/PSRule.Rules.Azure/issues/1466)

## v1.16.0

What's changed since v1.15.2:

- New rules:
  - App Service:
    - Check web apps have insecure FTP disabled by @BernieWhite.
      [#1436](https://github.com/Azure/PSRule.Rules.Azure/issues/1436)
    - Check web apps use a dedicated health probe by @BernieWhite.
      [#1437](https://github.com/Azure/PSRule.Rules.Azure/issues/1437)
- Updated rules:
  - Public IP:
    - Updated `Azure.PublicIP.AvailabilityZone` to exclude IP addresses for Azure Bastion by @BernieWhite.
      [#1442](https://github.com/Azure/PSRule.Rules.Azure/issues/1442)
      - Public IP addresses with the `resource-usage` tag set to `azure-bastion` are excluded.
- General improvements:
  - Added support for `dateTimeFromEpoch` and `dateTimeToEpoch` ARM functions by @BernieWhite.
    [#1451](https://github.com/Azure/PSRule.Rules.Azure/issues/1451)
- Engineering:
  - Updated built documentation to include rule ref and metadata by @BernieWhite.
    [#1432](https://github.com/Azure/PSRule.Rules.Azure/issues/1432)
  - Added ref properties for several rules by @BernieWhite.
    [#1430](https://github.com/Azure/PSRule.Rules.Azure/issues/1430)
  - Updated provider data for analysis.
    [#1453](https://github.com/Azure/PSRule.Rules.Azure/pull/1453)
  - Bump Microsoft.NET.Test.Sdk to v17.2.0.
    [#1410](https://github.com/Azure/PSRule.Rules.Azure/pull/1410)
  - Update CI checks to include required ref property by @BernieWhite.
    [#1431](https://github.com/Azure/PSRule.Rules.Azure/issues/1431)
  - Added ref properties for rules by @BernieWhite.
    [#1430](https://github.com/Azure/PSRule.Rules.Azure/issues/1430)
- Bug fixes:
  - Fixed `Azure.Template.UseVariables` does not accept function variables names by @BernieWhite.
    [#1427](https://github.com/Azure/PSRule.Rules.Azure/issues/1427)
  - Fixed dependency issue within Azure Pipelines `AzurePowerShell` task by @BernieWhite.
    [#1447](https://github.com/Azure/PSRule.Rules.Azure/issues/1447)
    - Removed dependency on `Az.Accounts` and `Az.Resources` from manifest.
      Pre-install these modules to use export cmdlets.

What's changed since pre-release v1.16.0-B0072:

- No additional changes.

## v1.16.0-B0072 (pre-release)

What's changed since pre-release v1.16.0-B0041:

- Engineering:
  - Update CI checks to include required ref property by @BernieWhite.
    [#1431](https://github.com/Azure/PSRule.Rules.Azure/issues/1431)
  - Added ref properties for rules by @BernieWhite.
    [#1430](https://github.com/Azure/PSRule.Rules.Azure/issues/1430)
- Bug fixes:
  - Fixed dependency issue within Azure Pipelines `AzurePowerShell` task by @BernieWhite.
    [#1447](https://github.com/Azure/PSRule.Rules.Azure/issues/1447)
    - Removed dependency on `Az.Accounts` and `Az.Resources` from manifest.
      Pre-install these modules to use export cmdlets.

## v1.16.0-B0041 (pre-release)

What's changed since pre-release v1.16.0-B0017:

- Updated rules:
  - Public IP:
    - Updated `Azure.PublicIP.AvailabilityZone` to exclude IP addresses for Azure Bastion by @BernieWhite.
      [#1442](https://github.com/Azure/PSRule.Rules.Azure/issues/1442)
      - Public IP addresses with the `resource-usage` tag set to `azure-bastion` are excluded.
- General improvements:
  - Added support for `dateTimeFromEpoch` and `dateTimeToEpoch` ARM functions by @BernieWhite.
    [#1451](https://github.com/Azure/PSRule.Rules.Azure/issues/1451)
- Engineering:
  - Updated built documentation to include rule ref and metadata by @BernieWhite.
    [#1432](https://github.com/Azure/PSRule.Rules.Azure/issues/1432)
  - Added ref properties for several rules by @BernieWhite.
    [#1430](https://github.com/Azure/PSRule.Rules.Azure/issues/1430)
  - Updated provider data for analysis.
    [#1453](https://github.com/Azure/PSRule.Rules.Azure/pull/1453)

## v1.16.0-B0017 (pre-release)

What's changed since v1.15.2:

- New rules:
  - App Service:
    - Check web apps have insecure FTP disabled by @BernieWhite.
      [#1436](https://github.com/Azure/PSRule.Rules.Azure/issues/1436)
    - Check web apps use a dedicated health probe by @BernieWhite.
      [#1437](https://github.com/Azure/PSRule.Rules.Azure/issues/1437)
- Engineering:
  - Bump Microsoft.NET.Test.Sdk to v17.2.0.
    [#1410](https://github.com/Azure/PSRule.Rules.Azure/pull/1410)
- Bug fixes:
  - Fixed `Azure.Template.UseVariables` does not accept function variables names by @BernieWhite.
    [#1427](https://github.com/Azure/PSRule.Rules.Azure/issues/1427)

## v1.15.2

What's changed since v1.15.1:

- Bug fixes:
  - Fixed `Azure.AppService.ManagedIdentity` does not accept both system and user assigned by @BernieWhite.
    [#1415](https://github.com/Azure/PSRule.Rules.Azure/issues/1415)
    - This also applies to:
      - `Azure.ADX.ManagedIdentity`
      - `Azure.APIM.ManagedIdentity`
      - `Azure.EventGrid.ManagedIdentity`
      - `Azure.Automation.ManagedIdentity`
  - Fixed Web apps with .NET 6 do not meet version constraint of `Azure.AppService.NETVersion` by @BernieWhite.
    [#1414](https://github.com/Azure/PSRule.Rules.Azure/issues/1414)
    - This also applies to `Azure.AppService.PHPVersion`.

## v1.15.1

What's changed since v1.15.0:

- Bug fixes:
  - Fixed exclusion of `dataCollectionRuleAssociations` from `Azure.Resource.UseTags` by @BernieWhite.
    [#1400](https://github.com/Azure/PSRule.Rules.Azure/issues/1400)
  - Fixed could not determine JSON object type for MockObject using CreateObject by @BernieWhite.
    [#1411](https://github.com/Azure/PSRule.Rules.Azure/issues/1411)
  - Fixed cannot bind argument to parameter 'Sku' because it is an empty string by @BernieWhite.
    [#1407](https://github.com/Azure/PSRule.Rules.Azure/issues/1407)

## v1.15.0

What's changed since v1.14.3:

- New features:
  - **Important change**: Added `Azure.Resource.SupportsTags` selector by @BernieWhite.
    [#1339](https://github.com/Azure/PSRule.Rules.Azure/issues/1339)
    - Use this selector in custom rules to filter rules to only run against resources that support tags.
    - This selector replaces the `SupportsTags` PowerShell function.
    - Using the `SupportsTag` function will now result in a warning.
    - The `SupportsTags` function will be removed in v2.
    - See [upgrade notes][1] for more information.
- Updated rules:
  - Azure Kubernetes Service:
    - Updated `Azure.AKS.Version` to use latest stable version `1.22.6` by @BernieWhite.
      [#1386](https://github.com/Azure/PSRule.Rules.Azure/issues/1386)
      - Use `AZURE_AKS_CLUSTER_MINIMUM_VERSION` to configure the minimum version of the cluster.
- Engineering:
  - Added code signing of module by @BernieWhite.
    [#1379](https://github.com/Azure/PSRule.Rules.Azure/issues/1379)
  - Added SBOM manifests to module by @BernieWhite.
    [#1380](https://github.com/Azure/PSRule.Rules.Azure/issues/1380)
  - Embedded provider and alias information as manifest resources by @BernieWhite.
    [#1383](https://github.com/Azure/PSRule.Rules.Azure/issues/1383)
    - Resources are minified and compressed to improve size and speed.
  - Added additional `nodeps` manifest that does not include dependencies for Az modules by @BernieWhite.
    [#1392](https://github.com/Azure/PSRule.Rules.Azure/issues/1392)
  - Bump Az.Accounts to 2.7.6. [#1338](https://github.com/Azure/PSRule.Rules.Azure/pull/1338)
  - Bump Az.Resources to 5.6.0. [#1338](https://github.com/Azure/PSRule.Rules.Azure/pull/1338)
  - Bump PSRule to 2.1.0. [#1338](https://github.com/Azure/PSRule.Rules.Azure/pull/1338)
  - Bump Pester to 5.3.3. [#1338](https://github.com/Azure/PSRule.Rules.Azure/pull/1338)
- Bug fixes:
  - Fixed dependency chain order when dependsOn copy by @BernieWhite.
    [#1381](https://github.com/Azure/PSRule.Rules.Azure/issues/1381)
  - Fixed error calling SupportsTags function by @BernieWhite.
    [#1401](https://github.com/Azure/PSRule.Rules.Azure/issues/1401)

What's changed since pre-release v1.15.0-B0053:

- Bug fixes:
  - Fixed error calling SupportsTags function by @BernieWhite.
    [#1401](https://github.com/Azure/PSRule.Rules.Azure/issues/1401)

## v1.15.0-B0053 (pre-release)

What's changed since pre-release v1.15.0-B0022:

- New features:
  - **Important change**: Added `Azure.Resource.SupportsTags` selector. [#1339](https://github.com/Azure/PSRule.Rules.Azure/issues/1339)
    - Use this selector in custom rules to filter rules to only run against resources that support tags.
    - This selector replaces the `SupportsTags` PowerShell function.
    - Using the `SupportsTag` function will now result in a warning.
    - The `SupportsTags` function will be removed in v2.
    - See [upgrade notes][1] for more information.
- Engineering:
  - Embedded provider and alias information as manifest resources. [#1383](https://github.com/Azure/PSRule.Rules.Azure/issues/1383)
    - Resources are minified and compressed to improve size and speed.
  - Added additional `nodeps` manifest that does not include dependencies for Az modules. [#1392](https://github.com/Azure/PSRule.Rules.Azure/issues/1392)
  - Bump Az.Accounts to 2.7.6. [#1338](https://github.com/Azure/PSRule.Rules.Azure/pull/1338)
  - Bump Az.Resources to 5.6.0. [#1338](https://github.com/Azure/PSRule.Rules.Azure/pull/1338)
  - Bump PSRule to 2.1.0. [#1338](https://github.com/Azure/PSRule.Rules.Azure/pull/1338)
  - Bump Pester to 5.3.3. [#1338](https://github.com/Azure/PSRule.Rules.Azure/pull/1338)

## v1.15.0-B0022 (pre-release)

What's changed since v1.14.3:

- Updated rules:
  - Azure Kubernetes Service:
    - Updated `Azure.AKS.Version` to use latest stable version `1.22.6`. [#1386](https://github.com/Azure/PSRule.Rules.Azure/issues/1386)
      - Use `AZURE_AKS_CLUSTER_MINIMUM_VERSION` to configure the minimum version of the cluster.
- Engineering:
  - Added code signing of module. [#1379](https://github.com/Azure/PSRule.Rules.Azure/issues/1379)
  - Added SBOM manifests to module. [#1380](https://github.com/Azure/PSRule.Rules.Azure/issues/1380)
- Bug fixes:
  - Fixed dependency chain order when dependsOn copy. [#1381](https://github.com/Azure/PSRule.Rules.Azure/issues/1381)

## v1.14.3

What's changed since v1.14.2:

- Bug fixes:
  - Fixed Azure Firewall threat intel mode reported for Secure VNET hubs. [#1365](https://github.com/Azure/PSRule.Rules.Azure/issues/1365)
  - Fixed array function handling with mock objects. [#1367](https://github.com/Azure/PSRule.Rules.Azure/issues/1367)

## v1.14.2

What's changed since v1.14.1:

- Bug fixes:
  - Fixed handling of parent resources when sub resource is in a separate deployment. [#1360](https://github.com/Azure/PSRule.Rules.Azure/issues/1360)

## v1.14.1

What's changed since v1.14.0:

- Bug fixes:
  - Fixed unable to set parameter defaults option with type object. [#1355](https://github.com/Azure/PSRule.Rules.Azure/issues/1355)

## v1.14.0

What's changed since v1.13.4:

- New features:
  - Added support for referencing resources in template. [#1315](https://github.com/Azure/PSRule.Rules.Azure/issues/1315)
    - The `reference()` function can be used to reference resources in template.
    - A placeholder value is still used for resources outside of the template.
  - Added March 2022 baselines `Azure.GA_2022_03` and `Azure.Preview_2022_03`. [#1334](https://github.com/Azure/PSRule.Rules.Azure/issues/1334)
    - Includes rules released before or during March 2022.
    - Marked `Azure.GA_2021_12` and `Azure.Preview_2021_12` baselines as obsolete.
  - **Experimental**: Cmdlets to validate objects with Azure policy conditions:
    - `Export-AzPolicyAssignmentData` - Exports policy assignment data. [#1266](https://github.com/Azure/PSRule.Rules.Azure/issues/1266)
    - `Export-AzPolicyAssignmentRuleData` - Exports JSON rules from policy assignment data. [#1278](https://github.com/Azure/PSRule.Rules.Azure/issues/1278)
    - `Get-AzPolicyAssignmentDataSource` - Discovers policy assignment data. [#1340](https://github.com/Azure/PSRule.Rules.Azure/issues/1340)
    - See cmdlet help for limitations and usage.
    - Additional information will be posted as this feature evolves [here](https://github.com/Azure/PSRule.Rules.Azure/discussions/1345).
- New rules:
  - SignalR Service:
    - Check services use Managed Identities. [#1306](https://github.com/Azure/PSRule.Rules.Azure/issues/1306)
    - Check services use a SKU with an SLA. [#1307](https://github.com/Azure/PSRule.Rules.Azure/issues/1307)
  - Web PubSub Service:
    - Check services use Managed Identities. [#1308](https://github.com/Azure/PSRule.Rules.Azure/issues/1308)
    - Check services use a SKU with an SLA. [#1309](https://github.com/Azure/PSRule.Rules.Azure/issues/1309)
- Updated rules:
  - Azure Kubernetes Service:
    - Updated `Azure.AKS.Version` to use latest stable version `1.21.9`. [#1318](https://github.com/Azure/PSRule.Rules.Azure/issues/1318)
      - Use `AZURE_AKS_CLUSTER_MINIMUM_VERSION` to configure the minimum version of the cluster.
- Engineering:
  - Cache Azure Policy Aliases. [#1277](https://github.com/Azure/PSRule.Rules.Azure/issues/1277)
  - Cleanup of additional alias metadata. [#1351](https://github.com/Azure/PSRule.Rules.Azure/pull/1351)
- Bug fixes:
  - Fixed index was out of range with split on mock properties. [#1327](https://github.com/Azure/PSRule.Rules.Azure/issues/1327)
  - Fixed mock objects with no properties. [#1347](https://github.com/Azure/PSRule.Rules.Azure/issues/1347)
  - Fixed sub-resources nesting by scope regression. [#1348](https://github.com/Azure/PSRule.Rules.Azure/issues/1348)
  - Fixed expand of runtime properties on reference objects. [#1324](https://github.com/Azure/PSRule.Rules.Azure/issues/1324)
  - Fixed processing of deployment outputs. [#1316](https://github.com/Azure/PSRule.Rules.Azure/issues/1316)

What's changed since pre-release v1.14.0-B2204013:

- No additional changes.

## v1.14.0-B2204013 (pre-release)

What's changed since pre-release v1.14.0-B2204007:

- Engineering:
  - Cleanup of additional alias metadata. [#1351](https://github.com/Azure/PSRule.Rules.Azure/pull/1351)

## v1.14.0-B2204007 (pre-release)

What's changed since pre-release v1.14.0-B2203117:

- Bug fixes:
  - Fixed mock objects with no properties. [#1347](https://github.com/Azure/PSRule.Rules.Azure/issues/1347)
  - Fixed sub-resources nesting by scope regression. [#1348](https://github.com/Azure/PSRule.Rules.Azure/issues/1348)

## v1.14.0-B2203117 (pre-release)

What's changed since pre-release v1.14.0-B2203088:

- New features:
  - **Experimental**: Cmdlets to validate objects with Azure policy conditions:
    - `Export-AzPolicyAssignmentData` - Exports policy assignment data. [#1266](https://github.com/Azure/PSRule.Rules.Azure/issues/1266)
    - `Export-AzPolicyAssignmentRuleData` - Exports JSON rules from policy assignment data. [#1278](https://github.com/Azure/PSRule.Rules.Azure/issues/1278)
    - `Get-AzPolicyAssignmentDataSource` - Discovers policy assignment data. [#1340](https://github.com/Azure/PSRule.Rules.Azure/issues/1340)
    - See cmdlet help for limitations and usage.
    - Additional information will be posted as this feature evolves [here](https://github.com/Azure/PSRule.Rules.Azure/discussions/1345).
- Engineering:
  - Cache Azure Policy Aliases. [#1277](https://github.com/Azure/PSRule.Rules.Azure/issues/1277)
- Bug fixes:
  - Fixed index was out of range with split on mock properties. [#1327](https://github.com/Azure/PSRule.Rules.Azure/issues/1327)

## v1.14.0-B2203088 (pre-release)

What's changed since pre-release v1.14.0-B2203066:

- New features:
  - Added March 2022 baselines `Azure.GA_2022_03` and `Azure.Preview_2022_03`. [#1334](https://github.com/Azure/PSRule.Rules.Azure/issues/1334)
    - Includes rules released before or during March 2022.
    - Marked `Azure.GA_2021_12` and `Azure.Preview_2021_12` baselines as obsolete.
- Bug fixes:
  - Fixed expand of runtime properties on reference objects. [#1324](https://github.com/Azure/PSRule.Rules.Azure/issues/1324)

## v1.14.0-B2203066 (pre-release)

What's changed since v1.13.4:

- New features:
  - Added support for referencing resources in template. [#1315](https://github.com/Azure/PSRule.Rules.Azure/issues/1315)
    - The `reference()` function can be used to reference resources in template.
    - A placeholder value is still used for resources outside of the template.
- New rules:
  - SignalR Service:
    - Check services use Managed Identities. [#1306](https://github.com/Azure/PSRule.Rules.Azure/issues/1306)
    - Check services use a SKU with an SLA. [#1307](https://github.com/Azure/PSRule.Rules.Azure/issues/1307)
  - Web PubSub Service:
    - Check services use Managed Identities. [#1308](https://github.com/Azure/PSRule.Rules.Azure/issues/1308)
    - Check services use a SKU with an SLA. [#1309](https://github.com/Azure/PSRule.Rules.Azure/issues/1309)
- Updated rules:
  - Azure Kubernetes Service:
    - Updated `Azure.AKS.Version` to use latest stable version `1.21.9`. [#1318](https://github.com/Azure/PSRule.Rules.Azure/issues/1318)
      - Use `AZURE_AKS_CLUSTER_MINIMUM_VERSION` to configure the minimum version of the cluster.
- Bug fixes:
  - Fixed processing of deployment outputs. [#1316](https://github.com/Azure/PSRule.Rules.Azure/issues/1316)

## v1.13.4

What's changed since v1.13.3:

- Bug fixes:
  - Fixed virtual network without any subnets is invalid. [#1303](https://github.com/Azure/PSRule.Rules.Azure/issues/1303)
  - Fixed container registry rules that require a premium tier. [#1304](https://github.com/Azure/PSRule.Rules.Azure/issues/1304)
    - Rules `Azure.ACR.Retention` and `Azure.ACR.ContentTrust` are now only run against premium instances.

## v1.13.3

What's changed since v1.13.2:

- Bug fixes:
  - Fixed bicep build timeout for complex deployments. [#1299](https://github.com/Azure/PSRule.Rules.Azure/issues/1299)

## v1.13.2

What's changed since v1.13.1:

- Engineering:
  - Bump PowerShellStandard.Library to 5.1.1. [#1295](https://github.com/Azure/PSRule.Rules.Azure/pull/1295)
- Bug fixes:
  - Fixed nested resource loops. [#1293](https://github.com/Azure/PSRule.Rules.Azure/issues/1293)

## v1.13.1

What's changed since v1.13.0:

- Bug fixes:
  - Fixed parsing of nested quote pairs within JSON function. [#1288](https://github.com/Azure/PSRule.Rules.Azure/issues/1288)

## v1.13.0

What's changed since v1.12.2:

- New features:
  - Added support for setting defaults for required parameters. [#1065](https://github.com/Azure/PSRule.Rules.Azure/issues/1065)
    - When specified, the value will be used when a parameter value is not provided.
  - Added support expanding Bicep from parameter files. [#1160](https://github.com/Azure/PSRule.Rules.Azure/issues/1160)
- New rules:
  - Azure Cache for Redis:
    - Limit public access for Azure Cache for Redis instances. [#935](https://github.com/Azure/PSRule.Rules.Azure/issues/935)
  - Container App:
    - Check insecure ingress is not enabled (preview). [#1252](https://github.com/Azure/PSRule.Rules.Azure/issues/1252)
  - Key Vault:
    - Check key auto-rotation is enabled (preview). [#1159](https://github.com/Azure/PSRule.Rules.Azure/issues/1159)
  - Recovery Services Vault:
    - Check vaults have replication alerts configured. [#7](https://github.com/Azure/PSRule.Rules.Azure/issues/7)
- Engineering:
  - Automatically build baseline docs. [#1242](https://github.com/Azure/PSRule.Rules.Azure/issues/1242)
  - Bump PSRule dependency to v1.11.1. [#1269](https://github.com/Azure/PSRule.Rules.Azure/pull/1269)
- Bug fixes:
  - Fixed empty value with strong type. [#1258](https://github.com/Azure/PSRule.Rules.Azure/issues/1258)
  - Fixed error with empty logic app trigger. [#1249](https://github.com/Azure/PSRule.Rules.Azure/issues/1249)
  - Fixed out of order parameters. [#1257](https://github.com/Azure/PSRule.Rules.Azure/issues/1257)
  - Fixed mapping default configuration causes cast exception. [#1274](https://github.com/Azure/PSRule.Rules.Azure/issues/1274)
  - Fixed resource id is incorrectly built for sub resource types. [#1279](https://github.com/Azure/PSRule.Rules.Azure/issues/1279)

What's changed since pre-release v1.13.0-B2202113:

- No additional changes.

## v1.13.0-B2202113 (pre-release)

What's changed since pre-release v1.13.0-B2202108:

- Bug fixes:
  - Fixed resource id is incorrectly built for sub resource types. [#1279](https://github.com/Azure/PSRule.Rules.Azure/issues/1279)

## v1.13.0-B2202108 (pre-release)

What's changed since pre-release v1.13.0-B2202103:

- Bug fixes:
  - Fixed mapping default configuration causes cast exception. [#1274](https://github.com/Azure/PSRule.Rules.Azure/issues/1274)

## v1.13.0-B2202103 (pre-release)

What's changed since pre-release v1.13.0-B2202090:

- Engineering:
  - Bump PSRule dependency to v1.11.1. [#1269](https://github.com/Azure/PSRule.Rules.Azure/pull/1269)
- Bug fixes:
  - Fixed out of order parameters. [#1257](https://github.com/Azure/PSRule.Rules.Azure/issues/1257)

## v1.13.0-B2202090 (pre-release)

What's changed since pre-release v1.13.0-B2202063:

- New rules:
  - Azure Cache for Redis:
    - Limit public access for Azure Cache for Redis instances. [#935](https://github.com/Azure/PSRule.Rules.Azure/issues/935)
- Engineering:
  - Automatically build baseline docs. [#1242](https://github.com/Azure/PSRule.Rules.Azure/issues/1242)
- Bug fixes:
  - Fixed empty value with strong type. [#1258](https://github.com/Azure/PSRule.Rules.Azure/issues/1258)

## v1.13.0-B2202063 (pre-release)

What's changed since v1.12.2:

- New features:
  - Added support for setting defaults for required parameters. [#1065](https://github.com/Azure/PSRule.Rules.Azure/issues/1065)
    - When specified, the value will be used when a parameter value is not provided.
  - Added support expanding Bicep from parameter files. [#1160](https://github.com/Azure/PSRule.Rules.Azure/issues/1160)
- New rules:
  - Container App:
    - Check insecure ingress is not enabled (preview). [#1252](https://github.com/Azure/PSRule.Rules.Azure/issues/1252)
  - Key Vault:
    - Check key auto-rotation is enabled (preview). [#1159](https://github.com/Azure/PSRule.Rules.Azure/issues/1159)
  - Recovery Services Vault:
    - Check vaults have replication alerts configured. [#7](https://github.com/Azure/PSRule.Rules.Azure/issues/7)
- Bug fixes:
  - Fixed error with empty logic app trigger. [#1249](https://github.com/Azure/PSRule.Rules.Azure/issues/1249)

## v1.12.2

What's changed since v1.12.1:

- Bug fixes:
  - Fixed detect strong type requirements for nested deployments. [#1235](https://github.com/Azure/PSRule.Rules.Azure/issues/1235)

## v1.12.1

What's changed since v1.12.0:

- Bug fixes:
  - Fixed Bicep already exists with PSRule v2. [#1232](https://github.com/Azure/PSRule.Rules.Azure/issues/1232)

## v1.12.0

What's changed since v1.11.1:

- New rules:
  - Data Explorer:
    - Check clusters use Managed Identities. [#1207](https://github.com/Azure/PSRule.Rules.Azure/issues/1207)
    - Check clusters use a SKU with a SLA. [#1208](https://github.com/Azure/PSRule.Rules.Azure/issues/1208)
    - Check clusters use disk encryption. [#1209](https://github.com/Azure/PSRule.Rules.Azure/issues/1209)
    - Check clusters are in use with databases. [#1215](https://github.com/Azure/PSRule.Rules.Azure/issues/1215)
  - Event Hub:
    - Check namespaces are in use with event hubs. [#1216](https://github.com/Azure/PSRule.Rules.Azure/issues/1216)
    - Check namespaces only accept identity-based authentication. [#1217](https://github.com/Azure/PSRule.Rules.Azure/issues/1217)
  - Azure Recovery Services Vault:
    - Check vaults use geo-redundant storage. [#5](https://github.com/Azure/PSRule.Rules.Azure/issues/5)
  - Service Bus:
    - Check namespaces are in use with queues and topics. [#1218](https://github.com/Azure/PSRule.Rules.Azure/issues/1218)
    - Check namespaces only accept identity-based authentication. [#1219](https://github.com/Azure/PSRule.Rules.Azure/issues/1219)
- Updated rules:
  - Azure Kubernetes Service:
    - Updated `Azure.AKS.Version` to use latest stable version `1.21.7`. [#1188](https://github.com/Azure/PSRule.Rules.Azure/issues/1188)
      - Pinned latest GA baseline `Azure.GA_2021_12` to previous version `1.20.5`.
      - Use `AZURE_AKS_CLUSTER_MINIMUM_VERSION` to configure the minimum version of the cluster.
  - Azure API Management:
    - Check service disabled insecure ciphers.
      [#1128](https://github.com/Azure/PSRule.Rules.Azure/issues/1128)
    - Refactored the cipher and protocol rule into individual rules.
      - `Azure.APIM.Protocols`
      - `Azure.APIM.Ciphers`
- General improvements:
  - **Important change:** Replaced `Azure_AKSMinimumVersion` option with `AZURE_AKS_CLUSTER_MINIMUM_VERSION`. [#941](https://github.com/Azure/PSRule.Rules.Azure/issues/941)
    - For compatibility, if `Azure_AKSMinimumVersion` is set it will be used instead of `AZURE_AKS_CLUSTER_MINIMUM_VERSION`.
    - If only `AZURE_AKS_CLUSTER_MINIMUM_VERSION` is set, this value will be used.
    - The default will be used neither options are configured.
    - If `Azure_AKSMinimumVersion` is set a warning will be generated until the configuration is removed.
    - Support for `Azure_AKSMinimumVersion` is deprecated and will be removed in v2.
    - See [upgrade notes][1] for details.
- Bug fixes:
  - Fixed false positive of blob container with access unspecified. [#1212](https://github.com/Azure/PSRule.Rules.Azure/issues/1212)

What's changed since pre-release v1.12.0-B2201086:

- No additional changes.

## v1.12.0-B2201086 (pre-release)

What's changed since pre-release v1.12.0-B2201067:

- New rules:
  - Data Explorer:
    - Check clusters are in use with databases. [#1215](https://github.com/Azure/PSRule.Rules.Azure/issues/1215)
  - Event Hub:
    - Check namespaces are in use with event hubs. [#1216](https://github.com/Azure/PSRule.Rules.Azure/issues/1216)
    - Check namespaces only accept identity-based authentication. [#1217](https://github.com/Azure/PSRule.Rules.Azure/issues/1217)
  - Azure Recovery Services Vault:
    - Check vaults use geo-redundant storage. [#5](https://github.com/Azure/PSRule.Rules.Azure/issues/5)
  - Service Bus:
    - Check namespaces are in use with queues and topics. [#1218](https://github.com/Azure/PSRule.Rules.Azure/issues/1218)
    - Check namespaces only accept identity-based authentication. [#1219](https://github.com/Azure/PSRule.Rules.Azure/issues/1219)

## v1.12.0-B2201067 (pre-release)

What's changed since pre-release v1.12.0-B2201054:

- New rules:
  - Data Explorer:
    - Check clusters use Managed Identities. [#1207](https://github.com/Azure/PSRule.Rules.Azure/issues/1207)
    - Check clusters use a SKU with a SLA. [#1208](https://github.com/Azure/PSRule.Rules.Azure/issues/1208)
    - Check clusters use disk encryption. [#1209](https://github.com/Azure/PSRule.Rules.Azure/issues/1209)
- Bug fixes:
  - Fixed false positive of blob container with access unspecified. [#1212](https://github.com/Azure/PSRule.Rules.Azure/issues/1212)

## v1.12.0-B2201054 (pre-release)

What's changed since v1.11.1:

- Updated rules:
  - Azure Kubernetes Service:
    - Updated `Azure.AKS.Version` to use latest stable version `1.21.7`. [#1188](https://github.com/Azure/PSRule.Rules.Azure/issues/1188)
      - Pinned latest GA baseline `Azure.GA_2021_12` to previous version `1.20.5`.
      - Use `AZURE_AKS_CLUSTER_MINIMUM_VERSION` to configure the minimum version of the cluster.
  - Azure API Management:
    - Check service disabled insecure ciphers.
      [#1128](https://github.com/Azure/PSRule.Rules.Azure/issues/1128)
    - Refactored the cipher and protocol rule into individual rules.
      - `Azure.APIM.Protocols`
      - `Azure.APIM.Ciphers`
- General improvements:
  - **Important change:** Replaced `Azure_AKSMinimumVersion` option with `AZURE_AKS_CLUSTER_MINIMUM_VERSION`. [#941](https://github.com/Azure/PSRule.Rules.Azure/issues/941)
    - For compatibility, if `Azure_AKSMinimumVersion` is set it will be used instead of `AZURE_AKS_CLUSTER_MINIMUM_VERSION`.
    - If only `AZURE_AKS_CLUSTER_MINIMUM_VERSION` is set, this value will be used.
    - The default will be used neither options are configured.
    - If `Azure_AKSMinimumVersion` is set a warning will be generated until the configuration is removed.
    - Support for `Azure_AKSMinimumVersion` is deprecated and will be removed in v2.
    - See [upgrade notes][1] for details.

## v1.11.1

What's changed since v1.11.0:

- Bug fixes:
  - Fixed `Azure.AKS.CNISubnetSize` rule to use CNI selector. [#1178](https://github.com/Azure/PSRule.Rules.Azure/issues/1178)

## v1.11.0

What's changed since v1.10.4:

- New features:
  - Added baselines containing only Azure preview features. [#1129](https://github.com/Azure/PSRule.Rules.Azure/issues/1129)
    - Added baseline `Azure.Preview_2021_09`.
    - Added baseline `Azure.Preview_2021_12`.
  - Added `Azure.GA_2021_12` baseline. [#1146](https://github.com/Azure/PSRule.Rules.Azure/issues/1146)
    - Includes rules released before or during December 2021 for Azure GA features.
    - Marked baseline `Azure.GA_2021_09` as obsolete.
  - Bicep support promoted from experimental to generally available (GA). [#1176](https://github.com/Azure/PSRule.Rules.Azure/issues/1176)
- New rules:
  - All resources:
    - Check comments for each template resource. [#969](https://github.com/Azure/PSRule.Rules.Azure/issues/969)
  - Automation Account:
    - Automation accounts should enable diagnostic logs. [#1075](https://github.com/Azure/PSRule.Rules.Azure/issues/1075)
  - Azure Kubernetes Service:
    - Check clusters have the HTTP application routing add-on disabled. [#1131](https://github.com/Azure/PSRule.Rules.Azure/issues/1131)
    - Check clusters use the Secrets Store CSI Driver add-on. [#992](https://github.com/Azure/PSRule.Rules.Azure/issues/992)
    - Check clusters autorotation with the Secrets Store CSI Driver add-on. [#993](https://github.com/Azure/PSRule.Rules.Azure/issues/993)
    - Check clusters use Azure AD Pod Managed Identities (preview). [#991](https://github.com/Azure/PSRule.Rules.Azure/issues/991)
  - Azure Redis Cache:
    - Use availability zones for Azure Cache for Redis for regions that support it. [#1078](https://github.com/Azure/PSRule.Rules.Azure/issues/1078)
      - `Azure.Redis.AvailabilityZone`
      - `Azure.RedisEnterprise.Zones`
  - Application Security Group:
    - Check Application Security Groups meet naming requirements. [#1110](https://github.com/Azure/PSRule.Rules.Azure/issues/1110)
  - Firewall:
    - Check Firewalls meet naming requirements. [#1110](https://github.com/Azure/PSRule.Rules.Azure/issues/1110)
    - Check Firewall policies meet naming requirements. [#1110](https://github.com/Azure/PSRule.Rules.Azure/issues/1110)
  - Private Endpoint:
    - Check Private Endpoints meet naming requirements. [#1110](https://github.com/Azure/PSRule.Rules.Azure/issues/1110)
  - Virtual WAN:
    - Check Virtual WANs meet naming requirements. [#1110](https://github.com/Azure/PSRule.Rules.Azure/issues/1110)
- Updated rules:
  - Azure Kubernetes Service:
    - Promoted `Azure.AKS.AutoUpgrade` to GA rule set. [#1130](https://github.com/Azure/PSRule.Rules.Azure/issues/1130)
- General improvements:
  - Added support for template function `tenant()`. [#1124](https://github.com/Azure/PSRule.Rules.Azure/issues/1124)
  - Added support for template function `managementGroup()`. [#1125](https://github.com/Azure/PSRule.Rules.Azure/issues/1125)
  - Added support for template function `pickZones()`. [#518](https://github.com/Azure/PSRule.Rules.Azure/issues/518)
- Engineering:
  - Rule refactoring of rules from PowerShell to YAML. [#1109](https://github.com/Azure/PSRule.Rules.Azure/issues/1109)
    - The following rules were refactored:
      - `Azure.LB.Name`
      - `Azure.NSG.Name`
      - `Azure.Firewall.Mode`
      - `Azure.Route.Name`
      - `Azure.VNET.Name`
      - `Azure.VNG.Name`
      - `Azure.VNG.ConnectionName`
      - `Azure.AppConfig.SKU`
      - `Azure.AppConfig.Name`
      - `Azure.AppInsights.Workspace`
      - `Azure.AppInsights.Name`
      - `Azure.Cosmos.AccountName`
      - `Azure.FrontDoor.State`
      - `Azure.FrontDoor.Name`
      - `Azure.FrontDoor.WAF.Mode`
      - `Azure.FrontDoor.WAF.Enabled`
      - `Azure.FrontDoor.WAF.Name`
      - `Azure.AKS.MinNodeCount`
      - `Azure.AKS.ManagedIdentity`
      - `Azure.AKS.StandardLB`
      - `Azure.AKS.AzurePolicyAddOn`
      - `Azure.AKS.ManagedAAD`
      - `Azure.AKS.AuthorizedIPs`
      - `Azure.AKS.LocalAccounts`
      - `Azure.AKS.AzureRBAC`
- Bug fixes:
  - Fixed output of Bicep informational and warning messages in error stream. [#1157](https://github.com/Azure/PSRule.Rules.Azure/issues/1157)

What's changed since pre-release v1.11.0-B2112112:

- New features:
  - Bicep support promoted from experimental to generally available (GA). [#1176](https://github.com/Azure/PSRule.Rules.Azure/issues/1176)

## v1.11.0-B2112112 (pre-release)

What's changed since pre-release v1.11.0-B2112104:

- New rules:
  - Azure Redis Cache:
    - Use availability zones for Azure Cache for Redis for regions that support it. [#1078](https://github.com/Azure/PSRule.Rules.Azure/issues/1078)
      - `Azure.Redis.AvailabilityZone`
      - `Azure.RedisEnterprise.Zones`

## v1.11.0-B2112104 (pre-release)

What's changed since pre-release v1.11.0-B2112073:

- New rules:
  - Azure Kubernetes Service:
    - Check clusters use Azure AD Pod Managed Identities (preview). [#991](https://github.com/Azure/PSRule.Rules.Azure/issues/991)
- Engineering:
  - Rule refactoring of rules from PowerShell to YAML. [#1109](https://github.com/Azure/PSRule.Rules.Azure/issues/1109)
    - The following rules were refactored:
      - `Azure.AppConfig.SKU`
      - `Azure.AppConfig.Name`
      - `Azure.AppInsights.Workspace`
      - `Azure.AppInsights.Name`
      - `Azure.Cosmos.AccountName`
      - `Azure.FrontDoor.State`
      - `Azure.FrontDoor.Name`
      - `Azure.FrontDoor.WAF.Mode`
      - `Azure.FrontDoor.WAF.Enabled`
      - `Azure.FrontDoor.WAF.Name`
      - `Azure.AKS.MinNodeCount`
      - `Azure.AKS.ManagedIdentity`
      - `Azure.AKS.StandardLB`
      - `Azure.AKS.AzurePolicyAddOn`
      - `Azure.AKS.ManagedAAD`
      - `Azure.AKS.AuthorizedIPs`
      - `Azure.AKS.LocalAccounts`
      - `Azure.AKS.AzureRBAC`
- Bug fixes:
  - Fixed output of Bicep informational and warning messages in error stream. [#1157](https://github.com/Azure/PSRule.Rules.Azure/issues/1157)
  - Fixed obsolete flag for baseline `Azure.Preview_2021_12`. [#1166](https://github.com/Azure/PSRule.Rules.Azure/issues/1166)

## v1.11.0-B2112073 (pre-release)

What's changed since pre-release v1.11.0-B2112024:

- New features:
  - Added baselines containing only Azure preview features. [#1129](https://github.com/Azure/PSRule.Rules.Azure/issues/1129)
    - Added baseline `Azure.Preview_2021_09`.
    - Added baseline `Azure.Preview_2021_12`.
  - Added `Azure.GA_2021_12` baseline. [#1146](https://github.com/Azure/PSRule.Rules.Azure/issues/1146)
    - Includes rules released before or during December 2021 for Azure GA features.
    - Marked baseline `Azure.GA_2021_09` as obsolete.
- New rules:
  - All resources:
    - Check comments for each template resource. [#969](https://github.com/Azure/PSRule.Rules.Azure/issues/969)
- Bug fixes:
  - Fixed template function `equals` parameter count mismatch. [#1137](https://github.com/Azure/PSRule.Rules.Azure/issues/1137)
  - Fixed copy loop on nested deployment parameters is not handled. [#1144](https://github.com/Azure/PSRule.Rules.Azure/issues/1144)
  - Fixed outer copy loop of nested deployment. [#1154](https://github.com/Azure/PSRule.Rules.Azure/issues/1154)

## v1.11.0-B2112024 (pre-release)

What's changed since pre-release v1.11.0-B2111014:

- New rules:
  - Azure Kubernetes Service:
    - Check clusters have the HTTP application routing add-on disabled. [#1131](https://github.com/Azure/PSRule.Rules.Azure/issues/1131)
    - Check clusters use the Secrets Store CSI Driver add-on. [#992](https://github.com/Azure/PSRule.Rules.Azure/issues/992)
    - Check clusters autorotation with the Secrets Store CSI Driver add-on. [#993](https://github.com/Azure/PSRule.Rules.Azure/issues/993)
  - Automation Account:
    - Automation accounts should enable diagnostic logs. [#1075](https://github.com/Azure/PSRule.Rules.Azure/issues/1075)
- Updated rules:
  - Azure Kubernetes Service:
    - Promoted `Azure.AKS.AutoUpgrade` to GA rule set. [#1130](https://github.com/Azure/PSRule.Rules.Azure/issues/1130)
- General improvements:
  - Added support for template function `tenant()`. [#1124](https://github.com/Azure/PSRule.Rules.Azure/issues/1124)
  - Added support for template function `managementGroup()`. [#1125](https://github.com/Azure/PSRule.Rules.Azure/issues/1125)
  - Added support for template function `pickZones()`. [#518](https://github.com/Azure/PSRule.Rules.Azure/issues/518)
- Bug fixes:
  - Fixed `Azure.Policy.WaiverExpiry` date conversion. [#1118](https://github.com/Azure/PSRule.Rules.Azure/issues/1118)

## v1.11.0-B2111014 (pre-release)

What's changed since v1.10.0:

- New rules:
  - Application Security Group:
    - Check Application Security Groups meet naming requirements. [#1110](https://github.com/Azure/PSRule.Rules.Azure/issues/1110)
  - Firewall:
    - Check Firewalls meet naming requirements. [#1110](https://github.com/Azure/PSRule.Rules.Azure/issues/1110)
    - Check Firewall policies meet naming requirements. [#1110](https://github.com/Azure/PSRule.Rules.Azure/issues/1110)
  - Private Endpoint:
    - Check Private Endpoints meet naming requirements. [#1110](https://github.com/Azure/PSRule.Rules.Azure/issues/1110)
  - Virtual WAN:
    - Check Virtual WANs meet naming requirements. [#1110](https://github.com/Azure/PSRule.Rules.Azure/issues/1110)
- Engineering:
  - Rule refactoring of rules from PowerShell to YAML. [#1109](https://github.com/Azure/PSRule.Rules.Azure/issues/1109)
    - The following rules were refactored:
      - `Azure.LB.Name`
      - `Azure.NSG.Name`
      - `Azure.Firewall.Mode`
      - `Azure.Route.Name`
      - `Azure.VNET.Name`
      - `Azure.VNG.Name`
      - `Azure.VNG.ConnectionName`

## v1.10.4

What's changed since v1.10.3:

- Bug fixes:
  - Fixed outer copy loop of nested deployment. [#1154](https://github.com/Azure/PSRule.Rules.Azure/issues/1154)

## v1.10.3

What's changed since v1.10.2:

- Bug fixes:
  - Fixed copy loop on nested deployment parameters is not handled. [#1144](https://github.com/Azure/PSRule.Rules.Azure/issues/1144)

## v1.10.2

What's changed since v1.10.1:

- Bug fixes:
  - Fixed template function `equals` parameter count mismatch. [#1137](https://github.com/Azure/PSRule.Rules.Azure/issues/1137)

## v1.10.1

What's changed since v1.10.0:

- Bug fixes:
  - Fixed `Azure.Policy.WaiverExpiry` date conversion. [#1118](https://github.com/Azure/PSRule.Rules.Azure/issues/1118)

## v1.10.0

What's changed since v1.9.1:

- New features:
  - Added support for parameter strong types. [#1083](https://github.com/Azure/PSRule.Rules.Azure/issues/1083)
    - The value of string parameters can be tested against the expected type.
    - When configuring a location strong type, the parameter value must be a valid Azure location.
    - When configuring a resource type strong type, the parameter value must be a matching resource Id.
- New rules:
  - All resources:
    - Check template expressions do not exceed a maximum length. [#1006](https://github.com/Azure/PSRule.Rules.Azure/issues/1006)
  - Automation Service:
    - Check automation accounts should use managed identities for authentication. [#1074](https://github.com/Azure/PSRule.Rules.Azure/issues/1074)
  - Event Grid:
    - Check topics and domains use managed identities. [#1091](https://github.com/Azure/PSRule.Rules.Azure/issues/1091)
    - Check topics and domains use private endpoints. [#1092](https://github.com/Azure/PSRule.Rules.Azure/issues/1092)
    - Check topics and domains use identity-based authentication. [#1093](https://github.com/Azure/PSRule.Rules.Azure/issues/1093)
- General improvements:
  - Updated default baseline to use module configuration. [#1089](https://github.com/Azure/PSRule.Rules.Azure/issues/1089)
- Engineering:
  - Bump PSRule dependency to v1.9.0. [#1081](https://github.com/Azure/PSRule.Rules.Azure/issues/1081)
  - Bump Microsoft.CodeAnalysis.NetAnalyzers to v6.0.0. [#1080](https://github.com/Azure/PSRule.Rules.Azure/pull/1080)
  - Bump Microsoft.SourceLink.GitHub to 1.1.1. [#1085](https://github.com/Azure/PSRule.Rules.Azure/pull/1085)
- Bug fixes:
  - Fixed expansion of secret references. [#1098](https://github.com/Azure/PSRule.Rules.Azure/issues/1098)
  - Fixed handling of tagging for deployments. [#1099](https://github.com/Azure/PSRule.Rules.Azure/issues/1099)
  - Fixed strong type issue flagged with empty defaultValue string. [#1100](https://github.com/Azure/PSRule.Rules.Azure/issues/1100)

What's changed since pre-release v1.10.0-B2111081:

- No additional changes.

## v1.10.0-B2111081 (pre-release)

What's changed since pre-release v1.10.0-B2111072:

- New rules:
  - Automation Service:
    - Automation accounts should use managed identities for authentication. [#1074](https://github.com/Azure/PSRule.Rules.Azure/issues/1074)

## v1.10.0-B2111072 (pre-release)

What's changed since pre-release v1.10.0-B2111058:

- New rules:
  - All resources:
    - Check template expressions do not exceed a maximum length. [#1006](https://github.com/Azure/PSRule.Rules.Azure/issues/1006)
- Bug fixes:
  - Fixed expansion of secret references. [#1098](https://github.com/Azure/PSRule.Rules.Azure/issues/1098)
  - Fixed handling of tagging for deployments. [#1099](https://github.com/Azure/PSRule.Rules.Azure/issues/1099)
  - Fixed strong type issue flagged with empty defaultValue string. [#1100](https://github.com/Azure/PSRule.Rules.Azure/issues/1100)

## v1.10.0-B2111058 (pre-release)

What's changed since pre-release v1.10.0-B2111040:

- New rules:
  - Event Grid:
    - Check topics and domains use managed identities. [#1091](https://github.com/Azure/PSRule.Rules.Azure/issues/1091)
    - Check topics and domains use private endpoints. [#1092](https://github.com/Azure/PSRule.Rules.Azure/issues/1092)
    - Check topics and domains use identity-based authentication. [#1093](https://github.com/Azure/PSRule.Rules.Azure/issues/1093)
- General improvements:
  - Updated default baseline to use module configuration. [#1089](https://github.com/Azure/PSRule.Rules.Azure/issues/1089)

## v1.10.0-B2111040 (pre-release)

What's changed since v1.9.1:

- New features:
  - Added support for parameter strong types. [#1083](https://github.com/Azure/PSRule.Rules.Azure/issues/1083)
    - The value of string parameters can be tested against the expected type.
    - When configuring a location strong type, the parameter value must be a valid Azure location.
    - When configuring a resource type strong type, the parameter value must be a matching resource Id.
- Engineering:
  - Bump PSRule dependency to v1.9.0. [#1081](https://github.com/Azure/PSRule.Rules.Azure/issues/1081)
  - Bump Microsoft.CodeAnalysis.NetAnalyzers to v6.0.0. [#1080](https://github.com/Azure/PSRule.Rules.Azure/pull/1080)
  - Bump Microsoft.SourceLink.GitHub to 1.1.1. [#1085](https://github.com/Azure/PSRule.Rules.Azure/pull/1085)

## v1.9.1

What's changed since v1.9.0:

- Bug fixes:
  - Fixed can not index into resource group tags. [#1066](https://github.com/Azure/PSRule.Rules.Azure/issues/1066)
  - Fixed `Azure.VM.ASMinMembers` for template deployments. [#1064](https://github.com/Azure/PSRule.Rules.Azure/issues/1064)
  - Fixed zones property not found on public IP resource. [#1070](https://github.com/Azure/PSRule.Rules.Azure/issues/1070)

## v1.9.0

What's changed since v1.8.1:

- New rules:
  - API Management Service:
    - Check API management services are using availability zones when available. [#1017](https://github.com/Azure/PSRule.Rules.Azure/issues/1017)
  - Public IP Address:
    - Check Public IP addresses are configured with zone-redundancy. [#958](https://github.com/Azure/PSRule.Rules.Azure/issues/958)
    - Check Public IP addresses are using Standard SKU. [#979](https://github.com/Azure/PSRule.Rules.Azure/issues/979)
  - User Assigned Managed Identity:
    - Check identities meet naming requirements. [#1021](https://github.com/Azure/PSRule.Rules.Azure/issues/1021)
  - Virtual Network Gateway:
    - Check VPN/ExpressRoute gateways are configured with availability zone SKU. [#926](https://github.com/Azure/PSRule.Rules.Azure/issues/926)
- General improvements:
  - Improved processing of AzOps generated templates. [#799](https://github.com/Azure/PSRule.Rules.Azure/issues/799)
    - `Azure.Template.DefineParameters` is ignored for AzOps generated templates.
    - `Azure.Template.UseLocationParameter` is ignored for AzOps generated templates.
  - Bicep is now installed when using PSRule GitHub Action. [#1050](https://github.com/Azure/PSRule.Rules.Azure/issues/1050)
- Engineering:
  - Bump PSRule dependency to v1.8.0. [#1018](https://github.com/Azure/PSRule.Rules.Azure/issues/1018)
  - Added automated PR workflow to bump `providers.json` monthly. [#1041](https://github.com/Azure/PSRule.Rules.Azure/issues/1041)
- Bug fixes:
  - Fixed AKS Network Policy should accept calico. [#1046](https://github.com/Azure/PSRule.Rules.Azure/issues/1046)
  - Fixed `Azure.ACR.AdminUser` fails when `adminUserEnabled` not set. [#1014](https://github.com/Azure/PSRule.Rules.Azure/issues/1014)
  - Fixed `Azure.KeyVault.Logs` reports cannot index into a null array. [#1024](https://github.com/Azure/PSRule.Rules.Azure/issues/1024)
  - Fixed template function empty returns object reference not set exception. [#1025](https://github.com/Azure/PSRule.Rules.Azure/issues/1025)
  - Fixed delayed binding of `and` template function. [#1026](https://github.com/Azure/PSRule.Rules.Azure/issues/1026)
  - Fixed template function array nests array with array parameters. [#1027](https://github.com/Azure/PSRule.Rules.Azure/issues/1027)
  - Fixed property used by `Azure.ACR.MinSKU` to work more reliably with templates. [#1034](https://github.com/Azure/PSRule.Rules.Azure/issues/1034)
  - Fixed could not determine JSON object type for MockMember using CreateObject. [#1035](https://github.com/Azure/PSRule.Rules.Azure/issues/1035)
  - Fixed Bicep convention ordering. [#1053](https://github.com/Azure/PSRule.Rules.Azure/issues/1053)

What's changed since pre-release v1.9.0-B2110087:

- No additional changes.

## v1.9.0-B2110087 (pre-release)

What's changed since pre-release v1.9.0-B2110082:

- Bug fixes:
  - Fixed Bicep convention ordering. [#1053](https://github.com/Azure/PSRule.Rules.Azure/issues/1053)

## v1.9.0-B2110082 (pre-release)

What's changed since pre-release v1.9.0-B2110059:

- General improvements:
  - Bicep is now installed when using PSRule GitHub Action. [#1050](https://github.com/Azure/PSRule.Rules.Azure/issues/1050)
- Engineering:
  - Added automated PR workflow to bump `providers.json` monthly. [#1041](https://github.com/Azure/PSRule.Rules.Azure/issues/1041)
- Bug fixes:
  - Fixed AKS Network Policy should accept calico. [#1046](https://github.com/Azure/PSRule.Rules.Azure/issues/1046)

## v1.9.0-B2110059 (pre-release)

What's changed since pre-release v1.9.0-B2110040:

- New rules:
  - API Management Service:
    - Check API management services are using availability zones when available. [#1017](https://github.com/Azure/PSRule.Rules.Azure/issues/1017)
- Bug fixes:
  - Fixed property used by `Azure.ACR.MinSKU` to work more reliably with templates. [#1034](https://github.com/Azure/PSRule.Rules.Azure/issues/1034)
  - Fixed could not determine JSON object type for MockMember using CreateObject. [#1035](https://github.com/Azure/PSRule.Rules.Azure/issues/1035)

## v1.9.0-B2110040 (pre-release)

What's changed since pre-release v1.9.0-B2110025:

- New rules:
  - User Assigned Managed Identity:
    - Check identities meet naming requirements. [#1021](https://github.com/Azure/PSRule.Rules.Azure/issues/1021)
- Bug fixes:
  - Fixed `Azure.KeyVault.Logs` reports cannot index into a null array. [#1024](https://github.com/Azure/PSRule.Rules.Azure/issues/1024)
  - Fixed template function empty returns object reference not set exception. [#1025](https://github.com/Azure/PSRule.Rules.Azure/issues/1025)
  - Fixed delayed binding of `and` template function. [#1026](https://github.com/Azure/PSRule.Rules.Azure/issues/1026)
  - Fixed template function array nests array with array parameters. [#1027](https://github.com/Azure/PSRule.Rules.Azure/issues/1027)

## v1.9.0-B2110025 (pre-release)

What's changed since pre-release v1.9.0-B2110014:

- Engineering:
  - Bump PSRule dependency to v1.8.0. [#1018](https://github.com/Azure/PSRule.Rules.Azure/issues/1018)
- Bug fixes:
  - Fixed `Azure.ACR.AdminUser` fails when `adminUserEnabled` not set. [#1014](https://github.com/Azure/PSRule.Rules.Azure/issues/1014)

## v1.9.0-B2110014 (pre-release)

What's changed since pre-release v1.9.0-B2110009:

- Bug fixes:
  - Fixed expression out of range of valid values. [#1005](https://github.com/Azure/PSRule.Rules.Azure/issues/1005)
  - Fixed template expand fails in nested reference expansion. [#1007](https://github.com/Azure/PSRule.Rules.Azure/issues/1007)

## v1.9.0-B2110009 (pre-release)

What's changed since pre-release v1.9.0-B2109027:

- Bug fixes:
  - Fixed handling of comments with template and parameter file rules. [#996](https://github.com/Azure/PSRule.Rules.Azure/issues/996)
  - Fixed `Azure.Template.UseLocationParameter` to only apply to templates deployed as RG scope [#995](https://github.com/Azure/PSRule.Rules.Azure/issues/995)
  - Fixed expand template fails with `createObject` when no parameters are specified. [#1000](https://github.com/Azure/PSRule.Rules.Azure/issues/1000)

## v1.9.0-B2109027 (pre-release)

What's changed since v1.8.0:

- New rules:
  - Public IP Address:
    - Check Public IP addresses are configured with zone-redundancy. [#958](https://github.com/Azure/PSRule.Rules.Azure/issues/958)
    - Check Public IP addresses are using Standard SKU. [#979](https://github.com/Azure/PSRule.Rules.Azure/issues/979)
  - Virtual Network Gateway:
    - Check VPN/ExpressRoute gateways are configured with availability zone SKU. [#926](https://github.com/Azure/PSRule.Rules.Azure/issues/926)
- General improvements:
  - Improved processing of AzOps generated templates. [#799](https://github.com/Azure/PSRule.Rules.Azure/issues/799)
    - `Azure.Template.DefineParameters` is ignored for AzOps generated templates.
    - `Azure.Template.UseLocationParameter` is ignored for AzOps generated templates.
- Bug fixes:
  - Fixed `ToUpper` fails to convert character. [#986](https://github.com/Azure/PSRule.Rules.Azure/issues/986)

## v1.8.1

What's changed since v1.8.0:

- Bug fixes:
  - Fixed handling of comments with template and parameter file rules. [#996](https://github.com/Azure/PSRule.Rules.Azure/issues/996)
  - Fixed `Azure.Template.UseLocationParameter` to only apply to templates deployed as RG scope [#995](https://github.com/Azure/PSRule.Rules.Azure/issues/995)
  - Fixed expand template fails with `createObject` when no parameters are specified. [#1000](https://github.com/Azure/PSRule.Rules.Azure/issues/1000)
  - Fixed `ToUpper` fails to convert character. [#986](https://github.com/Azure/PSRule.Rules.Azure/issues/986)
  - Fixed expression out of range of valid values. [#1005](https://github.com/Azure/PSRule.Rules.Azure/issues/1005)
  - Fixed template expand fails in nested reference expansion. [#1007](https://github.com/Azure/PSRule.Rules.Azure/issues/1007)

## v1.8.0

What's changed since v1.7.0:

- New features:
  - Added `Azure.GA_2021_09` baseline. [#961](https://github.com/Azure/PSRule.Rules.Azure/issues/961)
    - Includes rules released before or during September 2021 for Azure GA features.
    - Marked baseline `Azure.GA_2021_06` as obsolete.
- New rules:
  - Application Gateway:
    - Check App Gateways should use availability zones when available. Thanks [@ArmaanMcleod](https://github.com/ArmaanMcleod). [#928](https://github.com/Azure/PSRule.Rules.Azure/issues/928)
  - Azure Kubernetes Service:
    - Check clusters have control plane audit logs enabled. Thanks [@ArmaanMcleod](https://github.com/ArmaanMcleod). [#882](https://github.com/Azure/PSRule.Rules.Azure/issues/882)
    - Check clusters have control plane diagnostics enabled. Thanks [@ArmaanMcleod](https://github.com/ArmaanMcleod). [#922](https://github.com/Azure/PSRule.Rules.Azure/issues/922)
    - Check clusters use Container Insights for monitoring workloads. Thanks [@ArmaanMcleod](https://github.com/ArmaanMcleod). [#881](https://github.com/Azure/PSRule.Rules.Azure/issues/881)
    - Check clusters use availability zones when available. Thanks [@ArmaanMcleod](https://github.com/ArmaanMcleod). [#880](https://github.com/Azure/PSRule.Rules.Azure/issues/880)
  - Cosmos DB:
    - Check DB account names meet naming requirements. [#954](https://github.com/Azure/PSRule.Rules.Azure/issues/954)
    - Check DB accounts use Azure AD identities for resource management operations. [#953](https://github.com/Azure/PSRule.Rules.Azure/issues/953)
  - Load Balancer:
    - Check Load balancers are using Standard SKU. Thanks [@ArmaanMcleod](https://github.com/ArmaanMcleod). [#957](https://github.com/Azure/PSRule.Rules.Azure/issues/957)
    - Check Load Balancers are configured with zone-redundancy. Thanks [@ArmaanMcleod](https://github.com/ArmaanMcleod). [#927](https://github.com/Azure/PSRule.Rules.Azure/issues/927)
- Engineering:
  - Bump PSRule dependency to v1.7.2. [#951](https://github.com/Azure/PSRule.Rules.Azure/issues/951)
  - Automated update of availability zone information in providers.json. [#907](https://github.com/Azure/PSRule.Rules.Azure/issues/907)
  - Increased test coverage of rule reasons. Thanks [@ArmaanMcleod](https://github.com/ArmaanMcleod). [#960](https://github.com/Azure/PSRule.Rules.Azure/issues/960)
- Bug fixes:
  - Fixed export of in-flight AKS related subnets for kubenet clusters. Thanks [@ArmaanMcleod](https://github.com/ArmaanMcleod). [#920](https://github.com/Azure/PSRule.Rules.Azure/issues/920)
  - Fixed plan instance count is not applicable to Elastic Premium plans. [#946](https://github.com/Azure/PSRule.Rules.Azure/issues/946)
  - Fixed minimum App Service Plan fails Elastic Premium plans. [#945](https://github.com/Azure/PSRule.Rules.Azure/issues/945)
  - Fixed App Service Plan should include PremiumV3 plan. [#944](https://github.com/Azure/PSRule.Rules.Azure/issues/944)
  - Fixed Azure.VM.NICAttached with private endpoints. [#932](https://github.com/Azure/PSRule.Rules.Azure/issues/932)
  - Fixed Bicep CLI fails with unexpected end of content. [#889](https://github.com/Azure/PSRule.Rules.Azure/issues/889)
  - Fixed incomplete reason message for `Azure.Storage.MinTLS`. [#971](https://github.com/Azure/PSRule.Rules.Azure/issues/971)
  - Fixed false positive of `Azure.Storage.UseReplication` with large file storage. [#965](https://github.com/Azure/PSRule.Rules.Azure/issues/965)

What's changed since pre-release v1.8.0-B2109060:

- No additional changes.

## v1.8.0-B2109086 (pre-release)

What's changed since pre-release v1.8.0-B2109060:

- New rules:
  - Load Balancer:
    - Check Load balancers are using Standard SKU. Thanks [@ArmaanMcleod](https://github.com/ArmaanMcleod). [#957](https://github.com/Azure/PSRule.Rules.Azure/issues/957)
- Engineering:
  - Increased test coverage of rule reasons. Thanks [@ArmaanMcleod](https://github.com/ArmaanMcleod). [#960](https://github.com/Azure/PSRule.Rules.Azure/issues/960)
- Bug fixes:
  - Fixed Bicep CLI fails with unexpected end of content. [#889](https://github.com/Azure/PSRule.Rules.Azure/issues/889)
  - Fixed incomplete reason message for `Azure.Storage.MinTLS`. [#971](https://github.com/Azure/PSRule.Rules.Azure/issues/971)
  - Fixed false positive of `Azure.Storage.UseReplication` with large file storage. [#965](https://github.com/Azure/PSRule.Rules.Azure/issues/965)

## v1.8.0-B2109060 (pre-release)

What's changed since pre-release v1.8.0-B2109046:

- New features:
  - Added `Azure.GA_2021_09` baseline. [#961](https://github.com/Azure/PSRule.Rules.Azure/issues/961)
    - Includes rules released before or during September 2021 for Azure GA features.
    - Marked baseline `Azure.GA_2021_06` as obsolete.
- New rules:
  - Load Balancer:
    - Check Load Balancers are configured with zone-redundancy. Thanks [@ArmaanMcleod](https://github.com/ArmaanMcleod). [#927](https://github.com/Azure/PSRule.Rules.Azure/issues/927)

## v1.8.0-B2109046 (pre-release)

What's changed since pre-release v1.8.0-B2109020:

- New rules:
  - Application Gateway:
    - Check App Gateways should use availability zones when available. Thanks [@ArmaanMcleod](https://github.com/ArmaanMcleod). [#928](https://github.com/Azure/PSRule.Rules.Azure/issues/928)
  - Cosmos DB:
    - Check DB account names meet naming requirements. [#954](https://github.com/Azure/PSRule.Rules.Azure/issues/954)
    - Check DB accounts use Azure AD identities for resource management operations. [#953](https://github.com/Azure/PSRule.Rules.Azure/issues/953)
- Bug fixes:
  - Fixed plan instance count is not applicable to Elastic Premium plans. [#946](https://github.com/Azure/PSRule.Rules.Azure/issues/946)
  - Fixed minimum App Service Plan fails Elastic Premium plans. [#945](https://github.com/Azure/PSRule.Rules.Azure/issues/945)
  - Fixed App Service Plan should include PremiumV3 plan. [#944](https://github.com/Azure/PSRule.Rules.Azure/issues/944)
  - Fixed Azure.VM.NICAttached with private endpoints. [#932](https://github.com/Azure/PSRule.Rules.Azure/issues/932)
- Engineering:
  - Bump PSRule dependency to v1.7.2. [#951](https://github.com/Azure/PSRule.Rules.Azure/issues/951)

## v1.8.0-B2109020 (pre-release)

What's changed since pre-release v1.8.0-B2108026:

- New rules:
  - Azure Kubernetes Service:
    - Check clusters have control plane audit logs enabled. Thanks [@ArmaanMcleod](https://github.com/ArmaanMcleod). [#882](https://github.com/Azure/PSRule.Rules.Azure/issues/882)
    - Check clusters have control plane diagnostics enabled. Thanks [@ArmaanMcleod](https://github.com/ArmaanMcleod). [#922](https://github.com/Azure/PSRule.Rules.Azure/issues/922)
- Engineering:
  - Bump PSRule dependency to v1.7.0. [#938](https://github.com/Azure/PSRule.Rules.Azure/issues/938)

## v1.8.0-B2108026 (pre-release)

What's changed since pre-release v1.8.0-B2108013:

- New rules:
  - Azure Kubernetes Service:
    - Check clusters use Container Insights for monitoring workloads. Thanks [@ArmaanMcleod](https://github.com/ArmaanMcleod). [#881](https://github.com/Azure/PSRule.Rules.Azure/issues/881)
- Bug fixes:
  - Fixed export of in-flight AKS related subnets for kubenet clusters. Thanks [@ArmaanMcleod](https://github.com/ArmaanMcleod). [#920](https://github.com/Azure/PSRule.Rules.Azure/issues/920)

## v1.8.0-B2108013 (pre-release)

What's changed since v1.7.0:

- New rules:
  - Azure Kubernetes Service:
    - Check clusters use availability zones when available. Thanks [@ArmaanMcleod](https://github.com/ArmaanMcleod). [#880](https://github.com/Azure/PSRule.Rules.Azure/issues/880)
- Engineering:
  - Bump PSRule dependency to v1.6.1. [#913](https://github.com/Azure/PSRule.Rules.Azure/issues/913)
  - Automated update of availability zone information in providers.json. [#907](https://github.com/Azure/PSRule.Rules.Azure/issues/907)

## v1.7.0

What's changed since v1.6.0:

- New rules:
  - All resources:
    - Check template parameter files use metadata links. [#846](https://github.com/Azure/PSRule.Rules.Azure/issues/846)
      - Configure the `AZURE_PARAMETER_FILE_METADATA_LINK` option to enable this rule.
    - Check template files use a recent schema. [#845](https://github.com/Azure/PSRule.Rules.Azure/issues/845)
    - Check template files use a https schema scheme. [#894](https://github.com/Azure/PSRule.Rules.Azure/issues/894)
    - Check template parameter files use a https schema scheme. [#894](https://github.com/Azure/PSRule.Rules.Azure/issues/894)
    - Check template parameters set a value. [#896](https://github.com/Azure/PSRule.Rules.Azure/issues/896)
    - Check template parameters use a valid secret reference. [#897](https://github.com/Azure/PSRule.Rules.Azure/issues/897)
  - Azure Kubernetes Service:
    - Check clusters using Azure CNI should use large subnets. Thanks [@ArmaanMcleod](https://github.com/ArmaanMcleod). [#273](https://github.com/Azure/PSRule.Rules.Azure/issues/273)
    - Check clusters use auto-scale node pools. Thanks [@ArmaanMcleod](https://github.com/ArmaanMcleod). [#218](https://github.com/Azure/PSRule.Rules.Azure/issues/218)
      - By default, a minimum of a `/23` subnet is required.
      - Configure `AZURE_AKS_CNI_MINIMUM_CLUSTER_SUBNET_SIZE` to change the default minimum subnet size.
  - Storage Account:
    - Check Storage Accounts only accept explicitly allowed network traffic. [#884](https://github.com/Azure/PSRule.Rules.Azure/issues/884)
- Updated rules:
  - Virtual Network:
    - Excluded `AzureFirewallManagementSubnet` from `Azure.VNET.UseNSGs`. [#869](https://github.com/Azure/PSRule.Rules.Azure/issues/869)
- General improvements:
  - Added version information to bicep compilation exceptions. [#903](https://github.com/Azure/PSRule.Rules.Azure/issues/903)
- Engineering:
  - Bump PSRule dependency to v1.6.0. [#871](https://github.com/Azure/PSRule.Rules.Azure/issues/871)
- Bug fixes:
  - Fixed DateTimeAdd function and tests within timezones with DST. [#891](https://github.com/Azure/PSRule.Rules.Azure/issues/891)
  - Fixed `Azure.Template.ParameterValue` failing on empty value. [#901](https://github.com/Azure/PSRule.Rules.Azure/issues/901)

What's changed since pre-release v1.7.0-B2108059:

- No additional changes.

## v1.7.0-B2108059 (pre-release)

What's changed since pre-release v1.7.0-B2108049:

- General improvements:
  - Added version information to bicep compilation exceptions. [#903](https://github.com/Azure/PSRule.Rules.Azure/issues/903)
- Bug fixes:
  - Fixed `Azure.Template.ParameterValue` failing on empty value. [#901](https://github.com/Azure/PSRule.Rules.Azure/issues/901)

## v1.7.0-B2108049 (pre-release)

What's changed since pre-release v1.7.0-B2108040:

- New rules:
  - All resources:
    - Check template files use a recent schema. [#845](https://github.com/Azure/PSRule.Rules.Azure/issues/845)
    - Check template files use a https schema scheme. [#894](https://github.com/Azure/PSRule.Rules.Azure/issues/894)
    - Check template parameter files use a https schema scheme. [#894](https://github.com/Azure/PSRule.Rules.Azure/issues/894)
    - Check template parameters set a value. [#896](https://github.com/Azure/PSRule.Rules.Azure/issues/896)
    - Check template parameters use a valid secret reference. [#897](https://github.com/Azure/PSRule.Rules.Azure/issues/897)
- Bug fixes:
  - Fixed DateTimeAdd function and tests within timezones with DST. [#891](https://github.com/Azure/PSRule.Rules.Azure/issues/891)

## v1.7.0-B2108040 (pre-release)

What's changed since pre-release v1.7.0-B2108020:

- New rules:
  - All resources:
    - Check template parameter files use metadata links. [#846](https://github.com/Azure/PSRule.Rules.Azure/issues/846)
      - Configure the `AZURE_PARAMETER_FILE_METADATA_LINK` option to enable this rule.
  - Azure Kubernetes Service:
    - Check clusters using Azure CNI should use large subnets. Thanks [@ArmaanMcleod](https://github.com/ArmaanMcleod). [#273](https://github.com/Azure/PSRule.Rules.Azure/issues/273)
      - By default, a minimum of a `/23` subnet is required.
      - Configure `AZURE_AKS_CNI_MINIMUM_CLUSTER_SUBNET_SIZE` to change the default minimum subnet size.
  - Storage Account:
    - Check Storage Accounts only accept explicitly allowed network traffic. [#884](https://github.com/Azure/PSRule.Rules.Azure/issues/884)

## v1.7.0-B2108020 (pre-release)

What's changed since v1.6.0:

- New rules:
  - Azure Kubernetes Service:
    - Check clusters use auto-scale node pools. Thanks [@ArmaanMcleod](https://github.com/ArmaanMcleod). [#218](https://github.com/Azure/PSRule.Rules.Azure/issues/218)
- Updated rules:
  - Virtual Network:
    - Excluded `AzureFirewallManagementSubnet` from `Azure.VNET.UseNSGs`. [#869](https://github.com/Azure/PSRule.Rules.Azure/issues/869)
- Engineering:
  - Bump PSRule dependency to v1.6.0. [#871](https://github.com/Azure/PSRule.Rules.Azure/issues/871)

## v1.6.0

What's changed since v1.5.1:

- New features:
  - **Experimental**: Added support for expansion from Bicep source files. [#848](https://github.com/Azure/PSRule.Rules.Azure/issues/848) [#670](https://github.com/Azure/PSRule.Rules.Azure/issues/670) [#858](https://github.com/Azure/PSRule.Rules.Azure/issues/858)
    - Bicep support is currently experimental.
    - To opt-in set the `AZURE_BICEP_FILE_EXPANSION` configuration to `true`.
    - For more information see [Using Bicep](https://azure.github.io/PSRule.Rules.Azure/using-bicep/).
- New rules:
  - Application Gateways:
    - Check Application Gateways publish endpoints by HTTPS. [#841](https://github.com/Azure/PSRule.Rules.Azure/issues/841)
- Engineering:
  - Bump PSRule dependency to v1.5.0. [#832](https://github.com/Azure/PSRule.Rules.Azure/issues/832)
  - Migration of Pester v4 tests to Pester v5. Thanks [@ArmaanMcleod](https://github.com/ArmaanMcleod). [#395](https://github.com/Azure/PSRule.Rules.Azure/issues/395)

What's changed since pre-release v1.6.0-B2108038:

- Bug fixes:
  - Fixed Bicep expand creates deadlock and times out. [#863](https://github.com/Azure/PSRule.Rules.Azure/issues/863)

## v1.6.0-B2108038 (pre-release)

What's changed since pre-release v1.6.0-B2108023:

- Bug fixes:
  - Fixed Bicep expand hangs analysis. [#858](https://github.com/Azure/PSRule.Rules.Azure/issues/858)

## v1.6.0-B2108023 (pre-release)

What's changed since pre-release v1.6.0-B2107028:

- New features:
  - **Experimental**: Added support for expansion from Bicep source files. [#848](https://github.com/Azure/PSRule.Rules.Azure/issues/848) [#670](https://github.com/Azure/PSRule.Rules.Azure/issues/670)
    - Bicep support is currently experimental.
    - To opt-in set the `AZURE_BICEP_FILE_EXPANSION` configuration to `true`.
    - For more information see [Using Bicep](https://azure.github.io/PSRule.Rules.Azure/using-bicep/).

## v1.6.0-B2107028 (pre-release)

What's changed since v1.5.1:

- New rules:
  - Application Gateways:
    - Check Application Gateways publish endpoints by HTTPS. [#841](https://github.com/Azure/PSRule.Rules.Azure/issues/841)
- Engineering:
  - Bump PSRule dependency to v1.5.0. [#832](https://github.com/Azure/PSRule.Rules.Azure/issues/832)

## v1.5.1

What's changed since v1.5.0:

- Bug fixes:
  - Fixed rule does not detect more restrictive NSG rules. [#831](https://github.com/Azure/PSRule.Rules.Azure/issues/831)

## v1.5.0

What's changed since v1.4.1:

- New features:
  - Added `Azure.GA_2021_06` baseline. [#822](https://github.com/Azure/PSRule.Rules.Azure/issues/822)
    - Includes rules released before or during June 2021 for Azure GA features.
    - Marked baseline `Azure.GA_2021_03` as obsolete.
- New rules:
  - Application Insights:
    - Check App Insights resources use workspace-based configuration. [#813](https://github.com/Azure/PSRule.Rules.Azure/issues/813)
    - Check App Insights resources meet naming requirements. [#814](https://github.com/Azure/PSRule.Rules.Azure/issues/814)
- General improvements:
  - Exclude not applicable rules for templates generated with Bicep and PSArm. [#815](https://github.com/Azure/PSRule.Rules.Azure/issues/815)
  - Updated rule help to use docs pages for online version. [#824](https://github.com/Azure/PSRule.Rules.Azure/issues/824)
- Engineering:
  - Bump PSRule dependency to v1.4.0. [#823](https://github.com/Azure/PSRule.Rules.Azure/issues/823)
  - Bump YamlDotNet dependency to v11.2.1. [#821](https://github.com/Azure/PSRule.Rules.Azure/pull/821)
  - Migrate project to Azure GitHub organization and updated links. [#800](https://github.com/Azure/PSRule.Rules.Azure/pull/800)
- Bug fixes:
  - Fixed detection of parameters and variables with line breaks. [#811](https://github.com/Azure/PSRule.Rules.Azure/issues/811)

What's changed since pre-release v1.5.0-B2107002:

- No additional changes.

## v1.5.0-B2107002 (pre-release)

What's changed since pre-release v1.5.0-B2106018:

- New features:
  - Added `Azure.GA_2021_06` baseline. [#822](https://github.com/Azure/PSRule.Rules.Azure/issues/822)
    - Includes rules released before or during June 2021 for Azure GA features.
    - Marked baseline `Azure.GA_2021_03` as obsolete.
- General improvements:
  - Updated rule help to use docs pages for online version. [#824](https://github.com/Azure/PSRule.Rules.Azure/issues/824)
- Engineering:
  - Bump PSRule dependency to v1.4.0. [#823](https://github.com/Azure/PSRule.Rules.Azure/issues/823)
  - Bump YamlDotNet dependency to v11.2.1. [#821](https://github.com/Azure/PSRule.Rules.Azure/pull/821)

## v1.5.0-B2106018 (pre-release)

What's changed since v1.4.1:

- New rules:
  - Application Insights:
    - Check App Insights resources use workspace-based configuration. [#813](https://github.com/Azure/PSRule.Rules.Azure/issues/813)
    - Check App Insights resources meet naming requirements. [#814](https://github.com/Azure/PSRule.Rules.Azure/issues/814)
- General improvements:
  - Exclude not applicable rules for templates generated with Bicep and PSArm. [#815](https://github.com/Azure/PSRule.Rules.Azure/issues/815)
- Engineering:
  - Bump YamlDotNet dependency to v11.2.0. [#801](https://github.com/Azure/PSRule.Rules.Azure/pull/801)
  - Migrate project to Azure GitHub organization and updated links. [#800](https://github.com/Azure/PSRule.Rules.Azure/pull/800)
- Bug fixes:
  - Fixed detection of parameters and variables with line breaks. [#811](https://github.com/Azure/PSRule.Rules.Azure/issues/811)

## v1.4.1

What's changed since v1.4.0:

- Bug fixes:
  - Fixed boolean string conversion case. [#793](https://github.com/Azure/PSRule.Rules.Azure/issues/793)
  - Fixed case sensitive property matching. [#794](https://github.com/Azure/PSRule.Rules.Azure/issues/794)
  - Fixed automatic expansion of template parameter files. [#796](https://github.com/Azure/PSRule.Rules.Azure/issues/796)
    - Template parameter files are not automatically expanded by default.
    - To enable this, set the `AZURE_PARAMETER_FILE_EXPANSION` configuration option.

## v1.4.0

What's changed since v1.3.2:

- New features:
  - Automatically expand template from parameter files for analysis. [#772](https://github.com/Azure/PSRule.Rules.Azure/issues/772)
    - Previously templates needed to be exported with `Export-AzRuleTemplateData`.
    - To export template data automatically use PSRule cmdlets with `-Format File`.
- New rules:
  - Cognitive Search:
    - Check search services meet index SLA replica requirement. [#761](https://github.com/Azure/PSRule.Rules.Azure/issues/761)
    - Check search services meet query SLA replica requirement. [#762](https://github.com/Azure/PSRule.Rules.Azure/issues/762)
    - Check search services meet naming requirements. [#763](https://github.com/Azure/PSRule.Rules.Azure/issues/763)
    - Check search services use a minimum SKU. [#764](https://github.com/Azure/PSRule.Rules.Azure/issues/764)
    - Check search services use managed identities. [#765](https://github.com/Azure/PSRule.Rules.Azure/issues/765)
  - Azure Kubernetes Service:
    - Check clusters use AKS-managed Azure AD integration. [#436](https://github.com/Azure/PSRule.Rules.Azure/issues/436)
    - Check clusters have local account disabled (preview). [#786](https://github.com/Azure/PSRule.Rules.Azure/issues/786)
    - Check clusters have an auto-upgrade channel set (preview). [#787](https://github.com/Azure/PSRule.Rules.Azure/issues/787)
    - Check clusters limit access network access to the API server. [#788](https://github.com/Azure/PSRule.Rules.Azure/issues/788)
    - Check clusters used Azure RBAC for Kubernetes authorization. [#789](https://github.com/Azure/PSRule.Rules.Azure/issues/789)
- Updated rules:
  - Azure Kubernetes Service:
    - Updated `Azure.AKS.Version` to 1.20.5. [#767](https://github.com/Azure/PSRule.Rules.Azure/issues/767)
- General improvements:
  - Automatically nest template sub-resources for analysis. [#746](https://github.com/Azure/PSRule.Rules.Azure/issues/746)
    - Sub-resources such as diagnostic logs or configurations are automatically nested.
    - Automatic nesting a resource requires:
      - The parent resource is defined in the same template.
      - The sub-resource depends on the parent resource.
  - Added support for source location references to template files. [#781](https://github.com/Azure/PSRule.Rules.Azure/issues/781)
    - Output includes source location to resources exported from a templates.
- Bug fixes:
  - Fixed string index parsing in expressions with whitespace. [#775](https://github.com/Azure/PSRule.Rules.Azure/issues/775)
  - Fixed base for DateTimeAdd is not a valid string. [#777](https://github.com/Azure/PSRule.Rules.Azure/issues/777)
- Engineering:
  - Added source link to project. [#783](https://github.com/Azure/PSRule.Rules.Azure/issues/783)

What's changed since pre-release v1.4.0-B2105057:

- No additional changes.

## v1.4.0-B2105057 (pre-release)

What's changed since pre-release v1.4.0-B2105050:

- New rules:
  - Azure Kubernetes Service:
    - Check clusters use AKS-managed Azure AD integration. [#436](https://github.com/Azure/PSRule.Rules.Azure/issues/436)
    - Check clusters have local account disabled (preview). [#786](https://github.com/Azure/PSRule.Rules.Azure/issues/786)
    - Check clusters have an auto-upgrade channel set (preview). [#787](https://github.com/Azure/PSRule.Rules.Azure/issues/787)
    - Check clusters limit access network access to the API server. [#788](https://github.com/Azure/PSRule.Rules.Azure/issues/788)
    - Check clusters used Azure RBAC for Kubernetes authorization. [#789](https://github.com/Azure/PSRule.Rules.Azure/issues/789)
- Updated rules:
  - Azure Kubernetes Service:
    - Updated `Azure.AKS.Version` to 1.20.5. [#767](https://github.com/Azure/PSRule.Rules.Azure/issues/767)
- Engineering:
  - Added source link to project. [#783](https://github.com/Azure/PSRule.Rules.Azure/issues/783)

## v1.4.0-B2105050 (pre-release)

What's changed since pre-release v1.4.0-B2105044:

- General improvements:
  - Added support for source location references to template files. [#781](https://github.com/Azure/PSRule.Rules.Azure/issues/781)
    - Output includes source location to resources exported from a templates.

## v1.4.0-B2105044 (pre-release)

What's changed since pre-release v1.4.0-B2105027:

- New features:
  - Automatically expand template from parameter files for analysis. [#772](https://github.com/Azure/PSRule.Rules.Azure/issues/772)
    - Previously templates needed to be exported with `Export-AzRuleTemplateData`.
    - To export template data automatically use PSRule cmdlets with `-Format File`.
- Bug fixes:
  - Fixed string index parsing in expressions with whitespace. [#775](https://github.com/Azure/PSRule.Rules.Azure/issues/775)
  - Fixed base for DateTimeAdd is not a valid string. [#777](https://github.com/Azure/PSRule.Rules.Azure/issues/777)

## v1.4.0-B2105027 (pre-release)

What's changed since pre-release v1.4.0-B2105020:

- New rules:
  - Cognitive Search:
    - Check search services meet index SLA replica requirement. [#761](https://github.com/Azure/PSRule.Rules.Azure/issues/761)
    - Check search services meet query SLA replica requirement. [#762](https://github.com/Azure/PSRule.Rules.Azure/issues/762)
    - Check search services meet naming requirements. [#763](https://github.com/Azure/PSRule.Rules.Azure/issues/763)
    - Check search services use a minimum SKU. [#764](https://github.com/Azure/PSRule.Rules.Azure/issues/764)
    - Check search services use managed identities. [#765](https://github.com/Azure/PSRule.Rules.Azure/issues/765)

## v1.4.0-B2105020 (pre-release)

What's changed since v1.3.2:

- General improvements:
  - Automatically nest template sub-resources for analysis. [#746](https://github.com/Azure/PSRule.Rules.Azure/issues/746)
    - Sub-resources such as diagnostic logs or configurations are automatically nested.
    - Automatic nesting a resource requires:
      - The parent resource is defined in the same template.
      - The sub-resource depends on the parent resource.

## v1.3.2

What's changed since v1.3.1:

- Bug fixes:
  - Fixed rule reason reported the parameter inputObject is null. [#753](https://github.com/Azure/PSRule.Rules.Azure/issues/753)

## v1.3.1

What's changed since v1.3.0:

- Engineering:
  - Bump PSRule dependency to v1.3.0. [#749](https://github.com/Azure/PSRule.Rules.Azure/issues/749)
  - Bump YamlDotNet dependency to v11.1.1. [#742](https://github.com/Azure/PSRule.Rules.Azure/issues/742)

## v1.3.0

What's changed since v1.2.1:

- New rules:
  - Policy:
    - Check policy assignment display name and description are set. [#725](https://github.com/Azure/PSRule.Rules.Azure/issues/725)
    - Check policy assignment assigned by metadata is set. [#726](https://github.com/Azure/PSRule.Rules.Azure/issues/726)
    - Check policy exemption display name and description are set. [#723](https://github.com/Azure/PSRule.Rules.Azure/issues/723)
    - Check policy waiver exemptions have an expiry date set. [#724](https://github.com/Azure/PSRule.Rules.Azure/issues/724)
- Removed rules:
  - Storage:
    - Remove `Azure.Storage.UseEncryption` as Storage Service Encryption (SSE) is always on. [#630](https://github.com/Azure/PSRule.Rules.Azure/issues/630)
      - SSE is on by default and can not be disabled.
- General improvements:
  - Additional metadata added in parameter files is passed through with `Get-AzRuleTemplateLink`. [#706](https://github.com/Azure/PSRule.Rules.Azure/issues/706)
  - Improved binding support for File inputs. [#480](https://github.com/Azure/PSRule.Rules.Azure/issues/480)
    - Template and parameter file names now return a relative path instead of full path.
  - Added API version for each module resource. [#729](https://github.com/Azure/PSRule.Rules.Azure/issues/729)
- Engineering:
  - Clean up depreciated warning message for configuration option `azureAllowedRegions`. [#737](https://github.com/Azure/PSRule.Rules.Azure/issues/737)
  - Clean up depreciated warning message for configuration option `minAKSVersion`. [#738](https://github.com/Azure/PSRule.Rules.Azure/issues/738)
  - Bump PSRule dependency to v1.2.0. [#713](https://github.com/Azure/PSRule.Rules.Azure/issues/713)
- Bug fixes:
  - Fixed could not load file or assembly YamlDotNet. [#741](https://github.com/Azure/PSRule.Rules.Azure/issues/741)
    - This fix pins the PSRule version to v1.2.0 until the next stable release of PSRule for Azure.

What's changed since pre-release v1.3.0-B2104040:

- No additional changes.

## v1.3.0-B2104040 (pre-release)

What's changed since pre-release v1.3.0-B2104034:

- Bug fixes:
  - Fixed could not load file or assembly YamlDotNet. [#741](https://github.com/Azure/PSRule.Rules.Azure/issues/741)
    - This fix pins the PSRule version to v1.2.0 until the next stable release of PSRule for Azure.

## v1.3.0-B2104034 (pre-release)

What's changed since pre-release v1.3.0-B2104023:

- New rules:
  - Policy:
    - Check policy assignment display name and description are set. [#725](https://github.com/Azure/PSRule.Rules.Azure/issues/725)
    - Check policy assignment assigned by metadata is set. [#726](https://github.com/Azure/PSRule.Rules.Azure/issues/726)
    - Check policy exemption display name and description are set. [#723](https://github.com/Azure/PSRule.Rules.Azure/issues/723)
    - Check policy waiver exemptions have an expiry date set. [#724](https://github.com/Azure/PSRule.Rules.Azure/issues/724)
- Engineering:
  - Clean up depreciated warning message for configuration option `azureAllowedRegions`. [#737](https://github.com/Azure/PSRule.Rules.Azure/issues/737)
  - Clean up depreciated warning message for configuration option `minAKSVersion`. [#738](https://github.com/Azure/PSRule.Rules.Azure/issues/738)

## v1.3.0-B2104023 (pre-release)

What's changed since pre-release v1.3.0-B2104013:

- General improvements:
  - Improved binding support for File inputs. [#480](https://github.com/Azure/PSRule.Rules.Azure/issues/480)
    - Template and parameter file names now return a relative path instead of full path.
  - Added API version for each module resource. [#729](https://github.com/Azure/PSRule.Rules.Azure/issues/729)

## v1.3.0-B2104013 (pre-release)

What's changed since pre-release v1.3.0-B2103007:

- Engineering:
  - Bump PSRule dependency to v1.2.0. [#713](https://github.com/Azure/PSRule.Rules.Azure/issues/713)
- Bug fixes:
  - Fixed export not expanding nested deployments. [#715](https://github.com/Azure/PSRule.Rules.Azure/issues/715)

## v1.3.0-B2103007 (pre-release)

What's changed since v1.2.0:

- Removed rules:
  - Storage:
    - Remove `Azure.Storage.UseEncryption` as Storage Service Encryption (SSE) is always on. [#630](https://github.com/Azure/PSRule.Rules.Azure/issues/630)
      - SSE is on by default and can not be disabled.
- General improvements:
  - Additional metadata added in parameter files is passed through with `Get-AzRuleTemplateLink`. [#706](https://github.com/Azure/PSRule.Rules.Azure/issues/706)

## v1.2.1

What's changed since v1.2.0:

- Bug fixes:
  - Fixed export not expanding nested deployments. [#715](https://github.com/Azure/PSRule.Rules.Azure/issues/715)

## v1.2.0

What's changed since v1.1.4:

- New features:
  - Added `Azure.GA_2021_03` baseline. [#673](https://github.com/Azure/PSRule.Rules.Azure/issues/673)
    - Includes rules released before or during March 2021 for Azure GA features.
    - Marked baseline `Azure.GA_2020_12` as obsolete.
- New rules:
  - Key Vault:
    - Check vaults, keys, and secrets meet name requirements. [#646](https://github.com/Azure/PSRule.Rules.Azure/issues/646)
- Updated rules:
  - Azure Kubernetes Service:
    - Updated `Azure.AKS.Version` to 1.19.7. [#696](https://github.com/Azure/PSRule.Rules.Azure/issues/696)
- General improvements:
  - Added support for user defined functions in templates. [#682](https://github.com/Azure/PSRule.Rules.Azure/issues/682)
- Engineering:
  - Bump PSRule dependency to v1.1.0. [#692](https://github.com/Azure/PSRule.Rules.Azure/issues/692)

What's changed since pre-release v1.2.0-B2103044:

- No additional changes.

## v1.2.0-B2103044 (pre-release)

What's changed since pre-release v1.2.0-B2103032:

- New features:
  - Added `Azure.GA_2021_03` baseline. [#673](https://github.com/Azure/PSRule.Rules.Azure/issues/673)
    - Includes rules released before or during March 2021 for Azure GA features.
    - Marked baseline `Azure.GA_2020_12` as obsolete.
- Updated rules:
  - Azure Kubernetes Service:
    - Updated `Azure.AKS.Version` to 1.19.7. [#696](https://github.com/Azure/PSRule.Rules.Azure/issues/696)

## v1.2.0-B2103032 (pre-release)

What's changed since pre-release v1.2.0-B2103024:

- New rules:
  - Key Vault:
    - Check vaults, keys, and secrets meet name requirements. [#646](https://github.com/Azure/PSRule.Rules.Azure/issues/646)
- Engineering:
  - Bump PSRule dependency to v1.1.0. [#692](https://github.com/Azure/PSRule.Rules.Azure/issues/692)

## v1.2.0-B2103024 (pre-release)

What's changed since v1.1.4:

- General improvements:
  - Added support for user defined functions in templates. [#682](https://github.com/Azure/PSRule.Rules.Azure/issues/682)

## v1.1.4

What's changed since v1.1.3:

- Bug fixes:
  - Fixed handling of literal index with copyIndex function. [#686](https://github.com/Azure/PSRule.Rules.Azure/issues/686)
  - Fixed handling of inner scoped nested deployments. [#687](https://github.com/Azure/PSRule.Rules.Azure/issues/687)

## v1.1.3

What's changed since v1.1.2:

- Bug fixes:
  - Fixed parsing of property names for functions across multiple lines. [#683](https://github.com/Azure/PSRule.Rules.Azure/issues/683)

## v1.1.2

What's changed since v1.1.1:

- Bug fixes:
  - Fixed copy peer property resolve. [#677](https://github.com/Azure/PSRule.Rules.Azure/issues/677)
  - Fixed partial resource group or subscription object not populating. [#678](https://github.com/Azure/PSRule.Rules.Azure/issues/678)
  - Fixed lazy loading of environment and resource providers. [#679](https://github.com/Azure/PSRule.Rules.Azure/issues/679)

## v1.1.1

What's changed since v1.1.0:

- Bug fixes:
  - Fixed support for parameter file schemas. [#674](https://github.com/Azure/PSRule.Rules.Azure/issues/674)

## v1.1.0

What's changed since v1.0.0:

- New features:
  - Exporting template with `Export-AzRuleTemplateData` supports custom resource group and subscription. [#651](https://github.com/Azure/PSRule.Rules.Azure/issues/651)
    - Subscription and resource group used for deployment can be specified instead of using defaults.
    - `ResourceGroupName` parameter of `Export-AzRuleTemplateData` has been renamed to `ResourceGroup`.
    - Added a parameter alias for `ResourceGroupName` on `Export-AzRuleTemplateData`.
- New rules:
  - All resources:
    - Check template parameters are defined. [#631](https://github.com/Azure/PSRule.Rules.Azure/issues/631)
    - Check location parameter is type string. [#632](https://github.com/Azure/PSRule.Rules.Azure/issues/632)
    - Check template parameter `minValue` and `maxValue` constraints are valid. [#637](https://github.com/Azure/PSRule.Rules.Azure/issues/637)
    - Check template resources do not use hard coded locations. [#633](https://github.com/Azure/PSRule.Rules.Azure/issues/633)
    - Check resource group location not referenced instead of location parameter. [#634](https://github.com/Azure/PSRule.Rules.Azure/issues/634)
    - Check increased debug detail is disabled for nested deployments. [#638](https://github.com/Azure/PSRule.Rules.Azure/issues/638)
- General improvements:
  - Added support for matching template by name. [#661](https://github.com/Azure/PSRule.Rules.Azure/issues/661)
    - `Get-AzRuleTemplateLink` discovers `<templateName>.json` from `<templateName>.parameters.json`.
- Engineering:
  - Bump PSRule dependency to v1.0.3. [#648](https://github.com/Azure/PSRule.Rules.Azure/issues/648)
- Bug fixes:
  - Fixed `Azure.VM.ADE` to limit rule to exports only. [#644](https://github.com/Azure/PSRule.Rules.Azure/issues/644)
  - Fixed `if` condition values evaluation order. [#652](https://github.com/Azure/PSRule.Rules.Azure/issues/652)
  - Fixed handling of `int` parameters with large values. [#653](https://github.com/Azure/PSRule.Rules.Azure/issues/653)
  - Fixed handling of expressions split over multiple lines. [#654](https://github.com/Azure/PSRule.Rules.Azure/issues/654)
  - Fixed handling of bool parameter values within logical expressions. [#655](https://github.com/Azure/PSRule.Rules.Azure/issues/655)
  - Fixed copy loop value does not fall within the expected range. [#664](https://github.com/Azure/PSRule.Rules.Azure/issues/664)
  - Fixed template comparison functions handling of large integer values. [#666](https://github.com/Azure/PSRule.Rules.Azure/issues/666)
  - Fixed handling of `createArray` function with no arguments. [#667](https://github.com/Azure/PSRule.Rules.Azure/issues/667)

What's changed since pre-release v1.1.0-B2102034:

- No additional changes.

## v1.1.0-B2102034 (pre-release)

What's changed since pre-release v1.1.0-B2102023:

- General improvements:
  - Added support for matching template by name. [#661](https://github.com/Azure/PSRule.Rules.Azure/issues/661)
    - `Get-AzRuleTemplateLink` discovers `<templateName>.json` from `<templateName>.parameters.json`.
- Bug fixes:
  - Fixed copy loop value does not fall within the expected range. [#664](https://github.com/Azure/PSRule.Rules.Azure/issues/664)
  - Fixed template comparison functions handling of large integer values. [#666](https://github.com/Azure/PSRule.Rules.Azure/issues/666)
  - Fixed handling of `createArray` function with no arguments. [#667](https://github.com/Azure/PSRule.Rules.Azure/issues/667)

## v1.1.0-B2102023 (pre-release)

What's changed since pre-release v1.1.0-B2102015:

- New features:
  - Exporting template with `Export-AzRuleTemplateData` supports custom resource group and subscription. [#651](https://github.com/Azure/PSRule.Rules.Azure/issues/651)
    - Subscription and resource group used for deployment can be specified instead of using defaults.
    - `ResourceGroupName` parameter of `Export-AzRuleTemplateData` has been renamed to `ResourceGroup`.
    - Added a parameter alias for `ResourceGroupName` on `Export-AzRuleTemplateData`.

## v1.1.0-B2102015 (pre-release)

What's changed since pre-release v1.1.0-B2102010:

- Bug fixes:
  - Fixed `if` condition values evaluation order. [#652](https://github.com/Azure/PSRule.Rules.Azure/issues/652)
  - Fixed handling of `int` parameters with large values. [#653](https://github.com/Azure/PSRule.Rules.Azure/issues/653)
  - Fixed handling of expressions split over multiple lines. [#654](https://github.com/Azure/PSRule.Rules.Azure/issues/654)
  - Fixed handling of bool parameter values within logical expressions. [#655](https://github.com/Azure/PSRule.Rules.Azure/issues/655)

## v1.1.0-B2102010 (pre-release)

What's changed since pre-release v1.1.0-B2102001:

- Engineering:
  - Bump PSRule dependency to v1.0.3. [#648](https://github.com/Azure/PSRule.Rules.Azure/issues/648)
- Bug fixes:
  - Fixed `Azure.VM.ADE` to limit rule to exports only. [#644](https://github.com/Azure/PSRule.Rules.Azure/issues/644)

## v1.1.0-B2102001 (pre-release)

What's changed since v1.0.0:

- New rules:
  - All resources:
    - Check template parameters are defined. [#631](https://github.com/Azure/PSRule.Rules.Azure/issues/631)
    - Check location parameter is type string. [#632](https://github.com/Azure/PSRule.Rules.Azure/issues/632)
    - Check template parameter `minValue` and `maxValue` constraints are valid. [#637](https://github.com/Azure/PSRule.Rules.Azure/issues/637)
    - Check template resources do not use hard coded locations. [#633](https://github.com/Azure/PSRule.Rules.Azure/issues/633)
    - Check resource group location not referenced instead of location parameter. [#634](https://github.com/Azure/PSRule.Rules.Azure/issues/634)
    - Check increased debug detail is disabled for nested deployments. [#638](https://github.com/Azure/PSRule.Rules.Azure/issues/638)
- Engineering:
  - Bump PSRule dependency to v1.0.2. [#635](https://github.com/Azure/PSRule.Rules.Azure/issues/635)

## v1.0.0

What's changed since v0.19.0:

- New rules:
  - All resources:
    - Check parameter default value type matches type. [#311](https://github.com/Azure/PSRule.Rules.Azure/issues/311)
    - Check location parameter defaults to resource group. [#361](https://github.com/Azure/PSRule.Rules.Azure/issues/361)
  - Front Door:
    - Check Front Door uses a health probe for each backend pool. [#546](https://github.com/Azure/PSRule.Rules.Azure/issues/546)
    - Check Front Door uses a dedicated health probe path backend pools. [#547](https://github.com/Azure/PSRule.Rules.Azure/issues/547)
    - Check Front Door uses HEAD requests for backend health probes. [#613](https://github.com/Azure/PSRule.Rules.Azure/issues/613)
  - Service Fabric:
    - Check Service Fabric clusters use AAD client authentication. [#619](https://github.com/Azure/PSRule.Rules.Azure/issues/619)
- Updated rules:
  - Azure Kubernetes Service:
    - Updated `Azure.AKS.Version` to 1.19.6. [#603](https://github.com/Azure/PSRule.Rules.Azure/issues/603)
- General improvements:
  - Renamed `Export-AzTemplateRuleData` to `Export-AzRuleTemplateData`. [#596](https://github.com/Azure/PSRule.Rules.Azure/issues/596)
    - New name `Export-AzRuleTemplateData` aligns with prefix of other cmdlets.
    - Use of `Export-AzTemplateRuleData` is now deprecated and will be removed in the next major version.
    - Added alias to allow `Export-AzTemplateRuleData` to continue to be used.
    - Using `Export-AzTemplateRuleData` returns a deprecation warning.
  - Added support for `environment` template function. [#517](https://github.com/Azure/PSRule.Rules.Azure/issues/517)
- Engineering:
  - Bump PSRule dependency to v1.0.1. [#611](https://github.com/Azure/PSRule.Rules.Azure/issues/611)

What's changed since pre-release v1.0.0-B2101028:

- No additional changes.

## v1.0.0-B2101028 (pre-release)

What's changed since pre-release v1.0.0-B2101016:

- New rules:
  - All resources:
    - Check parameter default value type matches type. [#311](https://github.com/Azure/PSRule.Rules.Azure/issues/311)
- General improvements:
  - Renamed `Export-AzTemplateRuleData` to `Export-AzRuleTemplateData`. [#596](https://github.com/Azure/PSRule.Rules.Azure/issues/596)
    - New name `Export-AzRuleTemplateData` aligns with prefix of other cmdlets.
    - Use of `Export-AzTemplateRuleData` is now deprecated and will be removed in the next major version.
    - Added alias to allow `Export-AzTemplateRuleData` to continue to be used.
    - Using `Export-AzTemplateRuleData` returns a deprecation warning.

## v1.0.0-B2101016 (pre-release)

What's changed since pre-release v1.0.0-B2101006:

- New rules:
  - Service Fabric:
    - Check Service Fabric clusters use AAD client authentication. [#619](https://github.com/Azure/PSRule.Rules.Azure/issues/619)
- Bug fixes:
  - Fixed reason `Azure.FrontDoor.ProbePath` so the probe name is included. [#617](https://github.com/Azure/PSRule.Rules.Azure/issues/617)

## v1.0.0-B2101006 (pre-release)

What's changed since v0.19.0:

- New rules:
  - All resources:
    - Check location parameter defaults to resource group. [#361](https://github.com/Azure/PSRule.Rules.Azure/issues/361)
  - Front Door:
    - Check Front Door uses a health probe for each backend pool. [#546](https://github.com/Azure/PSRule.Rules.Azure/issues/546)
    - Check Front Door uses a dedicated health probe path backend pools. [#547](https://github.com/Azure/PSRule.Rules.Azure/issues/547)
    - Check Front Door uses HEAD requests for backend health probes. [#613](https://github.com/Azure/PSRule.Rules.Azure/issues/613)
- Updated rules:
  - Azure Kubernetes Service:
    - Updated `Azure.AKS.Version` to 1.19.6. [#603](https://github.com/Azure/PSRule.Rules.Azure/issues/603)
- General improvements:
  - Added support for `environment` template function. [#517](https://github.com/Azure/PSRule.Rules.Azure/issues/517)
- Engineering:
  - Bump PSRule dependency to v1.0.1. [#611](https://github.com/Azure/PSRule.Rules.Azure/issues/611)
- Redis Cache Enterprise
  - Check Redis Cache Enterprise uses minimum TLS 1.2 [1179](https://github.com/Azure/PSRule.Rules.Azure/issues/1179)

[troubleshooting guide]: troubleshooting.md<|MERGE_RESOLUTION|>--- conflicted
+++ resolved
@@ -24,20 +24,17 @@
 
 ## Unreleased
 
-<<<<<<< HEAD
 - New rules:
   - Container App:
     - Check that internal-only ingress for container apps are configured by @BenjaminEngeset.
       [#2098](https://github.com/Azure/PSRule.Rules.Azure/issues/2098)
-    
-=======
+
 What's changed since pre-release v1.26.0-B0011:
 
 - Bug fixes:
   - Fixed dependency issue of deployments across resource group scopes by @BernieWhite.
     [#2111](https://github.com/Azure/PSRule.Rules.Azure/issues/2111)
 
->>>>>>> 185252fe
 ## v1.26.0-B0011 (pre-release)
 
 What's changed since v1.25.0:
