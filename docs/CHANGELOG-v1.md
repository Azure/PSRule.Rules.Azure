# Change log

See [upgrade notes][1] for helpful information when upgrading from previous versions.

  [1]: upgrade-notes.md

**Important notes**:

- Issue #741: `Could not load file or assembly YamlDotNet`.
See [troubleshooting guide] for a workaround to this issue.
- The configuration option `Azure_AKSMinimumVersion` is replaced with `AZURE_AKS_CLUSTER_MINIMUM_VERSION`.
  If you have this option configured, please update it to `AZURE_AKS_CLUSTER_MINIMUM_VERSION`.
  Support for `Azure_AKSMinimumVersion` will be removed in v2.
  See [upgrade notes][1] for more information.
- The `SupportsTag` PowerShell function has been replaced with the `Azure.Resource.SupportsTags` selector.
  Update PowerShell rules to use the `Azure.Resource.SupportsTags` selector instead.
  Support for the `SupportsTag` function will be removed in v2.
  See [upgrade notes][1] for more information.

## Unreleased

What's changed since v1.15.0:

- Bug fixes:
  - Fixed exclusion of `dataCollectionRuleAssociations` from `Azure.Resource.UseTags` by @BernieWhite.
    [#1400](https://github.com/Azure/PSRule.Rules.Azure/issues/1400)
<<<<<<< HEAD
  - Fixed could not determine JSON object type for MockObject using CreateObject by @BernieWhite.
    [#1411](https://github.com/Azure/PSRule.Rules.Azure/issues/1411)
=======
  - Fixed cannot bind argument to parameter 'Sku' because it is an empty string by @BernieWhite.
    [#1407](https://github.com/Azure/PSRule.Rules.Azure/issues/1407)
>>>>>>> 2862709b

## v1.15.0

What's changed since v1.14.3:

- New features:
  - **Important change**: Added `Azure.Resource.SupportsTags` selector by @BernieWhite.
    [#1339](https://github.com/Azure/PSRule.Rules.Azure/issues/1339)
    - Use this selector in custom rules to filter rules to only run against resources that support tags.
    - This selector replaces the `SupportsTags` PowerShell function.
    - Using the `SupportsTag` function will now result in a warning.
    - The `SupportsTags` function will be removed in v2.
    - See [upgrade notes][1] for more information.
- Updated rules:
  - Azure Kubernetes Service:
    - Updated `Azure.AKS.Version` to use latest stable version `1.22.6` by @BernieWhite.
      [#1386](https://github.com/Azure/PSRule.Rules.Azure/issues/1386)
      - Use `AZURE_AKS_CLUSTER_MINIMUM_VERSION` to configure the minimum version of the cluster.
- Engineering:
  - Added code signing of module by @BernieWhite.
    [#1379](https://github.com/Azure/PSRule.Rules.Azure/issues/1379)
  - Added SBOM manifests to module by @BernieWhite.
    [#1380](https://github.com/Azure/PSRule.Rules.Azure/issues/1380)
  - Embedded provider and alias information as manifest resources by @BernieWhite.
    [#1383](https://github.com/Azure/PSRule.Rules.Azure/issues/1383)
    - Resources are minified and compressed to improve size and speed.
  - Added additional `nodeps` manifest that does not include dependencies for Az modules by @BernieWhite.
    [#1392](https://github.com/Azure/PSRule.Rules.Azure/issues/1392)
  - Bump Az.Accounts to 2.7.6. [#1338](https://github.com/Azure/PSRule.Rules.Azure/pull/1338)
  - Bump Az.Resources to 5.6.0. [#1338](https://github.com/Azure/PSRule.Rules.Azure/pull/1338)
  - Bump PSRule to 2.1.0. [#1338](https://github.com/Azure/PSRule.Rules.Azure/pull/1338)
  - Bump Pester to 5.3.3. [#1338](https://github.com/Azure/PSRule.Rules.Azure/pull/1338)
- Bug fixes:
  - Fixed dependency chain order when dependsOn copy by @BernieWhite.
    [#1381](https://github.com/Azure/PSRule.Rules.Azure/issues/1381)
  - Fixed error calling SupportsTags function by @BernieWhite.
    [#1401](https://github.com/Azure/PSRule.Rules.Azure/issues/1401)

What's changed since pre-release v1.15.0-B0053:

- Bug fixes:
  - Fixed error calling SupportsTags function by @BernieWhite.
    [#1401](https://github.com/Azure/PSRule.Rules.Azure/issues/1401)

## v1.15.0-B0053 (pre-release)

What's changed since pre-release v1.15.0-B0022:

- New features:
  - **Important change**: Added `Azure.Resource.SupportsTags` selector. [#1339](https://github.com/Azure/PSRule.Rules.Azure/issues/1339)
    - Use this selector in custom rules to filter rules to only run against resources that support tags.
    - This selector replaces the `SupportsTags` PowerShell function.
    - Using the `SupportsTag` function will now result in a warning.
    - The `SupportsTags` function will be removed in v2.
    - See [upgrade notes][1] for more information.
- Engineering:
  - Embedded provider and alias information as manifest resources. [#1383](https://github.com/Azure/PSRule.Rules.Azure/issues/1383)
    - Resources are minified and compressed to improve size and speed.
  - Added additional `nodeps` manifest that does not include dependencies for Az modules. [#1392](https://github.com/Azure/PSRule.Rules.Azure/issues/1392)
  - Bump Az.Accounts to 2.7.6. [#1338](https://github.com/Azure/PSRule.Rules.Azure/pull/1338)
  - Bump Az.Resources to 5.6.0. [#1338](https://github.com/Azure/PSRule.Rules.Azure/pull/1338)
  - Bump PSRule to 2.1.0. [#1338](https://github.com/Azure/PSRule.Rules.Azure/pull/1338)
  - Bump Pester to 5.3.3. [#1338](https://github.com/Azure/PSRule.Rules.Azure/pull/1338)

## v1.15.0-B0022 (pre-release)

What's changed since v1.14.3:

- Updated rules:
  - Azure Kubernetes Service:
    - Updated `Azure.AKS.Version` to use latest stable version `1.22.6`. [#1386](https://github.com/Azure/PSRule.Rules.Azure/issues/1386)
      - Use `AZURE_AKS_CLUSTER_MINIMUM_VERSION` to configure the minimum version of the cluster.
- Engineering:
  - Added code signing of module. [#1379](https://github.com/Azure/PSRule.Rules.Azure/issues/1379)
  - Added SBOM manifests to module. [#1380](https://github.com/Azure/PSRule.Rules.Azure/issues/1380)
- Bug fixes:
  - Fixed dependency chain order when dependsOn copy. [#1381](https://github.com/Azure/PSRule.Rules.Azure/issues/1381)

## v1.14.3

What's changed since v1.14.2:

- Bug fixes:
  - Fixed Azure Firewall threat intel mode reported for Secure VNET hubs. [#1365](https://github.com/Azure/PSRule.Rules.Azure/issues/1365)
  - Fixed array function handling with mock objects. [#1367](https://github.com/Azure/PSRule.Rules.Azure/issues/1367)

## v1.14.2

What's changed since v1.14.1:

- Bug fixes:
  - Fixed handling of parent resources when sub resource is in a separate deployment. [#1360](https://github.com/Azure/PSRule.Rules.Azure/issues/1360)

## v1.14.1

What's changed since v1.14.0:

- Bug fixes:
  - Fixed unable to set parameter defaults option with type object. [#1355](https://github.com/Azure/PSRule.Rules.Azure/issues/1355)

## v1.14.0

What's changed since v1.13.4:

- New features:
  - Added support for referencing resources in template. [#1315](https://github.com/Azure/PSRule.Rules.Azure/issues/1315)
    - The `reference()` function can be used to reference resources in template.
    - A placeholder value is still used for resources outside of the template.
  - Added March 2022 baselines `Azure.GA_2022_03` and `Azure.Preview_2022_03`. [#1334](https://github.com/Azure/PSRule.Rules.Azure/issues/1334)
    - Includes rules released before or during March 2022.
    - Marked `Azure.GA_2021_12` and `Azure.Preview_2021_12` baselines as obsolete.
  - **Experimental**: Cmdlets to validate objects with Azure policy conditions:
    - `Export-AzPolicyAssignmentData` - Exports policy assignment data. [#1266](https://github.com/Azure/PSRule.Rules.Azure/issues/1266)
    - `Export-AzPolicyAssignmentRuleData` - Exports JSON rules from policy assignment data. [#1278](https://github.com/Azure/PSRule.Rules.Azure/issues/1278)
    - `Get-AzPolicyAssignmentDataSource` - Discovers policy assignment data. [#1340](https://github.com/Azure/PSRule.Rules.Azure/issues/1340)
    - See cmdlet help for limitations and usage.
    - Additional information will be posted as this feature evolves [here](https://github.com/Azure/PSRule.Rules.Azure/discussions/1345).
- New rules:
  - SignalR Service:
    - Check services use Managed Identities. [#1306](https://github.com/Azure/PSRule.Rules.Azure/issues/1306)
    - Check services use a SKU with an SLA. [#1307](https://github.com/Azure/PSRule.Rules.Azure/issues/1307)
  - Web PubSub Service:
    - Check services use Managed Identities. [#1308](https://github.com/Azure/PSRule.Rules.Azure/issues/1308)
    - Check services use a SKU with an SLA. [#1309](https://github.com/Azure/PSRule.Rules.Azure/issues/1309)
- Updated rules:
  - Azure Kubernetes Service:
    - Updated `Azure.AKS.Version` to use latest stable version `1.21.9`. [#1318](https://github.com/Azure/PSRule.Rules.Azure/issues/1318)
      - Use `AZURE_AKS_CLUSTER_MINIMUM_VERSION` to configure the minimum version of the cluster.
- Engineering:
  - Cache Azure Policy Aliases. [#1277](https://github.com/Azure/PSRule.Rules.Azure/issues/1277)
  - Cleanup of additional alias metadata. [#1351](https://github.com/Azure/PSRule.Rules.Azure/pull/1351)
- Bug fixes:
  - Fixed index was out of range with split on mock properties. [#1327](https://github.com/Azure/PSRule.Rules.Azure/issues/1327)
  - Fixed mock objects with no properties. [#1347](https://github.com/Azure/PSRule.Rules.Azure/issues/1347)
  - Fixed sub-resources nesting by scope regression. [#1348](https://github.com/Azure/PSRule.Rules.Azure/issues/1348)
  - Fixed expand of runtime properties on reference objects. [#1324](https://github.com/Azure/PSRule.Rules.Azure/issues/1324)
  - Fixed processing of deployment outputs. [#1316](https://github.com/Azure/PSRule.Rules.Azure/issues/1316)

What's changed since pre-release v1.14.0-B2204013:

- No additional changes.

## v1.14.0-B2204013 (pre-release)

What's changed since pre-release v1.14.0-B2204007:

- Engineering:
  - Cleanup of additional alias metadata. [#1351](https://github.com/Azure/PSRule.Rules.Azure/pull/1351)

## v1.14.0-B2204007 (pre-release)

What's changed since pre-release v1.14.0-B2203117:

- Bug fixes:
  - Fixed mock objects with no properties. [#1347](https://github.com/Azure/PSRule.Rules.Azure/issues/1347)
  - Fixed sub-resources nesting by scope regression. [#1348](https://github.com/Azure/PSRule.Rules.Azure/issues/1348)

## v1.14.0-B2203117 (pre-release)

What's changed since pre-release v1.14.0-B2203088:

- New features:
  - **Experimental**: Cmdlets to validate objects with Azure policy conditions:
    - `Export-AzPolicyAssignmentData` - Exports policy assignment data. [#1266](https://github.com/Azure/PSRule.Rules.Azure/issues/1266)
    - `Export-AzPolicyAssignmentRuleData` - Exports JSON rules from policy assignment data. [#1278](https://github.com/Azure/PSRule.Rules.Azure/issues/1278)
    - `Get-AzPolicyAssignmentDataSource` - Discovers policy assignment data. [#1340](https://github.com/Azure/PSRule.Rules.Azure/issues/1340)
    - See cmdlet help for limitations and usage.
    - Additional information will be posted as this feature evolves [here](https://github.com/Azure/PSRule.Rules.Azure/discussions/1345).
- Engineering:
  - Cache Azure Policy Aliases. [#1277](https://github.com/Azure/PSRule.Rules.Azure/issues/1277)
- Bug fixes:
  - Fixed index was out of range with split on mock properties. [#1327](https://github.com/Azure/PSRule.Rules.Azure/issues/1327)

## v1.14.0-B2203088 (pre-release)

What's changed since pre-release v1.14.0-B2203066:

- New features:
  - Added March 2022 baselines `Azure.GA_2022_03` and `Azure.Preview_2022_03`. [#1334](https://github.com/Azure/PSRule.Rules.Azure/issues/1334)
    - Includes rules released before or during March 2022.
    - Marked `Azure.GA_2021_12` and `Azure.Preview_2021_12` baselines as obsolete.
- Bug fixes:
  - Fixed expand of runtime properties on reference objects. [#1324](https://github.com/Azure/PSRule.Rules.Azure/issues/1324)

## v1.14.0-B2203066 (pre-release)

What's changed since v1.13.4:

- New features:
  - Added support for referencing resources in template. [#1315](https://github.com/Azure/PSRule.Rules.Azure/issues/1315)
    - The `reference()` function can be used to reference resources in template.
    - A placeholder value is still used for resources outside of the template.
- New rules:
  - SignalR Service:
    - Check services use Managed Identities. [#1306](https://github.com/Azure/PSRule.Rules.Azure/issues/1306)
    - Check services use a SKU with an SLA. [#1307](https://github.com/Azure/PSRule.Rules.Azure/issues/1307)
  - Web PubSub Service:
    - Check services use Managed Identities. [#1308](https://github.com/Azure/PSRule.Rules.Azure/issues/1308)
    - Check services use a SKU with an SLA. [#1309](https://github.com/Azure/PSRule.Rules.Azure/issues/1309)
- Updated rules:
  - Azure Kubernetes Service:
    - Updated `Azure.AKS.Version` to use latest stable version `1.21.9`. [#1318](https://github.com/Azure/PSRule.Rules.Azure/issues/1318)
      - Use `AZURE_AKS_CLUSTER_MINIMUM_VERSION` to configure the minimum version of the cluster.
- Bug fixes:
  - Fixed processing of deployment outputs. [#1316](https://github.com/Azure/PSRule.Rules.Azure/issues/1316)

## v1.13.4

What's changed since v1.13.3:

- Bug fixes:
  - Fixed virtual network without any subnets is invalid. [#1303](https://github.com/Azure/PSRule.Rules.Azure/issues/1303)
  - Fixed container registry rules that require a premium tier. [#1304](https://github.com/Azure/PSRule.Rules.Azure/issues/1304)
    - Rules `Azure.ACR.Retention` and `Azure.ACR.ContentTrust` are now only run against premium instances.

## v1.13.3

What's changed since v1.13.2:

- Bug fixes:
  - Fixed bicep build timeout for complex deployments. [#1299](https://github.com/Azure/PSRule.Rules.Azure/issues/1299)

## v1.13.2

What's changed since v1.13.1:

- Engineering:
  - Bump PowerShellStandard.Library to 5.1.1. [#1295](https://github.com/Azure/PSRule.Rules.Azure/pull/1295)
- Bug fixes:
  - Fixed nested resource loops. [#1293](https://github.com/Azure/PSRule.Rules.Azure/issues/1293)

## v1.13.1

What's changed since v1.13.0:

- Bug fixes:
  - Fixed parsing of nested quote pairs within JSON function. [#1288](https://github.com/Azure/PSRule.Rules.Azure/issues/1288)

## v1.13.0

What's changed since v1.12.2:

- New features:
  - Added support for setting defaults for required parameters. [#1065](https://github.com/Azure/PSRule.Rules.Azure/issues/1065)
    - When specified, the value will be used when a parameter value is not provided.
  - Added support expanding Bicep from parameter files. [#1160](https://github.com/Azure/PSRule.Rules.Azure/issues/1160)
- New rules:
  - Azure Cache for Redis:
    - Limit public access for Azure Cache for Redis instances. [#935](https://github.com/Azure/PSRule.Rules.Azure/issues/935)
  - Container App:
    - Check insecure ingress is not enabled (preview). [#1252](https://github.com/Azure/PSRule.Rules.Azure/issues/1252)
  - Key Vault:
    - Check key auto-rotation is enabled (preview). [#1159](https://github.com/Azure/PSRule.Rules.Azure/issues/1159)
  - Recovery Services Vault:
    - Check vaults have replication alerts configured. [#7](https://github.com/Azure/PSRule.Rules.Azure/issues/7)
- Engineering:
  - Automatically build baseline docs. [#1242](https://github.com/Azure/PSRule.Rules.Azure/issues/1242)
  - Bump PSRule dependency to v1.11.1. [#1269](https://github.com/Azure/PSRule.Rules.Azure/pull/1269)
- Bug fixes:
  - Fixed empty value with strong type. [#1258](https://github.com/Azure/PSRule.Rules.Azure/issues/1258)
  - Fixed error with empty logic app trigger. [#1249](https://github.com/Azure/PSRule.Rules.Azure/issues/1249)
  - Fixed out of order parameters. [#1257](https://github.com/Azure/PSRule.Rules.Azure/issues/1257)
  - Fixed mapping default configuration causes cast exception. [#1274](https://github.com/Azure/PSRule.Rules.Azure/issues/1274)
  - Fixed resource id is incorrectly built for sub resource types. [#1279](https://github.com/Azure/PSRule.Rules.Azure/issues/1279)

What's changed since pre-release v1.13.0-B2202113:

- No additional changes.

## v1.13.0-B2202113 (pre-release)

What's changed since pre-release v1.13.0-B2202108:

- Bug fixes:
  - Fixed resource id is incorrectly built for sub resource types. [#1279](https://github.com/Azure/PSRule.Rules.Azure/issues/1279)

## v1.13.0-B2202108 (pre-release)

What's changed since pre-release v1.13.0-B2202103:

- Bug fixes:
  - Fixed mapping default configuration causes cast exception. [#1274](https://github.com/Azure/PSRule.Rules.Azure/issues/1274)

## v1.13.0-B2202103 (pre-release)

What's changed since pre-release v1.13.0-B2202090:

- Engineering:
  - Bump PSRule dependency to v1.11.1. [#1269](https://github.com/Azure/PSRule.Rules.Azure/pull/1269)
- Bug fixes:
  - Fixed out of order parameters. [#1257](https://github.com/Azure/PSRule.Rules.Azure/issues/1257)

## v1.13.0-B2202090 (pre-release)

What's changed since pre-release v1.13.0-B2202063:

- New rules:
  - Azure Cache for Redis:
    - Limit public access for Azure Cache for Redis instances. [#935](https://github.com/Azure/PSRule.Rules.Azure/issues/935)
- Engineering:
  - Automatically build baseline docs. [#1242](https://github.com/Azure/PSRule.Rules.Azure/issues/1242)
- Bug fixes:
  - Fixed empty value with strong type. [#1258](https://github.com/Azure/PSRule.Rules.Azure/issues/1258)

## v1.13.0-B2202063 (pre-release)

What's changed since v1.12.2:

- New features:
  - Added support for setting defaults for required parameters. [#1065](https://github.com/Azure/PSRule.Rules.Azure/issues/1065)
    - When specified, the value will be used when a parameter value is not provided.
  - Added support expanding Bicep from parameter files. [#1160](https://github.com/Azure/PSRule.Rules.Azure/issues/1160)
- New rules:
  - Container App:
    - Check insecure ingress is not enabled (preview). [#1252](https://github.com/Azure/PSRule.Rules.Azure/issues/1252)
  - Key Vault:
    - Check key auto-rotation is enabled (preview). [#1159](https://github.com/Azure/PSRule.Rules.Azure/issues/1159)
  - Recovery Services Vault:
    - Check vaults have replication alerts configured. [#7](https://github.com/Azure/PSRule.Rules.Azure/issues/7)
- Bug fixes:
  - Fixed error with empty logic app trigger. [#1249](https://github.com/Azure/PSRule.Rules.Azure/issues/1249)

## v1.12.2

What's changed since v1.12.1:

- Bug fixes:
  - Fixed detect strong type requirements for nested deployments. [#1235](https://github.com/Azure/PSRule.Rules.Azure/issues/1235)

## v1.12.1

What's changed since v1.12.0:

- Bug fixes:
  - Fixed Bicep already exists with PSRule v2. [#1232](https://github.com/Azure/PSRule.Rules.Azure/issues/1232)

## v1.12.0

What's changed since v1.11.1:

- New rules:
  - Data Explorer:
    - Check clusters use Managed Identities. [#1207](https://github.com/Azure/PSRule.Rules.Azure/issues/1207)
    - Check clusters use a SKU with a SLA. [#1208](https://github.com/Azure/PSRule.Rules.Azure/issues/1208)
    - Check clusters use disk encryption. [#1209](https://github.com/Azure/PSRule.Rules.Azure/issues/1209)
    - Check clusters are in use with databases. [#1215](https://github.com/Azure/PSRule.Rules.Azure/issues/1215)
  - Event Hub:
    - Check namespaces are in use with event hubs. [#1216](https://github.com/Azure/PSRule.Rules.Azure/issues/1216)
    - Check namespaces only accept identity-based authentication. [#1217](https://github.com/Azure/PSRule.Rules.Azure/issues/1217)
  - Azure Recovery Services Vault:
    - Check vaults use geo-redundant storage. [#5](https://github.com/Azure/PSRule.Rules.Azure/issues/5)
  - Service Bus:
    - Check namespaces are in use with queues and topics. [#1218](https://github.com/Azure/PSRule.Rules.Azure/issues/1218)
    - Check namespaces only accept identity-based authentication. [#1219](https://github.com/Azure/PSRule.Rules.Azure/issues/1219)
- Updated rules:
  - Azure Kubernetes Service:
    - Updated `Azure.AKS.Version` to use latest stable version `1.21.7`. [#1188](https://github.com/Azure/PSRule.Rules.Azure/issues/1188)
      - Pinned latest GA baseline `Azure.GA_2021_12` to previous version `1.20.5`.
      - Use `AZURE_AKS_CLUSTER_MINIMUM_VERSION` to configure the minimum version of the cluster.
  - Azure API Management:
    - Check service disabled insecure ciphers.
    [#1128](https://github.com/Azure/PSRule.Rules.Azure/issues/1128)
    - Refactored the cipher and protocol rule into individual rules.
      - `Azure.APIM.Protocols`
      - `Azure.APIM.Ciphers`
- General improvements:
  - **Important change:** Replaced `Azure_AKSMinimumVersion` option with `AZURE_AKS_CLUSTER_MINIMUM_VERSION`. [#941](https://github.com/Azure/PSRule.Rules.Azure/issues/941)
    - For compatibility, if `Azure_AKSMinimumVersion` is set it will be used instead of `AZURE_AKS_CLUSTER_MINIMUM_VERSION`.
    - If only `AZURE_AKS_CLUSTER_MINIMUM_VERSION` is set, this value will be used.
    - The default will be used neither options are configured.
    - If `Azure_AKSMinimumVersion` is set a warning will be generated until the configuration is removed.
    - Support for `Azure_AKSMinimumVersion` is deprecated and will be removed in v2.
    - See [upgrade notes][1] for details.
- Bug fixes:
  - Fixed false positive of blob container with access unspecified. [#1212](https://github.com/Azure/PSRule.Rules.Azure/issues/1212)

What's changed since pre-release v1.12.0-B2201086:

- No additional changes.

## v1.12.0-B2201086 (pre-release)

What's changed since pre-release v1.12.0-B2201067:

- New rules:
  - Data Explorer:
    - Check clusters are in use with databases. [#1215](https://github.com/Azure/PSRule.Rules.Azure/issues/1215)
  - Event Hub:
    - Check namespaces are in use with event hubs. [#1216](https://github.com/Azure/PSRule.Rules.Azure/issues/1216)
    - Check namespaces only accept identity-based authentication. [#1217](https://github.com/Azure/PSRule.Rules.Azure/issues/1217)
  - Azure Recovery Services Vault:
    - Check vaults use geo-redundant storage. [#5](https://github.com/Azure/PSRule.Rules.Azure/issues/5)
  - Service Bus:
    - Check namespaces are in use with queues and topics. [#1218](https://github.com/Azure/PSRule.Rules.Azure/issues/1218)
    - Check namespaces only accept identity-based authentication. [#1219](https://github.com/Azure/PSRule.Rules.Azure/issues/1219)

## v1.12.0-B2201067 (pre-release)

What's changed since pre-release v1.12.0-B2201054:

- New rules:
  - Data Explorer:
    - Check clusters use Managed Identities. [#1207](https://github.com/Azure/PSRule.Rules.Azure/issues/1207)
    - Check clusters use a SKU with a SLA. [#1208](https://github.com/Azure/PSRule.Rules.Azure/issues/1208)
    - Check clusters use disk encryption. [#1209](https://github.com/Azure/PSRule.Rules.Azure/issues/1209)
- Bug fixes:
  - Fixed false positive of blob container with access unspecified. [#1212](https://github.com/Azure/PSRule.Rules.Azure/issues/1212)

## v1.12.0-B2201054 (pre-release)

What's changed since v1.11.1:

- Updated rules:
  - Azure Kubernetes Service:
    - Updated `Azure.AKS.Version` to use latest stable version `1.21.7`. [#1188](https://github.com/Azure/PSRule.Rules.Azure/issues/1188)
      - Pinned latest GA baseline `Azure.GA_2021_12` to previous version `1.20.5`.
      - Use `AZURE_AKS_CLUSTER_MINIMUM_VERSION` to configure the minimum version of the cluster.
  - Azure API Management:
    - Check service disabled insecure ciphers.
    [#1128](https://github.com/Azure/PSRule.Rules.Azure/issues/1128)
    - Refactored the cipher and protocol rule into individual rules.
      - `Azure.APIM.Protocols`
      - `Azure.APIM.Ciphers`
- General improvements:
  - **Important change:** Replaced `Azure_AKSMinimumVersion` option with `AZURE_AKS_CLUSTER_MINIMUM_VERSION`. [#941](https://github.com/Azure/PSRule.Rules.Azure/issues/941)
    - For compatibility, if `Azure_AKSMinimumVersion` is set it will be used instead of `AZURE_AKS_CLUSTER_MINIMUM_VERSION`.
    - If only `AZURE_AKS_CLUSTER_MINIMUM_VERSION` is set, this value will be used.
    - The default will be used neither options are configured.
    - If `Azure_AKSMinimumVersion` is set a warning will be generated until the configuration is removed.
    - Support for `Azure_AKSMinimumVersion` is deprecated and will be removed in v2.
    - See [upgrade notes][1] for details.

## v1.11.1

What's changed since v1.11.0:

- Bug fixes:
  - Fixed `Azure.AKS.CNISubnetSize` rule to use CNI selector. [#1178](https://github.com/Azure/PSRule.Rules.Azure/issues/1178)

## v1.11.0

What's changed since v1.10.4:

- New features:
  - Added baselines containing only Azure preview features. [#1129](https://github.com/Azure/PSRule.Rules.Azure/issues/1129)
    - Added baseline `Azure.Preview_2021_09`.
    - Added baseline `Azure.Preview_2021_12`.
  - Added `Azure.GA_2021_12` baseline. [#1146](https://github.com/Azure/PSRule.Rules.Azure/issues/1146)
    - Includes rules released before or during December 2021 for Azure GA features.
    - Marked baseline `Azure.GA_2021_09` as obsolete.
  - Bicep support promoted from experimental to generally available (GA). [#1176](https://github.com/Azure/PSRule.Rules.Azure/issues/1176)
- New rules:
  - All resources:
    - Check comments for each template resource. [#969](https://github.com/Azure/PSRule.Rules.Azure/issues/969)
  - Automation Account:
    - Automation accounts should enable diagnostic logs. [#1075](https://github.com/Azure/PSRule.Rules.Azure/issues/1075)
  - Azure Kubernetes Service:
    - Check clusters have the HTTP application routing add-on disabled. [#1131](https://github.com/Azure/PSRule.Rules.Azure/issues/1131)
    - Check clusters use the Secrets Store CSI Driver add-on. [#992](https://github.com/Azure/PSRule.Rules.Azure/issues/992)
    - Check clusters autorotation with the Secrets Store CSI Driver add-on. [#993](https://github.com/Azure/PSRule.Rules.Azure/issues/993)
    - Check clusters use Azure AD Pod Managed Identities (preview). [#991](https://github.com/Azure/PSRule.Rules.Azure/issues/991)
  - Azure Redis Cache:
    - Use availability zones for Azure Cache for Redis for regions that support it. [#1078](https://github.com/Azure/PSRule.Rules.Azure/issues/1078)
      - `Azure.Redis.AvailabilityZone`
      - `Azure.RedisEnterprise.Zones`
  - Application Security Group:
    - Check Application Security Groups meet naming requirements. [#1110](https://github.com/Azure/PSRule.Rules.Azure/issues/1110)
  - Firewall:
    - Check Firewalls meet naming requirements. [#1110](https://github.com/Azure/PSRule.Rules.Azure/issues/1110)
    - Check Firewall policies meet naming requirements. [#1110](https://github.com/Azure/PSRule.Rules.Azure/issues/1110)
  - Private Endpoint:
    - Check Private Endpoints meet naming requirements. [#1110](https://github.com/Azure/PSRule.Rules.Azure/issues/1110)
  - Virtual WAN:
    - Check Virtual WANs meet naming requirements. [#1110](https://github.com/Azure/PSRule.Rules.Azure/issues/1110)
- Updated rules:
  - Azure Kubernetes Service:
    - Promoted `Azure.AKS.AutoUpgrade` to GA rule set. [#1130](https://github.com/Azure/PSRule.Rules.Azure/issues/1130)
- General improvements:
  - Added support for template function `tenant()`. [#1124](https://github.com/Azure/PSRule.Rules.Azure/issues/1124)
  - Added support for template function `managementGroup()`. [#1125](https://github.com/Azure/PSRule.Rules.Azure/issues/1125)
  - Added support for template function `pickZones()`. [#518](https://github.com/Azure/PSRule.Rules.Azure/issues/518)
- Engineering:
  - Rule refactoring of rules from PowerShell to YAML. [#1109](https://github.com/Azure/PSRule.Rules.Azure/issues/1109)
    - The following rules were refactored:
      - `Azure.LB.Name`
      - `Azure.NSG.Name`
      - `Azure.Firewall.Mode`
      - `Azure.Route.Name`
      - `Azure.VNET.Name`
      - `Azure.VNG.Name`
      - `Azure.VNG.ConnectionName`
      - `Azure.AppConfig.SKU`
      - `Azure.AppConfig.Name`
      - `Azure.AppInsights.Workspace`
      - `Azure.AppInsights.Name`
      - `Azure.Cosmos.AccountName`
      - `Azure.FrontDoor.State`
      - `Azure.FrontDoor.Name`
      - `Azure.FrontDoor.WAF.Mode`
      - `Azure.FrontDoor.WAF.Enabled`
      - `Azure.FrontDoor.WAF.Name`
      - `Azure.AKS.MinNodeCount`
      - `Azure.AKS.ManagedIdentity`
      - `Azure.AKS.StandardLB`
      - `Azure.AKS.AzurePolicyAddOn`
      - `Azure.AKS.ManagedAAD`
      - `Azure.AKS.AuthorizedIPs`
      - `Azure.AKS.LocalAccounts`
      - `Azure.AKS.AzureRBAC`
- Bug fixes:
  - Fixed output of Bicep informational and warning messages in error stream. [#1157](https://github.com/Azure/PSRule.Rules.Azure/issues/1157)

What's changed since pre-release v1.11.0-B2112112:

- New features:
  - Bicep support promoted from experimental to generally available (GA). [#1176](https://github.com/Azure/PSRule.Rules.Azure/issues/1176)

## v1.11.0-B2112112 (pre-release)

What's changed since pre-release v1.11.0-B2112104:

- New rules:
  - Azure Redis Cache:
    - Use availability zones for Azure Cache for Redis for regions that support it. [#1078](https://github.com/Azure/PSRule.Rules.Azure/issues/1078)
      - `Azure.Redis.AvailabilityZone`
      - `Azure.RedisEnterprise.Zones`

## v1.11.0-B2112104 (pre-release)

What's changed since pre-release v1.11.0-B2112073:

- New rules:
  - Azure Kubernetes Service:
    - Check clusters use Azure AD Pod Managed Identities (preview). [#991](https://github.com/Azure/PSRule.Rules.Azure/issues/991)
- Engineering:
  - Rule refactoring of rules from PowerShell to YAML. [#1109](https://github.com/Azure/PSRule.Rules.Azure/issues/1109)
    - The following rules were refactored:
      - `Azure.AppConfig.SKU`
      - `Azure.AppConfig.Name`
      - `Azure.AppInsights.Workspace`
      - `Azure.AppInsights.Name`
      - `Azure.Cosmos.AccountName`
      - `Azure.FrontDoor.State`
      - `Azure.FrontDoor.Name`
      - `Azure.FrontDoor.WAF.Mode`
      - `Azure.FrontDoor.WAF.Enabled`
      - `Azure.FrontDoor.WAF.Name`
      - `Azure.AKS.MinNodeCount`
      - `Azure.AKS.ManagedIdentity`
      - `Azure.AKS.StandardLB`
      - `Azure.AKS.AzurePolicyAddOn`
      - `Azure.AKS.ManagedAAD`
      - `Azure.AKS.AuthorizedIPs`
      - `Azure.AKS.LocalAccounts`
      - `Azure.AKS.AzureRBAC`
- Bug fixes:
  - Fixed output of Bicep informational and warning messages in error stream. [#1157](https://github.com/Azure/PSRule.Rules.Azure/issues/1157)
  - Fixed obsolete flag for baseline `Azure.Preview_2021_12`. [#1166](https://github.com/Azure/PSRule.Rules.Azure/issues/1166)

## v1.11.0-B2112073 (pre-release)

What's changed since pre-release v1.11.0-B2112024:

- New features:
  - Added baselines containing only Azure preview features. [#1129](https://github.com/Azure/PSRule.Rules.Azure/issues/1129)
    - Added baseline `Azure.Preview_2021_09`.
    - Added baseline `Azure.Preview_2021_12`.
  - Added `Azure.GA_2021_12` baseline. [#1146](https://github.com/Azure/PSRule.Rules.Azure/issues/1146)
    - Includes rules released before or during December 2021 for Azure GA features.
    - Marked baseline `Azure.GA_2021_09` as obsolete.
- New rules:
  - All resources:
    - Check comments for each template resource. [#969](https://github.com/Azure/PSRule.Rules.Azure/issues/969)
- Bug fixes:
  - Fixed template function `equals` parameter count mismatch. [#1137](https://github.com/Azure/PSRule.Rules.Azure/issues/1137)
  - Fixed copy loop on nested deployment parameters is not handled. [#1144](https://github.com/Azure/PSRule.Rules.Azure/issues/1144)
  - Fixed outer copy loop of nested deployment. [#1154](https://github.com/Azure/PSRule.Rules.Azure/issues/1154)

## v1.11.0-B2112024 (pre-release)

What's changed since pre-release v1.11.0-B2111014:

- New rules:
  - Azure Kubernetes Service:
    - Check clusters have the HTTP application routing add-on disabled. [#1131](https://github.com/Azure/PSRule.Rules.Azure/issues/1131)
    - Check clusters use the Secrets Store CSI Driver add-on. [#992](https://github.com/Azure/PSRule.Rules.Azure/issues/992)
    - Check clusters autorotation with the Secrets Store CSI Driver add-on. [#993](https://github.com/Azure/PSRule.Rules.Azure/issues/993)
  - Automation Account:
    - Automation accounts should enable diagnostic logs. [#1075](https://github.com/Azure/PSRule.Rules.Azure/issues/1075)
- Updated rules:
  - Azure Kubernetes Service:
    - Promoted `Azure.AKS.AutoUpgrade` to GA rule set. [#1130](https://github.com/Azure/PSRule.Rules.Azure/issues/1130)
- General improvements:
  - Added support for template function `tenant()`. [#1124](https://github.com/Azure/PSRule.Rules.Azure/issues/1124)
  - Added support for template function `managementGroup()`. [#1125](https://github.com/Azure/PSRule.Rules.Azure/issues/1125)
  - Added support for template function `pickZones()`. [#518](https://github.com/Azure/PSRule.Rules.Azure/issues/518)
- Bug fixes:
  - Fixed `Azure.Policy.WaiverExpiry` date conversion. [#1118](https://github.com/Azure/PSRule.Rules.Azure/issues/1118)

## v1.11.0-B2111014 (pre-release)

What's changed since v1.10.0:

- New rules:
  - Application Security Group:
    - Check Application Security Groups meet naming requirements. [#1110](https://github.com/Azure/PSRule.Rules.Azure/issues/1110)
  - Firewall:
    - Check Firewalls meet naming requirements. [#1110](https://github.com/Azure/PSRule.Rules.Azure/issues/1110)
    - Check Firewall policies meet naming requirements. [#1110](https://github.com/Azure/PSRule.Rules.Azure/issues/1110)
  - Private Endpoint:
    - Check Private Endpoints meet naming requirements. [#1110](https://github.com/Azure/PSRule.Rules.Azure/issues/1110)
  - Virtual WAN:
    - Check Virtual WANs meet naming requirements. [#1110](https://github.com/Azure/PSRule.Rules.Azure/issues/1110)
- Engineering:
  - Rule refactoring of rules from PowerShell to YAML. [#1109](https://github.com/Azure/PSRule.Rules.Azure/issues/1109)
    - The following rules were refactored:
      - `Azure.LB.Name`
      - `Azure.NSG.Name`
      - `Azure.Firewall.Mode`
      - `Azure.Route.Name`
      - `Azure.VNET.Name`
      - `Azure.VNG.Name`
      - `Azure.VNG.ConnectionName`

## v1.10.4

What's changed since v1.10.3:

- Bug fixes:
  - Fixed outer copy loop of nested deployment. [#1154](https://github.com/Azure/PSRule.Rules.Azure/issues/1154)

## v1.10.3

What's changed since v1.10.2:

- Bug fixes:
  - Fixed copy loop on nested deployment parameters is not handled. [#1144](https://github.com/Azure/PSRule.Rules.Azure/issues/1144)

## v1.10.2

What's changed since v1.10.1:

- Bug fixes:
  - Fixed template function `equals` parameter count mismatch. [#1137](https://github.com/Azure/PSRule.Rules.Azure/issues/1137)

## v1.10.1

What's changed since v1.10.0:

- Bug fixes:
  - Fixed `Azure.Policy.WaiverExpiry` date conversion. [#1118](https://github.com/Azure/PSRule.Rules.Azure/issues/1118)

## v1.10.0

What's changed since v1.9.1:

- New features:
  - Added support for parameter strong types. [#1083](https://github.com/Azure/PSRule.Rules.Azure/issues/1083)
    - The value of string parameters can be tested against the expected type.
    - When configuring a location strong type, the parameter value must be a valid Azure location.
    - When configuring a resource type strong type, the parameter value must be a matching resource Id.
- New rules:
  - All resources:
    - Check template expressions do not exceed a maximum length. [#1006](https://github.com/Azure/PSRule.Rules.Azure/issues/1006)
  - Automation Service:
    - Check automation accounts should use managed identities for authentication. [#1074](https://github.com/Azure/PSRule.Rules.Azure/issues/1074)
  - Event Grid:
    - Check topics and domains use managed identities. [#1091](https://github.com/Azure/PSRule.Rules.Azure/issues/1091)
    - Check topics and domains use private endpoints. [#1092](https://github.com/Azure/PSRule.Rules.Azure/issues/1092)
    - Check topics and domains use identity-based authentication. [#1093](https://github.com/Azure/PSRule.Rules.Azure/issues/1093)
- General improvements:
  - Updated default baseline to use module configuration. [#1089](https://github.com/Azure/PSRule.Rules.Azure/issues/1089)
- Engineering:
  - Bump PSRule dependency to v1.9.0. [#1081](https://github.com/Azure/PSRule.Rules.Azure/issues/1081)
  - Bump Microsoft.CodeAnalysis.NetAnalyzers to v6.0.0. [#1080](https://github.com/Azure/PSRule.Rules.Azure/pull/1080)
  - Bump Microsoft.SourceLink.GitHub to 1.1.1. [#1085](https://github.com/Azure/PSRule.Rules.Azure/pull/1085)
- Bug fixes:
  - Fixed expansion of secret references. [#1098](https://github.com/Azure/PSRule.Rules.Azure/issues/1098)
  - Fixed handling of tagging for deployments. [#1099](https://github.com/Azure/PSRule.Rules.Azure/issues/1099)
  - Fixed strong type issue flagged with empty defaultValue string. [#1100](https://github.com/Azure/PSRule.Rules.Azure/issues/1100)

What's changed since pre-release v1.10.0-B2111081:

- No additional changes.

## v1.10.0-B2111081 (pre-release)

What's changed since pre-release v1.10.0-B2111072:

- New rules:
  - Automation Service:
    - Automation accounts should use managed identities for authentication. [#1074](https://github.com/Azure/PSRule.Rules.Azure/issues/1074)

## v1.10.0-B2111072 (pre-release)

What's changed since pre-release v1.10.0-B2111058:

- New rules:
  - All resources:
    - Check template expressions do not exceed a maximum length. [#1006](https://github.com/Azure/PSRule.Rules.Azure/issues/1006)
- Bug fixes:
  - Fixed expansion of secret references. [#1098](https://github.com/Azure/PSRule.Rules.Azure/issues/1098)
  - Fixed handling of tagging for deployments. [#1099](https://github.com/Azure/PSRule.Rules.Azure/issues/1099)
  - Fixed strong type issue flagged with empty defaultValue string. [#1100](https://github.com/Azure/PSRule.Rules.Azure/issues/1100)

## v1.10.0-B2111058 (pre-release)

What's changed since pre-release v1.10.0-B2111040:

- New rules:
  - Event Grid:
    - Check topics and domains use managed identities. [#1091](https://github.com/Azure/PSRule.Rules.Azure/issues/1091)
    - Check topics and domains use private endpoints. [#1092](https://github.com/Azure/PSRule.Rules.Azure/issues/1092)
    - Check topics and domains use identity-based authentication. [#1093](https://github.com/Azure/PSRule.Rules.Azure/issues/1093)
- General improvements:
  - Updated default baseline to use module configuration. [#1089](https://github.com/Azure/PSRule.Rules.Azure/issues/1089)

## v1.10.0-B2111040 (pre-release)

What's changed since v1.9.1:

- New features:
  - Added support for parameter strong types. [#1083](https://github.com/Azure/PSRule.Rules.Azure/issues/1083)
    - The value of string parameters can be tested against the expected type.
    - When configuring a location strong type, the parameter value must be a valid Azure location.
    - When configuring a resource type strong type, the parameter value must be a matching resource Id.
- Engineering:
  - Bump PSRule dependency to v1.9.0. [#1081](https://github.com/Azure/PSRule.Rules.Azure/issues/1081)
  - Bump Microsoft.CodeAnalysis.NetAnalyzers to v6.0.0. [#1080](https://github.com/Azure/PSRule.Rules.Azure/pull/1080)
  - Bump Microsoft.SourceLink.GitHub to 1.1.1. [#1085](https://github.com/Azure/PSRule.Rules.Azure/pull/1085)

## v1.9.1

What's changed since v1.9.0:

- Bug fixes:
  - Fixed can not index into resource group tags. [#1066](https://github.com/Azure/PSRule.Rules.Azure/issues/1066)
  - Fixed `Azure.VM.ASMinMembers` for template deployments. [#1064](https://github.com/Azure/PSRule.Rules.Azure/issues/1064)
  - Fixed zones property not found on public IP resource. [#1070](https://github.com/Azure/PSRule.Rules.Azure/issues/1070)

## v1.9.0

What's changed since v1.8.1:

- New rules:
  - API Management Service:
    - Check API management services are using availability zones when available. [#1017](https://github.com/Azure/PSRule.Rules.Azure/issues/1017)
  - Public IP Address:
    - Check Public IP addresses are configured with zone-redundancy. [#958](https://github.com/Azure/PSRule.Rules.Azure/issues/958)
    - Check Public IP addresses are using Standard SKU. [#979](https://github.com/Azure/PSRule.Rules.Azure/issues/979)
  - User Assigned Managed Identity:
    - Check identities meet naming requirements. [#1021](https://github.com/Azure/PSRule.Rules.Azure/issues/1021)
  - Virtual Network Gateway:
    - Check VPN/ExpressRoute gateways are configured with availability zone SKU. [#926](https://github.com/Azure/PSRule.Rules.Azure/issues/926)
- General improvements:
  - Improved processing of AzOps generated templates. [#799](https://github.com/Azure/PSRule.Rules.Azure/issues/799)
    - `Azure.Template.DefineParameters` is ignored for AzOps generated templates.
    - `Azure.Template.UseLocationParameter` is ignored for AzOps generated templates.
  - Bicep is now installed when using PSRule GitHub Action. [#1050](https://github.com/Azure/PSRule.Rules.Azure/issues/1050)
- Engineering:
  - Bump PSRule dependency to v1.8.0. [#1018](https://github.com/Azure/PSRule.Rules.Azure/issues/1018)
  - Added automated PR workflow to bump `providers.json` monthly. [#1041](https://github.com/Azure/PSRule.Rules.Azure/issues/1041)
- Bug fixes:
  - Fixed AKS Network Policy should accept calico. [#1046](https://github.com/Azure/PSRule.Rules.Azure/issues/1046)
  - Fixed `Azure.ACR.AdminUser` fails when `adminUserEnabled` not set. [#1014](https://github.com/Azure/PSRule.Rules.Azure/issues/1014)
  - Fixed `Azure.KeyVault.Logs` reports cannot index into a null array. [#1024](https://github.com/Azure/PSRule.Rules.Azure/issues/1024)
  - Fixed template function empty returns object reference not set exception. [#1025](https://github.com/Azure/PSRule.Rules.Azure/issues/1025)
  - Fixed delayed binding of `and` template function. [#1026](https://github.com/Azure/PSRule.Rules.Azure/issues/1026)
  - Fixed template function array nests array with array parameters. [#1027](https://github.com/Azure/PSRule.Rules.Azure/issues/1027)
  - Fixed property used by `Azure.ACR.MinSKU` to work more reliably with templates. [#1034](https://github.com/Azure/PSRule.Rules.Azure/issues/1034)
  - Fixed could not determine JSON object type for MockMember using CreateObject. [#1035](https://github.com/Azure/PSRule.Rules.Azure/issues/1035)
  - Fixed Bicep convention ordering. [#1053](https://github.com/Azure/PSRule.Rules.Azure/issues/1053)

What's changed since pre-release v1.9.0-B2110087:

- No additional changes.

## v1.9.0-B2110087 (pre-release)

What's changed since pre-release v1.9.0-B2110082:

- Bug fixes:
  - Fixed Bicep convention ordering. [#1053](https://github.com/Azure/PSRule.Rules.Azure/issues/1053)

## v1.9.0-B2110082 (pre-release)

What's changed since pre-release v1.9.0-B2110059:

- General improvements:
  - Bicep is now installed when using PSRule GitHub Action. [#1050](https://github.com/Azure/PSRule.Rules.Azure/issues/1050)
- Engineering:
  - Added automated PR workflow to bump `providers.json` monthly. [#1041](https://github.com/Azure/PSRule.Rules.Azure/issues/1041)
- Bug fixes:
  - Fixed AKS Network Policy should accept calico. [#1046](https://github.com/Azure/PSRule.Rules.Azure/issues/1046)

## v1.9.0-B2110059 (pre-release)

What's changed since pre-release v1.9.0-B2110040:

- New rules:
  - API Management Service:
    - Check API management services are using availability zones when available. [#1017](https://github.com/Azure/PSRule.Rules.Azure/issues/1017)
- Bug fixes:
  - Fixed property used by `Azure.ACR.MinSKU` to work more reliably with templates. [#1034](https://github.com/Azure/PSRule.Rules.Azure/issues/1034)
  - Fixed could not determine JSON object type for MockMember using CreateObject. [#1035](https://github.com/Azure/PSRule.Rules.Azure/issues/1035)

## v1.9.0-B2110040 (pre-release)

What's changed since pre-release v1.9.0-B2110025:

- New rules:
  - User Assigned Managed Identity:
    - Check identities meet naming requirements. [#1021](https://github.com/Azure/PSRule.Rules.Azure/issues/1021)
- Bug fixes:
  - Fixed `Azure.KeyVault.Logs` reports cannot index into a null array. [#1024](https://github.com/Azure/PSRule.Rules.Azure/issues/1024)
  - Fixed template function empty returns object reference not set exception. [#1025](https://github.com/Azure/PSRule.Rules.Azure/issues/1025)
  - Fixed delayed binding of `and` template function. [#1026](https://github.com/Azure/PSRule.Rules.Azure/issues/1026)
  - Fixed template function array nests array with array parameters. [#1027](https://github.com/Azure/PSRule.Rules.Azure/issues/1027)

## v1.9.0-B2110025 (pre-release)

What's changed since pre-release v1.9.0-B2110014:

- Engineering:
  - Bump PSRule dependency to v1.8.0. [#1018](https://github.com/Azure/PSRule.Rules.Azure/issues/1018)
- Bug fixes:
  - Fixed `Azure.ACR.AdminUser` fails when `adminUserEnabled` not set. [#1014](https://github.com/Azure/PSRule.Rules.Azure/issues/1014)

## v1.9.0-B2110014 (pre-release)

What's changed since pre-release v1.9.0-B2110009:

- Bug fixes:
  - Fixed expression out of range of valid values. [#1005](https://github.com/Azure/PSRule.Rules.Azure/issues/1005)
  - Fixed template expand fails in nested reference expansion. [#1007](https://github.com/Azure/PSRule.Rules.Azure/issues/1007)

## v1.9.0-B2110009 (pre-release)

What's changed since pre-release v1.9.0-B2109027:

- Bug fixes:
  - Fixed handling of comments with template and parameter file rules. [#996](https://github.com/Azure/PSRule.Rules.Azure/issues/996)
  - Fixed `Azure.Template.UseLocationParameter` to only apply to templates deployed as RG scope [#995](https://github.com/Azure/PSRule.Rules.Azure/issues/995)
  - Fixed expand template fails with `createObject` when no parameters are specified. [#1000](https://github.com/Azure/PSRule.Rules.Azure/issues/1000)

## v1.9.0-B2109027 (pre-release)

What's changed since v1.8.0:

- New rules:
  - Public IP Address:
    - Check Public IP addresses are configured with zone-redundancy. [#958](https://github.com/Azure/PSRule.Rules.Azure/issues/958)
    - Check Public IP addresses are using Standard SKU. [#979](https://github.com/Azure/PSRule.Rules.Azure/issues/979)
  - Virtual Network Gateway:
    - Check VPN/ExpressRoute gateways are configured with availability zone SKU. [#926](https://github.com/Azure/PSRule.Rules.Azure/issues/926)
- General improvements:
  - Improved processing of AzOps generated templates. [#799](https://github.com/Azure/PSRule.Rules.Azure/issues/799)
    - `Azure.Template.DefineParameters` is ignored for AzOps generated templates.
    - `Azure.Template.UseLocationParameter` is ignored for AzOps generated templates.
- Bug fixes:
  - Fixed `ToUpper` fails to convert character. [#986](https://github.com/Azure/PSRule.Rules.Azure/issues/986)

## v1.8.1

What's changed since v1.8.0:

- Bug fixes:
  - Fixed handling of comments with template and parameter file rules. [#996](https://github.com/Azure/PSRule.Rules.Azure/issues/996)
  - Fixed `Azure.Template.UseLocationParameter` to only apply to templates deployed as RG scope [#995](https://github.com/Azure/PSRule.Rules.Azure/issues/995)
  - Fixed expand template fails with `createObject` when no parameters are specified. [#1000](https://github.com/Azure/PSRule.Rules.Azure/issues/1000)
  - Fixed `ToUpper` fails to convert character. [#986](https://github.com/Azure/PSRule.Rules.Azure/issues/986)
  - Fixed expression out of range of valid values. [#1005](https://github.com/Azure/PSRule.Rules.Azure/issues/1005)
  - Fixed template expand fails in nested reference expansion. [#1007](https://github.com/Azure/PSRule.Rules.Azure/issues/1007)

## v1.8.0

What's changed since v1.7.0:

- New features:
  - Added `Azure.GA_2021_09` baseline. [#961](https://github.com/Azure/PSRule.Rules.Azure/issues/961)
    - Includes rules released before or during September 2021 for Azure GA features.
    - Marked baseline `Azure.GA_2021_06` as obsolete.
- New rules:
  - Application Gateway:
    - Check App Gateways should use availability zones when available. Thanks [@ArmaanMcleod](https://github.com/ArmaanMcleod). [#928](https://github.com/Azure/PSRule.Rules.Azure/issues/928)
  - Azure Kubernetes Service:
    - Check clusters have control plane audit logs enabled. Thanks [@ArmaanMcleod](https://github.com/ArmaanMcleod). [#882](https://github.com/Azure/PSRule.Rules.Azure/issues/882)
    - Check clusters have control plane diagnostics enabled. Thanks [@ArmaanMcleod](https://github.com/ArmaanMcleod). [#922](https://github.com/Azure/PSRule.Rules.Azure/issues/922)
    - Check clusters use Container Insights for monitoring workloads. Thanks [@ArmaanMcleod](https://github.com/ArmaanMcleod). [#881](https://github.com/Azure/PSRule.Rules.Azure/issues/881)
    - Check clusters use availability zones when available. Thanks [@ArmaanMcleod](https://github.com/ArmaanMcleod). [#880](https://github.com/Azure/PSRule.Rules.Azure/issues/880)
  - Cosmos DB:
    - Check DB account names meet naming requirements. [#954](https://github.com/Azure/PSRule.Rules.Azure/issues/954)
    - Check DB accounts use Azure AD identities for resource management operations. [#953](https://github.com/Azure/PSRule.Rules.Azure/issues/953)
  - Load Balancer:
    - Check Load balancers are using Standard SKU. Thanks [@ArmaanMcleod](https://github.com/ArmaanMcleod). [#957](https://github.com/Azure/PSRule.Rules.Azure/issues/957)
    - Check Load Balancers are configured with zone-redundancy. Thanks [@ArmaanMcleod](https://github.com/ArmaanMcleod). [#927](https://github.com/Azure/PSRule.Rules.Azure/issues/927)
- Engineering:
  - Bump PSRule dependency to v1.7.2. [#951](https://github.com/Azure/PSRule.Rules.Azure/issues/951)
  - Automated update of availability zone information in providers.json. [#907](https://github.com/Azure/PSRule.Rules.Azure/issues/907)
  - Increased test coverage of rule reasons. Thanks [@ArmaanMcleod](https://github.com/ArmaanMcleod). [#960](https://github.com/Azure/PSRule.Rules.Azure/issues/960)
- Bug fixes:
  - Fixed export of in-flight AKS related subnets for kubenet clusters. Thanks [@ArmaanMcleod](https://github.com/ArmaanMcleod). [#920](https://github.com/Azure/PSRule.Rules.Azure/issues/920)
  - Fixed plan instance count is not applicable to Elastic Premium plans. [#946](https://github.com/Azure/PSRule.Rules.Azure/issues/946)
  - Fixed minimum App Service Plan fails Elastic Premium plans. [#945](https://github.com/Azure/PSRule.Rules.Azure/issues/945)
  - Fixed App Service Plan should include PremiumV3 plan. [#944](https://github.com/Azure/PSRule.Rules.Azure/issues/944)
  - Fixed Azure.VM.NICAttached with private endpoints. [#932](https://github.com/Azure/PSRule.Rules.Azure/issues/932)
  - Fixed Bicep CLI fails with unexpected end of content. [#889](https://github.com/Azure/PSRule.Rules.Azure/issues/889)
  - Fixed incomplete reason message for `Azure.Storage.MinTLS`. [#971](https://github.com/Azure/PSRule.Rules.Azure/issues/971)
  - Fixed false positive of `Azure.Storage.UseReplication` with large file storage. [#965](https://github.com/Azure/PSRule.Rules.Azure/issues/965)

What's changed since pre-release v1.8.0-B2109060:

- No additional changes.

## v1.8.0-B2109086 (pre-release)

What's changed since pre-release v1.8.0-B2109060:

- New rules:
  - Load Balancer:
    - Check Load balancers are using Standard SKU. Thanks [@ArmaanMcleod](https://github.com/ArmaanMcleod). [#957](https://github.com/Azure/PSRule.Rules.Azure/issues/957)
- Engineering:
  - Increased test coverage of rule reasons. Thanks [@ArmaanMcleod](https://github.com/ArmaanMcleod). [#960](https://github.com/Azure/PSRule.Rules.Azure/issues/960)
- Bug fixes:
  - Fixed Bicep CLI fails with unexpected end of content. [#889](https://github.com/Azure/PSRule.Rules.Azure/issues/889)
  - Fixed incomplete reason message for `Azure.Storage.MinTLS`. [#971](https://github.com/Azure/PSRule.Rules.Azure/issues/971)
  - Fixed false positive of `Azure.Storage.UseReplication` with large file storage. [#965](https://github.com/Azure/PSRule.Rules.Azure/issues/965)

## v1.8.0-B2109060 (pre-release)

What's changed since pre-release v1.8.0-B2109046:

- New features:
  - Added `Azure.GA_2021_09` baseline. [#961](https://github.com/Azure/PSRule.Rules.Azure/issues/961)
    - Includes rules released before or during September 2021 for Azure GA features.
    - Marked baseline `Azure.GA_2021_06` as obsolete.
- New rules:
  - Load Balancer:
    - Check Load Balancers are configured with zone-redundancy. Thanks [@ArmaanMcleod](https://github.com/ArmaanMcleod). [#927](https://github.com/Azure/PSRule.Rules.Azure/issues/927)

## v1.8.0-B2109046 (pre-release)

What's changed since pre-release v1.8.0-B2109020:

- New rules:
  - Application Gateway:
    - Check App Gateways should use availability zones when available. Thanks [@ArmaanMcleod](https://github.com/ArmaanMcleod). [#928](https://github.com/Azure/PSRule.Rules.Azure/issues/928)
  - Cosmos DB:
    - Check DB account names meet naming requirements. [#954](https://github.com/Azure/PSRule.Rules.Azure/issues/954)
    - Check DB accounts use Azure AD identities for resource management operations. [#953](https://github.com/Azure/PSRule.Rules.Azure/issues/953)
- Bug fixes:
  - Fixed plan instance count is not applicable to Elastic Premium plans. [#946](https://github.com/Azure/PSRule.Rules.Azure/issues/946)
  - Fixed minimum App Service Plan fails Elastic Premium plans. [#945](https://github.com/Azure/PSRule.Rules.Azure/issues/945)
  - Fixed App Service Plan should include PremiumV3 plan. [#944](https://github.com/Azure/PSRule.Rules.Azure/issues/944)
  - Fixed Azure.VM.NICAttached with private endpoints. [#932](https://github.com/Azure/PSRule.Rules.Azure/issues/932)
- Engineering:
  - Bump PSRule dependency to v1.7.2. [#951](https://github.com/Azure/PSRule.Rules.Azure/issues/951)

## v1.8.0-B2109020 (pre-release)

What's changed since pre-release v1.8.0-B2108026:

- New rules:
  - Azure Kubernetes Service:
    - Check clusters have control plane audit logs enabled. Thanks [@ArmaanMcleod](https://github.com/ArmaanMcleod). [#882](https://github.com/Azure/PSRule.Rules.Azure/issues/882)
    - Check clusters have control plane diagnostics enabled. Thanks [@ArmaanMcleod](https://github.com/ArmaanMcleod). [#922](https://github.com/Azure/PSRule.Rules.Azure/issues/922)
- Engineering:
  - Bump PSRule dependency to v1.7.0. [#938](https://github.com/Azure/PSRule.Rules.Azure/issues/938)

## v1.8.0-B2108026 (pre-release)

What's changed since pre-release v1.8.0-B2108013:

- New rules:
  - Azure Kubernetes Service:
    - Check clusters use Container Insights for monitoring workloads. Thanks [@ArmaanMcleod](https://github.com/ArmaanMcleod). [#881](https://github.com/Azure/PSRule.Rules.Azure/issues/881)
- Bug fixes:
  - Fixed export of in-flight AKS related subnets for kubenet clusters. Thanks [@ArmaanMcleod](https://github.com/ArmaanMcleod). [#920](https://github.com/Azure/PSRule.Rules.Azure/issues/920)

## v1.8.0-B2108013 (pre-release)

What's changed since v1.7.0:

- New rules:
  - Azure Kubernetes Service:
    - Check clusters use availability zones when available. Thanks [@ArmaanMcleod](https://github.com/ArmaanMcleod). [#880](https://github.com/Azure/PSRule.Rules.Azure/issues/880)
- Engineering:
  - Bump PSRule dependency to v1.6.1. [#913](https://github.com/Azure/PSRule.Rules.Azure/issues/913)
  - Automated update of availability zone information in providers.json. [#907](https://github.com/Azure/PSRule.Rules.Azure/issues/907)

## v1.7.0

What's changed since v1.6.0:

- New rules:
  - All resources:
    - Check template parameter files use metadata links. [#846](https://github.com/Azure/PSRule.Rules.Azure/issues/846)
      - Configure the `AZURE_PARAMETER_FILE_METADATA_LINK` option to enable this rule.
    - Check template files use a recent schema. [#845](https://github.com/Azure/PSRule.Rules.Azure/issues/845)
    - Check template files use a https schema scheme. [#894](https://github.com/Azure/PSRule.Rules.Azure/issues/894)
    - Check template parameter files use a https schema scheme. [#894](https://github.com/Azure/PSRule.Rules.Azure/issues/894)
    - Check template parameters set a value. [#896](https://github.com/Azure/PSRule.Rules.Azure/issues/896)
    - Check template parameters use a valid secret reference. [#897](https://github.com/Azure/PSRule.Rules.Azure/issues/897)
  - Azure Kubernetes Service:
    - Check clusters using Azure CNI should use large subnets. Thanks [@ArmaanMcleod](https://github.com/ArmaanMcleod). [#273](https://github.com/Azure/PSRule.Rules.Azure/issues/273)
    - Check clusters use auto-scale node pools. Thanks [@ArmaanMcleod](https://github.com/ArmaanMcleod). [#218](https://github.com/Azure/PSRule.Rules.Azure/issues/218)
      - By default, a minimum of a `/23` subnet is required.
      - Configure `AZURE_AKS_CNI_MINIMUM_CLUSTER_SUBNET_SIZE` to change the default minimum subnet size.
  - Storage Account:
    - Check Storage Accounts only accept explicitly allowed network traffic. [#884](https://github.com/Azure/PSRule.Rules.Azure/issues/884)
- Updated rules:
  - Virtual Network:
    - Excluded `AzureFirewallManagementSubnet` from `Azure.VNET.UseNSGs`. [#869](https://github.com/Azure/PSRule.Rules.Azure/issues/869)
- General improvements:
  - Added version information to bicep compilation exceptions. [#903](https://github.com/Azure/PSRule.Rules.Azure/issues/903)
- Engineering:
  - Bump PSRule dependency to v1.6.0. [#871](https://github.com/Azure/PSRule.Rules.Azure/issues/871)
- Bug fixes:
  - Fixed DateTimeAdd function and tests within timezones with DST. [#891](https://github.com/Azure/PSRule.Rules.Azure/issues/891)
  - Fixed `Azure.Template.ParameterValue` failing on empty value. [#901](https://github.com/Azure/PSRule.Rules.Azure/issues/901)

What's changed since pre-release v1.7.0-B2108059:

- No additional changes.

## v1.7.0-B2108059 (pre-release)

What's changed since pre-release v1.7.0-B2108049:

- General improvements:
  - Added version information to bicep compilation exceptions. [#903](https://github.com/Azure/PSRule.Rules.Azure/issues/903)
- Bug fixes:
  - Fixed `Azure.Template.ParameterValue` failing on empty value. [#901](https://github.com/Azure/PSRule.Rules.Azure/issues/901)

## v1.7.0-B2108049 (pre-release)

What's changed since pre-release v1.7.0-B2108040:

- New rules:
  - All resources:
    - Check template files use a recent schema. [#845](https://github.com/Azure/PSRule.Rules.Azure/issues/845)
    - Check template files use a https schema scheme. [#894](https://github.com/Azure/PSRule.Rules.Azure/issues/894)
    - Check template parameter files use a https schema scheme. [#894](https://github.com/Azure/PSRule.Rules.Azure/issues/894)
    - Check template parameters set a value. [#896](https://github.com/Azure/PSRule.Rules.Azure/issues/896)
    - Check template parameters use a valid secret reference. [#897](https://github.com/Azure/PSRule.Rules.Azure/issues/897)
- Bug fixes:
  - Fixed DateTimeAdd function and tests within timezones with DST. [#891](https://github.com/Azure/PSRule.Rules.Azure/issues/891)

## v1.7.0-B2108040 (pre-release)

What's changed since pre-release v1.7.0-B2108020:

- New rules:
  - All resources:
    - Check template parameter files use metadata links. [#846](https://github.com/Azure/PSRule.Rules.Azure/issues/846)
      - Configure the `AZURE_PARAMETER_FILE_METADATA_LINK` option to enable this rule.
  - Azure Kubernetes Service:
    - Check clusters using Azure CNI should use large subnets. Thanks [@ArmaanMcleod](https://github.com/ArmaanMcleod). [#273](https://github.com/Azure/PSRule.Rules.Azure/issues/273)
      - By default, a minimum of a `/23` subnet is required.
      - Configure `AZURE_AKS_CNI_MINIMUM_CLUSTER_SUBNET_SIZE` to change the default minimum subnet size.
  - Storage Account:
    - Check Storage Accounts only accept explicitly allowed network traffic. [#884](https://github.com/Azure/PSRule.Rules.Azure/issues/884)

## v1.7.0-B2108020 (pre-release)

What's changed since v1.6.0:

- New rules:
  - Azure Kubernetes Service:
    - Check clusters use auto-scale node pools. Thanks [@ArmaanMcleod](https://github.com/ArmaanMcleod). [#218](https://github.com/Azure/PSRule.Rules.Azure/issues/218)
- Updated rules:
  - Virtual Network:
    - Excluded `AzureFirewallManagementSubnet` from `Azure.VNET.UseNSGs`. [#869](https://github.com/Azure/PSRule.Rules.Azure/issues/869)
- Engineering:
  - Bump PSRule dependency to v1.6.0. [#871](https://github.com/Azure/PSRule.Rules.Azure/issues/871)

## v1.6.0

What's changed since v1.5.1:

- New features:
  - **Experimental**: Added support for expansion from Bicep source files. [#848](https://github.com/Azure/PSRule.Rules.Azure/issues/848) [#670](https://github.com/Azure/PSRule.Rules.Azure/issues/670) [#858](https://github.com/Azure/PSRule.Rules.Azure/issues/858)
    - Bicep support is currently experimental.
    - To opt-in set the `AZURE_BICEP_FILE_EXPANSION` configuration to `true`.
    - For more information see [Using Bicep](https://azure.github.io/PSRule.Rules.Azure/using-bicep/).
- New rules:
  - Application Gateways:
    - Check Application Gateways publish endpoints by HTTPS. [#841](https://github.com/Azure/PSRule.Rules.Azure/issues/841)
- Engineering:
  - Bump PSRule dependency to v1.5.0. [#832](https://github.com/Azure/PSRule.Rules.Azure/issues/832)
  - Migration of Pester v4 tests to Pester v5. Thanks [@ArmaanMcleod](https://github.com/ArmaanMcleod). [#395](https://github.com/Azure/PSRule.Rules.Azure/issues/395)

What's changed since pre-release v1.6.0-B2108038:

- Bug fixes:
  - Fixed Bicep expand creates deadlock and times out. [#863](https://github.com/Azure/PSRule.Rules.Azure/issues/863)

## v1.6.0-B2108038 (pre-release)

What's changed since pre-release v1.6.0-B2108023:

- Bug fixes:
  - Fixed Bicep expand hangs analysis. [#858](https://github.com/Azure/PSRule.Rules.Azure/issues/858)

## v1.6.0-B2108023 (pre-release)

What's changed since pre-release v1.6.0-B2107028:

- New features:
  - **Experimental**: Added support for expansion from Bicep source files. [#848](https://github.com/Azure/PSRule.Rules.Azure/issues/848) [#670](https://github.com/Azure/PSRule.Rules.Azure/issues/670)
    - Bicep support is currently experimental.
    - To opt-in set the `AZURE_BICEP_FILE_EXPANSION` configuration to `true`.
    - For more information see [Using Bicep](https://azure.github.io/PSRule.Rules.Azure/using-bicep/).

## v1.6.0-B2107028 (pre-release)

What's changed since v1.5.1:

- New rules:
  - Application Gateways:
    - Check Application Gateways publish endpoints by HTTPS. [#841](https://github.com/Azure/PSRule.Rules.Azure/issues/841)
- Engineering:
  - Bump PSRule dependency to v1.5.0. [#832](https://github.com/Azure/PSRule.Rules.Azure/issues/832)

## v1.5.1

What's changed since v1.5.0:

- Bug fixes:
  - Fixed rule does not detect more restrictive NSG rules. [#831](https://github.com/Azure/PSRule.Rules.Azure/issues/831)

## v1.5.0

What's changed since v1.4.1:

- New features:
  - Added `Azure.GA_2021_06` baseline. [#822](https://github.com/Azure/PSRule.Rules.Azure/issues/822)
    - Includes rules released before or during June 2021 for Azure GA features.
    - Marked baseline `Azure.GA_2021_03` as obsolete.
- New rules:
  - Application Insights:
    - Check App Insights resources use workspace-based configuration. [#813](https://github.com/Azure/PSRule.Rules.Azure/issues/813)
    - Check App Insights resources meet naming requirements. [#814](https://github.com/Azure/PSRule.Rules.Azure/issues/814)
- General improvements:
  - Exclude not applicable rules for templates generated with Bicep and PSArm. [#815](https://github.com/Azure/PSRule.Rules.Azure/issues/815)
  - Updated rule help to use docs pages for online version. [#824](https://github.com/Azure/PSRule.Rules.Azure/issues/824)
- Engineering:
  - Bump PSRule dependency to v1.4.0. [#823](https://github.com/Azure/PSRule.Rules.Azure/issues/823)
  - Bump YamlDotNet dependency to v11.2.1. [#821](https://github.com/Azure/PSRule.Rules.Azure/pull/821)
  - Migrate project to Azure GitHub organization and updated links. [#800](https://github.com/Azure/PSRule.Rules.Azure/pull/800)
- Bug fixes:
  - Fixed detection of parameters and variables with line breaks. [#811](https://github.com/Azure/PSRule.Rules.Azure/issues/811)

What's changed since pre-release v1.5.0-B2107002:

- No additional changes.

## v1.5.0-B2107002 (pre-release)

What's changed since pre-release v1.5.0-B2106018:

- New features:
  - Added `Azure.GA_2021_06` baseline. [#822](https://github.com/Azure/PSRule.Rules.Azure/issues/822)
    - Includes rules released before or during June 2021 for Azure GA features.
    - Marked baseline `Azure.GA_2021_03` as obsolete.
- General improvements:
  - Updated rule help to use docs pages for online version. [#824](https://github.com/Azure/PSRule.Rules.Azure/issues/824)
- Engineering:
  - Bump PSRule dependency to v1.4.0. [#823](https://github.com/Azure/PSRule.Rules.Azure/issues/823)
  - Bump YamlDotNet dependency to v11.2.1. [#821](https://github.com/Azure/PSRule.Rules.Azure/pull/821)

## v1.5.0-B2106018 (pre-release)

What's changed since v1.4.1:

- New rules:
  - Application Insights:
    - Check App Insights resources use workspace-based configuration. [#813](https://github.com/Azure/PSRule.Rules.Azure/issues/813)
    - Check App Insights resources meet naming requirements. [#814](https://github.com/Azure/PSRule.Rules.Azure/issues/814)
- General improvements:
  - Exclude not applicable rules for templates generated with Bicep and PSArm. [#815](https://github.com/Azure/PSRule.Rules.Azure/issues/815)
- Engineering:
  - Bump YamlDotNet dependency to v11.2.0. [#801](https://github.com/Azure/PSRule.Rules.Azure/pull/801)
  - Migrate project to Azure GitHub organization and updated links. [#800](https://github.com/Azure/PSRule.Rules.Azure/pull/800)
- Bug fixes:
  - Fixed detection of parameters and variables with line breaks. [#811](https://github.com/Azure/PSRule.Rules.Azure/issues/811)

## v1.4.1

What's changed since v1.4.0:

- Bug fixes:
  - Fixed boolean string conversion case. [#793](https://github.com/Azure/PSRule.Rules.Azure/issues/793)
  - Fixed case sensitive property matching. [#794](https://github.com/Azure/PSRule.Rules.Azure/issues/794)
  - Fixed automatic expansion of template parameter files. [#796](https://github.com/Azure/PSRule.Rules.Azure/issues/796)
    - Template parameter files are not automatically expanded by default.
    - To enable this, set the `AZURE_PARAMETER_FILE_EXPANSION` configuration option.

## v1.4.0

What's changed since v1.3.2:

- New features:
  - Automatically expand template from parameter files for analysis. [#772](https://github.com/Azure/PSRule.Rules.Azure/issues/772)
    - Previously templates needed to be exported with `Export-AzRuleTemplateData`.
    - To export template data automatically use PSRule cmdlets with `-Format File`.
- New rules:
  - Cognitive Search:
    - Check search services meet index SLA replica requirement. [#761](https://github.com/Azure/PSRule.Rules.Azure/issues/761)
    - Check search services meet query SLA replica requirement. [#762](https://github.com/Azure/PSRule.Rules.Azure/issues/762)
    - Check search services meet naming requirements. [#763](https://github.com/Azure/PSRule.Rules.Azure/issues/763)
    - Check search services use a minimum SKU. [#764](https://github.com/Azure/PSRule.Rules.Azure/issues/764)
    - Check search services use managed identities. [#765](https://github.com/Azure/PSRule.Rules.Azure/issues/765)
  - Azure Kubernetes Service:
    - Check clusters use AKS-managed Azure AD integration. [#436](https://github.com/Azure/PSRule.Rules.Azure/issues/436)
    - Check clusters have local account disabled (preview). [#786](https://github.com/Azure/PSRule.Rules.Azure/issues/786)
    - Check clusters have an auto-upgrade channel set (preview). [#787](https://github.com/Azure/PSRule.Rules.Azure/issues/787)
    - Check clusters limit access network access to the API server. [#788](https://github.com/Azure/PSRule.Rules.Azure/issues/788)
    - Check clusters used Azure RBAC for Kubernetes authorization. [#789](https://github.com/Azure/PSRule.Rules.Azure/issues/789)
- Updated rules:
  - Azure Kubernetes Service:
    - Updated `Azure.AKS.Version` to 1.20.5. [#767](https://github.com/Azure/PSRule.Rules.Azure/issues/767)
- General improvements:
  - Automatically nest template sub-resources for analysis. [#746](https://github.com/Azure/PSRule.Rules.Azure/issues/746)
    - Sub-resources such as diagnostic logs or configurations are automatically nested.
    - Automatic nesting a resource requires:
      - The parent resource is defined in the same template.
      - The sub-resource depends on the parent resource.
  - Added support for source location references to template files. [#781](https://github.com/Azure/PSRule.Rules.Azure/issues/781)
    - Output includes source location to resources exported from a templates.
- Bug fixes:
  - Fixed string index parsing in expressions with whitespace. [#775](https://github.com/Azure/PSRule.Rules.Azure/issues/775)
  - Fixed base for DateTimeAdd is not a valid string. [#777](https://github.com/Azure/PSRule.Rules.Azure/issues/777)
- Engineering:
  - Added source link to project. [#783](https://github.com/Azure/PSRule.Rules.Azure/issues/783)

What's changed since pre-release v1.4.0-B2105057:

- No additional changes.

## v1.4.0-B2105057 (pre-release)

What's changed since pre-release v1.4.0-B2105050:

- New rules:
  - Azure Kubernetes Service:
    - Check clusters use AKS-managed Azure AD integration. [#436](https://github.com/Azure/PSRule.Rules.Azure/issues/436)
    - Check clusters have local account disabled (preview). [#786](https://github.com/Azure/PSRule.Rules.Azure/issues/786)
    - Check clusters have an auto-upgrade channel set (preview). [#787](https://github.com/Azure/PSRule.Rules.Azure/issues/787)
    - Check clusters limit access network access to the API server. [#788](https://github.com/Azure/PSRule.Rules.Azure/issues/788)
    - Check clusters used Azure RBAC for Kubernetes authorization. [#789](https://github.com/Azure/PSRule.Rules.Azure/issues/789)
- Updated rules:
  - Azure Kubernetes Service:
    - Updated `Azure.AKS.Version` to 1.20.5. [#767](https://github.com/Azure/PSRule.Rules.Azure/issues/767)
- Engineering:
  - Added source link to project. [#783](https://github.com/Azure/PSRule.Rules.Azure/issues/783)

## v1.4.0-B2105050 (pre-release)

What's changed since pre-release v1.4.0-B2105044:

- General improvements:
  - Added support for source location references to template files. [#781](https://github.com/Azure/PSRule.Rules.Azure/issues/781)
    - Output includes source location to resources exported from a templates.

## v1.4.0-B2105044 (pre-release)

What's changed since pre-release v1.4.0-B2105027:

- New features:
  - Automatically expand template from parameter files for analysis. [#772](https://github.com/Azure/PSRule.Rules.Azure/issues/772)
    - Previously templates needed to be exported with `Export-AzRuleTemplateData`.
    - To export template data automatically use PSRule cmdlets with `-Format File`.
- Bug fixes:
  - Fixed string index parsing in expressions with whitespace. [#775](https://github.com/Azure/PSRule.Rules.Azure/issues/775)
  - Fixed base for DateTimeAdd is not a valid string. [#777](https://github.com/Azure/PSRule.Rules.Azure/issues/777)

## v1.4.0-B2105027 (pre-release)

What's changed since pre-release v1.4.0-B2105020:

- New rules:
  - Cognitive Search:
    - Check search services meet index SLA replica requirement. [#761](https://github.com/Azure/PSRule.Rules.Azure/issues/761)
    - Check search services meet query SLA replica requirement. [#762](https://github.com/Azure/PSRule.Rules.Azure/issues/762)
    - Check search services meet naming requirements. [#763](https://github.com/Azure/PSRule.Rules.Azure/issues/763)
    - Check search services use a minimum SKU. [#764](https://github.com/Azure/PSRule.Rules.Azure/issues/764)
    - Check search services use managed identities. [#765](https://github.com/Azure/PSRule.Rules.Azure/issues/765)

## v1.4.0-B2105020 (pre-release)

What's changed since v1.3.2:

- General improvements:
  - Automatically nest template sub-resources for analysis. [#746](https://github.com/Azure/PSRule.Rules.Azure/issues/746)
    - Sub-resources such as diagnostic logs or configurations are automatically nested.
    - Automatic nesting a resource requires:
      - The parent resource is defined in the same template.
      - The sub-resource depends on the parent resource.

## v1.3.2

What's changed since v1.3.1:

- Bug fixes:
  - Fixed rule reason reported the parameter inputObject is null. [#753](https://github.com/Azure/PSRule.Rules.Azure/issues/753)

## v1.3.1

What's changed since v1.3.0:

- Engineering:
  - Bump PSRule dependency to v1.3.0. [#749](https://github.com/Azure/PSRule.Rules.Azure/issues/749)
  - Bump YamlDotNet dependency to v11.1.1. [#742](https://github.com/Azure/PSRule.Rules.Azure/issues/742)

## v1.3.0

What's changed since v1.2.1:

- New rules:
  - Policy:
    - Check policy assignment display name and description are set. [#725](https://github.com/Azure/PSRule.Rules.Azure/issues/725)
    - Check policy assignment assigned by metadata is set. [#726](https://github.com/Azure/PSRule.Rules.Azure/issues/726)
    - Check policy exemption display name and description are set. [#723](https://github.com/Azure/PSRule.Rules.Azure/issues/723)
    - Check policy waiver exemptions have an expiry date set. [#724](https://github.com/Azure/PSRule.Rules.Azure/issues/724)
- Removed rules:
  - Storage:
    - Remove `Azure.Storage.UseEncryption` as Storage Service Encryption (SSE) is always on. [#630](https://github.com/Azure/PSRule.Rules.Azure/issues/630)
      - SSE is on by default and can not be disabled.
- General improvements:
  - Additional metadata added in parameter files is passed through with `Get-AzRuleTemplateLink`. [#706](https://github.com/Azure/PSRule.Rules.Azure/issues/706)
  - Improved binding support for File inputs. [#480](https://github.com/Azure/PSRule.Rules.Azure/issues/480)
    - Template and parameter file names now return a relative path instead of full path.
  - Added API version for each module resource. [#729](https://github.com/Azure/PSRule.Rules.Azure/issues/729)
- Engineering:
  - Clean up depreciated warning message for configuration option `azureAllowedRegions`. [#737](https://github.com/Azure/PSRule.Rules.Azure/issues/737)
  - Clean up depreciated warning message for configuration option `minAKSVersion`. [#738](https://github.com/Azure/PSRule.Rules.Azure/issues/738)
  - Bump PSRule dependency to v1.2.0. [#713](https://github.com/Azure/PSRule.Rules.Azure/issues/713)
- Bug fixes:
  - Fixed could not load file or assembly YamlDotNet. [#741](https://github.com/Azure/PSRule.Rules.Azure/issues/741)
    - This fix pins the PSRule version to v1.2.0 until the next stable release of PSRule for Azure.

What's changed since pre-release v1.3.0-B2104040:

- No additional changes.

## v1.3.0-B2104040 (pre-release)

What's changed since pre-release v1.3.0-B2104034:

- Bug fixes:
  - Fixed could not load file or assembly YamlDotNet. [#741](https://github.com/Azure/PSRule.Rules.Azure/issues/741)
    - This fix pins the PSRule version to v1.2.0 until the next stable release of PSRule for Azure.

## v1.3.0-B2104034 (pre-release)

What's changed since pre-release v1.3.0-B2104023:

- New rules:
  - Policy:
    - Check policy assignment display name and description are set. [#725](https://github.com/Azure/PSRule.Rules.Azure/issues/725)
    - Check policy assignment assigned by metadata is set. [#726](https://github.com/Azure/PSRule.Rules.Azure/issues/726)
    - Check policy exemption display name and description are set. [#723](https://github.com/Azure/PSRule.Rules.Azure/issues/723)
    - Check policy waiver exemptions have an expiry date set. [#724](https://github.com/Azure/PSRule.Rules.Azure/issues/724)
- Engineering:
  - Clean up depreciated warning message for configuration option `azureAllowedRegions`. [#737](https://github.com/Azure/PSRule.Rules.Azure/issues/737)
  - Clean up depreciated warning message for configuration option `minAKSVersion`. [#738](https://github.com/Azure/PSRule.Rules.Azure/issues/738)

## v1.3.0-B2104023 (pre-release)

What's changed since pre-release v1.3.0-B2104013:

- General improvements:
  - Improved binding support for File inputs. [#480](https://github.com/Azure/PSRule.Rules.Azure/issues/480)
    - Template and parameter file names now return a relative path instead of full path.
  - Added API version for each module resource. [#729](https://github.com/Azure/PSRule.Rules.Azure/issues/729)

## v1.3.0-B2104013 (pre-release)

What's changed since pre-release v1.3.0-B2103007:

- Engineering:
  - Bump PSRule dependency to v1.2.0. [#713](https://github.com/Azure/PSRule.Rules.Azure/issues/713)
- Bug fixes:
  - Fixed export not expanding nested deployments. [#715](https://github.com/Azure/PSRule.Rules.Azure/issues/715)

## v1.3.0-B2103007 (pre-release)

What's changed since v1.2.0:

- Removed rules:
  - Storage:
    - Remove `Azure.Storage.UseEncryption` as Storage Service Encryption (SSE) is always on. [#630](https://github.com/Azure/PSRule.Rules.Azure/issues/630)
      - SSE is on by default and can not be disabled.
- General improvements:
  - Additional metadata added in parameter files is passed through with `Get-AzRuleTemplateLink`. [#706](https://github.com/Azure/PSRule.Rules.Azure/issues/706)

## v1.2.1

What's changed since v1.2.0:

- Bug fixes:
  - Fixed export not expanding nested deployments. [#715](https://github.com/Azure/PSRule.Rules.Azure/issues/715)

## v1.2.0

What's changed since v1.1.4:

- New features:
  - Added `Azure.GA_2021_03` baseline. [#673](https://github.com/Azure/PSRule.Rules.Azure/issues/673)
    - Includes rules released before or during March 2021 for Azure GA features.
    - Marked baseline `Azure.GA_2020_12` as obsolete.
- New rules:
  - Key Vault:
    - Check vaults, keys, and secrets meet name requirements. [#646](https://github.com/Azure/PSRule.Rules.Azure/issues/646)
- Updated rules:
  - Azure Kubernetes Service:
    - Updated `Azure.AKS.Version` to 1.19.7. [#696](https://github.com/Azure/PSRule.Rules.Azure/issues/696)
- General improvements:
  - Added support for user defined functions in templates. [#682](https://github.com/Azure/PSRule.Rules.Azure/issues/682)
- Engineering:
  - Bump PSRule dependency to v1.1.0. [#692](https://github.com/Azure/PSRule.Rules.Azure/issues/692)

What's changed since pre-release v1.2.0-B2103044:

- No additional changes.

## v1.2.0-B2103044 (pre-release)

What's changed since pre-release v1.2.0-B2103032:

- New features:
  - Added `Azure.GA_2021_03` baseline. [#673](https://github.com/Azure/PSRule.Rules.Azure/issues/673)
    - Includes rules released before or during March 2021 for Azure GA features.
    - Marked baseline `Azure.GA_2020_12` as obsolete.
- Updated rules:
  - Azure Kubernetes Service:
    - Updated `Azure.AKS.Version` to 1.19.7. [#696](https://github.com/Azure/PSRule.Rules.Azure/issues/696)

## v1.2.0-B2103032 (pre-release)

What's changed since pre-release v1.2.0-B2103024:

- New rules:
  - Key Vault:
    - Check vaults, keys, and secrets meet name requirements. [#646](https://github.com/Azure/PSRule.Rules.Azure/issues/646)
- Engineering:
  - Bump PSRule dependency to v1.1.0. [#692](https://github.com/Azure/PSRule.Rules.Azure/issues/692)

## v1.2.0-B2103024 (pre-release)

What's changed since v1.1.4:

- General improvements:
  - Added support for user defined functions in templates. [#682](https://github.com/Azure/PSRule.Rules.Azure/issues/682)

## v1.1.4

What's changed since v1.1.3:

- Bug fixes:
  - Fixed handling of literal index with copyIndex function. [#686](https://github.com/Azure/PSRule.Rules.Azure/issues/686)
  - Fixed handling of inner scoped nested deployments. [#687](https://github.com/Azure/PSRule.Rules.Azure/issues/687)

## v1.1.3

What's changed since v1.1.2:

- Bug fixes:
  - Fixed parsing of property names for functions across multiple lines. [#683](https://github.com/Azure/PSRule.Rules.Azure/issues/683)

## v1.1.2

What's changed since v1.1.1:

- Bug fixes:
  - Fixed copy peer property resolve. [#677](https://github.com/Azure/PSRule.Rules.Azure/issues/677)
  - Fixed partial resource group or subscription object not populating. [#678](https://github.com/Azure/PSRule.Rules.Azure/issues/678)
  - Fixed lazy loading of environment and resource providers. [#679](https://github.com/Azure/PSRule.Rules.Azure/issues/679)

## v1.1.1

What's changed since v1.1.0:

- Bug fixes:
  - Fixed support for parameter file schemas. [#674](https://github.com/Azure/PSRule.Rules.Azure/issues/674)

## v1.1.0

What's changed since v1.0.0:

- New features:
  - Exporting template with `Export-AzRuleTemplateData` supports custom resource group and subscription. [#651](https://github.com/Azure/PSRule.Rules.Azure/issues/651)
    - Subscription and resource group used for deployment can be specified instead of using defaults.
    - `ResourceGroupName` parameter of `Export-AzRuleTemplateData` has been renamed to `ResourceGroup`.
    - Added a parameter alias for `ResourceGroupName` on `Export-AzRuleTemplateData`.
- New rules:
  - All resources:
    - Check template parameters are defined. [#631](https://github.com/Azure/PSRule.Rules.Azure/issues/631)
    - Check location parameter is type string. [#632](https://github.com/Azure/PSRule.Rules.Azure/issues/632)
    - Check template parameter `minValue` and `maxValue` constraints are valid. [#637](https://github.com/Azure/PSRule.Rules.Azure/issues/637)
    - Check template resources do not use hard coded locations. [#633](https://github.com/Azure/PSRule.Rules.Azure/issues/633)
    - Check resource group location not referenced instead of location parameter. [#634](https://github.com/Azure/PSRule.Rules.Azure/issues/634)
    - Check increased debug detail is disabled for nested deployments. [#638](https://github.com/Azure/PSRule.Rules.Azure/issues/638)
- General improvements:
  - Added support for matching template by name. [#661](https://github.com/Azure/PSRule.Rules.Azure/issues/661)
    - `Get-AzRuleTemplateLink` discovers `<templateName>.json` from `<templateName>.parameters.json`.
- Engineering:
  - Bump PSRule dependency to v1.0.3. [#648](https://github.com/Azure/PSRule.Rules.Azure/issues/648)
- Bug fixes:
  - Fixed `Azure.VM.ADE` to limit rule to exports only. [#644](https://github.com/Azure/PSRule.Rules.Azure/issues/644)
  - Fixed `if` condition values evaluation order. [#652](https://github.com/Azure/PSRule.Rules.Azure/issues/652)
  - Fixed handling of `int` parameters with large values. [#653](https://github.com/Azure/PSRule.Rules.Azure/issues/653)
  - Fixed handling of expressions split over multiple lines. [#654](https://github.com/Azure/PSRule.Rules.Azure/issues/654)
  - Fixed handling of bool parameter values within logical expressions. [#655](https://github.com/Azure/PSRule.Rules.Azure/issues/655)
  - Fixed copy loop value does not fall within the expected range. [#664](https://github.com/Azure/PSRule.Rules.Azure/issues/664)
  - Fixed template comparison functions handling of large integer values. [#666](https://github.com/Azure/PSRule.Rules.Azure/issues/666)
  - Fixed handling of `createArray` function with no arguments. [#667](https://github.com/Azure/PSRule.Rules.Azure/issues/667)

What's changed since pre-release v1.1.0-B2102034:

- No additional changes.

## v1.1.0-B2102034 (pre-release)

What's changed since pre-release v1.1.0-B2102023:

- General improvements:
  - Added support for matching template by name. [#661](https://github.com/Azure/PSRule.Rules.Azure/issues/661)
    - `Get-AzRuleTemplateLink` discovers `<templateName>.json` from `<templateName>.parameters.json`.
- Bug fixes:
  - Fixed copy loop value does not fall within the expected range. [#664](https://github.com/Azure/PSRule.Rules.Azure/issues/664)
  - Fixed template comparison functions handling of large integer values. [#666](https://github.com/Azure/PSRule.Rules.Azure/issues/666)
  - Fixed handling of `createArray` function with no arguments. [#667](https://github.com/Azure/PSRule.Rules.Azure/issues/667)

## v1.1.0-B2102023 (pre-release)

What's changed since pre-release v1.1.0-B2102015:

- New features:
  - Exporting template with `Export-AzRuleTemplateData` supports custom resource group and subscription. [#651](https://github.com/Azure/PSRule.Rules.Azure/issues/651)
    - Subscription and resource group used for deployment can be specified instead of using defaults.
    - `ResourceGroupName` parameter of `Export-AzRuleTemplateData` has been renamed to `ResourceGroup`.
    - Added a parameter alias for `ResourceGroupName` on `Export-AzRuleTemplateData`.

## v1.1.0-B2102015 (pre-release)

What's changed since pre-release v1.1.0-B2102010:

- Bug fixes:
  - Fixed `if` condition values evaluation order. [#652](https://github.com/Azure/PSRule.Rules.Azure/issues/652)
  - Fixed handling of `int` parameters with large values. [#653](https://github.com/Azure/PSRule.Rules.Azure/issues/653)
  - Fixed handling of expressions split over multiple lines. [#654](https://github.com/Azure/PSRule.Rules.Azure/issues/654)
  - Fixed handling of bool parameter values within logical expressions. [#655](https://github.com/Azure/PSRule.Rules.Azure/issues/655)

## v1.1.0-B2102010 (pre-release)

What's changed since pre-release v1.1.0-B2102001:

- Engineering:
  - Bump PSRule dependency to v1.0.3. [#648](https://github.com/Azure/PSRule.Rules.Azure/issues/648)
- Bug fixes:
  - Fixed `Azure.VM.ADE` to limit rule to exports only. [#644](https://github.com/Azure/PSRule.Rules.Azure/issues/644)

## v1.1.0-B2102001 (pre-release)

What's changed since v1.0.0:

- New rules:
  - All resources:
    - Check template parameters are defined. [#631](https://github.com/Azure/PSRule.Rules.Azure/issues/631)
    - Check location parameter is type string. [#632](https://github.com/Azure/PSRule.Rules.Azure/issues/632)
    - Check template parameter `minValue` and `maxValue` constraints are valid. [#637](https://github.com/Azure/PSRule.Rules.Azure/issues/637)
    - Check template resources do not use hard coded locations. [#633](https://github.com/Azure/PSRule.Rules.Azure/issues/633)
    - Check resource group location not referenced instead of location parameter. [#634](https://github.com/Azure/PSRule.Rules.Azure/issues/634)
    - Check increased debug detail is disabled for nested deployments. [#638](https://github.com/Azure/PSRule.Rules.Azure/issues/638)
- Engineering:
  - Bump PSRule dependency to v1.0.2. [#635](https://github.com/Azure/PSRule.Rules.Azure/issues/635)

## v1.0.0

What's changed since v0.19.0:

- New rules:
  - All resources:
    - Check parameter default value type matches type. [#311](https://github.com/Azure/PSRule.Rules.Azure/issues/311)
    - Check location parameter defaults to resource group. [#361](https://github.com/Azure/PSRule.Rules.Azure/issues/361)
  - Front Door:
    - Check Front Door uses a health probe for each backend pool. [#546](https://github.com/Azure/PSRule.Rules.Azure/issues/546)
    - Check Front Door uses a dedicated health probe path backend pools. [#547](https://github.com/Azure/PSRule.Rules.Azure/issues/547)
    - Check Front Door uses HEAD requests for backend health probes. [#613](https://github.com/Azure/PSRule.Rules.Azure/issues/613)
  - Service Fabric:
    - Check Service Fabric clusters use AAD client authentication. [#619](https://github.com/Azure/PSRule.Rules.Azure/issues/619)
- Updated rules:
  - Azure Kubernetes Service:
    - Updated `Azure.AKS.Version` to 1.19.6. [#603](https://github.com/Azure/PSRule.Rules.Azure/issues/603)
- General improvements:
  - Renamed `Export-AzTemplateRuleData` to `Export-AzRuleTemplateData`. [#596](https://github.com/Azure/PSRule.Rules.Azure/issues/596)
    - New name `Export-AzRuleTemplateData` aligns with prefix of other cmdlets.
    - Use of `Export-AzTemplateRuleData` is now deprecated and will be removed in the next major version.
    - Added alias to allow `Export-AzTemplateRuleData` to continue to be used.
    - Using `Export-AzTemplateRuleData` returns a deprecation warning.
  - Added support for `environment` template function. [#517](https://github.com/Azure/PSRule.Rules.Azure/issues/517)
- Engineering:
  - Bump PSRule dependency to v1.0.1. [#611](https://github.com/Azure/PSRule.Rules.Azure/issues/611)

What's changed since pre-release v1.0.0-B2101028:

- No additional changes.

## v1.0.0-B2101028 (pre-release)

What's changed since pre-release v1.0.0-B2101016:

- New rules:
  - All resources:
    - Check parameter default value type matches type. [#311](https://github.com/Azure/PSRule.Rules.Azure/issues/311)
- General improvements:
  - Renamed `Export-AzTemplateRuleData` to `Export-AzRuleTemplateData`. [#596](https://github.com/Azure/PSRule.Rules.Azure/issues/596)
    - New name `Export-AzRuleTemplateData` aligns with prefix of other cmdlets.
    - Use of `Export-AzTemplateRuleData` is now deprecated and will be removed in the next major version.
    - Added alias to allow `Export-AzTemplateRuleData` to continue to be used.
    - Using `Export-AzTemplateRuleData` returns a deprecation warning.

## v1.0.0-B2101016 (pre-release)

What's changed since pre-release v1.0.0-B2101006:

- New rules:
  - Service Fabric:
    - Check Service Fabric clusters use AAD client authentication. [#619](https://github.com/Azure/PSRule.Rules.Azure/issues/619)
- Bug fixes:
  - Fixed reason `Azure.FrontDoor.ProbePath` so the probe name is included. [#617](https://github.com/Azure/PSRule.Rules.Azure/issues/617)

## v1.0.0-B2101006 (pre-release)

What's changed since v0.19.0:

- New rules:
  - All resources:
    - Check location parameter defaults to resource group. [#361](https://github.com/Azure/PSRule.Rules.Azure/issues/361)
  - Front Door:
    - Check Front Door uses a health probe for each backend pool. [#546](https://github.com/Azure/PSRule.Rules.Azure/issues/546)
    - Check Front Door uses a dedicated health probe path backend pools. [#547](https://github.com/Azure/PSRule.Rules.Azure/issues/547)
    - Check Front Door uses HEAD requests for backend health probes. [#613](https://github.com/Azure/PSRule.Rules.Azure/issues/613)
- Updated rules:
  - Azure Kubernetes Service:
    - Updated `Azure.AKS.Version` to 1.19.6. [#603](https://github.com/Azure/PSRule.Rules.Azure/issues/603)
- General improvements:
  - Added support for `environment` template function. [#517](https://github.com/Azure/PSRule.Rules.Azure/issues/517)
- Engineering:
  - Bump PSRule dependency to v1.0.1. [#611](https://github.com/Azure/PSRule.Rules.Azure/issues/611)

[troubleshooting guide]: troubleshooting.md<|MERGE_RESOLUTION|>--- conflicted
+++ resolved
@@ -24,13 +24,10 @@
 - Bug fixes:
   - Fixed exclusion of `dataCollectionRuleAssociations` from `Azure.Resource.UseTags` by @BernieWhite.
     [#1400](https://github.com/Azure/PSRule.Rules.Azure/issues/1400)
-<<<<<<< HEAD
   - Fixed could not determine JSON object type for MockObject using CreateObject by @BernieWhite.
     [#1411](https://github.com/Azure/PSRule.Rules.Azure/issues/1411)
-=======
   - Fixed cannot bind argument to parameter 'Sku' because it is an empty string by @BernieWhite.
     [#1407](https://github.com/Azure/PSRule.Rules.Azure/issues/1407)
->>>>>>> 2862709b
 
 ## v1.15.0
 
