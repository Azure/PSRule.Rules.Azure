--- conflicted
+++ resolved
@@ -26,13 +26,10 @@
 
 - New rules:
   - Container App:
-<<<<<<< HEAD
+    - Check that managed identity for container apps are configured by @BenjaminEngeset.
+      [#2096](https://github.com/Azure/PSRule.Rules.Azure/issues/2096)
     - Check that internal-only ingress for container apps are configured by @BenjaminEngeset.
       [#2098](https://github.com/Azure/PSRule.Rules.Azure/issues/2098)
-=======
-    - Check that managed identity for container apps are configured by @BenjaminEngeset.
-      [#2096](https://github.com/Azure/PSRule.Rules.Azure/issues/2096)
->>>>>>> 5fdaaaad
 
 What's changed since v1.25.0:
 
