---
discussion: false
link_users: true
---

# Change log

See [upgrade notes][1] for helpful information when upgrading from previous versions.

[1]: upgrade-notes.md

**Important notes**:

- Issue #741: `Could not load file or assembly YamlDotNet`.
  See [troubleshooting guide] for a workaround to this issue.
- The configuration option `Azure_AKSMinimumVersion` is replaced with `AZURE_AKS_CLUSTER_MINIMUM_VERSION`.
  If you have this option configured, please update it to `AZURE_AKS_CLUSTER_MINIMUM_VERSION`.
  Support for `Azure_AKSMinimumVersion` will be removed in v2.
  See [upgrade notes][1] for more information.
- The `SupportsTag` PowerShell function has been replaced with the `Azure.Resource.SupportsTags` selector.
  Update PowerShell rules to use the `Azure.Resource.SupportsTags` selector instead.
  Support for the `SupportsTag` function will be removed in v2.
  See [upgrade notes][1] for more information.

## Unreleased

- New rules:
  - Container App:
    - Check that internal-only ingress for container apps are configured by @BenjaminEngeset.
      [#2098](https://github.com/Azure/PSRule.Rules.Azure/issues/2098)
    - Check that Azure File volumes for container apps are configured by @BenjaminEngeset.
      [#2101](https://github.com/Azure/PSRule.Rules.Azure/issues/2101)
  - API Management:
    - Check that wildcard `*` for any configuration option in CORS policies settings is not in use by @BenjaminEngeset.
      [#2073](https://github.com/Azure/PSRule.Rules.Azure/issues/2073)
  - SQL Managed Instance:
<<<<<<< HEAD
    - Check that Azure AD-only authentication is enabled by @BenjaminEngeset.
      [#2118](https://github.com/Azure/PSRule.Rules.Azure/issues/2118)
=======
    - Check that managed identity for SQL Managed Instances are configured by @BenjaminEngeset.
      [#2120](https://github.com/Azure/PSRule.Rules.Azure/issues/2120)
>>>>>>> 8913f56d

What's changed since pre-release v1.26.0-B0011:

- Bug fixes:
  - Fixed dependency issue of deployments across resource group scopes by @BernieWhite.
    [#2111](https://github.com/Azure/PSRule.Rules.Azure/issues/2111)

## v1.26.0-B0011 (pre-release)

What's changed since v1.25.0:

- New rules:
  - Container App:
    - Check that the names of container apps meets the naming requirements by @BenjaminEngeset.
      [#2094](https://github.com/Azure/PSRule.Rules.Azure/issues/2094)
    - Check that managed identity for container apps are configured by @BenjaminEngeset.
      [#2096](https://github.com/Azure/PSRule.Rules.Azure/issues/2096)
    - Check that public network access for container apps environments are disabled by @BenjaminEngeset.
      [#2098](https://github.com/Azure/PSRule.Rules.Azure/issues/2098)
  - Deployment:
    - Check that the names of nested deployments meets the naming requirements of deployments by @BenjaminEngeset.
      [#1915](https://github.com/Azure/PSRule.Rules.Azure/issues/1915)
  - IoT Hub:
    - Check IoT Hubs in supported regions only uses TLS 1.2 version by @BenjaminEngeset.
      [#1996](https://github.com/Azure/PSRule.Rules.Azure/issues/1996)
  - Service Bus:
    - Check namespaces audit diagnostic logs are enabled by @BenjaminEngeset.
      [#1862](https://github.com/Azure/PSRule.Rules.Azure/issues/1862)
- General improvements:
  - Added a selector for premium Service Bus namespaces by @BernieWhite.
    [#2091](https://github.com/Azure/PSRule.Rules.Azure/issues/2091)
- Engineering:
  - Bump Microsoft.CodeAnalysis.NetAnalyzers to v7.0.1.
    [#2082](https://github.com/Azure/PSRule.Rules.Azure/pull/2082)
  - Bump Newtonsoft.Json to v13.0.3.
    [#2080](https://github.com/Azure/PSRule.Rules.Azure/pull/2080)

## v1.25.1

What's changed since v1.25.0:

- Bug fixes:
  - Fixed dependency issue of deployments across resource group scopes by @BernieWhite.
    [#2111](https://github.com/Azure/PSRule.Rules.Azure/issues/2111)

## v1.25.0

What's changed since v1.24.2:

- New features:
  - **Experimental**: Added `Azure.MCSB.v1` which include rules aligned to the Microsoft Cloud Security Benchmark by @BernieWhite.
    [#1634](https://github.com/Azure/PSRule.Rules.Azure/issues/1634)
- New rules:
  - Defender for Cloud:
    - Check Microsoft Defender for Key Vault is enabled by @BernieWhite.
      [#1632](https://github.com/Azure/PSRule.Rules.Azure/issues/1632)
    - Check Microsoft Defender for DNS is enabled by @BernieWhite.
      [#1632](https://github.com/Azure/PSRule.Rules.Azure/issues/1632)
    - Check Microsoft Defender for ARM is enabled by @BernieWhite.
      [#1632](https://github.com/Azure/PSRule.Rules.Azure/issues/1632)
  - Event Hub:
    - Check Event Hub namespaces only uses TLS 1.2 version by @BenjaminEngeset.
      [#1995](https://github.com/Azure/PSRule.Rules.Azure/issues/1995)
  - Key Vault:
    - Check if firewall is set to deny by @zilberd.
      [#2067](https://github.com/Azure/PSRule.Rules.Azure/issues/2067)
  - Virtual Machine:
    - Virtual machines should be fully deallocated and not stopped by @dcrreynolds.
      [#88](https://github.com/Azure/PSRule.Rules.Azure/issues/88)
- General improvements:
  - Added support for Bicep `toObject` function by @BernieWhite.
    [#2014](https://github.com/Azure/PSRule.Rules.Azure/issues/2014)
  - Added support for configuring a minimum version of Bicep by @BernieWhite.
    [#1935](https://github.com/Azure/PSRule.Rules.Azure/issues/1935)
    - Configure this option to increase the visibility of the version of the Bicep CLI used by PSRule for Azure.
    - Set `AZURE_BICEP_CHECK_TOOL` to `true` to check the Bicep CLI.
    - Set `AZURE_BICEP_MINIMUM_VERSION` to configure the minimum version.
    - If the Bicep CLI is not installed or the version is less than the minimum version an error will be reported.
    - By default, the minimum Bicep version defaults to `0.4.451`.
  - Added support for Bicep custom types by @BernieWhite.
    [#2026](https://github.com/Azure/PSRule.Rules.Azure/issues/2026)
- Engineering:
  - Bump BenchmarkDotNet to v0.13.5.
    [#2052](https://github.com/Azure/PSRule.Rules.Azure/pull/2052)
  - Bump BenchmarkDotNet.Diagnostics.Windows to v0.13.5.
    [#2052](https://github.com/Azure/PSRule.Rules.Azure/pull/2052)
  - Bump Microsoft.NET.Test.Sdk to v17.5.0.
    [#2055](https://github.com/Azure/PSRule.Rules.Azure/pull/2055)
  - Bump Az.Resources to v6.5.2.
    [#2037](https://github.com/Azure/PSRule.Rules.Azure/pull/2037)
  - Updated build to use GitHub Actions by @BernieWhite.
    [#1696](https://github.com/Azure/PSRule.Rules.Azure/issues/1696)
- Bug fixes:
  - Fixed SQL transparent data Encryption (TDE) works properly on all resources including exported resources by @zilberd.
    [#2059](https://github.com/Azure/PSRule.Rules.Azure/issues/2059)
  - Fixed cases of exit code 5 with path probing by @BernieWhite.
    [#1901](https://github.com/Azure/PSRule.Rules.Azure/issues/1901)

What's changed since pre-release v1.25.0-B0100:

- No additional changes.

## v1.25.0-B0138 (pre-release)

What's changed since pre-release v1.25.0-B0100:

- New rules:
  - Event Hub:
    - Check Event Hub namespaces only uses TLS 1.2 version by @BenjaminEngeset.
      [#1995](https://github.com/Azure/PSRule.Rules.Azure/issues/1995)

## v1.25.0-B0100 (pre-release)

What's changed since pre-release v1.25.0-B0065:

- New rules:
  - Key Vault:
    - Check if firewall is set to deny by @zilberd.
      [#2067](https://github.com/Azure/PSRule.Rules.Azure/issues/2067)

## v1.25.0-B0065 (pre-release)

What's changed since pre-release v1.25.0-B0035:

- General improvements:
  - Added support for Bicep `toObject` function by @BernieWhite.
    [#2014](https://github.com/Azure/PSRule.Rules.Azure/issues/2014)
- Engineering:
  - Bump BenchmarkDotNet to v0.13.5.
    [#2052](https://github.com/Azure/PSRule.Rules.Azure/pull/2052)
  - Bump BenchmarkDotNet.Diagnostics.Windows to v0.13.5.
    [#2052](https://github.com/Azure/PSRule.Rules.Azure/pull/2052)
  - Bump Microsoft.NET.Test.Sdk to v17.5.0.
    [#2055](https://github.com/Azure/PSRule.Rules.Azure/pull/2055)
- Bug fixes:
  - Fixed SQL transparent data Encryption (TDE) works properly on all resources including exported resources by @zilberd.
    [#2059](https://github.com/Azure/PSRule.Rules.Azure/issues/2059)

## v1.25.0-B0035 (pre-release)

What's changed since pre-release v1.25.0-B0013:

- New rules:
  - Defender for Cloud:
    - Check Microsoft Defender for Key Vault is enabled by @BernieWhite.
      [#1632](https://github.com/Azure/PSRule.Rules.Azure/issues/1632)
    - Check Microsoft Defender for DNS is enabled by @BernieWhite.
      [#1632](https://github.com/Azure/PSRule.Rules.Azure/issues/1632)
    - Check Microsoft Defender for ARM is enabled by @BernieWhite.
      [#1632](https://github.com/Azure/PSRule.Rules.Azure/issues/1632)
- General improvements:
  - Added support for configuring a minimum version of Bicep by @BernieWhite.
    [#1935](https://github.com/Azure/PSRule.Rules.Azure/issues/1935)
    - Configure this option to increase the visibility of the version of the Bicep CLI used by PSRule for Azure.
    - Set `AZURE_BICEP_CHECK_TOOL` to `true` to check the Bicep CLI.
    - Set `AZURE_BICEP_MINIMUM_VERSION` to configure the minimum version.
    - If the Bicep CLI is not installed or the version is less than the minimum version an error will be reported.
    - By default, the minimum Bicep version defaults to `0.4.451`.
- Engineering:
  - Bump Az.Resources to v6.5.2.
    [#2037](https://github.com/Azure/PSRule.Rules.Azure/pull/2037)
- Bug fixes:
  - Fixed cases of exit code 5 with path probing by @BernieWhite.
    [#1901](https://github.com/Azure/PSRule.Rules.Azure/issues/1901)

## v1.25.0-B0013 (pre-release)

What's changed since v1.24.2:

- New features:
  - **Experimental**: Added `Azure.MCSB.v1` which include rules aligned to the Microsoft Cloud Security Benchmark by @BernieWhite.
    [#1634](https://github.com/Azure/PSRule.Rules.Azure/issues/1634)
- New rules:
  - Virtual Machine:
    - Virtual machines should be fully deallocated and not stopped by @dcrreynolds.
      [#88](https://github.com/Azure/PSRule.Rules.Azure/issues/88)
- General improvements:
  - Added support for Bicep custom types by @BernieWhite.
    [#2026](https://github.com/Azure/PSRule.Rules.Azure/issues/2026)
- Engineering:
  - Updated build to use GitHub Actions by @BernieWhite.
    [#1696](https://github.com/Azure/PSRule.Rules.Azure/issues/1696)
  - Bump BenchmarkDotNet to v0.13.4.
    [#1992](https://github.com/Azure/PSRule.Rules.Azure/pull/1992)
  - Bump BenchmarkDotNet.Diagnostics.Windows to v0.13.4.
    [#1992](https://github.com/Azure/PSRule.Rules.Azure/pull/1992)

## v1.24.2

This is a republish of v1.24.1 to fix a release issue.
What's changed since v1.24.0:

- Bug fixes:
  - Fixed Bicep expand object or null by @BernieWhite.
    [#2021](https://github.com/Azure/PSRule.Rules.Azure/issues/2021)

## v1.24.1

What's changed since v1.24.0:

- Bug fixes:
  - Fixed Bicep expand object or null by @BernieWhite.
    [#2021](https://github.com/Azure/PSRule.Rules.Azure/issues/2021)

## v1.24.0

What's changed since v1.23.0:

- General improvements:
  - Updated `Export-AzRuleData` to improve export performance by @BernieWhite.
    [#1341](https://github.com/Azure/PSRule.Rules.Azure/issues/1341)
    - Removed `Az.Resources` dependency.
    - Added async threading for export concurrency.
    - Improved performance by using automatic look up of API versions by using provider cache.
  - Added support for Bicep lambda functions by @BernieWhite.
    [#1536](https://github.com/Azure/PSRule.Rules.Azure/issues/1536)
    - Bicep `filter`, `map`, `reduce`, and `sort` are supported.
    - Support for `flatten` was previously added in v1.23.0.
  - Added optimization for policy type conditions by @BernieWhite.
    [#1966](https://github.com/Azure/PSRule.Rules.Azure/issues/1966)
- Engineering:
  - Bump PSRule to v2.7.0.
    [#1973](https://github.com/Azure/PSRule.Rules.Azure/pull/1973)
  - Updated resource providers and policy aliases.
    [#1736](https://github.com/Azure/PSRule.Rules.Azure/pull/1736)
  - Bump Az.Resources to v6.5.1.
    [#1973](https://github.com/Azure/PSRule.Rules.Azure/pull/1973)
  - Bump Newtonsoft.Json to v13.0.2.
    [#1903](https://github.com/Azure/PSRule.Rules.Azure/pull/1903)
  - Bump Pester to v5.4.0.
    [#1994](https://github.com/Azure/PSRule.Rules.Azure/pull/1994)
- Bug fixes:
  - Fixed `Export-AzRuleData` may not export all data if throttled by @BernieWhite.
    [#1341](https://github.com/Azure/PSRule.Rules.Azure/issues/1341)
  - Fixed failed to expand nested deployment with runtime shallow parameter by @BernieWhite.
    [#2004](https://github.com/Azure/PSRule.Rules.Azure/issues/2004)
  - Fixed `apiVersion` comparison of `requestContext` by @BernieWhite.
    [#1654](https://github.com/Azure/PSRule.Rules.Azure/issues/1654)
  - Fixed simple cases for field type expressions by @BernieWhite.
    [#1323](https://github.com/Azure/PSRule.Rules.Azure/issues/1323)

What's changed since pre-release v1.24.0-B0035:

- No additional changes.

## v1.24.0-B0035 (pre-release)

What's changed since pre-release v1.24.0-B0013:

- General improvements:
  - Added support for Bicep lambda functions by @BernieWhite.
    [#1536](https://github.com/Azure/PSRule.Rules.Azure/issues/1536)
    - Bicep `filter`, `map`, `reduce`, and `sort` are supported.
    - Support for `flatten` was previously added in v1.23.0.
  - Added optimization for policy type conditions by @BernieWhite.
    [#1966](https://github.com/Azure/PSRule.Rules.Azure/issues/1966)
- Engineering:
  - Updated resource providers and policy aliases.
    [#1736](https://github.com/Azure/PSRule.Rules.Azure/pull/1736)
- Bug fixes:
  - Fixed failed to expand nested deployment with runtime shallow parameter by @BernieWhite.
    [#2004](https://github.com/Azure/PSRule.Rules.Azure/issues/2004)
  - Fixed `apiVersion` comparison of `requestContext` by @BernieWhite.
    [#1654](https://github.com/Azure/PSRule.Rules.Azure/issues/1654)
  - Fixed simple cases for field type expressions by @BernieWhite.
    [#1323](https://github.com/Azure/PSRule.Rules.Azure/issues/1323)

## v1.24.0-B0013 (pre-release)

What's changed since v1.23.0:

- General improvements:
  - Updated `Export-AzRuleData` to improve export performance by @BernieWhite.
    [#1341](https://github.com/Azure/PSRule.Rules.Azure/issues/1341)
    - Removed `Az.Resources` dependency.
    - Added async threading for export concurrency.
    - Improved performance by using automatic look up of API versions by using provider cache.
- Engineering:
  - Bump PSRule to v2.7.0.
    [#1973](https://github.com/Azure/PSRule.Rules.Azure/pull/1973)
  - Bump Az.Resources to v6.5.1.
    [#1973](https://github.com/Azure/PSRule.Rules.Azure/pull/1973)
  - Bump Newtonsoft.Json to v13.0.2.
    [#1903](https://github.com/Azure/PSRule.Rules.Azure/pull/1903)
  - Bump Pester to v5.4.0.
    [#1994](https://github.com/Azure/PSRule.Rules.Azure/pull/1994)
- Bug fixes:
  - Fixed `Export-AzRuleData` may not export all data if throttled by @BernieWhite.
    [#1341](https://github.com/Azure/PSRule.Rules.Azure/issues/1341)

## v1.23.0

What's changed since v1.22.2:

- New features:
  - Added December 2022 baselines `Azure.GA_2022_12` and `Azure.Preview_2022_12` by @BernieWhite.
    [#1961](https://github.com/Azure/PSRule.Rules.Azure/issues/1961)
    - Includes rules released before or during December 2022.
    - Marked `Azure.GA_2022_09` and `Azure.Preview_2022_09` baselines as obsolete.
- New rules:
  - API Management:
    - Check API management instances has multi-region deployment gateways enabled by @BenjaminEngeset.
      [#1910](https://github.com/Azure/PSRule.Rules.Azure/issues/1910)
  - Application Gateway:
    - Check Application Gateways names meet naming requirements by @BenjaminEngeset.
      [#1943](https://github.com/Azure/PSRule.Rules.Azure/issues/1943)
  - Azure Cache for Redis:
    - Check Azure Cache for Redis instances uses Redis 6 by @BenjaminEngeset.
      [#1077](https://github.com/Azure/PSRule.Rules.Azure/issues/1077)
  - Azure Database for MariaDB:
    - Check Azure Database for MariaDB servers limits the amount of firewall permitted IP addresses by @BenjaminEngeset.
      [#1856](https://github.com/Azure/PSRule.Rules.Azure/issues/1856)
    - Check Azure Database for MariaDB servers limits the amount of firewall rules allowed by @BenjaminEngeset.
      [#1855](https://github.com/Azure/PSRule.Rules.Azure/issues/1855)
    - Check Azure Database for MariaDB servers does not have Azure services bypassed on firewall by @BenjaminEngeset.
      [#1857](https://github.com/Azure/PSRule.Rules.Azure/issues/1857)
  - Bastion:
    - Check Bastion hosts names meet naming requirements by @BenjaminEngeset.
      [#1950](https://github.com/Azure/PSRule.Rules.Azure/issues/1950)
  - Recovery Services Vault:
    - Check Recovery Services vaults names meet naming requirements by @BenjaminEngeset.
      [#1953](https://github.com/Azure/PSRule.Rules.Azure/issues/1953)
  - Virtual Machine:
    - Check virtual machines has Azure Monitor Agent installed by @BenjaminEngeset.
      [#1868](https://github.com/Azure/PSRule.Rules.Azure/issues/1868)
  - Virtual Machine Scale Sets:
    - Check virtual machine scale sets has Azure Monitor Agent installed by @BenjaminEngeset.
      [#1867](https://github.com/Azure/PSRule.Rules.Azure/issues/1867)
- Updated rules:
  - Azure Kubernetes Service:
    - Updated `Azure.AKS.Version` to use latest stable version `1.25.4` by @BernieWhite.
      [#1960](https://github.com/Azure/PSRule.Rules.Azure/issues/1960)
      - Use `AZURE_AKS_CLUSTER_MINIMUM_VERSION` to configure the minimum version of the cluster.
- General improvements:
  - Improves handling for policy definition modes by using support tags selector by @BernieWhite.
    [#1946](https://github.com/Azure/PSRule.Rules.Azure/issues/1946)
  - Added support to export exemptions related to policy assignments by @BernieWhite.
    [#1888](https://github.com/Azure/PSRule.Rules.Azure/issues/1888)
  - Added support for Bicep `flatten` function by @BernieWhite.
    [#1536](https://github.com/Azure/PSRule.Rules.Azure/issues/1536)
- Engineering:
  - Bump Az.Resources to v6.5.0.
    [#1945](https://github.com/Azure/PSRule.Rules.Azure/pull/1945)
  - Bump Microsoft.NET.Test.Sdk v17.4.1.
    [#1964](https://github.com/Azure/PSRule.Rules.Azure/pull/1964)
- Bug fixes:
  - Fixed Azure.AKS.Version ignore clusters with auto-upgrade enabled by @BenjaminEngeset.
    [#1926](https://github.com/Azure/PSRule.Rules.Azure/issues/1926)

What's changed since pre-release v1.23.0-B0072:

- No additional changes.

## v1.23.0-B0072 (pre-release)

What's changed since pre-release v1.23.0-B0046:

- New features:
  - Added December 2022 baselines `Azure.GA_2022_12` and `Azure.Preview_2022_12` by @BernieWhite.
    [#1961](https://github.com/Azure/PSRule.Rules.Azure/issues/1961)
    - Includes rules released before or during December 2022.
    - Marked `Azure.GA_2022_09` and `Azure.Preview_2022_09` baselines as obsolete.
- Updated rules:
  - Azure Kubernetes Service:
    - Updated `Azure.AKS.Version` to use latest stable version `1.25.4` by @BernieWhite.
      [#1960](https://github.com/Azure/PSRule.Rules.Azure/issues/1960)
      - Use `AZURE_AKS_CLUSTER_MINIMUM_VERSION` to configure the minimum version of the cluster.
- General improvements:
  - Improves handling for policy definition modes by using support tags selector by @BernieWhite.
    [#1946](https://github.com/Azure/PSRule.Rules.Azure/issues/1946)
- Engineering:
  - Bump Microsoft.NET.Test.Sdk v17.4.1.
    [#1964](https://github.com/Azure/PSRule.Rules.Azure/pull/1964)

## v1.23.0-B0046 (pre-release)

What's changed since pre-release v1.23.0-B0025:

- New rules:
  - Bastion:
    - Check Bastion hosts names meet naming requirements by @BenjaminEngeset.
      [#1950](https://github.com/Azure/PSRule.Rules.Azure/issues/1950)
  - Recovery Services Vault:
    - Check Recovery Services vaults names meet naming requirements by @BenjaminEngeset.
      [#1953](https://github.com/Azure/PSRule.Rules.Azure/issues/1953)
- Bug fixes:
  - Fixed `Azure.Deployment.SecureValue` with `reference` function expression by @BernieWhite.
    [#1882](https://github.com/Azure/PSRule.Rules.Azure/issues/1882)

## v1.23.0-B0025 (pre-release)

What's changed since pre-release v1.23.0-B0009:

- New rules:
  - Application Gateway:
    - Check Application Gateways names meet naming requirements by @BenjaminEngeset.
      [#1943](https://github.com/Azure/PSRule.Rules.Azure/issues/1943)
  - Azure Cache for Redis:
    - Check Azure Cache for Redis instances uses Redis 6 by @BenjaminEngeset.
      [#1077](https://github.com/Azure/PSRule.Rules.Azure/issues/1077)
  - Virtual Machine Scale Sets:
    - Check virtual machine scale sets has Azure Monitor Agent installed by @BenjaminEngeset.
      [#1867](https://github.com/Azure/PSRule.Rules.Azure/issues/1867)
- General improvements:
  - Added support to export exemptions related to policy assignments by @BernieWhite.
    [#1888](https://github.com/Azure/PSRule.Rules.Azure/issues/1888)
  - Added support for Bicep `flatten` function by @BernieWhite.
    [#1536](https://github.com/Azure/PSRule.Rules.Azure/issues/1536)
- Engineering:
  - Bump Az.Resources to v6.5.0.
    [#1945](https://github.com/Azure/PSRule.Rules.Azure/pull/1945)

## v1.23.0-B0009 (pre-release)

What's changed since v1.22.1:

- New rules:
  - API Management:
    - Check API management instances has multi-region deployment gateways enabled by @BenjaminEngeset.
      [#1910](https://github.com/Azure/PSRule.Rules.Azure/issues/1910)
  - Azure Database for MariaDB:
    - Check Azure Database for MariaDB servers limits the amount of firewall permitted IP addresses by @BenjaminEngeset.
      [#1856](https://github.com/Azure/PSRule.Rules.Azure/issues/1856)
    - Check Azure Database for MariaDB servers limits the amount of firewall rules allowed by @BenjaminEngeset.
      [#1855](https://github.com/Azure/PSRule.Rules.Azure/issues/1855)
    - Check Azure Database for MariaDB servers does not have Azure services bypassed on firewall by @BenjaminEngeset.
      [#1857](https://github.com/Azure/PSRule.Rules.Azure/issues/1857)
  - Virtual Machine:
    - Check virtual machines has Azure Monitor Agent installed by @BenjaminEngeset.
      [#1868](https://github.com/Azure/PSRule.Rules.Azure/issues/1868)
- Bug fixes:
  - Fixed Azure.AKS.Version ignore clusters with auto-upgrade enabled by @BenjaminEngeset.
    [#1926](https://github.com/Azure/PSRule.Rules.Azure/issues/1926)

## v1.22.2

What's changed since v1.22.1:

- Bug fixes:
  - Fixed `Azure.Deployment.SecureValue` with `reference` function expression by @BernieWhite.
    [#1882](https://github.com/Azure/PSRule.Rules.Azure/issues/1882)

## v1.22.1

What's changed since v1.22.0:

- Bug fixes:
  - Fixed template parameter does not use the required format by @BernieWhite.
    [#1930](https://github.com/Azure/PSRule.Rules.Azure/issues/1930)

## v1.22.0

What's changed since v1.21.2:

- New rules:
  - API Management:
    - Check API management instances uses multi-region deployment by @BenjaminEngeset.
      [#1030](https://github.com/Azure/PSRule.Rules.Azure/issues/1030)
    - Check api management instances limits control plane API calls to apim with version `'2021-08-01'` or newer by @BenjaminEngeset.
      [#1819](https://github.com/Azure/PSRule.Rules.Azure/issues/1819)
  - App Service Environment:
    - Check app service environments uses version 3 (ASEv3) instead of classic version 1 (ASEv1) and version 2 (ASEv2) by @BenjaminEngeset.
      [#1805](https://github.com/Azure/PSRule.Rules.Azure/issues/1805)
  - Azure Database for MariaDB:
    - Check Azure Database for MariaDB servers, databases, firewall rules and VNET rules names meet naming requirements by @BenjaminEngeset.
      [#1854](https://github.com/Azure/PSRule.Rules.Azure/issues/1854)
    - Check Azure Database for MariaDB servers only uses TLS 1.2 version by @BenjaminEngeset.
      [#1853](https://github.com/Azure/PSRule.Rules.Azure/issues/1853)
    - Check Azure Database for MariaDB servers only accept encrypted connections by @BenjaminEngeset.
      [#1852](https://github.com/Azure/PSRule.Rules.Azure/issues/1852)
    - Check Azure Database for MariaDB servers have Microsoft Defender configured by @BenjaminEngeset.
      [#1850](https://github.com/Azure/PSRule.Rules.Azure/issues/1850)
    - Check Azure Database for MariaDB servers have geo-redundant backup configured by @BenjaminEngeset.
      [#1848](https://github.com/Azure/PSRule.Rules.Azure/issues/1848)
  - Azure Database for PostgreSQL:
    - Check Azure Database for PostgreSQL servers have Microsoft Defender configured by @BenjaminEngeset.
      [#286](https://github.com/Azure/PSRule.Rules.Azure/issues/286)
    - Check Azure Database for PostgreSQL servers have geo-redundant backup configured by @BenjaminEngeset.
      [#285](https://github.com/Azure/PSRule.Rules.Azure/issues/285)
  - Azure Database for MySQL:
    - Check Azure Database for MySQL servers have Microsoft Defender configured by @BenjaminEngeset.
      [#287](https://github.com/Azure/PSRule.Rules.Azure/issues/287)
    - Check Azure Database for MySQL servers uses the flexible deployment model by @BenjaminEngeset.
      [#1841](https://github.com/Azure/PSRule.Rules.Azure/issues/1841)
    - Check Azure Database for MySQL Flexible Servers have geo-redundant backup configured by @BenjaminEngeset.
      [#1840](https://github.com/Azure/PSRule.Rules.Azure/issues/1840)
    - Check Azure Database for MySQL servers have geo-redundant backup configured by @BenjaminEngeset.
      [#284](https://github.com/Azure/PSRule.Rules.Azure/issues/284)
  - Azure Resource Deployments:
    - Check for nested deployment that are scoped to `outer` and passing secure values by @ms-sambell.
      [#1475](https://github.com/Azure/PSRule.Rules.Azure/issues/1475)
    - Check custom script extension uses protected settings for secure values by @ms-sambell.
      [#1478](https://github.com/Azure/PSRule.Rules.Azure/issues/1478)
  - Front Door:
    - Check front door uses caching by @BenjaminEngeset.
      [#548](https://github.com/Azure/PSRule.Rules.Azure/issues/548)
  - Virtual Machine:
    - Check virtual machines running SQL Server uses Premium disks or above by @BenjaminEngeset.
      [#9](https://github.com/Azure/PSRule.Rules.Azure/issues/9)
  - Virtual Network:
    - Check VNETs with a GatewaySubnet also has an AzureFirewallSubnet by @BernieWhite.
      [#875](https://github.com/Azure/PSRule.Rules.Azure/issues/875)
- General improvements:
  - Added debug logging improvements for Bicep expansion by @BernieWhite.
    [#1901](https://github.com/Azure/PSRule.Rules.Azure/issues/1901)
- Engineering:
  - Bump PSRule to v2.6.0.
    [#1883](https://github.com/Azure/PSRule.Rules.Azure/pull/1883)
  - Bump Az.Resources to v6.4.1.
    [#1883](https://github.com/Azure/PSRule.Rules.Azure/pull/1883)
  - Bump Microsoft.NET.Test.Sdk to v17.4.0
    [#1838](https://github.com/Azure/PSRule.Rules.Azure/pull/1838)
  - Bump coverlet.collector to v3.2.0.
    [#1814](https://github.com/Azure/PSRule.Rules.Azure/pull/1814)
- Bug fixes:
  - Fixed ref and name duplicated by @BernieWhite.
    [#1876](https://github.com/Azure/PSRule.Rules.Azure/issues/1876)
  - Fixed an item with the same key for parameters by @BernieWhite
    [#1871](https://github.com/Azure/PSRule.Rules.Azure/issues/1871)
  - Fixed policy parse of `requestContext` function by @BernieWhite.
    [#1654](https://github.com/Azure/PSRule.Rules.Azure/issues/1654)
  - Fixed handling of policy type field by @BernieWhite.
    [#1323](https://github.com/Azure/PSRule.Rules.Azure/issues/1323)
  - Fixed `Azure.AppService.WebProbe` with non-boolean value set by @BernieWhite.
    [#1906](https://github.com/Azure/PSRule.Rules.Azure/issues/1906)
  - Fixed managed identity flagged as secret by `Azure.Deployment.OutputSecretValue` by @BernieWhite.
    [#1826](https://github.com/Azure/PSRule.Rules.Azure/issues/1826)
    [#1886](https://github.com/Azure/PSRule.Rules.Azure/issues/1886)
  - Fixed missing support for diagnostic settings category groups by @BenjaminEngeset.
    [#1873](https://github.com/Azure/PSRule.Rules.Azure/issues/1873)

What's changed since pre-release v1.22.0-B0203:

- No additional changes.

## v1.22.0-B0203 (pre-release)

What's changed since pre-release v1.22.0-B0153:

- General improvements:
  - Added debug logging improvements for Bicep expansion by @BernieWhite.
    [#1901](https://github.com/Azure/PSRule.Rules.Azure/issues/1901)
- Bug fixes:
  - Fixed `Azure.AppService.WebProbe` with non-boolean value set by @BernieWhite.
    [#1906](https://github.com/Azure/PSRule.Rules.Azure/issues/1906)

## v1.22.0-B0153 (pre-release)

What's changed since pre-release v1.22.0-B0106:

- Bug fixes:
  - Fixed managed identity flagged as secret by `Azure.Deployment.OutputSecretValue` by @BernieWhite.
    [#1826](https://github.com/Azure/PSRule.Rules.Azure/issues/1826)
    [#1886](https://github.com/Azure/PSRule.Rules.Azure/issues/1886)

## v1.22.0-B0106 (pre-release)

What's changed since pre-release v1.22.0-B0062:

- New rules:
  - API Management:
    - Check API management instances uses multi-region deployment by @BenjaminEngeset.
      [#1030](https://github.com/Azure/PSRule.Rules.Azure/issues/1030)
  - Azure Database for MariaDB:
    - Check Azure Database for MariaDB servers, databases, firewall rules and VNET rules names meet naming requirements by @BenjaminEngeset.
      [#1854](https://github.com/Azure/PSRule.Rules.Azure/issues/1854)
- Engineering:
  - Bump PSRule to v2.6.0.
    [#1883](https://github.com/Azure/PSRule.Rules.Azure/pull/1883)
  - Bump Az.Resources to v6.4.1.
    [#1883](https://github.com/Azure/PSRule.Rules.Azure/pull/1883)
- Bug fixes:
  - Fixed ref and name duplicated by @BernieWhite.
    [#1876](https://github.com/Azure/PSRule.Rules.Azure/issues/1876)
  - Fixed an item with the same key for parameters by @BernieWhite
    [#1871](https://github.com/Azure/PSRule.Rules.Azure/issues/1871)
  - Fixed policy parse of `requestContext` function by @BernieWhite.
    [#1654](https://github.com/Azure/PSRule.Rules.Azure/issues/1654)
  - Fixed handling of policy type field by @BernieWhite.
    [#1323](https://github.com/Azure/PSRule.Rules.Azure/issues/1323)

## v1.22.0-B0062 (pre-release)

What's changed since pre-release v1.22.0-B0026:

- New rules:
  - Azure Database for MariaDB:
    - Check Azure Database for MariaDB servers only uses TLS 1.2 version by @BenjaminEngeset.
      [#1853](https://github.com/Azure/PSRule.Rules.Azure/issues/1853)
    - Check Azure Database for MariaDB servers only accept encrypted connections by @BenjaminEngeset.
      [#1852](https://github.com/Azure/PSRule.Rules.Azure/issues/1852)
    - Check Azure Database for MariaDB servers have Microsoft Defender configured by @BenjaminEngeset.
      [#1850](https://github.com/Azure/PSRule.Rules.Azure/issues/1850)
    - Check Azure Database for MariaDB servers have geo-redundant backup configured by @BenjaminEngeset.
      [#1848](https://github.com/Azure/PSRule.Rules.Azure/issues/1848)
  - Azure Database for PostgreSQL:
    - Check Azure Database for PostgreSQL servers have Microsoft Defender configured by @BenjaminEngeset.
      [#286](https://github.com/Azure/PSRule.Rules.Azure/issues/286)
    - Check Azure Database for PostgreSQL servers have geo-redundant backup configured by @BenjaminEngeset.
      [#285](https://github.com/Azure/PSRule.Rules.Azure/issues/285)
  - Azure Database for MySQL:
    - Check Azure Database for MySQL servers have Microsoft Defender configured by @BenjaminEngeset.
      [#287](https://github.com/Azure/PSRule.Rules.Azure/issues/287)
    - Check Azure Database for MySQL servers uses the flexible deployment model by @BenjaminEngeset.
      [#1841](https://github.com/Azure/PSRule.Rules.Azure/issues/1841)
    - Check Azure Database for MySQL Flexible Servers have geo-redundant backup configured by @BenjaminEngeset.
      [#1840](https://github.com/Azure/PSRule.Rules.Azure/issues/1840)
    - Check Azure Database for MySQL servers have geo-redundant backup configured by @BenjaminEngeset.
      [#284](https://github.com/Azure/PSRule.Rules.Azure/issues/284)
  - Azure Resource Deployments:
    - Check for nested deployment that are scoped to `outer` and passing secure values by @ms-sambell.
      [#1475](https://github.com/Azure/PSRule.Rules.Azure/issues/1475)
    - Check custom script extension uses protected settings for secure values by @ms-sambell.
      [#1478](https://github.com/Azure/PSRule.Rules.Azure/issues/1478)
  - Virtual Machine:
    - Check virtual machines running SQL Server uses Premium disks or above by @BenjaminEngeset.
      [#9](https://github.com/Azure/PSRule.Rules.Azure/issues/9)
- Engineering:
  - Bump Microsoft.NET.Test.Sdk to v17.4.0
    [#1838](https://github.com/Azure/PSRule.Rules.Azure/pull/1838)
  - Bump coverlet.collector to v3.2.0.
    [#1814](https://github.com/Azure/PSRule.Rules.Azure/pull/1814)
- Bug fixes:
  - Fixed missing support for diagnostic settings category groups by @BenjaminEngeset.
    [#1873](https://github.com/Azure/PSRule.Rules.Azure/issues/1873)

## v1.22.0-B0026 (pre-release)

What's changed since pre-release v1.22.0-B0011:

- New rules:
  - API Management:
    - Check api management instances limits control plane API calls to apim with version `'2021-08-01'` or newer by @BenjaminEngeset.
      [#1819](https://github.com/Azure/PSRule.Rules.Azure/issues/1819)
- Engineering:
  - Bump Az.Resources to v6.4.0.
    [#1829](https://github.com/Azure/PSRule.Rules.Azure/pull/1829)
- Bug fixes:
  - Fixed non-Linux VM images flagged as Linux by @BernieWhite.
    [#1825](https://github.com/Azure/PSRule.Rules.Azure/issues/1825)
  - Fixed failed to expand with last function on runtime property by @BernieWhite.
    [#1830](https://github.com/Azure/PSRule.Rules.Azure/issues/1830)

## v1.22.0-B0011 (pre-release)

What's changed since v1.21.0:

- New rules:
  - App Service Environment:
    - Check app service environments uses version 3 (ASEv3) instead of classic version 1 (ASEv1) and version 2 (ASEv2) by @BenjaminEngeset.
      [#1805](https://github.com/Azure/PSRule.Rules.Azure/issues/1805)
  - Front Door:
    - Check front door uses caching by @BenjaminEngeset.
      [#548](https://github.com/Azure/PSRule.Rules.Azure/issues/548)
  - Virtual Network:
    - Check VNETs with a GatewaySubnet also has an AzureFirewallSubnet by @BernieWhite.
      [#875](https://github.com/Azure/PSRule.Rules.Azure/issues/875)

## v1.21.2

What's changed since v1.21.1:

- Bug fixes:
  - Fixed non-Linux VM images flagged as Linux by @BernieWhite.
    [#1825](https://github.com/Azure/PSRule.Rules.Azure/issues/1825)
  - Fixed failed to expand with last function on runtime property by @BernieWhite.
    [#1830](https://github.com/Azure/PSRule.Rules.Azure/issues/1830)

## v1.21.1

What's changed since v1.21.0:

- Bug fixes:
  - Fixed multiple nested parameter loops returns stack empty exception by @BernieWhite.
    [#1811](https://github.com/Azure/PSRule.Rules.Azure/issues/1811)
  - Fixed `Azure.ACR.ContentTrust` when customer managed keys are enabled by @BernieWhite.
    [#1810](https://github.com/Azure/PSRule.Rules.Azure/issues/1810)

## v1.21.0

What's changed since v1.20.2:

- New features:
  - Mapping of Azure Security Benchmark v3 to security rules by @jagoodwin.
    [#1610](https://github.com/Azure/PSRule.Rules.Azure/issues/1610)
- New rules:
  - Deployment:
    - Check sensitive resource values use secure parameters by @VeraBE @BernieWhite.
      [#1773](https://github.com/Azure/PSRule.Rules.Azure/issues/1773)
  - Service Bus:
    - Check service bus namespaces uses TLS 1.2 version by @BenjaminEngeset.
      [#1777](https://github.com/Azure/PSRule.Rules.Azure/issues/1777)
  - Virtual Machine:
    - Check virtual machines uses Azure Monitor Agent instead of old legacy Log Analytics Agent by @BenjaminEngeset.
      [#1792](https://github.com/Azure/PSRule.Rules.Azure/issues/1792)
  - Virtual Machine Scale Sets:
    - Check virtual machine scale sets uses Azure Monitor Agent instead of old legacy Log Analytics Agent by @BenjaminEngeset.
      [#1792](https://github.com/Azure/PSRule.Rules.Azure/issues/1792)
  - Virtual Network:
    - Check VNETs with a GatewaySubnet also has a AzureBastionSubnet by @BenjaminEngeset.
      [#1761](https://github.com/Azure/PSRule.Rules.Azure/issues/1761)
- General improvements:
  - Added built-in list of ignored policy definitions by @BernieWhite.
    [#1730](https://github.com/Azure/PSRule.Rules.Azure/issues/1730)
    - To ignore additional policy definitions, use the `AZURE_POLICY_IGNORE_LIST` configuration option.
- Engineering:
  - Bump PSRule to v2.5.3.
    [#1800](https://github.com/Azure/PSRule.Rules.Azure/pull/1800)
  - Bump Az.Resources to v6.3.1.
    [#1800](https://github.com/Azure/PSRule.Rules.Azure/pull/1800)

What's changed since pre-release v1.21.0-B0050:

- No additional changes.

## v1.21.0-B0050 (pre-release)

What's changed since pre-release v1.21.0-B0027:

- New rules:
  - Virtual Machine:
    - Check virtual machines uses Azure Monitor Agent instead of old legacy Log Analytics Agent by @BenjaminEngeset.
      [#1792](https://github.com/Azure/PSRule.Rules.Azure/issues/1792)
  - Virtual Machine Scale Sets:
    - Check virtual machine scale sets uses Azure Monitor Agent instead of old legacy Log Analytics Agent by @BenjaminEngeset.
      [#1792](https://github.com/Azure/PSRule.Rules.Azure/issues/1792)
- Engineering:
  - Bump PSRule to v2.5.3.
    [#1800](https://github.com/Azure/PSRule.Rules.Azure/pull/1800)
  - Bump Az.Resources to v6.3.1.
    [#1800](https://github.com/Azure/PSRule.Rules.Azure/pull/1800)
- Bug fixes:
  - Fixed contains function unable to match array by @BernieWhite.
    [#1793](https://github.com/Azure/PSRule.Rules.Azure/issues/1793)

## v1.21.0-B0027 (pre-release)

What's changed since pre-release v1.21.0-B0011:

- New rules:
  - Deployment:
    - Check sensitive resource values use secure parameters by @VeraBE @BernieWhite.
      [#1773](https://github.com/Azure/PSRule.Rules.Azure/issues/1773)
  - Service Bus:
    - Check service bus namespaces uses TLS 1.2 version by @BenjaminEngeset.
      [#1777](https://github.com/Azure/PSRule.Rules.Azure/issues/1777)

## v1.21.0-B0011 (pre-release)

What's changed since v1.20.1:

- New features:
  - Mapping of Azure Security Benchmark v3 to security rules by @jagoodwin.
    [#1610](https://github.com/Azure/PSRule.Rules.Azure/issues/1610)
- New rules:
  - Virtual Network:
    - Check VNETs with a GatewaySubnet also has a AzureBastionSubnet by @BenjaminEngeset.
      [#1761](https://github.com/Azure/PSRule.Rules.Azure/issues/1761)
- General improvements:
  - Added built-in list of ignored policy definitions by @BernieWhite.
    [#1730](https://github.com/Azure/PSRule.Rules.Azure/issues/1730)
    - To ignore additional policy definitions, use the `AZURE_POLICY_IGNORE_LIST` configuration option.
- Engineering:
  - Bump PSRule to v2.5.1.
    [#1782](https://github.com/Azure/PSRule.Rules.Azure/pull/1782)
  - Bump Az.Resources to v6.3.0.
    [#1782](https://github.com/Azure/PSRule.Rules.Azure/pull/1782)

## v1.20.2

What's changed since v1.20.1:

- Bug fixes:
  - Fixed contains function unable to match array by @BernieWhite.
    [#1793](https://github.com/Azure/PSRule.Rules.Azure/issues/1793)

## v1.20.1

What's changed since v1.20.0:

- Bug fixes:
  - Fixed expand bicep source when reading JsonContent into a parameter by @BernieWhite.
    [#1780](https://github.com/Azure/PSRule.Rules.Azure/issues/1780)

## v1.20.0

What's changed since v1.19.2:

- New features:
  - Added September 2022 baselines `Azure.GA_2022_09` and `Azure.Preview_2022_09` by @BernieWhite.
    [#1738](https://github.com/Azure/PSRule.Rules.Azure/issues/1738)
    - Includes rules released before or during September 2022.
    - Marked `Azure.GA_2022_06` and `Azure.Preview_2022_06` baselines as obsolete.
- New rules:
  - AKS:
    - Check clusters use Ephemeral OS disk by @BenjaminEngeset.
      [#1618](https://github.com/Azure/PSRule.Rules.Azure/issues/1618)
  - App Configuration:
    - Check app configuration store has purge protection enabled by @BenjaminEngeset.
      [#1689](https://github.com/Azure/PSRule.Rules.Azure/issues/1689)
    - Check app configuration store has one or more replicas by @BenjaminEngeset.
      [#1688](https://github.com/Azure/PSRule.Rules.Azure/issues/1688)
    - Check app configuration store audit diagnostic logs are enabled by @BenjaminEngeset.
      [#1690](https://github.com/Azure/PSRule.Rules.Azure/issues/1690)
    - Check identity-based authentication is used for configuration stores by @pazdedav.
      [#1691](https://github.com/Azure/PSRule.Rules.Azure/issues/1691)
  - Application Gateway WAF:
    - Check policy is enabled by @fbinotto.
      [#1470](https://github.com/Azure/PSRule.Rules.Azure/issues/1470)
    - Check policy uses prevention mode by @fbinotto.
      [#1470](https://github.com/Azure/PSRule.Rules.Azure/issues/1470)
    - Check policy uses managed rule sets by @fbinotto.
      [#1470](https://github.com/Azure/PSRule.Rules.Azure/issues/1470)
    - Check policy does not have any exclusions defined by @fbinotto.
      [#1470](https://github.com/Azure/PSRule.Rules.Azure/issues/1470)
  - Azure Cache for Redis:
    - Check the number of firewall rules for caches by @jonathanruiz.
      [#544](https://github.com/Azure/PSRule.Rules.Azure/issues/544)
    - Check the number of IP addresses in firewall rules for caches by @jonathanruiz.
      [#544](https://github.com/Azure/PSRule.Rules.Azure/issues/544)
  - CDN:
    - Check CDN profile uses Front Door Standard or Premium tier by @BenjaminEngeset.
      [#1612](https://github.com/Azure/PSRule.Rules.Azure/issues/1612)
  - Container Registry:
    - Check soft delete policy is enabled by @BenjaminEngeset.
      [#1674](https://github.com/Azure/PSRule.Rules.Azure/issues/1674)
  - Defender for Cloud:
    - Check Microsoft Defender for Containers is enable by @jdewisscher.
      [#1632](https://github.com/Azure/PSRule.Rules.Azure/issues/1632)
    - Check Microsoft Defender for Servers is enabled by @jdewisscher.
      [#1632](https://github.com/Azure/PSRule.Rules.Azure/issues/1632)
    - Check Microsoft Defender for SQL is enabled by @jdewisscher.
      [#1632](https://github.com/Azure/PSRule.Rules.Azure/issues/1632)
    - Check Microsoft Defender for App Services is enabled by @jdewisscher.
      [#1632](https://github.com/Azure/PSRule.Rules.Azure/issues/1632)
    - Check Microsoft Defender for Storage is enabled by @jdewisscher.
      [#1632](https://github.com/Azure/PSRule.Rules.Azure/issues/1632)
    - Check Microsoft Defender for SQL Servers on VMs is enabled by @jdewisscher.
      [#1632](https://github.com/Azure/PSRule.Rules.Azure/issues/1632)
  - Deployment:
    - Check that nested deployments securely pass through administrator usernames by @ms-sambell.
      [#1479](https://github.com/Azure/PSRule.Rules.Azure/issues/1479)
  - Front Door WAF:
    - Check policy is enabled by @fbinotto.
      [#1470](https://github.com/Azure/PSRule.Rules.Azure/issues/1470)
    - Check policy uses prevention mode by @fbinotto.
      [#1470](https://github.com/Azure/PSRule.Rules.Azure/issues/1470)
    - Check policy uses managed rule sets by @fbinotto.
      [#1470](https://github.com/Azure/PSRule.Rules.Azure/issues/1470)
    - Check policy does not have any exclusions defined by @fbinotto.
      [#1470](https://github.com/Azure/PSRule.Rules.Azure/issues/1470)
  - Network Security Group:
    - Check AKS managed NSGs don't contain custom rules by @ms-sambell.
      [#8](https://github.com/Azure/PSRule.Rules.Azure/issues/8)
  - Storage Account:
    - Check blob container soft delete is enabled by @pazdedav.
      [#1671](https://github.com/Azure/PSRule.Rules.Azure/issues/1671)
    - Check file share soft delete is enabled by @jonathanruiz.
      [#966](https://github.com/Azure/PSRule.Rules.Azure/issues/966)
  - VMSS:
    - Check Linux VMSS has disabled password authentication by @BenjaminEngeset.
      [#1635](https://github.com/Azure/PSRule.Rules.Azure/issues/1635)
- Updated rules:
  - **Important change**: Updated rules, tests and docs with Microsoft Defender for Cloud by @jonathanruiz.
    [#545](https://github.com/Azure/PSRule.Rules.Azure/issues/545)
    - The following rules have been renamed with aliases:
      - Renamed `Azure.SQL.ThreatDetection` to `Azure.SQL.DefenderCloud`.
      - Renamed `Azure.SecurityCenter.Contact` to `Azure.DefenderCloud.Contact`.
      - Renamed `Azure.SecurityCenter.Provisioning` to `Azure.DefenderCloud.Provisioning`.
    - If you are referencing the old names please consider updating to the new names.
  - Updated documentation examples for Front Door and Key Vault rules by @lluppesms.
    [#1667](https://github.com/Azure/PSRule.Rules.Azure/issues/1667)
  - Improved the way we check that VM or VMSS has Linux by @verabe.
    [#1704](https://github.com/Azure/PSRule.Rules.Azure/issues/1704)
  - Azure Kubernetes Service:
    - Updated `Azure.AKS.Version` to use latest stable version `1.23.8` by @BernieWhite.
      [#1627](https://github.com/Azure/PSRule.Rules.Azure/issues/1627)
      - Use `AZURE_AKS_CLUSTER_MINIMUM_VERSION` to configure the minimum version of the cluster.
  - Event Grid:
    - Promoted `Azure.EventGrid.DisableLocalAuth` to GA rule set by @BernieWhite.
      [#1628](https://github.com/Azure/PSRule.Rules.Azure/issues/1628)
  - Key Vault:
    - Promoted `Azure.KeyVault.AutoRotationPolicy` to GA rule set by @BernieWhite.
      [#1629](https://github.com/Azure/PSRule.Rules.Azure/issues/1629)
- General improvements:
  - Updated NSG documentation with code snippets and links by @simone-bennett.
    [#1607](https://github.com/Azure/PSRule.Rules.Azure/issues/1607)
  - Updated Application Gateway documentation with code snippets by @ms-sambell.
    [#1608](https://github.com/Azure/PSRule.Rules.Azure/issues/1608)
  - Updated SQL firewall rules documentation by @ms-sambell.
    [#1569](https://github.com/Azure/PSRule.Rules.Azure/issues/1569)
  - Updated Container Apps documentation and rule to new resource type by @marie-schmidt.
    [#1672](https://github.com/Azure/PSRule.Rules.Azure/issues/1672)
  - Updated KeyVault and FrontDoor documentation with code snippets by @lluppesms.
    [#1667](https://github.com/Azure/PSRule.Rules.Azure/issues/1667)
  - Added tag and annotation metadata from policy for rules generation by @BernieWhite.
    [#1652](https://github.com/Azure/PSRule.Rules.Azure/issues/1652)
  - Added hash to `name` and `ref` properties for policy rules by @ArmaanMcleod.
    [#1653](https://github.com/Azure/PSRule.Rules.Azure/issues/1653)
    - Use `AZURE_POLICY_RULE_PREFIX` or `Export-AzPolicyAssignmentRuleData -RulePrefix` to override rule prefix.
- Engineering:
  - Bump PSRule to v2.4.2.
    [#1753](https://github.com/Azure/PSRule.Rules.Azure/pull/1753)
    [#1748](https://github.com/Azure/PSRule.Rules.Azure/issues/1748)
  - Bump Microsoft.NET.Test.Sdk to v17.3.2.
    [#1719](https://github.com/Azure/PSRule.Rules.Azure/pull/1719)
  - Updated provider data for analysis.
    [#1605](https://github.com/Azure/PSRule.Rules.Azure/pull/1605)
  - Bump Az.Resources to v6.2.0.
    [#1636](https://github.com/Azure/PSRule.Rules.Azure/pull/1636)
  - Bump PSScriptAnalyzer to v1.21.0.
    [#1636](https://github.com/Azure/PSRule.Rules.Azure/pull/1636)
- Bug fixes:
  - Fixed continue processing policy assignments on error by @BernieWhite.
    [#1651](https://github.com/Azure/PSRule.Rules.Azure/issues/1651)
  - Fixed handling of runtime assessment data by @BernieWhite.
    [#1707](https://github.com/Azure/PSRule.Rules.Azure/issues/1707)
  - Fixed conversion of type conditions to pre-conditions by @BernieWhite.
    [#1708](https://github.com/Azure/PSRule.Rules.Azure/issues/1708)
  - Fixed inconclusive failure of `Azure.Deployment.AdminUsername` by @BernieWhite.
    [#1631](https://github.com/Azure/PSRule.Rules.Azure/issues/1631)
  - Fixed error expanding with `json()` and single quotes by @BernieWhite.
    [#1656](https://github.com/Azure/PSRule.Rules.Azure/issues/1656)
  - Fixed handling key collision with duplicate definitions using same parameters by @ArmaanMcleod.
    [#1653](https://github.com/Azure/PSRule.Rules.Azure/issues/1653)
  - Fixed bug requiring all diagnostic logs settings to have auditing enabled by @BenjaminEngeset.
    [#1726](https://github.com/Azure/PSRule.Rules.Azure/issues/1726)
  - Fixed `Azure.Deployment.AdminUsername` incorrectly fails with nested deployments by @BernieWhite.
    [#1762](https://github.com/Azure/PSRule.Rules.Azure/issues/1762)
  - Fixed `Azure.FrontDoorWAF.Exclusions` reports exclusions when none are specified by @BernieWhite.
    [#1751](https://github.com/Azure/PSRule.Rules.Azure/issues/1751)
  - Fixed `Azure.Deployment.AdminUsername` does not match the pattern by @BernieWhite.
    [#1758](https://github.com/Azure/PSRule.Rules.Azure/issues/1758)
  - Consider private offerings when checking that a VM or VMSS has Linux by @verabe.
    [#1725](https://github.com/Azure/PSRule.Rules.Azure/issues/1725)

What's changed since pre-release v1.20.0-B0477:

- No additional changes.

## v1.20.0-B0477 (pre-release)

What's changed since pre-release v1.20.0-B0389:

- General improvements:
  - Added hash to `name` and `ref` properties for policy rules by @ArmaanMcleod.
    [#1653](https://github.com/Azure/PSRule.Rules.Azure/issues/1653)
    - Use `AZURE_POLICY_RULE_PREFIX` or `Export-AzPolicyAssignmentRuleData -RulePrefix` to override rule prefix.

## v1.20.0-B0389 (pre-release)

What's changed since pre-release v1.20.0-B0304:

- New rules:
  - App Configuration:
    - Check app configuration store has purge protection enabled by @BenjaminEngeset.
      [#1689](https://github.com/Azure/PSRule.Rules.Azure/issues/1689)
- Bug fixes:
  - Fixed `Azure.Deployment.AdminUsername` incorrectly fails with nested deployments by @BernieWhite.
    [#1762](https://github.com/Azure/PSRule.Rules.Azure/issues/1762)

## v1.20.0-B0304 (pre-release)

What's changed since pre-release v1.20.0-B0223:

- Engineering:
  - Bump PSRule to v2.4.2.
    [#1753](https://github.com/Azure/PSRule.Rules.Azure/pull/1753)
    [#1748](https://github.com/Azure/PSRule.Rules.Azure/issues/1748)
- Bug fixes:
  - Fixed `Azure.FrontDoorWAF.Exclusions` reports exclusions when none are specified by @BernieWhite.
    [#1751](https://github.com/Azure/PSRule.Rules.Azure/issues/1751)
  - Fixed `Azure.Deployment.AdminUsername` does not match the pattern by @BernieWhite.
    [#1758](https://github.com/Azure/PSRule.Rules.Azure/issues/1758)
  - Consider private offerings when checking that a VM or VMSS has Linux by @verabe.
    [#1725](https://github.com/Azure/PSRule.Rules.Azure/issues/1725)

## v1.20.0-B0223 (pre-release)

What's changed since pre-release v1.20.0-B0148:

- New features:
  - Added September 2022 baselines `Azure.GA_2022_09` and `Azure.Preview_2022_09` by @BernieWhite.
    [#1738](https://github.com/Azure/PSRule.Rules.Azure/issues/1738)
    - Includes rules released before or during September 2022.
    - Marked `Azure.GA_2022_06` and `Azure.Preview_2022_06` baselines as obsolete.
- New rules:
  - App Configuration:
    - Check app configuration store has one or more replicas by @BenjaminEngeset.
      [#1688](https://github.com/Azure/PSRule.Rules.Azure/issues/1688)
- Engineering:
  - Bump PSRule to v2.4.1.
    [#1636](https://github.com/Azure/PSRule.Rules.Azure/pull/1636)
  - Bump Az.Resources to v6.2.0.
    [#1636](https://github.com/Azure/PSRule.Rules.Azure/pull/1636)
  - Bump PSScriptAnalyzer to v1.21.0.
    [#1636](https://github.com/Azure/PSRule.Rules.Azure/pull/1636)
- Bug fixes:
  - Fixed handling key collision with duplicate definitions using same parameters by @ArmaanMcleod.
    [#1653](https://github.com/Azure/PSRule.Rules.Azure/issues/1653)
  - Fixed bug requiring all diagnostic logs settings to have auditing enabled by @BenjaminEngeset.
    [#1726](https://github.com/Azure/PSRule.Rules.Azure/issues/1726)

## v1.20.0-B0148 (pre-release)

What's changed since pre-release v1.20.0-B0085:

- New rules:
  - App Configuration:
    - Check app configuration store audit diagnostic logs are enabled by @BenjaminEngeset.
      [#1690](https://github.com/Azure/PSRule.Rules.Azure/issues/1690)
- Engineering:
  - Bump Microsoft.NET.Test.Sdk to v17.3.2.
    [#1719](https://github.com/Azure/PSRule.Rules.Azure/pull/1719)
- Bug fixes:
  - Fixed error expanding with `json()` and single quotes by @BernieWhite.
    [#1656](https://github.com/Azure/PSRule.Rules.Azure/issues/1656)

## v1.20.0-B0085 (pre-release)

What's changed since pre-release v1.20.0-B0028:

- New rules:
  - Azure Cache for Redis:
    - Check the number of firewall rules for caches by @jonathanruiz.
      [#544](https://github.com/Azure/PSRule.Rules.Azure/issues/544)
    - Check the number of IP addresses in firewall rules for caches by @jonathanruiz.
      [#544](https://github.com/Azure/PSRule.Rules.Azure/issues/544)
  - App Configuration:
    - Check identity-based authentication is used for configuration stores by @pazdedav.
      [#1691](https://github.com/Azure/PSRule.Rules.Azure/issues/1691)
  - Container Registry:
    - Check soft delete policy is enabled by @BenjaminEngeset.
      [#1674](https://github.com/Azure/PSRule.Rules.Azure/issues/1674)
  - Defender for Cloud:
    - Check Microsoft Defender for Cloud is enabled for Containers by @jdewisscher.
      [#1632](https://github.com/Azure/PSRule.Rules.Azure/issues/1632)
    - Check Microsoft Defender for Cloud is enabled for Virtual Machines by @jdewisscher.
      [#1632](https://github.com/Azure/PSRule.Rules.Azure/issues/1632)
    - Check Microsoft Defender for Cloud is enabled for SQL Servers by @jdewisscher.
      [#1632](https://github.com/Azure/PSRule.Rules.Azure/issues/1632)
    - Check Microsoft Defender for Cloud is enabled for App Services by @jdewisscher.
      [#1632](https://github.com/Azure/PSRule.Rules.Azure/issues/1632)
    - Check Microsoft Defender for Cloud is enabled for Storage Accounts by @jdewisscher.
      [#1632](https://github.com/Azure/PSRule.Rules.Azure/issues/1632)
    - Check Microsoft Defender for Cloud is enabled for SQL Servers on machines by @jdewisscher.
      [#1632](https://github.com/Azure/PSRule.Rules.Azure/issues/1632)
  - Network Security Group:
    - Check AKS managed NSGs don't contain custom rules by @ms-sambell.
      [#8](https://github.com/Azure/PSRule.Rules.Azure/issues/8)
  - Storage Account:
    - Check blob container soft delete is enabled by @pazdedav.
      [#1671](https://github.com/Azure/PSRule.Rules.Azure/issues/1671)
    - Check file share soft delete is enabled by @jonathanruiz.
      [#966](https://github.com/Azure/PSRule.Rules.Azure/issues/966)
- Updated rules:
  - **Important change**: Updated rules, tests and docs with Microsoft Defender for Cloud by @jonathanruiz.
    [#545](https://github.com/Azure/PSRule.Rules.Azure/issues/545)
    - The following rules have been renamed with aliases:
      - Renamed `Azure.SQL.ThreatDetection` to `Azure.SQL.DefenderCloud`.
      - Renamed `Azure.SecurityCenter.Contact` to `Azure.DefenderCloud.Contact`.
      - Renamed `Azure.SecurityCenter.Provisioning` to `Azure.DefenderCloud.Provisioning`.
    - If you are referencing the old names please consider updating to the new names.
  - Updated documentation examples for Front Door and Key Vault rules by @lluppesms.
    [#1667](https://github.com/Azure/PSRule.Rules.Azure/issues/1667)
  - Improved the way we check that VM or VMSS has Linux by @verabe.
    [#1704](https://github.com/Azure/PSRule.Rules.Azure/issues/1704)
- General improvements:
  - Updated NSG documentation with code snippets and links by @simone-bennett.
    [#1607](https://github.com/Azure/PSRule.Rules.Azure/issues/1607)
  - Updated Application Gateway documentation with code snippets by @ms-sambell.
    [#1608](https://github.com/Azure/PSRule.Rules.Azure/issues/1608)
  - Updated SQL firewall rules documentation by @ms-sambell.
    [#1569](https://github.com/Azure/PSRule.Rules.Azure/issues/1569)
  - Updated Container Apps documentation and rule to new resource type by @marie-schmidt.
    [#1672](https://github.com/Azure/PSRule.Rules.Azure/issues/1672)
  - Updated KeyVault and FrontDoor documentation with code snippets by @lluppesms.
    [#1667](https://github.com/Azure/PSRule.Rules.Azure/issues/1667)
  - Added tag and annotation metadata from policy for rules generation by @BernieWhite.
    [#1652](https://github.com/Azure/PSRule.Rules.Azure/issues/1652)
- Bug fixes:
  - Fixed continue processing policy assignments on error by @BernieWhite.
    [#1651](https://github.com/Azure/PSRule.Rules.Azure/issues/1651)
  - Fixed handling of runtime assessment data by @BernieWhite.
    [#1707](https://github.com/Azure/PSRule.Rules.Azure/issues/1707)
  - Fixed conversion of type conditions to pre-conditions by @BernieWhite.
    [#1708](https://github.com/Azure/PSRule.Rules.Azure/issues/1708)

## v1.20.0-B0028 (pre-release)

What's changed since pre-release v1.20.0-B0004:

- New rules:
  - AKS:
    - Check clusters use Ephemeral OS disk by @BenjaminEngeset.
      [#1618](https://github.com/Azure/PSRule.Rules.Azure/issues/1618)
  - CDN:
    - Check CDN profile uses Front Door Standard or Premium tier by @BenjaminEngeset.
      [#1612](https://github.com/Azure/PSRule.Rules.Azure/issues/1612)
  - VMSS:
    - Check Linux VMSS has disabled password authentication by @BenjaminEngeset.
      [#1635](https://github.com/Azure/PSRule.Rules.Azure/issues/1635)
- Updated rules:
  - Azure Kubernetes Service:
    - Updated `Azure.AKS.Version` to use latest stable version `1.23.8` by @BernieWhite.
      [#1627](https://github.com/Azure/PSRule.Rules.Azure/issues/1627)
      - Use `AZURE_AKS_CLUSTER_MINIMUM_VERSION` to configure the minimum version of the cluster.
  - Event Grid:
    - Promoted `Azure.EventGrid.DisableLocalAuth` to GA rule set by @BernieWhite.
      [#1628](https://github.com/Azure/PSRule.Rules.Azure/issues/1628)
  - Key Vault:
    - Promoted `Azure.KeyVault.AutoRotationPolicy` to GA rule set by @BernieWhite.
      [#1629](https://github.com/Azure/PSRule.Rules.Azure/issues/1629)
- Engineering:
  - Bump PSRule to v2.4.0.
    [#1620](https://github.com/Azure/PSRule.Rules.Azure/pull/1620)
  - Updated provider data for analysis.
    [#1605](https://github.com/Azure/PSRule.Rules.Azure/pull/1605)
- Bug fixes:
  - Fixed function `dateTimeAdd` errors handling `utcNow` output by @BernieWhite.
    [#1637](https://github.com/Azure/PSRule.Rules.Azure/issues/1637)
  - Fixed inconclusive failure of `Azure.Deployment.AdminUsername` by @BernieWhite.
    [#1631](https://github.com/Azure/PSRule.Rules.Azure/issues/1631)

## v1.20.0-B0004 (pre-release)

What's changed since v1.19.1:

- New rules:
  - Azure Resources:
    - Check that nested deployments securely pass through administrator usernames by @ms-sambell.
      [#1479](https://github.com/Azure/PSRule.Rules.Azure/issues/1479)
- Engineering:
  - Bump Microsoft.NET.Test.Sdk to v17.3.1.
    [#1603](https://github.com/Azure/PSRule.Rules.Azure/pull/1603)

## v1.19.2

What's changed since v1.19.1:

- Bug fixes:
  - Fixed function `dateTimeAdd` errors handling `utcNow` output by @BernieWhite.
    [#1637](https://github.com/Azure/PSRule.Rules.Azure/issues/1637)

## v1.19.1

What's changed since v1.19.0:

- Bug fixes:
  - Fixed `Azure.VNET.UseNSGs` is missing exceptions by @BernieWhite.
    [#1609](https://github.com/Azure/PSRule.Rules.Azure/issues/1609)
    - Added exclusions for `RouteServerSubnet` and any subnet with a dedicated HSM delegation.

## v1.19.0

What's changed since v1.18.1:

- New rules:
  - Azure Kubernetes Service:
    - Check clusters use uptime SLA by @BenjaminEngeset.
      [#1601](https://github.com/Azure/PSRule.Rules.Azure/issues/1601)
- General improvements:
  - Updated rule level for the following rules by @BernieWhite.
    [#1551](https://github.com/Azure/PSRule.Rules.Azure/issues/1551)
    - Set `Azure.APIM.APIDescriptors` to warning from error.
    - Set `Azure.APIM.ProductDescriptors` to warning from error.
    - Set `Azure.Template.UseLocationParameter` to warning from error.
    - Set `Azure.Template.UseComments` to information from error.
    - Set `Azure.Template.UseDescriptions` to information from error.
  - Improve reporting of failing resource property for rules by @BernieWhite.
    [#1429](https://github.com/Azure/PSRule.Rules.Azure/issues/1429)
- Engineering:
  - Added publishing of symbols for NuGet packages by @BernieWhite.
    [#1549](https://github.com/Azure/PSRule.Rules.Azure/issues/1549)
  - Bump Az.Resources to v6.1.0.
    [#1557](https://github.com/Azure/PSRule.Rules.Azure/pull/1557)
  - Bump Microsoft.NET.Test.Sdk to v17.3.0.
    [#1563](https://github.com/Azure/PSRule.Rules.Azure/pull/1563)
  - Bump PSRule to v2.3.2.
    [#1574](https://github.com/Azure/PSRule.Rules.Azure/pull/1574)
  - Bump support projects to .NET 6 by @BernieWhite.
    [#1560](https://github.com/Azure/PSRule.Rules.Azure/issues/1560)
  - Bump BenchmarkDotNet to v0.13.2.
    [#1593](https://github.com/Azure/PSRule.Rules.Azure/pull/1593)
  - Bump BenchmarkDotNet.Diagnostics.Windows to v0.13.2.
    [#1594](https://github.com/Azure/PSRule.Rules.Azure/pull/1594)
  - Updated provider data for analysis.
    [#1598](https://github.com/Azure/PSRule.Rules.Azure/pull/1598)
- Bug fixes:
  - Fixed parameter files linked to bicep code via naming convention is not working by @BernieWhite.
    [#1582](https://github.com/Azure/PSRule.Rules.Azure/issues/1582)
  - Fixed handling of storage accounts sub-resources with CMK by @BernieWhite.
    [#1575](https://github.com/Azure/PSRule.Rules.Azure/issues/1575)

What's changed since pre-release v1.19.0-B0077:

- No additional changes.

## v1.19.0-B0077 (pre-release)

What's changed since pre-release v1.19.0-B0042:

- New rules:
  - Azure Kubernetes Service:
    - Check clusters use uptime SLA by @BenjaminEngeset.
      [#1601](https://github.com/Azure/PSRule.Rules.Azure/issues/1601)

## v1.19.0-B0042 (pre-release)

What's changed since pre-release v1.19.0-B0010:

- General improvements:
  - Improve reporting of failing resource property for rules by @BernieWhite.
    [#1429](https://github.com/Azure/PSRule.Rules.Azure/issues/1429)
- Engineering:
  - Bump PSRule to v2.3.2.
    [#1574](https://github.com/Azure/PSRule.Rules.Azure/pull/1574)
  - Bump support projects to .NET 6 by @BernieWhite.
    [#1560](https://github.com/Azure/PSRule.Rules.Azure/issues/1560)
  - Bump BenchmarkDotNet to v0.13.2.
    [#1593](https://github.com/Azure/PSRule.Rules.Azure/pull/1593)
  - Bump BenchmarkDotNet.Diagnostics.Windows to v0.13.2.
    [#1594](https://github.com/Azure/PSRule.Rules.Azure/pull/1594)
  - Updated provider data for analysis.
    [#1598](https://github.com/Azure/PSRule.Rules.Azure/pull/1598)
- Bug fixes:
  - Fixed parameter files linked to bicep code via naming convention is not working by @BernieWhite.
    [#1582](https://github.com/Azure/PSRule.Rules.Azure/issues/1582)
  - Fixed handling of storage accounts sub-resources with CMK by @BernieWhite.
    [#1575](https://github.com/Azure/PSRule.Rules.Azure/issues/1575)

## v1.19.0-B0010 (pre-release)

What's changed since v1.18.1:

- General improvements:
  - Updated rule level for the following rules by @BernieWhite.
    [#1551](https://github.com/Azure/PSRule.Rules.Azure/issues/1551)
    - Set `Azure.APIM.APIDescriptors` to warning from error.
    - Set `Azure.APIM.ProductDescriptors` to warning from error.
    - Set `Azure.Template.UseLocationParameter` to warning from error.
    - Set `Azure.Template.UseComments` to information from error.
    - Set `Azure.Template.UseDescriptions` to information from error.
- Engineering:
  - Added publishing of symbols for NuGet packages by @BernieWhite.
    [#1549](https://github.com/Azure/PSRule.Rules.Azure/issues/1549)
  - Bump PSRule to v2.3.1.
    [#1561](https://github.com/Azure/PSRule.Rules.Azure/pull/1561)
  - Bump Az.Resources to v6.1.0.
    [#1557](https://github.com/Azure/PSRule.Rules.Azure/pull/1557)
  - Bump Microsoft.NET.Test.Sdk to v17.3.0.
    [#1563](https://github.com/Azure/PSRule.Rules.Azure/pull/1563)

## v1.18.1

What's changed since v1.18.0:

- Bug fixes:
  - Fixed `Azure.APIM.HTTPBackend` reports failure when service URL is not defined by @BernieWhite.
    [#1555](https://github.com/Azure/PSRule.Rules.Azure/issues/1555)
  - Fixed `Azure.SQL.AAD` failure with newer API by @BernieWhite.
    [#1302](https://github.com/Azure/PSRule.Rules.Azure/issues/1302)

## v1.18.0

What's changed since v1.17.1:

- New rules:
  - Cognitive Services:
    - Check accounts use network access restrictions by @BernieWhite.
      [#1532](https://github.com/Azure/PSRule.Rules.Azure/issues/1532)
    - Check accounts use managed identities to access Azure resources by @BernieWhite.
      [#1532](https://github.com/Azure/PSRule.Rules.Azure/issues/1532)
    - Check accounts only accept requests using Azure AD identities by @BernieWhite.
      [#1532](https://github.com/Azure/PSRule.Rules.Azure/issues/1532)
    - Check accounts disable access using public endpoints by @BernieWhite.
      [#1532](https://github.com/Azure/PSRule.Rules.Azure/issues/1532)
- General improvements:
  - Added support for array `indexOf`, `lastIndexOf`, and `items` ARM functions by @BernieWhite.
    [#1440](https://github.com/Azure/PSRule.Rules.Azure/issues/1440)
  - Added support for `join` ARM function by @BernieWhite.
    [#1535](https://github.com/Azure/PSRule.Rules.Azure/issues/1535)
  - Improved output of full path to emitted resources by @BernieWhite.
    [#1523](https://github.com/Azure/PSRule.Rules.Azure/issues/1523)
- Engineering:
  - Bump Az.Resources to v6.0.1.
    [#1521](https://github.com/Azure/PSRule.Rules.Azure/pull/1521)
  - Updated provider data for analysis.
    [#1540](https://github.com/Azure/PSRule.Rules.Azure/pull/1540)
  - Bump xunit to v2.4.2.
    [#1542](https://github.com/Azure/PSRule.Rules.Azure/pull/1542)
  - Added readme and tags to NuGet by @BernieWhite.
    [#1513](https://github.com/Azure/PSRule.Rules.Azure/issues/1513)
- Bug fixes:
  - Fixed `Azure.SQL.TDE` is not required to enable Transparent Data Encryption for IaC by @BernieWhite.
    [#1530](https://github.com/Azure/PSRule.Rules.Azure/issues/1530)

What's changed since pre-release v1.18.0-B0027:

- No additional changes.

## v1.18.0-B0027 (pre-release)

What's changed since pre-release v1.18.0-B0010:

- New rules:
  - Cognitive Services:
    - Check accounts use network access restrictions by @BernieWhite.
      [#1532](https://github.com/Azure/PSRule.Rules.Azure/issues/1532)
    - Check accounts use managed identities to access Azure resources by @BernieWhite.
      [#1532](https://github.com/Azure/PSRule.Rules.Azure/issues/1532)
    - Check accounts only accept requests using Azure AD identities by @BernieWhite.
      [#1532](https://github.com/Azure/PSRule.Rules.Azure/issues/1532)
    - Check accounts disable access using public endpoints by @BernieWhite.
      [#1532](https://github.com/Azure/PSRule.Rules.Azure/issues/1532)
- General improvements:
  - Added support for array `indexOf`, `lastIndexOf`, and `items` ARM functions by @BernieWhite.
    [#1440](https://github.com/Azure/PSRule.Rules.Azure/issues/1440)
  - Added support for `join` ARM function by @BernieWhite.
    [#1535](https://github.com/Azure/PSRule.Rules.Azure/issues/1535)
- Engineering:
  - Updated provider data for analysis.
    [#1540](https://github.com/Azure/PSRule.Rules.Azure/pull/1540)
  - Bump xunit to v2.4.2.
    [#1542](https://github.com/Azure/PSRule.Rules.Azure/pull/1542)
- Bug fixes:
  - Fixed `Azure.SQL.TDE` is not required to enable Transparent Data Encryption for IaC by @BernieWhite.
    [#1530](https://github.com/Azure/PSRule.Rules.Azure/issues/1530)

## v1.18.0-B0010 (pre-release)

What's changed since pre-release v1.18.0-B0002:

- General improvements:
  - Improved output of full path to emitted resources by @BernieWhite.
    [#1523](https://github.com/Azure/PSRule.Rules.Azure/issues/1523)
- Engineering:
  - Bump Az.Resources to v6.0.1.
    [#1521](https://github.com/Azure/PSRule.Rules.Azure/pull/1521)

## v1.18.0-B0002 (pre-release)

What's changed since v1.17.1:

- Engineering:
  - Added readme and tags to NuGet by @BernieWhite.
    [#1513](https://github.com/Azure/PSRule.Rules.Azure/issues/1513)

## v1.17.1

What's changed since v1.17.0:

- Bug fixes:
  - Fixed union returns null when merged with built-in expansion objects by @BernieWhite.
    [#1515](https://github.com/Azure/PSRule.Rules.Azure/issues/1515)
  - Fixed missing zones in test for standalone VM by @BernieWhite.
    [#1506](https://github.com/Azure/PSRule.Rules.Azure/issues/1506)

## v1.17.0

What's changed since v1.16.1:

- New features:
  - Added more field count expression support for Azure Policy JSON rules by @ArmaanMcleod.
    [#181](https://github.com/Azure/PSRule.Rules.Azure/issues/181)
  - Added June 2022 baselines `Azure.GA_2022_06` and `Azure.Preview_2022_06` by @BernieWhite.
    [#1499](https://github.com/Azure/PSRule.Rules.Azure/issues/1499)
    - Includes rules released before or during June 2022.
    - Marked `Azure.GA_2022_03` and `Azure.Preview_2022_03` baselines as obsolete.
- New rules:
  - Deployment:
    - Check for secure values in outputs by @BernieWhite.
      [#297](https://github.com/Azure/PSRule.Rules.Azure/issues/297)
- Engineering:
  - Bump Newtonsoft.Json to v13.0.1.
    [#1494](https://github.com/Azure/PSRule.Rules.Azure/pull/1494)
  - Updated NuGet packaging metadata by @BernieWhite.
    [#1428](https://github.com/Azure/PSRule.Rules.Azure/pull/1428)
  - Updated provider data for analysis.
    [#1502](https://github.com/Azure/PSRule.Rules.Azure/pull/1502)
  - Bump PSRule to v2.2.0.
    [#1444](https://github.com/Azure/PSRule.Rules.Azure/pull/1444)
  - Updated NuGet packaging metadata by @BernieWhite.
    [#1428](https://github.com/Azure/PSRule.Rules.Azure/issues/1428)
- Bug fixes:
  - Fixed TDE property status to state by @Dylan-Prins.
    [#1505](https://github.com/Azure/PSRule.Rules.Azure/pull/1505)
  - Fixed the language expression value fails in outputs by @BernieWhite.
    [#1485](https://github.com/Azure/PSRule.Rules.Azure/issues/1485)

What's changed since pre-release v1.17.0-B0064:

- No additional changes.

## v1.17.0-B0064 (pre-release)

What's changed since pre-release v1.17.0-B0035:

- Engineering:
  - Updated provider data for analysis.
    [#1502](https://github.com/Azure/PSRule.Rules.Azure/pull/1502)
  - Bump PSRule to v2.2.0.
    [#1444](https://github.com/Azure/PSRule.Rules.Azure/pull/1444)
- Bug fixes:
  - Fixed TDE property status to state by @Dylan-Prins.
    [#1505](https://github.com/Azure/PSRule.Rules.Azure/pull/1505)

## v1.17.0-B0035 (pre-release)

What's changed since pre-release v1.17.0-B0014:

- New features:
  - Added June 2022 baselines `Azure.GA_2022_06` and `Azure.Preview_2022_06` by @BernieWhite.
    [#1499](https://github.com/Azure/PSRule.Rules.Azure/issues/1499)
    - Includes rules released before or during June 2022.
    - Marked `Azure.GA_2022_03` and `Azure.Preview_2022_03` baselines as obsolete.
- Engineering:
  - Bump Newtonsoft.Json to v13.0.1.
    [#1494](https://github.com/Azure/PSRule.Rules.Azure/pull/1494)
  - Updated NuGet packaging metadata by @BernieWhite.
    [#1428](https://github.com/Azure/PSRule.Rules.Azure/pull/1428)

## v1.17.0-B0014 (pre-release)

What's changed since v1.16.1:

- New features:
  - Added more field count expression support for Azure Policy JSON rules by @ArmaanMcleod.
    [#181](https://github.com/Azure/PSRule.Rules.Azure/issues/181)
- New rules:
  - Deployment:
    - Check for secure values in outputs by @BernieWhite.
      [#297](https://github.com/Azure/PSRule.Rules.Azure/issues/297)
- Engineering:
  - Updated NuGet packaging metadata by @BernieWhite.
    [#1428](https://github.com/Azure/PSRule.Rules.Azure/issues/1428)
- Bug fixes:
  - Fixed the language expression value fails in outputs by @BernieWhite.
    [#1485](https://github.com/Azure/PSRule.Rules.Azure/issues/1485)

## v1.16.1

What's changed since v1.16.0:

- Bug fixes:
  - Fixed TLS 1.3 support in `Azure.AppGw.SSLPolicy` by @BernieWhite.
    [#1469](https://github.com/Azure/PSRule.Rules.Azure/issues/1469)
  - Fixed Application Gateway referencing a WAF policy by @BernieWhite.
    [#1466](https://github.com/Azure/PSRule.Rules.Azure/issues/1466)

## v1.16.0

What's changed since v1.15.2:

- New rules:
  - App Service:
    - Check web apps have insecure FTP disabled by @BernieWhite.
      [#1436](https://github.com/Azure/PSRule.Rules.Azure/issues/1436)
    - Check web apps use a dedicated health probe by @BernieWhite.
      [#1437](https://github.com/Azure/PSRule.Rules.Azure/issues/1437)
- Updated rules:
  - Public IP:
    - Updated `Azure.PublicIP.AvailabilityZone` to exclude IP addresses for Azure Bastion by @BernieWhite.
      [#1442](https://github.com/Azure/PSRule.Rules.Azure/issues/1442)
      - Public IP addresses with the `resource-usage` tag set to `azure-bastion` are excluded.
- General improvements:
  - Added support for `dateTimeFromEpoch` and `dateTimeToEpoch` ARM functions by @BernieWhite.
    [#1451](https://github.com/Azure/PSRule.Rules.Azure/issues/1451)
- Engineering:
  - Updated built documentation to include rule ref and metadata by @BernieWhite.
    [#1432](https://github.com/Azure/PSRule.Rules.Azure/issues/1432)
  - Added ref properties for several rules by @BernieWhite.
    [#1430](https://github.com/Azure/PSRule.Rules.Azure/issues/1430)
  - Updated provider data for analysis.
    [#1453](https://github.com/Azure/PSRule.Rules.Azure/pull/1453)
  - Bump Microsoft.NET.Test.Sdk to v17.2.0.
    [#1410](https://github.com/Azure/PSRule.Rules.Azure/pull/1410)
  - Update CI checks to include required ref property by @BernieWhite.
    [#1431](https://github.com/Azure/PSRule.Rules.Azure/issues/1431)
  - Added ref properties for rules by @BernieWhite.
    [#1430](https://github.com/Azure/PSRule.Rules.Azure/issues/1430)
- Bug fixes:
  - Fixed `Azure.Template.UseVariables` does not accept function variables names by @BernieWhite.
    [#1427](https://github.com/Azure/PSRule.Rules.Azure/issues/1427)
  - Fixed dependency issue within Azure Pipelines `AzurePowerShell` task by @BernieWhite.
    [#1447](https://github.com/Azure/PSRule.Rules.Azure/issues/1447)
    - Removed dependency on `Az.Accounts` and `Az.Resources` from manifest.
      Pre-install these modules to use export cmdlets.

What's changed since pre-release v1.16.0-B0072:

- No additional changes.

## v1.16.0-B0072 (pre-release)

What's changed since pre-release v1.16.0-B0041:

- Engineering:
  - Update CI checks to include required ref property by @BernieWhite.
    [#1431](https://github.com/Azure/PSRule.Rules.Azure/issues/1431)
  - Added ref properties for rules by @BernieWhite.
    [#1430](https://github.com/Azure/PSRule.Rules.Azure/issues/1430)
- Bug fixes:
  - Fixed dependency issue within Azure Pipelines `AzurePowerShell` task by @BernieWhite.
    [#1447](https://github.com/Azure/PSRule.Rules.Azure/issues/1447)
    - Removed dependency on `Az.Accounts` and `Az.Resources` from manifest.
      Pre-install these modules to use export cmdlets.

## v1.16.0-B0041 (pre-release)

What's changed since pre-release v1.16.0-B0017:

- Updated rules:
  - Public IP:
    - Updated `Azure.PublicIP.AvailabilityZone` to exclude IP addresses for Azure Bastion by @BernieWhite.
      [#1442](https://github.com/Azure/PSRule.Rules.Azure/issues/1442)
      - Public IP addresses with the `resource-usage` tag set to `azure-bastion` are excluded.
- General improvements:
  - Added support for `dateTimeFromEpoch` and `dateTimeToEpoch` ARM functions by @BernieWhite.
    [#1451](https://github.com/Azure/PSRule.Rules.Azure/issues/1451)
- Engineering:
  - Updated built documentation to include rule ref and metadata by @BernieWhite.
    [#1432](https://github.com/Azure/PSRule.Rules.Azure/issues/1432)
  - Added ref properties for several rules by @BernieWhite.
    [#1430](https://github.com/Azure/PSRule.Rules.Azure/issues/1430)
  - Updated provider data for analysis.
    [#1453](https://github.com/Azure/PSRule.Rules.Azure/pull/1453)

## v1.16.0-B0017 (pre-release)

What's changed since v1.15.2:

- New rules:
  - App Service:
    - Check web apps have insecure FTP disabled by @BernieWhite.
      [#1436](https://github.com/Azure/PSRule.Rules.Azure/issues/1436)
    - Check web apps use a dedicated health probe by @BernieWhite.
      [#1437](https://github.com/Azure/PSRule.Rules.Azure/issues/1437)
- Engineering:
  - Bump Microsoft.NET.Test.Sdk to v17.2.0.
    [#1410](https://github.com/Azure/PSRule.Rules.Azure/pull/1410)
- Bug fixes:
  - Fixed `Azure.Template.UseVariables` does not accept function variables names by @BernieWhite.
    [#1427](https://github.com/Azure/PSRule.Rules.Azure/issues/1427)

## v1.15.2

What's changed since v1.15.1:

- Bug fixes:
  - Fixed `Azure.AppService.ManagedIdentity` does not accept both system and user assigned by @BernieWhite.
    [#1415](https://github.com/Azure/PSRule.Rules.Azure/issues/1415)
    - This also applies to:
      - `Azure.ADX.ManagedIdentity`
      - `Azure.APIM.ManagedIdentity`
      - `Azure.EventGrid.ManagedIdentity`
      - `Azure.Automation.ManagedIdentity`
  - Fixed Web apps with .NET 6 do not meet version constraint of `Azure.AppService.NETVersion` by @BernieWhite.
    [#1414](https://github.com/Azure/PSRule.Rules.Azure/issues/1414)
    - This also applies to `Azure.AppService.PHPVersion`.

## v1.15.1

What's changed since v1.15.0:

- Bug fixes:
  - Fixed exclusion of `dataCollectionRuleAssociations` from `Azure.Resource.UseTags` by @BernieWhite.
    [#1400](https://github.com/Azure/PSRule.Rules.Azure/issues/1400)
  - Fixed could not determine JSON object type for MockObject using CreateObject by @BernieWhite.
    [#1411](https://github.com/Azure/PSRule.Rules.Azure/issues/1411)
  - Fixed cannot bind argument to parameter 'Sku' because it is an empty string by @BernieWhite.
    [#1407](https://github.com/Azure/PSRule.Rules.Azure/issues/1407)

## v1.15.0

What's changed since v1.14.3:

- New features:
  - **Important change**: Added `Azure.Resource.SupportsTags` selector by @BernieWhite.
    [#1339](https://github.com/Azure/PSRule.Rules.Azure/issues/1339)
    - Use this selector in custom rules to filter rules to only run against resources that support tags.
    - This selector replaces the `SupportsTags` PowerShell function.
    - Using the `SupportsTag` function will now result in a warning.
    - The `SupportsTags` function will be removed in v2.
    - See [upgrade notes][1] for more information.
- Updated rules:
  - Azure Kubernetes Service:
    - Updated `Azure.AKS.Version` to use latest stable version `1.22.6` by @BernieWhite.
      [#1386](https://github.com/Azure/PSRule.Rules.Azure/issues/1386)
      - Use `AZURE_AKS_CLUSTER_MINIMUM_VERSION` to configure the minimum version of the cluster.
- Engineering:
  - Added code signing of module by @BernieWhite.
    [#1379](https://github.com/Azure/PSRule.Rules.Azure/issues/1379)
  - Added SBOM manifests to module by @BernieWhite.
    [#1380](https://github.com/Azure/PSRule.Rules.Azure/issues/1380)
  - Embedded provider and alias information as manifest resources by @BernieWhite.
    [#1383](https://github.com/Azure/PSRule.Rules.Azure/issues/1383)
    - Resources are minified and compressed to improve size and speed.
  - Added additional `nodeps` manifest that does not include dependencies for Az modules by @BernieWhite.
    [#1392](https://github.com/Azure/PSRule.Rules.Azure/issues/1392)
  - Bump Az.Accounts to 2.7.6. [#1338](https://github.com/Azure/PSRule.Rules.Azure/pull/1338)
  - Bump Az.Resources to 5.6.0. [#1338](https://github.com/Azure/PSRule.Rules.Azure/pull/1338)
  - Bump PSRule to 2.1.0. [#1338](https://github.com/Azure/PSRule.Rules.Azure/pull/1338)
  - Bump Pester to 5.3.3. [#1338](https://github.com/Azure/PSRule.Rules.Azure/pull/1338)
- Bug fixes:
  - Fixed dependency chain order when dependsOn copy by @BernieWhite.
    [#1381](https://github.com/Azure/PSRule.Rules.Azure/issues/1381)
  - Fixed error calling SupportsTags function by @BernieWhite.
    [#1401](https://github.com/Azure/PSRule.Rules.Azure/issues/1401)

What's changed since pre-release v1.15.0-B0053:

- Bug fixes:
  - Fixed error calling SupportsTags function by @BernieWhite.
    [#1401](https://github.com/Azure/PSRule.Rules.Azure/issues/1401)

## v1.15.0-B0053 (pre-release)

What's changed since pre-release v1.15.0-B0022:

- New features:
  - **Important change**: Added `Azure.Resource.SupportsTags` selector. [#1339](https://github.com/Azure/PSRule.Rules.Azure/issues/1339)
    - Use this selector in custom rules to filter rules to only run against resources that support tags.
    - This selector replaces the `SupportsTags` PowerShell function.
    - Using the `SupportsTag` function will now result in a warning.
    - The `SupportsTags` function will be removed in v2.
    - See [upgrade notes][1] for more information.
- Engineering:
  - Embedded provider and alias information as manifest resources. [#1383](https://github.com/Azure/PSRule.Rules.Azure/issues/1383)
    - Resources are minified and compressed to improve size and speed.
  - Added additional `nodeps` manifest that does not include dependencies for Az modules. [#1392](https://github.com/Azure/PSRule.Rules.Azure/issues/1392)
  - Bump Az.Accounts to 2.7.6. [#1338](https://github.com/Azure/PSRule.Rules.Azure/pull/1338)
  - Bump Az.Resources to 5.6.0. [#1338](https://github.com/Azure/PSRule.Rules.Azure/pull/1338)
  - Bump PSRule to 2.1.0. [#1338](https://github.com/Azure/PSRule.Rules.Azure/pull/1338)
  - Bump Pester to 5.3.3. [#1338](https://github.com/Azure/PSRule.Rules.Azure/pull/1338)

## v1.15.0-B0022 (pre-release)

What's changed since v1.14.3:

- Updated rules:
  - Azure Kubernetes Service:
    - Updated `Azure.AKS.Version` to use latest stable version `1.22.6`. [#1386](https://github.com/Azure/PSRule.Rules.Azure/issues/1386)
      - Use `AZURE_AKS_CLUSTER_MINIMUM_VERSION` to configure the minimum version of the cluster.
- Engineering:
  - Added code signing of module. [#1379](https://github.com/Azure/PSRule.Rules.Azure/issues/1379)
  - Added SBOM manifests to module. [#1380](https://github.com/Azure/PSRule.Rules.Azure/issues/1380)
- Bug fixes:
  - Fixed dependency chain order when dependsOn copy. [#1381](https://github.com/Azure/PSRule.Rules.Azure/issues/1381)

## v1.14.3

What's changed since v1.14.2:

- Bug fixes:
  - Fixed Azure Firewall threat intel mode reported for Secure VNET hubs. [#1365](https://github.com/Azure/PSRule.Rules.Azure/issues/1365)
  - Fixed array function handling with mock objects. [#1367](https://github.com/Azure/PSRule.Rules.Azure/issues/1367)

## v1.14.2

What's changed since v1.14.1:

- Bug fixes:
  - Fixed handling of parent resources when sub resource is in a separate deployment. [#1360](https://github.com/Azure/PSRule.Rules.Azure/issues/1360)

## v1.14.1

What's changed since v1.14.0:

- Bug fixes:
  - Fixed unable to set parameter defaults option with type object. [#1355](https://github.com/Azure/PSRule.Rules.Azure/issues/1355)

## v1.14.0

What's changed since v1.13.4:

- New features:
  - Added support for referencing resources in template. [#1315](https://github.com/Azure/PSRule.Rules.Azure/issues/1315)
    - The `reference()` function can be used to reference resources in template.
    - A placeholder value is still used for resources outside of the template.
  - Added March 2022 baselines `Azure.GA_2022_03` and `Azure.Preview_2022_03`. [#1334](https://github.com/Azure/PSRule.Rules.Azure/issues/1334)
    - Includes rules released before or during March 2022.
    - Marked `Azure.GA_2021_12` and `Azure.Preview_2021_12` baselines as obsolete.
  - **Experimental**: Cmdlets to validate objects with Azure policy conditions:
    - `Export-AzPolicyAssignmentData` - Exports policy assignment data. [#1266](https://github.com/Azure/PSRule.Rules.Azure/issues/1266)
    - `Export-AzPolicyAssignmentRuleData` - Exports JSON rules from policy assignment data. [#1278](https://github.com/Azure/PSRule.Rules.Azure/issues/1278)
    - `Get-AzPolicyAssignmentDataSource` - Discovers policy assignment data. [#1340](https://github.com/Azure/PSRule.Rules.Azure/issues/1340)
    - See cmdlet help for limitations and usage.
    - Additional information will be posted as this feature evolves [here](https://github.com/Azure/PSRule.Rules.Azure/discussions/1345).
- New rules:
  - SignalR Service:
    - Check services use Managed Identities. [#1306](https://github.com/Azure/PSRule.Rules.Azure/issues/1306)
    - Check services use a SKU with an SLA. [#1307](https://github.com/Azure/PSRule.Rules.Azure/issues/1307)
  - Web PubSub Service:
    - Check services use Managed Identities. [#1308](https://github.com/Azure/PSRule.Rules.Azure/issues/1308)
    - Check services use a SKU with an SLA. [#1309](https://github.com/Azure/PSRule.Rules.Azure/issues/1309)
- Updated rules:
  - Azure Kubernetes Service:
    - Updated `Azure.AKS.Version` to use latest stable version `1.21.9`. [#1318](https://github.com/Azure/PSRule.Rules.Azure/issues/1318)
      - Use `AZURE_AKS_CLUSTER_MINIMUM_VERSION` to configure the minimum version of the cluster.
- Engineering:
  - Cache Azure Policy Aliases. [#1277](https://github.com/Azure/PSRule.Rules.Azure/issues/1277)
  - Cleanup of additional alias metadata. [#1351](https://github.com/Azure/PSRule.Rules.Azure/pull/1351)
- Bug fixes:
  - Fixed index was out of range with split on mock properties. [#1327](https://github.com/Azure/PSRule.Rules.Azure/issues/1327)
  - Fixed mock objects with no properties. [#1347](https://github.com/Azure/PSRule.Rules.Azure/issues/1347)
  - Fixed sub-resources nesting by scope regression. [#1348](https://github.com/Azure/PSRule.Rules.Azure/issues/1348)
  - Fixed expand of runtime properties on reference objects. [#1324](https://github.com/Azure/PSRule.Rules.Azure/issues/1324)
  - Fixed processing of deployment outputs. [#1316](https://github.com/Azure/PSRule.Rules.Azure/issues/1316)

What's changed since pre-release v1.14.0-B2204013:

- No additional changes.

## v1.14.0-B2204013 (pre-release)

What's changed since pre-release v1.14.0-B2204007:

- Engineering:
  - Cleanup of additional alias metadata. [#1351](https://github.com/Azure/PSRule.Rules.Azure/pull/1351)

## v1.14.0-B2204007 (pre-release)

What's changed since pre-release v1.14.0-B2203117:

- Bug fixes:
  - Fixed mock objects with no properties. [#1347](https://github.com/Azure/PSRule.Rules.Azure/issues/1347)
  - Fixed sub-resources nesting by scope regression. [#1348](https://github.com/Azure/PSRule.Rules.Azure/issues/1348)

## v1.14.0-B2203117 (pre-release)

What's changed since pre-release v1.14.0-B2203088:

- New features:
  - **Experimental**: Cmdlets to validate objects with Azure policy conditions:
    - `Export-AzPolicyAssignmentData` - Exports policy assignment data. [#1266](https://github.com/Azure/PSRule.Rules.Azure/issues/1266)
    - `Export-AzPolicyAssignmentRuleData` - Exports JSON rules from policy assignment data. [#1278](https://github.com/Azure/PSRule.Rules.Azure/issues/1278)
    - `Get-AzPolicyAssignmentDataSource` - Discovers policy assignment data. [#1340](https://github.com/Azure/PSRule.Rules.Azure/issues/1340)
    - See cmdlet help for limitations and usage.
    - Additional information will be posted as this feature evolves [here](https://github.com/Azure/PSRule.Rules.Azure/discussions/1345).
- Engineering:
  - Cache Azure Policy Aliases. [#1277](https://github.com/Azure/PSRule.Rules.Azure/issues/1277)
- Bug fixes:
  - Fixed index was out of range with split on mock properties. [#1327](https://github.com/Azure/PSRule.Rules.Azure/issues/1327)

## v1.14.0-B2203088 (pre-release)

What's changed since pre-release v1.14.0-B2203066:

- New features:
  - Added March 2022 baselines `Azure.GA_2022_03` and `Azure.Preview_2022_03`. [#1334](https://github.com/Azure/PSRule.Rules.Azure/issues/1334)
    - Includes rules released before or during March 2022.
    - Marked `Azure.GA_2021_12` and `Azure.Preview_2021_12` baselines as obsolete.
- Bug fixes:
  - Fixed expand of runtime properties on reference objects. [#1324](https://github.com/Azure/PSRule.Rules.Azure/issues/1324)

## v1.14.0-B2203066 (pre-release)

What's changed since v1.13.4:

- New features:
  - Added support for referencing resources in template. [#1315](https://github.com/Azure/PSRule.Rules.Azure/issues/1315)
    - The `reference()` function can be used to reference resources in template.
    - A placeholder value is still used for resources outside of the template.
- New rules:
  - SignalR Service:
    - Check services use Managed Identities. [#1306](https://github.com/Azure/PSRule.Rules.Azure/issues/1306)
    - Check services use a SKU with an SLA. [#1307](https://github.com/Azure/PSRule.Rules.Azure/issues/1307)
  - Web PubSub Service:
    - Check services use Managed Identities. [#1308](https://github.com/Azure/PSRule.Rules.Azure/issues/1308)
    - Check services use a SKU with an SLA. [#1309](https://github.com/Azure/PSRule.Rules.Azure/issues/1309)
- Updated rules:
  - Azure Kubernetes Service:
    - Updated `Azure.AKS.Version` to use latest stable version `1.21.9`. [#1318](https://github.com/Azure/PSRule.Rules.Azure/issues/1318)
      - Use `AZURE_AKS_CLUSTER_MINIMUM_VERSION` to configure the minimum version of the cluster.
- Bug fixes:
  - Fixed processing of deployment outputs. [#1316](https://github.com/Azure/PSRule.Rules.Azure/issues/1316)

## v1.13.4

What's changed since v1.13.3:

- Bug fixes:
  - Fixed virtual network without any subnets is invalid. [#1303](https://github.com/Azure/PSRule.Rules.Azure/issues/1303)
  - Fixed container registry rules that require a premium tier. [#1304](https://github.com/Azure/PSRule.Rules.Azure/issues/1304)
    - Rules `Azure.ACR.Retention` and `Azure.ACR.ContentTrust` are now only run against premium instances.

## v1.13.3

What's changed since v1.13.2:

- Bug fixes:
  - Fixed bicep build timeout for complex deployments. [#1299](https://github.com/Azure/PSRule.Rules.Azure/issues/1299)

## v1.13.2

What's changed since v1.13.1:

- Engineering:
  - Bump PowerShellStandard.Library to 5.1.1. [#1295](https://github.com/Azure/PSRule.Rules.Azure/pull/1295)
- Bug fixes:
  - Fixed nested resource loops. [#1293](https://github.com/Azure/PSRule.Rules.Azure/issues/1293)

## v1.13.1

What's changed since v1.13.0:

- Bug fixes:
  - Fixed parsing of nested quote pairs within JSON function. [#1288](https://github.com/Azure/PSRule.Rules.Azure/issues/1288)

## v1.13.0

What's changed since v1.12.2:

- New features:
  - Added support for setting defaults for required parameters. [#1065](https://github.com/Azure/PSRule.Rules.Azure/issues/1065)
    - When specified, the value will be used when a parameter value is not provided.
  - Added support expanding Bicep from parameter files. [#1160](https://github.com/Azure/PSRule.Rules.Azure/issues/1160)
- New rules:
  - Azure Cache for Redis:
    - Limit public access for Azure Cache for Redis instances. [#935](https://github.com/Azure/PSRule.Rules.Azure/issues/935)
  - Container App:
    - Check insecure ingress is not enabled (preview). [#1252](https://github.com/Azure/PSRule.Rules.Azure/issues/1252)
  - Key Vault:
    - Check key auto-rotation is enabled (preview). [#1159](https://github.com/Azure/PSRule.Rules.Azure/issues/1159)
  - Recovery Services Vault:
    - Check vaults have replication alerts configured. [#7](https://github.com/Azure/PSRule.Rules.Azure/issues/7)
- Engineering:
  - Automatically build baseline docs. [#1242](https://github.com/Azure/PSRule.Rules.Azure/issues/1242)
  - Bump PSRule dependency to v1.11.1. [#1269](https://github.com/Azure/PSRule.Rules.Azure/pull/1269)
- Bug fixes:
  - Fixed empty value with strong type. [#1258](https://github.com/Azure/PSRule.Rules.Azure/issues/1258)
  - Fixed error with empty logic app trigger. [#1249](https://github.com/Azure/PSRule.Rules.Azure/issues/1249)
  - Fixed out of order parameters. [#1257](https://github.com/Azure/PSRule.Rules.Azure/issues/1257)
  - Fixed mapping default configuration causes cast exception. [#1274](https://github.com/Azure/PSRule.Rules.Azure/issues/1274)
  - Fixed resource id is incorrectly built for sub resource types. [#1279](https://github.com/Azure/PSRule.Rules.Azure/issues/1279)

What's changed since pre-release v1.13.0-B2202113:

- No additional changes.

## v1.13.0-B2202113 (pre-release)

What's changed since pre-release v1.13.0-B2202108:

- Bug fixes:
  - Fixed resource id is incorrectly built for sub resource types. [#1279](https://github.com/Azure/PSRule.Rules.Azure/issues/1279)

## v1.13.0-B2202108 (pre-release)

What's changed since pre-release v1.13.0-B2202103:

- Bug fixes:
  - Fixed mapping default configuration causes cast exception. [#1274](https://github.com/Azure/PSRule.Rules.Azure/issues/1274)

## v1.13.0-B2202103 (pre-release)

What's changed since pre-release v1.13.0-B2202090:

- Engineering:
  - Bump PSRule dependency to v1.11.1. [#1269](https://github.com/Azure/PSRule.Rules.Azure/pull/1269)
- Bug fixes:
  - Fixed out of order parameters. [#1257](https://github.com/Azure/PSRule.Rules.Azure/issues/1257)

## v1.13.0-B2202090 (pre-release)

What's changed since pre-release v1.13.0-B2202063:

- New rules:
  - Azure Cache for Redis:
    - Limit public access for Azure Cache for Redis instances. [#935](https://github.com/Azure/PSRule.Rules.Azure/issues/935)
- Engineering:
  - Automatically build baseline docs. [#1242](https://github.com/Azure/PSRule.Rules.Azure/issues/1242)
- Bug fixes:
  - Fixed empty value with strong type. [#1258](https://github.com/Azure/PSRule.Rules.Azure/issues/1258)

## v1.13.0-B2202063 (pre-release)

What's changed since v1.12.2:

- New features:
  - Added support for setting defaults for required parameters. [#1065](https://github.com/Azure/PSRule.Rules.Azure/issues/1065)
    - When specified, the value will be used when a parameter value is not provided.
  - Added support expanding Bicep from parameter files. [#1160](https://github.com/Azure/PSRule.Rules.Azure/issues/1160)
- New rules:
  - Container App:
    - Check insecure ingress is not enabled (preview). [#1252](https://github.com/Azure/PSRule.Rules.Azure/issues/1252)
  - Key Vault:
    - Check key auto-rotation is enabled (preview). [#1159](https://github.com/Azure/PSRule.Rules.Azure/issues/1159)
  - Recovery Services Vault:
    - Check vaults have replication alerts configured. [#7](https://github.com/Azure/PSRule.Rules.Azure/issues/7)
- Bug fixes:
  - Fixed error with empty logic app trigger. [#1249](https://github.com/Azure/PSRule.Rules.Azure/issues/1249)

## v1.12.2

What's changed since v1.12.1:

- Bug fixes:
  - Fixed detect strong type requirements for nested deployments. [#1235](https://github.com/Azure/PSRule.Rules.Azure/issues/1235)

## v1.12.1

What's changed since v1.12.0:

- Bug fixes:
  - Fixed Bicep already exists with PSRule v2. [#1232](https://github.com/Azure/PSRule.Rules.Azure/issues/1232)

## v1.12.0

What's changed since v1.11.1:

- New rules:
  - Data Explorer:
    - Check clusters use Managed Identities. [#1207](https://github.com/Azure/PSRule.Rules.Azure/issues/1207)
    - Check clusters use a SKU with a SLA. [#1208](https://github.com/Azure/PSRule.Rules.Azure/issues/1208)
    - Check clusters use disk encryption. [#1209](https://github.com/Azure/PSRule.Rules.Azure/issues/1209)
    - Check clusters are in use with databases. [#1215](https://github.com/Azure/PSRule.Rules.Azure/issues/1215)
  - Event Hub:
    - Check namespaces are in use with event hubs. [#1216](https://github.com/Azure/PSRule.Rules.Azure/issues/1216)
    - Check namespaces only accept identity-based authentication. [#1217](https://github.com/Azure/PSRule.Rules.Azure/issues/1217)
  - Azure Recovery Services Vault:
    - Check vaults use geo-redundant storage. [#5](https://github.com/Azure/PSRule.Rules.Azure/issues/5)
  - Service Bus:
    - Check namespaces are in use with queues and topics. [#1218](https://github.com/Azure/PSRule.Rules.Azure/issues/1218)
    - Check namespaces only accept identity-based authentication. [#1219](https://github.com/Azure/PSRule.Rules.Azure/issues/1219)
- Updated rules:
  - Azure Kubernetes Service:
    - Updated `Azure.AKS.Version` to use latest stable version `1.21.7`. [#1188](https://github.com/Azure/PSRule.Rules.Azure/issues/1188)
      - Pinned latest GA baseline `Azure.GA_2021_12` to previous version `1.20.5`.
      - Use `AZURE_AKS_CLUSTER_MINIMUM_VERSION` to configure the minimum version of the cluster.
  - Azure API Management:
    - Check service disabled insecure ciphers.
      [#1128](https://github.com/Azure/PSRule.Rules.Azure/issues/1128)
    - Refactored the cipher and protocol rule into individual rules.
      - `Azure.APIM.Protocols`
      - `Azure.APIM.Ciphers`
- General improvements:
  - **Important change:** Replaced `Azure_AKSMinimumVersion` option with `AZURE_AKS_CLUSTER_MINIMUM_VERSION`. [#941](https://github.com/Azure/PSRule.Rules.Azure/issues/941)
    - For compatibility, if `Azure_AKSMinimumVersion` is set it will be used instead of `AZURE_AKS_CLUSTER_MINIMUM_VERSION`.
    - If only `AZURE_AKS_CLUSTER_MINIMUM_VERSION` is set, this value will be used.
    - The default will be used neither options are configured.
    - If `Azure_AKSMinimumVersion` is set a warning will be generated until the configuration is removed.
    - Support for `Azure_AKSMinimumVersion` is deprecated and will be removed in v2.
    - See [upgrade notes][1] for details.
- Bug fixes:
  - Fixed false positive of blob container with access unspecified. [#1212](https://github.com/Azure/PSRule.Rules.Azure/issues/1212)

What's changed since pre-release v1.12.0-B2201086:

- No additional changes.

## v1.12.0-B2201086 (pre-release)

What's changed since pre-release v1.12.0-B2201067:

- New rules:
  - Data Explorer:
    - Check clusters are in use with databases. [#1215](https://github.com/Azure/PSRule.Rules.Azure/issues/1215)
  - Event Hub:
    - Check namespaces are in use with event hubs. [#1216](https://github.com/Azure/PSRule.Rules.Azure/issues/1216)
    - Check namespaces only accept identity-based authentication. [#1217](https://github.com/Azure/PSRule.Rules.Azure/issues/1217)
  - Azure Recovery Services Vault:
    - Check vaults use geo-redundant storage. [#5](https://github.com/Azure/PSRule.Rules.Azure/issues/5)
  - Service Bus:
    - Check namespaces are in use with queues and topics. [#1218](https://github.com/Azure/PSRule.Rules.Azure/issues/1218)
    - Check namespaces only accept identity-based authentication. [#1219](https://github.com/Azure/PSRule.Rules.Azure/issues/1219)

## v1.12.0-B2201067 (pre-release)

What's changed since pre-release v1.12.0-B2201054:

- New rules:
  - Data Explorer:
    - Check clusters use Managed Identities. [#1207](https://github.com/Azure/PSRule.Rules.Azure/issues/1207)
    - Check clusters use a SKU with a SLA. [#1208](https://github.com/Azure/PSRule.Rules.Azure/issues/1208)
    - Check clusters use disk encryption. [#1209](https://github.com/Azure/PSRule.Rules.Azure/issues/1209)
- Bug fixes:
  - Fixed false positive of blob container with access unspecified. [#1212](https://github.com/Azure/PSRule.Rules.Azure/issues/1212)

## v1.12.0-B2201054 (pre-release)

What's changed since v1.11.1:

- Updated rules:
  - Azure Kubernetes Service:
    - Updated `Azure.AKS.Version` to use latest stable version `1.21.7`. [#1188](https://github.com/Azure/PSRule.Rules.Azure/issues/1188)
      - Pinned latest GA baseline `Azure.GA_2021_12` to previous version `1.20.5`.
      - Use `AZURE_AKS_CLUSTER_MINIMUM_VERSION` to configure the minimum version of the cluster.
  - Azure API Management:
    - Check service disabled insecure ciphers.
      [#1128](https://github.com/Azure/PSRule.Rules.Azure/issues/1128)
    - Refactored the cipher and protocol rule into individual rules.
      - `Azure.APIM.Protocols`
      - `Azure.APIM.Ciphers`
- General improvements:
  - **Important change:** Replaced `Azure_AKSMinimumVersion` option with `AZURE_AKS_CLUSTER_MINIMUM_VERSION`. [#941](https://github.com/Azure/PSRule.Rules.Azure/issues/941)
    - For compatibility, if `Azure_AKSMinimumVersion` is set it will be used instead of `AZURE_AKS_CLUSTER_MINIMUM_VERSION`.
    - If only `AZURE_AKS_CLUSTER_MINIMUM_VERSION` is set, this value will be used.
    - The default will be used neither options are configured.
    - If `Azure_AKSMinimumVersion` is set a warning will be generated until the configuration is removed.
    - Support for `Azure_AKSMinimumVersion` is deprecated and will be removed in v2.
    - See [upgrade notes][1] for details.

## v1.11.1

What's changed since v1.11.0:

- Bug fixes:
  - Fixed `Azure.AKS.CNISubnetSize` rule to use CNI selector. [#1178](https://github.com/Azure/PSRule.Rules.Azure/issues/1178)

## v1.11.0

What's changed since v1.10.4:

- New features:
  - Added baselines containing only Azure preview features. [#1129](https://github.com/Azure/PSRule.Rules.Azure/issues/1129)
    - Added baseline `Azure.Preview_2021_09`.
    - Added baseline `Azure.Preview_2021_12`.
  - Added `Azure.GA_2021_12` baseline. [#1146](https://github.com/Azure/PSRule.Rules.Azure/issues/1146)
    - Includes rules released before or during December 2021 for Azure GA features.
    - Marked baseline `Azure.GA_2021_09` as obsolete.
  - Bicep support promoted from experimental to generally available (GA). [#1176](https://github.com/Azure/PSRule.Rules.Azure/issues/1176)
- New rules:
  - All resources:
    - Check comments for each template resource. [#969](https://github.com/Azure/PSRule.Rules.Azure/issues/969)
  - Automation Account:
    - Automation accounts should enable diagnostic logs. [#1075](https://github.com/Azure/PSRule.Rules.Azure/issues/1075)
  - Azure Kubernetes Service:
    - Check clusters have the HTTP application routing add-on disabled. [#1131](https://github.com/Azure/PSRule.Rules.Azure/issues/1131)
    - Check clusters use the Secrets Store CSI Driver add-on. [#992](https://github.com/Azure/PSRule.Rules.Azure/issues/992)
    - Check clusters autorotation with the Secrets Store CSI Driver add-on. [#993](https://github.com/Azure/PSRule.Rules.Azure/issues/993)
    - Check clusters use Azure AD Pod Managed Identities (preview). [#991](https://github.com/Azure/PSRule.Rules.Azure/issues/991)
  - Azure Redis Cache:
    - Use availability zones for Azure Cache for Redis for regions that support it. [#1078](https://github.com/Azure/PSRule.Rules.Azure/issues/1078)
      - `Azure.Redis.AvailabilityZone`
      - `Azure.RedisEnterprise.Zones`
  - Application Security Group:
    - Check Application Security Groups meet naming requirements. [#1110](https://github.com/Azure/PSRule.Rules.Azure/issues/1110)
  - Firewall:
    - Check Firewalls meet naming requirements. [#1110](https://github.com/Azure/PSRule.Rules.Azure/issues/1110)
    - Check Firewall policies meet naming requirements. [#1110](https://github.com/Azure/PSRule.Rules.Azure/issues/1110)
  - Private Endpoint:
    - Check Private Endpoints meet naming requirements. [#1110](https://github.com/Azure/PSRule.Rules.Azure/issues/1110)
  - Virtual WAN:
    - Check Virtual WANs meet naming requirements. [#1110](https://github.com/Azure/PSRule.Rules.Azure/issues/1110)
- Updated rules:
  - Azure Kubernetes Service:
    - Promoted `Azure.AKS.AutoUpgrade` to GA rule set. [#1130](https://github.com/Azure/PSRule.Rules.Azure/issues/1130)
- General improvements:
  - Added support for template function `tenant()`. [#1124](https://github.com/Azure/PSRule.Rules.Azure/issues/1124)
  - Added support for template function `managementGroup()`. [#1125](https://github.com/Azure/PSRule.Rules.Azure/issues/1125)
  - Added support for template function `pickZones()`. [#518](https://github.com/Azure/PSRule.Rules.Azure/issues/518)
- Engineering:
  - Rule refactoring of rules from PowerShell to YAML. [#1109](https://github.com/Azure/PSRule.Rules.Azure/issues/1109)
    - The following rules were refactored:
      - `Azure.LB.Name`
      - `Azure.NSG.Name`
      - `Azure.Firewall.Mode`
      - `Azure.Route.Name`
      - `Azure.VNET.Name`
      - `Azure.VNG.Name`
      - `Azure.VNG.ConnectionName`
      - `Azure.AppConfig.SKU`
      - `Azure.AppConfig.Name`
      - `Azure.AppInsights.Workspace`
      - `Azure.AppInsights.Name`
      - `Azure.Cosmos.AccountName`
      - `Azure.FrontDoor.State`
      - `Azure.FrontDoor.Name`
      - `Azure.FrontDoor.WAF.Mode`
      - `Azure.FrontDoor.WAF.Enabled`
      - `Azure.FrontDoor.WAF.Name`
      - `Azure.AKS.MinNodeCount`
      - `Azure.AKS.ManagedIdentity`
      - `Azure.AKS.StandardLB`
      - `Azure.AKS.AzurePolicyAddOn`
      - `Azure.AKS.ManagedAAD`
      - `Azure.AKS.AuthorizedIPs`
      - `Azure.AKS.LocalAccounts`
      - `Azure.AKS.AzureRBAC`
- Bug fixes:
  - Fixed output of Bicep informational and warning messages in error stream. [#1157](https://github.com/Azure/PSRule.Rules.Azure/issues/1157)

What's changed since pre-release v1.11.0-B2112112:

- New features:
  - Bicep support promoted from experimental to generally available (GA). [#1176](https://github.com/Azure/PSRule.Rules.Azure/issues/1176)

## v1.11.0-B2112112 (pre-release)

What's changed since pre-release v1.11.0-B2112104:

- New rules:
  - Azure Redis Cache:
    - Use availability zones for Azure Cache for Redis for regions that support it. [#1078](https://github.com/Azure/PSRule.Rules.Azure/issues/1078)
      - `Azure.Redis.AvailabilityZone`
      - `Azure.RedisEnterprise.Zones`

## v1.11.0-B2112104 (pre-release)

What's changed since pre-release v1.11.0-B2112073:

- New rules:
  - Azure Kubernetes Service:
    - Check clusters use Azure AD Pod Managed Identities (preview). [#991](https://github.com/Azure/PSRule.Rules.Azure/issues/991)
- Engineering:
  - Rule refactoring of rules from PowerShell to YAML. [#1109](https://github.com/Azure/PSRule.Rules.Azure/issues/1109)
    - The following rules were refactored:
      - `Azure.AppConfig.SKU`
      - `Azure.AppConfig.Name`
      - `Azure.AppInsights.Workspace`
      - `Azure.AppInsights.Name`
      - `Azure.Cosmos.AccountName`
      - `Azure.FrontDoor.State`
      - `Azure.FrontDoor.Name`
      - `Azure.FrontDoor.WAF.Mode`
      - `Azure.FrontDoor.WAF.Enabled`
      - `Azure.FrontDoor.WAF.Name`
      - `Azure.AKS.MinNodeCount`
      - `Azure.AKS.ManagedIdentity`
      - `Azure.AKS.StandardLB`
      - `Azure.AKS.AzurePolicyAddOn`
      - `Azure.AKS.ManagedAAD`
      - `Azure.AKS.AuthorizedIPs`
      - `Azure.AKS.LocalAccounts`
      - `Azure.AKS.AzureRBAC`
- Bug fixes:
  - Fixed output of Bicep informational and warning messages in error stream. [#1157](https://github.com/Azure/PSRule.Rules.Azure/issues/1157)
  - Fixed obsolete flag for baseline `Azure.Preview_2021_12`. [#1166](https://github.com/Azure/PSRule.Rules.Azure/issues/1166)

## v1.11.0-B2112073 (pre-release)

What's changed since pre-release v1.11.0-B2112024:

- New features:
  - Added baselines containing only Azure preview features. [#1129](https://github.com/Azure/PSRule.Rules.Azure/issues/1129)
    - Added baseline `Azure.Preview_2021_09`.
    - Added baseline `Azure.Preview_2021_12`.
  - Added `Azure.GA_2021_12` baseline. [#1146](https://github.com/Azure/PSRule.Rules.Azure/issues/1146)
    - Includes rules released before or during December 2021 for Azure GA features.
    - Marked baseline `Azure.GA_2021_09` as obsolete.
- New rules:
  - All resources:
    - Check comments for each template resource. [#969](https://github.com/Azure/PSRule.Rules.Azure/issues/969)
- Bug fixes:
  - Fixed template function `equals` parameter count mismatch. [#1137](https://github.com/Azure/PSRule.Rules.Azure/issues/1137)
  - Fixed copy loop on nested deployment parameters is not handled. [#1144](https://github.com/Azure/PSRule.Rules.Azure/issues/1144)
  - Fixed outer copy loop of nested deployment. [#1154](https://github.com/Azure/PSRule.Rules.Azure/issues/1154)

## v1.11.0-B2112024 (pre-release)

What's changed since pre-release v1.11.0-B2111014:

- New rules:
  - Azure Kubernetes Service:
    - Check clusters have the HTTP application routing add-on disabled. [#1131](https://github.com/Azure/PSRule.Rules.Azure/issues/1131)
    - Check clusters use the Secrets Store CSI Driver add-on. [#992](https://github.com/Azure/PSRule.Rules.Azure/issues/992)
    - Check clusters autorotation with the Secrets Store CSI Driver add-on. [#993](https://github.com/Azure/PSRule.Rules.Azure/issues/993)
  - Automation Account:
    - Automation accounts should enable diagnostic logs. [#1075](https://github.com/Azure/PSRule.Rules.Azure/issues/1075)
- Updated rules:
  - Azure Kubernetes Service:
    - Promoted `Azure.AKS.AutoUpgrade` to GA rule set. [#1130](https://github.com/Azure/PSRule.Rules.Azure/issues/1130)
- General improvements:
  - Added support for template function `tenant()`. [#1124](https://github.com/Azure/PSRule.Rules.Azure/issues/1124)
  - Added support for template function `managementGroup()`. [#1125](https://github.com/Azure/PSRule.Rules.Azure/issues/1125)
  - Added support for template function `pickZones()`. [#518](https://github.com/Azure/PSRule.Rules.Azure/issues/518)
- Bug fixes:
  - Fixed `Azure.Policy.WaiverExpiry` date conversion. [#1118](https://github.com/Azure/PSRule.Rules.Azure/issues/1118)

## v1.11.0-B2111014 (pre-release)

What's changed since v1.10.0:

- New rules:
  - Application Security Group:
    - Check Application Security Groups meet naming requirements. [#1110](https://github.com/Azure/PSRule.Rules.Azure/issues/1110)
  - Firewall:
    - Check Firewalls meet naming requirements. [#1110](https://github.com/Azure/PSRule.Rules.Azure/issues/1110)
    - Check Firewall policies meet naming requirements. [#1110](https://github.com/Azure/PSRule.Rules.Azure/issues/1110)
  - Private Endpoint:
    - Check Private Endpoints meet naming requirements. [#1110](https://github.com/Azure/PSRule.Rules.Azure/issues/1110)
  - Virtual WAN:
    - Check Virtual WANs meet naming requirements. [#1110](https://github.com/Azure/PSRule.Rules.Azure/issues/1110)
- Engineering:
  - Rule refactoring of rules from PowerShell to YAML. [#1109](https://github.com/Azure/PSRule.Rules.Azure/issues/1109)
    - The following rules were refactored:
      - `Azure.LB.Name`
      - `Azure.NSG.Name`
      - `Azure.Firewall.Mode`
      - `Azure.Route.Name`
      - `Azure.VNET.Name`
      - `Azure.VNG.Name`
      - `Azure.VNG.ConnectionName`

## v1.10.4

What's changed since v1.10.3:

- Bug fixes:
  - Fixed outer copy loop of nested deployment. [#1154](https://github.com/Azure/PSRule.Rules.Azure/issues/1154)

## v1.10.3

What's changed since v1.10.2:

- Bug fixes:
  - Fixed copy loop on nested deployment parameters is not handled. [#1144](https://github.com/Azure/PSRule.Rules.Azure/issues/1144)

## v1.10.2

What's changed since v1.10.1:

- Bug fixes:
  - Fixed template function `equals` parameter count mismatch. [#1137](https://github.com/Azure/PSRule.Rules.Azure/issues/1137)

## v1.10.1

What's changed since v1.10.0:

- Bug fixes:
  - Fixed `Azure.Policy.WaiverExpiry` date conversion. [#1118](https://github.com/Azure/PSRule.Rules.Azure/issues/1118)

## v1.10.0

What's changed since v1.9.1:

- New features:
  - Added support for parameter strong types. [#1083](https://github.com/Azure/PSRule.Rules.Azure/issues/1083)
    - The value of string parameters can be tested against the expected type.
    - When configuring a location strong type, the parameter value must be a valid Azure location.
    - When configuring a resource type strong type, the parameter value must be a matching resource Id.
- New rules:
  - All resources:
    - Check template expressions do not exceed a maximum length. [#1006](https://github.com/Azure/PSRule.Rules.Azure/issues/1006)
  - Automation Service:
    - Check automation accounts should use managed identities for authentication. [#1074](https://github.com/Azure/PSRule.Rules.Azure/issues/1074)
  - Event Grid:
    - Check topics and domains use managed identities. [#1091](https://github.com/Azure/PSRule.Rules.Azure/issues/1091)
    - Check topics and domains use private endpoints. [#1092](https://github.com/Azure/PSRule.Rules.Azure/issues/1092)
    - Check topics and domains use identity-based authentication. [#1093](https://github.com/Azure/PSRule.Rules.Azure/issues/1093)
- General improvements:
  - Updated default baseline to use module configuration. [#1089](https://github.com/Azure/PSRule.Rules.Azure/issues/1089)
- Engineering:
  - Bump PSRule dependency to v1.9.0. [#1081](https://github.com/Azure/PSRule.Rules.Azure/issues/1081)
  - Bump Microsoft.CodeAnalysis.NetAnalyzers to v6.0.0. [#1080](https://github.com/Azure/PSRule.Rules.Azure/pull/1080)
  - Bump Microsoft.SourceLink.GitHub to 1.1.1. [#1085](https://github.com/Azure/PSRule.Rules.Azure/pull/1085)
- Bug fixes:
  - Fixed expansion of secret references. [#1098](https://github.com/Azure/PSRule.Rules.Azure/issues/1098)
  - Fixed handling of tagging for deployments. [#1099](https://github.com/Azure/PSRule.Rules.Azure/issues/1099)
  - Fixed strong type issue flagged with empty defaultValue string. [#1100](https://github.com/Azure/PSRule.Rules.Azure/issues/1100)

What's changed since pre-release v1.10.0-B2111081:

- No additional changes.

## v1.10.0-B2111081 (pre-release)

What's changed since pre-release v1.10.0-B2111072:

- New rules:
  - Automation Service:
    - Automation accounts should use managed identities for authentication. [#1074](https://github.com/Azure/PSRule.Rules.Azure/issues/1074)

## v1.10.0-B2111072 (pre-release)

What's changed since pre-release v1.10.0-B2111058:

- New rules:
  - All resources:
    - Check template expressions do not exceed a maximum length. [#1006](https://github.com/Azure/PSRule.Rules.Azure/issues/1006)
- Bug fixes:
  - Fixed expansion of secret references. [#1098](https://github.com/Azure/PSRule.Rules.Azure/issues/1098)
  - Fixed handling of tagging for deployments. [#1099](https://github.com/Azure/PSRule.Rules.Azure/issues/1099)
  - Fixed strong type issue flagged with empty defaultValue string. [#1100](https://github.com/Azure/PSRule.Rules.Azure/issues/1100)

## v1.10.0-B2111058 (pre-release)

What's changed since pre-release v1.10.0-B2111040:

- New rules:
  - Event Grid:
    - Check topics and domains use managed identities. [#1091](https://github.com/Azure/PSRule.Rules.Azure/issues/1091)
    - Check topics and domains use private endpoints. [#1092](https://github.com/Azure/PSRule.Rules.Azure/issues/1092)
    - Check topics and domains use identity-based authentication. [#1093](https://github.com/Azure/PSRule.Rules.Azure/issues/1093)
- General improvements:
  - Updated default baseline to use module configuration. [#1089](https://github.com/Azure/PSRule.Rules.Azure/issues/1089)

## v1.10.0-B2111040 (pre-release)

What's changed since v1.9.1:

- New features:
  - Added support for parameter strong types. [#1083](https://github.com/Azure/PSRule.Rules.Azure/issues/1083)
    - The value of string parameters can be tested against the expected type.
    - When configuring a location strong type, the parameter value must be a valid Azure location.
    - When configuring a resource type strong type, the parameter value must be a matching resource Id.
- Engineering:
  - Bump PSRule dependency to v1.9.0. [#1081](https://github.com/Azure/PSRule.Rules.Azure/issues/1081)
  - Bump Microsoft.CodeAnalysis.NetAnalyzers to v6.0.0. [#1080](https://github.com/Azure/PSRule.Rules.Azure/pull/1080)
  - Bump Microsoft.SourceLink.GitHub to 1.1.1. [#1085](https://github.com/Azure/PSRule.Rules.Azure/pull/1085)

## v1.9.1

What's changed since v1.9.0:

- Bug fixes:
  - Fixed can not index into resource group tags. [#1066](https://github.com/Azure/PSRule.Rules.Azure/issues/1066)
  - Fixed `Azure.VM.ASMinMembers` for template deployments. [#1064](https://github.com/Azure/PSRule.Rules.Azure/issues/1064)
  - Fixed zones property not found on public IP resource. [#1070](https://github.com/Azure/PSRule.Rules.Azure/issues/1070)

## v1.9.0

What's changed since v1.8.1:

- New rules:
  - API Management Service:
    - Check API management services are using availability zones when available. [#1017](https://github.com/Azure/PSRule.Rules.Azure/issues/1017)
  - Public IP Address:
    - Check Public IP addresses are configured with zone-redundancy. [#958](https://github.com/Azure/PSRule.Rules.Azure/issues/958)
    - Check Public IP addresses are using Standard SKU. [#979](https://github.com/Azure/PSRule.Rules.Azure/issues/979)
  - User Assigned Managed Identity:
    - Check identities meet naming requirements. [#1021](https://github.com/Azure/PSRule.Rules.Azure/issues/1021)
  - Virtual Network Gateway:
    - Check VPN/ExpressRoute gateways are configured with availability zone SKU. [#926](https://github.com/Azure/PSRule.Rules.Azure/issues/926)
- General improvements:
  - Improved processing of AzOps generated templates. [#799](https://github.com/Azure/PSRule.Rules.Azure/issues/799)
    - `Azure.Template.DefineParameters` is ignored for AzOps generated templates.
    - `Azure.Template.UseLocationParameter` is ignored for AzOps generated templates.
  - Bicep is now installed when using PSRule GitHub Action. [#1050](https://github.com/Azure/PSRule.Rules.Azure/issues/1050)
- Engineering:
  - Bump PSRule dependency to v1.8.0. [#1018](https://github.com/Azure/PSRule.Rules.Azure/issues/1018)
  - Added automated PR workflow to bump `providers.json` monthly. [#1041](https://github.com/Azure/PSRule.Rules.Azure/issues/1041)
- Bug fixes:
  - Fixed AKS Network Policy should accept calico. [#1046](https://github.com/Azure/PSRule.Rules.Azure/issues/1046)
  - Fixed `Azure.ACR.AdminUser` fails when `adminUserEnabled` not set. [#1014](https://github.com/Azure/PSRule.Rules.Azure/issues/1014)
  - Fixed `Azure.KeyVault.Logs` reports cannot index into a null array. [#1024](https://github.com/Azure/PSRule.Rules.Azure/issues/1024)
  - Fixed template function empty returns object reference not set exception. [#1025](https://github.com/Azure/PSRule.Rules.Azure/issues/1025)
  - Fixed delayed binding of `and` template function. [#1026](https://github.com/Azure/PSRule.Rules.Azure/issues/1026)
  - Fixed template function array nests array with array parameters. [#1027](https://github.com/Azure/PSRule.Rules.Azure/issues/1027)
  - Fixed property used by `Azure.ACR.MinSKU` to work more reliably with templates. [#1034](https://github.com/Azure/PSRule.Rules.Azure/issues/1034)
  - Fixed could not determine JSON object type for MockMember using CreateObject. [#1035](https://github.com/Azure/PSRule.Rules.Azure/issues/1035)
  - Fixed Bicep convention ordering. [#1053](https://github.com/Azure/PSRule.Rules.Azure/issues/1053)

What's changed since pre-release v1.9.0-B2110087:

- No additional changes.

## v1.9.0-B2110087 (pre-release)

What's changed since pre-release v1.9.0-B2110082:

- Bug fixes:
  - Fixed Bicep convention ordering. [#1053](https://github.com/Azure/PSRule.Rules.Azure/issues/1053)

## v1.9.0-B2110082 (pre-release)

What's changed since pre-release v1.9.0-B2110059:

- General improvements:
  - Bicep is now installed when using PSRule GitHub Action. [#1050](https://github.com/Azure/PSRule.Rules.Azure/issues/1050)
- Engineering:
  - Added automated PR workflow to bump `providers.json` monthly. [#1041](https://github.com/Azure/PSRule.Rules.Azure/issues/1041)
- Bug fixes:
  - Fixed AKS Network Policy should accept calico. [#1046](https://github.com/Azure/PSRule.Rules.Azure/issues/1046)

## v1.9.0-B2110059 (pre-release)

What's changed since pre-release v1.9.0-B2110040:

- New rules:
  - API Management Service:
    - Check API management services are using availability zones when available. [#1017](https://github.com/Azure/PSRule.Rules.Azure/issues/1017)
- Bug fixes:
  - Fixed property used by `Azure.ACR.MinSKU` to work more reliably with templates. [#1034](https://github.com/Azure/PSRule.Rules.Azure/issues/1034)
  - Fixed could not determine JSON object type for MockMember using CreateObject. [#1035](https://github.com/Azure/PSRule.Rules.Azure/issues/1035)

## v1.9.0-B2110040 (pre-release)

What's changed since pre-release v1.9.0-B2110025:

- New rules:
  - User Assigned Managed Identity:
    - Check identities meet naming requirements. [#1021](https://github.com/Azure/PSRule.Rules.Azure/issues/1021)
- Bug fixes:
  - Fixed `Azure.KeyVault.Logs` reports cannot index into a null array. [#1024](https://github.com/Azure/PSRule.Rules.Azure/issues/1024)
  - Fixed template function empty returns object reference not set exception. [#1025](https://github.com/Azure/PSRule.Rules.Azure/issues/1025)
  - Fixed delayed binding of `and` template function. [#1026](https://github.com/Azure/PSRule.Rules.Azure/issues/1026)
  - Fixed template function array nests array with array parameters. [#1027](https://github.com/Azure/PSRule.Rules.Azure/issues/1027)

## v1.9.0-B2110025 (pre-release)

What's changed since pre-release v1.9.0-B2110014:

- Engineering:
  - Bump PSRule dependency to v1.8.0. [#1018](https://github.com/Azure/PSRule.Rules.Azure/issues/1018)
- Bug fixes:
  - Fixed `Azure.ACR.AdminUser` fails when `adminUserEnabled` not set. [#1014](https://github.com/Azure/PSRule.Rules.Azure/issues/1014)

## v1.9.0-B2110014 (pre-release)

What's changed since pre-release v1.9.0-B2110009:

- Bug fixes:
  - Fixed expression out of range of valid values. [#1005](https://github.com/Azure/PSRule.Rules.Azure/issues/1005)
  - Fixed template expand fails in nested reference expansion. [#1007](https://github.com/Azure/PSRule.Rules.Azure/issues/1007)

## v1.9.0-B2110009 (pre-release)

What's changed since pre-release v1.9.0-B2109027:

- Bug fixes:
  - Fixed handling of comments with template and parameter file rules. [#996](https://github.com/Azure/PSRule.Rules.Azure/issues/996)
  - Fixed `Azure.Template.UseLocationParameter` to only apply to templates deployed as RG scope [#995](https://github.com/Azure/PSRule.Rules.Azure/issues/995)
  - Fixed expand template fails with `createObject` when no parameters are specified. [#1000](https://github.com/Azure/PSRule.Rules.Azure/issues/1000)

## v1.9.0-B2109027 (pre-release)

What's changed since v1.8.0:

- New rules:
  - Public IP Address:
    - Check Public IP addresses are configured with zone-redundancy. [#958](https://github.com/Azure/PSRule.Rules.Azure/issues/958)
    - Check Public IP addresses are using Standard SKU. [#979](https://github.com/Azure/PSRule.Rules.Azure/issues/979)
  - Virtual Network Gateway:
    - Check VPN/ExpressRoute gateways are configured with availability zone SKU. [#926](https://github.com/Azure/PSRule.Rules.Azure/issues/926)
- General improvements:
  - Improved processing of AzOps generated templates. [#799](https://github.com/Azure/PSRule.Rules.Azure/issues/799)
    - `Azure.Template.DefineParameters` is ignored for AzOps generated templates.
    - `Azure.Template.UseLocationParameter` is ignored for AzOps generated templates.
- Bug fixes:
  - Fixed `ToUpper` fails to convert character. [#986](https://github.com/Azure/PSRule.Rules.Azure/issues/986)

## v1.8.1

What's changed since v1.8.0:

- Bug fixes:
  - Fixed handling of comments with template and parameter file rules. [#996](https://github.com/Azure/PSRule.Rules.Azure/issues/996)
  - Fixed `Azure.Template.UseLocationParameter` to only apply to templates deployed as RG scope [#995](https://github.com/Azure/PSRule.Rules.Azure/issues/995)
  - Fixed expand template fails with `createObject` when no parameters are specified. [#1000](https://github.com/Azure/PSRule.Rules.Azure/issues/1000)
  - Fixed `ToUpper` fails to convert character. [#986](https://github.com/Azure/PSRule.Rules.Azure/issues/986)
  - Fixed expression out of range of valid values. [#1005](https://github.com/Azure/PSRule.Rules.Azure/issues/1005)
  - Fixed template expand fails in nested reference expansion. [#1007](https://github.com/Azure/PSRule.Rules.Azure/issues/1007)

## v1.8.0

What's changed since v1.7.0:

- New features:
  - Added `Azure.GA_2021_09` baseline. [#961](https://github.com/Azure/PSRule.Rules.Azure/issues/961)
    - Includes rules released before or during September 2021 for Azure GA features.
    - Marked baseline `Azure.GA_2021_06` as obsolete.
- New rules:
  - Application Gateway:
    - Check App Gateways should use availability zones when available. Thanks [@ArmaanMcleod](https://github.com/ArmaanMcleod). [#928](https://github.com/Azure/PSRule.Rules.Azure/issues/928)
  - Azure Kubernetes Service:
    - Check clusters have control plane audit logs enabled. Thanks [@ArmaanMcleod](https://github.com/ArmaanMcleod). [#882](https://github.com/Azure/PSRule.Rules.Azure/issues/882)
    - Check clusters have control plane diagnostics enabled. Thanks [@ArmaanMcleod](https://github.com/ArmaanMcleod). [#922](https://github.com/Azure/PSRule.Rules.Azure/issues/922)
    - Check clusters use Container Insights for monitoring workloads. Thanks [@ArmaanMcleod](https://github.com/ArmaanMcleod). [#881](https://github.com/Azure/PSRule.Rules.Azure/issues/881)
    - Check clusters use availability zones when available. Thanks [@ArmaanMcleod](https://github.com/ArmaanMcleod). [#880](https://github.com/Azure/PSRule.Rules.Azure/issues/880)
  - Cosmos DB:
    - Check DB account names meet naming requirements. [#954](https://github.com/Azure/PSRule.Rules.Azure/issues/954)
    - Check DB accounts use Azure AD identities for resource management operations. [#953](https://github.com/Azure/PSRule.Rules.Azure/issues/953)
  - Load Balancer:
    - Check Load balancers are using Standard SKU. Thanks [@ArmaanMcleod](https://github.com/ArmaanMcleod). [#957](https://github.com/Azure/PSRule.Rules.Azure/issues/957)
    - Check Load Balancers are configured with zone-redundancy. Thanks [@ArmaanMcleod](https://github.com/ArmaanMcleod). [#927](https://github.com/Azure/PSRule.Rules.Azure/issues/927)
- Engineering:
  - Bump PSRule dependency to v1.7.2. [#951](https://github.com/Azure/PSRule.Rules.Azure/issues/951)
  - Automated update of availability zone information in providers.json. [#907](https://github.com/Azure/PSRule.Rules.Azure/issues/907)
  - Increased test coverage of rule reasons. Thanks [@ArmaanMcleod](https://github.com/ArmaanMcleod). [#960](https://github.com/Azure/PSRule.Rules.Azure/issues/960)
- Bug fixes:
  - Fixed export of in-flight AKS related subnets for kubenet clusters. Thanks [@ArmaanMcleod](https://github.com/ArmaanMcleod). [#920](https://github.com/Azure/PSRule.Rules.Azure/issues/920)
  - Fixed plan instance count is not applicable to Elastic Premium plans. [#946](https://github.com/Azure/PSRule.Rules.Azure/issues/946)
  - Fixed minimum App Service Plan fails Elastic Premium plans. [#945](https://github.com/Azure/PSRule.Rules.Azure/issues/945)
  - Fixed App Service Plan should include PremiumV3 plan. [#944](https://github.com/Azure/PSRule.Rules.Azure/issues/944)
  - Fixed Azure.VM.NICAttached with private endpoints. [#932](https://github.com/Azure/PSRule.Rules.Azure/issues/932)
  - Fixed Bicep CLI fails with unexpected end of content. [#889](https://github.com/Azure/PSRule.Rules.Azure/issues/889)
  - Fixed incomplete reason message for `Azure.Storage.MinTLS`. [#971](https://github.com/Azure/PSRule.Rules.Azure/issues/971)
  - Fixed false positive of `Azure.Storage.UseReplication` with large file storage. [#965](https://github.com/Azure/PSRule.Rules.Azure/issues/965)

What's changed since pre-release v1.8.0-B2109060:

- No additional changes.

## v1.8.0-B2109086 (pre-release)

What's changed since pre-release v1.8.0-B2109060:

- New rules:
  - Load Balancer:
    - Check Load balancers are using Standard SKU. Thanks [@ArmaanMcleod](https://github.com/ArmaanMcleod). [#957](https://github.com/Azure/PSRule.Rules.Azure/issues/957)
- Engineering:
  - Increased test coverage of rule reasons. Thanks [@ArmaanMcleod](https://github.com/ArmaanMcleod). [#960](https://github.com/Azure/PSRule.Rules.Azure/issues/960)
- Bug fixes:
  - Fixed Bicep CLI fails with unexpected end of content. [#889](https://github.com/Azure/PSRule.Rules.Azure/issues/889)
  - Fixed incomplete reason message for `Azure.Storage.MinTLS`. [#971](https://github.com/Azure/PSRule.Rules.Azure/issues/971)
  - Fixed false positive of `Azure.Storage.UseReplication` with large file storage. [#965](https://github.com/Azure/PSRule.Rules.Azure/issues/965)

## v1.8.0-B2109060 (pre-release)

What's changed since pre-release v1.8.0-B2109046:

- New features:
  - Added `Azure.GA_2021_09` baseline. [#961](https://github.com/Azure/PSRule.Rules.Azure/issues/961)
    - Includes rules released before or during September 2021 for Azure GA features.
    - Marked baseline `Azure.GA_2021_06` as obsolete.
- New rules:
  - Load Balancer:
    - Check Load Balancers are configured with zone-redundancy. Thanks [@ArmaanMcleod](https://github.com/ArmaanMcleod). [#927](https://github.com/Azure/PSRule.Rules.Azure/issues/927)

## v1.8.0-B2109046 (pre-release)

What's changed since pre-release v1.8.0-B2109020:

- New rules:
  - Application Gateway:
    - Check App Gateways should use availability zones when available. Thanks [@ArmaanMcleod](https://github.com/ArmaanMcleod). [#928](https://github.com/Azure/PSRule.Rules.Azure/issues/928)
  - Cosmos DB:
    - Check DB account names meet naming requirements. [#954](https://github.com/Azure/PSRule.Rules.Azure/issues/954)
    - Check DB accounts use Azure AD identities for resource management operations. [#953](https://github.com/Azure/PSRule.Rules.Azure/issues/953)
- Bug fixes:
  - Fixed plan instance count is not applicable to Elastic Premium plans. [#946](https://github.com/Azure/PSRule.Rules.Azure/issues/946)
  - Fixed minimum App Service Plan fails Elastic Premium plans. [#945](https://github.com/Azure/PSRule.Rules.Azure/issues/945)
  - Fixed App Service Plan should include PremiumV3 plan. [#944](https://github.com/Azure/PSRule.Rules.Azure/issues/944)
  - Fixed Azure.VM.NICAttached with private endpoints. [#932](https://github.com/Azure/PSRule.Rules.Azure/issues/932)
- Engineering:
  - Bump PSRule dependency to v1.7.2. [#951](https://github.com/Azure/PSRule.Rules.Azure/issues/951)

## v1.8.0-B2109020 (pre-release)

What's changed since pre-release v1.8.0-B2108026:

- New rules:
  - Azure Kubernetes Service:
    - Check clusters have control plane audit logs enabled. Thanks [@ArmaanMcleod](https://github.com/ArmaanMcleod). [#882](https://github.com/Azure/PSRule.Rules.Azure/issues/882)
    - Check clusters have control plane diagnostics enabled. Thanks [@ArmaanMcleod](https://github.com/ArmaanMcleod). [#922](https://github.com/Azure/PSRule.Rules.Azure/issues/922)
- Engineering:
  - Bump PSRule dependency to v1.7.0. [#938](https://github.com/Azure/PSRule.Rules.Azure/issues/938)

## v1.8.0-B2108026 (pre-release)

What's changed since pre-release v1.8.0-B2108013:

- New rules:
  - Azure Kubernetes Service:
    - Check clusters use Container Insights for monitoring workloads. Thanks [@ArmaanMcleod](https://github.com/ArmaanMcleod). [#881](https://github.com/Azure/PSRule.Rules.Azure/issues/881)
- Bug fixes:
  - Fixed export of in-flight AKS related subnets for kubenet clusters. Thanks [@ArmaanMcleod](https://github.com/ArmaanMcleod). [#920](https://github.com/Azure/PSRule.Rules.Azure/issues/920)

## v1.8.0-B2108013 (pre-release)

What's changed since v1.7.0:

- New rules:
  - Azure Kubernetes Service:
    - Check clusters use availability zones when available. Thanks [@ArmaanMcleod](https://github.com/ArmaanMcleod). [#880](https://github.com/Azure/PSRule.Rules.Azure/issues/880)
- Engineering:
  - Bump PSRule dependency to v1.6.1. [#913](https://github.com/Azure/PSRule.Rules.Azure/issues/913)
  - Automated update of availability zone information in providers.json. [#907](https://github.com/Azure/PSRule.Rules.Azure/issues/907)

## v1.7.0

What's changed since v1.6.0:

- New rules:
  - All resources:
    - Check template parameter files use metadata links. [#846](https://github.com/Azure/PSRule.Rules.Azure/issues/846)
      - Configure the `AZURE_PARAMETER_FILE_METADATA_LINK` option to enable this rule.
    - Check template files use a recent schema. [#845](https://github.com/Azure/PSRule.Rules.Azure/issues/845)
    - Check template files use a https schema scheme. [#894](https://github.com/Azure/PSRule.Rules.Azure/issues/894)
    - Check template parameter files use a https schema scheme. [#894](https://github.com/Azure/PSRule.Rules.Azure/issues/894)
    - Check template parameters set a value. [#896](https://github.com/Azure/PSRule.Rules.Azure/issues/896)
    - Check template parameters use a valid secret reference. [#897](https://github.com/Azure/PSRule.Rules.Azure/issues/897)
  - Azure Kubernetes Service:
    - Check clusters using Azure CNI should use large subnets. Thanks [@ArmaanMcleod](https://github.com/ArmaanMcleod). [#273](https://github.com/Azure/PSRule.Rules.Azure/issues/273)
    - Check clusters use auto-scale node pools. Thanks [@ArmaanMcleod](https://github.com/ArmaanMcleod). [#218](https://github.com/Azure/PSRule.Rules.Azure/issues/218)
      - By default, a minimum of a `/23` subnet is required.
      - Configure `AZURE_AKS_CNI_MINIMUM_CLUSTER_SUBNET_SIZE` to change the default minimum subnet size.
  - Storage Account:
    - Check Storage Accounts only accept explicitly allowed network traffic. [#884](https://github.com/Azure/PSRule.Rules.Azure/issues/884)
- Updated rules:
  - Virtual Network:
    - Excluded `AzureFirewallManagementSubnet` from `Azure.VNET.UseNSGs`. [#869](https://github.com/Azure/PSRule.Rules.Azure/issues/869)
- General improvements:
  - Added version information to bicep compilation exceptions. [#903](https://github.com/Azure/PSRule.Rules.Azure/issues/903)
- Engineering:
  - Bump PSRule dependency to v1.6.0. [#871](https://github.com/Azure/PSRule.Rules.Azure/issues/871)
- Bug fixes:
  - Fixed DateTimeAdd function and tests within timezones with DST. [#891](https://github.com/Azure/PSRule.Rules.Azure/issues/891)
  - Fixed `Azure.Template.ParameterValue` failing on empty value. [#901](https://github.com/Azure/PSRule.Rules.Azure/issues/901)

What's changed since pre-release v1.7.0-B2108059:

- No additional changes.

## v1.7.0-B2108059 (pre-release)

What's changed since pre-release v1.7.0-B2108049:

- General improvements:
  - Added version information to bicep compilation exceptions. [#903](https://github.com/Azure/PSRule.Rules.Azure/issues/903)
- Bug fixes:
  - Fixed `Azure.Template.ParameterValue` failing on empty value. [#901](https://github.com/Azure/PSRule.Rules.Azure/issues/901)

## v1.7.0-B2108049 (pre-release)

What's changed since pre-release v1.7.0-B2108040:

- New rules:
  - All resources:
    - Check template files use a recent schema. [#845](https://github.com/Azure/PSRule.Rules.Azure/issues/845)
    - Check template files use a https schema scheme. [#894](https://github.com/Azure/PSRule.Rules.Azure/issues/894)
    - Check template parameter files use a https schema scheme. [#894](https://github.com/Azure/PSRule.Rules.Azure/issues/894)
    - Check template parameters set a value. [#896](https://github.com/Azure/PSRule.Rules.Azure/issues/896)
    - Check template parameters use a valid secret reference. [#897](https://github.com/Azure/PSRule.Rules.Azure/issues/897)
- Bug fixes:
  - Fixed DateTimeAdd function and tests within timezones with DST. [#891](https://github.com/Azure/PSRule.Rules.Azure/issues/891)

## v1.7.0-B2108040 (pre-release)

What's changed since pre-release v1.7.0-B2108020:

- New rules:
  - All resources:
    - Check template parameter files use metadata links. [#846](https://github.com/Azure/PSRule.Rules.Azure/issues/846)
      - Configure the `AZURE_PARAMETER_FILE_METADATA_LINK` option to enable this rule.
  - Azure Kubernetes Service:
    - Check clusters using Azure CNI should use large subnets. Thanks [@ArmaanMcleod](https://github.com/ArmaanMcleod). [#273](https://github.com/Azure/PSRule.Rules.Azure/issues/273)
      - By default, a minimum of a `/23` subnet is required.
      - Configure `AZURE_AKS_CNI_MINIMUM_CLUSTER_SUBNET_SIZE` to change the default minimum subnet size.
  - Storage Account:
    - Check Storage Accounts only accept explicitly allowed network traffic. [#884](https://github.com/Azure/PSRule.Rules.Azure/issues/884)

## v1.7.0-B2108020 (pre-release)

What's changed since v1.6.0:

- New rules:
  - Azure Kubernetes Service:
    - Check clusters use auto-scale node pools. Thanks [@ArmaanMcleod](https://github.com/ArmaanMcleod). [#218](https://github.com/Azure/PSRule.Rules.Azure/issues/218)
- Updated rules:
  - Virtual Network:
    - Excluded `AzureFirewallManagementSubnet` from `Azure.VNET.UseNSGs`. [#869](https://github.com/Azure/PSRule.Rules.Azure/issues/869)
- Engineering:
  - Bump PSRule dependency to v1.6.0. [#871](https://github.com/Azure/PSRule.Rules.Azure/issues/871)

## v1.6.0

What's changed since v1.5.1:

- New features:
  - **Experimental**: Added support for expansion from Bicep source files. [#848](https://github.com/Azure/PSRule.Rules.Azure/issues/848) [#670](https://github.com/Azure/PSRule.Rules.Azure/issues/670) [#858](https://github.com/Azure/PSRule.Rules.Azure/issues/858)
    - Bicep support is currently experimental.
    - To opt-in set the `AZURE_BICEP_FILE_EXPANSION` configuration to `true`.
    - For more information see [Using Bicep](https://azure.github.io/PSRule.Rules.Azure/using-bicep/).
- New rules:
  - Application Gateways:
    - Check Application Gateways publish endpoints by HTTPS. [#841](https://github.com/Azure/PSRule.Rules.Azure/issues/841)
- Engineering:
  - Bump PSRule dependency to v1.5.0. [#832](https://github.com/Azure/PSRule.Rules.Azure/issues/832)
  - Migration of Pester v4 tests to Pester v5. Thanks [@ArmaanMcleod](https://github.com/ArmaanMcleod). [#395](https://github.com/Azure/PSRule.Rules.Azure/issues/395)

What's changed since pre-release v1.6.0-B2108038:

- Bug fixes:
  - Fixed Bicep expand creates deadlock and times out. [#863](https://github.com/Azure/PSRule.Rules.Azure/issues/863)

## v1.6.0-B2108038 (pre-release)

What's changed since pre-release v1.6.0-B2108023:

- Bug fixes:
  - Fixed Bicep expand hangs analysis. [#858](https://github.com/Azure/PSRule.Rules.Azure/issues/858)

## v1.6.0-B2108023 (pre-release)

What's changed since pre-release v1.6.0-B2107028:

- New features:
  - **Experimental**: Added support for expansion from Bicep source files. [#848](https://github.com/Azure/PSRule.Rules.Azure/issues/848) [#670](https://github.com/Azure/PSRule.Rules.Azure/issues/670)
    - Bicep support is currently experimental.
    - To opt-in set the `AZURE_BICEP_FILE_EXPANSION` configuration to `true`.
    - For more information see [Using Bicep](https://azure.github.io/PSRule.Rules.Azure/using-bicep/).

## v1.6.0-B2107028 (pre-release)

What's changed since v1.5.1:

- New rules:
  - Application Gateways:
    - Check Application Gateways publish endpoints by HTTPS. [#841](https://github.com/Azure/PSRule.Rules.Azure/issues/841)
- Engineering:
  - Bump PSRule dependency to v1.5.0. [#832](https://github.com/Azure/PSRule.Rules.Azure/issues/832)

## v1.5.1

What's changed since v1.5.0:

- Bug fixes:
  - Fixed rule does not detect more restrictive NSG rules. [#831](https://github.com/Azure/PSRule.Rules.Azure/issues/831)

## v1.5.0

What's changed since v1.4.1:

- New features:
  - Added `Azure.GA_2021_06` baseline. [#822](https://github.com/Azure/PSRule.Rules.Azure/issues/822)
    - Includes rules released before or during June 2021 for Azure GA features.
    - Marked baseline `Azure.GA_2021_03` as obsolete.
- New rules:
  - Application Insights:
    - Check App Insights resources use workspace-based configuration. [#813](https://github.com/Azure/PSRule.Rules.Azure/issues/813)
    - Check App Insights resources meet naming requirements. [#814](https://github.com/Azure/PSRule.Rules.Azure/issues/814)
- General improvements:
  - Exclude not applicable rules for templates generated with Bicep and PSArm. [#815](https://github.com/Azure/PSRule.Rules.Azure/issues/815)
  - Updated rule help to use docs pages for online version. [#824](https://github.com/Azure/PSRule.Rules.Azure/issues/824)
- Engineering:
  - Bump PSRule dependency to v1.4.0. [#823](https://github.com/Azure/PSRule.Rules.Azure/issues/823)
  - Bump YamlDotNet dependency to v11.2.1. [#821](https://github.com/Azure/PSRule.Rules.Azure/pull/821)
  - Migrate project to Azure GitHub organization and updated links. [#800](https://github.com/Azure/PSRule.Rules.Azure/pull/800)
- Bug fixes:
  - Fixed detection of parameters and variables with line breaks. [#811](https://github.com/Azure/PSRule.Rules.Azure/issues/811)

What's changed since pre-release v1.5.0-B2107002:

- No additional changes.

## v1.5.0-B2107002 (pre-release)

What's changed since pre-release v1.5.0-B2106018:

- New features:
  - Added `Azure.GA_2021_06` baseline. [#822](https://github.com/Azure/PSRule.Rules.Azure/issues/822)
    - Includes rules released before or during June 2021 for Azure GA features.
    - Marked baseline `Azure.GA_2021_03` as obsolete.
- General improvements:
  - Updated rule help to use docs pages for online version. [#824](https://github.com/Azure/PSRule.Rules.Azure/issues/824)
- Engineering:
  - Bump PSRule dependency to v1.4.0. [#823](https://github.com/Azure/PSRule.Rules.Azure/issues/823)
  - Bump YamlDotNet dependency to v11.2.1. [#821](https://github.com/Azure/PSRule.Rules.Azure/pull/821)

## v1.5.0-B2106018 (pre-release)

What's changed since v1.4.1:

- New rules:
  - Application Insights:
    - Check App Insights resources use workspace-based configuration. [#813](https://github.com/Azure/PSRule.Rules.Azure/issues/813)
    - Check App Insights resources meet naming requirements. [#814](https://github.com/Azure/PSRule.Rules.Azure/issues/814)
- General improvements:
  - Exclude not applicable rules for templates generated with Bicep and PSArm. [#815](https://github.com/Azure/PSRule.Rules.Azure/issues/815)
- Engineering:
  - Bump YamlDotNet dependency to v11.2.0. [#801](https://github.com/Azure/PSRule.Rules.Azure/pull/801)
  - Migrate project to Azure GitHub organization and updated links. [#800](https://github.com/Azure/PSRule.Rules.Azure/pull/800)
- Bug fixes:
  - Fixed detection of parameters and variables with line breaks. [#811](https://github.com/Azure/PSRule.Rules.Azure/issues/811)

## v1.4.1

What's changed since v1.4.0:

- Bug fixes:
  - Fixed boolean string conversion case. [#793](https://github.com/Azure/PSRule.Rules.Azure/issues/793)
  - Fixed case sensitive property matching. [#794](https://github.com/Azure/PSRule.Rules.Azure/issues/794)
  - Fixed automatic expansion of template parameter files. [#796](https://github.com/Azure/PSRule.Rules.Azure/issues/796)
    - Template parameter files are not automatically expanded by default.
    - To enable this, set the `AZURE_PARAMETER_FILE_EXPANSION` configuration option.

## v1.4.0

What's changed since v1.3.2:

- New features:
  - Automatically expand template from parameter files for analysis. [#772](https://github.com/Azure/PSRule.Rules.Azure/issues/772)
    - Previously templates needed to be exported with `Export-AzRuleTemplateData`.
    - To export template data automatically use PSRule cmdlets with `-Format File`.
- New rules:
  - Cognitive Search:
    - Check search services meet index SLA replica requirement. [#761](https://github.com/Azure/PSRule.Rules.Azure/issues/761)
    - Check search services meet query SLA replica requirement. [#762](https://github.com/Azure/PSRule.Rules.Azure/issues/762)
    - Check search services meet naming requirements. [#763](https://github.com/Azure/PSRule.Rules.Azure/issues/763)
    - Check search services use a minimum SKU. [#764](https://github.com/Azure/PSRule.Rules.Azure/issues/764)
    - Check search services use managed identities. [#765](https://github.com/Azure/PSRule.Rules.Azure/issues/765)
  - Azure Kubernetes Service:
    - Check clusters use AKS-managed Azure AD integration. [#436](https://github.com/Azure/PSRule.Rules.Azure/issues/436)
    - Check clusters have local account disabled (preview). [#786](https://github.com/Azure/PSRule.Rules.Azure/issues/786)
    - Check clusters have an auto-upgrade channel set (preview). [#787](https://github.com/Azure/PSRule.Rules.Azure/issues/787)
    - Check clusters limit access network access to the API server. [#788](https://github.com/Azure/PSRule.Rules.Azure/issues/788)
    - Check clusters used Azure RBAC for Kubernetes authorization. [#789](https://github.com/Azure/PSRule.Rules.Azure/issues/789)
- Updated rules:
  - Azure Kubernetes Service:
    - Updated `Azure.AKS.Version` to 1.20.5. [#767](https://github.com/Azure/PSRule.Rules.Azure/issues/767)
- General improvements:
  - Automatically nest template sub-resources for analysis. [#746](https://github.com/Azure/PSRule.Rules.Azure/issues/746)
    - Sub-resources such as diagnostic logs or configurations are automatically nested.
    - Automatic nesting a resource requires:
      - The parent resource is defined in the same template.
      - The sub-resource depends on the parent resource.
  - Added support for source location references to template files. [#781](https://github.com/Azure/PSRule.Rules.Azure/issues/781)
    - Output includes source location to resources exported from a templates.
- Bug fixes:
  - Fixed string index parsing in expressions with whitespace. [#775](https://github.com/Azure/PSRule.Rules.Azure/issues/775)
  - Fixed base for DateTimeAdd is not a valid string. [#777](https://github.com/Azure/PSRule.Rules.Azure/issues/777)
- Engineering:
  - Added source link to project. [#783](https://github.com/Azure/PSRule.Rules.Azure/issues/783)

What's changed since pre-release v1.4.0-B2105057:

- No additional changes.

## v1.4.0-B2105057 (pre-release)

What's changed since pre-release v1.4.0-B2105050:

- New rules:
  - Azure Kubernetes Service:
    - Check clusters use AKS-managed Azure AD integration. [#436](https://github.com/Azure/PSRule.Rules.Azure/issues/436)
    - Check clusters have local account disabled (preview). [#786](https://github.com/Azure/PSRule.Rules.Azure/issues/786)
    - Check clusters have an auto-upgrade channel set (preview). [#787](https://github.com/Azure/PSRule.Rules.Azure/issues/787)
    - Check clusters limit access network access to the API server. [#788](https://github.com/Azure/PSRule.Rules.Azure/issues/788)
    - Check clusters used Azure RBAC for Kubernetes authorization. [#789](https://github.com/Azure/PSRule.Rules.Azure/issues/789)
- Updated rules:
  - Azure Kubernetes Service:
    - Updated `Azure.AKS.Version` to 1.20.5. [#767](https://github.com/Azure/PSRule.Rules.Azure/issues/767)
- Engineering:
  - Added source link to project. [#783](https://github.com/Azure/PSRule.Rules.Azure/issues/783)

## v1.4.0-B2105050 (pre-release)

What's changed since pre-release v1.4.0-B2105044:

- General improvements:
  - Added support for source location references to template files. [#781](https://github.com/Azure/PSRule.Rules.Azure/issues/781)
    - Output includes source location to resources exported from a templates.

## v1.4.0-B2105044 (pre-release)

What's changed since pre-release v1.4.0-B2105027:

- New features:
  - Automatically expand template from parameter files for analysis. [#772](https://github.com/Azure/PSRule.Rules.Azure/issues/772)
    - Previously templates needed to be exported with `Export-AzRuleTemplateData`.
    - To export template data automatically use PSRule cmdlets with `-Format File`.
- Bug fixes:
  - Fixed string index parsing in expressions with whitespace. [#775](https://github.com/Azure/PSRule.Rules.Azure/issues/775)
  - Fixed base for DateTimeAdd is not a valid string. [#777](https://github.com/Azure/PSRule.Rules.Azure/issues/777)

## v1.4.0-B2105027 (pre-release)

What's changed since pre-release v1.4.0-B2105020:

- New rules:
  - Cognitive Search:
    - Check search services meet index SLA replica requirement. [#761](https://github.com/Azure/PSRule.Rules.Azure/issues/761)
    - Check search services meet query SLA replica requirement. [#762](https://github.com/Azure/PSRule.Rules.Azure/issues/762)
    - Check search services meet naming requirements. [#763](https://github.com/Azure/PSRule.Rules.Azure/issues/763)
    - Check search services use a minimum SKU. [#764](https://github.com/Azure/PSRule.Rules.Azure/issues/764)
    - Check search services use managed identities. [#765](https://github.com/Azure/PSRule.Rules.Azure/issues/765)

## v1.4.0-B2105020 (pre-release)

What's changed since v1.3.2:

- General improvements:
  - Automatically nest template sub-resources for analysis. [#746](https://github.com/Azure/PSRule.Rules.Azure/issues/746)
    - Sub-resources such as diagnostic logs or configurations are automatically nested.
    - Automatic nesting a resource requires:
      - The parent resource is defined in the same template.
      - The sub-resource depends on the parent resource.

## v1.3.2

What's changed since v1.3.1:

- Bug fixes:
  - Fixed rule reason reported the parameter inputObject is null. [#753](https://github.com/Azure/PSRule.Rules.Azure/issues/753)

## v1.3.1

What's changed since v1.3.0:

- Engineering:
  - Bump PSRule dependency to v1.3.0. [#749](https://github.com/Azure/PSRule.Rules.Azure/issues/749)
  - Bump YamlDotNet dependency to v11.1.1. [#742](https://github.com/Azure/PSRule.Rules.Azure/issues/742)

## v1.3.0

What's changed since v1.2.1:

- New rules:
  - Policy:
    - Check policy assignment display name and description are set. [#725](https://github.com/Azure/PSRule.Rules.Azure/issues/725)
    - Check policy assignment assigned by metadata is set. [#726](https://github.com/Azure/PSRule.Rules.Azure/issues/726)
    - Check policy exemption display name and description are set. [#723](https://github.com/Azure/PSRule.Rules.Azure/issues/723)
    - Check policy waiver exemptions have an expiry date set. [#724](https://github.com/Azure/PSRule.Rules.Azure/issues/724)
- Removed rules:
  - Storage:
    - Remove `Azure.Storage.UseEncryption` as Storage Service Encryption (SSE) is always on. [#630](https://github.com/Azure/PSRule.Rules.Azure/issues/630)
      - SSE is on by default and can not be disabled.
- General improvements:
  - Additional metadata added in parameter files is passed through with `Get-AzRuleTemplateLink`. [#706](https://github.com/Azure/PSRule.Rules.Azure/issues/706)
  - Improved binding support for File inputs. [#480](https://github.com/Azure/PSRule.Rules.Azure/issues/480)
    - Template and parameter file names now return a relative path instead of full path.
  - Added API version for each module resource. [#729](https://github.com/Azure/PSRule.Rules.Azure/issues/729)
- Engineering:
  - Clean up depreciated warning message for configuration option `azureAllowedRegions`. [#737](https://github.com/Azure/PSRule.Rules.Azure/issues/737)
  - Clean up depreciated warning message for configuration option `minAKSVersion`. [#738](https://github.com/Azure/PSRule.Rules.Azure/issues/738)
  - Bump PSRule dependency to v1.2.0. [#713](https://github.com/Azure/PSRule.Rules.Azure/issues/713)
- Bug fixes:
  - Fixed could not load file or assembly YamlDotNet. [#741](https://github.com/Azure/PSRule.Rules.Azure/issues/741)
    - This fix pins the PSRule version to v1.2.0 until the next stable release of PSRule for Azure.

What's changed since pre-release v1.3.0-B2104040:

- No additional changes.

## v1.3.0-B2104040 (pre-release)

What's changed since pre-release v1.3.0-B2104034:

- Bug fixes:
  - Fixed could not load file or assembly YamlDotNet. [#741](https://github.com/Azure/PSRule.Rules.Azure/issues/741)
    - This fix pins the PSRule version to v1.2.0 until the next stable release of PSRule for Azure.

## v1.3.0-B2104034 (pre-release)

What's changed since pre-release v1.3.0-B2104023:

- New rules:
  - Policy:
    - Check policy assignment display name and description are set. [#725](https://github.com/Azure/PSRule.Rules.Azure/issues/725)
    - Check policy assignment assigned by metadata is set. [#726](https://github.com/Azure/PSRule.Rules.Azure/issues/726)
    - Check policy exemption display name and description are set. [#723](https://github.com/Azure/PSRule.Rules.Azure/issues/723)
    - Check policy waiver exemptions have an expiry date set. [#724](https://github.com/Azure/PSRule.Rules.Azure/issues/724)
- Engineering:
  - Clean up depreciated warning message for configuration option `azureAllowedRegions`. [#737](https://github.com/Azure/PSRule.Rules.Azure/issues/737)
  - Clean up depreciated warning message for configuration option `minAKSVersion`. [#738](https://github.com/Azure/PSRule.Rules.Azure/issues/738)

## v1.3.0-B2104023 (pre-release)

What's changed since pre-release v1.3.0-B2104013:

- General improvements:
  - Improved binding support for File inputs. [#480](https://github.com/Azure/PSRule.Rules.Azure/issues/480)
    - Template and parameter file names now return a relative path instead of full path.
  - Added API version for each module resource. [#729](https://github.com/Azure/PSRule.Rules.Azure/issues/729)

## v1.3.0-B2104013 (pre-release)

What's changed since pre-release v1.3.0-B2103007:

- Engineering:
  - Bump PSRule dependency to v1.2.0. [#713](https://github.com/Azure/PSRule.Rules.Azure/issues/713)
- Bug fixes:
  - Fixed export not expanding nested deployments. [#715](https://github.com/Azure/PSRule.Rules.Azure/issues/715)

## v1.3.0-B2103007 (pre-release)

What's changed since v1.2.0:

- Removed rules:
  - Storage:
    - Remove `Azure.Storage.UseEncryption` as Storage Service Encryption (SSE) is always on. [#630](https://github.com/Azure/PSRule.Rules.Azure/issues/630)
      - SSE is on by default and can not be disabled.
- General improvements:
  - Additional metadata added in parameter files is passed through with `Get-AzRuleTemplateLink`. [#706](https://github.com/Azure/PSRule.Rules.Azure/issues/706)

## v1.2.1

What's changed since v1.2.0:

- Bug fixes:
  - Fixed export not expanding nested deployments. [#715](https://github.com/Azure/PSRule.Rules.Azure/issues/715)

## v1.2.0

What's changed since v1.1.4:

- New features:
  - Added `Azure.GA_2021_03` baseline. [#673](https://github.com/Azure/PSRule.Rules.Azure/issues/673)
    - Includes rules released before or during March 2021 for Azure GA features.
    - Marked baseline `Azure.GA_2020_12` as obsolete.
- New rules:
  - Key Vault:
    - Check vaults, keys, and secrets meet name requirements. [#646](https://github.com/Azure/PSRule.Rules.Azure/issues/646)
- Updated rules:
  - Azure Kubernetes Service:
    - Updated `Azure.AKS.Version` to 1.19.7. [#696](https://github.com/Azure/PSRule.Rules.Azure/issues/696)
- General improvements:
  - Added support for user defined functions in templates. [#682](https://github.com/Azure/PSRule.Rules.Azure/issues/682)
- Engineering:
  - Bump PSRule dependency to v1.1.0. [#692](https://github.com/Azure/PSRule.Rules.Azure/issues/692)

What's changed since pre-release v1.2.0-B2103044:

- No additional changes.

## v1.2.0-B2103044 (pre-release)

What's changed since pre-release v1.2.0-B2103032:

- New features:
  - Added `Azure.GA_2021_03` baseline. [#673](https://github.com/Azure/PSRule.Rules.Azure/issues/673)
    - Includes rules released before or during March 2021 for Azure GA features.
    - Marked baseline `Azure.GA_2020_12` as obsolete.
- Updated rules:
  - Azure Kubernetes Service:
    - Updated `Azure.AKS.Version` to 1.19.7. [#696](https://github.com/Azure/PSRule.Rules.Azure/issues/696)

## v1.2.0-B2103032 (pre-release)

What's changed since pre-release v1.2.0-B2103024:

- New rules:
  - Key Vault:
    - Check vaults, keys, and secrets meet name requirements. [#646](https://github.com/Azure/PSRule.Rules.Azure/issues/646)
- Engineering:
  - Bump PSRule dependency to v1.1.0. [#692](https://github.com/Azure/PSRule.Rules.Azure/issues/692)

## v1.2.0-B2103024 (pre-release)

What's changed since v1.1.4:

- General improvements:
  - Added support for user defined functions in templates. [#682](https://github.com/Azure/PSRule.Rules.Azure/issues/682)

## v1.1.4

What's changed since v1.1.3:

- Bug fixes:
  - Fixed handling of literal index with copyIndex function. [#686](https://github.com/Azure/PSRule.Rules.Azure/issues/686)
  - Fixed handling of inner scoped nested deployments. [#687](https://github.com/Azure/PSRule.Rules.Azure/issues/687)

## v1.1.3

What's changed since v1.1.2:

- Bug fixes:
  - Fixed parsing of property names for functions across multiple lines. [#683](https://github.com/Azure/PSRule.Rules.Azure/issues/683)

## v1.1.2

What's changed since v1.1.1:

- Bug fixes:
  - Fixed copy peer property resolve. [#677](https://github.com/Azure/PSRule.Rules.Azure/issues/677)
  - Fixed partial resource group or subscription object not populating. [#678](https://github.com/Azure/PSRule.Rules.Azure/issues/678)
  - Fixed lazy loading of environment and resource providers. [#679](https://github.com/Azure/PSRule.Rules.Azure/issues/679)

## v1.1.1

What's changed since v1.1.0:

- Bug fixes:
  - Fixed support for parameter file schemas. [#674](https://github.com/Azure/PSRule.Rules.Azure/issues/674)

## v1.1.0

What's changed since v1.0.0:

- New features:
  - Exporting template with `Export-AzRuleTemplateData` supports custom resource group and subscription. [#651](https://github.com/Azure/PSRule.Rules.Azure/issues/651)
    - Subscription and resource group used for deployment can be specified instead of using defaults.
    - `ResourceGroupName` parameter of `Export-AzRuleTemplateData` has been renamed to `ResourceGroup`.
    - Added a parameter alias for `ResourceGroupName` on `Export-AzRuleTemplateData`.
- New rules:
  - All resources:
    - Check template parameters are defined. [#631](https://github.com/Azure/PSRule.Rules.Azure/issues/631)
    - Check location parameter is type string. [#632](https://github.com/Azure/PSRule.Rules.Azure/issues/632)
    - Check template parameter `minValue` and `maxValue` constraints are valid. [#637](https://github.com/Azure/PSRule.Rules.Azure/issues/637)
    - Check template resources do not use hard coded locations. [#633](https://github.com/Azure/PSRule.Rules.Azure/issues/633)
    - Check resource group location not referenced instead of location parameter. [#634](https://github.com/Azure/PSRule.Rules.Azure/issues/634)
    - Check increased debug detail is disabled for nested deployments. [#638](https://github.com/Azure/PSRule.Rules.Azure/issues/638)
- General improvements:
  - Added support for matching template by name. [#661](https://github.com/Azure/PSRule.Rules.Azure/issues/661)
    - `Get-AzRuleTemplateLink` discovers `<templateName>.json` from `<templateName>.parameters.json`.
- Engineering:
  - Bump PSRule dependency to v1.0.3. [#648](https://github.com/Azure/PSRule.Rules.Azure/issues/648)
- Bug fixes:
  - Fixed `Azure.VM.ADE` to limit rule to exports only. [#644](https://github.com/Azure/PSRule.Rules.Azure/issues/644)
  - Fixed `if` condition values evaluation order. [#652](https://github.com/Azure/PSRule.Rules.Azure/issues/652)
  - Fixed handling of `int` parameters with large values. [#653](https://github.com/Azure/PSRule.Rules.Azure/issues/653)
  - Fixed handling of expressions split over multiple lines. [#654](https://github.com/Azure/PSRule.Rules.Azure/issues/654)
  - Fixed handling of bool parameter values within logical expressions. [#655](https://github.com/Azure/PSRule.Rules.Azure/issues/655)
  - Fixed copy loop value does not fall within the expected range. [#664](https://github.com/Azure/PSRule.Rules.Azure/issues/664)
  - Fixed template comparison functions handling of large integer values. [#666](https://github.com/Azure/PSRule.Rules.Azure/issues/666)
  - Fixed handling of `createArray` function with no arguments. [#667](https://github.com/Azure/PSRule.Rules.Azure/issues/667)

What's changed since pre-release v1.1.0-B2102034:

- No additional changes.

## v1.1.0-B2102034 (pre-release)

What's changed since pre-release v1.1.0-B2102023:

- General improvements:
  - Added support for matching template by name. [#661](https://github.com/Azure/PSRule.Rules.Azure/issues/661)
    - `Get-AzRuleTemplateLink` discovers `<templateName>.json` from `<templateName>.parameters.json`.
- Bug fixes:
  - Fixed copy loop value does not fall within the expected range. [#664](https://github.com/Azure/PSRule.Rules.Azure/issues/664)
  - Fixed template comparison functions handling of large integer values. [#666](https://github.com/Azure/PSRule.Rules.Azure/issues/666)
  - Fixed handling of `createArray` function with no arguments. [#667](https://github.com/Azure/PSRule.Rules.Azure/issues/667)

## v1.1.0-B2102023 (pre-release)

What's changed since pre-release v1.1.0-B2102015:

- New features:
  - Exporting template with `Export-AzRuleTemplateData` supports custom resource group and subscription. [#651](https://github.com/Azure/PSRule.Rules.Azure/issues/651)
    - Subscription and resource group used for deployment can be specified instead of using defaults.
    - `ResourceGroupName` parameter of `Export-AzRuleTemplateData` has been renamed to `ResourceGroup`.
    - Added a parameter alias for `ResourceGroupName` on `Export-AzRuleTemplateData`.

## v1.1.0-B2102015 (pre-release)

What's changed since pre-release v1.1.0-B2102010:

- Bug fixes:
  - Fixed `if` condition values evaluation order. [#652](https://github.com/Azure/PSRule.Rules.Azure/issues/652)
  - Fixed handling of `int` parameters with large values. [#653](https://github.com/Azure/PSRule.Rules.Azure/issues/653)
  - Fixed handling of expressions split over multiple lines. [#654](https://github.com/Azure/PSRule.Rules.Azure/issues/654)
  - Fixed handling of bool parameter values within logical expressions. [#655](https://github.com/Azure/PSRule.Rules.Azure/issues/655)

## v1.1.0-B2102010 (pre-release)

What's changed since pre-release v1.1.0-B2102001:

- Engineering:
  - Bump PSRule dependency to v1.0.3. [#648](https://github.com/Azure/PSRule.Rules.Azure/issues/648)
- Bug fixes:
  - Fixed `Azure.VM.ADE` to limit rule to exports only. [#644](https://github.com/Azure/PSRule.Rules.Azure/issues/644)

## v1.1.0-B2102001 (pre-release)

What's changed since v1.0.0:

- New rules:
  - All resources:
    - Check template parameters are defined. [#631](https://github.com/Azure/PSRule.Rules.Azure/issues/631)
    - Check location parameter is type string. [#632](https://github.com/Azure/PSRule.Rules.Azure/issues/632)
    - Check template parameter `minValue` and `maxValue` constraints are valid. [#637](https://github.com/Azure/PSRule.Rules.Azure/issues/637)
    - Check template resources do not use hard coded locations. [#633](https://github.com/Azure/PSRule.Rules.Azure/issues/633)
    - Check resource group location not referenced instead of location parameter. [#634](https://github.com/Azure/PSRule.Rules.Azure/issues/634)
    - Check increased debug detail is disabled for nested deployments. [#638](https://github.com/Azure/PSRule.Rules.Azure/issues/638)
- Engineering:
  - Bump PSRule dependency to v1.0.2. [#635](https://github.com/Azure/PSRule.Rules.Azure/issues/635)

## v1.0.0

What's changed since v0.19.0:

- New rules:
  - All resources:
    - Check parameter default value type matches type. [#311](https://github.com/Azure/PSRule.Rules.Azure/issues/311)
    - Check location parameter defaults to resource group. [#361](https://github.com/Azure/PSRule.Rules.Azure/issues/361)
  - Front Door:
    - Check Front Door uses a health probe for each backend pool. [#546](https://github.com/Azure/PSRule.Rules.Azure/issues/546)
    - Check Front Door uses a dedicated health probe path backend pools. [#547](https://github.com/Azure/PSRule.Rules.Azure/issues/547)
    - Check Front Door uses HEAD requests for backend health probes. [#613](https://github.com/Azure/PSRule.Rules.Azure/issues/613)
  - Service Fabric:
    - Check Service Fabric clusters use AAD client authentication. [#619](https://github.com/Azure/PSRule.Rules.Azure/issues/619)
- Updated rules:
  - Azure Kubernetes Service:
    - Updated `Azure.AKS.Version` to 1.19.6. [#603](https://github.com/Azure/PSRule.Rules.Azure/issues/603)
- General improvements:
  - Renamed `Export-AzTemplateRuleData` to `Export-AzRuleTemplateData`. [#596](https://github.com/Azure/PSRule.Rules.Azure/issues/596)
    - New name `Export-AzRuleTemplateData` aligns with prefix of other cmdlets.
    - Use of `Export-AzTemplateRuleData` is now deprecated and will be removed in the next major version.
    - Added alias to allow `Export-AzTemplateRuleData` to continue to be used.
    - Using `Export-AzTemplateRuleData` returns a deprecation warning.
  - Added support for `environment` template function. [#517](https://github.com/Azure/PSRule.Rules.Azure/issues/517)
- Engineering:
  - Bump PSRule dependency to v1.0.1. [#611](https://github.com/Azure/PSRule.Rules.Azure/issues/611)

What's changed since pre-release v1.0.0-B2101028:

- No additional changes.

## v1.0.0-B2101028 (pre-release)

What's changed since pre-release v1.0.0-B2101016:

- New rules:
  - All resources:
    - Check parameter default value type matches type. [#311](https://github.com/Azure/PSRule.Rules.Azure/issues/311)
- General improvements:
  - Renamed `Export-AzTemplateRuleData` to `Export-AzRuleTemplateData`. [#596](https://github.com/Azure/PSRule.Rules.Azure/issues/596)
    - New name `Export-AzRuleTemplateData` aligns with prefix of other cmdlets.
    - Use of `Export-AzTemplateRuleData` is now deprecated and will be removed in the next major version.
    - Added alias to allow `Export-AzTemplateRuleData` to continue to be used.
    - Using `Export-AzTemplateRuleData` returns a deprecation warning.

## v1.0.0-B2101016 (pre-release)

What's changed since pre-release v1.0.0-B2101006:

- New rules:
  - Service Fabric:
    - Check Service Fabric clusters use AAD client authentication. [#619](https://github.com/Azure/PSRule.Rules.Azure/issues/619)
- Bug fixes:
  - Fixed reason `Azure.FrontDoor.ProbePath` so the probe name is included. [#617](https://github.com/Azure/PSRule.Rules.Azure/issues/617)

## v1.0.0-B2101006 (pre-release)

What's changed since v0.19.0:

- New rules:
  - All resources:
    - Check location parameter defaults to resource group. [#361](https://github.com/Azure/PSRule.Rules.Azure/issues/361)
  - Front Door:
    - Check Front Door uses a health probe for each backend pool. [#546](https://github.com/Azure/PSRule.Rules.Azure/issues/546)
    - Check Front Door uses a dedicated health probe path backend pools. [#547](https://github.com/Azure/PSRule.Rules.Azure/issues/547)
    - Check Front Door uses HEAD requests for backend health probes. [#613](https://github.com/Azure/PSRule.Rules.Azure/issues/613)
- Updated rules:
  - Azure Kubernetes Service:
    - Updated `Azure.AKS.Version` to 1.19.6. [#603](https://github.com/Azure/PSRule.Rules.Azure/issues/603)
- General improvements:
  - Added support for `environment` template function. [#517](https://github.com/Azure/PSRule.Rules.Azure/issues/517)
- Engineering:
  - Bump PSRule dependency to v1.0.1. [#611](https://github.com/Azure/PSRule.Rules.Azure/issues/611)
- Redis Cache Enterprise
  - Check Redis Cache Enterprise uses minimum TLS 1.2 [1179](https://github.com/Azure/PSRule.Rules.Azure/issues/1179)

[troubleshooting guide]: troubleshooting.md<|MERGE_RESOLUTION|>--- conflicted
+++ resolved
@@ -34,13 +34,10 @@
     - Check that wildcard `*` for any configuration option in CORS policies settings is not in use by @BenjaminEngeset.
       [#2073](https://github.com/Azure/PSRule.Rules.Azure/issues/2073)
   - SQL Managed Instance:
-<<<<<<< HEAD
+    - Check that managed identity for SQL Managed Instances are configured by @BenjaminEngeset.
+      [#2120](https://github.com/Azure/PSRule.Rules.Azure/issues/2120)
     - Check that Azure AD-only authentication is enabled by @BenjaminEngeset.
       [#2118](https://github.com/Azure/PSRule.Rules.Azure/issues/2118)
-=======
-    - Check that managed identity for SQL Managed Instances are configured by @BenjaminEngeset.
-      [#2120](https://github.com/Azure/PSRule.Rules.Azure/issues/2120)
->>>>>>> 8913f56d
 
 What's changed since pre-release v1.26.0-B0011:
 
