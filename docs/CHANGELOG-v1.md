--- conflicted
+++ resolved
@@ -7,7 +7,11 @@
 
 ## Unreleased
 
-<<<<<<< HEAD
+What's changed since pre-release v1.11.0-B2112024:
+
+- Bug fixes:
+  - Fixed template function `equals` parameter count mismatch. [#1137](https://github.com/Azure/PSRule.Rules.Azure/issues/1137)
+
 ## v1.11.0-B2112024 (pre-release)
 
 What's changed since pre-release v1.11.0-B2111014:
@@ -53,14 +57,13 @@
       - `Azure.VNET.Name`
       - `Azure.VNG.Name`
       - `Azure.VNG.ConnectionName`
-=======
+
 ## v1.10.2
 
 What's changed since v1.10.1:
 
 - Bug fixes:
   - Fixed template function `equals` parameter count mismatch. [#1137](https://github.com/Azure/PSRule.Rules.Azure/issues/1137)
->>>>>>> cf4b2731
 
 ## v1.10.1
 
