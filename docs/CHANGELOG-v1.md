--- conflicted
+++ resolved
@@ -63,15 +63,12 @@
 - General improvements:
   - Updated resource providers and policy aliases.
     [#2880](https://github.com/Azure/PSRule.Rules.Azure/pull/2880)
-<<<<<<< HEAD
 - Engineering:
   - Bump xunit to v2.8.0.
     [#2870](https://github.com/Azure/PSRule.Rules.Azure/pull/2870)
-=======
 - Bug fixed:
   - Fixed `union` does not perform deep merge or keep property order by @BernieWhite.
     [#2885](https://github.com/Azure/PSRule.Rules.Azure/issues/2885)
->>>>>>> 2450f099
 
 ## v1.37.0-B0009 (pre-release)
 
