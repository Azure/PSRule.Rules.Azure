--- conflicted
+++ resolved
@@ -25,18 +25,15 @@
 ## Unreleased
 
 - New rules:
-<<<<<<< HEAD
   - API Management:
     - Check that APIs published in Azure API Management are onboarded to Microsoft Defender for APIs by @BenjaminEngeset.
       [#2187](https://github.com/Azure/PSRule.Rules.Azure/issues/2187)
-=======
   - Key Vault:
     - Check that key vaults uses Azure RBAC as the authorization system for the data plane by @BenjaminEngeset.
       [#1916](https://github.com/Azure/PSRule.Rules.Azure/issues/1916)
   - Storage Account:
     - Check that Microsoft Defender for Storage is enabled for storage accounts by @BenjaminEngeset.
       [#2225](https://github.com/Azure/PSRule.Rules.Azure/issues/2225)
->>>>>>> 65230c46
 
 ## v1.27.0-B0136 (pre-release)
 
