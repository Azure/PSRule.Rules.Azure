--- conflicted
+++ resolved
@@ -35,12 +35,10 @@
       [#432](https://github.com/Azure/PSRule.Rules.Azure/issues/432)
     - Verify that availability set members are in a backend pool by @BenjaminEngeset.
       [#67](https://github.com/Azure/PSRule.Rules.Azure/issues/67)
-<<<<<<< HEAD
 - Updated rules:
   - Azure Kubernetes Service:
     - Updated `Azure.AKS.Version` to use `1.29.7` as the minimum version by @BernieWhite.
       [#3042](https://github.com/Azure/PSRule.Rules.Azure/issues/3042)
-=======
 - General improvements:
   - **Important change:** Replaced the `Azure_AKSNodeMinimumMaxPods` option with `AZURE_AKS_POOL_MINIMUM_MAXPODS` by @BernieWhite.
     [#941](https://github.com/Azure/PSRule.Rules.Azure/issues/941)
@@ -58,7 +56,6 @@
     - If `Azure_MinimumCertificateLifetime` is set a warning will be generated until the configuration is removed.
     - Support for `Azure_MinimumCertificateLifetime` is deprecated and will be removed in v2.
     - See [upgrade notes][1] for details.
->>>>>>> f2a6ed59
 - Bug fixed:
   - Fixed `Azure.AppService.AvailabilityZone` only detects premium by tier property @BenjaminEngeset.
     [#3034](https://github.com/Azure/PSRule.Rules.Azure/issues/3034)
