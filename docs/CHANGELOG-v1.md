--- conflicted
+++ resolved
@@ -36,13 +36,10 @@
   - SQL Managed Instance:
     - Check that managed identity for SQL Managed Instances are configured by @BenjaminEngeset.
       [#2120](https://github.com/Azure/PSRule.Rules.Azure/issues/2120)
-<<<<<<< HEAD
+    - Check that Azure AD-only authentication is enabled by @BenjaminEngeset.
+      [#2118](https://github.com/Azure/PSRule.Rules.Azure/issues/2118)
     - Check that Azure AD authentication is configured for SQL Managed Instances by @BenjaminEngeset.
       [#2117](https://github.com/Azure/PSRule.Rules.Azure/issues/2117)
-=======
-    - Check that Azure AD-only authentication is enabled by @BenjaminEngeset.
-      [#2118](https://github.com/Azure/PSRule.Rules.Azure/issues/2118)
->>>>>>> ed8d4f42
 
 What's changed since pre-release v1.26.0-B0011:
 
