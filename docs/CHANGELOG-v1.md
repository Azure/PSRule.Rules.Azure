---
discussion: false
link_users: true
---

# Change log

See [upgrade notes][1] for helpful information when upgrading from previous versions.

[1]: upgrade-notes.md

**Important notes**:

- Issue #741: `Could not load file or assembly YamlDotNet`.
  See [troubleshooting guide] for a workaround to this issue.
- The configuration option `Azure_AKSMinimumVersion` is replaced with `AZURE_AKS_CLUSTER_MINIMUM_VERSION`.
  If you have this option configured, please update it to `AZURE_AKS_CLUSTER_MINIMUM_VERSION`.
  Support for `Azure_AKSMinimumVersion` will be removed in v2.
  See [upgrade notes][1] for more information.
- The `SupportsTag` PowerShell function has been replaced with the `Azure.Resource.SupportsTags` selector.
  Update PowerShell rules to use the `Azure.Resource.SupportsTags` selector instead.
  Support for the `SupportsTag` function will be removed in v2.
  See [upgrade notes][1] for more information.

## Unreleased

## v1.26.0-B0011 (pre-release)

What's changed since v1.25.0:

- New rules:
  - Container App:
    - Check that the names of container apps meets the naming requirements by @BenjaminEngeset.
      [#2094](https://github.com/Azure/PSRule.Rules.Azure/issues/2094)
    - Check that managed identity for container apps are configured by @BenjaminEngeset.
      [#2096](https://github.com/Azure/PSRule.Rules.Azure/issues/2096)
<<<<<<< HEAD
    - Check that volume mounts for container apps are configured by @BenjaminEngeset.
      [#2101](https://github.com/Azure/PSRule.Rules.Azure/issues/2101)

What's changed since v1.25.0:

- New rules:
=======
    - Check that public network access for container apps environments are disabled by @BenjaminEngeset.
      [#2098](https://github.com/Azure/PSRule.Rules.Azure/issues/2098)
>>>>>>> c37c3bc2
  - Deployment:
    - Check that the names of nested deployments meets the naming requirements of deployments by @BenjaminEngeset.
      [#1915](https://github.com/Azure/PSRule.Rules.Azure/issues/1915)
  - IoT Hub:
    - Check IoT Hubs in supported regions only uses TLS 1.2 version by @BenjaminEngeset.
      [#1996](https://github.com/Azure/PSRule.Rules.Azure/issues/1996)
  - Service Bus:
    - Check namespaces audit diagnostic logs are enabled by @BenjaminEngeset.
      [#1862](https://github.com/Azure/PSRule.Rules.Azure/issues/1862)
- General improvements:
  - Added a selector for premium Service Bus namespaces by @BernieWhite.
    [#2091](https://github.com/Azure/PSRule.Rules.Azure/issues/2091)
- Engineering:
  - Bump Microsoft.CodeAnalysis.NetAnalyzers to v7.0.1.
    [#2082](https://github.com/Azure/PSRule.Rules.Azure/pull/2082)
  - Bump Newtonsoft.Json to v13.0.3.
    [#2080](https://github.com/Azure/PSRule.Rules.Azure/pull/2080)

## v1.25.0

What's changed since v1.24.2:

- New features:
  - **Experimental**: Added `Azure.MCSB.v1` which include rules aligned to the Microsoft Cloud Security Benchmark by @BernieWhite.
    [#1634](https://github.com/Azure/PSRule.Rules.Azure/issues/1634)
- New rules:
  - Defender for Cloud:
    - Check Microsoft Defender for Key Vault is enabled by @BernieWhite.
      [#1632](https://github.com/Azure/PSRule.Rules.Azure/issues/1632)
    - Check Microsoft Defender for DNS is enabled by @BernieWhite.
      [#1632](https://github.com/Azure/PSRule.Rules.Azure/issues/1632)
    - Check Microsoft Defender for ARM is enabled by @BernieWhite.
      [#1632](https://github.com/Azure/PSRule.Rules.Azure/issues/1632)
  - Event Hub:
    - Check Event Hub namespaces only uses TLS 1.2 version by @BenjaminEngeset.
      [#1995](https://github.com/Azure/PSRule.Rules.Azure/issues/1995)
  - Key Vault:
    - Check if firewall is set to deny by @zilberd.
      [#2067](https://github.com/Azure/PSRule.Rules.Azure/issues/2067)
  - Virtual Machine:
    - Virtual machines should be fully deallocated and not stopped by @dcrreynolds.
      [#88](https://github.com/Azure/PSRule.Rules.Azure/issues/88)
- General improvements:
  - Added support for Bicep `toObject` function by @BernieWhite.
    [#2014](https://github.com/Azure/PSRule.Rules.Azure/issues/2014)
  - Added support for configuring a minimum version of Bicep by @BernieWhite.
    [#1935](https://github.com/Azure/PSRule.Rules.Azure/issues/1935)
    - Configure this option to increase the visibility of the version of the Bicep CLI used by PSRule for Azure.
    - Set `AZURE_BICEP_CHECK_TOOL` to `true` to check the Bicep CLI.
    - Set `AZURE_BICEP_MINIMUM_VERSION` to configure the minimum version.
    - If the Bicep CLI is not installed or the version is less than the minimum version an error will be reported.
    - By default, the minimum Bicep version defaults to `0.4.451`.
  - Added support for Bicep custom types by @BernieWhite.
    [#2026](https://github.com/Azure/PSRule.Rules.Azure/issues/2026)
- Engineering:
  - Bump BenchmarkDotNet to v0.13.5.
    [#2052](https://github.com/Azure/PSRule.Rules.Azure/pull/2052)
  - Bump BenchmarkDotNet.Diagnostics.Windows to v0.13.5.
    [#2052](https://github.com/Azure/PSRule.Rules.Azure/pull/2052)
  - Bump Microsoft.NET.Test.Sdk to v17.5.0.
    [#2055](https://github.com/Azure/PSRule.Rules.Azure/pull/2055)
  - Bump Az.Resources to v6.5.2.
    [#2037](https://github.com/Azure/PSRule.Rules.Azure/pull/2037)
  - Updated build to use GitHub Actions by @BernieWhite.
    [#1696](https://github.com/Azure/PSRule.Rules.Azure/issues/1696)
- Bug fixes:
  - Fixed SQL transparent data Encryption (TDE) works properly on all resources including exported resources by @zilberd.
    [#2059](https://github.com/Azure/PSRule.Rules.Azure/issues/2059)
  - Fixed cases of exit code 5 with path probing by @BernieWhite.
    [#1901](https://github.com/Azure/PSRule.Rules.Azure/issues/1901)

What's changed since pre-release v1.25.0-B0100:

- No additional changes.

## v1.25.0-B0138 (pre-release)

What's changed since pre-release v1.25.0-B0100:

- New rules:
  - Event Hub:
    - Check Event Hub namespaces only uses TLS 1.2 version by @BenjaminEngeset.
      [#1995](https://github.com/Azure/PSRule.Rules.Azure/issues/1995)

## v1.25.0-B0100 (pre-release)

What's changed since pre-release v1.25.0-B0065:

- New rules:
  - Key Vault:
    - Check if firewall is set to deny by @zilberd.
      [#2067](https://github.com/Azure/PSRule.Rules.Azure/issues/2067)

## v1.25.0-B0065 (pre-release)

What's changed since pre-release v1.25.0-B0035:

- General improvements:
  - Added support for Bicep `toObject` function by @BernieWhite.
    [#2014](https://github.com/Azure/PSRule.Rules.Azure/issues/2014)
- Engineering:
  - Bump BenchmarkDotNet to v0.13.5.
    [#2052](https://github.com/Azure/PSRule.Rules.Azure/pull/2052)
  - Bump BenchmarkDotNet.Diagnostics.Windows to v0.13.5.
    [#2052](https://github.com/Azure/PSRule.Rules.Azure/pull/2052)
  - Bump Microsoft.NET.Test.Sdk to v17.5.0.
    [#2055](https://github.com/Azure/PSRule.Rules.Azure/pull/2055)
- Bug fixes:
  - Fixed SQL transparent data Encryption (TDE) works properly on all resources including exported resources by @zilberd.
    [#2059](https://github.com/Azure/PSRule.Rules.Azure/issues/2059)

## v1.25.0-B0035 (pre-release)

What's changed since pre-release v1.25.0-B0013:

- New rules:
  - Defender for Cloud:
    - Check Microsoft Defender for Key Vault is enabled by @BernieWhite.
      [#1632](https://github.com/Azure/PSRule.Rules.Azure/issues/1632)
    - Check Microsoft Defender for DNS is enabled by @BernieWhite.
      [#1632](https://github.com/Azure/PSRule.Rules.Azure/issues/1632)
    - Check Microsoft Defender for ARM is enabled by @BernieWhite.
      [#1632](https://github.com/Azure/PSRule.Rules.Azure/issues/1632)
- General improvements:
  - Added support for configuring a minimum version of Bicep by @BernieWhite.
    [#1935](https://github.com/Azure/PSRule.Rules.Azure/issues/1935)
    - Configure this option to increase the visibility of the version of the Bicep CLI used by PSRule for Azure.
    - Set `AZURE_BICEP_CHECK_TOOL` to `true` to check the Bicep CLI.
    - Set `AZURE_BICEP_MINIMUM_VERSION` to configure the minimum version.
    - If the Bicep CLI is not installed or the version is less than the minimum version an error will be reported.
    - By default, the minimum Bicep version defaults to `0.4.451`.
- Engineering:
  - Bump Az.Resources to v6.5.2.
    [#2037](https://github.com/Azure/PSRule.Rules.Azure/pull/2037)
- Bug fixes:
  - Fixed cases of exit code 5 with path probing by @BernieWhite.
    [#1901](https://github.com/Azure/PSRule.Rules.Azure/issues/1901)

## v1.25.0-B0013 (pre-release)

What's changed since v1.24.2:

- New features:
  - **Experimental**: Added `Azure.MCSB.v1` which include rules aligned to the Microsoft Cloud Security Benchmark by @BernieWhite.
    [#1634](https://github.com/Azure/PSRule.Rules.Azure/issues/1634)
- New rules:
  - Virtual Machine:
    - Virtual machines should be fully deallocated and not stopped by @dcrreynolds.
      [#88](https://github.com/Azure/PSRule.Rules.Azure/issues/88)
- General improvements:
  - Added support for Bicep custom types by @BernieWhite.
    [#2026](https://github.com/Azure/PSRule.Rules.Azure/issues/2026)
- Engineering:
  - Updated build to use GitHub Actions by @BernieWhite.
    [#1696](https://github.com/Azure/PSRule.Rules.Azure/issues/1696)
  - Bump BenchmarkDotNet to v0.13.4.
    [#1992](https://github.com/Azure/PSRule.Rules.Azure/pull/1992)
  - Bump BenchmarkDotNet.Diagnostics.Windows to v0.13.4.
    [#1992](https://github.com/Azure/PSRule.Rules.Azure/pull/1992)

## v1.24.2

This is a republish of v1.24.1 to fix a release issue.
What's changed since v1.24.0:

- Bug fixes:
  - Fixed Bicep expand object or null by @BernieWhite.
    [#2021](https://github.com/Azure/PSRule.Rules.Azure/issues/2021)

## v1.24.1

What's changed since v1.24.0:

- Bug fixes:
  - Fixed Bicep expand object or null by @BernieWhite.
    [#2021](https://github.com/Azure/PSRule.Rules.Azure/issues/2021)

## v1.24.0

What's changed since v1.23.0:

- General improvements:
  - Updated `Export-AzRuleData` to improve export performance by @BernieWhite.
    [#1341](https://github.com/Azure/PSRule.Rules.Azure/issues/1341)
    - Removed `Az.Resources` dependency.
    - Added async threading for export concurrency.
    - Improved performance by using automatic look up of API versions by using provider cache.
  - Added support for Bicep lambda functions by @BernieWhite.
    [#1536](https://github.com/Azure/PSRule.Rules.Azure/issues/1536)
    - Bicep `filter`, `map`, `reduce`, and `sort` are supported.
    - Support for `flatten` was previously added in v1.23.0.
  - Added optimization for policy type conditions by @BernieWhite.
    [#1966](https://github.com/Azure/PSRule.Rules.Azure/issues/1966)
- Engineering:
  - Bump PSRule to v2.7.0.
    [#1973](https://github.com/Azure/PSRule.Rules.Azure/pull/1973)
  - Updated resource providers and policy aliases.
    [#1736](https://github.com/Azure/PSRule.Rules.Azure/pull/1736)
  - Bump Az.Resources to v6.5.1.
    [#1973](https://github.com/Azure/PSRule.Rules.Azure/pull/1973)
  - Bump Newtonsoft.Json to v13.0.2.
    [#1903](https://github.com/Azure/PSRule.Rules.Azure/pull/1903)
  - Bump Pester to v5.4.0.
    [#1994](https://github.com/Azure/PSRule.Rules.Azure/pull/1994)
- Bug fixes:
  - Fixed `Export-AzRuleData` may not export all data if throttled by @BernieWhite.
    [#1341](https://github.com/Azure/PSRule.Rules.Azure/issues/1341)
  - Fixed failed to expand nested deployment with runtime shallow parameter by @BernieWhite.
    [#2004](https://github.com/Azure/PSRule.Rules.Azure/issues/2004)
  - Fixed `apiVersion` comparison of `requestContext` by @BernieWhite.
    [#1654](https://github.com/Azure/PSRule.Rules.Azure/issues/1654)
  - Fixed simple cases for field type expressions by @BernieWhite.
    [#1323](https://github.com/Azure/PSRule.Rules.Azure/issues/1323)

What's changed since pre-release v1.24.0-B0035:

- No additional changes.

## v1.24.0-B0035 (pre-release)

What's changed since pre-release v1.24.0-B0013:

- General improvements:
  - Added support for Bicep lambda functions by @BernieWhite.
    [#1536](https://github.com/Azure/PSRule.Rules.Azure/issues/1536)
    - Bicep `filter`, `map`, `reduce`, and `sort` are supported.
    - Support for `flatten` was previously added in v1.23.0.
  - Added optimization for policy type conditions by @BernieWhite.
    [#1966](https://github.com/Azure/PSRule.Rules.Azure/issues/1966)
- Engineering:
  - Updated resource providers and policy aliases.
    [#1736](https://github.com/Azure/PSRule.Rules.Azure/pull/1736)
- Bug fixes:
  - Fixed failed to expand nested deployment with runtime shallow parameter by @BernieWhite.
    [#2004](https://github.com/Azure/PSRule.Rules.Azure/issues/2004)
  - Fixed `apiVersion` comparison of `requestContext` by @BernieWhite.
    [#1654](https://github.com/Azure/PSRule.Rules.Azure/issues/1654)
  - Fixed simple cases for field type expressions by @BernieWhite.
    [#1323](https://github.com/Azure/PSRule.Rules.Azure/issues/1323)

## v1.24.0-B0013 (pre-release)

What's changed since v1.23.0:

- General improvements:
  - Updated `Export-AzRuleData` to improve export performance by @BernieWhite.
    [#1341](https://github.com/Azure/PSRule.Rules.Azure/issues/1341)
    - Removed `Az.Resources` dependency.
    - Added async threading for export concurrency.
    - Improved performance by using automatic look up of API versions by using provider cache.
- Engineering:
  - Bump PSRule to v2.7.0.
    [#1973](https://github.com/Azure/PSRule.Rules.Azure/pull/1973)
  - Bump Az.Resources to v6.5.1.
    [#1973](https://github.com/Azure/PSRule.Rules.Azure/pull/1973)
  - Bump Newtonsoft.Json to v13.0.2.
    [#1903](https://github.com/Azure/PSRule.Rules.Azure/pull/1903)
  - Bump Pester to v5.4.0.
    [#1994](https://github.com/Azure/PSRule.Rules.Azure/pull/1994)
- Bug fixes:
  - Fixed `Export-AzRuleData` may not export all data if throttled by @BernieWhite.
    [#1341](https://github.com/Azure/PSRule.Rules.Azure/issues/1341)

## v1.23.0

What's changed since v1.22.2:

- New features:
  - Added December 2022 baselines `Azure.GA_2022_12` and `Azure.Preview_2022_12` by @BernieWhite.
    [#1961](https://github.com/Azure/PSRule.Rules.Azure/issues/1961)
    - Includes rules released before or during December 2022.
    - Marked `Azure.GA_2022_09` and `Azure.Preview_2022_09` baselines as obsolete.
- New rules:
  - API Management:
    - Check API management instances has multi-region deployment gateways enabled by @BenjaminEngeset.
      [#1910](https://github.com/Azure/PSRule.Rules.Azure/issues/1910)
  - Application Gateway:
    - Check Application Gateways names meet naming requirements by @BenjaminEngeset.
      [#1943](https://github.com/Azure/PSRule.Rules.Azure/issues/1943)
  - Azure Cache for Redis:
    - Check Azure Cache for Redis instances uses Redis 6 by @BenjaminEngeset.
      [#1077](https://github.com/Azure/PSRule.Rules.Azure/issues/1077)
  - Azure Database for MariaDB:
    - Check Azure Database for MariaDB servers limits the amount of firewall permitted IP addresses by @BenjaminEngeset.
      [#1856](https://github.com/Azure/PSRule.Rules.Azure/issues/1856)
    - Check Azure Database for MariaDB servers limits the amount of firewall rules allowed by @BenjaminEngeset.
      [#1855](https://github.com/Azure/PSRule.Rules.Azure/issues/1855)
    - Check Azure Database for MariaDB servers does not have Azure services bypassed on firewall by @BenjaminEngeset.
      [#1857](https://github.com/Azure/PSRule.Rules.Azure/issues/1857)
  - Bastion:
    - Check Bastion hosts names meet naming requirements by @BenjaminEngeset.
      [#1950](https://github.com/Azure/PSRule.Rules.Azure/issues/1950)
  - Recovery Services Vault:
    - Check Recovery Services vaults names meet naming requirements by @BenjaminEngeset.
      [#1953](https://github.com/Azure/PSRule.Rules.Azure/issues/1953)
  - Virtual Machine:
    - Check virtual machines has Azure Monitor Agent installed by @BenjaminEngeset.
      [#1868](https://github.com/Azure/PSRule.Rules.Azure/issues/1868)
  - Virtual Machine Scale Sets:
    - Check virtual machine scale sets has Azure Monitor Agent installed by @BenjaminEngeset.
      [#1867](https://github.com/Azure/PSRule.Rules.Azure/issues/1867)
- Updated rules:
  - Azure Kubernetes Service:
    - Updated `Azure.AKS.Version` to use latest stable version `1.25.4` by @BernieWhite.
      [#1960](https://github.com/Azure/PSRule.Rules.Azure/issues/1960)
      - Use `AZURE_AKS_CLUSTER_MINIMUM_VERSION` to configure the minimum version of the cluster.
- General improvements:
  - Improves handling for policy definition modes by using support tags selector by @BernieWhite.
    [#1946](https://github.com/Azure/PSRule.Rules.Azure/issues/1946)
  - Added support to export exemptions related to policy assignments by @BernieWhite.
    [#1888](https://github.com/Azure/PSRule.Rules.Azure/issues/1888)
  - Added support for Bicep `flatten` function by @BernieWhite.
    [#1536](https://github.com/Azure/PSRule.Rules.Azure/issues/1536)
- Engineering:
  - Bump Az.Resources to v6.5.0.
    [#1945](https://github.com/Azure/PSRule.Rules.Azure/pull/1945)
  - Bump Microsoft.NET.Test.Sdk v17.4.1.
    [#1964](https://github.com/Azure/PSRule.Rules.Azure/pull/1964)
- Bug fixes:
  - Fixed Azure.AKS.Version ignore clusters with auto-upgrade enabled by @BenjaminEngeset.
    [#1926](https://github.com/Azure/PSRule.Rules.Azure/issues/1926)

What's changed since pre-release v1.23.0-B0072:

- No additional changes.

## v1.23.0-B0072 (pre-release)

What's changed since pre-release v1.23.0-B0046:

- New features:
  - Added December 2022 baselines `Azure.GA_2022_12` and `Azure.Preview_2022_12` by @BernieWhite.
    [#1961](https://github.com/Azure/PSRule.Rules.Azure/issues/1961)
    - Includes rules released before or during December 2022.
    - Marked `Azure.GA_2022_09` and `Azure.Preview_2022_09` baselines as obsolete.
- Updated rules:
  - Azure Kubernetes Service:
    - Updated `Azure.AKS.Version` to use latest stable version `1.25.4` by @BernieWhite.
      [#1960](https://github.com/Azure/PSRule.Rules.Azure/issues/1960)
      - Use `AZURE_AKS_CLUSTER_MINIMUM_VERSION` to configure the minimum version of the cluster.
- General improvements:
  - Improves handling for policy definition modes by using support tags selector by @BernieWhite.
    [#1946](https://github.com/Azure/PSRule.Rules.Azure/issues/1946)
- Engineering:
  - Bump Microsoft.NET.Test.Sdk v17.4.1.
    [#1964](https://github.com/Azure/PSRule.Rules.Azure/pull/1964)

## v1.23.0-B0046 (pre-release)

What's changed since pre-release v1.23.0-B0025:

- New rules:
  - Bastion:
    - Check Bastion hosts names meet naming requirements by @BenjaminEngeset.
      [#1950](https://github.com/Azure/PSRule.Rules.Azure/issues/1950)
  - Recovery Services Vault:
    - Check Recovery Services vaults names meet naming requirements by @BenjaminEngeset.
      [#1953](https://github.com/Azure/PSRule.Rules.Azure/issues/1953)
- Bug fixes:
  - Fixed `Azure.Deployment.SecureValue` with `reference` function expression by @BernieWhite.
    [#1882](https://github.com/Azure/PSRule.Rules.Azure/issues/1882)

## v1.23.0-B0025 (pre-release)

What's changed since pre-release v1.23.0-B0009:

- New rules:
  - Application Gateway:
    - Check Application Gateways names meet naming requirements by @BenjaminEngeset.
      [#1943](https://github.com/Azure/PSRule.Rules.Azure/issues/1943)
  - Azure Cache for Redis:
    - Check Azure Cache for Redis instances uses Redis 6 by @BenjaminEngeset.
      [#1077](https://github.com/Azure/PSRule.Rules.Azure/issues/1077)
  - Virtual Machine Scale Sets:
    - Check virtual machine scale sets has Azure Monitor Agent installed by @BenjaminEngeset.
      [#1867](https://github.com/Azure/PSRule.Rules.Azure/issues/1867)
- General improvements:
  - Added support to export exemptions related to policy assignments by @BernieWhite.
    [#1888](https://github.com/Azure/PSRule.Rules.Azure/issues/1888)
  - Added support for Bicep `flatten` function by @BernieWhite.
    [#1536](https://github.com/Azure/PSRule.Rules.Azure/issues/1536)
- Engineering:
  - Bump Az.Resources to v6.5.0.
    [#1945](https://github.com/Azure/PSRule.Rules.Azure/pull/1945)

## v1.23.0-B0009 (pre-release)

What's changed since v1.22.1:

- New rules:
  - API Management:
    - Check API management instances has multi-region deployment gateways enabled by @BenjaminEngeset.
      [#1910](https://github.com/Azure/PSRule.Rules.Azure/issues/1910)
  - Azure Database for MariaDB:
    - Check Azure Database for MariaDB servers limits the amount of firewall permitted IP addresses by @BenjaminEngeset.
      [#1856](https://github.com/Azure/PSRule.Rules.Azure/issues/1856)
    - Check Azure Database for MariaDB servers limits the amount of firewall rules allowed by @BenjaminEngeset.
      [#1855](https://github.com/Azure/PSRule.Rules.Azure/issues/1855)
    - Check Azure Database for MariaDB servers does not have Azure services bypassed on firewall by @BenjaminEngeset.
      [#1857](https://github.com/Azure/PSRule.Rules.Azure/issues/1857)
  - Virtual Machine:
    - Check virtual machines has Azure Monitor Agent installed by @BenjaminEngeset.
      [#1868](https://github.com/Azure/PSRule.Rules.Azure/issues/1868)
- Bug fixes:
  - Fixed Azure.AKS.Version ignore clusters with auto-upgrade enabled by @BenjaminEngeset.
    [#1926](https://github.com/Azure/PSRule.Rules.Azure/issues/1926)

## v1.22.2

What's changed since v1.22.1:

- Bug fixes:
  - Fixed `Azure.Deployment.SecureValue` with `reference` function expression by @BernieWhite.
    [#1882](https://github.com/Azure/PSRule.Rules.Azure/issues/1882)

## v1.22.1

What's changed since v1.22.0:

- Bug fixes:
  - Fixed template parameter does not use the required format by @BernieWhite.
    [#1930](https://github.com/Azure/PSRule.Rules.Azure/issues/1930)

## v1.22.0

What's changed since v1.21.2:

- New rules:
  - API Management:
    - Check API management instances uses multi-region deployment by @BenjaminEngeset.
      [#1030](https://github.com/Azure/PSRule.Rules.Azure/issues/1030)
    - Check api management instances limits control plane API calls to apim with version `'2021-08-01'` or newer by @BenjaminEngeset.
      [#1819](https://github.com/Azure/PSRule.Rules.Azure/issues/1819)
  - App Service Environment:
    - Check app service environments uses version 3 (ASEv3) instead of classic version 1 (ASEv1) and version 2 (ASEv2) by @BenjaminEngeset.
      [#1805](https://github.com/Azure/PSRule.Rules.Azure/issues/1805)
  - Azure Database for MariaDB:
    - Check Azure Database for MariaDB servers, databases, firewall rules and VNET rules names meet naming requirements by @BenjaminEngeset.
      [#1854](https://github.com/Azure/PSRule.Rules.Azure/issues/1854)
    - Check Azure Database for MariaDB servers only uses TLS 1.2 version by @BenjaminEngeset.
      [#1853](https://github.com/Azure/PSRule.Rules.Azure/issues/1853)
    - Check Azure Database for MariaDB servers only accept encrypted connections by @BenjaminEngeset.
      [#1852](https://github.com/Azure/PSRule.Rules.Azure/issues/1852)
    - Check Azure Database for MariaDB servers have Microsoft Defender configured by @BenjaminEngeset.
      [#1850](https://github.com/Azure/PSRule.Rules.Azure/issues/1850)
    - Check Azure Database for MariaDB servers have geo-redundant backup configured by @BenjaminEngeset.
      [#1848](https://github.com/Azure/PSRule.Rules.Azure/issues/1848)
  - Azure Database for PostgreSQL:
    - Check Azure Database for PostgreSQL servers have Microsoft Defender configured by @BenjaminEngeset.
      [#286](https://github.com/Azure/PSRule.Rules.Azure/issues/286)
    - Check Azure Database for PostgreSQL servers have geo-redundant backup configured by @BenjaminEngeset.
      [#285](https://github.com/Azure/PSRule.Rules.Azure/issues/285)
  - Azure Database for MySQL:
    - Check Azure Database for MySQL servers have Microsoft Defender configured by @BenjaminEngeset.
      [#287](https://github.com/Azure/PSRule.Rules.Azure/issues/287)
    - Check Azure Database for MySQL servers uses the flexible deployment model by @BenjaminEngeset.
      [#1841](https://github.com/Azure/PSRule.Rules.Azure/issues/1841)
    - Check Azure Database for MySQL Flexible Servers have geo-redundant backup configured by @BenjaminEngeset.
      [#1840](https://github.com/Azure/PSRule.Rules.Azure/issues/1840)
    - Check Azure Database for MySQL servers have geo-redundant backup configured by @BenjaminEngeset.
      [#284](https://github.com/Azure/PSRule.Rules.Azure/issues/284)
  - Azure Resource Deployments:
    - Check for nested deployment that are scoped to `outer` and passing secure values by @ms-sambell.
      [#1475](https://github.com/Azure/PSRule.Rules.Azure/issues/1475)
    - Check custom script extension uses protected settings for secure values by @ms-sambell.
      [#1478](https://github.com/Azure/PSRule.Rules.Azure/issues/1478)
  - Front Door:
    - Check front door uses caching by @BenjaminEngeset.
      [#548](https://github.com/Azure/PSRule.Rules.Azure/issues/548)
  - Virtual Machine:
    - Check virtual machines running SQL Server uses Premium disks or above by @BenjaminEngeset.
      [#9](https://github.com/Azure/PSRule.Rules.Azure/issues/9)
  - Virtual Network:
    - Check VNETs with a GatewaySubnet also has an AzureFirewallSubnet by @BernieWhite.
      [#875](https://github.com/Azure/PSRule.Rules.Azure/issues/875)
- General improvements:
  - Added debug logging improvements for Bicep expansion by @BernieWhite.
    [#1901](https://github.com/Azure/PSRule.Rules.Azure/issues/1901)
- Engineering:
  - Bump PSRule to v2.6.0.
    [#1883](https://github.com/Azure/PSRule.Rules.Azure/pull/1883)
  - Bump Az.Resources to v6.4.1.
    [#1883](https://github.com/Azure/PSRule.Rules.Azure/pull/1883)
  - Bump Microsoft.NET.Test.Sdk to v17.4.0
    [#1838](https://github.com/Azure/PSRule.Rules.Azure/pull/1838)
  - Bump coverlet.collector to v3.2.0.
    [#1814](https://github.com/Azure/PSRule.Rules.Azure/pull/1814)
- Bug fixes:
  - Fixed ref and name duplicated by @BernieWhite.
    [#1876](https://github.com/Azure/PSRule.Rules.Azure/issues/1876)
  - Fixed an item with the same key for parameters by @BernieWhite
    [#1871](https://github.com/Azure/PSRule.Rules.Azure/issues/1871)
  - Fixed policy parse of `requestContext` function by @BernieWhite.
    [#1654](https://github.com/Azure/PSRule.Rules.Azure/issues/1654)
  - Fixed handling of policy type field by @BernieWhite.
    [#1323](https://github.com/Azure/PSRule.Rules.Azure/issues/1323)
  - Fixed `Azure.AppService.WebProbe` with non-boolean value set by @BernieWhite.
    [#1906](https://github.com/Azure/PSRule.Rules.Azure/issues/1906)
  - Fixed managed identity flagged as secret by `Azure.Deployment.OutputSecretValue` by @BernieWhite.
    [#1826](https://github.com/Azure/PSRule.Rules.Azure/issues/1826)
    [#1886](https://github.com/Azure/PSRule.Rules.Azure/issues/1886)
  - Fixed missing support for diagnostic settings category groups by @BenjaminEngeset.
    [#1873](https://github.com/Azure/PSRule.Rules.Azure/issues/1873)

What's changed since pre-release v1.22.0-B0203:

- No additional changes.

## v1.22.0-B0203 (pre-release)

What's changed since pre-release v1.22.0-B0153:

- General improvements:
  - Added debug logging improvements for Bicep expansion by @BernieWhite.
    [#1901](https://github.com/Azure/PSRule.Rules.Azure/issues/1901)
- Bug fixes:
  - Fixed `Azure.AppService.WebProbe` with non-boolean value set by @BernieWhite.
    [#1906](https://github.com/Azure/PSRule.Rules.Azure/issues/1906)

## v1.22.0-B0153 (pre-release)

What's changed since pre-release v1.22.0-B0106:

- Bug fixes:
  - Fixed managed identity flagged as secret by `Azure.Deployment.OutputSecretValue` by @BernieWhite.
    [#1826](https://github.com/Azure/PSRule.Rules.Azure/issues/1826)
    [#1886](https://github.com/Azure/PSRule.Rules.Azure/issues/1886)

## v1.22.0-B0106 (pre-release)

What's changed since pre-release v1.22.0-B0062:

- New rules:
  - API Management:
    - Check API management instances uses multi-region deployment by @BenjaminEngeset.
      [#1030](https://github.com/Azure/PSRule.Rules.Azure/issues/1030)
  - Azure Database for MariaDB:
    - Check Azure Database for MariaDB servers, databases, firewall rules and VNET rules names meet naming requirements by @BenjaminEngeset.
      [#1854](https://github.com/Azure/PSRule.Rules.Azure/issues/1854)
- Engineering:
  - Bump PSRule to v2.6.0.
    [#1883](https://github.com/Azure/PSRule.Rules.Azure/pull/1883)
  - Bump Az.Resources to v6.4.1.
    [#1883](https://github.com/Azure/PSRule.Rules.Azure/pull/1883)
- Bug fixes:
  - Fixed ref and name duplicated by @BernieWhite.
    [#1876](https://github.com/Azure/PSRule.Rules.Azure/issues/1876)
  - Fixed an item with the same key for parameters by @BernieWhite
    [#1871](https://github.com/Azure/PSRule.Rules.Azure/issues/1871)
  - Fixed policy parse of `requestContext` function by @BernieWhite.
    [#1654](https://github.com/Azure/PSRule.Rules.Azure/issues/1654)
  - Fixed handling of policy type field by @BernieWhite.
    [#1323](https://github.com/Azure/PSRule.Rules.Azure/issues/1323)

## v1.22.0-B0062 (pre-release)

What's changed since pre-release v1.22.0-B0026:

- New rules:
  - Azure Database for MariaDB:
    - Check Azure Database for MariaDB servers only uses TLS 1.2 version by @BenjaminEngeset.
      [#1853](https://github.com/Azure/PSRule.Rules.Azure/issues/1853)
    - Check Azure Database for MariaDB servers only accept encrypted connections by @BenjaminEngeset.
      [#1852](https://github.com/Azure/PSRule.Rules.Azure/issues/1852)
    - Check Azure Database for MariaDB servers have Microsoft Defender configured by @BenjaminEngeset.
      [#1850](https://github.com/Azure/PSRule.Rules.Azure/issues/1850)
    - Check Azure Database for MariaDB servers have geo-redundant backup configured by @BenjaminEngeset.
      [#1848](https://github.com/Azure/PSRule.Rules.Azure/issues/1848)
  - Azure Database for PostgreSQL:
    - Check Azure Database for PostgreSQL servers have Microsoft Defender configured by @BenjaminEngeset.
      [#286](https://github.com/Azure/PSRule.Rules.Azure/issues/286)
    - Check Azure Database for PostgreSQL servers have geo-redundant backup configured by @BenjaminEngeset.
      [#285](https://github.com/Azure/PSRule.Rules.Azure/issues/285)
  - Azure Database for MySQL:
    - Check Azure Database for MySQL servers have Microsoft Defender configured by @BenjaminEngeset.
      [#287](https://github.com/Azure/PSRule.Rules.Azure/issues/287)
    - Check Azure Database for MySQL servers uses the flexible deployment model by @BenjaminEngeset.
      [#1841](https://github.com/Azure/PSRule.Rules.Azure/issues/1841)
    - Check Azure Database for MySQL Flexible Servers have geo-redundant backup configured by @BenjaminEngeset.
      [#1840](https://github.com/Azure/PSRule.Rules.Azure/issues/1840)
    - Check Azure Database for MySQL servers have geo-redundant backup configured by @BenjaminEngeset.
      [#284](https://github.com/Azure/PSRule.Rules.Azure/issues/284)
  - Azure Resource Deployments:
    - Check for nested deployment that are scoped to `outer` and passing secure values by @ms-sambell.
      [#1475](https://github.com/Azure/PSRule.Rules.Azure/issues/1475)
    - Check custom script extension uses protected settings for secure values by @ms-sambell.
      [#1478](https://github.com/Azure/PSRule.Rules.Azure/issues/1478)
  - Virtual Machine:
    - Check virtual machines running SQL Server uses Premium disks or above by @BenjaminEngeset.
      [#9](https://github.com/Azure/PSRule.Rules.Azure/issues/9)
- Engineering:
  - Bump Microsoft.NET.Test.Sdk to v17.4.0
    [#1838](https://github.com/Azure/PSRule.Rules.Azure/pull/1838)
  - Bump coverlet.collector to v3.2.0.
    [#1814](https://github.com/Azure/PSRule.Rules.Azure/pull/1814)
- Bug fixes:
  - Fixed missing support for diagnostic settings category groups by @BenjaminEngeset.
    [#1873](https://github.com/Azure/PSRule.Rules.Azure/issues/1873)

## v1.22.0-B0026 (pre-release)

What's changed since pre-release v1.22.0-B0011:

- New rules:
  - API Management:
    - Check api management instances limits control plane API calls to apim with version `'2021-08-01'` or newer by @BenjaminEngeset.
      [#1819](https://github.com/Azure/PSRule.Rules.Azure/issues/1819)
- Engineering:
  - Bump Az.Resources to v6.4.0.
    [#1829](https://github.com/Azure/PSRule.Rules.Azure/pull/1829)
- Bug fixes:
  - Fixed non-Linux VM images flagged as Linux by @BernieWhite.
    [#1825](https://github.com/Azure/PSRule.Rules.Azure/issues/1825)
  - Fixed failed to expand with last function on runtime property by @BernieWhite.
    [#1830](https://github.com/Azure/PSRule.Rules.Azure/issues/1830)

## v1.22.0-B0011 (pre-release)

What's changed since v1.21.0:

- New rules:
  - App Service Environment:
    - Check app service environments uses version 3 (ASEv3) instead of classic version 1 (ASEv1) and version 2 (ASEv2) by @BenjaminEngeset.
      [#1805](https://github.com/Azure/PSRule.Rules.Azure/issues/1805)
  - Front Door:
    - Check front door uses caching by @BenjaminEngeset.
      [#548](https://github.com/Azure/PSRule.Rules.Azure/issues/548)
  - Virtual Network:
    - Check VNETs with a GatewaySubnet also has an AzureFirewallSubnet by @BernieWhite.
      [#875](https://github.com/Azure/PSRule.Rules.Azure/issues/875)

## v1.21.2

What's changed since v1.21.1:

- Bug fixes:
  - Fixed non-Linux VM images flagged as Linux by @BernieWhite.
    [#1825](https://github.com/Azure/PSRule.Rules.Azure/issues/1825)
  - Fixed failed to expand with last function on runtime property by @BernieWhite.
    [#1830](https://github.com/Azure/PSRule.Rules.Azure/issues/1830)

## v1.21.1

What's changed since v1.21.0:

- Bug fixes:
  - Fixed multiple nested parameter loops returns stack empty exception by @BernieWhite.
    [#1811](https://github.com/Azure/PSRule.Rules.Azure/issues/1811)
  - Fixed `Azure.ACR.ContentTrust` when customer managed keys are enabled by @BernieWhite.
    [#1810](https://github.com/Azure/PSRule.Rules.Azure/issues/1810)

## v1.21.0

What's changed since v1.20.2:

- New features:
  - Mapping of Azure Security Benchmark v3 to security rules by @jagoodwin.
    [#1610](https://github.com/Azure/PSRule.Rules.Azure/issues/1610)
- New rules:
  - Deployment:
    - Check sensitive resource values use secure parameters by @VeraBE @BernieWhite.
      [#1773](https://github.com/Azure/PSRule.Rules.Azure/issues/1773)
  - Service Bus:
    - Check service bus namespaces uses TLS 1.2 version by @BenjaminEngeset.
      [#1777](https://github.com/Azure/PSRule.Rules.Azure/issues/1777)
  - Virtual Machine:
    - Check virtual machines uses Azure Monitor Agent instead of old legacy Log Analytics Agent by @BenjaminEngeset.
      [#1792](https://github.com/Azure/PSRule.Rules.Azure/issues/1792)
  - Virtual Machine Scale Sets:
    - Check virtual machine scale sets uses Azure Monitor Agent instead of old legacy Log Analytics Agent by @BenjaminEngeset.
      [#1792](https://github.com/Azure/PSRule.Rules.Azure/issues/1792)
  - Virtual Network:
    - Check VNETs with a GatewaySubnet also has a AzureBastionSubnet by @BenjaminEngeset.
      [#1761](https://github.com/Azure/PSRule.Rules.Azure/issues/1761)
- General improvements:
  - Added built-in list of ignored policy definitions by @BernieWhite.
    [#1730](https://github.com/Azure/PSRule.Rules.Azure/issues/1730)
    - To ignore additional policy definitions, use the `AZURE_POLICY_IGNORE_LIST` configuration option.
- Engineering:
  - Bump PSRule to v2.5.3.
    [#1800](https://github.com/Azure/PSRule.Rules.Azure/pull/1800)
  - Bump Az.Resources to v6.3.1.
    [#1800](https://github.com/Azure/PSRule.Rules.Azure/pull/1800)

What's changed since pre-release v1.21.0-B0050:

- No additional changes.

## v1.21.0-B0050 (pre-release)

What's changed since pre-release v1.21.0-B0027:

- New rules:
  - Virtual Machine:
    - Check virtual machines uses Azure Monitor Agent instead of old legacy Log Analytics Agent by @BenjaminEngeset.
      [#1792](https://github.com/Azure/PSRule.Rules.Azure/issues/1792)
  - Virtual Machine Scale Sets:
    - Check virtual machine scale sets uses Azure Monitor Agent instead of old legacy Log Analytics Agent by @BenjaminEngeset.
      [#1792](https://github.com/Azure/PSRule.Rules.Azure/issues/1792)
- Engineering:
  - Bump PSRule to v2.5.3.
    [#1800](https://github.com/Azure/PSRule.Rules.Azure/pull/1800)
  - Bump Az.Resources to v6.3.1.
    [#1800](https://github.com/Azure/PSRule.Rules.Azure/pull/1800)
- Bug fixes:
  - Fixed contains function unable to match array by @BernieWhite.
    [#1793](https://github.com/Azure/PSRule.Rules.Azure/issues/1793)

## v1.21.0-B0027 (pre-release)

What's changed since pre-release v1.21.0-B0011:

- New rules:
  - Deployment:
    - Check sensitive resource values use secure parameters by @VeraBE @BernieWhite.
      [#1773](https://github.com/Azure/PSRule.Rules.Azure/issues/1773)
  - Service Bus:
    - Check service bus namespaces uses TLS 1.2 version by @BenjaminEngeset.
      [#1777](https://github.com/Azure/PSRule.Rules.Azure/issues/1777)

## v1.21.0-B0011 (pre-release)

What's changed since v1.20.1:

- New features:
  - Mapping of Azure Security Benchmark v3 to security rules by @jagoodwin.
    [#1610](https://github.com/Azure/PSRule.Rules.Azure/issues/1610)
- New rules:
  - Virtual Network:
    - Check VNETs with a GatewaySubnet also has a AzureBastionSubnet by @BenjaminEngeset.
      [#1761](https://github.com/Azure/PSRule.Rules.Azure/issues/1761)
- General improvements:
  - Added built-in list of ignored policy definitions by @BernieWhite.
    [#1730](https://github.com/Azure/PSRule.Rules.Azure/issues/1730)
    - To ignore additional policy definitions, use the `AZURE_POLICY_IGNORE_LIST` configuration option.
- Engineering:
  - Bump PSRule to v2.5.1.
    [#1782](https://github.com/Azure/PSRule.Rules.Azure/pull/1782)
  - Bump Az.Resources to v6.3.0.
    [#1782](https://github.com/Azure/PSRule.Rules.Azure/pull/1782)

## v1.20.2

What's changed since v1.20.1:

- Bug fixes:
  - Fixed contains function unable to match array by @BernieWhite.
    [#1793](https://github.com/Azure/PSRule.Rules.Azure/issues/1793)

## v1.20.1

What's changed since v1.20.0:

- Bug fixes:
  - Fixed expand bicep source when reading JsonContent into a parameter by @BernieWhite.
    [#1780](https://github.com/Azure/PSRule.Rules.Azure/issues/1780)

## v1.20.0

What's changed since v1.19.2:

- New features:
  - Added September 2022 baselines `Azure.GA_2022_09` and `Azure.Preview_2022_09` by @BernieWhite.
    [#1738](https://github.com/Azure/PSRule.Rules.Azure/issues/1738)
    - Includes rules released before or during September 2022.
    - Marked `Azure.GA_2022_06` and `Azure.Preview_2022_06` baselines as obsolete.
- New rules:
  - AKS:
    - Check clusters use Ephemeral OS disk by @BenjaminEngeset.
      [#1618](https://github.com/Azure/PSRule.Rules.Azure/issues/1618)
  - App Configuration:
    - Check app configuration store has purge protection enabled by @BenjaminEngeset.
      [#1689](https://github.com/Azure/PSRule.Rules.Azure/issues/1689)
    - Check app configuration store has one or more replicas by @BenjaminEngeset.
      [#1688](https://github.com/Azure/PSRule.Rules.Azure/issues/1688)
    - Check app configuration store audit diagnostic logs are enabled by @BenjaminEngeset.
      [#1690](https://github.com/Azure/PSRule.Rules.Azure/issues/1690)
    - Check identity-based authentication is used for configuration stores by @pazdedav.
      [#1691](https://github.com/Azure/PSRule.Rules.Azure/issues/1691)
  - Application Gateway WAF:
    - Check policy is enabled by @fbinotto.
      [#1470](https://github.com/Azure/PSRule.Rules.Azure/issues/1470)
    - Check policy uses prevention mode by @fbinotto.
      [#1470](https://github.com/Azure/PSRule.Rules.Azure/issues/1470)
    - Check policy uses managed rule sets by @fbinotto.
      [#1470](https://github.com/Azure/PSRule.Rules.Azure/issues/1470)
    - Check policy does not have any exclusions defined by @fbinotto.
      [#1470](https://github.com/Azure/PSRule.Rules.Azure/issues/1470)
  - Azure Cache for Redis:
    - Check the number of firewall rules for caches by @jonathanruiz.
      [#544](https://github.com/Azure/PSRule.Rules.Azure/issues/544)
    - Check the number of IP addresses in firewall rules for caches by @jonathanruiz.
      [#544](https://github.com/Azure/PSRule.Rules.Azure/issues/544)
  - CDN:
    - Check CDN profile uses Front Door Standard or Premium tier by @BenjaminEngeset.
      [#1612](https://github.com/Azure/PSRule.Rules.Azure/issues/1612)
  - Container Registry:
    - Check soft delete policy is enabled by @BenjaminEngeset.
      [#1674](https://github.com/Azure/PSRule.Rules.Azure/issues/1674)
  - Defender for Cloud:
    - Check Microsoft Defender for Containers is enable by @jdewisscher.
      [#1632](https://github.com/Azure/PSRule.Rules.Azure/issues/1632)
    - Check Microsoft Defender for Servers is enabled by @jdewisscher.
      [#1632](https://github.com/Azure/PSRule.Rules.Azure/issues/1632)
    - Check Microsoft Defender for SQL is enabled by @jdewisscher.
      [#1632](https://github.com/Azure/PSRule.Rules.Azure/issues/1632)
    - Check Microsoft Defender for App Services is enabled by @jdewisscher.
      [#1632](https://github.com/Azure/PSRule.Rules.Azure/issues/1632)
    - Check Microsoft Defender for Storage is enabled by @jdewisscher.
      [#1632](https://github.com/Azure/PSRule.Rules.Azure/issues/1632)
    - Check Microsoft Defender for SQL Servers on VMs is enabled by @jdewisscher.
      [#1632](https://github.com/Azure/PSRule.Rules.Azure/issues/1632)
  - Deployment:
    - Check that nested deployments securely pass through administrator usernames by @ms-sambell.
      [#1479](https://github.com/Azure/PSRule.Rules.Azure/issues/1479)
  - Front Door WAF:
    - Check policy is enabled by @fbinotto.
      [#1470](https://github.com/Azure/PSRule.Rules.Azure/issues/1470)
    - Check policy uses prevention mode by @fbinotto.
      [#1470](https://github.com/Azure/PSRule.Rules.Azure/issues/1470)
    - Check policy uses managed rule sets by @fbinotto.
      [#1470](https://github.com/Azure/PSRule.Rules.Azure/issues/1470)
    - Check policy does not have any exclusions defined by @fbinotto.
      [#1470](https://github.com/Azure/PSRule.Rules.Azure/issues/1470)
  - Network Security Group:
    - Check AKS managed NSGs don't contain custom rules by @ms-sambell.
      [#8](https://github.com/Azure/PSRule.Rules.Azure/issues/8)
  - Storage Account:
    - Check blob container soft delete is enabled by @pazdedav.
      [#1671](https://github.com/Azure/PSRule.Rules.Azure/issues/1671)
    - Check file share soft delete is enabled by @jonathanruiz.
      [#966](https://github.com/Azure/PSRule.Rules.Azure/issues/966)
  - VMSS:
    - Check Linux VMSS has disabled password authentication by @BenjaminEngeset.
      [#1635](https://github.com/Azure/PSRule.Rules.Azure/issues/1635)
- Updated rules:
  - **Important change**: Updated rules, tests and docs with Microsoft Defender for Cloud by @jonathanruiz.
    [#545](https://github.com/Azure/PSRule.Rules.Azure/issues/545)
    - The following rules have been renamed with aliases:
      - Renamed `Azure.SQL.ThreatDetection` to `Azure.SQL.DefenderCloud`.
      - Renamed `Azure.SecurityCenter.Contact` to `Azure.DefenderCloud.Contact`.
      - Renamed `Azure.SecurityCenter.Provisioning` to `Azure.DefenderCloud.Provisioning`.
    - If you are referencing the old names please consider updating to the new names.
  - Updated documentation examples for Front Door and Key Vault rules by @lluppesms.
    [#1667](https://github.com/Azure/PSRule.Rules.Azure/issues/1667)
  - Improved the way we check that VM or VMSS has Linux by @verabe.
    [#1704](https://github.com/Azure/PSRule.Rules.Azure/issues/1704)
  - Azure Kubernetes Service:
    - Updated `Azure.AKS.Version` to use latest stable version `1.23.8` by @BernieWhite.
      [#1627](https://github.com/Azure/PSRule.Rules.Azure/issues/1627)
      - Use `AZURE_AKS_CLUSTER_MINIMUM_VERSION` to configure the minimum version of the cluster.
  - Event Grid:
    - Promoted `Azure.EventGrid.DisableLocalAuth` to GA rule set by @BernieWhite.
      [#1628](https://github.com/Azure/PSRule.Rules.Azure/issues/1628)
  - Key Vault:
    - Promoted `Azure.KeyVault.AutoRotationPolicy` to GA rule set by @BernieWhite.
      [#1629](https://github.com/Azure/PSRule.Rules.Azure/issues/1629)
- General improvements:
  - Updated NSG documentation with code snippets and links by @simone-bennett.
    [#1607](https://github.com/Azure/PSRule.Rules.Azure/issues/1607)
  - Updated Application Gateway documentation with code snippets by @ms-sambell.
    [#1608](https://github.com/Azure/PSRule.Rules.Azure/issues/1608)
  - Updated SQL firewall rules documentation by @ms-sambell.
    [#1569](https://github.com/Azure/PSRule.Rules.Azure/issues/1569)
  - Updated Container Apps documentation and rule to new resource type by @marie-schmidt.
    [#1672](https://github.com/Azure/PSRule.Rules.Azure/issues/1672)
  - Updated KeyVault and FrontDoor documentation with code snippets by @lluppesms.
    [#1667](https://github.com/Azure/PSRule.Rules.Azure/issues/1667)
  - Added tag and annotation metadata from policy for rules generation by @BernieWhite.
    [#1652](https://github.com/Azure/PSRule.Rules.Azure/issues/1652)
  - Added hash to `name` and `ref` properties for policy rules by @ArmaanMcleod.
    [#1653](https://github.com/Azure/PSRule.Rules.Azure/issues/1653)
    - Use `AZURE_POLICY_RULE_PREFIX` or `Export-AzPolicyAssignmentRuleData -RulePrefix` to override rule prefix.
- Engineering:
  - Bump PSRule to v2.4.2.
    [#1753](https://github.com/Azure/PSRule.Rules.Azure/pull/1753)
    [#1748](https://github.com/Azure/PSRule.Rules.Azure/issues/1748)
  - Bump Microsoft.NET.Test.Sdk to v17.3.2.
    [#1719](https://github.com/Azure/PSRule.Rules.Azure/pull/1719)
  - Updated provider data for analysis.
    [#1605](https://github.com/Azure/PSRule.Rules.Azure/pull/1605)
  - Bump Az.Resources to v6.2.0.
    [#1636](https://github.com/Azure/PSRule.Rules.Azure/pull/1636)
  - Bump PSScriptAnalyzer to v1.21.0.
    [#1636](https://github.com/Azure/PSRule.Rules.Azure/pull/1636)
- Bug fixes:
  - Fixed continue processing policy assignments on error by @BernieWhite.
    [#1651](https://github.com/Azure/PSRule.Rules.Azure/issues/1651)
  - Fixed handling of runtime assessment data by @BernieWhite.
    [#1707](https://github.com/Azure/PSRule.Rules.Azure/issues/1707)
  - Fixed conversion of type conditions to pre-conditions by @BernieWhite.
    [#1708](https://github.com/Azure/PSRule.Rules.Azure/issues/1708)
  - Fixed inconclusive failure of `Azure.Deployment.AdminUsername` by @BernieWhite.
    [#1631](https://github.com/Azure/PSRule.Rules.Azure/issues/1631)
  - Fixed error expanding with `json()` and single quotes by @BernieWhite.
    [#1656](https://github.com/Azure/PSRule.Rules.Azure/issues/1656)
  - Fixed handling key collision with duplicate definitions using same parameters by @ArmaanMcleod.
    [#1653](https://github.com/Azure/PSRule.Rules.Azure/issues/1653)
  - Fixed bug requiring all diagnostic logs settings to have auditing enabled by @BenjaminEngeset.
    [#1726](https://github.com/Azure/PSRule.Rules.Azure/issues/1726)
  - Fixed `Azure.Deployment.AdminUsername` incorrectly fails with nested deployments by @BernieWhite.
    [#1762](https://github.com/Azure/PSRule.Rules.Azure/issues/1762)
  - Fixed `Azure.FrontDoorWAF.Exclusions` reports exclusions when none are specified by @BernieWhite.
    [#1751](https://github.com/Azure/PSRule.Rules.Azure/issues/1751)
  - Fixed `Azure.Deployment.AdminUsername` does not match the pattern by @BernieWhite.
    [#1758](https://github.com/Azure/PSRule.Rules.Azure/issues/1758)
  - Consider private offerings when checking that a VM or VMSS has Linux by @verabe.
    [#1725](https://github.com/Azure/PSRule.Rules.Azure/issues/1725)

What's changed since pre-release v1.20.0-B0477:

- No additional changes.

## v1.20.0-B0477 (pre-release)

What's changed since pre-release v1.20.0-B0389:

- General improvements:
  - Added hash to `name` and `ref` properties for policy rules by @ArmaanMcleod.
    [#1653](https://github.com/Azure/PSRule.Rules.Azure/issues/1653)
    - Use `AZURE_POLICY_RULE_PREFIX` or `Export-AzPolicyAssignmentRuleData -RulePrefix` to override rule prefix.

## v1.20.0-B0389 (pre-release)

What's changed since pre-release v1.20.0-B0304:

- New rules:
  - App Configuration:
    - Check app configuration store has purge protection enabled by @BenjaminEngeset.
      [#1689](https://github.com/Azure/PSRule.Rules.Azure/issues/1689)
- Bug fixes:
  - Fixed `Azure.Deployment.AdminUsername` incorrectly fails with nested deployments by @BernieWhite.
    [#1762](https://github.com/Azure/PSRule.Rules.Azure/issues/1762)

## v1.20.0-B0304 (pre-release)

What's changed since pre-release v1.20.0-B0223:

- Engineering:
  - Bump PSRule to v2.4.2.
    [#1753](https://github.com/Azure/PSRule.Rules.Azure/pull/1753)
    [#1748](https://github.com/Azure/PSRule.Rules.Azure/issues/1748)
- Bug fixes:
  - Fixed `Azure.FrontDoorWAF.Exclusions` reports exclusions when none are specified by @BernieWhite.
    [#1751](https://github.com/Azure/PSRule.Rules.Azure/issues/1751)
  - Fixed `Azure.Deployment.AdminUsername` does not match the pattern by @BernieWhite.
    [#1758](https://github.com/Azure/PSRule.Rules.Azure/issues/1758)
  - Consider private offerings when checking that a VM or VMSS has Linux by @verabe.
    [#1725](https://github.com/Azure/PSRule.Rules.Azure/issues/1725)

## v1.20.0-B0223 (pre-release)

What's changed since pre-release v1.20.0-B0148:

- New features:
  - Added September 2022 baselines `Azure.GA_2022_09` and `Azure.Preview_2022_09` by @BernieWhite.
    [#1738](https://github.com/Azure/PSRule.Rules.Azure/issues/1738)
    - Includes rules released before or during September 2022.
    - Marked `Azure.GA_2022_06` and `Azure.Preview_2022_06` baselines as obsolete.
- New rules:
  - App Configuration:
    - Check app configuration store has one or more replicas by @BenjaminEngeset.
      [#1688](https://github.com/Azure/PSRule.Rules.Azure/issues/1688)
- Engineering:
  - Bump PSRule to v2.4.1.
    [#1636](https://github.com/Azure/PSRule.Rules.Azure/pull/1636)
  - Bump Az.Resources to v6.2.0.
    [#1636](https://github.com/Azure/PSRule.Rules.Azure/pull/1636)
  - Bump PSScriptAnalyzer to v1.21.0.
    [#1636](https://github.com/Azure/PSRule.Rules.Azure/pull/1636)
- Bug fixes:
  - Fixed handling key collision with duplicate definitions using same parameters by @ArmaanMcleod.
    [#1653](https://github.com/Azure/PSRule.Rules.Azure/issues/1653)
  - Fixed bug requiring all diagnostic logs settings to have auditing enabled by @BenjaminEngeset.
    [#1726](https://github.com/Azure/PSRule.Rules.Azure/issues/1726)

## v1.20.0-B0148 (pre-release)

What's changed since pre-release v1.20.0-B0085:

- New rules:
  - App Configuration:
    - Check app configuration store audit diagnostic logs are enabled by @BenjaminEngeset.
      [#1690](https://github.com/Azure/PSRule.Rules.Azure/issues/1690)
- Engineering:
  - Bump Microsoft.NET.Test.Sdk to v17.3.2.
    [#1719](https://github.com/Azure/PSRule.Rules.Azure/pull/1719)
- Bug fixes:
  - Fixed error expanding with `json()` and single quotes by @BernieWhite.
    [#1656](https://github.com/Azure/PSRule.Rules.Azure/issues/1656)

## v1.20.0-B0085 (pre-release)

What's changed since pre-release v1.20.0-B0028:

- New rules:
  - Azure Cache for Redis:
    - Check the number of firewall rules for caches by @jonathanruiz.
      [#544](https://github.com/Azure/PSRule.Rules.Azure/issues/544)
    - Check the number of IP addresses in firewall rules for caches by @jonathanruiz.
      [#544](https://github.com/Azure/PSRule.Rules.Azure/issues/544)
  - App Configuration:
    - Check identity-based authentication is used for configuration stores by @pazdedav.
      [#1691](https://github.com/Azure/PSRule.Rules.Azure/issues/1691)
  - Container Registry:
    - Check soft delete policy is enabled by @BenjaminEngeset.
      [#1674](https://github.com/Azure/PSRule.Rules.Azure/issues/1674)
  - Defender for Cloud:
    - Check Microsoft Defender for Cloud is enabled for Containers by @jdewisscher.
      [#1632](https://github.com/Azure/PSRule.Rules.Azure/issues/1632)
    - Check Microsoft Defender for Cloud is enabled for Virtual Machines by @jdewisscher.
      [#1632](https://github.com/Azure/PSRule.Rules.Azure/issues/1632)
    - Check Microsoft Defender for Cloud is enabled for SQL Servers by @jdewisscher.
      [#1632](https://github.com/Azure/PSRule.Rules.Azure/issues/1632)
    - Check Microsoft Defender for Cloud is enabled for App Services by @jdewisscher.
      [#1632](https://github.com/Azure/PSRule.Rules.Azure/issues/1632)
    - Check Microsoft Defender for Cloud is enabled for Storage Accounts by @jdewisscher.
      [#1632](https://github.com/Azure/PSRule.Rules.Azure/issues/1632)
    - Check Microsoft Defender for Cloud is enabled for SQL Servers on machines by @jdewisscher.
      [#1632](https://github.com/Azure/PSRule.Rules.Azure/issues/1632)
  - Network Security Group:
    - Check AKS managed NSGs don't contain custom rules by @ms-sambell.
      [#8](https://github.com/Azure/PSRule.Rules.Azure/issues/8)
  - Storage Account:
    - Check blob container soft delete is enabled by @pazdedav.
      [#1671](https://github.com/Azure/PSRule.Rules.Azure/issues/1671)
    - Check file share soft delete is enabled by @jonathanruiz.
      [#966](https://github.com/Azure/PSRule.Rules.Azure/issues/966)
- Updated rules:
  - **Important change**: Updated rules, tests and docs with Microsoft Defender for Cloud by @jonathanruiz.
    [#545](https://github.com/Azure/PSRule.Rules.Azure/issues/545)
    - The following rules have been renamed with aliases:
      - Renamed `Azure.SQL.ThreatDetection` to `Azure.SQL.DefenderCloud`.
      - Renamed `Azure.SecurityCenter.Contact` to `Azure.DefenderCloud.Contact`.
      - Renamed `Azure.SecurityCenter.Provisioning` to `Azure.DefenderCloud.Provisioning`.
    - If you are referencing the old names please consider updating to the new names.
  - Updated documentation examples for Front Door and Key Vault rules by @lluppesms.
    [#1667](https://github.com/Azure/PSRule.Rules.Azure/issues/1667)
  - Improved the way we check that VM or VMSS has Linux by @verabe.
    [#1704](https://github.com/Azure/PSRule.Rules.Azure/issues/1704)
- General improvements:
  - Updated NSG documentation with code snippets and links by @simone-bennett.
    [#1607](https://github.com/Azure/PSRule.Rules.Azure/issues/1607)
  - Updated Application Gateway documentation with code snippets by @ms-sambell.
    [#1608](https://github.com/Azure/PSRule.Rules.Azure/issues/1608)
  - Updated SQL firewall rules documentation by @ms-sambell.
    [#1569](https://github.com/Azure/PSRule.Rules.Azure/issues/1569)
  - Updated Container Apps documentation and rule to new resource type by @marie-schmidt.
    [#1672](https://github.com/Azure/PSRule.Rules.Azure/issues/1672)
  - Updated KeyVault and FrontDoor documentation with code snippets by @lluppesms.
    [#1667](https://github.com/Azure/PSRule.Rules.Azure/issues/1667)
  - Added tag and annotation metadata from policy for rules generation by @BernieWhite.
    [#1652](https://github.com/Azure/PSRule.Rules.Azure/issues/1652)
- Bug fixes:
  - Fixed continue processing policy assignments on error by @BernieWhite.
    [#1651](https://github.com/Azure/PSRule.Rules.Azure/issues/1651)
  - Fixed handling of runtime assessment data by @BernieWhite.
    [#1707](https://github.com/Azure/PSRule.Rules.Azure/issues/1707)
  - Fixed conversion of type conditions to pre-conditions by @BernieWhite.
    [#1708](https://github.com/Azure/PSRule.Rules.Azure/issues/1708)

## v1.20.0-B0028 (pre-release)

What's changed since pre-release v1.20.0-B0004:

- New rules:
  - AKS:
    - Check clusters use Ephemeral OS disk by @BenjaminEngeset.
      [#1618](https://github.com/Azure/PSRule.Rules.Azure/issues/1618)
  - CDN:
    - Check CDN profile uses Front Door Standard or Premium tier by @BenjaminEngeset.
      [#1612](https://github.com/Azure/PSRule.Rules.Azure/issues/1612)
  - VMSS:
    - Check Linux VMSS has disabled password authentication by @BenjaminEngeset.
      [#1635](https://github.com/Azure/PSRule.Rules.Azure/issues/1635)
- Updated rules:
  - Azure Kubernetes Service:
    - Updated `Azure.AKS.Version` to use latest stable version `1.23.8` by @BernieWhite.
      [#1627](https://github.com/Azure/PSRule.Rules.Azure/issues/1627)
      - Use `AZURE_AKS_CLUSTER_MINIMUM_VERSION` to configure the minimum version of the cluster.
  - Event Grid:
    - Promoted `Azure.EventGrid.DisableLocalAuth` to GA rule set by @BernieWhite.
      [#1628](https://github.com/Azure/PSRule.Rules.Azure/issues/1628)
  - Key Vault:
    - Promoted `Azure.KeyVault.AutoRotationPolicy` to GA rule set by @BernieWhite.
      [#1629](https://github.com/Azure/PSRule.Rules.Azure/issues/1629)
- Engineering:
  - Bump PSRule to v2.4.0.
    [#1620](https://github.com/Azure/PSRule.Rules.Azure/pull/1620)
  - Updated provider data for analysis.
    [#1605](https://github.com/Azure/PSRule.Rules.Azure/pull/1605)
- Bug fixes:
  - Fixed function `dateTimeAdd` errors handling `utcNow` output by @BernieWhite.
    [#1637](https://github.com/Azure/PSRule.Rules.Azure/issues/1637)
  - Fixed inconclusive failure of `Azure.Deployment.AdminUsername` by @BernieWhite.
    [#1631](https://github.com/Azure/PSRule.Rules.Azure/issues/1631)

## v1.20.0-B0004 (pre-release)

What's changed since v1.19.1:

- New rules:
  - Azure Resources:
    - Check that nested deployments securely pass through administrator usernames by @ms-sambell.
      [#1479](https://github.com/Azure/PSRule.Rules.Azure/issues/1479)
- Engineering:
  - Bump Microsoft.NET.Test.Sdk to v17.3.1.
    [#1603](https://github.com/Azure/PSRule.Rules.Azure/pull/1603)

## v1.19.2

What's changed since v1.19.1:

- Bug fixes:
  - Fixed function `dateTimeAdd` errors handling `utcNow` output by @BernieWhite.
    [#1637](https://github.com/Azure/PSRule.Rules.Azure/issues/1637)

## v1.19.1

What's changed since v1.19.0:

- Bug fixes:
  - Fixed `Azure.VNET.UseNSGs` is missing exceptions by @BernieWhite.
    [#1609](https://github.com/Azure/PSRule.Rules.Azure/issues/1609)
    - Added exclusions for `RouteServerSubnet` and any subnet with a dedicated HSM delegation.

## v1.19.0

What's changed since v1.18.1:

- New rules:
  - Azure Kubernetes Service:
    - Check clusters use uptime SLA by @BenjaminEngeset.
      [#1601](https://github.com/Azure/PSRule.Rules.Azure/issues/1601)
- General improvements:
  - Updated rule level for the following rules by @BernieWhite.
    [#1551](https://github.com/Azure/PSRule.Rules.Azure/issues/1551)
    - Set `Azure.APIM.APIDescriptors` to warning from error.
    - Set `Azure.APIM.ProductDescriptors` to warning from error.
    - Set `Azure.Template.UseLocationParameter` to warning from error.
    - Set `Azure.Template.UseComments` to information from error.
    - Set `Azure.Template.UseDescriptions` to information from error.
  - Improve reporting of failing resource property for rules by @BernieWhite.
    [#1429](https://github.com/Azure/PSRule.Rules.Azure/issues/1429)
- Engineering:
  - Added publishing of symbols for NuGet packages by @BernieWhite.
    [#1549](https://github.com/Azure/PSRule.Rules.Azure/issues/1549)
  - Bump Az.Resources to v6.1.0.
    [#1557](https://github.com/Azure/PSRule.Rules.Azure/pull/1557)
  - Bump Microsoft.NET.Test.Sdk to v17.3.0.
    [#1563](https://github.com/Azure/PSRule.Rules.Azure/pull/1563)
  - Bump PSRule to v2.3.2.
    [#1574](https://github.com/Azure/PSRule.Rules.Azure/pull/1574)
  - Bump support projects to .NET 6 by @BernieWhite.
    [#1560](https://github.com/Azure/PSRule.Rules.Azure/issues/1560)
  - Bump BenchmarkDotNet to v0.13.2.
    [#1593](https://github.com/Azure/PSRule.Rules.Azure/pull/1593)
  - Bump BenchmarkDotNet.Diagnostics.Windows to v0.13.2.
    [#1594](https://github.com/Azure/PSRule.Rules.Azure/pull/1594)
  - Updated provider data for analysis.
    [#1598](https://github.com/Azure/PSRule.Rules.Azure/pull/1598)
- Bug fixes:
  - Fixed parameter files linked to bicep code via naming convention is not working by @BernieWhite.
    [#1582](https://github.com/Azure/PSRule.Rules.Azure/issues/1582)
  - Fixed handling of storage accounts sub-resources with CMK by @BernieWhite.
    [#1575](https://github.com/Azure/PSRule.Rules.Azure/issues/1575)

What's changed since pre-release v1.19.0-B0077:

- No additional changes.

## v1.19.0-B0077 (pre-release)

What's changed since pre-release v1.19.0-B0042:

- New rules:
  - Azure Kubernetes Service:
    - Check clusters use uptime SLA by @BenjaminEngeset.
      [#1601](https://github.com/Azure/PSRule.Rules.Azure/issues/1601)

## v1.19.0-B0042 (pre-release)

What's changed since pre-release v1.19.0-B0010:

- General improvements:
  - Improve reporting of failing resource property for rules by @BernieWhite.
    [#1429](https://github.com/Azure/PSRule.Rules.Azure/issues/1429)
- Engineering:
  - Bump PSRule to v2.3.2.
    [#1574](https://github.com/Azure/PSRule.Rules.Azure/pull/1574)
  - Bump support projects to .NET 6 by @BernieWhite.
    [#1560](https://github.com/Azure/PSRule.Rules.Azure/issues/1560)
  - Bump BenchmarkDotNet to v0.13.2.
    [#1593](https://github.com/Azure/PSRule.Rules.Azure/pull/1593)
  - Bump BenchmarkDotNet.Diagnostics.Windows to v0.13.2.
    [#1594](https://github.com/Azure/PSRule.Rules.Azure/pull/1594)
  - Updated provider data for analysis.
    [#1598](https://github.com/Azure/PSRule.Rules.Azure/pull/1598)
- Bug fixes:
  - Fixed parameter files linked to bicep code via naming convention is not working by @BernieWhite.
    [#1582](https://github.com/Azure/PSRule.Rules.Azure/issues/1582)
  - Fixed handling of storage accounts sub-resources with CMK by @BernieWhite.
    [#1575](https://github.com/Azure/PSRule.Rules.Azure/issues/1575)

## v1.19.0-B0010 (pre-release)

What's changed since v1.18.1:

- General improvements:
  - Updated rule level for the following rules by @BernieWhite.
    [#1551](https://github.com/Azure/PSRule.Rules.Azure/issues/1551)
    - Set `Azure.APIM.APIDescriptors` to warning from error.
    - Set `Azure.APIM.ProductDescriptors` to warning from error.
    - Set `Azure.Template.UseLocationParameter` to warning from error.
    - Set `Azure.Template.UseComments` to information from error.
    - Set `Azure.Template.UseDescriptions` to information from error.
- Engineering:
  - Added publishing of symbols for NuGet packages by @BernieWhite.
    [#1549](https://github.com/Azure/PSRule.Rules.Azure/issues/1549)
  - Bump PSRule to v2.3.1.
    [#1561](https://github.com/Azure/PSRule.Rules.Azure/pull/1561)
  - Bump Az.Resources to v6.1.0.
    [#1557](https://github.com/Azure/PSRule.Rules.Azure/pull/1557)
  - Bump Microsoft.NET.Test.Sdk to v17.3.0.
    [#1563](https://github.com/Azure/PSRule.Rules.Azure/pull/1563)

## v1.18.1

What's changed since v1.18.0:

- Bug fixes:
  - Fixed `Azure.APIM.HTTPBackend` reports failure when service URL is not defined by @BernieWhite.
    [#1555](https://github.com/Azure/PSRule.Rules.Azure/issues/1555)
  - Fixed `Azure.SQL.AAD` failure with newer API by @BernieWhite.
    [#1302](https://github.com/Azure/PSRule.Rules.Azure/issues/1302)

## v1.18.0

What's changed since v1.17.1:

- New rules:
  - Cognitive Services:
    - Check accounts use network access restrictions by @BernieWhite.
      [#1532](https://github.com/Azure/PSRule.Rules.Azure/issues/1532)
    - Check accounts use managed identities to access Azure resources by @BernieWhite.
      [#1532](https://github.com/Azure/PSRule.Rules.Azure/issues/1532)
    - Check accounts only accept requests using Azure AD identities by @BernieWhite.
      [#1532](https://github.com/Azure/PSRule.Rules.Azure/issues/1532)
    - Check accounts disable access using public endpoints by @BernieWhite.
      [#1532](https://github.com/Azure/PSRule.Rules.Azure/issues/1532)
- General improvements:
  - Added support for array `indexOf`, `lastIndexOf`, and `items` ARM functions by @BernieWhite.
    [#1440](https://github.com/Azure/PSRule.Rules.Azure/issues/1440)
  - Added support for `join` ARM function by @BernieWhite.
    [#1535](https://github.com/Azure/PSRule.Rules.Azure/issues/1535)
  - Improved output of full path to emitted resources by @BernieWhite.
    [#1523](https://github.com/Azure/PSRule.Rules.Azure/issues/1523)
- Engineering:
  - Bump Az.Resources to v6.0.1.
    [#1521](https://github.com/Azure/PSRule.Rules.Azure/pull/1521)
  - Updated provider data for analysis.
    [#1540](https://github.com/Azure/PSRule.Rules.Azure/pull/1540)
  - Bump xunit to v2.4.2.
    [#1542](https://github.com/Azure/PSRule.Rules.Azure/pull/1542)
  - Added readme and tags to NuGet by @BernieWhite.
    [#1513](https://github.com/Azure/PSRule.Rules.Azure/issues/1513)
- Bug fixes:
  - Fixed `Azure.SQL.TDE` is not required to enable Transparent Data Encryption for IaC by @BernieWhite.
    [#1530](https://github.com/Azure/PSRule.Rules.Azure/issues/1530)

What's changed since pre-release v1.18.0-B0027:

- No additional changes.

## v1.18.0-B0027 (pre-release)

What's changed since pre-release v1.18.0-B0010:

- New rules:
  - Cognitive Services:
    - Check accounts use network access restrictions by @BernieWhite.
      [#1532](https://github.com/Azure/PSRule.Rules.Azure/issues/1532)
    - Check accounts use managed identities to access Azure resources by @BernieWhite.
      [#1532](https://github.com/Azure/PSRule.Rules.Azure/issues/1532)
    - Check accounts only accept requests using Azure AD identities by @BernieWhite.
      [#1532](https://github.com/Azure/PSRule.Rules.Azure/issues/1532)
    - Check accounts disable access using public endpoints by @BernieWhite.
      [#1532](https://github.com/Azure/PSRule.Rules.Azure/issues/1532)
- General improvements:
  - Added support for array `indexOf`, `lastIndexOf`, and `items` ARM functions by @BernieWhite.
    [#1440](https://github.com/Azure/PSRule.Rules.Azure/issues/1440)
  - Added support for `join` ARM function by @BernieWhite.
    [#1535](https://github.com/Azure/PSRule.Rules.Azure/issues/1535)
- Engineering:
  - Updated provider data for analysis.
    [#1540](https://github.com/Azure/PSRule.Rules.Azure/pull/1540)
  - Bump xunit to v2.4.2.
    [#1542](https://github.com/Azure/PSRule.Rules.Azure/pull/1542)
- Bug fixes:
  - Fixed `Azure.SQL.TDE` is not required to enable Transparent Data Encryption for IaC by @BernieWhite.
    [#1530](https://github.com/Azure/PSRule.Rules.Azure/issues/1530)

## v1.18.0-B0010 (pre-release)

What's changed since pre-release v1.18.0-B0002:

- General improvements:
  - Improved output of full path to emitted resources by @BernieWhite.
    [#1523](https://github.com/Azure/PSRule.Rules.Azure/issues/1523)
- Engineering:
  - Bump Az.Resources to v6.0.1.
    [#1521](https://github.com/Azure/PSRule.Rules.Azure/pull/1521)

## v1.18.0-B0002 (pre-release)

What's changed since v1.17.1:

- Engineering:
  - Added readme and tags to NuGet by @BernieWhite.
    [#1513](https://github.com/Azure/PSRule.Rules.Azure/issues/1513)

## v1.17.1

What's changed since v1.17.0:

- Bug fixes:
  - Fixed union returns null when merged with built-in expansion objects by @BernieWhite.
    [#1515](https://github.com/Azure/PSRule.Rules.Azure/issues/1515)
  - Fixed missing zones in test for standalone VM by @BernieWhite.
    [#1506](https://github.com/Azure/PSRule.Rules.Azure/issues/1506)

## v1.17.0

What's changed since v1.16.1:

- New features:
  - Added more field count expression support for Azure Policy JSON rules by @ArmaanMcleod.
    [#181](https://github.com/Azure/PSRule.Rules.Azure/issues/181)
  - Added June 2022 baselines `Azure.GA_2022_06` and `Azure.Preview_2022_06` by @BernieWhite.
    [#1499](https://github.com/Azure/PSRule.Rules.Azure/issues/1499)
    - Includes rules released before or during June 2022.
    - Marked `Azure.GA_2022_03` and `Azure.Preview_2022_03` baselines as obsolete.
- New rules:
  - Deployment:
    - Check for secure values in outputs by @BernieWhite.
      [#297](https://github.com/Azure/PSRule.Rules.Azure/issues/297)
- Engineering:
  - Bump Newtonsoft.Json to v13.0.1.
    [#1494](https://github.com/Azure/PSRule.Rules.Azure/pull/1494)
  - Updated NuGet packaging metadata by @BernieWhite.
    [#1428](https://github.com/Azure/PSRule.Rules.Azure/pull/1428)
  - Updated provider data for analysis.
    [#1502](https://github.com/Azure/PSRule.Rules.Azure/pull/1502)
  - Bump PSRule to v2.2.0.
    [#1444](https://github.com/Azure/PSRule.Rules.Azure/pull/1444)
  - Updated NuGet packaging metadata by @BernieWhite.
    [#1428](https://github.com/Azure/PSRule.Rules.Azure/issues/1428)
- Bug fixes:
  - Fixed TDE property status to state by @Dylan-Prins.
    [#1505](https://github.com/Azure/PSRule.Rules.Azure/pull/1505)
  - Fixed the language expression value fails in outputs by @BernieWhite.
    [#1485](https://github.com/Azure/PSRule.Rules.Azure/issues/1485)

What's changed since pre-release v1.17.0-B0064:

- No additional changes.

## v1.17.0-B0064 (pre-release)

What's changed since pre-release v1.17.0-B0035:

- Engineering:
  - Updated provider data for analysis.
    [#1502](https://github.com/Azure/PSRule.Rules.Azure/pull/1502)
  - Bump PSRule to v2.2.0.
    [#1444](https://github.com/Azure/PSRule.Rules.Azure/pull/1444)
- Bug fixes:
  - Fixed TDE property status to state by @Dylan-Prins.
    [#1505](https://github.com/Azure/PSRule.Rules.Azure/pull/1505)

## v1.17.0-B0035 (pre-release)

What's changed since pre-release v1.17.0-B0014:

- New features:
  - Added June 2022 baselines `Azure.GA_2022_06` and `Azure.Preview_2022_06` by @BernieWhite.
    [#1499](https://github.com/Azure/PSRule.Rules.Azure/issues/1499)
    - Includes rules released before or during June 2022.
    - Marked `Azure.GA_2022_03` and `Azure.Preview_2022_03` baselines as obsolete.
- Engineering:
  - Bump Newtonsoft.Json to v13.0.1.
    [#1494](https://github.com/Azure/PSRule.Rules.Azure/pull/1494)
  - Updated NuGet packaging metadata by @BernieWhite.
    [#1428](https://github.com/Azure/PSRule.Rules.Azure/pull/1428)

## v1.17.0-B0014 (pre-release)

What's changed since v1.16.1:

- New features:
  - Added more field count expression support for Azure Policy JSON rules by @ArmaanMcleod.
    [#181](https://github.com/Azure/PSRule.Rules.Azure/issues/181)
- New rules:
  - Deployment:
    - Check for secure values in outputs by @BernieWhite.
      [#297](https://github.com/Azure/PSRule.Rules.Azure/issues/297)
- Engineering:
  - Updated NuGet packaging metadata by @BernieWhite.
    [#1428](https://github.com/Azure/PSRule.Rules.Azure/issues/1428)
- Bug fixes:
  - Fixed the language expression value fails in outputs by @BernieWhite.
    [#1485](https://github.com/Azure/PSRule.Rules.Azure/issues/1485)

## v1.16.1

What's changed since v1.16.0:

- Bug fixes:
  - Fixed TLS 1.3 support in `Azure.AppGw.SSLPolicy` by @BernieWhite.
    [#1469](https://github.com/Azure/PSRule.Rules.Azure/issues/1469)
  - Fixed Application Gateway referencing a WAF policy by @BernieWhite.
    [#1466](https://github.com/Azure/PSRule.Rules.Azure/issues/1466)

## v1.16.0

What's changed since v1.15.2:

- New rules:
  - App Service:
    - Check web apps have insecure FTP disabled by @BernieWhite.
      [#1436](https://github.com/Azure/PSRule.Rules.Azure/issues/1436)
    - Check web apps use a dedicated health probe by @BernieWhite.
      [#1437](https://github.com/Azure/PSRule.Rules.Azure/issues/1437)
- Updated rules:
  - Public IP:
    - Updated `Azure.PublicIP.AvailabilityZone` to exclude IP addresses for Azure Bastion by @BernieWhite.
      [#1442](https://github.com/Azure/PSRule.Rules.Azure/issues/1442)
      - Public IP addresses with the `resource-usage` tag set to `azure-bastion` are excluded.
- General improvements:
  - Added support for `dateTimeFromEpoch` and `dateTimeToEpoch` ARM functions by @BernieWhite.
    [#1451](https://github.com/Azure/PSRule.Rules.Azure/issues/1451)
- Engineering:
  - Updated built documentation to include rule ref and metadata by @BernieWhite.
    [#1432](https://github.com/Azure/PSRule.Rules.Azure/issues/1432)
  - Added ref properties for several rules by @BernieWhite.
    [#1430](https://github.com/Azure/PSRule.Rules.Azure/issues/1430)
  - Updated provider data for analysis.
    [#1453](https://github.com/Azure/PSRule.Rules.Azure/pull/1453)
  - Bump Microsoft.NET.Test.Sdk to v17.2.0.
    [#1410](https://github.com/Azure/PSRule.Rules.Azure/pull/1410)
  - Update CI checks to include required ref property by @BernieWhite.
    [#1431](https://github.com/Azure/PSRule.Rules.Azure/issues/1431)
  - Added ref properties for rules by @BernieWhite.
    [#1430](https://github.com/Azure/PSRule.Rules.Azure/issues/1430)
- Bug fixes:
  - Fixed `Azure.Template.UseVariables` does not accept function variables names by @BernieWhite.
    [#1427](https://github.com/Azure/PSRule.Rules.Azure/issues/1427)
  - Fixed dependency issue within Azure Pipelines `AzurePowerShell` task by @BernieWhite.
    [#1447](https://github.com/Azure/PSRule.Rules.Azure/issues/1447)
    - Removed dependency on `Az.Accounts` and `Az.Resources` from manifest.
      Pre-install these modules to use export cmdlets.

What's changed since pre-release v1.16.0-B0072:

- No additional changes.

## v1.16.0-B0072 (pre-release)

What's changed since pre-release v1.16.0-B0041:

- Engineering:
  - Update CI checks to include required ref property by @BernieWhite.
    [#1431](https://github.com/Azure/PSRule.Rules.Azure/issues/1431)
  - Added ref properties for rules by @BernieWhite.
    [#1430](https://github.com/Azure/PSRule.Rules.Azure/issues/1430)
- Bug fixes:
  - Fixed dependency issue within Azure Pipelines `AzurePowerShell` task by @BernieWhite.
    [#1447](https://github.com/Azure/PSRule.Rules.Azure/issues/1447)
    - Removed dependency on `Az.Accounts` and `Az.Resources` from manifest.
      Pre-install these modules to use export cmdlets.

## v1.16.0-B0041 (pre-release)

What's changed since pre-release v1.16.0-B0017:

- Updated rules:
  - Public IP:
    - Updated `Azure.PublicIP.AvailabilityZone` to exclude IP addresses for Azure Bastion by @BernieWhite.
      [#1442](https://github.com/Azure/PSRule.Rules.Azure/issues/1442)
      - Public IP addresses with the `resource-usage` tag set to `azure-bastion` are excluded.
- General improvements:
  - Added support for `dateTimeFromEpoch` and `dateTimeToEpoch` ARM functions by @BernieWhite.
    [#1451](https://github.com/Azure/PSRule.Rules.Azure/issues/1451)
- Engineering:
  - Updated built documentation to include rule ref and metadata by @BernieWhite.
    [#1432](https://github.com/Azure/PSRule.Rules.Azure/issues/1432)
  - Added ref properties for several rules by @BernieWhite.
    [#1430](https://github.com/Azure/PSRule.Rules.Azure/issues/1430)
  - Updated provider data for analysis.
    [#1453](https://github.com/Azure/PSRule.Rules.Azure/pull/1453)

## v1.16.0-B0017 (pre-release)

What's changed since v1.15.2:

- New rules:
  - App Service:
    - Check web apps have insecure FTP disabled by @BernieWhite.
      [#1436](https://github.com/Azure/PSRule.Rules.Azure/issues/1436)
    - Check web apps use a dedicated health probe by @BernieWhite.
      [#1437](https://github.com/Azure/PSRule.Rules.Azure/issues/1437)
- Engineering:
  - Bump Microsoft.NET.Test.Sdk to v17.2.0.
    [#1410](https://github.com/Azure/PSRule.Rules.Azure/pull/1410)
- Bug fixes:
  - Fixed `Azure.Template.UseVariables` does not accept function variables names by @BernieWhite.
    [#1427](https://github.com/Azure/PSRule.Rules.Azure/issues/1427)

## v1.15.2

What's changed since v1.15.1:

- Bug fixes:
  - Fixed `Azure.AppService.ManagedIdentity` does not accept both system and user assigned by @BernieWhite.
    [#1415](https://github.com/Azure/PSRule.Rules.Azure/issues/1415)
    - This also applies to:
      - `Azure.ADX.ManagedIdentity`
      - `Azure.APIM.ManagedIdentity`
      - `Azure.EventGrid.ManagedIdentity`
      - `Azure.Automation.ManagedIdentity`
  - Fixed Web apps with .NET 6 do not meet version constraint of `Azure.AppService.NETVersion` by @BernieWhite.
    [#1414](https://github.com/Azure/PSRule.Rules.Azure/issues/1414)
    - This also applies to `Azure.AppService.PHPVersion`.

## v1.15.1

What's changed since v1.15.0:

- Bug fixes:
  - Fixed exclusion of `dataCollectionRuleAssociations` from `Azure.Resource.UseTags` by @BernieWhite.
    [#1400](https://github.com/Azure/PSRule.Rules.Azure/issues/1400)
  - Fixed could not determine JSON object type for MockObject using CreateObject by @BernieWhite.
    [#1411](https://github.com/Azure/PSRule.Rules.Azure/issues/1411)
  - Fixed cannot bind argument to parameter 'Sku' because it is an empty string by @BernieWhite.
    [#1407](https://github.com/Azure/PSRule.Rules.Azure/issues/1407)

## v1.15.0

What's changed since v1.14.3:

- New features:
  - **Important change**: Added `Azure.Resource.SupportsTags` selector by @BernieWhite.
    [#1339](https://github.com/Azure/PSRule.Rules.Azure/issues/1339)
    - Use this selector in custom rules to filter rules to only run against resources that support tags.
    - This selector replaces the `SupportsTags` PowerShell function.
    - Using the `SupportsTag` function will now result in a warning.
    - The `SupportsTags` function will be removed in v2.
    - See [upgrade notes][1] for more information.
- Updated rules:
  - Azure Kubernetes Service:
    - Updated `Azure.AKS.Version` to use latest stable version `1.22.6` by @BernieWhite.
      [#1386](https://github.com/Azure/PSRule.Rules.Azure/issues/1386)
      - Use `AZURE_AKS_CLUSTER_MINIMUM_VERSION` to configure the minimum version of the cluster.
- Engineering:
  - Added code signing of module by @BernieWhite.
    [#1379](https://github.com/Azure/PSRule.Rules.Azure/issues/1379)
  - Added SBOM manifests to module by @BernieWhite.
    [#1380](https://github.com/Azure/PSRule.Rules.Azure/issues/1380)
  - Embedded provider and alias information as manifest resources by @BernieWhite.
    [#1383](https://github.com/Azure/PSRule.Rules.Azure/issues/1383)
    - Resources are minified and compressed to improve size and speed.
  - Added additional `nodeps` manifest that does not include dependencies for Az modules by @BernieWhite.
    [#1392](https://github.com/Azure/PSRule.Rules.Azure/issues/1392)
  - Bump Az.Accounts to 2.7.6. [#1338](https://github.com/Azure/PSRule.Rules.Azure/pull/1338)
  - Bump Az.Resources to 5.6.0. [#1338](https://github.com/Azure/PSRule.Rules.Azure/pull/1338)
  - Bump PSRule to 2.1.0. [#1338](https://github.com/Azure/PSRule.Rules.Azure/pull/1338)
  - Bump Pester to 5.3.3. [#1338](https://github.com/Azure/PSRule.Rules.Azure/pull/1338)
- Bug fixes:
  - Fixed dependency chain order when dependsOn copy by @BernieWhite.
    [#1381](https://github.com/Azure/PSRule.Rules.Azure/issues/1381)
  - Fixed error calling SupportsTags function by @BernieWhite.
    [#1401](https://github.com/Azure/PSRule.Rules.Azure/issues/1401)

What's changed since pre-release v1.15.0-B0053:

- Bug fixes:
  - Fixed error calling SupportsTags function by @BernieWhite.
    [#1401](https://github.com/Azure/PSRule.Rules.Azure/issues/1401)

## v1.15.0-B0053 (pre-release)

What's changed since pre-release v1.15.0-B0022:

- New features:
  - **Important change**: Added `Azure.Resource.SupportsTags` selector. [#1339](https://github.com/Azure/PSRule.Rules.Azure/issues/1339)
    - Use this selector in custom rules to filter rules to only run against resources that support tags.
    - This selector replaces the `SupportsTags` PowerShell function.
    - Using the `SupportsTag` function will now result in a warning.
    - The `SupportsTags` function will be removed in v2.
    - See [upgrade notes][1] for more information.
- Engineering:
  - Embedded provider and alias information as manifest resources. [#1383](https://github.com/Azure/PSRule.Rules.Azure/issues/1383)
    - Resources are minified and compressed to improve size and speed.
  - Added additional `nodeps` manifest that does not include dependencies for Az modules. [#1392](https://github.com/Azure/PSRule.Rules.Azure/issues/1392)
  - Bump Az.Accounts to 2.7.6. [#1338](https://github.com/Azure/PSRule.Rules.Azure/pull/1338)
  - Bump Az.Resources to 5.6.0. [#1338](https://github.com/Azure/PSRule.Rules.Azure/pull/1338)
  - Bump PSRule to 2.1.0. [#1338](https://github.com/Azure/PSRule.Rules.Azure/pull/1338)
  - Bump Pester to 5.3.3. [#1338](https://github.com/Azure/PSRule.Rules.Azure/pull/1338)

## v1.15.0-B0022 (pre-release)

What's changed since v1.14.3:

- Updated rules:
  - Azure Kubernetes Service:
    - Updated `Azure.AKS.Version` to use latest stable version `1.22.6`. [#1386](https://github.com/Azure/PSRule.Rules.Azure/issues/1386)
      - Use `AZURE_AKS_CLUSTER_MINIMUM_VERSION` to configure the minimum version of the cluster.
- Engineering:
  - Added code signing of module. [#1379](https://github.com/Azure/PSRule.Rules.Azure/issues/1379)
  - Added SBOM manifests to module. [#1380](https://github.com/Azure/PSRule.Rules.Azure/issues/1380)
- Bug fixes:
  - Fixed dependency chain order when dependsOn copy. [#1381](https://github.com/Azure/PSRule.Rules.Azure/issues/1381)

## v1.14.3

What's changed since v1.14.2:

- Bug fixes:
  - Fixed Azure Firewall threat intel mode reported for Secure VNET hubs. [#1365](https://github.com/Azure/PSRule.Rules.Azure/issues/1365)
  - Fixed array function handling with mock objects. [#1367](https://github.com/Azure/PSRule.Rules.Azure/issues/1367)

## v1.14.2

What's changed since v1.14.1:

- Bug fixes:
  - Fixed handling of parent resources when sub resource is in a separate deployment. [#1360](https://github.com/Azure/PSRule.Rules.Azure/issues/1360)

## v1.14.1

What's changed since v1.14.0:

- Bug fixes:
  - Fixed unable to set parameter defaults option with type object. [#1355](https://github.com/Azure/PSRule.Rules.Azure/issues/1355)

## v1.14.0

What's changed since v1.13.4:

- New features:
  - Added support for referencing resources in template. [#1315](https://github.com/Azure/PSRule.Rules.Azure/issues/1315)
    - The `reference()` function can be used to reference resources in template.
    - A placeholder value is still used for resources outside of the template.
  - Added March 2022 baselines `Azure.GA_2022_03` and `Azure.Preview_2022_03`. [#1334](https://github.com/Azure/PSRule.Rules.Azure/issues/1334)
    - Includes rules released before or during March 2022.
    - Marked `Azure.GA_2021_12` and `Azure.Preview_2021_12` baselines as obsolete.
  - **Experimental**: Cmdlets to validate objects with Azure policy conditions:
    - `Export-AzPolicyAssignmentData` - Exports policy assignment data. [#1266](https://github.com/Azure/PSRule.Rules.Azure/issues/1266)
    - `Export-AzPolicyAssignmentRuleData` - Exports JSON rules from policy assignment data. [#1278](https://github.com/Azure/PSRule.Rules.Azure/issues/1278)
    - `Get-AzPolicyAssignmentDataSource` - Discovers policy assignment data. [#1340](https://github.com/Azure/PSRule.Rules.Azure/issues/1340)
    - See cmdlet help for limitations and usage.
    - Additional information will be posted as this feature evolves [here](https://github.com/Azure/PSRule.Rules.Azure/discussions/1345).
- New rules:
  - SignalR Service:
    - Check services use Managed Identities. [#1306](https://github.com/Azure/PSRule.Rules.Azure/issues/1306)
    - Check services use a SKU with an SLA. [#1307](https://github.com/Azure/PSRule.Rules.Azure/issues/1307)
  - Web PubSub Service:
    - Check services use Managed Identities. [#1308](https://github.com/Azure/PSRule.Rules.Azure/issues/1308)
    - Check services use a SKU with an SLA. [#1309](https://github.com/Azure/PSRule.Rules.Azure/issues/1309)
- Updated rules:
  - Azure Kubernetes Service:
    - Updated `Azure.AKS.Version` to use latest stable version `1.21.9`. [#1318](https://github.com/Azure/PSRule.Rules.Azure/issues/1318)
      - Use `AZURE_AKS_CLUSTER_MINIMUM_VERSION` to configure the minimum version of the cluster.
- Engineering:
  - Cache Azure Policy Aliases. [#1277](https://github.com/Azure/PSRule.Rules.Azure/issues/1277)
  - Cleanup of additional alias metadata. [#1351](https://github.com/Azure/PSRule.Rules.Azure/pull/1351)
- Bug fixes:
  - Fixed index was out of range with split on mock properties. [#1327](https://github.com/Azure/PSRule.Rules.Azure/issues/1327)
  - Fixed mock objects with no properties. [#1347](https://github.com/Azure/PSRule.Rules.Azure/issues/1347)
  - Fixed sub-resources nesting by scope regression. [#1348](https://github.com/Azure/PSRule.Rules.Azure/issues/1348)
  - Fixed expand of runtime properties on reference objects. [#1324](https://github.com/Azure/PSRule.Rules.Azure/issues/1324)
  - Fixed processing of deployment outputs. [#1316](https://github.com/Azure/PSRule.Rules.Azure/issues/1316)

What's changed since pre-release v1.14.0-B2204013:

- No additional changes.

## v1.14.0-B2204013 (pre-release)

What's changed since pre-release v1.14.0-B2204007:

- Engineering:
  - Cleanup of additional alias metadata. [#1351](https://github.com/Azure/PSRule.Rules.Azure/pull/1351)

## v1.14.0-B2204007 (pre-release)

What's changed since pre-release v1.14.0-B2203117:

- Bug fixes:
  - Fixed mock objects with no properties. [#1347](https://github.com/Azure/PSRule.Rules.Azure/issues/1347)
  - Fixed sub-resources nesting by scope regression. [#1348](https://github.com/Azure/PSRule.Rules.Azure/issues/1348)

## v1.14.0-B2203117 (pre-release)

What's changed since pre-release v1.14.0-B2203088:

- New features:
  - **Experimental**: Cmdlets to validate objects with Azure policy conditions:
    - `Export-AzPolicyAssignmentData` - Exports policy assignment data. [#1266](https://github.com/Azure/PSRule.Rules.Azure/issues/1266)
    - `Export-AzPolicyAssignmentRuleData` - Exports JSON rules from policy assignment data. [#1278](https://github.com/Azure/PSRule.Rules.Azure/issues/1278)
    - `Get-AzPolicyAssignmentDataSource` - Discovers policy assignment data. [#1340](https://github.com/Azure/PSRule.Rules.Azure/issues/1340)
    - See cmdlet help for limitations and usage.
    - Additional information will be posted as this feature evolves [here](https://github.com/Azure/PSRule.Rules.Azure/discussions/1345).
- Engineering:
  - Cache Azure Policy Aliases. [#1277](https://github.com/Azure/PSRule.Rules.Azure/issues/1277)
- Bug fixes:
  - Fixed index was out of range with split on mock properties. [#1327](https://github.com/Azure/PSRule.Rules.Azure/issues/1327)

## v1.14.0-B2203088 (pre-release)

What's changed since pre-release v1.14.0-B2203066:

- New features:
  - Added March 2022 baselines `Azure.GA_2022_03` and `Azure.Preview_2022_03`. [#1334](https://github.com/Azure/PSRule.Rules.Azure/issues/1334)
    - Includes rules released before or during March 2022.
    - Marked `Azure.GA_2021_12` and `Azure.Preview_2021_12` baselines as obsolete.
- Bug fixes:
  - Fixed expand of runtime properties on reference objects. [#1324](https://github.com/Azure/PSRule.Rules.Azure/issues/1324)

## v1.14.0-B2203066 (pre-release)

What's changed since v1.13.4:

- New features:
  - Added support for referencing resources in template. [#1315](https://github.com/Azure/PSRule.Rules.Azure/issues/1315)
    - The `reference()` function can be used to reference resources in template.
    - A placeholder value is still used for resources outside of the template.
- New rules:
  - SignalR Service:
    - Check services use Managed Identities. [#1306](https://github.com/Azure/PSRule.Rules.Azure/issues/1306)
    - Check services use a SKU with an SLA. [#1307](https://github.com/Azure/PSRule.Rules.Azure/issues/1307)
  - Web PubSub Service:
    - Check services use Managed Identities. [#1308](https://github.com/Azure/PSRule.Rules.Azure/issues/1308)
    - Check services use a SKU with an SLA. [#1309](https://github.com/Azure/PSRule.Rules.Azure/issues/1309)
- Updated rules:
  - Azure Kubernetes Service:
    - Updated `Azure.AKS.Version` to use latest stable version `1.21.9`. [#1318](https://github.com/Azure/PSRule.Rules.Azure/issues/1318)
      - Use `AZURE_AKS_CLUSTER_MINIMUM_VERSION` to configure the minimum version of the cluster.
- Bug fixes:
  - Fixed processing of deployment outputs. [#1316](https://github.com/Azure/PSRule.Rules.Azure/issues/1316)

## v1.13.4

What's changed since v1.13.3:

- Bug fixes:
  - Fixed virtual network without any subnets is invalid. [#1303](https://github.com/Azure/PSRule.Rules.Azure/issues/1303)
  - Fixed container registry rules that require a premium tier. [#1304](https://github.com/Azure/PSRule.Rules.Azure/issues/1304)
    - Rules `Azure.ACR.Retention` and `Azure.ACR.ContentTrust` are now only run against premium instances.

## v1.13.3

What's changed since v1.13.2:

- Bug fixes:
  - Fixed bicep build timeout for complex deployments. [#1299](https://github.com/Azure/PSRule.Rules.Azure/issues/1299)

## v1.13.2

What's changed since v1.13.1:

- Engineering:
  - Bump PowerShellStandard.Library to 5.1.1. [#1295](https://github.com/Azure/PSRule.Rules.Azure/pull/1295)
- Bug fixes:
  - Fixed nested resource loops. [#1293](https://github.com/Azure/PSRule.Rules.Azure/issues/1293)

## v1.13.1

What's changed since v1.13.0:

- Bug fixes:
  - Fixed parsing of nested quote pairs within JSON function. [#1288](https://github.com/Azure/PSRule.Rules.Azure/issues/1288)

## v1.13.0

What's changed since v1.12.2:

- New features:
  - Added support for setting defaults for required parameters. [#1065](https://github.com/Azure/PSRule.Rules.Azure/issues/1065)
    - When specified, the value will be used when a parameter value is not provided.
  - Added support expanding Bicep from parameter files. [#1160](https://github.com/Azure/PSRule.Rules.Azure/issues/1160)
- New rules:
  - Azure Cache for Redis:
    - Limit public access for Azure Cache for Redis instances. [#935](https://github.com/Azure/PSRule.Rules.Azure/issues/935)
  - Container App:
    - Check insecure ingress is not enabled (preview). [#1252](https://github.com/Azure/PSRule.Rules.Azure/issues/1252)
  - Key Vault:
    - Check key auto-rotation is enabled (preview). [#1159](https://github.com/Azure/PSRule.Rules.Azure/issues/1159)
  - Recovery Services Vault:
    - Check vaults have replication alerts configured. [#7](https://github.com/Azure/PSRule.Rules.Azure/issues/7)
- Engineering:
  - Automatically build baseline docs. [#1242](https://github.com/Azure/PSRule.Rules.Azure/issues/1242)
  - Bump PSRule dependency to v1.11.1. [#1269](https://github.com/Azure/PSRule.Rules.Azure/pull/1269)
- Bug fixes:
  - Fixed empty value with strong type. [#1258](https://github.com/Azure/PSRule.Rules.Azure/issues/1258)
  - Fixed error with empty logic app trigger. [#1249](https://github.com/Azure/PSRule.Rules.Azure/issues/1249)
  - Fixed out of order parameters. [#1257](https://github.com/Azure/PSRule.Rules.Azure/issues/1257)
  - Fixed mapping default configuration causes cast exception. [#1274](https://github.com/Azure/PSRule.Rules.Azure/issues/1274)
  - Fixed resource id is incorrectly built for sub resource types. [#1279](https://github.com/Azure/PSRule.Rules.Azure/issues/1279)

What's changed since pre-release v1.13.0-B2202113:

- No additional changes.

## v1.13.0-B2202113 (pre-release)

What's changed since pre-release v1.13.0-B2202108:

- Bug fixes:
  - Fixed resource id is incorrectly built for sub resource types. [#1279](https://github.com/Azure/PSRule.Rules.Azure/issues/1279)

## v1.13.0-B2202108 (pre-release)

What's changed since pre-release v1.13.0-B2202103:

- Bug fixes:
  - Fixed mapping default configuration causes cast exception. [#1274](https://github.com/Azure/PSRule.Rules.Azure/issues/1274)

## v1.13.0-B2202103 (pre-release)

What's changed since pre-release v1.13.0-B2202090:

- Engineering:
  - Bump PSRule dependency to v1.11.1. [#1269](https://github.com/Azure/PSRule.Rules.Azure/pull/1269)
- Bug fixes:
  - Fixed out of order parameters. [#1257](https://github.com/Azure/PSRule.Rules.Azure/issues/1257)

## v1.13.0-B2202090 (pre-release)

What's changed since pre-release v1.13.0-B2202063:

- New rules:
  - Azure Cache for Redis:
    - Limit public access for Azure Cache for Redis instances. [#935](https://github.com/Azure/PSRule.Rules.Azure/issues/935)
- Engineering:
  - Automatically build baseline docs. [#1242](https://github.com/Azure/PSRule.Rules.Azure/issues/1242)
- Bug fixes:
  - Fixed empty value with strong type. [#1258](https://github.com/Azure/PSRule.Rules.Azure/issues/1258)

## v1.13.0-B2202063 (pre-release)

What's changed since v1.12.2:

- New features:
  - Added support for setting defaults for required parameters. [#1065](https://github.com/Azure/PSRule.Rules.Azure/issues/1065)
    - When specified, the value will be used when a parameter value is not provided.
  - Added support expanding Bicep from parameter files. [#1160](https://github.com/Azure/PSRule.Rules.Azure/issues/1160)
- New rules:
  - Container App:
    - Check insecure ingress is not enabled (preview). [#1252](https://github.com/Azure/PSRule.Rules.Azure/issues/1252)
  - Key Vault:
    - Check key auto-rotation is enabled (preview). [#1159](https://github.com/Azure/PSRule.Rules.Azure/issues/1159)
  - Recovery Services Vault:
    - Check vaults have replication alerts configured. [#7](https://github.com/Azure/PSRule.Rules.Azure/issues/7)
- Bug fixes:
  - Fixed error with empty logic app trigger. [#1249](https://github.com/Azure/PSRule.Rules.Azure/issues/1249)

## v1.12.2

What's changed since v1.12.1:

- Bug fixes:
  - Fixed detect strong type requirements for nested deployments. [#1235](https://github.com/Azure/PSRule.Rules.Azure/issues/1235)

## v1.12.1

What's changed since v1.12.0:

- Bug fixes:
  - Fixed Bicep already exists with PSRule v2. [#1232](https://github.com/Azure/PSRule.Rules.Azure/issues/1232)

## v1.12.0

What's changed since v1.11.1:

- New rules:
  - Data Explorer:
    - Check clusters use Managed Identities. [#1207](https://github.com/Azure/PSRule.Rules.Azure/issues/1207)
    - Check clusters use a SKU with a SLA. [#1208](https://github.com/Azure/PSRule.Rules.Azure/issues/1208)
    - Check clusters use disk encryption. [#1209](https://github.com/Azure/PSRule.Rules.Azure/issues/1209)
    - Check clusters are in use with databases. [#1215](https://github.com/Azure/PSRule.Rules.Azure/issues/1215)
  - Event Hub:
    - Check namespaces are in use with event hubs. [#1216](https://github.com/Azure/PSRule.Rules.Azure/issues/1216)
    - Check namespaces only accept identity-based authentication. [#1217](https://github.com/Azure/PSRule.Rules.Azure/issues/1217)
  - Azure Recovery Services Vault:
    - Check vaults use geo-redundant storage. [#5](https://github.com/Azure/PSRule.Rules.Azure/issues/5)
  - Service Bus:
    - Check namespaces are in use with queues and topics. [#1218](https://github.com/Azure/PSRule.Rules.Azure/issues/1218)
    - Check namespaces only accept identity-based authentication. [#1219](https://github.com/Azure/PSRule.Rules.Azure/issues/1219)
- Updated rules:
  - Azure Kubernetes Service:
    - Updated `Azure.AKS.Version` to use latest stable version `1.21.7`. [#1188](https://github.com/Azure/PSRule.Rules.Azure/issues/1188)
      - Pinned latest GA baseline `Azure.GA_2021_12` to previous version `1.20.5`.
      - Use `AZURE_AKS_CLUSTER_MINIMUM_VERSION` to configure the minimum version of the cluster.
  - Azure API Management:
    - Check service disabled insecure ciphers.
      [#1128](https://github.com/Azure/PSRule.Rules.Azure/issues/1128)
    - Refactored the cipher and protocol rule into individual rules.
      - `Azure.APIM.Protocols`
      - `Azure.APIM.Ciphers`
- General improvements:
  - **Important change:** Replaced `Azure_AKSMinimumVersion` option with `AZURE_AKS_CLUSTER_MINIMUM_VERSION`. [#941](https://github.com/Azure/PSRule.Rules.Azure/issues/941)
    - For compatibility, if `Azure_AKSMinimumVersion` is set it will be used instead of `AZURE_AKS_CLUSTER_MINIMUM_VERSION`.
    - If only `AZURE_AKS_CLUSTER_MINIMUM_VERSION` is set, this value will be used.
    - The default will be used neither options are configured.
    - If `Azure_AKSMinimumVersion` is set a warning will be generated until the configuration is removed.
    - Support for `Azure_AKSMinimumVersion` is deprecated and will be removed in v2.
    - See [upgrade notes][1] for details.
- Bug fixes:
  - Fixed false positive of blob container with access unspecified. [#1212](https://github.com/Azure/PSRule.Rules.Azure/issues/1212)

What's changed since pre-release v1.12.0-B2201086:

- No additional changes.

## v1.12.0-B2201086 (pre-release)

What's changed since pre-release v1.12.0-B2201067:

- New rules:
  - Data Explorer:
    - Check clusters are in use with databases. [#1215](https://github.com/Azure/PSRule.Rules.Azure/issues/1215)
  - Event Hub:
    - Check namespaces are in use with event hubs. [#1216](https://github.com/Azure/PSRule.Rules.Azure/issues/1216)
    - Check namespaces only accept identity-based authentication. [#1217](https://github.com/Azure/PSRule.Rules.Azure/issues/1217)
  - Azure Recovery Services Vault:
    - Check vaults use geo-redundant storage. [#5](https://github.com/Azure/PSRule.Rules.Azure/issues/5)
  - Service Bus:
    - Check namespaces are in use with queues and topics. [#1218](https://github.com/Azure/PSRule.Rules.Azure/issues/1218)
    - Check namespaces only accept identity-based authentication. [#1219](https://github.com/Azure/PSRule.Rules.Azure/issues/1219)

## v1.12.0-B2201067 (pre-release)

What's changed since pre-release v1.12.0-B2201054:

- New rules:
  - Data Explorer:
    - Check clusters use Managed Identities. [#1207](https://github.com/Azure/PSRule.Rules.Azure/issues/1207)
    - Check clusters use a SKU with a SLA. [#1208](https://github.com/Azure/PSRule.Rules.Azure/issues/1208)
    - Check clusters use disk encryption. [#1209](https://github.com/Azure/PSRule.Rules.Azure/issues/1209)
- Bug fixes:
  - Fixed false positive of blob container with access unspecified. [#1212](https://github.com/Azure/PSRule.Rules.Azure/issues/1212)

## v1.12.0-B2201054 (pre-release)

What's changed since v1.11.1:

- Updated rules:
  - Azure Kubernetes Service:
    - Updated `Azure.AKS.Version` to use latest stable version `1.21.7`. [#1188](https://github.com/Azure/PSRule.Rules.Azure/issues/1188)
      - Pinned latest GA baseline `Azure.GA_2021_12` to previous version `1.20.5`.
      - Use `AZURE_AKS_CLUSTER_MINIMUM_VERSION` to configure the minimum version of the cluster.
  - Azure API Management:
    - Check service disabled insecure ciphers.
      [#1128](https://github.com/Azure/PSRule.Rules.Azure/issues/1128)
    - Refactored the cipher and protocol rule into individual rules.
      - `Azure.APIM.Protocols`
      - `Azure.APIM.Ciphers`
- General improvements:
  - **Important change:** Replaced `Azure_AKSMinimumVersion` option with `AZURE_AKS_CLUSTER_MINIMUM_VERSION`. [#941](https://github.com/Azure/PSRule.Rules.Azure/issues/941)
    - For compatibility, if `Azure_AKSMinimumVersion` is set it will be used instead of `AZURE_AKS_CLUSTER_MINIMUM_VERSION`.
    - If only `AZURE_AKS_CLUSTER_MINIMUM_VERSION` is set, this value will be used.
    - The default will be used neither options are configured.
    - If `Azure_AKSMinimumVersion` is set a warning will be generated until the configuration is removed.
    - Support for `Azure_AKSMinimumVersion` is deprecated and will be removed in v2.
    - See [upgrade notes][1] for details.

## v1.11.1

What's changed since v1.11.0:

- Bug fixes:
  - Fixed `Azure.AKS.CNISubnetSize` rule to use CNI selector. [#1178](https://github.com/Azure/PSRule.Rules.Azure/issues/1178)

## v1.11.0

What's changed since v1.10.4:

- New features:
  - Added baselines containing only Azure preview features. [#1129](https://github.com/Azure/PSRule.Rules.Azure/issues/1129)
    - Added baseline `Azure.Preview_2021_09`.
    - Added baseline `Azure.Preview_2021_12`.
  - Added `Azure.GA_2021_12` baseline. [#1146](https://github.com/Azure/PSRule.Rules.Azure/issues/1146)
    - Includes rules released before or during December 2021 for Azure GA features.
    - Marked baseline `Azure.GA_2021_09` as obsolete.
  - Bicep support promoted from experimental to generally available (GA). [#1176](https://github.com/Azure/PSRule.Rules.Azure/issues/1176)
- New rules:
  - All resources:
    - Check comments for each template resource. [#969](https://github.com/Azure/PSRule.Rules.Azure/issues/969)
  - Automation Account:
    - Automation accounts should enable diagnostic logs. [#1075](https://github.com/Azure/PSRule.Rules.Azure/issues/1075)
  - Azure Kubernetes Service:
    - Check clusters have the HTTP application routing add-on disabled. [#1131](https://github.com/Azure/PSRule.Rules.Azure/issues/1131)
    - Check clusters use the Secrets Store CSI Driver add-on. [#992](https://github.com/Azure/PSRule.Rules.Azure/issues/992)
    - Check clusters autorotation with the Secrets Store CSI Driver add-on. [#993](https://github.com/Azure/PSRule.Rules.Azure/issues/993)
    - Check clusters use Azure AD Pod Managed Identities (preview). [#991](https://github.com/Azure/PSRule.Rules.Azure/issues/991)
  - Azure Redis Cache:
    - Use availability zones for Azure Cache for Redis for regions that support it. [#1078](https://github.com/Azure/PSRule.Rules.Azure/issues/1078)
      - `Azure.Redis.AvailabilityZone`
      - `Azure.RedisEnterprise.Zones`
  - Application Security Group:
    - Check Application Security Groups meet naming requirements. [#1110](https://github.com/Azure/PSRule.Rules.Azure/issues/1110)
  - Firewall:
    - Check Firewalls meet naming requirements. [#1110](https://github.com/Azure/PSRule.Rules.Azure/issues/1110)
    - Check Firewall policies meet naming requirements. [#1110](https://github.com/Azure/PSRule.Rules.Azure/issues/1110)
  - Private Endpoint:
    - Check Private Endpoints meet naming requirements. [#1110](https://github.com/Azure/PSRule.Rules.Azure/issues/1110)
  - Virtual WAN:
    - Check Virtual WANs meet naming requirements. [#1110](https://github.com/Azure/PSRule.Rules.Azure/issues/1110)
- Updated rules:
  - Azure Kubernetes Service:
    - Promoted `Azure.AKS.AutoUpgrade` to GA rule set. [#1130](https://github.com/Azure/PSRule.Rules.Azure/issues/1130)
- General improvements:
  - Added support for template function `tenant()`. [#1124](https://github.com/Azure/PSRule.Rules.Azure/issues/1124)
  - Added support for template function `managementGroup()`. [#1125](https://github.com/Azure/PSRule.Rules.Azure/issues/1125)
  - Added support for template function `pickZones()`. [#518](https://github.com/Azure/PSRule.Rules.Azure/issues/518)
- Engineering:
  - Rule refactoring of rules from PowerShell to YAML. [#1109](https://github.com/Azure/PSRule.Rules.Azure/issues/1109)
    - The following rules were refactored:
      - `Azure.LB.Name`
      - `Azure.NSG.Name`
      - `Azure.Firewall.Mode`
      - `Azure.Route.Name`
      - `Azure.VNET.Name`
      - `Azure.VNG.Name`
      - `Azure.VNG.ConnectionName`
      - `Azure.AppConfig.SKU`
      - `Azure.AppConfig.Name`
      - `Azure.AppInsights.Workspace`
      - `Azure.AppInsights.Name`
      - `Azure.Cosmos.AccountName`
      - `Azure.FrontDoor.State`
      - `Azure.FrontDoor.Name`
      - `Azure.FrontDoor.WAF.Mode`
      - `Azure.FrontDoor.WAF.Enabled`
      - `Azure.FrontDoor.WAF.Name`
      - `Azure.AKS.MinNodeCount`
      - `Azure.AKS.ManagedIdentity`
      - `Azure.AKS.StandardLB`
      - `Azure.AKS.AzurePolicyAddOn`
      - `Azure.AKS.ManagedAAD`
      - `Azure.AKS.AuthorizedIPs`
      - `Azure.AKS.LocalAccounts`
      - `Azure.AKS.AzureRBAC`
- Bug fixes:
  - Fixed output of Bicep informational and warning messages in error stream. [#1157](https://github.com/Azure/PSRule.Rules.Azure/issues/1157)

What's changed since pre-release v1.11.0-B2112112:

- New features:
  - Bicep support promoted from experimental to generally available (GA). [#1176](https://github.com/Azure/PSRule.Rules.Azure/issues/1176)

## v1.11.0-B2112112 (pre-release)

What's changed since pre-release v1.11.0-B2112104:

- New rules:
  - Azure Redis Cache:
    - Use availability zones for Azure Cache for Redis for regions that support it. [#1078](https://github.com/Azure/PSRule.Rules.Azure/issues/1078)
      - `Azure.Redis.AvailabilityZone`
      - `Azure.RedisEnterprise.Zones`

## v1.11.0-B2112104 (pre-release)

What's changed since pre-release v1.11.0-B2112073:

- New rules:
  - Azure Kubernetes Service:
    - Check clusters use Azure AD Pod Managed Identities (preview). [#991](https://github.com/Azure/PSRule.Rules.Azure/issues/991)
- Engineering:
  - Rule refactoring of rules from PowerShell to YAML. [#1109](https://github.com/Azure/PSRule.Rules.Azure/issues/1109)
    - The following rules were refactored:
      - `Azure.AppConfig.SKU`
      - `Azure.AppConfig.Name`
      - `Azure.AppInsights.Workspace`
      - `Azure.AppInsights.Name`
      - `Azure.Cosmos.AccountName`
      - `Azure.FrontDoor.State`
      - `Azure.FrontDoor.Name`
      - `Azure.FrontDoor.WAF.Mode`
      - `Azure.FrontDoor.WAF.Enabled`
      - `Azure.FrontDoor.WAF.Name`
      - `Azure.AKS.MinNodeCount`
      - `Azure.AKS.ManagedIdentity`
      - `Azure.AKS.StandardLB`
      - `Azure.AKS.AzurePolicyAddOn`
      - `Azure.AKS.ManagedAAD`
      - `Azure.AKS.AuthorizedIPs`
      - `Azure.AKS.LocalAccounts`
      - `Azure.AKS.AzureRBAC`
- Bug fixes:
  - Fixed output of Bicep informational and warning messages in error stream. [#1157](https://github.com/Azure/PSRule.Rules.Azure/issues/1157)
  - Fixed obsolete flag for baseline `Azure.Preview_2021_12`. [#1166](https://github.com/Azure/PSRule.Rules.Azure/issues/1166)

## v1.11.0-B2112073 (pre-release)

What's changed since pre-release v1.11.0-B2112024:

- New features:
  - Added baselines containing only Azure preview features. [#1129](https://github.com/Azure/PSRule.Rules.Azure/issues/1129)
    - Added baseline `Azure.Preview_2021_09`.
    - Added baseline `Azure.Preview_2021_12`.
  - Added `Azure.GA_2021_12` baseline. [#1146](https://github.com/Azure/PSRule.Rules.Azure/issues/1146)
    - Includes rules released before or during December 2021 for Azure GA features.
    - Marked baseline `Azure.GA_2021_09` as obsolete.
- New rules:
  - All resources:
    - Check comments for each template resource. [#969](https://github.com/Azure/PSRule.Rules.Azure/issues/969)
- Bug fixes:
  - Fixed template function `equals` parameter count mismatch. [#1137](https://github.com/Azure/PSRule.Rules.Azure/issues/1137)
  - Fixed copy loop on nested deployment parameters is not handled. [#1144](https://github.com/Azure/PSRule.Rules.Azure/issues/1144)
  - Fixed outer copy loop of nested deployment. [#1154](https://github.com/Azure/PSRule.Rules.Azure/issues/1154)

## v1.11.0-B2112024 (pre-release)

What's changed since pre-release v1.11.0-B2111014:

- New rules:
  - Azure Kubernetes Service:
    - Check clusters have the HTTP application routing add-on disabled. [#1131](https://github.com/Azure/PSRule.Rules.Azure/issues/1131)
    - Check clusters use the Secrets Store CSI Driver add-on. [#992](https://github.com/Azure/PSRule.Rules.Azure/issues/992)
    - Check clusters autorotation with the Secrets Store CSI Driver add-on. [#993](https://github.com/Azure/PSRule.Rules.Azure/issues/993)
  - Automation Account:
    - Automation accounts should enable diagnostic logs. [#1075](https://github.com/Azure/PSRule.Rules.Azure/issues/1075)
- Updated rules:
  - Azure Kubernetes Service:
    - Promoted `Azure.AKS.AutoUpgrade` to GA rule set. [#1130](https://github.com/Azure/PSRule.Rules.Azure/issues/1130)
- General improvements:
  - Added support for template function `tenant()`. [#1124](https://github.com/Azure/PSRule.Rules.Azure/issues/1124)
  - Added support for template function `managementGroup()`. [#1125](https://github.com/Azure/PSRule.Rules.Azure/issues/1125)
  - Added support for template function `pickZones()`. [#518](https://github.com/Azure/PSRule.Rules.Azure/issues/518)
- Bug fixes:
  - Fixed `Azure.Policy.WaiverExpiry` date conversion. [#1118](https://github.com/Azure/PSRule.Rules.Azure/issues/1118)

## v1.11.0-B2111014 (pre-release)

What's changed since v1.10.0:

- New rules:
  - Application Security Group:
    - Check Application Security Groups meet naming requirements. [#1110](https://github.com/Azure/PSRule.Rules.Azure/issues/1110)
  - Firewall:
    - Check Firewalls meet naming requirements. [#1110](https://github.com/Azure/PSRule.Rules.Azure/issues/1110)
    - Check Firewall policies meet naming requirements. [#1110](https://github.com/Azure/PSRule.Rules.Azure/issues/1110)
  - Private Endpoint:
    - Check Private Endpoints meet naming requirements. [#1110](https://github.com/Azure/PSRule.Rules.Azure/issues/1110)
  - Virtual WAN:
    - Check Virtual WANs meet naming requirements. [#1110](https://github.com/Azure/PSRule.Rules.Azure/issues/1110)
- Engineering:
  - Rule refactoring of rules from PowerShell to YAML. [#1109](https://github.com/Azure/PSRule.Rules.Azure/issues/1109)
    - The following rules were refactored:
      - `Azure.LB.Name`
      - `Azure.NSG.Name`
      - `Azure.Firewall.Mode`
      - `Azure.Route.Name`
      - `Azure.VNET.Name`
      - `Azure.VNG.Name`
      - `Azure.VNG.ConnectionName`

## v1.10.4

What's changed since v1.10.3:

- Bug fixes:
  - Fixed outer copy loop of nested deployment. [#1154](https://github.com/Azure/PSRule.Rules.Azure/issues/1154)

## v1.10.3

What's changed since v1.10.2:

- Bug fixes:
  - Fixed copy loop on nested deployment parameters is not handled. [#1144](https://github.com/Azure/PSRule.Rules.Azure/issues/1144)

## v1.10.2

What's changed since v1.10.1:

- Bug fixes:
  - Fixed template function `equals` parameter count mismatch. [#1137](https://github.com/Azure/PSRule.Rules.Azure/issues/1137)

## v1.10.1

What's changed since v1.10.0:

- Bug fixes:
  - Fixed `Azure.Policy.WaiverExpiry` date conversion. [#1118](https://github.com/Azure/PSRule.Rules.Azure/issues/1118)

## v1.10.0

What's changed since v1.9.1:

- New features:
  - Added support for parameter strong types. [#1083](https://github.com/Azure/PSRule.Rules.Azure/issues/1083)
    - The value of string parameters can be tested against the expected type.
    - When configuring a location strong type, the parameter value must be a valid Azure location.
    - When configuring a resource type strong type, the parameter value must be a matching resource Id.
- New rules:
  - All resources:
    - Check template expressions do not exceed a maximum length. [#1006](https://github.com/Azure/PSRule.Rules.Azure/issues/1006)
  - Automation Service:
    - Check automation accounts should use managed identities for authentication. [#1074](https://github.com/Azure/PSRule.Rules.Azure/issues/1074)
  - Event Grid:
    - Check topics and domains use managed identities. [#1091](https://github.com/Azure/PSRule.Rules.Azure/issues/1091)
    - Check topics and domains use private endpoints. [#1092](https://github.com/Azure/PSRule.Rules.Azure/issues/1092)
    - Check topics and domains use identity-based authentication. [#1093](https://github.com/Azure/PSRule.Rules.Azure/issues/1093)
- General improvements:
  - Updated default baseline to use module configuration. [#1089](https://github.com/Azure/PSRule.Rules.Azure/issues/1089)
- Engineering:
  - Bump PSRule dependency to v1.9.0. [#1081](https://github.com/Azure/PSRule.Rules.Azure/issues/1081)
  - Bump Microsoft.CodeAnalysis.NetAnalyzers to v6.0.0. [#1080](https://github.com/Azure/PSRule.Rules.Azure/pull/1080)
  - Bump Microsoft.SourceLink.GitHub to 1.1.1. [#1085](https://github.com/Azure/PSRule.Rules.Azure/pull/1085)
- Bug fixes:
  - Fixed expansion of secret references. [#1098](https://github.com/Azure/PSRule.Rules.Azure/issues/1098)
  - Fixed handling of tagging for deployments. [#1099](https://github.com/Azure/PSRule.Rules.Azure/issues/1099)
  - Fixed strong type issue flagged with empty defaultValue string. [#1100](https://github.com/Azure/PSRule.Rules.Azure/issues/1100)

What's changed since pre-release v1.10.0-B2111081:

- No additional changes.

## v1.10.0-B2111081 (pre-release)

What's changed since pre-release v1.10.0-B2111072:

- New rules:
  - Automation Service:
    - Automation accounts should use managed identities for authentication. [#1074](https://github.com/Azure/PSRule.Rules.Azure/issues/1074)

## v1.10.0-B2111072 (pre-release)

What's changed since pre-release v1.10.0-B2111058:

- New rules:
  - All resources:
    - Check template expressions do not exceed a maximum length. [#1006](https://github.com/Azure/PSRule.Rules.Azure/issues/1006)
- Bug fixes:
  - Fixed expansion of secret references. [#1098](https://github.com/Azure/PSRule.Rules.Azure/issues/1098)
  - Fixed handling of tagging for deployments. [#1099](https://github.com/Azure/PSRule.Rules.Azure/issues/1099)
  - Fixed strong type issue flagged with empty defaultValue string. [#1100](https://github.com/Azure/PSRule.Rules.Azure/issues/1100)

## v1.10.0-B2111058 (pre-release)

What's changed since pre-release v1.10.0-B2111040:

- New rules:
  - Event Grid:
    - Check topics and domains use managed identities. [#1091](https://github.com/Azure/PSRule.Rules.Azure/issues/1091)
    - Check topics and domains use private endpoints. [#1092](https://github.com/Azure/PSRule.Rules.Azure/issues/1092)
    - Check topics and domains use identity-based authentication. [#1093](https://github.com/Azure/PSRule.Rules.Azure/issues/1093)
- General improvements:
  - Updated default baseline to use module configuration. [#1089](https://github.com/Azure/PSRule.Rules.Azure/issues/1089)

## v1.10.0-B2111040 (pre-release)

What's changed since v1.9.1:

- New features:
  - Added support for parameter strong types. [#1083](https://github.com/Azure/PSRule.Rules.Azure/issues/1083)
    - The value of string parameters can be tested against the expected type.
    - When configuring a location strong type, the parameter value must be a valid Azure location.
    - When configuring a resource type strong type, the parameter value must be a matching resource Id.
- Engineering:
  - Bump PSRule dependency to v1.9.0. [#1081](https://github.com/Azure/PSRule.Rules.Azure/issues/1081)
  - Bump Microsoft.CodeAnalysis.NetAnalyzers to v6.0.0. [#1080](https://github.com/Azure/PSRule.Rules.Azure/pull/1080)
  - Bump Microsoft.SourceLink.GitHub to 1.1.1. [#1085](https://github.com/Azure/PSRule.Rules.Azure/pull/1085)

## v1.9.1

What's changed since v1.9.0:

- Bug fixes:
  - Fixed can not index into resource group tags. [#1066](https://github.com/Azure/PSRule.Rules.Azure/issues/1066)
  - Fixed `Azure.VM.ASMinMembers` for template deployments. [#1064](https://github.com/Azure/PSRule.Rules.Azure/issues/1064)
  - Fixed zones property not found on public IP resource. [#1070](https://github.com/Azure/PSRule.Rules.Azure/issues/1070)

## v1.9.0

What's changed since v1.8.1:

- New rules:
  - API Management Service:
    - Check API management services are using availability zones when available. [#1017](https://github.com/Azure/PSRule.Rules.Azure/issues/1017)
  - Public IP Address:
    - Check Public IP addresses are configured with zone-redundancy. [#958](https://github.com/Azure/PSRule.Rules.Azure/issues/958)
    - Check Public IP addresses are using Standard SKU. [#979](https://github.com/Azure/PSRule.Rules.Azure/issues/979)
  - User Assigned Managed Identity:
    - Check identities meet naming requirements. [#1021](https://github.com/Azure/PSRule.Rules.Azure/issues/1021)
  - Virtual Network Gateway:
    - Check VPN/ExpressRoute gateways are configured with availability zone SKU. [#926](https://github.com/Azure/PSRule.Rules.Azure/issues/926)
- General improvements:
  - Improved processing of AzOps generated templates. [#799](https://github.com/Azure/PSRule.Rules.Azure/issues/799)
    - `Azure.Template.DefineParameters` is ignored for AzOps generated templates.
    - `Azure.Template.UseLocationParameter` is ignored for AzOps generated templates.
  - Bicep is now installed when using PSRule GitHub Action. [#1050](https://github.com/Azure/PSRule.Rules.Azure/issues/1050)
- Engineering:
  - Bump PSRule dependency to v1.8.0. [#1018](https://github.com/Azure/PSRule.Rules.Azure/issues/1018)
  - Added automated PR workflow to bump `providers.json` monthly. [#1041](https://github.com/Azure/PSRule.Rules.Azure/issues/1041)
- Bug fixes:
  - Fixed AKS Network Policy should accept calico. [#1046](https://github.com/Azure/PSRule.Rules.Azure/issues/1046)
  - Fixed `Azure.ACR.AdminUser` fails when `adminUserEnabled` not set. [#1014](https://github.com/Azure/PSRule.Rules.Azure/issues/1014)
  - Fixed `Azure.KeyVault.Logs` reports cannot index into a null array. [#1024](https://github.com/Azure/PSRule.Rules.Azure/issues/1024)
  - Fixed template function empty returns object reference not set exception. [#1025](https://github.com/Azure/PSRule.Rules.Azure/issues/1025)
  - Fixed delayed binding of `and` template function. [#1026](https://github.com/Azure/PSRule.Rules.Azure/issues/1026)
  - Fixed template function array nests array with array parameters. [#1027](https://github.com/Azure/PSRule.Rules.Azure/issues/1027)
  - Fixed property used by `Azure.ACR.MinSKU` to work more reliably with templates. [#1034](https://github.com/Azure/PSRule.Rules.Azure/issues/1034)
  - Fixed could not determine JSON object type for MockMember using CreateObject. [#1035](https://github.com/Azure/PSRule.Rules.Azure/issues/1035)
  - Fixed Bicep convention ordering. [#1053](https://github.com/Azure/PSRule.Rules.Azure/issues/1053)

What's changed since pre-release v1.9.0-B2110087:

- No additional changes.

## v1.9.0-B2110087 (pre-release)

What's changed since pre-release v1.9.0-B2110082:

- Bug fixes:
  - Fixed Bicep convention ordering. [#1053](https://github.com/Azure/PSRule.Rules.Azure/issues/1053)

## v1.9.0-B2110082 (pre-release)

What's changed since pre-release v1.9.0-B2110059:

- General improvements:
  - Bicep is now installed when using PSRule GitHub Action. [#1050](https://github.com/Azure/PSRule.Rules.Azure/issues/1050)
- Engineering:
  - Added automated PR workflow to bump `providers.json` monthly. [#1041](https://github.com/Azure/PSRule.Rules.Azure/issues/1041)
- Bug fixes:
  - Fixed AKS Network Policy should accept calico. [#1046](https://github.com/Azure/PSRule.Rules.Azure/issues/1046)

## v1.9.0-B2110059 (pre-release)

What's changed since pre-release v1.9.0-B2110040:

- New rules:
  - API Management Service:
    - Check API management services are using availability zones when available. [#1017](https://github.com/Azure/PSRule.Rules.Azure/issues/1017)
- Bug fixes:
  - Fixed property used by `Azure.ACR.MinSKU` to work more reliably with templates. [#1034](https://github.com/Azure/PSRule.Rules.Azure/issues/1034)
  - Fixed could not determine JSON object type for MockMember using CreateObject. [#1035](https://github.com/Azure/PSRule.Rules.Azure/issues/1035)

## v1.9.0-B2110040 (pre-release)

What's changed since pre-release v1.9.0-B2110025:

- New rules:
  - User Assigned Managed Identity:
    - Check identities meet naming requirements. [#1021](https://github.com/Azure/PSRule.Rules.Azure/issues/1021)
- Bug fixes:
  - Fixed `Azure.KeyVault.Logs` reports cannot index into a null array. [#1024](https://github.com/Azure/PSRule.Rules.Azure/issues/1024)
  - Fixed template function empty returns object reference not set exception. [#1025](https://github.com/Azure/PSRule.Rules.Azure/issues/1025)
  - Fixed delayed binding of `and` template function. [#1026](https://github.com/Azure/PSRule.Rules.Azure/issues/1026)
  - Fixed template function array nests array with array parameters. [#1027](https://github.com/Azure/PSRule.Rules.Azure/issues/1027)

## v1.9.0-B2110025 (pre-release)

What's changed since pre-release v1.9.0-B2110014:

- Engineering:
  - Bump PSRule dependency to v1.8.0. [#1018](https://github.com/Azure/PSRule.Rules.Azure/issues/1018)
- Bug fixes:
  - Fixed `Azure.ACR.AdminUser` fails when `adminUserEnabled` not set. [#1014](https://github.com/Azure/PSRule.Rules.Azure/issues/1014)

## v1.9.0-B2110014 (pre-release)

What's changed since pre-release v1.9.0-B2110009:

- Bug fixes:
  - Fixed expression out of range of valid values. [#1005](https://github.com/Azure/PSRule.Rules.Azure/issues/1005)
  - Fixed template expand fails in nested reference expansion. [#1007](https://github.com/Azure/PSRule.Rules.Azure/issues/1007)

## v1.9.0-B2110009 (pre-release)

What's changed since pre-release v1.9.0-B2109027:

- Bug fixes:
  - Fixed handling of comments with template and parameter file rules. [#996](https://github.com/Azure/PSRule.Rules.Azure/issues/996)
  - Fixed `Azure.Template.UseLocationParameter` to only apply to templates deployed as RG scope [#995](https://github.com/Azure/PSRule.Rules.Azure/issues/995)
  - Fixed expand template fails with `createObject` when no parameters are specified. [#1000](https://github.com/Azure/PSRule.Rules.Azure/issues/1000)

## v1.9.0-B2109027 (pre-release)

What's changed since v1.8.0:

- New rules:
  - Public IP Address:
    - Check Public IP addresses are configured with zone-redundancy. [#958](https://github.com/Azure/PSRule.Rules.Azure/issues/958)
    - Check Public IP addresses are using Standard SKU. [#979](https://github.com/Azure/PSRule.Rules.Azure/issues/979)
  - Virtual Network Gateway:
    - Check VPN/ExpressRoute gateways are configured with availability zone SKU. [#926](https://github.com/Azure/PSRule.Rules.Azure/issues/926)
- General improvements:
  - Improved processing of AzOps generated templates. [#799](https://github.com/Azure/PSRule.Rules.Azure/issues/799)
    - `Azure.Template.DefineParameters` is ignored for AzOps generated templates.
    - `Azure.Template.UseLocationParameter` is ignored for AzOps generated templates.
- Bug fixes:
  - Fixed `ToUpper` fails to convert character. [#986](https://github.com/Azure/PSRule.Rules.Azure/issues/986)

## v1.8.1

What's changed since v1.8.0:

- Bug fixes:
  - Fixed handling of comments with template and parameter file rules. [#996](https://github.com/Azure/PSRule.Rules.Azure/issues/996)
  - Fixed `Azure.Template.UseLocationParameter` to only apply to templates deployed as RG scope [#995](https://github.com/Azure/PSRule.Rules.Azure/issues/995)
  - Fixed expand template fails with `createObject` when no parameters are specified. [#1000](https://github.com/Azure/PSRule.Rules.Azure/issues/1000)
  - Fixed `ToUpper` fails to convert character. [#986](https://github.com/Azure/PSRule.Rules.Azure/issues/986)
  - Fixed expression out of range of valid values. [#1005](https://github.com/Azure/PSRule.Rules.Azure/issues/1005)
  - Fixed template expand fails in nested reference expansion. [#1007](https://github.com/Azure/PSRule.Rules.Azure/issues/1007)

## v1.8.0

What's changed since v1.7.0:

- New features:
  - Added `Azure.GA_2021_09` baseline. [#961](https://github.com/Azure/PSRule.Rules.Azure/issues/961)
    - Includes rules released before or during September 2021 for Azure GA features.
    - Marked baseline `Azure.GA_2021_06` as obsolete.
- New rules:
  - Application Gateway:
    - Check App Gateways should use availability zones when available. Thanks [@ArmaanMcleod](https://github.com/ArmaanMcleod). [#928](https://github.com/Azure/PSRule.Rules.Azure/issues/928)
  - Azure Kubernetes Service:
    - Check clusters have control plane audit logs enabled. Thanks [@ArmaanMcleod](https://github.com/ArmaanMcleod). [#882](https://github.com/Azure/PSRule.Rules.Azure/issues/882)
    - Check clusters have control plane diagnostics enabled. Thanks [@ArmaanMcleod](https://github.com/ArmaanMcleod). [#922](https://github.com/Azure/PSRule.Rules.Azure/issues/922)
    - Check clusters use Container Insights for monitoring workloads. Thanks [@ArmaanMcleod](https://github.com/ArmaanMcleod). [#881](https://github.com/Azure/PSRule.Rules.Azure/issues/881)
    - Check clusters use availability zones when available. Thanks [@ArmaanMcleod](https://github.com/ArmaanMcleod). [#880](https://github.com/Azure/PSRule.Rules.Azure/issues/880)
  - Cosmos DB:
    - Check DB account names meet naming requirements. [#954](https://github.com/Azure/PSRule.Rules.Azure/issues/954)
    - Check DB accounts use Azure AD identities for resource management operations. [#953](https://github.com/Azure/PSRule.Rules.Azure/issues/953)
  - Load Balancer:
    - Check Load balancers are using Standard SKU. Thanks [@ArmaanMcleod](https://github.com/ArmaanMcleod). [#957](https://github.com/Azure/PSRule.Rules.Azure/issues/957)
    - Check Load Balancers are configured with zone-redundancy. Thanks [@ArmaanMcleod](https://github.com/ArmaanMcleod). [#927](https://github.com/Azure/PSRule.Rules.Azure/issues/927)
- Engineering:
  - Bump PSRule dependency to v1.7.2. [#951](https://github.com/Azure/PSRule.Rules.Azure/issues/951)
  - Automated update of availability zone information in providers.json. [#907](https://github.com/Azure/PSRule.Rules.Azure/issues/907)
  - Increased test coverage of rule reasons. Thanks [@ArmaanMcleod](https://github.com/ArmaanMcleod). [#960](https://github.com/Azure/PSRule.Rules.Azure/issues/960)
- Bug fixes:
  - Fixed export of in-flight AKS related subnets for kubenet clusters. Thanks [@ArmaanMcleod](https://github.com/ArmaanMcleod). [#920](https://github.com/Azure/PSRule.Rules.Azure/issues/920)
  - Fixed plan instance count is not applicable to Elastic Premium plans. [#946](https://github.com/Azure/PSRule.Rules.Azure/issues/946)
  - Fixed minimum App Service Plan fails Elastic Premium plans. [#945](https://github.com/Azure/PSRule.Rules.Azure/issues/945)
  - Fixed App Service Plan should include PremiumV3 plan. [#944](https://github.com/Azure/PSRule.Rules.Azure/issues/944)
  - Fixed Azure.VM.NICAttached with private endpoints. [#932](https://github.com/Azure/PSRule.Rules.Azure/issues/932)
  - Fixed Bicep CLI fails with unexpected end of content. [#889](https://github.com/Azure/PSRule.Rules.Azure/issues/889)
  - Fixed incomplete reason message for `Azure.Storage.MinTLS`. [#971](https://github.com/Azure/PSRule.Rules.Azure/issues/971)
  - Fixed false positive of `Azure.Storage.UseReplication` with large file storage. [#965](https://github.com/Azure/PSRule.Rules.Azure/issues/965)

What's changed since pre-release v1.8.0-B2109060:

- No additional changes.

## v1.8.0-B2109086 (pre-release)

What's changed since pre-release v1.8.0-B2109060:

- New rules:
  - Load Balancer:
    - Check Load balancers are using Standard SKU. Thanks [@ArmaanMcleod](https://github.com/ArmaanMcleod). [#957](https://github.com/Azure/PSRule.Rules.Azure/issues/957)
- Engineering:
  - Increased test coverage of rule reasons. Thanks [@ArmaanMcleod](https://github.com/ArmaanMcleod). [#960](https://github.com/Azure/PSRule.Rules.Azure/issues/960)
- Bug fixes:
  - Fixed Bicep CLI fails with unexpected end of content. [#889](https://github.com/Azure/PSRule.Rules.Azure/issues/889)
  - Fixed incomplete reason message for `Azure.Storage.MinTLS`. [#971](https://github.com/Azure/PSRule.Rules.Azure/issues/971)
  - Fixed false positive of `Azure.Storage.UseReplication` with large file storage. [#965](https://github.com/Azure/PSRule.Rules.Azure/issues/965)

## v1.8.0-B2109060 (pre-release)

What's changed since pre-release v1.8.0-B2109046:

- New features:
  - Added `Azure.GA_2021_09` baseline. [#961](https://github.com/Azure/PSRule.Rules.Azure/issues/961)
    - Includes rules released before or during September 2021 for Azure GA features.
    - Marked baseline `Azure.GA_2021_06` as obsolete.
- New rules:
  - Load Balancer:
    - Check Load Balancers are configured with zone-redundancy. Thanks [@ArmaanMcleod](https://github.com/ArmaanMcleod). [#927](https://github.com/Azure/PSRule.Rules.Azure/issues/927)

## v1.8.0-B2109046 (pre-release)

What's changed since pre-release v1.8.0-B2109020:

- New rules:
  - Application Gateway:
    - Check App Gateways should use availability zones when available. Thanks [@ArmaanMcleod](https://github.com/ArmaanMcleod). [#928](https://github.com/Azure/PSRule.Rules.Azure/issues/928)
  - Cosmos DB:
    - Check DB account names meet naming requirements. [#954](https://github.com/Azure/PSRule.Rules.Azure/issues/954)
    - Check DB accounts use Azure AD identities for resource management operations. [#953](https://github.com/Azure/PSRule.Rules.Azure/issues/953)
- Bug fixes:
  - Fixed plan instance count is not applicable to Elastic Premium plans. [#946](https://github.com/Azure/PSRule.Rules.Azure/issues/946)
  - Fixed minimum App Service Plan fails Elastic Premium plans. [#945](https://github.com/Azure/PSRule.Rules.Azure/issues/945)
  - Fixed App Service Plan should include PremiumV3 plan. [#944](https://github.com/Azure/PSRule.Rules.Azure/issues/944)
  - Fixed Azure.VM.NICAttached with private endpoints. [#932](https://github.com/Azure/PSRule.Rules.Azure/issues/932)
- Engineering:
  - Bump PSRule dependency to v1.7.2. [#951](https://github.com/Azure/PSRule.Rules.Azure/issues/951)

## v1.8.0-B2109020 (pre-release)

What's changed since pre-release v1.8.0-B2108026:

- New rules:
  - Azure Kubernetes Service:
    - Check clusters have control plane audit logs enabled. Thanks [@ArmaanMcleod](https://github.com/ArmaanMcleod). [#882](https://github.com/Azure/PSRule.Rules.Azure/issues/882)
    - Check clusters have control plane diagnostics enabled. Thanks [@ArmaanMcleod](https://github.com/ArmaanMcleod). [#922](https://github.com/Azure/PSRule.Rules.Azure/issues/922)
- Engineering:
  - Bump PSRule dependency to v1.7.0. [#938](https://github.com/Azure/PSRule.Rules.Azure/issues/938)

## v1.8.0-B2108026 (pre-release)

What's changed since pre-release v1.8.0-B2108013:

- New rules:
  - Azure Kubernetes Service:
    - Check clusters use Container Insights for monitoring workloads. Thanks [@ArmaanMcleod](https://github.com/ArmaanMcleod). [#881](https://github.com/Azure/PSRule.Rules.Azure/issues/881)
- Bug fixes:
  - Fixed export of in-flight AKS related subnets for kubenet clusters. Thanks [@ArmaanMcleod](https://github.com/ArmaanMcleod). [#920](https://github.com/Azure/PSRule.Rules.Azure/issues/920)

## v1.8.0-B2108013 (pre-release)

What's changed since v1.7.0:

- New rules:
  - Azure Kubernetes Service:
    - Check clusters use availability zones when available. Thanks [@ArmaanMcleod](https://github.com/ArmaanMcleod). [#880](https://github.com/Azure/PSRule.Rules.Azure/issues/880)
- Engineering:
  - Bump PSRule dependency to v1.6.1. [#913](https://github.com/Azure/PSRule.Rules.Azure/issues/913)
  - Automated update of availability zone information in providers.json. [#907](https://github.com/Azure/PSRule.Rules.Azure/issues/907)

## v1.7.0

What's changed since v1.6.0:

- New rules:
  - All resources:
    - Check template parameter files use metadata links. [#846](https://github.com/Azure/PSRule.Rules.Azure/issues/846)
      - Configure the `AZURE_PARAMETER_FILE_METADATA_LINK` option to enable this rule.
    - Check template files use a recent schema. [#845](https://github.com/Azure/PSRule.Rules.Azure/issues/845)
    - Check template files use a https schema scheme. [#894](https://github.com/Azure/PSRule.Rules.Azure/issues/894)
    - Check template parameter files use a https schema scheme. [#894](https://github.com/Azure/PSRule.Rules.Azure/issues/894)
    - Check template parameters set a value. [#896](https://github.com/Azure/PSRule.Rules.Azure/issues/896)
    - Check template parameters use a valid secret reference. [#897](https://github.com/Azure/PSRule.Rules.Azure/issues/897)
  - Azure Kubernetes Service:
    - Check clusters using Azure CNI should use large subnets. Thanks [@ArmaanMcleod](https://github.com/ArmaanMcleod). [#273](https://github.com/Azure/PSRule.Rules.Azure/issues/273)
    - Check clusters use auto-scale node pools. Thanks [@ArmaanMcleod](https://github.com/ArmaanMcleod). [#218](https://github.com/Azure/PSRule.Rules.Azure/issues/218)
      - By default, a minimum of a `/23` subnet is required.
      - Configure `AZURE_AKS_CNI_MINIMUM_CLUSTER_SUBNET_SIZE` to change the default minimum subnet size.
  - Storage Account:
    - Check Storage Accounts only accept explicitly allowed network traffic. [#884](https://github.com/Azure/PSRule.Rules.Azure/issues/884)
- Updated rules:
  - Virtual Network:
    - Excluded `AzureFirewallManagementSubnet` from `Azure.VNET.UseNSGs`. [#869](https://github.com/Azure/PSRule.Rules.Azure/issues/869)
- General improvements:
  - Added version information to bicep compilation exceptions. [#903](https://github.com/Azure/PSRule.Rules.Azure/issues/903)
- Engineering:
  - Bump PSRule dependency to v1.6.0. [#871](https://github.com/Azure/PSRule.Rules.Azure/issues/871)
- Bug fixes:
  - Fixed DateTimeAdd function and tests within timezones with DST. [#891](https://github.com/Azure/PSRule.Rules.Azure/issues/891)
  - Fixed `Azure.Template.ParameterValue` failing on empty value. [#901](https://github.com/Azure/PSRule.Rules.Azure/issues/901)

What's changed since pre-release v1.7.0-B2108059:

- No additional changes.

## v1.7.0-B2108059 (pre-release)

What's changed since pre-release v1.7.0-B2108049:

- General improvements:
  - Added version information to bicep compilation exceptions. [#903](https://github.com/Azure/PSRule.Rules.Azure/issues/903)
- Bug fixes:
  - Fixed `Azure.Template.ParameterValue` failing on empty value. [#901](https://github.com/Azure/PSRule.Rules.Azure/issues/901)

## v1.7.0-B2108049 (pre-release)

What's changed since pre-release v1.7.0-B2108040:

- New rules:
  - All resources:
    - Check template files use a recent schema. [#845](https://github.com/Azure/PSRule.Rules.Azure/issues/845)
    - Check template files use a https schema scheme. [#894](https://github.com/Azure/PSRule.Rules.Azure/issues/894)
    - Check template parameter files use a https schema scheme. [#894](https://github.com/Azure/PSRule.Rules.Azure/issues/894)
    - Check template parameters set a value. [#896](https://github.com/Azure/PSRule.Rules.Azure/issues/896)
    - Check template parameters use a valid secret reference. [#897](https://github.com/Azure/PSRule.Rules.Azure/issues/897)
- Bug fixes:
  - Fixed DateTimeAdd function and tests within timezones with DST. [#891](https://github.com/Azure/PSRule.Rules.Azure/issues/891)

## v1.7.0-B2108040 (pre-release)

What's changed since pre-release v1.7.0-B2108020:

- New rules:
  - All resources:
    - Check template parameter files use metadata links. [#846](https://github.com/Azure/PSRule.Rules.Azure/issues/846)
      - Configure the `AZURE_PARAMETER_FILE_METADATA_LINK` option to enable this rule.
  - Azure Kubernetes Service:
    - Check clusters using Azure CNI should use large subnets. Thanks [@ArmaanMcleod](https://github.com/ArmaanMcleod). [#273](https://github.com/Azure/PSRule.Rules.Azure/issues/273)
      - By default, a minimum of a `/23` subnet is required.
      - Configure `AZURE_AKS_CNI_MINIMUM_CLUSTER_SUBNET_SIZE` to change the default minimum subnet size.
  - Storage Account:
    - Check Storage Accounts only accept explicitly allowed network traffic. [#884](https://github.com/Azure/PSRule.Rules.Azure/issues/884)

## v1.7.0-B2108020 (pre-release)

What's changed since v1.6.0:

- New rules:
  - Azure Kubernetes Service:
    - Check clusters use auto-scale node pools. Thanks [@ArmaanMcleod](https://github.com/ArmaanMcleod). [#218](https://github.com/Azure/PSRule.Rules.Azure/issues/218)
- Updated rules:
  - Virtual Network:
    - Excluded `AzureFirewallManagementSubnet` from `Azure.VNET.UseNSGs`. [#869](https://github.com/Azure/PSRule.Rules.Azure/issues/869)
- Engineering:
  - Bump PSRule dependency to v1.6.0. [#871](https://github.com/Azure/PSRule.Rules.Azure/issues/871)

## v1.6.0

What's changed since v1.5.1:

- New features:
  - **Experimental**: Added support for expansion from Bicep source files. [#848](https://github.com/Azure/PSRule.Rules.Azure/issues/848) [#670](https://github.com/Azure/PSRule.Rules.Azure/issues/670) [#858](https://github.com/Azure/PSRule.Rules.Azure/issues/858)
    - Bicep support is currently experimental.
    - To opt-in set the `AZURE_BICEP_FILE_EXPANSION` configuration to `true`.
    - For more information see [Using Bicep](https://azure.github.io/PSRule.Rules.Azure/using-bicep/).
- New rules:
  - Application Gateways:
    - Check Application Gateways publish endpoints by HTTPS. [#841](https://github.com/Azure/PSRule.Rules.Azure/issues/841)
- Engineering:
  - Bump PSRule dependency to v1.5.0. [#832](https://github.com/Azure/PSRule.Rules.Azure/issues/832)
  - Migration of Pester v4 tests to Pester v5. Thanks [@ArmaanMcleod](https://github.com/ArmaanMcleod). [#395](https://github.com/Azure/PSRule.Rules.Azure/issues/395)

What's changed since pre-release v1.6.0-B2108038:

- Bug fixes:
  - Fixed Bicep expand creates deadlock and times out. [#863](https://github.com/Azure/PSRule.Rules.Azure/issues/863)

## v1.6.0-B2108038 (pre-release)

What's changed since pre-release v1.6.0-B2108023:

- Bug fixes:
  - Fixed Bicep expand hangs analysis. [#858](https://github.com/Azure/PSRule.Rules.Azure/issues/858)

## v1.6.0-B2108023 (pre-release)

What's changed since pre-release v1.6.0-B2107028:

- New features:
  - **Experimental**: Added support for expansion from Bicep source files. [#848](https://github.com/Azure/PSRule.Rules.Azure/issues/848) [#670](https://github.com/Azure/PSRule.Rules.Azure/issues/670)
    - Bicep support is currently experimental.
    - To opt-in set the `AZURE_BICEP_FILE_EXPANSION` configuration to `true`.
    - For more information see [Using Bicep](https://azure.github.io/PSRule.Rules.Azure/using-bicep/).

## v1.6.0-B2107028 (pre-release)

What's changed since v1.5.1:

- New rules:
  - Application Gateways:
    - Check Application Gateways publish endpoints by HTTPS. [#841](https://github.com/Azure/PSRule.Rules.Azure/issues/841)
- Engineering:
  - Bump PSRule dependency to v1.5.0. [#832](https://github.com/Azure/PSRule.Rules.Azure/issues/832)

## v1.5.1

What's changed since v1.5.0:

- Bug fixes:
  - Fixed rule does not detect more restrictive NSG rules. [#831](https://github.com/Azure/PSRule.Rules.Azure/issues/831)

## v1.5.0

What's changed since v1.4.1:

- New features:
  - Added `Azure.GA_2021_06` baseline. [#822](https://github.com/Azure/PSRule.Rules.Azure/issues/822)
    - Includes rules released before or during June 2021 for Azure GA features.
    - Marked baseline `Azure.GA_2021_03` as obsolete.
- New rules:
  - Application Insights:
    - Check App Insights resources use workspace-based configuration. [#813](https://github.com/Azure/PSRule.Rules.Azure/issues/813)
    - Check App Insights resources meet naming requirements. [#814](https://github.com/Azure/PSRule.Rules.Azure/issues/814)
- General improvements:
  - Exclude not applicable rules for templates generated with Bicep and PSArm. [#815](https://github.com/Azure/PSRule.Rules.Azure/issues/815)
  - Updated rule help to use docs pages for online version. [#824](https://github.com/Azure/PSRule.Rules.Azure/issues/824)
- Engineering:
  - Bump PSRule dependency to v1.4.0. [#823](https://github.com/Azure/PSRule.Rules.Azure/issues/823)
  - Bump YamlDotNet dependency to v11.2.1. [#821](https://github.com/Azure/PSRule.Rules.Azure/pull/821)
  - Migrate project to Azure GitHub organization and updated links. [#800](https://github.com/Azure/PSRule.Rules.Azure/pull/800)
- Bug fixes:
  - Fixed detection of parameters and variables with line breaks. [#811](https://github.com/Azure/PSRule.Rules.Azure/issues/811)

What's changed since pre-release v1.5.0-B2107002:

- No additional changes.

## v1.5.0-B2107002 (pre-release)

What's changed since pre-release v1.5.0-B2106018:

- New features:
  - Added `Azure.GA_2021_06` baseline. [#822](https://github.com/Azure/PSRule.Rules.Azure/issues/822)
    - Includes rules released before or during June 2021 for Azure GA features.
    - Marked baseline `Azure.GA_2021_03` as obsolete.
- General improvements:
  - Updated rule help to use docs pages for online version. [#824](https://github.com/Azure/PSRule.Rules.Azure/issues/824)
- Engineering:
  - Bump PSRule dependency to v1.4.0. [#823](https://github.com/Azure/PSRule.Rules.Azure/issues/823)
  - Bump YamlDotNet dependency to v11.2.1. [#821](https://github.com/Azure/PSRule.Rules.Azure/pull/821)

## v1.5.0-B2106018 (pre-release)

What's changed since v1.4.1:

- New rules:
  - Application Insights:
    - Check App Insights resources use workspace-based configuration. [#813](https://github.com/Azure/PSRule.Rules.Azure/issues/813)
    - Check App Insights resources meet naming requirements. [#814](https://github.com/Azure/PSRule.Rules.Azure/issues/814)
- General improvements:
  - Exclude not applicable rules for templates generated with Bicep and PSArm. [#815](https://github.com/Azure/PSRule.Rules.Azure/issues/815)
- Engineering:
  - Bump YamlDotNet dependency to v11.2.0. [#801](https://github.com/Azure/PSRule.Rules.Azure/pull/801)
  - Migrate project to Azure GitHub organization and updated links. [#800](https://github.com/Azure/PSRule.Rules.Azure/pull/800)
- Bug fixes:
  - Fixed detection of parameters and variables with line breaks. [#811](https://github.com/Azure/PSRule.Rules.Azure/issues/811)

## v1.4.1

What's changed since v1.4.0:

- Bug fixes:
  - Fixed boolean string conversion case. [#793](https://github.com/Azure/PSRule.Rules.Azure/issues/793)
  - Fixed case sensitive property matching. [#794](https://github.com/Azure/PSRule.Rules.Azure/issues/794)
  - Fixed automatic expansion of template parameter files. [#796](https://github.com/Azure/PSRule.Rules.Azure/issues/796)
    - Template parameter files are not automatically expanded by default.
    - To enable this, set the `AZURE_PARAMETER_FILE_EXPANSION` configuration option.

## v1.4.0

What's changed since v1.3.2:

- New features:
  - Automatically expand template from parameter files for analysis. [#772](https://github.com/Azure/PSRule.Rules.Azure/issues/772)
    - Previously templates needed to be exported with `Export-AzRuleTemplateData`.
    - To export template data automatically use PSRule cmdlets with `-Format File`.
- New rules:
  - Cognitive Search:
    - Check search services meet index SLA replica requirement. [#761](https://github.com/Azure/PSRule.Rules.Azure/issues/761)
    - Check search services meet query SLA replica requirement. [#762](https://github.com/Azure/PSRule.Rules.Azure/issues/762)
    - Check search services meet naming requirements. [#763](https://github.com/Azure/PSRule.Rules.Azure/issues/763)
    - Check search services use a minimum SKU. [#764](https://github.com/Azure/PSRule.Rules.Azure/issues/764)
    - Check search services use managed identities. [#765](https://github.com/Azure/PSRule.Rules.Azure/issues/765)
  - Azure Kubernetes Service:
    - Check clusters use AKS-managed Azure AD integration. [#436](https://github.com/Azure/PSRule.Rules.Azure/issues/436)
    - Check clusters have local account disabled (preview). [#786](https://github.com/Azure/PSRule.Rules.Azure/issues/786)
    - Check clusters have an auto-upgrade channel set (preview). [#787](https://github.com/Azure/PSRule.Rules.Azure/issues/787)
    - Check clusters limit access network access to the API server. [#788](https://github.com/Azure/PSRule.Rules.Azure/issues/788)
    - Check clusters used Azure RBAC for Kubernetes authorization. [#789](https://github.com/Azure/PSRule.Rules.Azure/issues/789)
- Updated rules:
  - Azure Kubernetes Service:
    - Updated `Azure.AKS.Version` to 1.20.5. [#767](https://github.com/Azure/PSRule.Rules.Azure/issues/767)
- General improvements:
  - Automatically nest template sub-resources for analysis. [#746](https://github.com/Azure/PSRule.Rules.Azure/issues/746)
    - Sub-resources such as diagnostic logs or configurations are automatically nested.
    - Automatic nesting a resource requires:
      - The parent resource is defined in the same template.
      - The sub-resource depends on the parent resource.
  - Added support for source location references to template files. [#781](https://github.com/Azure/PSRule.Rules.Azure/issues/781)
    - Output includes source location to resources exported from a templates.
- Bug fixes:
  - Fixed string index parsing in expressions with whitespace. [#775](https://github.com/Azure/PSRule.Rules.Azure/issues/775)
  - Fixed base for DateTimeAdd is not a valid string. [#777](https://github.com/Azure/PSRule.Rules.Azure/issues/777)
- Engineering:
  - Added source link to project. [#783](https://github.com/Azure/PSRule.Rules.Azure/issues/783)

What's changed since pre-release v1.4.0-B2105057:

- No additional changes.

## v1.4.0-B2105057 (pre-release)

What's changed since pre-release v1.4.0-B2105050:

- New rules:
  - Azure Kubernetes Service:
    - Check clusters use AKS-managed Azure AD integration. [#436](https://github.com/Azure/PSRule.Rules.Azure/issues/436)
    - Check clusters have local account disabled (preview). [#786](https://github.com/Azure/PSRule.Rules.Azure/issues/786)
    - Check clusters have an auto-upgrade channel set (preview). [#787](https://github.com/Azure/PSRule.Rules.Azure/issues/787)
    - Check clusters limit access network access to the API server. [#788](https://github.com/Azure/PSRule.Rules.Azure/issues/788)
    - Check clusters used Azure RBAC for Kubernetes authorization. [#789](https://github.com/Azure/PSRule.Rules.Azure/issues/789)
- Updated rules:
  - Azure Kubernetes Service:
    - Updated `Azure.AKS.Version` to 1.20.5. [#767](https://github.com/Azure/PSRule.Rules.Azure/issues/767)
- Engineering:
  - Added source link to project. [#783](https://github.com/Azure/PSRule.Rules.Azure/issues/783)

## v1.4.0-B2105050 (pre-release)

What's changed since pre-release v1.4.0-B2105044:

- General improvements:
  - Added support for source location references to template files. [#781](https://github.com/Azure/PSRule.Rules.Azure/issues/781)
    - Output includes source location to resources exported from a templates.

## v1.4.0-B2105044 (pre-release)

What's changed since pre-release v1.4.0-B2105027:

- New features:
  - Automatically expand template from parameter files for analysis. [#772](https://github.com/Azure/PSRule.Rules.Azure/issues/772)
    - Previously templates needed to be exported with `Export-AzRuleTemplateData`.
    - To export template data automatically use PSRule cmdlets with `-Format File`.
- Bug fixes:
  - Fixed string index parsing in expressions with whitespace. [#775](https://github.com/Azure/PSRule.Rules.Azure/issues/775)
  - Fixed base for DateTimeAdd is not a valid string. [#777](https://github.com/Azure/PSRule.Rules.Azure/issues/777)

## v1.4.0-B2105027 (pre-release)

What's changed since pre-release v1.4.0-B2105020:

- New rules:
  - Cognitive Search:
    - Check search services meet index SLA replica requirement. [#761](https://github.com/Azure/PSRule.Rules.Azure/issues/761)
    - Check search services meet query SLA replica requirement. [#762](https://github.com/Azure/PSRule.Rules.Azure/issues/762)
    - Check search services meet naming requirements. [#763](https://github.com/Azure/PSRule.Rules.Azure/issues/763)
    - Check search services use a minimum SKU. [#764](https://github.com/Azure/PSRule.Rules.Azure/issues/764)
    - Check search services use managed identities. [#765](https://github.com/Azure/PSRule.Rules.Azure/issues/765)

## v1.4.0-B2105020 (pre-release)

What's changed since v1.3.2:

- General improvements:
  - Automatically nest template sub-resources for analysis. [#746](https://github.com/Azure/PSRule.Rules.Azure/issues/746)
    - Sub-resources such as diagnostic logs or configurations are automatically nested.
    - Automatic nesting a resource requires:
      - The parent resource is defined in the same template.
      - The sub-resource depends on the parent resource.

## v1.3.2

What's changed since v1.3.1:

- Bug fixes:
  - Fixed rule reason reported the parameter inputObject is null. [#753](https://github.com/Azure/PSRule.Rules.Azure/issues/753)

## v1.3.1

What's changed since v1.3.0:

- Engineering:
  - Bump PSRule dependency to v1.3.0. [#749](https://github.com/Azure/PSRule.Rules.Azure/issues/749)
  - Bump YamlDotNet dependency to v11.1.1. [#742](https://github.com/Azure/PSRule.Rules.Azure/issues/742)

## v1.3.0

What's changed since v1.2.1:

- New rules:
  - Policy:
    - Check policy assignment display name and description are set. [#725](https://github.com/Azure/PSRule.Rules.Azure/issues/725)
    - Check policy assignment assigned by metadata is set. [#726](https://github.com/Azure/PSRule.Rules.Azure/issues/726)
    - Check policy exemption display name and description are set. [#723](https://github.com/Azure/PSRule.Rules.Azure/issues/723)
    - Check policy waiver exemptions have an expiry date set. [#724](https://github.com/Azure/PSRule.Rules.Azure/issues/724)
- Removed rules:
  - Storage:
    - Remove `Azure.Storage.UseEncryption` as Storage Service Encryption (SSE) is always on. [#630](https://github.com/Azure/PSRule.Rules.Azure/issues/630)
      - SSE is on by default and can not be disabled.
- General improvements:
  - Additional metadata added in parameter files is passed through with `Get-AzRuleTemplateLink`. [#706](https://github.com/Azure/PSRule.Rules.Azure/issues/706)
  - Improved binding support for File inputs. [#480](https://github.com/Azure/PSRule.Rules.Azure/issues/480)
    - Template and parameter file names now return a relative path instead of full path.
  - Added API version for each module resource. [#729](https://github.com/Azure/PSRule.Rules.Azure/issues/729)
- Engineering:
  - Clean up depreciated warning message for configuration option `azureAllowedRegions`. [#737](https://github.com/Azure/PSRule.Rules.Azure/issues/737)
  - Clean up depreciated warning message for configuration option `minAKSVersion`. [#738](https://github.com/Azure/PSRule.Rules.Azure/issues/738)
  - Bump PSRule dependency to v1.2.0. [#713](https://github.com/Azure/PSRule.Rules.Azure/issues/713)
- Bug fixes:
  - Fixed could not load file or assembly YamlDotNet. [#741](https://github.com/Azure/PSRule.Rules.Azure/issues/741)
    - This fix pins the PSRule version to v1.2.0 until the next stable release of PSRule for Azure.

What's changed since pre-release v1.3.0-B2104040:

- No additional changes.

## v1.3.0-B2104040 (pre-release)

What's changed since pre-release v1.3.0-B2104034:

- Bug fixes:
  - Fixed could not load file or assembly YamlDotNet. [#741](https://github.com/Azure/PSRule.Rules.Azure/issues/741)
    - This fix pins the PSRule version to v1.2.0 until the next stable release of PSRule for Azure.

## v1.3.0-B2104034 (pre-release)

What's changed since pre-release v1.3.0-B2104023:

- New rules:
  - Policy:
    - Check policy assignment display name and description are set. [#725](https://github.com/Azure/PSRule.Rules.Azure/issues/725)
    - Check policy assignment assigned by metadata is set. [#726](https://github.com/Azure/PSRule.Rules.Azure/issues/726)
    - Check policy exemption display name and description are set. [#723](https://github.com/Azure/PSRule.Rules.Azure/issues/723)
    - Check policy waiver exemptions have an expiry date set. [#724](https://github.com/Azure/PSRule.Rules.Azure/issues/724)
- Engineering:
  - Clean up depreciated warning message for configuration option `azureAllowedRegions`. [#737](https://github.com/Azure/PSRule.Rules.Azure/issues/737)
  - Clean up depreciated warning message for configuration option `minAKSVersion`. [#738](https://github.com/Azure/PSRule.Rules.Azure/issues/738)

## v1.3.0-B2104023 (pre-release)

What's changed since pre-release v1.3.0-B2104013:

- General improvements:
  - Improved binding support for File inputs. [#480](https://github.com/Azure/PSRule.Rules.Azure/issues/480)
    - Template and parameter file names now return a relative path instead of full path.
  - Added API version for each module resource. [#729](https://github.com/Azure/PSRule.Rules.Azure/issues/729)

## v1.3.0-B2104013 (pre-release)

What's changed since pre-release v1.3.0-B2103007:

- Engineering:
  - Bump PSRule dependency to v1.2.0. [#713](https://github.com/Azure/PSRule.Rules.Azure/issues/713)
- Bug fixes:
  - Fixed export not expanding nested deployments. [#715](https://github.com/Azure/PSRule.Rules.Azure/issues/715)

## v1.3.0-B2103007 (pre-release)

What's changed since v1.2.0:

- Removed rules:
  - Storage:
    - Remove `Azure.Storage.UseEncryption` as Storage Service Encryption (SSE) is always on. [#630](https://github.com/Azure/PSRule.Rules.Azure/issues/630)
      - SSE is on by default and can not be disabled.
- General improvements:
  - Additional metadata added in parameter files is passed through with `Get-AzRuleTemplateLink`. [#706](https://github.com/Azure/PSRule.Rules.Azure/issues/706)

## v1.2.1

What's changed since v1.2.0:

- Bug fixes:
  - Fixed export not expanding nested deployments. [#715](https://github.com/Azure/PSRule.Rules.Azure/issues/715)

## v1.2.0

What's changed since v1.1.4:

- New features:
  - Added `Azure.GA_2021_03` baseline. [#673](https://github.com/Azure/PSRule.Rules.Azure/issues/673)
    - Includes rules released before or during March 2021 for Azure GA features.
    - Marked baseline `Azure.GA_2020_12` as obsolete.
- New rules:
  - Key Vault:
    - Check vaults, keys, and secrets meet name requirements. [#646](https://github.com/Azure/PSRule.Rules.Azure/issues/646)
- Updated rules:
  - Azure Kubernetes Service:
    - Updated `Azure.AKS.Version` to 1.19.7. [#696](https://github.com/Azure/PSRule.Rules.Azure/issues/696)
- General improvements:
  - Added support for user defined functions in templates. [#682](https://github.com/Azure/PSRule.Rules.Azure/issues/682)
- Engineering:
  - Bump PSRule dependency to v1.1.0. [#692](https://github.com/Azure/PSRule.Rules.Azure/issues/692)

What's changed since pre-release v1.2.0-B2103044:

- No additional changes.

## v1.2.0-B2103044 (pre-release)

What's changed since pre-release v1.2.0-B2103032:

- New features:
  - Added `Azure.GA_2021_03` baseline. [#673](https://github.com/Azure/PSRule.Rules.Azure/issues/673)
    - Includes rules released before or during March 2021 for Azure GA features.
    - Marked baseline `Azure.GA_2020_12` as obsolete.
- Updated rules:
  - Azure Kubernetes Service:
    - Updated `Azure.AKS.Version` to 1.19.7. [#696](https://github.com/Azure/PSRule.Rules.Azure/issues/696)

## v1.2.0-B2103032 (pre-release)

What's changed since pre-release v1.2.0-B2103024:

- New rules:
  - Key Vault:
    - Check vaults, keys, and secrets meet name requirements. [#646](https://github.com/Azure/PSRule.Rules.Azure/issues/646)
- Engineering:
  - Bump PSRule dependency to v1.1.0. [#692](https://github.com/Azure/PSRule.Rules.Azure/issues/692)

## v1.2.0-B2103024 (pre-release)

What's changed since v1.1.4:

- General improvements:
  - Added support for user defined functions in templates. [#682](https://github.com/Azure/PSRule.Rules.Azure/issues/682)

## v1.1.4

What's changed since v1.1.3:

- Bug fixes:
  - Fixed handling of literal index with copyIndex function. [#686](https://github.com/Azure/PSRule.Rules.Azure/issues/686)
  - Fixed handling of inner scoped nested deployments. [#687](https://github.com/Azure/PSRule.Rules.Azure/issues/687)

## v1.1.3

What's changed since v1.1.2:

- Bug fixes:
  - Fixed parsing of property names for functions across multiple lines. [#683](https://github.com/Azure/PSRule.Rules.Azure/issues/683)

## v1.1.2

What's changed since v1.1.1:

- Bug fixes:
  - Fixed copy peer property resolve. [#677](https://github.com/Azure/PSRule.Rules.Azure/issues/677)
  - Fixed partial resource group or subscription object not populating. [#678](https://github.com/Azure/PSRule.Rules.Azure/issues/678)
  - Fixed lazy loading of environment and resource providers. [#679](https://github.com/Azure/PSRule.Rules.Azure/issues/679)

## v1.1.1

What's changed since v1.1.0:

- Bug fixes:
  - Fixed support for parameter file schemas. [#674](https://github.com/Azure/PSRule.Rules.Azure/issues/674)

## v1.1.0

What's changed since v1.0.0:

- New features:
  - Exporting template with `Export-AzRuleTemplateData` supports custom resource group and subscription. [#651](https://github.com/Azure/PSRule.Rules.Azure/issues/651)
    - Subscription and resource group used for deployment can be specified instead of using defaults.
    - `ResourceGroupName` parameter of `Export-AzRuleTemplateData` has been renamed to `ResourceGroup`.
    - Added a parameter alias for `ResourceGroupName` on `Export-AzRuleTemplateData`.
- New rules:
  - All resources:
    - Check template parameters are defined. [#631](https://github.com/Azure/PSRule.Rules.Azure/issues/631)
    - Check location parameter is type string. [#632](https://github.com/Azure/PSRule.Rules.Azure/issues/632)
    - Check template parameter `minValue` and `maxValue` constraints are valid. [#637](https://github.com/Azure/PSRule.Rules.Azure/issues/637)
    - Check template resources do not use hard coded locations. [#633](https://github.com/Azure/PSRule.Rules.Azure/issues/633)
    - Check resource group location not referenced instead of location parameter. [#634](https://github.com/Azure/PSRule.Rules.Azure/issues/634)
    - Check increased debug detail is disabled for nested deployments. [#638](https://github.com/Azure/PSRule.Rules.Azure/issues/638)
- General improvements:
  - Added support for matching template by name. [#661](https://github.com/Azure/PSRule.Rules.Azure/issues/661)
    - `Get-AzRuleTemplateLink` discovers `<templateName>.json` from `<templateName>.parameters.json`.
- Engineering:
  - Bump PSRule dependency to v1.0.3. [#648](https://github.com/Azure/PSRule.Rules.Azure/issues/648)
- Bug fixes:
  - Fixed `Azure.VM.ADE` to limit rule to exports only. [#644](https://github.com/Azure/PSRule.Rules.Azure/issues/644)
  - Fixed `if` condition values evaluation order. [#652](https://github.com/Azure/PSRule.Rules.Azure/issues/652)
  - Fixed handling of `int` parameters with large values. [#653](https://github.com/Azure/PSRule.Rules.Azure/issues/653)
  - Fixed handling of expressions split over multiple lines. [#654](https://github.com/Azure/PSRule.Rules.Azure/issues/654)
  - Fixed handling of bool parameter values within logical expressions. [#655](https://github.com/Azure/PSRule.Rules.Azure/issues/655)
  - Fixed copy loop value does not fall within the expected range. [#664](https://github.com/Azure/PSRule.Rules.Azure/issues/664)
  - Fixed template comparison functions handling of large integer values. [#666](https://github.com/Azure/PSRule.Rules.Azure/issues/666)
  - Fixed handling of `createArray` function with no arguments. [#667](https://github.com/Azure/PSRule.Rules.Azure/issues/667)

What's changed since pre-release v1.1.0-B2102034:

- No additional changes.

## v1.1.0-B2102034 (pre-release)

What's changed since pre-release v1.1.0-B2102023:

- General improvements:
  - Added support for matching template by name. [#661](https://github.com/Azure/PSRule.Rules.Azure/issues/661)
    - `Get-AzRuleTemplateLink` discovers `<templateName>.json` from `<templateName>.parameters.json`.
- Bug fixes:
  - Fixed copy loop value does not fall within the expected range. [#664](https://github.com/Azure/PSRule.Rules.Azure/issues/664)
  - Fixed template comparison functions handling of large integer values. [#666](https://github.com/Azure/PSRule.Rules.Azure/issues/666)
  - Fixed handling of `createArray` function with no arguments. [#667](https://github.com/Azure/PSRule.Rules.Azure/issues/667)

## v1.1.0-B2102023 (pre-release)

What's changed since pre-release v1.1.0-B2102015:

- New features:
  - Exporting template with `Export-AzRuleTemplateData` supports custom resource group and subscription. [#651](https://github.com/Azure/PSRule.Rules.Azure/issues/651)
    - Subscription and resource group used for deployment can be specified instead of using defaults.
    - `ResourceGroupName` parameter of `Export-AzRuleTemplateData` has been renamed to `ResourceGroup`.
    - Added a parameter alias for `ResourceGroupName` on `Export-AzRuleTemplateData`.

## v1.1.0-B2102015 (pre-release)

What's changed since pre-release v1.1.0-B2102010:

- Bug fixes:
  - Fixed `if` condition values evaluation order. [#652](https://github.com/Azure/PSRule.Rules.Azure/issues/652)
  - Fixed handling of `int` parameters with large values. [#653](https://github.com/Azure/PSRule.Rules.Azure/issues/653)
  - Fixed handling of expressions split over multiple lines. [#654](https://github.com/Azure/PSRule.Rules.Azure/issues/654)
  - Fixed handling of bool parameter values within logical expressions. [#655](https://github.com/Azure/PSRule.Rules.Azure/issues/655)

## v1.1.0-B2102010 (pre-release)

What's changed since pre-release v1.1.0-B2102001:

- Engineering:
  - Bump PSRule dependency to v1.0.3. [#648](https://github.com/Azure/PSRule.Rules.Azure/issues/648)
- Bug fixes:
  - Fixed `Azure.VM.ADE` to limit rule to exports only. [#644](https://github.com/Azure/PSRule.Rules.Azure/issues/644)

## v1.1.0-B2102001 (pre-release)

What's changed since v1.0.0:

- New rules:
  - All resources:
    - Check template parameters are defined. [#631](https://github.com/Azure/PSRule.Rules.Azure/issues/631)
    - Check location parameter is type string. [#632](https://github.com/Azure/PSRule.Rules.Azure/issues/632)
    - Check template parameter `minValue` and `maxValue` constraints are valid. [#637](https://github.com/Azure/PSRule.Rules.Azure/issues/637)
    - Check template resources do not use hard coded locations. [#633](https://github.com/Azure/PSRule.Rules.Azure/issues/633)
    - Check resource group location not referenced instead of location parameter. [#634](https://github.com/Azure/PSRule.Rules.Azure/issues/634)
    - Check increased debug detail is disabled for nested deployments. [#638](https://github.com/Azure/PSRule.Rules.Azure/issues/638)
- Engineering:
  - Bump PSRule dependency to v1.0.2. [#635](https://github.com/Azure/PSRule.Rules.Azure/issues/635)

## v1.0.0

What's changed since v0.19.0:

- New rules:
  - All resources:
    - Check parameter default value type matches type. [#311](https://github.com/Azure/PSRule.Rules.Azure/issues/311)
    - Check location parameter defaults to resource group. [#361](https://github.com/Azure/PSRule.Rules.Azure/issues/361)
  - Front Door:
    - Check Front Door uses a health probe for each backend pool. [#546](https://github.com/Azure/PSRule.Rules.Azure/issues/546)
    - Check Front Door uses a dedicated health probe path backend pools. [#547](https://github.com/Azure/PSRule.Rules.Azure/issues/547)
    - Check Front Door uses HEAD requests for backend health probes. [#613](https://github.com/Azure/PSRule.Rules.Azure/issues/613)
  - Service Fabric:
    - Check Service Fabric clusters use AAD client authentication. [#619](https://github.com/Azure/PSRule.Rules.Azure/issues/619)
- Updated rules:
  - Azure Kubernetes Service:
    - Updated `Azure.AKS.Version` to 1.19.6. [#603](https://github.com/Azure/PSRule.Rules.Azure/issues/603)
- General improvements:
  - Renamed `Export-AzTemplateRuleData` to `Export-AzRuleTemplateData`. [#596](https://github.com/Azure/PSRule.Rules.Azure/issues/596)
    - New name `Export-AzRuleTemplateData` aligns with prefix of other cmdlets.
    - Use of `Export-AzTemplateRuleData` is now deprecated and will be removed in the next major version.
    - Added alias to allow `Export-AzTemplateRuleData` to continue to be used.
    - Using `Export-AzTemplateRuleData` returns a deprecation warning.
  - Added support for `environment` template function. [#517](https://github.com/Azure/PSRule.Rules.Azure/issues/517)
- Engineering:
  - Bump PSRule dependency to v1.0.1. [#611](https://github.com/Azure/PSRule.Rules.Azure/issues/611)

What's changed since pre-release v1.0.0-B2101028:

- No additional changes.

## v1.0.0-B2101028 (pre-release)

What's changed since pre-release v1.0.0-B2101016:

- New rules:
  - All resources:
    - Check parameter default value type matches type. [#311](https://github.com/Azure/PSRule.Rules.Azure/issues/311)
- General improvements:
  - Renamed `Export-AzTemplateRuleData` to `Export-AzRuleTemplateData`. [#596](https://github.com/Azure/PSRule.Rules.Azure/issues/596)
    - New name `Export-AzRuleTemplateData` aligns with prefix of other cmdlets.
    - Use of `Export-AzTemplateRuleData` is now deprecated and will be removed in the next major version.
    - Added alias to allow `Export-AzTemplateRuleData` to continue to be used.
    - Using `Export-AzTemplateRuleData` returns a deprecation warning.

## v1.0.0-B2101016 (pre-release)

What's changed since pre-release v1.0.0-B2101006:

- New rules:
  - Service Fabric:
    - Check Service Fabric clusters use AAD client authentication. [#619](https://github.com/Azure/PSRule.Rules.Azure/issues/619)
- Bug fixes:
  - Fixed reason `Azure.FrontDoor.ProbePath` so the probe name is included. [#617](https://github.com/Azure/PSRule.Rules.Azure/issues/617)

## v1.0.0-B2101006 (pre-release)

What's changed since v0.19.0:

- New rules:
  - All resources:
    - Check location parameter defaults to resource group. [#361](https://github.com/Azure/PSRule.Rules.Azure/issues/361)
  - Front Door:
    - Check Front Door uses a health probe for each backend pool. [#546](https://github.com/Azure/PSRule.Rules.Azure/issues/546)
    - Check Front Door uses a dedicated health probe path backend pools. [#547](https://github.com/Azure/PSRule.Rules.Azure/issues/547)
    - Check Front Door uses HEAD requests for backend health probes. [#613](https://github.com/Azure/PSRule.Rules.Azure/issues/613)
- Updated rules:
  - Azure Kubernetes Service:
    - Updated `Azure.AKS.Version` to 1.19.6. [#603](https://github.com/Azure/PSRule.Rules.Azure/issues/603)
- General improvements:
  - Added support for `environment` template function. [#517](https://github.com/Azure/PSRule.Rules.Azure/issues/517)
- Engineering:
  - Bump PSRule dependency to v1.0.1. [#611](https://github.com/Azure/PSRule.Rules.Azure/issues/611)
- Redis Cache Enterprise
  - Check Redis Cache Enterprise uses minimum TLS 1.2 [1179](https://github.com/Azure/PSRule.Rules.Azure/issues/1179)

[troubleshooting guide]: troubleshooting.md<|MERGE_RESOLUTION|>--- conflicted
+++ resolved
@@ -34,17 +34,14 @@
       [#2094](https://github.com/Azure/PSRule.Rules.Azure/issues/2094)
     - Check that managed identity for container apps are configured by @BenjaminEngeset.
       [#2096](https://github.com/Azure/PSRule.Rules.Azure/issues/2096)
-<<<<<<< HEAD
     - Check that volume mounts for container apps are configured by @BenjaminEngeset.
       [#2101](https://github.com/Azure/PSRule.Rules.Azure/issues/2101)
 
 What's changed since v1.25.0:
 
 - New rules:
-=======
     - Check that public network access for container apps environments are disabled by @BenjaminEngeset.
       [#2098](https://github.com/Azure/PSRule.Rules.Azure/issues/2098)
->>>>>>> c37c3bc2
   - Deployment:
     - Check that the names of nested deployments meets the naming requirements of deployments by @BenjaminEngeset.
       [#1915](https://github.com/Azure/PSRule.Rules.Azure/issues/1915)
