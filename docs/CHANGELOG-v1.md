---
discussion: false
link_users: true
---

# Change log

See [upgrade notes][1] for helpful information when upgrading from previous versions.

[1]: upgrade-notes.md

**Important notes**:

- Issue #741: `Could not load file or assembly YamlDotNet`.
  See [troubleshooting guide] for a workaround to this issue.
- The configuration option `Azure_AKSMinimumVersion` is replaced with `AZURE_AKS_CLUSTER_MINIMUM_VERSION`.
  If you have this option configured, please update it to `AZURE_AKS_CLUSTER_MINIMUM_VERSION`.
  Support for `Azure_AKSMinimumVersion` will be removed in v2.
  See [upgrade notes][1] for more information.
- The `SupportsTag` PowerShell function has been replaced with the `Azure.Resource.SupportsTags` selector.
  Update PowerShell rules to use the `Azure.Resource.SupportsTags` selector instead.
  Support for the `SupportsTag` function will be removed in v2.
  See [upgrade notes][1] for more information.

## Unreleased

- New rules:
<<<<<<< HEAD
  - API Management:
    - Check that wildcard * for any configuration option in CORS policies settings is not in use by @BenjaminEngeset.
      [#2073](https://github.com/Azure/PSRule.Rules.Azure/issues/2073)
=======
  - Container App:
    - Check that internal-only ingress for container apps are configured by @BenjaminEngeset.
      [#2098](https://github.com/Azure/PSRule.Rules.Azure/issues/2098)
    - Check that Azure File volumes for container apps are configured by @BenjaminEngeset.
      [#2101](https://github.com/Azure/PSRule.Rules.Azure/issues/2101)
>>>>>>> f6c58b8f

What's changed since pre-release v1.26.0-B0011:

- Bug fixes:
  - Fixed dependency issue of deployments across resource group scopes by @BernieWhite.
    [#2111](https://github.com/Azure/PSRule.Rules.Azure/issues/2111)

## v1.26.0-B0011 (pre-release)

What's changed since v1.25.0:

- New rules:
  - Container App:
    - Check that the names of container apps meets the naming requirements by @BenjaminEngeset.
      [#2094](https://github.com/Azure/PSRule.Rules.Azure/issues/2094)
    - Check that managed identity for container apps are configured by @BenjaminEngeset.
      [#2096](https://github.com/Azure/PSRule.Rules.Azure/issues/2096)
    - Check that public network access for container apps environments are disabled by @BenjaminEngeset.
      [#2098](https://github.com/Azure/PSRule.Rules.Azure/issues/2098)
  - Deployment:
    - Check that the names of nested deployments meets the naming requirements of deployments by @BenjaminEngeset.
      [#1915](https://github.com/Azure/PSRule.Rules.Azure/issues/1915)
  - IoT Hub:
    - Check IoT Hubs in supported regions only uses TLS 1.2 version by @BenjaminEngeset.
      [#1996](https://github.com/Azure/PSRule.Rules.Azure/issues/1996)
  - Service Bus:
    - Check namespaces audit diagnostic logs are enabled by @BenjaminEngeset.
      [#1862](https://github.com/Azure/PSRule.Rules.Azure/issues/1862)
- General improvements:
  - Added a selector for premium Service Bus namespaces by @BernieWhite.
    [#2091](https://github.com/Azure/PSRule.Rules.Azure/issues/2091)
- Engineering:
  - Bump Microsoft.CodeAnalysis.NetAnalyzers to v7.0.1.
    [#2082](https://github.com/Azure/PSRule.Rules.Azure/pull/2082)
  - Bump Newtonsoft.Json to v13.0.3.
    [#2080](https://github.com/Azure/PSRule.Rules.Azure/pull/2080)

## v1.25.1

What's changed since v1.25.0:

- Bug fixes:
  - Fixed dependency issue of deployments across resource group scopes by @BernieWhite.
    [#2111](https://github.com/Azure/PSRule.Rules.Azure/issues/2111)

## v1.25.0

What's changed since v1.24.2:

- New features:
  - **Experimental**: Added `Azure.MCSB.v1` which include rules aligned to the Microsoft Cloud Security Benchmark by @BernieWhite.
    [#1634](https://github.com/Azure/PSRule.Rules.Azure/issues/1634)
- New rules:
  - Defender for Cloud:
    - Check Microsoft Defender for Key Vault is enabled by @BernieWhite.
      [#1632](https://github.com/Azure/PSRule.Rules.Azure/issues/1632)
    - Check Microsoft Defender for DNS is enabled by @BernieWhite.
      [#1632](https://github.com/Azure/PSRule.Rules.Azure/issues/1632)
    - Check Microsoft Defender for ARM is enabled by @BernieWhite.
      [#1632](https://github.com/Azure/PSRule.Rules.Azure/issues/1632)
  - Event Hub:
    - Check Event Hub namespaces only uses TLS 1.2 version by @BenjaminEngeset.
      [#1995](https://github.com/Azure/PSRule.Rules.Azure/issues/1995)
  - Key Vault:
    - Check if firewall is set to deny by @zilberd.
      [#2067](https://github.com/Azure/PSRule.Rules.Azure/issues/2067)
  - Virtual Machine:
    - Virtual machines should be fully deallocated and not stopped by @dcrreynolds.
      [#88](https://github.com/Azure/PSRule.Rules.Azure/issues/88)
- General improvements:
  - Added support for Bicep `toObject` function by @BernieWhite.
    [#2014](https://github.com/Azure/PSRule.Rules.Azure/issues/2014)
  - Added support for configuring a minimum version of Bicep by @BernieWhite.
    [#1935](https://github.com/Azure/PSRule.Rules.Azure/issues/1935)
    - Configure this option to increase the visibility of the version of the Bicep CLI used by PSRule for Azure.
    - Set `AZURE_BICEP_CHECK_TOOL` to `true` to check the Bicep CLI.
    - Set `AZURE_BICEP_MINIMUM_VERSION` to configure the minimum version.
    - If the Bicep CLI is not installed or the version is less than the minimum version an error will be reported.
    - By default, the minimum Bicep version defaults to `0.4.451`.
  - Added support for Bicep custom types by @BernieWhite.
    [#2026](https://github.com/Azure/PSRule.Rules.Azure/issues/2026)
- Engineering:
  - Bump BenchmarkDotNet to v0.13.5.
    [#2052](https://github.com/Azure/PSRule.Rules.Azure/pull/2052)
  - Bump BenchmarkDotNet.Diagnostics.Windows to v0.13.5.
    [#2052](https://github.com/Azure/PSRule.Rules.Azure/pull/2052)
  - Bump Microsoft.NET.Test.Sdk to v17.5.0.
    [#2055](https://github.com/Azure/PSRule.Rules.Azure/pull/2055)
  - Bump Az.Resources to v6.5.2.
    [#2037](https://github.com/Azure/PSRule.Rules.Azure/pull/2037)
  - Updated build to use GitHub Actions by @BernieWhite.
    [#1696](https://github.com/Azure/PSRule.Rules.Azure/issues/1696)
- Bug fixes:
  - Fixed SQL transparent data Encryption (TDE) works properly on all resources including exported resources by @zilberd.
    [#2059](https://github.com/Azure/PSRule.Rules.Azure/issues/2059)
  - Fixed cases of exit code 5 with path probing by @BernieWhite.
    [#1901](https://github.com/Azure/PSRule.Rules.Azure/issues/1901)

What's changed since pre-release v1.25.0-B0100:

- No additional changes.

## v1.25.0-B0138 (pre-release)

What's changed since pre-release v1.25.0-B0100:

- New rules:
  - Event Hub:
    - Check Event Hub namespaces only uses TLS 1.2 version by @BenjaminEngeset.
      [#1995](https://github.com/Azure/PSRule.Rules.Azure/issues/1995)

## v1.25.0-B0100 (pre-release)

What's changed since pre-release v1.25.0-B0065:

- New rules:
  - Key Vault:
    - Check if firewall is set to deny by @zilberd.
      [#2067](https://github.com/Azure/PSRule.Rules.Azure/issues/2067)

## v1.25.0-B0065 (pre-release)

What's changed since pre-release v1.25.0-B0035:

- General improvements:
  - Added support for Bicep `toObject` function by @BernieWhite.
    [#2014](https://github.com/Azure/PSRule.Rules.Azure/issues/2014)
- Engineering:
  - Bump BenchmarkDotNet to v0.13.5.
    [#2052](https://github.com/Azure/PSRule.Rules.Azure/pull/2052)
  - Bump BenchmarkDotNet.Diagnostics.Windows to v0.13.5.
    [#2052](https://github.com/Azure/PSRule.Rules.Azure/pull/2052)
  - Bump Microsoft.NET.Test.Sdk to v17.5.0.
    [#2055](https://github.com/Azure/PSRule.Rules.Azure/pull/2055)
- Bug fixes:
  - Fixed SQL transparent data Encryption (TDE) works properly on all resources including exported resources by @zilberd.
    [#2059](https://github.com/Azure/PSRule.Rules.Azure/issues/2059)

## v1.25.0-B0035 (pre-release)

What's changed since pre-release v1.25.0-B0013:

- New rules:
  - Defender for Cloud:
    - Check Microsoft Defender for Key Vault is enabled by @BernieWhite.
      [#1632](https://github.com/Azure/PSRule.Rules.Azure/issues/1632)
    - Check Microsoft Defender for DNS is enabled by @BernieWhite.
      [#1632](https://github.com/Azure/PSRule.Rules.Azure/issues/1632)
    - Check Microsoft Defender for ARM is enabled by @BernieWhite.
      [#1632](https://github.com/Azure/PSRule.Rules.Azure/issues/1632)
- General improvements:
  - Added support for configuring a minimum version of Bicep by @BernieWhite.
    [#1935](https://github.com/Azure/PSRule.Rules.Azure/issues/1935)
    - Configure this option to increase the visibility of the version of the Bicep CLI used by PSRule for Azure.
    - Set `AZURE_BICEP_CHECK_TOOL` to `true` to check the Bicep CLI.
    - Set `AZURE_BICEP_MINIMUM_VERSION` to configure the minimum version.
    - If the Bicep CLI is not installed or the version is less than the minimum version an error will be reported.
    - By default, the minimum Bicep version defaults to `0.4.451`.
- Engineering:
  - Bump Az.Resources to v6.5.2.
    [#2037](https://github.com/Azure/PSRule.Rules.Azure/pull/2037)
- Bug fixes:
  - Fixed cases of exit code 5 with path probing by @BernieWhite.
    [#1901](https://github.com/Azure/PSRule.Rules.Azure/issues/1901)

## v1.25.0-B0013 (pre-release)

What's changed since v1.24.2:

- New features:
  - **Experimental**: Added `Azure.MCSB.v1` which include rules aligned to the Microsoft Cloud Security Benchmark by @BernieWhite.
    [#1634](https://github.com/Azure/PSRule.Rules.Azure/issues/1634)
- New rules:
  - Virtual Machine:
    - Virtual machines should be fully deallocated and not stopped by @dcrreynolds.
      [#88](https://github.com/Azure/PSRule.Rules.Azure/issues/88)
- General improvements:
  - Added support for Bicep custom types by @BernieWhite.
    [#2026](https://github.com/Azure/PSRule.Rules.Azure/issues/2026)
- Engineering:
  - Updated build to use GitHub Actions by @BernieWhite.
    [#1696](https://github.com/Azure/PSRule.Rules.Azure/issues/1696)
  - Bump BenchmarkDotNet to v0.13.4.
    [#1992](https://github.com/Azure/PSRule.Rules.Azure/pull/1992)
  - Bump BenchmarkDotNet.Diagnostics.Windows to v0.13.4.
    [#1992](https://github.com/Azure/PSRule.Rules.Azure/pull/1992)

## v1.24.2

This is a republish of v1.24.1 to fix a release issue.
What's changed since v1.24.0:

- Bug fixes:
  - Fixed Bicep expand object or null by @BernieWhite.
    [#2021](https://github.com/Azure/PSRule.Rules.Azure/issues/2021)

## v1.24.1

What's changed since v1.24.0:

- Bug fixes:
  - Fixed Bicep expand object or null by @BernieWhite.
    [#2021](https://github.com/Azure/PSRule.Rules.Azure/issues/2021)

## v1.24.0

What's changed since v1.23.0:

- General improvements:
  - Updated `Export-AzRuleData` to improve export performance by @BernieWhite.
    [#1341](https://github.com/Azure/PSRule.Rules.Azure/issues/1341)
    - Removed `Az.Resources` dependency.
    - Added async threading for export concurrency.
    - Improved performance by using automatic look up of API versions by using provider cache.
  - Added support for Bicep lambda functions by @BernieWhite.
    [#1536](https://github.com/Azure/PSRule.Rules.Azure/issues/1536)
    - Bicep `filter`, `map`, `reduce`, and `sort` are supported.
    - Support for `flatten` was previously added in v1.23.0.
  - Added optimization for policy type conditions by @BernieWhite.
    [#1966](https://github.com/Azure/PSRule.Rules.Azure/issues/1966)
- Engineering:
  - Bump PSRule to v2.7.0.
    [#1973](https://github.com/Azure/PSRule.Rules.Azure/pull/1973)
  - Updated resource providers and policy aliases.
    [#1736](https://github.com/Azure/PSRule.Rules.Azure/pull/1736)
  - Bump Az.Resources to v6.5.1.
    [#1973](https://github.com/Azure/PSRule.Rules.Azure/pull/1973)
  - Bump Newtonsoft.Json to v13.0.2.
    [#1903](https://github.com/Azure/PSRule.Rules.Azure/pull/1903)
  - Bump Pester to v5.4.0.
    [#1994](https://github.com/Azure/PSRule.Rules.Azure/pull/1994)
- Bug fixes:
  - Fixed `Export-AzRuleData` may not export all data if throttled by @BernieWhite.
    [#1341](https://github.com/Azure/PSRule.Rules.Azure/issues/1341)
  - Fixed failed to expand nested deployment with runtime shallow parameter by @BernieWhite.
    [#2004](https://github.com/Azure/PSRule.Rules.Azure/issues/2004)
  - Fixed `apiVersion` comparison of `requestContext` by @BernieWhite.
    [#1654](https://github.com/Azure/PSRule.Rules.Azure/issues/1654)
  - Fixed simple cases for field type expressions by @BernieWhite.
    [#1323](https://github.com/Azure/PSRule.Rules.Azure/issues/1323)

What's changed since pre-release v1.24.0-B0035:

- No additional changes.

## v1.24.0-B0035 (pre-release)

What's changed since pre-release v1.24.0-B0013:

- General improvements:
  - Added support for Bicep lambda functions by @BernieWhite.
    [#1536](https://github.com/Azure/PSRule.Rules.Azure/issues/1536)
    - Bicep `filter`, `map`, `reduce`, and `sort` are supported.
    - Support for `flatten` was previously added in v1.23.0.
  - Added optimization for policy type conditions by @BernieWhite.
    [#1966](https://github.com/Azure/PSRule.Rules.Azure/issues/1966)
- Engineering:
  - Updated resource providers and policy aliases.
    [#1736](https://github.com/Azure/PSRule.Rules.Azure/pull/1736)
- Bug fixes:
  - Fixed failed to expand nested deployment with runtime shallow parameter by @BernieWhite.
    [#2004](https://github.com/Azure/PSRule.Rules.Azure/issues/2004)
  - Fixed `apiVersion` comparison of `requestContext` by @BernieWhite.
    [#1654](https://github.com/Azure/PSRule.Rules.Azure/issues/1654)
  - Fixed simple cases for field type expressions by @BernieWhite.
    [#1323](https://github.com/Azure/PSRule.Rules.Azure/issues/1323)

## v1.24.0-B0013 (pre-release)

What's changed since v1.23.0:

- General improvements:
  - Updated `Export-AzRuleData` to improve export performance by @BernieWhite.
    [#1341](https://github.com/Azure/PSRule.Rules.Azure/issues/1341)
    - Removed `Az.Resources` dependency.
    - Added async threading for export concurrency.
    - Improved performance by using automatic look up of API versions by using provider cache.
- Engineering:
  - Bump PSRule to v2.7.0.
    [#1973](https://github.com/Azure/PSRule.Rules.Azure/pull/1973)
  - Bump Az.Resources to v6.5.1.
    [#1973](https://github.com/Azure/PSRule.Rules.Azure/pull/1973)
  - Bump Newtonsoft.Json to v13.0.2.
    [#1903](https://github.com/Azure/PSRule.Rules.Azure/pull/1903)
  - Bump Pester to v5.4.0.
    [#1994](https://github.com/Azure/PSRule.Rules.Azure/pull/1994)
- Bug fixes:
  - Fixed `Export-AzRuleData` may not export all data if throttled by @BernieWhite.
    [#1341](https://github.com/Azure/PSRule.Rules.Azure/issues/1341)

## v1.23.0

What's changed since v1.22.2:

- New features:
  - Added December 2022 baselines `Azure.GA_2022_12` and `Azure.Preview_2022_12` by @BernieWhite.
    [#1961](https://github.com/Azure/PSRule.Rules.Azure/issues/1961)
    - Includes rules released before or during December 2022.
    - Marked `Azure.GA_2022_09` and `Azure.Preview_2022_09` baselines as obsolete.
- New rules:
  - API Management:
    - Check API management instances has multi-region deployment gateways enabled by @BenjaminEngeset.
      [#1910](https://github.com/Azure/PSRule.Rules.Azure/issues/1910)
  - Application Gateway:
    - Check Application Gateways names meet naming requirements by @BenjaminEngeset.
      [#1943](https://github.com/Azure/PSRule.Rules.Azure/issues/1943)
  - Azure Cache for Redis:
    - Check Azure Cache for Redis instances uses Redis 6 by @BenjaminEngeset.
      [#1077](https://github.com/Azure/PSRule.Rules.Azure/issues/1077)
  - Azure Database for MariaDB:
    - Check Azure Database for MariaDB servers limits the amount of firewall permitted IP addresses by @BenjaminEngeset.
      [#1856](https://github.com/Azure/PSRule.Rules.Azure/issues/1856)
    - Check Azure Database for MariaDB servers limits the amount of firewall rules allowed by @BenjaminEngeset.
      [#1855](https://github.com/Azure/PSRule.Rules.Azure/issues/1855)
    - Check Azure Database for MariaDB servers does not have Azure services bypassed on firewall by @BenjaminEngeset.
      [#1857](https://github.com/Azure/PSRule.Rules.Azure/issues/1857)
  - Bastion:
    - Check Bastion hosts names meet naming requirements by @BenjaminEngeset.
      [#1950](https://github.com/Azure/PSRule.Rules.Azure/issues/1950)
  - Recovery Services Vault:
    - Check Recovery Services vaults names meet naming requirements by @BenjaminEngeset.
      [#1953](https://github.com/Azure/PSRule.Rules.Azure/issues/1953)
  - Virtual Machine:
    - Check virtual machines has Azure Monitor Agent installed by @BenjaminEngeset.
      [#1868](https://github.com/Azure/PSRule.Rules.Azure/issues/1868)
  - Virtual Machine Scale Sets:
    - Check virtual machine scale sets has Azure Monitor Agent installed by @BenjaminEngeset.
      [#1867](https://github.com/Azure/PSRule.Rules.Azure/issues/1867)
- Updated rules:
  - Azure Kubernetes Service:
    - Updated `Azure.AKS.Version` to use latest stable version `1.25.4` by @BernieWhite.
      [#1960](https://github.com/Azure/PSRule.Rules.Azure/issues/1960)
      - Use `AZURE_AKS_CLUSTER_MINIMUM_VERSION` to configure the minimum version of the cluster.
- General improvements:
  - Improves handling for policy definition modes by using support tags selector by @BernieWhite.
    [#1946](https://github.com/Azure/PSRule.Rules.Azure/issues/1946)
  - Added support to export exemptions related to policy assignments by @BernieWhite.
    [#1888](https://github.com/Azure/PSRule.Rules.Azure/issues/1888)
  - Added support for Bicep `flatten` function by @BernieWhite.
    [#1536](https://github.com/Azure/PSRule.Rules.Azure/issues/1536)
- Engineering:
  - Bump Az.Resources to v6.5.0.
    [#1945](https://github.com/Azure/PSRule.Rules.Azure/pull/1945)
  - Bump Microsoft.NET.Test.Sdk v17.4.1.
    [#1964](https://github.com/Azure/PSRule.Rules.Azure/pull/1964)
- Bug fixes:
  - Fixed Azure.AKS.Version ignore clusters with auto-upgrade enabled by @BenjaminEngeset.
    [#1926](https://github.com/Azure/PSRule.Rules.Azure/issues/1926)

What's changed since pre-release v1.23.0-B0072:

- No additional changes.

## v1.23.0-B0072 (pre-release)

What's changed since pre-release v1.23.0-B0046:

- New features:
  - Added December 2022 baselines `Azure.GA_2022_12` and `Azure.Preview_2022_12` by @BernieWhite.
    [#1961](https://github.com/Azure/PSRule.Rules.Azure/issues/1961)
    - Includes rules released before or during December 2022.
    - Marked `Azure.GA_2022_09` and `Azure.Preview_2022_09` baselines as obsolete.
- Updated rules:
  - Azure Kubernetes Service:
    - Updated `Azure.AKS.Version` to use latest stable version `1.25.4` by @BernieWhite.
      [#1960](https://github.com/Azure/PSRule.Rules.Azure/issues/1960)
      - Use `AZURE_AKS_CLUSTER_MINIMUM_VERSION` to configure the minimum version of the cluster.
- General improvements:
  - Improves handling for policy definition modes by using support tags selector by @BernieWhite.
    [#1946](https://github.com/Azure/PSRule.Rules.Azure/issues/1946)
- Engineering:
  - Bump Microsoft.NET.Test.Sdk v17.4.1.
    [#1964](https://github.com/Azure/PSRule.Rules.Azure/pull/1964)

## v1.23.0-B0046 (pre-release)

What's changed since pre-release v1.23.0-B0025:

- New rules:
  - Bastion:
    - Check Bastion hosts names meet naming requirements by @BenjaminEngeset.
      [#1950](https://github.com/Azure/PSRule.Rules.Azure/issues/1950)
  - Recovery Services Vault:
    - Check Recovery Services vaults names meet naming requirements by @BenjaminEngeset.
      [#1953](https://github.com/Azure/PSRule.Rules.Azure/issues/1953)
- Bug fixes:
  - Fixed `Azure.Deployment.SecureValue` with `reference` function expression by @BernieWhite.
    [#1882](https://github.com/Azure/PSRule.Rules.Azure/issues/1882)

## v1.23.0-B0025 (pre-release)

What's changed since pre-release v1.23.0-B0009:

- New rules:
  - Application Gateway:
    - Check Application Gateways names meet naming requirements by @BenjaminEngeset.
      [#1943](https://github.com/Azure/PSRule.Rules.Azure/issues/1943)
  - Azure Cache for Redis:
    - Check Azure Cache for Redis instances uses Redis 6 by @BenjaminEngeset.
      [#1077](https://github.com/Azure/PSRule.Rules.Azure/issues/1077)
  - Virtual Machine Scale Sets:
    - Check virtual machine scale sets has Azure Monitor Agent installed by @BenjaminEngeset.
      [#1867](https://github.com/Azure/PSRule.Rules.Azure/issues/1867)
- General improvements:
  - Added support to export exemptions related to policy assignments by @BernieWhite.
    [#1888](https://github.com/Azure/PSRule.Rules.Azure/issues/1888)
  - Added support for Bicep `flatten` function by @BernieWhite.
    [#1536](https://github.com/Azure/PSRule.Rules.Azure/issues/1536)
- Engineering:
  - Bump Az.Resources to v6.5.0.
    [#1945](https://github.com/Azure/PSRule.Rules.Azure/pull/1945)

## v1.23.0-B0009 (pre-release)

What's changed since v1.22.1:

- New rules:
  - API Management:
    - Check API management instances has multi-region deployment gateways enabled by @BenjaminEngeset.
      [#1910](https://github.com/Azure/PSRule.Rules.Azure/issues/1910)
  - Azure Database for MariaDB:
    - Check Azure Database for MariaDB servers limits the amount of firewall permitted IP addresses by @BenjaminEngeset.
      [#1856](https://github.com/Azure/PSRule.Rules.Azure/issues/1856)
    - Check Azure Database for MariaDB servers limits the amount of firewall rules allowed by @BenjaminEngeset.
      [#1855](https://github.com/Azure/PSRule.Rules.Azure/issues/1855)
    - Check Azure Database for MariaDB servers does not have Azure services bypassed on firewall by @BenjaminEngeset.
      [#1857](https://github.com/Azure/PSRule.Rules.Azure/issues/1857)
  - Virtual Machine:
    - Check virtual machines has Azure Monitor Agent installed by @BenjaminEngeset.
      [#1868](https://github.com/Azure/PSRule.Rules.Azure/issues/1868)
- Bug fixes:
  - Fixed Azure.AKS.Version ignore clusters with auto-upgrade enabled by @BenjaminEngeset.
    [#1926](https://github.com/Azure/PSRule.Rules.Azure/issues/1926)

## v1.22.2

What's changed since v1.22.1:

- Bug fixes:
  - Fixed `Azure.Deployment.SecureValue` with `reference` function expression by @BernieWhite.
    [#1882](https://github.com/Azure/PSRule.Rules.Azure/issues/1882)

## v1.22.1

What's changed since v1.22.0:

- Bug fixes:
  - Fixed template parameter does not use the required format by @BernieWhite.
    [#1930](https://github.com/Azure/PSRule.Rules.Azure/issues/1930)

## v1.22.0

What's changed since v1.21.2:

- New rules:
  - API Management:
    - Check API management instances uses multi-region deployment by @BenjaminEngeset.
      [#1030](https://github.com/Azure/PSRule.Rules.Azure/issues/1030)
    - Check api management instances limits control plane API calls to apim with version `'2021-08-01'` or newer by @BenjaminEngeset.
      [#1819](https://github.com/Azure/PSRule.Rules.Azure/issues/1819)
  - App Service Environment:
    - Check app service environments uses version 3 (ASEv3) instead of classic version 1 (ASEv1) and version 2 (ASEv2) by @BenjaminEngeset.
      [#1805](https://github.com/Azure/PSRule.Rules.Azure/issues/1805)
  - Azure Database for MariaDB:
    - Check Azure Database for MariaDB servers, databases, firewall rules and VNET rules names meet naming requirements by @BenjaminEngeset.
      [#1854](https://github.com/Azure/PSRule.Rules.Azure/issues/1854)
    - Check Azure Database for MariaDB servers only uses TLS 1.2 version by @BenjaminEngeset.
      [#1853](https://github.com/Azure/PSRule.Rules.Azure/issues/1853)
    - Check Azure Database for MariaDB servers only accept encrypted connections by @BenjaminEngeset.
      [#1852](https://github.com/Azure/PSRule.Rules.Azure/issues/1852)
    - Check Azure Database for MariaDB servers have Microsoft Defender configured by @BenjaminEngeset.
      [#1850](https://github.com/Azure/PSRule.Rules.Azure/issues/1850)
    - Check Azure Database for MariaDB servers have geo-redundant backup configured by @BenjaminEngeset.
      [#1848](https://github.com/Azure/PSRule.Rules.Azure/issues/1848)
  - Azure Database for PostgreSQL:
    - Check Azure Database for PostgreSQL servers have Microsoft Defender configured by @BenjaminEngeset.
      [#286](https://github.com/Azure/PSRule.Rules.Azure/issues/286)
    - Check Azure Database for PostgreSQL servers have geo-redundant backup configured by @BenjaminEngeset.
      [#285](https://github.com/Azure/PSRule.Rules.Azure/issues/285)
  - Azure Database for MySQL:
    - Check Azure Database for MySQL servers have Microsoft Defender configured by @BenjaminEngeset.
      [#287](https://github.com/Azure/PSRule.Rules.Azure/issues/287)
    - Check Azure Database for MySQL servers uses the flexible deployment model by @BenjaminEngeset.
      [#1841](https://github.com/Azure/PSRule.Rules.Azure/issues/1841)
    - Check Azure Database for MySQL Flexible Servers have geo-redundant backup configured by @BenjaminEngeset.
      [#1840](https://github.com/Azure/PSRule.Rules.Azure/issues/1840)
    - Check Azure Database for MySQL servers have geo-redundant backup configured by @BenjaminEngeset.
      [#284](https://github.com/Azure/PSRule.Rules.Azure/issues/284)
  - Azure Resource Deployments:
    - Check for nested deployment that are scoped to `outer` and passing secure values by @ms-sambell.
      [#1475](https://github.com/Azure/PSRule.Rules.Azure/issues/1475)
    - Check custom script extension uses protected settings for secure values by @ms-sambell.
      [#1478](https://github.com/Azure/PSRule.Rules.Azure/issues/1478)
  - Front Door:
    - Check front door uses caching by @BenjaminEngeset.
      [#548](https://github.com/Azure/PSRule.Rules.Azure/issues/548)
  - Virtual Machine:
    - Check virtual machines running SQL Server uses Premium disks or above by @BenjaminEngeset.
      [#9](https://github.com/Azure/PSRule.Rules.Azure/issues/9)
  - Virtual Network:
    - Check VNETs with a GatewaySubnet also has an AzureFirewallSubnet by @BernieWhite.
      [#875](https://github.com/Azure/PSRule.Rules.Azure/issues/875)
- General improvements:
  - Added debug logging improvements for Bicep expansion by @BernieWhite.
    [#1901](https://github.com/Azure/PSRule.Rules.Azure/issues/1901)
- Engineering:
  - Bump PSRule to v2.6.0.
    [#1883](https://github.com/Azure/PSRule.Rules.Azure/pull/1883)
  - Bump Az.Resources to v6.4.1.
    [#1883](https://github.com/Azure/PSRule.Rules.Azure/pull/1883)
  - Bump Microsoft.NET.Test.Sdk to v17.4.0
    [#1838](https://github.com/Azure/PSRule.Rules.Azure/pull/1838)
  - Bump coverlet.collector to v3.2.0.
    [#1814](https://github.com/Azure/PSRule.Rules.Azure/pull/1814)
- Bug fixes:
  - Fixed ref and name duplicated by @BernieWhite.
    [#1876](https://github.com/Azure/PSRule.Rules.Azure/issues/1876)
  - Fixed an item with the same key for parameters by @BernieWhite
    [#1871](https://github.com/Azure/PSRule.Rules.Azure/issues/1871)
  - Fixed policy parse of `requestContext` function by @BernieWhite.
    [#1654](https://github.com/Azure/PSRule.Rules.Azure/issues/1654)
  - Fixed handling of policy type field by @BernieWhite.
    [#1323](https://github.com/Azure/PSRule.Rules.Azure/issues/1323)
  - Fixed `Azure.AppService.WebProbe` with non-boolean value set by @BernieWhite.
    [#1906](https://github.com/Azure/PSRule.Rules.Azure/issues/1906)
  - Fixed managed identity flagged as secret by `Azure.Deployment.OutputSecretValue` by @BernieWhite.
    [#1826](https://github.com/Azure/PSRule.Rules.Azure/issues/1826)
    [#1886](https://github.com/Azure/PSRule.Rules.Azure/issues/1886)
  - Fixed missing support for diagnostic settings category groups by @BenjaminEngeset.
    [#1873](https://github.com/Azure/PSRule.Rules.Azure/issues/1873)

What's changed since pre-release v1.22.0-B0203:

- No additional changes.

## v1.22.0-B0203 (pre-release)

What's changed since pre-release v1.22.0-B0153:

- General improvements:
  - Added debug logging improvements for Bicep expansion by @BernieWhite.
    [#1901](https://github.com/Azure/PSRule.Rules.Azure/issues/1901)
- Bug fixes:
  - Fixed `Azure.AppService.WebProbe` with non-boolean value set by @BernieWhite.
    [#1906](https://github.com/Azure/PSRule.Rules.Azure/issues/1906)

## v1.22.0-B0153 (pre-release)

What's changed since pre-release v1.22.0-B0106:

- Bug fixes:
  - Fixed managed identity flagged as secret by `Azure.Deployment.OutputSecretValue` by @BernieWhite.
    [#1826](https://github.com/Azure/PSRule.Rules.Azure/issues/1826)
    [#1886](https://github.com/Azure/PSRule.Rules.Azure/issues/1886)

## v1.22.0-B0106 (pre-release)

What's changed since pre-release v1.22.0-B0062:

- New rules:
  - API Management:
    - Check API management instances uses multi-region deployment by @BenjaminEngeset.
      [#1030](https://github.com/Azure/PSRule.Rules.Azure/issues/1030)
  - Azure Database for MariaDB:
    - Check Azure Database for MariaDB servers, databases, firewall rules and VNET rules names meet naming requirements by @BenjaminEngeset.
      [#1854](https://github.com/Azure/PSRule.Rules.Azure/issues/1854)
- Engineering:
  - Bump PSRule to v2.6.0.
    [#1883](https://github.com/Azure/PSRule.Rules.Azure/pull/1883)
  - Bump Az.Resources to v6.4.1.
    [#1883](https://github.com/Azure/PSRule.Rules.Azure/pull/1883)
- Bug fixes:
  - Fixed ref and name duplicated by @BernieWhite.
    [#1876](https://github.com/Azure/PSRule.Rules.Azure/issues/1876)
  - Fixed an item with the same key for parameters by @BernieWhite
    [#1871](https://github.com/Azure/PSRule.Rules.Azure/issues/1871)
  - Fixed policy parse of `requestContext` function by @BernieWhite.
    [#1654](https://github.com/Azure/PSRule.Rules.Azure/issues/1654)
  - Fixed handling of policy type field by @BernieWhite.
    [#1323](https://github.com/Azure/PSRule.Rules.Azure/issues/1323)

## v1.22.0-B0062 (pre-release)

What's changed since pre-release v1.22.0-B0026:

- New rules:
  - Azure Database for MariaDB:
    - Check Azure Database for MariaDB servers only uses TLS 1.2 version by @BenjaminEngeset.
      [#1853](https://github.com/Azure/PSRule.Rules.Azure/issues/1853)
    - Check Azure Database for MariaDB servers only accept encrypted connections by @BenjaminEngeset.
      [#1852](https://github.com/Azure/PSRule.Rules.Azure/issues/1852)
    - Check Azure Database for MariaDB servers have Microsoft Defender configured by @BenjaminEngeset.
      [#1850](https://github.com/Azure/PSRule.Rules.Azure/issues/1850)
    - Check Azure Database for MariaDB servers have geo-redundant backup configured by @BenjaminEngeset.
      [#1848](https://github.com/Azure/PSRule.Rules.Azure/issues/1848)
  - Azure Database for PostgreSQL:
    - Check Azure Database for PostgreSQL servers have Microsoft Defender configured by @BenjaminEngeset.
      [#286](https://github.com/Azure/PSRule.Rules.Azure/issues/286)
    - Check Azure Database for PostgreSQL servers have geo-redundant backup configured by @BenjaminEngeset.
      [#285](https://github.com/Azure/PSRule.Rules.Azure/issues/285)
  - Azure Database for MySQL:
    - Check Azure Database for MySQL servers have Microsoft Defender configured by @BenjaminEngeset.
      [#287](https://github.com/Azure/PSRule.Rules.Azure/issues/287)
    - Check Azure Database for MySQL servers uses the flexible deployment model by @BenjaminEngeset.
      [#1841](https://github.com/Azure/PSRule.Rules.Azure/issues/1841)
    - Check Azure Database for MySQL Flexible Servers have geo-redundant backup configured by @BenjaminEngeset.
      [#1840](https://github.com/Azure/PSRule.Rules.Azure/issues/1840)
    - Check Azure Database for MySQL servers have geo-redundant backup configured by @BenjaminEngeset.
      [#284](https://github.com/Azure/PSRule.Rules.Azure/issues/284)
  - Azure Resource Deployments:
    - Check for nested deployment that are scoped to `outer` and passing secure values by @ms-sambell.
      [#1475](https://github.com/Azure/PSRule.Rules.Azure/issues/1475)
    - Check custom script extension uses protected settings for secure values by @ms-sambell.
      [#1478](https://github.com/Azure/PSRule.Rules.Azure/issues/1478)
  - Virtual Machine:
    - Check virtual machines running SQL Server uses Premium disks or above by @BenjaminEngeset.
      [#9](https://github.com/Azure/PSRule.Rules.Azure/issues/9)
- Engineering:
  - Bump Microsoft.NET.Test.Sdk to v17.4.0
    [#1838](https://github.com/Azure/PSRule.Rules.Azure/pull/1838)
  - Bump coverlet.collector to v3.2.0.
    [#1814](https://github.com/Azure/PSRule.Rules.Azure/pull/1814)
- Bug fixes:
  - Fixed missing support for diagnostic settings category groups by @BenjaminEngeset.
    [#1873](https://github.com/Azure/PSRule.Rules.Azure/issues/1873)

## v1.22.0-B0026 (pre-release)

What's changed since pre-release v1.22.0-B0011:

- New rules:
  - API Management:
    - Check api management instances limits control plane API calls to apim with version `'2021-08-01'` or newer by @BenjaminEngeset.
      [#1819](https://github.com/Azure/PSRule.Rules.Azure/issues/1819)
- Engineering:
  - Bump Az.Resources to v6.4.0.
    [#1829](https://github.com/Azure/PSRule.Rules.Azure/pull/1829)
- Bug fixes:
  - Fixed non-Linux VM images flagged as Linux by @BernieWhite.
    [#1825](https://github.com/Azure/PSRule.Rules.Azure/issues/1825)
  - Fixed failed to expand with last function on runtime property by @BernieWhite.
    [#1830](https://github.com/Azure/PSRule.Rules.Azure/issues/1830)

## v1.22.0-B0011 (pre-release)

What's changed since v1.21.0:

- New rules:
  - App Service Environment:
    - Check app service environments uses version 3 (ASEv3) instead of classic version 1 (ASEv1) and version 2 (ASEv2) by @BenjaminEngeset.
      [#1805](https://github.com/Azure/PSRule.Rules.Azure/issues/1805)
  - Front Door:
    - Check front door uses caching by @BenjaminEngeset.
      [#548](https://github.com/Azure/PSRule.Rules.Azure/issues/548)
  - Virtual Network:
    - Check VNETs with a GatewaySubnet also has an AzureFirewallSubnet by @BernieWhite.
      [#875](https://github.com/Azure/PSRule.Rules.Azure/issues/875)

## v1.21.2

What's changed since v1.21.1:

- Bug fixes:
  - Fixed non-Linux VM images flagged as Linux by @BernieWhite.
    [#1825](https://github.com/Azure/PSRule.Rules.Azure/issues/1825)
  - Fixed failed to expand with last function on runtime property by @BernieWhite.
    [#1830](https://github.com/Azure/PSRule.Rules.Azure/issues/1830)

## v1.21.1

What's changed since v1.21.0:

- Bug fixes:
  - Fixed multiple nested parameter loops returns stack empty exception by @BernieWhite.
    [#1811](https://github.com/Azure/PSRule.Rules.Azure/issues/1811)
  - Fixed `Azure.ACR.ContentTrust` when customer managed keys are enabled by @BernieWhite.
    [#1810](https://github.com/Azure/PSRule.Rules.Azure/issues/1810)

## v1.21.0

What's changed since v1.20.2:

- New features:
  - Mapping of Azure Security Benchmark v3 to security rules by @jagoodwin.
    [#1610](https://github.com/Azure/PSRule.Rules.Azure/issues/1610)
- New rules:
  - Deployment:
    - Check sensitive resource values use secure parameters by @VeraBE @BernieWhite.
      [#1773](https://github.com/Azure/PSRule.Rules.Azure/issues/1773)
  - Service Bus:
    - Check service bus namespaces uses TLS 1.2 version by @BenjaminEngeset.
      [#1777](https://github.com/Azure/PSRule.Rules.Azure/issues/1777)
  - Virtual Machine:
    - Check virtual machines uses Azure Monitor Agent instead of old legacy Log Analytics Agent by @BenjaminEngeset.
      [#1792](https://github.com/Azure/PSRule.Rules.Azure/issues/1792)
  - Virtual Machine Scale Sets:
    - Check virtual machine scale sets uses Azure Monitor Agent instead of old legacy Log Analytics Agent by @BenjaminEngeset.
      [#1792](https://github.com/Azure/PSRule.Rules.Azure/issues/1792)
  - Virtual Network:
    - Check VNETs with a GatewaySubnet also has a AzureBastionSubnet by @BenjaminEngeset.
      [#1761](https://github.com/Azure/PSRule.Rules.Azure/issues/1761)
- General improvements:
  - Added built-in list of ignored policy definitions by @BernieWhite.
    [#1730](https://github.com/Azure/PSRule.Rules.Azure/issues/1730)
    - To ignore additional policy definitions, use the `AZURE_POLICY_IGNORE_LIST` configuration option.
- Engineering:
  - Bump PSRule to v2.5.3.
    [#1800](https://github.com/Azure/PSRule.Rules.Azure/pull/1800)
  - Bump Az.Resources to v6.3.1.
    [#1800](https://github.com/Azure/PSRule.Rules.Azure/pull/1800)

What's changed since pre-release v1.21.0-B0050:

- No additional changes.

## v1.21.0-B0050 (pre-release)

What's changed since pre-release v1.21.0-B0027:

- New rules:
  - Virtual Machine:
    - Check virtual machines uses Azure Monitor Agent instead of old legacy Log Analytics Agent by @BenjaminEngeset.
      [#1792](https://github.com/Azure/PSRule.Rules.Azure/issues/1792)
  - Virtual Machine Scale Sets:
    - Check virtual machine scale sets uses Azure Monitor Agent instead of old legacy Log Analytics Agent by @BenjaminEngeset.
      [#1792](https://github.com/Azure/PSRule.Rules.Azure/issues/1792)
- Engineering:
  - Bump PSRule to v2.5.3.
    [#1800](https://github.com/Azure/PSRule.Rules.Azure/pull/1800)
  - Bump Az.Resources to v6.3.1.
    [#1800](https://github.com/Azure/PSRule.Rules.Azure/pull/1800)
- Bug fixes:
  - Fixed contains function unable to match array by @BernieWhite.
    [#1793](https://github.com/Azure/PSRule.Rules.Azure/issues/1793)

## v1.21.0-B0027 (pre-release)

What's changed since pre-release v1.21.0-B0011:

- New rules:
  - Deployment:
    - Check sensitive resource values use secure parameters by @VeraBE @BernieWhite.
      [#1773](https://github.com/Azure/PSRule.Rules.Azure/issues/1773)
  - Service Bus:
    - Check service bus namespaces uses TLS 1.2 version by @BenjaminEngeset.
      [#1777](https://github.com/Azure/PSRule.Rules.Azure/issues/1777)

## v1.21.0-B0011 (pre-release)

What's changed since v1.20.1:

- New features:
  - Mapping of Azure Security Benchmark v3 to security rules by @jagoodwin.
    [#1610](https://github.com/Azure/PSRule.Rules.Azure/issues/1610)
- New rules:
  - Virtual Network:
    - Check VNETs with a GatewaySubnet also has a AzureBastionSubnet by @BenjaminEngeset.
      [#1761](https://github.com/Azure/PSRule.Rules.Azure/issues/1761)
- General improvements:
  - Added built-in list of ignored policy definitions by @BernieWhite.
    [#1730](https://github.com/Azure/PSRule.Rules.Azure/issues/1730)
    - To ignore additional policy definitions, use the `AZURE_POLICY_IGNORE_LIST` configuration option.
- Engineering:
  - Bump PSRule to v2.5.1.
    [#1782](https://github.com/Azure/PSRule.Rules.Azure/pull/1782)
  - Bump Az.Resources to v6.3.0.
    [#1782](https://github.com/Azure/PSRule.Rules.Azure/pull/1782)

## v1.20.2

What's changed since v1.20.1:

- Bug fixes:
  - Fixed contains function unable to match array by @BernieWhite.
    [#1793](https://github.com/Azure/PSRule.Rules.Azure/issues/1793)

## v1.20.1

What's changed since v1.20.0:

- Bug fixes:
  - Fixed expand bicep source when reading JsonContent into a parameter by @BernieWhite.
    [#1780](https://github.com/Azure/PSRule.Rules.Azure/issues/1780)

## v1.20.0

What's changed since v1.19.2:

- New features:
  - Added September 2022 baselines `Azure.GA_2022_09` and `Azure.Preview_2022_09` by @BernieWhite.
    [#1738](https://github.com/Azure/PSRule.Rules.Azure/issues/1738)
    - Includes rules released before or during September 2022.
    - Marked `Azure.GA_2022_06` and `Azure.Preview_2022_06` baselines as obsolete.
- New rules:
  - AKS:
    - Check clusters use Ephemeral OS disk by @BenjaminEngeset.
      [#1618](https://github.com/Azure/PSRule.Rules.Azure/issues/1618)
  - App Configuration:
    - Check app configuration store has purge protection enabled by @BenjaminEngeset.
      [#1689](https://github.com/Azure/PSRule.Rules.Azure/issues/1689)
    - Check app configuration store has one or more replicas by @BenjaminEngeset.
      [#1688](https://github.com/Azure/PSRule.Rules.Azure/issues/1688)
    - Check app configuration store audit diagnostic logs are enabled by @BenjaminEngeset.
      [#1690](https://github.com/Azure/PSRule.Rules.Azure/issues/1690)
    - Check identity-based authentication is used for configuration stores by @pazdedav.
      [#1691](https://github.com/Azure/PSRule.Rules.Azure/issues/1691)
  - Application Gateway WAF:
    - Check policy is enabled by @fbinotto.
      [#1470](https://github.com/Azure/PSRule.Rules.Azure/issues/1470)
    - Check policy uses prevention mode by @fbinotto.
      [#1470](https://github.com/Azure/PSRule.Rules.Azure/issues/1470)
    - Check policy uses managed rule sets by @fbinotto.
      [#1470](https://github.com/Azure/PSRule.Rules.Azure/issues/1470)
    - Check policy does not have any exclusions defined by @fbinotto.
      [#1470](https://github.com/Azure/PSRule.Rules.Azure/issues/1470)
  - Azure Cache for Redis:
    - Check the number of firewall rules for caches by @jonathanruiz.
      [#544](https://github.com/Azure/PSRule.Rules.Azure/issues/544)
    - Check the number of IP addresses in firewall rules for caches by @jonathanruiz.
      [#544](https://github.com/Azure/PSRule.Rules.Azure/issues/544)
  - CDN:
    - Check CDN profile uses Front Door Standard or Premium tier by @BenjaminEngeset.
      [#1612](https://github.com/Azure/PSRule.Rules.Azure/issues/1612)
  - Container Registry:
    - Check soft delete policy is enabled by @BenjaminEngeset.
      [#1674](https://github.com/Azure/PSRule.Rules.Azure/issues/1674)
  - Defender for Cloud:
    - Check Microsoft Defender for Containers is enable by @jdewisscher.
      [#1632](https://github.com/Azure/PSRule.Rules.Azure/issues/1632)
    - Check Microsoft Defender for Servers is enabled by @jdewisscher.
      [#1632](https://github.com/Azure/PSRule.Rules.Azure/issues/1632)
    - Check Microsoft Defender for SQL is enabled by @jdewisscher.
      [#1632](https://github.com/Azure/PSRule.Rules.Azure/issues/1632)
    - Check Microsoft Defender for App Services is enabled by @jdewisscher.
      [#1632](https://github.com/Azure/PSRule.Rules.Azure/issues/1632)
    - Check Microsoft Defender for Storage is enabled by @jdewisscher.
      [#1632](https://github.com/Azure/PSRule.Rules.Azure/issues/1632)
    - Check Microsoft Defender for SQL Servers on VMs is enabled by @jdewisscher.
      [#1632](https://github.com/Azure/PSRule.Rules.Azure/issues/1632)
  - Deployment:
    - Check that nested deployments securely pass through administrator usernames by @ms-sambell.
      [#1479](https://github.com/Azure/PSRule.Rules.Azure/issues/1479)
  - Front Door WAF:
    - Check policy is enabled by @fbinotto.
      [#1470](https://github.com/Azure/PSRule.Rules.Azure/issues/1470)
    - Check policy uses prevention mode by @fbinotto.
      [#1470](https://github.com/Azure/PSRule.Rules.Azure/issues/1470)
    - Check policy uses managed rule sets by @fbinotto.
      [#1470](https://github.com/Azure/PSRule.Rules.Azure/issues/1470)
    - Check policy does not have any exclusions defined by @fbinotto.
      [#1470](https://github.com/Azure/PSRule.Rules.Azure/issues/1470)
  - Network Security Group:
    - Check AKS managed NSGs don't contain custom rules by @ms-sambell.
      [#8](https://github.com/Azure/PSRule.Rules.Azure/issues/8)
  - Storage Account:
    - Check blob container soft delete is enabled by @pazdedav.
      [#1671](https://github.com/Azure/PSRule.Rules.Azure/issues/1671)
    - Check file share soft delete is enabled by @jonathanruiz.
      [#966](https://github.com/Azure/PSRule.Rules.Azure/issues/966)
  - VMSS:
    - Check Linux VMSS has disabled password authentication by @BenjaminEngeset.
      [#1635](https://github.com/Azure/PSRule.Rules.Azure/issues/1635)
- Updated rules:
  - **Important change**: Updated rules, tests and docs with Microsoft Defender for Cloud by @jonathanruiz.
    [#545](https://github.com/Azure/PSRule.Rules.Azure/issues/545)
    - The following rules have been renamed with aliases:
      - Renamed `Azure.SQL.ThreatDetection` to `Azure.SQL.DefenderCloud`.
      - Renamed `Azure.SecurityCenter.Contact` to `Azure.DefenderCloud.Contact`.
      - Renamed `Azure.SecurityCenter.Provisioning` to `Azure.DefenderCloud.Provisioning`.
    - If you are referencing the old names please consider updating to the new names.
  - Updated documentation examples for Front Door and Key Vault rules by @lluppesms.
    [#1667](https://github.com/Azure/PSRule.Rules.Azure/issues/1667)
  - Improved the way we check that VM or VMSS has Linux by @verabe.
    [#1704](https://github.com/Azure/PSRule.Rules.Azure/issues/1704)
  - Azure Kubernetes Service:
    - Updated `Azure.AKS.Version` to use latest stable version `1.23.8` by @BernieWhite.
      [#1627](https://github.com/Azure/PSRule.Rules.Azure/issues/1627)
      - Use `AZURE_AKS_CLUSTER_MINIMUM_VERSION` to configure the minimum version of the cluster.
  - Event Grid:
    - Promoted `Azure.EventGrid.DisableLocalAuth` to GA rule set by @BernieWhite.
      [#1628](https://github.com/Azure/PSRule.Rules.Azure/issues/1628)
  - Key Vault:
    - Promoted `Azure.KeyVault.AutoRotationPolicy` to GA rule set by @BernieWhite.
      [#1629](https://github.com/Azure/PSRule.Rules.Azure/issues/1629)
- General improvements:
  - Updated NSG documentation with code snippets and links by @simone-bennett.
    [#1607](https://github.com/Azure/PSRule.Rules.Azure/issues/1607)
  - Updated Application Gateway documentation with code snippets by @ms-sambell.
    [#1608](https://github.com/Azure/PSRule.Rules.Azure/issues/1608)
  - Updated SQL firewall rules documentation by @ms-sambell.
    [#1569](https://github.com/Azure/PSRule.Rules.Azure/issues/1569)
  - Updated Container Apps documentation and rule to new resource type by @marie-schmidt.
    [#1672](https://github.com/Azure/PSRule.Rules.Azure/issues/1672)
  - Updated KeyVault and FrontDoor documentation with code snippets by @lluppesms.
    [#1667](https://github.com/Azure/PSRule.Rules.Azure/issues/1667)
  - Added tag and annotation metadata from policy for rules generation by @BernieWhite.
    [#1652](https://github.com/Azure/PSRule.Rules.Azure/issues/1652)
  - Added hash to `name` and `ref` properties for policy rules by @ArmaanMcleod.
    [#1653](https://github.com/Azure/PSRule.Rules.Azure/issues/1653)
    - Use `AZURE_POLICY_RULE_PREFIX` or `Export-AzPolicyAssignmentRuleData -RulePrefix` to override rule prefix.
- Engineering:
  - Bump PSRule to v2.4.2.
    [#1753](https://github.com/Azure/PSRule.Rules.Azure/pull/1753)
    [#1748](https://github.com/Azure/PSRule.Rules.Azure/issues/1748)
  - Bump Microsoft.NET.Test.Sdk to v17.3.2.
    [#1719](https://github.com/Azure/PSRule.Rules.Azure/pull/1719)
  - Updated provider data for analysis.
    [#1605](https://github.com/Azure/PSRule.Rules.Azure/pull/1605)
  - Bump Az.Resources to v6.2.0.
    [#1636](https://github.com/Azure/PSRule.Rules.Azure/pull/1636)
  - Bump PSScriptAnalyzer to v1.21.0.
    [#1636](https://github.com/Azure/PSRule.Rules.Azure/pull/1636)
- Bug fixes:
  - Fixed continue processing policy assignments on error by @BernieWhite.
    [#1651](https://github.com/Azure/PSRule.Rules.Azure/issues/1651)
  - Fixed handling of runtime assessment data by @BernieWhite.
    [#1707](https://github.com/Azure/PSRule.Rules.Azure/issues/1707)
  - Fixed conversion of type conditions to pre-conditions by @BernieWhite.
    [#1708](https://github.com/Azure/PSRule.Rules.Azure/issues/1708)
  - Fixed inconclusive failure of `Azure.Deployment.AdminUsername` by @BernieWhite.
    [#1631](https://github.com/Azure/PSRule.Rules.Azure/issues/1631)
  - Fixed error expanding with `json()` and single quotes by @BernieWhite.
    [#1656](https://github.com/Azure/PSRule.Rules.Azure/issues/1656)
  - Fixed handling key collision with duplicate definitions using same parameters by @ArmaanMcleod.
    [#1653](https://github.com/Azure/PSRule.Rules.Azure/issues/1653)
  - Fixed bug requiring all diagnostic logs settings to have auditing enabled by @BenjaminEngeset.
    [#1726](https://github.com/Azure/PSRule.Rules.Azure/issues/1726)
  - Fixed `Azure.Deployment.AdminUsername` incorrectly fails with nested deployments by @BernieWhite.
    [#1762](https://github.com/Azure/PSRule.Rules.Azure/issues/1762)
  - Fixed `Azure.FrontDoorWAF.Exclusions` reports exclusions when none are specified by @BernieWhite.
    [#1751](https://github.com/Azure/PSRule.Rules.Azure/issues/1751)
  - Fixed `Azure.Deployment.AdminUsername` does not match the pattern by @BernieWhite.
    [#1758](https://github.com/Azure/PSRule.Rules.Azure/issues/1758)
  - Consider private offerings when checking that a VM or VMSS has Linux by @verabe.
    [#1725](https://github.com/Azure/PSRule.Rules.Azure/issues/1725)

What's changed since pre-release v1.20.0-B0477:

- No additional changes.

## v1.20.0-B0477 (pre-release)

What's changed since pre-release v1.20.0-B0389:

- General improvements:
  - Added hash to `name` and `ref` properties for policy rules by @ArmaanMcleod.
    [#1653](https://github.com/Azure/PSRule.Rules.Azure/issues/1653)
    - Use `AZURE_POLICY_RULE_PREFIX` or `Export-AzPolicyAssignmentRuleData -RulePrefix` to override rule prefix.

## v1.20.0-B0389 (pre-release)

What's changed since pre-release v1.20.0-B0304:

- New rules:
  - App Configuration:
    - Check app configuration store has purge protection enabled by @BenjaminEngeset.
      [#1689](https://github.com/Azure/PSRule.Rules.Azure/issues/1689)
- Bug fixes:
  - Fixed `Azure.Deployment.AdminUsername` incorrectly fails with nested deployments by @BernieWhite.
    [#1762](https://github.com/Azure/PSRule.Rules.Azure/issues/1762)

## v1.20.0-B0304 (pre-release)

What's changed since pre-release v1.20.0-B0223:

- Engineering:
  - Bump PSRule to v2.4.2.
    [#1753](https://github.com/Azure/PSRule.Rules.Azure/pull/1753)
    [#1748](https://github.com/Azure/PSRule.Rules.Azure/issues/1748)
- Bug fixes:
  - Fixed `Azure.FrontDoorWAF.Exclusions` reports exclusions when none are specified by @BernieWhite.
    [#1751](https://github.com/Azure/PSRule.Rules.Azure/issues/1751)
  - Fixed `Azure.Deployment.AdminUsername` does not match the pattern by @BernieWhite.
    [#1758](https://github.com/Azure/PSRule.Rules.Azure/issues/1758)
  - Consider private offerings when checking that a VM or VMSS has Linux by @verabe.
    [#1725](https://github.com/Azure/PSRule.Rules.Azure/issues/1725)

## v1.20.0-B0223 (pre-release)

What's changed since pre-release v1.20.0-B0148:

- New features:
  - Added September 2022 baselines `Azure.GA_2022_09` and `Azure.Preview_2022_09` by @BernieWhite.
    [#1738](https://github.com/Azure/PSRule.Rules.Azure/issues/1738)
    - Includes rules released before or during September 2022.
    - Marked `Azure.GA_2022_06` and `Azure.Preview_2022_06` baselines as obsolete.
- New rules:
  - App Configuration:
    - Check app configuration store has one or more replicas by @BenjaminEngeset.
      [#1688](https://github.com/Azure/PSRule.Rules.Azure/issues/1688)
- Engineering:
  - Bump PSRule to v2.4.1.
    [#1636](https://github.com/Azure/PSRule.Rules.Azure/pull/1636)
  - Bump Az.Resources to v6.2.0.
    [#1636](https://github.com/Azure/PSRule.Rules.Azure/pull/1636)
  - Bump PSScriptAnalyzer to v1.21.0.
    [#1636](https://github.com/Azure/PSRule.Rules.Azure/pull/1636)
- Bug fixes:
  - Fixed handling key collision with duplicate definitions using same parameters by @ArmaanMcleod.
    [#1653](https://github.com/Azure/PSRule.Rules.Azure/issues/1653)
  - Fixed bug requiring all diagnostic logs settings to have auditing enabled by @BenjaminEngeset.
    [#1726](https://github.com/Azure/PSRule.Rules.Azure/issues/1726)

## v1.20.0-B0148 (pre-release)

What's changed since pre-release v1.20.0-B0085:

- New rules:
  - App Configuration:
    - Check app configuration store audit diagnostic logs are enabled by @BenjaminEngeset.
      [#1690](https://github.com/Azure/PSRule.Rules.Azure/issues/1690)
- Engineering:
  - Bump Microsoft.NET.Test.Sdk to v17.3.2.
    [#1719](https://github.com/Azure/PSRule.Rules.Azure/pull/1719)
- Bug fixes:
  - Fixed error expanding with `json()` and single quotes by @BernieWhite.
    [#1656](https://github.com/Azure/PSRule.Rules.Azure/issues/1656)

## v1.20.0-B0085 (pre-release)

What's changed since pre-release v1.20.0-B0028:

- New rules:
  - Azure Cache for Redis:
    - Check the number of firewall rules for caches by @jonathanruiz.
      [#544](https://github.com/Azure/PSRule.Rules.Azure/issues/544)
    - Check the number of IP addresses in firewall rules for caches by @jonathanruiz.
      [#544](https://github.com/Azure/PSRule.Rules.Azure/issues/544)
  - App Configuration:
    - Check identity-based authentication is used for configuration stores by @pazdedav.
      [#1691](https://github.com/Azure/PSRule.Rules.Azure/issues/1691)
  - Container Registry:
    - Check soft delete policy is enabled by @BenjaminEngeset.
      [#1674](https://github.com/Azure/PSRule.Rules.Azure/issues/1674)
  - Defender for Cloud:
    - Check Microsoft Defender for Cloud is enabled for Containers by @jdewisscher.
      [#1632](https://github.com/Azure/PSRule.Rules.Azure/issues/1632)
    - Check Microsoft Defender for Cloud is enabled for Virtual Machines by @jdewisscher.
      [#1632](https://github.com/Azure/PSRule.Rules.Azure/issues/1632)
    - Check Microsoft Defender for Cloud is enabled for SQL Servers by @jdewisscher.
      [#1632](https://github.com/Azure/PSRule.Rules.Azure/issues/1632)
    - Check Microsoft Defender for Cloud is enabled for App Services by @jdewisscher.
      [#1632](https://github.com/Azure/PSRule.Rules.Azure/issues/1632)
    - Check Microsoft Defender for Cloud is enabled for Storage Accounts by @jdewisscher.
      [#1632](https://github.com/Azure/PSRule.Rules.Azure/issues/1632)
    - Check Microsoft Defender for Cloud is enabled for SQL Servers on machines by @jdewisscher.
      [#1632](https://github.com/Azure/PSRule.Rules.Azure/issues/1632)
  - Network Security Group:
    - Check AKS managed NSGs don't contain custom rules by @ms-sambell.
      [#8](https://github.com/Azure/PSRule.Rules.Azure/issues/8)
  - Storage Account:
    - Check blob container soft delete is enabled by @pazdedav.
      [#1671](https://github.com/Azure/PSRule.Rules.Azure/issues/1671)
    - Check file share soft delete is enabled by @jonathanruiz.
      [#966](https://github.com/Azure/PSRule.Rules.Azure/issues/966)
- Updated rules:
  - **Important change**: Updated rules, tests and docs with Microsoft Defender for Cloud by @jonathanruiz.
    [#545](https://github.com/Azure/PSRule.Rules.Azure/issues/545)
    - The following rules have been renamed with aliases:
      - Renamed `Azure.SQL.ThreatDetection` to `Azure.SQL.DefenderCloud`.
      - Renamed `Azure.SecurityCenter.Contact` to `Azure.DefenderCloud.Contact`.
      - Renamed `Azure.SecurityCenter.Provisioning` to `Azure.DefenderCloud.Provisioning`.
    - If you are referencing the old names please consider updating to the new names.
  - Updated documentation examples for Front Door and Key Vault rules by @lluppesms.
    [#1667](https://github.com/Azure/PSRule.Rules.Azure/issues/1667)
  - Improved the way we check that VM or VMSS has Linux by @verabe.
    [#1704](https://github.com/Azure/PSRule.Rules.Azure/issues/1704)
- General improvements:
  - Updated NSG documentation with code snippets and links by @simone-bennett.
    [#1607](https://github.com/Azure/PSRule.Rules.Azure/issues/1607)
  - Updated Application Gateway documentation with code snippets by @ms-sambell.
    [#1608](https://github.com/Azure/PSRule.Rules.Azure/issues/1608)
  - Updated SQL firewall rules documentation by @ms-sambell.
    [#1569](https://github.com/Azure/PSRule.Rules.Azure/issues/1569)
  - Updated Container Apps documentation and rule to new resource type by @marie-schmidt.
    [#1672](https://github.com/Azure/PSRule.Rules.Azure/issues/1672)
  - Updated KeyVault and FrontDoor documentation with code snippets by @lluppesms.
    [#1667](https://github.com/Azure/PSRule.Rules.Azure/issues/1667)
  - Added tag and annotation metadata from policy for rules generation by @BernieWhite.
    [#1652](https://github.com/Azure/PSRule.Rules.Azure/issues/1652)
- Bug fixes:
  - Fixed continue processing policy assignments on error by @BernieWhite.
    [#1651](https://github.com/Azure/PSRule.Rules.Azure/issues/1651)
  - Fixed handling of runtime assessment data by @BernieWhite.
    [#1707](https://github.com/Azure/PSRule.Rules.Azure/issues/1707)
  - Fixed conversion of type conditions to pre-conditions by @BernieWhite.
    [#1708](https://github.com/Azure/PSRule.Rules.Azure/issues/1708)

## v1.20.0-B0028 (pre-release)

What's changed since pre-release v1.20.0-B0004:

- New rules:
  - AKS:
    - Check clusters use Ephemeral OS disk by @BenjaminEngeset.
      [#1618](https://github.com/Azure/PSRule.Rules.Azure/issues/1618)
  - CDN:
    - Check CDN profile uses Front Door Standard or Premium tier by @BenjaminEngeset.
      [#1612](https://github.com/Azure/PSRule.Rules.Azure/issues/1612)
  - VMSS:
    - Check Linux VMSS has disabled password authentication by @BenjaminEngeset.
      [#1635](https://github.com/Azure/PSRule.Rules.Azure/issues/1635)
- Updated rules:
  - Azure Kubernetes Service:
    - Updated `Azure.AKS.Version` to use latest stable version `1.23.8` by @BernieWhite.
      [#1627](https://github.com/Azure/PSRule.Rules.Azure/issues/1627)
      - Use `AZURE_AKS_CLUSTER_MINIMUM_VERSION` to configure the minimum version of the cluster.
  - Event Grid:
    - Promoted `Azure.EventGrid.DisableLocalAuth` to GA rule set by @BernieWhite.
      [#1628](https://github.com/Azure/PSRule.Rules.Azure/issues/1628)
  - Key Vault:
    - Promoted `Azure.KeyVault.AutoRotationPolicy` to GA rule set by @BernieWhite.
      [#1629](https://github.com/Azure/PSRule.Rules.Azure/issues/1629)
- Engineering:
  - Bump PSRule to v2.4.0.
    [#1620](https://github.com/Azure/PSRule.Rules.Azure/pull/1620)
  - Updated provider data for analysis.
    [#1605](https://github.com/Azure/PSRule.Rules.Azure/pull/1605)
- Bug fixes:
  - Fixed function `dateTimeAdd` errors handling `utcNow` output by @BernieWhite.
    [#1637](https://github.com/Azure/PSRule.Rules.Azure/issues/1637)
  - Fixed inconclusive failure of `Azure.Deployment.AdminUsername` by @BernieWhite.
    [#1631](https://github.com/Azure/PSRule.Rules.Azure/issues/1631)

## v1.20.0-B0004 (pre-release)

What's changed since v1.19.1:

- New rules:
  - Azure Resources:
    - Check that nested deployments securely pass through administrator usernames by @ms-sambell.
      [#1479](https://github.com/Azure/PSRule.Rules.Azure/issues/1479)
- Engineering:
  - Bump Microsoft.NET.Test.Sdk to v17.3.1.
    [#1603](https://github.com/Azure/PSRule.Rules.Azure/pull/1603)

## v1.19.2

What's changed since v1.19.1:

- Bug fixes:
  - Fixed function `dateTimeAdd` errors handling `utcNow` output by @BernieWhite.
    [#1637](https://github.com/Azure/PSRule.Rules.Azure/issues/1637)

## v1.19.1

What's changed since v1.19.0:

- Bug fixes:
  - Fixed `Azure.VNET.UseNSGs` is missing exceptions by @BernieWhite.
    [#1609](https://github.com/Azure/PSRule.Rules.Azure/issues/1609)
    - Added exclusions for `RouteServerSubnet` and any subnet with a dedicated HSM delegation.

## v1.19.0

What's changed since v1.18.1:

- New rules:
  - Azure Kubernetes Service:
    - Check clusters use uptime SLA by @BenjaminEngeset.
      [#1601](https://github.com/Azure/PSRule.Rules.Azure/issues/1601)
- General improvements:
  - Updated rule level for the following rules by @BernieWhite.
    [#1551](https://github.com/Azure/PSRule.Rules.Azure/issues/1551)
    - Set `Azure.APIM.APIDescriptors` to warning from error.
    - Set `Azure.APIM.ProductDescriptors` to warning from error.
    - Set `Azure.Template.UseLocationParameter` to warning from error.
    - Set `Azure.Template.UseComments` to information from error.
    - Set `Azure.Template.UseDescriptions` to information from error.
  - Improve reporting of failing resource property for rules by @BernieWhite.
    [#1429](https://github.com/Azure/PSRule.Rules.Azure/issues/1429)
- Engineering:
  - Added publishing of symbols for NuGet packages by @BernieWhite.
    [#1549](https://github.com/Azure/PSRule.Rules.Azure/issues/1549)
  - Bump Az.Resources to v6.1.0.
    [#1557](https://github.com/Azure/PSRule.Rules.Azure/pull/1557)
  - Bump Microsoft.NET.Test.Sdk to v17.3.0.
    [#1563](https://github.com/Azure/PSRule.Rules.Azure/pull/1563)
  - Bump PSRule to v2.3.2.
    [#1574](https://github.com/Azure/PSRule.Rules.Azure/pull/1574)
  - Bump support projects to .NET 6 by @BernieWhite.
    [#1560](https://github.com/Azure/PSRule.Rules.Azure/issues/1560)
  - Bump BenchmarkDotNet to v0.13.2.
    [#1593](https://github.com/Azure/PSRule.Rules.Azure/pull/1593)
  - Bump BenchmarkDotNet.Diagnostics.Windows to v0.13.2.
    [#1594](https://github.com/Azure/PSRule.Rules.Azure/pull/1594)
  - Updated provider data for analysis.
    [#1598](https://github.com/Azure/PSRule.Rules.Azure/pull/1598)
- Bug fixes:
  - Fixed parameter files linked to bicep code via naming convention is not working by @BernieWhite.
    [#1582](https://github.com/Azure/PSRule.Rules.Azure/issues/1582)
  - Fixed handling of storage accounts sub-resources with CMK by @BernieWhite.
    [#1575](https://github.com/Azure/PSRule.Rules.Azure/issues/1575)

What's changed since pre-release v1.19.0-B0077:

- No additional changes.

## v1.19.0-B0077 (pre-release)

What's changed since pre-release v1.19.0-B0042:

- New rules:
  - Azure Kubernetes Service:
    - Check clusters use uptime SLA by @BenjaminEngeset.
      [#1601](https://github.com/Azure/PSRule.Rules.Azure/issues/1601)

## v1.19.0-B0042 (pre-release)

What's changed since pre-release v1.19.0-B0010:

- General improvements:
  - Improve reporting of failing resource property for rules by @BernieWhite.
    [#1429](https://github.com/Azure/PSRule.Rules.Azure/issues/1429)
- Engineering:
  - Bump PSRule to v2.3.2.
    [#1574](https://github.com/Azure/PSRule.Rules.Azure/pull/1574)
  - Bump support projects to .NET 6 by @BernieWhite.
    [#1560](https://github.com/Azure/PSRule.Rules.Azure/issues/1560)
  - Bump BenchmarkDotNet to v0.13.2.
    [#1593](https://github.com/Azure/PSRule.Rules.Azure/pull/1593)
  - Bump BenchmarkDotNet.Diagnostics.Windows to v0.13.2.
    [#1594](https://github.com/Azure/PSRule.Rules.Azure/pull/1594)
  - Updated provider data for analysis.
    [#1598](https://github.com/Azure/PSRule.Rules.Azure/pull/1598)
- Bug fixes:
  - Fixed parameter files linked to bicep code via naming convention is not working by @BernieWhite.
    [#1582](https://github.com/Azure/PSRule.Rules.Azure/issues/1582)
  - Fixed handling of storage accounts sub-resources with CMK by @BernieWhite.
    [#1575](https://github.com/Azure/PSRule.Rules.Azure/issues/1575)

## v1.19.0-B0010 (pre-release)

What's changed since v1.18.1:

- General improvements:
  - Updated rule level for the following rules by @BernieWhite.
    [#1551](https://github.com/Azure/PSRule.Rules.Azure/issues/1551)
    - Set `Azure.APIM.APIDescriptors` to warning from error.
    - Set `Azure.APIM.ProductDescriptors` to warning from error.
    - Set `Azure.Template.UseLocationParameter` to warning from error.
    - Set `Azure.Template.UseComments` to information from error.
    - Set `Azure.Template.UseDescriptions` to information from error.
- Engineering:
  - Added publishing of symbols for NuGet packages by @BernieWhite.
    [#1549](https://github.com/Azure/PSRule.Rules.Azure/issues/1549)
  - Bump PSRule to v2.3.1.
    [#1561](https://github.com/Azure/PSRule.Rules.Azure/pull/1561)
  - Bump Az.Resources to v6.1.0.
    [#1557](https://github.com/Azure/PSRule.Rules.Azure/pull/1557)
  - Bump Microsoft.NET.Test.Sdk to v17.3.0.
    [#1563](https://github.com/Azure/PSRule.Rules.Azure/pull/1563)

## v1.18.1

What's changed since v1.18.0:

- Bug fixes:
  - Fixed `Azure.APIM.HTTPBackend` reports failure when service URL is not defined by @BernieWhite.
    [#1555](https://github.com/Azure/PSRule.Rules.Azure/issues/1555)
  - Fixed `Azure.SQL.AAD` failure with newer API by @BernieWhite.
    [#1302](https://github.com/Azure/PSRule.Rules.Azure/issues/1302)

## v1.18.0

What's changed since v1.17.1:

- New rules:
  - Cognitive Services:
    - Check accounts use network access restrictions by @BernieWhite.
      [#1532](https://github.com/Azure/PSRule.Rules.Azure/issues/1532)
    - Check accounts use managed identities to access Azure resources by @BernieWhite.
      [#1532](https://github.com/Azure/PSRule.Rules.Azure/issues/1532)
    - Check accounts only accept requests using Azure AD identities by @BernieWhite.
      [#1532](https://github.com/Azure/PSRule.Rules.Azure/issues/1532)
    - Check accounts disable access using public endpoints by @BernieWhite.
      [#1532](https://github.com/Azure/PSRule.Rules.Azure/issues/1532)
- General improvements:
  - Added support for array `indexOf`, `lastIndexOf`, and `items` ARM functions by @BernieWhite.
    [#1440](https://github.com/Azure/PSRule.Rules.Azure/issues/1440)
  - Added support for `join` ARM function by @BernieWhite.
    [#1535](https://github.com/Azure/PSRule.Rules.Azure/issues/1535)
  - Improved output of full path to emitted resources by @BernieWhite.
    [#1523](https://github.com/Azure/PSRule.Rules.Azure/issues/1523)
- Engineering:
  - Bump Az.Resources to v6.0.1.
    [#1521](https://github.com/Azure/PSRule.Rules.Azure/pull/1521)
  - Updated provider data for analysis.
    [#1540](https://github.com/Azure/PSRule.Rules.Azure/pull/1540)
  - Bump xunit to v2.4.2.
    [#1542](https://github.com/Azure/PSRule.Rules.Azure/pull/1542)
  - Added readme and tags to NuGet by @BernieWhite.
    [#1513](https://github.com/Azure/PSRule.Rules.Azure/issues/1513)
- Bug fixes:
  - Fixed `Azure.SQL.TDE` is not required to enable Transparent Data Encryption for IaC by @BernieWhite.
    [#1530](https://github.com/Azure/PSRule.Rules.Azure/issues/1530)

What's changed since pre-release v1.18.0-B0027:

- No additional changes.

## v1.18.0-B0027 (pre-release)

What's changed since pre-release v1.18.0-B0010:

- New rules:
  - Cognitive Services:
    - Check accounts use network access restrictions by @BernieWhite.
      [#1532](https://github.com/Azure/PSRule.Rules.Azure/issues/1532)
    - Check accounts use managed identities to access Azure resources by @BernieWhite.
      [#1532](https://github.com/Azure/PSRule.Rules.Azure/issues/1532)
    - Check accounts only accept requests using Azure AD identities by @BernieWhite.
      [#1532](https://github.com/Azure/PSRule.Rules.Azure/issues/1532)
    - Check accounts disable access using public endpoints by @BernieWhite.
      [#1532](https://github.com/Azure/PSRule.Rules.Azure/issues/1532)
- General improvements:
  - Added support for array `indexOf`, `lastIndexOf`, and `items` ARM functions by @BernieWhite.
    [#1440](https://github.com/Azure/PSRule.Rules.Azure/issues/1440)
  - Added support for `join` ARM function by @BernieWhite.
    [#1535](https://github.com/Azure/PSRule.Rules.Azure/issues/1535)
- Engineering:
  - Updated provider data for analysis.
    [#1540](https://github.com/Azure/PSRule.Rules.Azure/pull/1540)
  - Bump xunit to v2.4.2.
    [#1542](https://github.com/Azure/PSRule.Rules.Azure/pull/1542)
- Bug fixes:
  - Fixed `Azure.SQL.TDE` is not required to enable Transparent Data Encryption for IaC by @BernieWhite.
    [#1530](https://github.com/Azure/PSRule.Rules.Azure/issues/1530)

## v1.18.0-B0010 (pre-release)

What's changed since pre-release v1.18.0-B0002:

- General improvements:
  - Improved output of full path to emitted resources by @BernieWhite.
    [#1523](https://github.com/Azure/PSRule.Rules.Azure/issues/1523)
- Engineering:
  - Bump Az.Resources to v6.0.1.
    [#1521](https://github.com/Azure/PSRule.Rules.Azure/pull/1521)

## v1.18.0-B0002 (pre-release)

What's changed since v1.17.1:

- Engineering:
  - Added readme and tags to NuGet by @BernieWhite.
    [#1513](https://github.com/Azure/PSRule.Rules.Azure/issues/1513)

## v1.17.1

What's changed since v1.17.0:

- Bug fixes:
  - Fixed union returns null when merged with built-in expansion objects by @BernieWhite.
    [#1515](https://github.com/Azure/PSRule.Rules.Azure/issues/1515)
  - Fixed missing zones in test for standalone VM by @BernieWhite.
    [#1506](https://github.com/Azure/PSRule.Rules.Azure/issues/1506)

## v1.17.0

What's changed since v1.16.1:

- New features:
  - Added more field count expression support for Azure Policy JSON rules by @ArmaanMcleod.
    [#181](https://github.com/Azure/PSRule.Rules.Azure/issues/181)
  - Added June 2022 baselines `Azure.GA_2022_06` and `Azure.Preview_2022_06` by @BernieWhite.
    [#1499](https://github.com/Azure/PSRule.Rules.Azure/issues/1499)
    - Includes rules released before or during June 2022.
    - Marked `Azure.GA_2022_03` and `Azure.Preview_2022_03` baselines as obsolete.
- New rules:
  - Deployment:
    - Check for secure values in outputs by @BernieWhite.
      [#297](https://github.com/Azure/PSRule.Rules.Azure/issues/297)
- Engineering:
  - Bump Newtonsoft.Json to v13.0.1.
    [#1494](https://github.com/Azure/PSRule.Rules.Azure/pull/1494)
  - Updated NuGet packaging metadata by @BernieWhite.
    [#1428](https://github.com/Azure/PSRule.Rules.Azure/pull/1428)
  - Updated provider data for analysis.
    [#1502](https://github.com/Azure/PSRule.Rules.Azure/pull/1502)
  - Bump PSRule to v2.2.0.
    [#1444](https://github.com/Azure/PSRule.Rules.Azure/pull/1444)
  - Updated NuGet packaging metadata by @BernieWhite.
    [#1428](https://github.com/Azure/PSRule.Rules.Azure/issues/1428)
- Bug fixes:
  - Fixed TDE property status to state by @Dylan-Prins.
    [#1505](https://github.com/Azure/PSRule.Rules.Azure/pull/1505)
  - Fixed the language expression value fails in outputs by @BernieWhite.
    [#1485](https://github.com/Azure/PSRule.Rules.Azure/issues/1485)

What's changed since pre-release v1.17.0-B0064:

- No additional changes.

## v1.17.0-B0064 (pre-release)

What's changed since pre-release v1.17.0-B0035:

- Engineering:
  - Updated provider data for analysis.
    [#1502](https://github.com/Azure/PSRule.Rules.Azure/pull/1502)
  - Bump PSRule to v2.2.0.
    [#1444](https://github.com/Azure/PSRule.Rules.Azure/pull/1444)
- Bug fixes:
  - Fixed TDE property status to state by @Dylan-Prins.
    [#1505](https://github.com/Azure/PSRule.Rules.Azure/pull/1505)

## v1.17.0-B0035 (pre-release)

What's changed since pre-release v1.17.0-B0014:

- New features:
  - Added June 2022 baselines `Azure.GA_2022_06` and `Azure.Preview_2022_06` by @BernieWhite.
    [#1499](https://github.com/Azure/PSRule.Rules.Azure/issues/1499)
    - Includes rules released before or during June 2022.
    - Marked `Azure.GA_2022_03` and `Azure.Preview_2022_03` baselines as obsolete.
- Engineering:
  - Bump Newtonsoft.Json to v13.0.1.
    [#1494](https://github.com/Azure/PSRule.Rules.Azure/pull/1494)
  - Updated NuGet packaging metadata by @BernieWhite.
    [#1428](https://github.com/Azure/PSRule.Rules.Azure/pull/1428)

## v1.17.0-B0014 (pre-release)

What's changed since v1.16.1:

- New features:
  - Added more field count expression support for Azure Policy JSON rules by @ArmaanMcleod.
    [#181](https://github.com/Azure/PSRule.Rules.Azure/issues/181)
- New rules:
  - Deployment:
    - Check for secure values in outputs by @BernieWhite.
      [#297](https://github.com/Azure/PSRule.Rules.Azure/issues/297)
- Engineering:
  - Updated NuGet packaging metadata by @BernieWhite.
    [#1428](https://github.com/Azure/PSRule.Rules.Azure/issues/1428)
- Bug fixes:
  - Fixed the language expression value fails in outputs by @BernieWhite.
    [#1485](https://github.com/Azure/PSRule.Rules.Azure/issues/1485)

## v1.16.1

What's changed since v1.16.0:

- Bug fixes:
  - Fixed TLS 1.3 support in `Azure.AppGw.SSLPolicy` by @BernieWhite.
    [#1469](https://github.com/Azure/PSRule.Rules.Azure/issues/1469)
  - Fixed Application Gateway referencing a WAF policy by @BernieWhite.
    [#1466](https://github.com/Azure/PSRule.Rules.Azure/issues/1466)

## v1.16.0

What's changed since v1.15.2:

- New rules:
  - App Service:
    - Check web apps have insecure FTP disabled by @BernieWhite.
      [#1436](https://github.com/Azure/PSRule.Rules.Azure/issues/1436)
    - Check web apps use a dedicated health probe by @BernieWhite.
      [#1437](https://github.com/Azure/PSRule.Rules.Azure/issues/1437)
- Updated rules:
  - Public IP:
    - Updated `Azure.PublicIP.AvailabilityZone` to exclude IP addresses for Azure Bastion by @BernieWhite.
      [#1442](https://github.com/Azure/PSRule.Rules.Azure/issues/1442)
      - Public IP addresses with the `resource-usage` tag set to `azure-bastion` are excluded.
- General improvements:
  - Added support for `dateTimeFromEpoch` and `dateTimeToEpoch` ARM functions by @BernieWhite.
    [#1451](https://github.com/Azure/PSRule.Rules.Azure/issues/1451)
- Engineering:
  - Updated built documentation to include rule ref and metadata by @BernieWhite.
    [#1432](https://github.com/Azure/PSRule.Rules.Azure/issues/1432)
  - Added ref properties for several rules by @BernieWhite.
    [#1430](https://github.com/Azure/PSRule.Rules.Azure/issues/1430)
  - Updated provider data for analysis.
    [#1453](https://github.com/Azure/PSRule.Rules.Azure/pull/1453)
  - Bump Microsoft.NET.Test.Sdk to v17.2.0.
    [#1410](https://github.com/Azure/PSRule.Rules.Azure/pull/1410)
  - Update CI checks to include required ref property by @BernieWhite.
    [#1431](https://github.com/Azure/PSRule.Rules.Azure/issues/1431)
  - Added ref properties for rules by @BernieWhite.
    [#1430](https://github.com/Azure/PSRule.Rules.Azure/issues/1430)
- Bug fixes:
  - Fixed `Azure.Template.UseVariables` does not accept function variables names by @BernieWhite.
    [#1427](https://github.com/Azure/PSRule.Rules.Azure/issues/1427)
  - Fixed dependency issue within Azure Pipelines `AzurePowerShell` task by @BernieWhite.
    [#1447](https://github.com/Azure/PSRule.Rules.Azure/issues/1447)
    - Removed dependency on `Az.Accounts` and `Az.Resources` from manifest.
      Pre-install these modules to use export cmdlets.

What's changed since pre-release v1.16.0-B0072:

- No additional changes.

## v1.16.0-B0072 (pre-release)

What's changed since pre-release v1.16.0-B0041:

- Engineering:
  - Update CI checks to include required ref property by @BernieWhite.
    [#1431](https://github.com/Azure/PSRule.Rules.Azure/issues/1431)
  - Added ref properties for rules by @BernieWhite.
    [#1430](https://github.com/Azure/PSRule.Rules.Azure/issues/1430)
- Bug fixes:
  - Fixed dependency issue within Azure Pipelines `AzurePowerShell` task by @BernieWhite.
    [#1447](https://github.com/Azure/PSRule.Rules.Azure/issues/1447)
    - Removed dependency on `Az.Accounts` and `Az.Resources` from manifest.
      Pre-install these modules to use export cmdlets.

## v1.16.0-B0041 (pre-release)

What's changed since pre-release v1.16.0-B0017:

- Updated rules:
  - Public IP:
    - Updated `Azure.PublicIP.AvailabilityZone` to exclude IP addresses for Azure Bastion by @BernieWhite.
      [#1442](https://github.com/Azure/PSRule.Rules.Azure/issues/1442)
      - Public IP addresses with the `resource-usage` tag set to `azure-bastion` are excluded.
- General improvements:
  - Added support for `dateTimeFromEpoch` and `dateTimeToEpoch` ARM functions by @BernieWhite.
    [#1451](https://github.com/Azure/PSRule.Rules.Azure/issues/1451)
- Engineering:
  - Updated built documentation to include rule ref and metadata by @BernieWhite.
    [#1432](https://github.com/Azure/PSRule.Rules.Azure/issues/1432)
  - Added ref properties for several rules by @BernieWhite.
    [#1430](https://github.com/Azure/PSRule.Rules.Azure/issues/1430)
  - Updated provider data for analysis.
    [#1453](https://github.com/Azure/PSRule.Rules.Azure/pull/1453)

## v1.16.0-B0017 (pre-release)

What's changed since v1.15.2:

- New rules:
  - App Service:
    - Check web apps have insecure FTP disabled by @BernieWhite.
      [#1436](https://github.com/Azure/PSRule.Rules.Azure/issues/1436)
    - Check web apps use a dedicated health probe by @BernieWhite.
      [#1437](https://github.com/Azure/PSRule.Rules.Azure/issues/1437)
- Engineering:
  - Bump Microsoft.NET.Test.Sdk to v17.2.0.
    [#1410](https://github.com/Azure/PSRule.Rules.Azure/pull/1410)
- Bug fixes:
  - Fixed `Azure.Template.UseVariables` does not accept function variables names by @BernieWhite.
    [#1427](https://github.com/Azure/PSRule.Rules.Azure/issues/1427)

## v1.15.2

What's changed since v1.15.1:

- Bug fixes:
  - Fixed `Azure.AppService.ManagedIdentity` does not accept both system and user assigned by @BernieWhite.
    [#1415](https://github.com/Azure/PSRule.Rules.Azure/issues/1415)
    - This also applies to:
      - `Azure.ADX.ManagedIdentity`
      - `Azure.APIM.ManagedIdentity`
      - `Azure.EventGrid.ManagedIdentity`
      - `Azure.Automation.ManagedIdentity`
  - Fixed Web apps with .NET 6 do not meet version constraint of `Azure.AppService.NETVersion` by @BernieWhite.
    [#1414](https://github.com/Azure/PSRule.Rules.Azure/issues/1414)
    - This also applies to `Azure.AppService.PHPVersion`.

## v1.15.1

What's changed since v1.15.0:

- Bug fixes:
  - Fixed exclusion of `dataCollectionRuleAssociations` from `Azure.Resource.UseTags` by @BernieWhite.
    [#1400](https://github.com/Azure/PSRule.Rules.Azure/issues/1400)
  - Fixed could not determine JSON object type for MockObject using CreateObject by @BernieWhite.
    [#1411](https://github.com/Azure/PSRule.Rules.Azure/issues/1411)
  - Fixed cannot bind argument to parameter 'Sku' because it is an empty string by @BernieWhite.
    [#1407](https://github.com/Azure/PSRule.Rules.Azure/issues/1407)

## v1.15.0

What's changed since v1.14.3:

- New features:
  - **Important change**: Added `Azure.Resource.SupportsTags` selector by @BernieWhite.
    [#1339](https://github.com/Azure/PSRule.Rules.Azure/issues/1339)
    - Use this selector in custom rules to filter rules to only run against resources that support tags.
    - This selector replaces the `SupportsTags` PowerShell function.
    - Using the `SupportsTag` function will now result in a warning.
    - The `SupportsTags` function will be removed in v2.
    - See [upgrade notes][1] for more information.
- Updated rules:
  - Azure Kubernetes Service:
    - Updated `Azure.AKS.Version` to use latest stable version `1.22.6` by @BernieWhite.
      [#1386](https://github.com/Azure/PSRule.Rules.Azure/issues/1386)
      - Use `AZURE_AKS_CLUSTER_MINIMUM_VERSION` to configure the minimum version of the cluster.
- Engineering:
  - Added code signing of module by @BernieWhite.
    [#1379](https://github.com/Azure/PSRule.Rules.Azure/issues/1379)
  - Added SBOM manifests to module by @BernieWhite.
    [#1380](https://github.com/Azure/PSRule.Rules.Azure/issues/1380)
  - Embedded provider and alias information as manifest resources by @BernieWhite.
    [#1383](https://github.com/Azure/PSRule.Rules.Azure/issues/1383)
    - Resources are minified and compressed to improve size and speed.
  - Added additional `nodeps` manifest that does not include dependencies for Az modules by @BernieWhite.
    [#1392](https://github.com/Azure/PSRule.Rules.Azure/issues/1392)
  - Bump Az.Accounts to 2.7.6. [#1338](https://github.com/Azure/PSRule.Rules.Azure/pull/1338)
  - Bump Az.Resources to 5.6.0. [#1338](https://github.com/Azure/PSRule.Rules.Azure/pull/1338)
  - Bump PSRule to 2.1.0. [#1338](https://github.com/Azure/PSRule.Rules.Azure/pull/1338)
  - Bump Pester to 5.3.3. [#1338](https://github.com/Azure/PSRule.Rules.Azure/pull/1338)
- Bug fixes:
  - Fixed dependency chain order when dependsOn copy by @BernieWhite.
    [#1381](https://github.com/Azure/PSRule.Rules.Azure/issues/1381)
  - Fixed error calling SupportsTags function by @BernieWhite.
    [#1401](https://github.com/Azure/PSRule.Rules.Azure/issues/1401)

What's changed since pre-release v1.15.0-B0053:

- Bug fixes:
  - Fixed error calling SupportsTags function by @BernieWhite.
    [#1401](https://github.com/Azure/PSRule.Rules.Azure/issues/1401)

## v1.15.0-B0053 (pre-release)

What's changed since pre-release v1.15.0-B0022:

- New features:
  - **Important change**: Added `Azure.Resource.SupportsTags` selector. [#1339](https://github.com/Azure/PSRule.Rules.Azure/issues/1339)
    - Use this selector in custom rules to filter rules to only run against resources that support tags.
    - This selector replaces the `SupportsTags` PowerShell function.
    - Using the `SupportsTag` function will now result in a warning.
    - The `SupportsTags` function will be removed in v2.
    - See [upgrade notes][1] for more information.
- Engineering:
  - Embedded provider and alias information as manifest resources. [#1383](https://github.com/Azure/PSRule.Rules.Azure/issues/1383)
    - Resources are minified and compressed to improve size and speed.
  - Added additional `nodeps` manifest that does not include dependencies for Az modules. [#1392](https://github.com/Azure/PSRule.Rules.Azure/issues/1392)
  - Bump Az.Accounts to 2.7.6. [#1338](https://github.com/Azure/PSRule.Rules.Azure/pull/1338)
  - Bump Az.Resources to 5.6.0. [#1338](https://github.com/Azure/PSRule.Rules.Azure/pull/1338)
  - Bump PSRule to 2.1.0. [#1338](https://github.com/Azure/PSRule.Rules.Azure/pull/1338)
  - Bump Pester to 5.3.3. [#1338](https://github.com/Azure/PSRule.Rules.Azure/pull/1338)

## v1.15.0-B0022 (pre-release)

What's changed since v1.14.3:

- Updated rules:
  - Azure Kubernetes Service:
    - Updated `Azure.AKS.Version` to use latest stable version `1.22.6`. [#1386](https://github.com/Azure/PSRule.Rules.Azure/issues/1386)
      - Use `AZURE_AKS_CLUSTER_MINIMUM_VERSION` to configure the minimum version of the cluster.
- Engineering:
  - Added code signing of module. [#1379](https://github.com/Azure/PSRule.Rules.Azure/issues/1379)
  - Added SBOM manifests to module. [#1380](https://github.com/Azure/PSRule.Rules.Azure/issues/1380)
- Bug fixes:
  - Fixed dependency chain order when dependsOn copy. [#1381](https://github.com/Azure/PSRule.Rules.Azure/issues/1381)

## v1.14.3

What's changed since v1.14.2:

- Bug fixes:
  - Fixed Azure Firewall threat intel mode reported for Secure VNET hubs. [#1365](https://github.com/Azure/PSRule.Rules.Azure/issues/1365)
  - Fixed array function handling with mock objects. [#1367](https://github.com/Azure/PSRule.Rules.Azure/issues/1367)

## v1.14.2

What's changed since v1.14.1:

- Bug fixes:
  - Fixed handling of parent resources when sub resource is in a separate deployment. [#1360](https://github.com/Azure/PSRule.Rules.Azure/issues/1360)

## v1.14.1

What's changed since v1.14.0:

- Bug fixes:
  - Fixed unable to set parameter defaults option with type object. [#1355](https://github.com/Azure/PSRule.Rules.Azure/issues/1355)

## v1.14.0

What's changed since v1.13.4:

- New features:
  - Added support for referencing resources in template. [#1315](https://github.com/Azure/PSRule.Rules.Azure/issues/1315)
    - The `reference()` function can be used to reference resources in template.
    - A placeholder value is still used for resources outside of the template.
  - Added March 2022 baselines `Azure.GA_2022_03` and `Azure.Preview_2022_03`. [#1334](https://github.com/Azure/PSRule.Rules.Azure/issues/1334)
    - Includes rules released before or during March 2022.
    - Marked `Azure.GA_2021_12` and `Azure.Preview_2021_12` baselines as obsolete.
  - **Experimental**: Cmdlets to validate objects with Azure policy conditions:
    - `Export-AzPolicyAssignmentData` - Exports policy assignment data. [#1266](https://github.com/Azure/PSRule.Rules.Azure/issues/1266)
    - `Export-AzPolicyAssignmentRuleData` - Exports JSON rules from policy assignment data. [#1278](https://github.com/Azure/PSRule.Rules.Azure/issues/1278)
    - `Get-AzPolicyAssignmentDataSource` - Discovers policy assignment data. [#1340](https://github.com/Azure/PSRule.Rules.Azure/issues/1340)
    - See cmdlet help for limitations and usage.
    - Additional information will be posted as this feature evolves [here](https://github.com/Azure/PSRule.Rules.Azure/discussions/1345).
- New rules:
  - SignalR Service:
    - Check services use Managed Identities. [#1306](https://github.com/Azure/PSRule.Rules.Azure/issues/1306)
    - Check services use a SKU with an SLA. [#1307](https://github.com/Azure/PSRule.Rules.Azure/issues/1307)
  - Web PubSub Service:
    - Check services use Managed Identities. [#1308](https://github.com/Azure/PSRule.Rules.Azure/issues/1308)
    - Check services use a SKU with an SLA. [#1309](https://github.com/Azure/PSRule.Rules.Azure/issues/1309)
- Updated rules:
  - Azure Kubernetes Service:
    - Updated `Azure.AKS.Version` to use latest stable version `1.21.9`. [#1318](https://github.com/Azure/PSRule.Rules.Azure/issues/1318)
      - Use `AZURE_AKS_CLUSTER_MINIMUM_VERSION` to configure the minimum version of the cluster.
- Engineering:
  - Cache Azure Policy Aliases. [#1277](https://github.com/Azure/PSRule.Rules.Azure/issues/1277)
  - Cleanup of additional alias metadata. [#1351](https://github.com/Azure/PSRule.Rules.Azure/pull/1351)
- Bug fixes:
  - Fixed index was out of range with split on mock properties. [#1327](https://github.com/Azure/PSRule.Rules.Azure/issues/1327)
  - Fixed mock objects with no properties. [#1347](https://github.com/Azure/PSRule.Rules.Azure/issues/1347)
  - Fixed sub-resources nesting by scope regression. [#1348](https://github.com/Azure/PSRule.Rules.Azure/issues/1348)
  - Fixed expand of runtime properties on reference objects. [#1324](https://github.com/Azure/PSRule.Rules.Azure/issues/1324)
  - Fixed processing of deployment outputs. [#1316](https://github.com/Azure/PSRule.Rules.Azure/issues/1316)

What's changed since pre-release v1.14.0-B2204013:

- No additional changes.

## v1.14.0-B2204013 (pre-release)

What's changed since pre-release v1.14.0-B2204007:

- Engineering:
  - Cleanup of additional alias metadata. [#1351](https://github.com/Azure/PSRule.Rules.Azure/pull/1351)

## v1.14.0-B2204007 (pre-release)

What's changed since pre-release v1.14.0-B2203117:

- Bug fixes:
  - Fixed mock objects with no properties. [#1347](https://github.com/Azure/PSRule.Rules.Azure/issues/1347)
  - Fixed sub-resources nesting by scope regression. [#1348](https://github.com/Azure/PSRule.Rules.Azure/issues/1348)

## v1.14.0-B2203117 (pre-release)

What's changed since pre-release v1.14.0-B2203088:

- New features:
  - **Experimental**: Cmdlets to validate objects with Azure policy conditions:
    - `Export-AzPolicyAssignmentData` - Exports policy assignment data. [#1266](https://github.com/Azure/PSRule.Rules.Azure/issues/1266)
    - `Export-AzPolicyAssignmentRuleData` - Exports JSON rules from policy assignment data. [#1278](https://github.com/Azure/PSRule.Rules.Azure/issues/1278)
    - `Get-AzPolicyAssignmentDataSource` - Discovers policy assignment data. [#1340](https://github.com/Azure/PSRule.Rules.Azure/issues/1340)
    - See cmdlet help for limitations and usage.
    - Additional information will be posted as this feature evolves [here](https://github.com/Azure/PSRule.Rules.Azure/discussions/1345).
- Engineering:
  - Cache Azure Policy Aliases. [#1277](https://github.com/Azure/PSRule.Rules.Azure/issues/1277)
- Bug fixes:
  - Fixed index was out of range with split on mock properties. [#1327](https://github.com/Azure/PSRule.Rules.Azure/issues/1327)

## v1.14.0-B2203088 (pre-release)

What's changed since pre-release v1.14.0-B2203066:

- New features:
  - Added March 2022 baselines `Azure.GA_2022_03` and `Azure.Preview_2022_03`. [#1334](https://github.com/Azure/PSRule.Rules.Azure/issues/1334)
    - Includes rules released before or during March 2022.
    - Marked `Azure.GA_2021_12` and `Azure.Preview_2021_12` baselines as obsolete.
- Bug fixes:
  - Fixed expand of runtime properties on reference objects. [#1324](https://github.com/Azure/PSRule.Rules.Azure/issues/1324)

## v1.14.0-B2203066 (pre-release)

What's changed since v1.13.4:

- New features:
  - Added support for referencing resources in template. [#1315](https://github.com/Azure/PSRule.Rules.Azure/issues/1315)
    - The `reference()` function can be used to reference resources in template.
    - A placeholder value is still used for resources outside of the template.
- New rules:
  - SignalR Service:
    - Check services use Managed Identities. [#1306](https://github.com/Azure/PSRule.Rules.Azure/issues/1306)
    - Check services use a SKU with an SLA. [#1307](https://github.com/Azure/PSRule.Rules.Azure/issues/1307)
  - Web PubSub Service:
    - Check services use Managed Identities. [#1308](https://github.com/Azure/PSRule.Rules.Azure/issues/1308)
    - Check services use a SKU with an SLA. [#1309](https://github.com/Azure/PSRule.Rules.Azure/issues/1309)
- Updated rules:
  - Azure Kubernetes Service:
    - Updated `Azure.AKS.Version` to use latest stable version `1.21.9`. [#1318](https://github.com/Azure/PSRule.Rules.Azure/issues/1318)
      - Use `AZURE_AKS_CLUSTER_MINIMUM_VERSION` to configure the minimum version of the cluster.
- Bug fixes:
  - Fixed processing of deployment outputs. [#1316](https://github.com/Azure/PSRule.Rules.Azure/issues/1316)

## v1.13.4

What's changed since v1.13.3:

- Bug fixes:
  - Fixed virtual network without any subnets is invalid. [#1303](https://github.com/Azure/PSRule.Rules.Azure/issues/1303)
  - Fixed container registry rules that require a premium tier. [#1304](https://github.com/Azure/PSRule.Rules.Azure/issues/1304)
    - Rules `Azure.ACR.Retention` and `Azure.ACR.ContentTrust` are now only run against premium instances.

## v1.13.3

What's changed since v1.13.2:

- Bug fixes:
  - Fixed bicep build timeout for complex deployments. [#1299](https://github.com/Azure/PSRule.Rules.Azure/issues/1299)

## v1.13.2

What's changed since v1.13.1:

- Engineering:
  - Bump PowerShellStandard.Library to 5.1.1. [#1295](https://github.com/Azure/PSRule.Rules.Azure/pull/1295)
- Bug fixes:
  - Fixed nested resource loops. [#1293](https://github.com/Azure/PSRule.Rules.Azure/issues/1293)

## v1.13.1

What's changed since v1.13.0:

- Bug fixes:
  - Fixed parsing of nested quote pairs within JSON function. [#1288](https://github.com/Azure/PSRule.Rules.Azure/issues/1288)

## v1.13.0

What's changed since v1.12.2:

- New features:
  - Added support for setting defaults for required parameters. [#1065](https://github.com/Azure/PSRule.Rules.Azure/issues/1065)
    - When specified, the value will be used when a parameter value is not provided.
  - Added support expanding Bicep from parameter files. [#1160](https://github.com/Azure/PSRule.Rules.Azure/issues/1160)
- New rules:
  - Azure Cache for Redis:
    - Limit public access for Azure Cache for Redis instances. [#935](https://github.com/Azure/PSRule.Rules.Azure/issues/935)
  - Container App:
    - Check insecure ingress is not enabled (preview). [#1252](https://github.com/Azure/PSRule.Rules.Azure/issues/1252)
  - Key Vault:
    - Check key auto-rotation is enabled (preview). [#1159](https://github.com/Azure/PSRule.Rules.Azure/issues/1159)
  - Recovery Services Vault:
    - Check vaults have replication alerts configured. [#7](https://github.com/Azure/PSRule.Rules.Azure/issues/7)
- Engineering:
  - Automatically build baseline docs. [#1242](https://github.com/Azure/PSRule.Rules.Azure/issues/1242)
  - Bump PSRule dependency to v1.11.1. [#1269](https://github.com/Azure/PSRule.Rules.Azure/pull/1269)
- Bug fixes:
  - Fixed empty value with strong type. [#1258](https://github.com/Azure/PSRule.Rules.Azure/issues/1258)
  - Fixed error with empty logic app trigger. [#1249](https://github.com/Azure/PSRule.Rules.Azure/issues/1249)
  - Fixed out of order parameters. [#1257](https://github.com/Azure/PSRule.Rules.Azure/issues/1257)
  - Fixed mapping default configuration causes cast exception. [#1274](https://github.com/Azure/PSRule.Rules.Azure/issues/1274)
  - Fixed resource id is incorrectly built for sub resource types. [#1279](https://github.com/Azure/PSRule.Rules.Azure/issues/1279)

What's changed since pre-release v1.13.0-B2202113:

- No additional changes.

## v1.13.0-B2202113 (pre-release)

What's changed since pre-release v1.13.0-B2202108:

- Bug fixes:
  - Fixed resource id is incorrectly built for sub resource types. [#1279](https://github.com/Azure/PSRule.Rules.Azure/issues/1279)

## v1.13.0-B2202108 (pre-release)

What's changed since pre-release v1.13.0-B2202103:

- Bug fixes:
  - Fixed mapping default configuration causes cast exception. [#1274](https://github.com/Azure/PSRule.Rules.Azure/issues/1274)

## v1.13.0-B2202103 (pre-release)

What's changed since pre-release v1.13.0-B2202090:

- Engineering:
  - Bump PSRule dependency to v1.11.1. [#1269](https://github.com/Azure/PSRule.Rules.Azure/pull/1269)
- Bug fixes:
  - Fixed out of order parameters. [#1257](https://github.com/Azure/PSRule.Rules.Azure/issues/1257)

## v1.13.0-B2202090 (pre-release)

What's changed since pre-release v1.13.0-B2202063:

- New rules:
  - Azure Cache for Redis:
    - Limit public access for Azure Cache for Redis instances. [#935](https://github.com/Azure/PSRule.Rules.Azure/issues/935)
- Engineering:
  - Automatically build baseline docs. [#1242](https://github.com/Azure/PSRule.Rules.Azure/issues/1242)
- Bug fixes:
  - Fixed empty value with strong type. [#1258](https://github.com/Azure/PSRule.Rules.Azure/issues/1258)

## v1.13.0-B2202063 (pre-release)

What's changed since v1.12.2:

- New features:
  - Added support for setting defaults for required parameters. [#1065](https://github.com/Azure/PSRule.Rules.Azure/issues/1065)
    - When specified, the value will be used when a parameter value is not provided.
  - Added support expanding Bicep from parameter files. [#1160](https://github.com/Azure/PSRule.Rules.Azure/issues/1160)
- New rules:
  - Container App:
    - Check insecure ingress is not enabled (preview). [#1252](https://github.com/Azure/PSRule.Rules.Azure/issues/1252)
  - Key Vault:
    - Check key auto-rotation is enabled (preview). [#1159](https://github.com/Azure/PSRule.Rules.Azure/issues/1159)
  - Recovery Services Vault:
    - Check vaults have replication alerts configured. [#7](https://github.com/Azure/PSRule.Rules.Azure/issues/7)
- Bug fixes:
  - Fixed error with empty logic app trigger. [#1249](https://github.com/Azure/PSRule.Rules.Azure/issues/1249)

## v1.12.2

What's changed since v1.12.1:

- Bug fixes:
  - Fixed detect strong type requirements for nested deployments. [#1235](https://github.com/Azure/PSRule.Rules.Azure/issues/1235)

## v1.12.1

What's changed since v1.12.0:

- Bug fixes:
  - Fixed Bicep already exists with PSRule v2. [#1232](https://github.com/Azure/PSRule.Rules.Azure/issues/1232)

## v1.12.0

What's changed since v1.11.1:

- New rules:
  - Data Explorer:
    - Check clusters use Managed Identities. [#1207](https://github.com/Azure/PSRule.Rules.Azure/issues/1207)
    - Check clusters use a SKU with a SLA. [#1208](https://github.com/Azure/PSRule.Rules.Azure/issues/1208)
    - Check clusters use disk encryption. [#1209](https://github.com/Azure/PSRule.Rules.Azure/issues/1209)
    - Check clusters are in use with databases. [#1215](https://github.com/Azure/PSRule.Rules.Azure/issues/1215)
  - Event Hub:
    - Check namespaces are in use with event hubs. [#1216](https://github.com/Azure/PSRule.Rules.Azure/issues/1216)
    - Check namespaces only accept identity-based authentication. [#1217](https://github.com/Azure/PSRule.Rules.Azure/issues/1217)
  - Azure Recovery Services Vault:
    - Check vaults use geo-redundant storage. [#5](https://github.com/Azure/PSRule.Rules.Azure/issues/5)
  - Service Bus:
    - Check namespaces are in use with queues and topics. [#1218](https://github.com/Azure/PSRule.Rules.Azure/issues/1218)
    - Check namespaces only accept identity-based authentication. [#1219](https://github.com/Azure/PSRule.Rules.Azure/issues/1219)
- Updated rules:
  - Azure Kubernetes Service:
    - Updated `Azure.AKS.Version` to use latest stable version `1.21.7`. [#1188](https://github.com/Azure/PSRule.Rules.Azure/issues/1188)
      - Pinned latest GA baseline `Azure.GA_2021_12` to previous version `1.20.5`.
      - Use `AZURE_AKS_CLUSTER_MINIMUM_VERSION` to configure the minimum version of the cluster.
  - Azure API Management:
    - Check service disabled insecure ciphers.
      [#1128](https://github.com/Azure/PSRule.Rules.Azure/issues/1128)
    - Refactored the cipher and protocol rule into individual rules.
      - `Azure.APIM.Protocols`
      - `Azure.APIM.Ciphers`
- General improvements:
  - **Important change:** Replaced `Azure_AKSMinimumVersion` option with `AZURE_AKS_CLUSTER_MINIMUM_VERSION`. [#941](https://github.com/Azure/PSRule.Rules.Azure/issues/941)
    - For compatibility, if `Azure_AKSMinimumVersion` is set it will be used instead of `AZURE_AKS_CLUSTER_MINIMUM_VERSION`.
    - If only `AZURE_AKS_CLUSTER_MINIMUM_VERSION` is set, this value will be used.
    - The default will be used neither options are configured.
    - If `Azure_AKSMinimumVersion` is set a warning will be generated until the configuration is removed.
    - Support for `Azure_AKSMinimumVersion` is deprecated and will be removed in v2.
    - See [upgrade notes][1] for details.
- Bug fixes:
  - Fixed false positive of blob container with access unspecified. [#1212](https://github.com/Azure/PSRule.Rules.Azure/issues/1212)

What's changed since pre-release v1.12.0-B2201086:

- No additional changes.

## v1.12.0-B2201086 (pre-release)

What's changed since pre-release v1.12.0-B2201067:

- New rules:
  - Data Explorer:
    - Check clusters are in use with databases. [#1215](https://github.com/Azure/PSRule.Rules.Azure/issues/1215)
  - Event Hub:
    - Check namespaces are in use with event hubs. [#1216](https://github.com/Azure/PSRule.Rules.Azure/issues/1216)
    - Check namespaces only accept identity-based authentication. [#1217](https://github.com/Azure/PSRule.Rules.Azure/issues/1217)
  - Azure Recovery Services Vault:
    - Check vaults use geo-redundant storage. [#5](https://github.com/Azure/PSRule.Rules.Azure/issues/5)
  - Service Bus:
    - Check namespaces are in use with queues and topics. [#1218](https://github.com/Azure/PSRule.Rules.Azure/issues/1218)
    - Check namespaces only accept identity-based authentication. [#1219](https://github.com/Azure/PSRule.Rules.Azure/issues/1219)

## v1.12.0-B2201067 (pre-release)

What's changed since pre-release v1.12.0-B2201054:

- New rules:
  - Data Explorer:
    - Check clusters use Managed Identities. [#1207](https://github.com/Azure/PSRule.Rules.Azure/issues/1207)
    - Check clusters use a SKU with a SLA. [#1208](https://github.com/Azure/PSRule.Rules.Azure/issues/1208)
    - Check clusters use disk encryption. [#1209](https://github.com/Azure/PSRule.Rules.Azure/issues/1209)
- Bug fixes:
  - Fixed false positive of blob container with access unspecified. [#1212](https://github.com/Azure/PSRule.Rules.Azure/issues/1212)

## v1.12.0-B2201054 (pre-release)

What's changed since v1.11.1:

- Updated rules:
  - Azure Kubernetes Service:
    - Updated `Azure.AKS.Version` to use latest stable version `1.21.7`. [#1188](https://github.com/Azure/PSRule.Rules.Azure/issues/1188)
      - Pinned latest GA baseline `Azure.GA_2021_12` to previous version `1.20.5`.
      - Use `AZURE_AKS_CLUSTER_MINIMUM_VERSION` to configure the minimum version of the cluster.
  - Azure API Management:
    - Check service disabled insecure ciphers.
      [#1128](https://github.com/Azure/PSRule.Rules.Azure/issues/1128)
    - Refactored the cipher and protocol rule into individual rules.
      - `Azure.APIM.Protocols`
      - `Azure.APIM.Ciphers`
- General improvements:
  - **Important change:** Replaced `Azure_AKSMinimumVersion` option with `AZURE_AKS_CLUSTER_MINIMUM_VERSION`. [#941](https://github.com/Azure/PSRule.Rules.Azure/issues/941)
    - For compatibility, if `Azure_AKSMinimumVersion` is set it will be used instead of `AZURE_AKS_CLUSTER_MINIMUM_VERSION`.
    - If only `AZURE_AKS_CLUSTER_MINIMUM_VERSION` is set, this value will be used.
    - The default will be used neither options are configured.
    - If `Azure_AKSMinimumVersion` is set a warning will be generated until the configuration is removed.
    - Support for `Azure_AKSMinimumVersion` is deprecated and will be removed in v2.
    - See [upgrade notes][1] for details.

## v1.11.1

What's changed since v1.11.0:

- Bug fixes:
  - Fixed `Azure.AKS.CNISubnetSize` rule to use CNI selector. [#1178](https://github.com/Azure/PSRule.Rules.Azure/issues/1178)

## v1.11.0

What's changed since v1.10.4:

- New features:
  - Added baselines containing only Azure preview features. [#1129](https://github.com/Azure/PSRule.Rules.Azure/issues/1129)
    - Added baseline `Azure.Preview_2021_09`.
    - Added baseline `Azure.Preview_2021_12`.
  - Added `Azure.GA_2021_12` baseline. [#1146](https://github.com/Azure/PSRule.Rules.Azure/issues/1146)
    - Includes rules released before or during December 2021 for Azure GA features.
    - Marked baseline `Azure.GA_2021_09` as obsolete.
  - Bicep support promoted from experimental to generally available (GA). [#1176](https://github.com/Azure/PSRule.Rules.Azure/issues/1176)
- New rules:
  - All resources:
    - Check comments for each template resource. [#969](https://github.com/Azure/PSRule.Rules.Azure/issues/969)
  - Automation Account:
    - Automation accounts should enable diagnostic logs. [#1075](https://github.com/Azure/PSRule.Rules.Azure/issues/1075)
  - Azure Kubernetes Service:
    - Check clusters have the HTTP application routing add-on disabled. [#1131](https://github.com/Azure/PSRule.Rules.Azure/issues/1131)
    - Check clusters use the Secrets Store CSI Driver add-on. [#992](https://github.com/Azure/PSRule.Rules.Azure/issues/992)
    - Check clusters autorotation with the Secrets Store CSI Driver add-on. [#993](https://github.com/Azure/PSRule.Rules.Azure/issues/993)
    - Check clusters use Azure AD Pod Managed Identities (preview). [#991](https://github.com/Azure/PSRule.Rules.Azure/issues/991)
  - Azure Redis Cache:
    - Use availability zones for Azure Cache for Redis for regions that support it. [#1078](https://github.com/Azure/PSRule.Rules.Azure/issues/1078)
      - `Azure.Redis.AvailabilityZone`
      - `Azure.RedisEnterprise.Zones`
  - Application Security Group:
    - Check Application Security Groups meet naming requirements. [#1110](https://github.com/Azure/PSRule.Rules.Azure/issues/1110)
  - Firewall:
    - Check Firewalls meet naming requirements. [#1110](https://github.com/Azure/PSRule.Rules.Azure/issues/1110)
    - Check Firewall policies meet naming requirements. [#1110](https://github.com/Azure/PSRule.Rules.Azure/issues/1110)
  - Private Endpoint:
    - Check Private Endpoints meet naming requirements. [#1110](https://github.com/Azure/PSRule.Rules.Azure/issues/1110)
  - Virtual WAN:
    - Check Virtual WANs meet naming requirements. [#1110](https://github.com/Azure/PSRule.Rules.Azure/issues/1110)
- Updated rules:
  - Azure Kubernetes Service:
    - Promoted `Azure.AKS.AutoUpgrade` to GA rule set. [#1130](https://github.com/Azure/PSRule.Rules.Azure/issues/1130)
- General improvements:
  - Added support for template function `tenant()`. [#1124](https://github.com/Azure/PSRule.Rules.Azure/issues/1124)
  - Added support for template function `managementGroup()`. [#1125](https://github.com/Azure/PSRule.Rules.Azure/issues/1125)
  - Added support for template function `pickZones()`. [#518](https://github.com/Azure/PSRule.Rules.Azure/issues/518)
- Engineering:
  - Rule refactoring of rules from PowerShell to YAML. [#1109](https://github.com/Azure/PSRule.Rules.Azure/issues/1109)
    - The following rules were refactored:
      - `Azure.LB.Name`
      - `Azure.NSG.Name`
      - `Azure.Firewall.Mode`
      - `Azure.Route.Name`
      - `Azure.VNET.Name`
      - `Azure.VNG.Name`
      - `Azure.VNG.ConnectionName`
      - `Azure.AppConfig.SKU`
      - `Azure.AppConfig.Name`
      - `Azure.AppInsights.Workspace`
      - `Azure.AppInsights.Name`
      - `Azure.Cosmos.AccountName`
      - `Azure.FrontDoor.State`
      - `Azure.FrontDoor.Name`
      - `Azure.FrontDoor.WAF.Mode`
      - `Azure.FrontDoor.WAF.Enabled`
      - `Azure.FrontDoor.WAF.Name`
      - `Azure.AKS.MinNodeCount`
      - `Azure.AKS.ManagedIdentity`
      - `Azure.AKS.StandardLB`
      - `Azure.AKS.AzurePolicyAddOn`
      - `Azure.AKS.ManagedAAD`
      - `Azure.AKS.AuthorizedIPs`
      - `Azure.AKS.LocalAccounts`
      - `Azure.AKS.AzureRBAC`
- Bug fixes:
  - Fixed output of Bicep informational and warning messages in error stream. [#1157](https://github.com/Azure/PSRule.Rules.Azure/issues/1157)

What's changed since pre-release v1.11.0-B2112112:

- New features:
  - Bicep support promoted from experimental to generally available (GA). [#1176](https://github.com/Azure/PSRule.Rules.Azure/issues/1176)

## v1.11.0-B2112112 (pre-release)

What's changed since pre-release v1.11.0-B2112104:

- New rules:
  - Azure Redis Cache:
    - Use availability zones for Azure Cache for Redis for regions that support it. [#1078](https://github.com/Azure/PSRule.Rules.Azure/issues/1078)
      - `Azure.Redis.AvailabilityZone`
      - `Azure.RedisEnterprise.Zones`

## v1.11.0-B2112104 (pre-release)

What's changed since pre-release v1.11.0-B2112073:

- New rules:
  - Azure Kubernetes Service:
    - Check clusters use Azure AD Pod Managed Identities (preview). [#991](https://github.com/Azure/PSRule.Rules.Azure/issues/991)
- Engineering:
  - Rule refactoring of rules from PowerShell to YAML. [#1109](https://github.com/Azure/PSRule.Rules.Azure/issues/1109)
    - The following rules were refactored:
      - `Azure.AppConfig.SKU`
      - `Azure.AppConfig.Name`
      - `Azure.AppInsights.Workspace`
      - `Azure.AppInsights.Name`
      - `Azure.Cosmos.AccountName`
      - `Azure.FrontDoor.State`
      - `Azure.FrontDoor.Name`
      - `Azure.FrontDoor.WAF.Mode`
      - `Azure.FrontDoor.WAF.Enabled`
      - `Azure.FrontDoor.WAF.Name`
      - `Azure.AKS.MinNodeCount`
      - `Azure.AKS.ManagedIdentity`
      - `Azure.AKS.StandardLB`
      - `Azure.AKS.AzurePolicyAddOn`
      - `Azure.AKS.ManagedAAD`
      - `Azure.AKS.AuthorizedIPs`
      - `Azure.AKS.LocalAccounts`
      - `Azure.AKS.AzureRBAC`
- Bug fixes:
  - Fixed output of Bicep informational and warning messages in error stream. [#1157](https://github.com/Azure/PSRule.Rules.Azure/issues/1157)
  - Fixed obsolete flag for baseline `Azure.Preview_2021_12`. [#1166](https://github.com/Azure/PSRule.Rules.Azure/issues/1166)

## v1.11.0-B2112073 (pre-release)

What's changed since pre-release v1.11.0-B2112024:

- New features:
  - Added baselines containing only Azure preview features. [#1129](https://github.com/Azure/PSRule.Rules.Azure/issues/1129)
    - Added baseline `Azure.Preview_2021_09`.
    - Added baseline `Azure.Preview_2021_12`.
  - Added `Azure.GA_2021_12` baseline. [#1146](https://github.com/Azure/PSRule.Rules.Azure/issues/1146)
    - Includes rules released before or during December 2021 for Azure GA features.
    - Marked baseline `Azure.GA_2021_09` as obsolete.
- New rules:
  - All resources:
    - Check comments for each template resource. [#969](https://github.com/Azure/PSRule.Rules.Azure/issues/969)
- Bug fixes:
  - Fixed template function `equals` parameter count mismatch. [#1137](https://github.com/Azure/PSRule.Rules.Azure/issues/1137)
  - Fixed copy loop on nested deployment parameters is not handled. [#1144](https://github.com/Azure/PSRule.Rules.Azure/issues/1144)
  - Fixed outer copy loop of nested deployment. [#1154](https://github.com/Azure/PSRule.Rules.Azure/issues/1154)

## v1.11.0-B2112024 (pre-release)

What's changed since pre-release v1.11.0-B2111014:

- New rules:
  - Azure Kubernetes Service:
    - Check clusters have the HTTP application routing add-on disabled. [#1131](https://github.com/Azure/PSRule.Rules.Azure/issues/1131)
    - Check clusters use the Secrets Store CSI Driver add-on. [#992](https://github.com/Azure/PSRule.Rules.Azure/issues/992)
    - Check clusters autorotation with the Secrets Store CSI Driver add-on. [#993](https://github.com/Azure/PSRule.Rules.Azure/issues/993)
  - Automation Account:
    - Automation accounts should enable diagnostic logs. [#1075](https://github.com/Azure/PSRule.Rules.Azure/issues/1075)
- Updated rules:
  - Azure Kubernetes Service:
    - Promoted `Azure.AKS.AutoUpgrade` to GA rule set. [#1130](https://github.com/Azure/PSRule.Rules.Azure/issues/1130)
- General improvements:
  - Added support for template function `tenant()`. [#1124](https://github.com/Azure/PSRule.Rules.Azure/issues/1124)
  - Added support for template function `managementGroup()`. [#1125](https://github.com/Azure/PSRule.Rules.Azure/issues/1125)
  - Added support for template function `pickZones()`. [#518](https://github.com/Azure/PSRule.Rules.Azure/issues/518)
- Bug fixes:
  - Fixed `Azure.Policy.WaiverExpiry` date conversion. [#1118](https://github.com/Azure/PSRule.Rules.Azure/issues/1118)

## v1.11.0-B2111014 (pre-release)

What's changed since v1.10.0:

- New rules:
  - Application Security Group:
    - Check Application Security Groups meet naming requirements. [#1110](https://github.com/Azure/PSRule.Rules.Azure/issues/1110)
  - Firewall:
    - Check Firewalls meet naming requirements. [#1110](https://github.com/Azure/PSRule.Rules.Azure/issues/1110)
    - Check Firewall policies meet naming requirements. [#1110](https://github.com/Azure/PSRule.Rules.Azure/issues/1110)
  - Private Endpoint:
    - Check Private Endpoints meet naming requirements. [#1110](https://github.com/Azure/PSRule.Rules.Azure/issues/1110)
  - Virtual WAN:
    - Check Virtual WANs meet naming requirements. [#1110](https://github.com/Azure/PSRule.Rules.Azure/issues/1110)
- Engineering:
  - Rule refactoring of rules from PowerShell to YAML. [#1109](https://github.com/Azure/PSRule.Rules.Azure/issues/1109)
    - The following rules were refactored:
      - `Azure.LB.Name`
      - `Azure.NSG.Name`
      - `Azure.Firewall.Mode`
      - `Azure.Route.Name`
      - `Azure.VNET.Name`
      - `Azure.VNG.Name`
      - `Azure.VNG.ConnectionName`

## v1.10.4

What's changed since v1.10.3:

- Bug fixes:
  - Fixed outer copy loop of nested deployment. [#1154](https://github.com/Azure/PSRule.Rules.Azure/issues/1154)

## v1.10.3

What's changed since v1.10.2:

- Bug fixes:
  - Fixed copy loop on nested deployment parameters is not handled. [#1144](https://github.com/Azure/PSRule.Rules.Azure/issues/1144)

## v1.10.2

What's changed since v1.10.1:

- Bug fixes:
  - Fixed template function `equals` parameter count mismatch. [#1137](https://github.com/Azure/PSRule.Rules.Azure/issues/1137)

## v1.10.1

What's changed since v1.10.0:

- Bug fixes:
  - Fixed `Azure.Policy.WaiverExpiry` date conversion. [#1118](https://github.com/Azure/PSRule.Rules.Azure/issues/1118)

## v1.10.0

What's changed since v1.9.1:

- New features:
  - Added support for parameter strong types. [#1083](https://github.com/Azure/PSRule.Rules.Azure/issues/1083)
    - The value of string parameters can be tested against the expected type.
    - When configuring a location strong type, the parameter value must be a valid Azure location.
    - When configuring a resource type strong type, the parameter value must be a matching resource Id.
- New rules:
  - All resources:
    - Check template expressions do not exceed a maximum length. [#1006](https://github.com/Azure/PSRule.Rules.Azure/issues/1006)
  - Automation Service:
    - Check automation accounts should use managed identities for authentication. [#1074](https://github.com/Azure/PSRule.Rules.Azure/issues/1074)
  - Event Grid:
    - Check topics and domains use managed identities. [#1091](https://github.com/Azure/PSRule.Rules.Azure/issues/1091)
    - Check topics and domains use private endpoints. [#1092](https://github.com/Azure/PSRule.Rules.Azure/issues/1092)
    - Check topics and domains use identity-based authentication. [#1093](https://github.com/Azure/PSRule.Rules.Azure/issues/1093)
- General improvements:
  - Updated default baseline to use module configuration. [#1089](https://github.com/Azure/PSRule.Rules.Azure/issues/1089)
- Engineering:
  - Bump PSRule dependency to v1.9.0. [#1081](https://github.com/Azure/PSRule.Rules.Azure/issues/1081)
  - Bump Microsoft.CodeAnalysis.NetAnalyzers to v6.0.0. [#1080](https://github.com/Azure/PSRule.Rules.Azure/pull/1080)
  - Bump Microsoft.SourceLink.GitHub to 1.1.1. [#1085](https://github.com/Azure/PSRule.Rules.Azure/pull/1085)
- Bug fixes:
  - Fixed expansion of secret references. [#1098](https://github.com/Azure/PSRule.Rules.Azure/issues/1098)
  - Fixed handling of tagging for deployments. [#1099](https://github.com/Azure/PSRule.Rules.Azure/issues/1099)
  - Fixed strong type issue flagged with empty defaultValue string. [#1100](https://github.com/Azure/PSRule.Rules.Azure/issues/1100)

What's changed since pre-release v1.10.0-B2111081:

- No additional changes.

## v1.10.0-B2111081 (pre-release)

What's changed since pre-release v1.10.0-B2111072:

- New rules:
  - Automation Service:
    - Automation accounts should use managed identities for authentication. [#1074](https://github.com/Azure/PSRule.Rules.Azure/issues/1074)

## v1.10.0-B2111072 (pre-release)

What's changed since pre-release v1.10.0-B2111058:

- New rules:
  - All resources:
    - Check template expressions do not exceed a maximum length. [#1006](https://github.com/Azure/PSRule.Rules.Azure/issues/1006)
- Bug fixes:
  - Fixed expansion of secret references. [#1098](https://github.com/Azure/PSRule.Rules.Azure/issues/1098)
  - Fixed handling of tagging for deployments. [#1099](https://github.com/Azure/PSRule.Rules.Azure/issues/1099)
  - Fixed strong type issue flagged with empty defaultValue string. [#1100](https://github.com/Azure/PSRule.Rules.Azure/issues/1100)

## v1.10.0-B2111058 (pre-release)

What's changed since pre-release v1.10.0-B2111040:

- New rules:
  - Event Grid:
    - Check topics and domains use managed identities. [#1091](https://github.com/Azure/PSRule.Rules.Azure/issues/1091)
    - Check topics and domains use private endpoints. [#1092](https://github.com/Azure/PSRule.Rules.Azure/issues/1092)
    - Check topics and domains use identity-based authentication. [#1093](https://github.com/Azure/PSRule.Rules.Azure/issues/1093)
- General improvements:
  - Updated default baseline to use module configuration. [#1089](https://github.com/Azure/PSRule.Rules.Azure/issues/1089)

## v1.10.0-B2111040 (pre-release)

What's changed since v1.9.1:

- New features:
  - Added support for parameter strong types. [#1083](https://github.com/Azure/PSRule.Rules.Azure/issues/1083)
    - The value of string parameters can be tested against the expected type.
    - When configuring a location strong type, the parameter value must be a valid Azure location.
    - When configuring a resource type strong type, the parameter value must be a matching resource Id.
- Engineering:
  - Bump PSRule dependency to v1.9.0. [#1081](https://github.com/Azure/PSRule.Rules.Azure/issues/1081)
  - Bump Microsoft.CodeAnalysis.NetAnalyzers to v6.0.0. [#1080](https://github.com/Azure/PSRule.Rules.Azure/pull/1080)
  - Bump Microsoft.SourceLink.GitHub to 1.1.1. [#1085](https://github.com/Azure/PSRule.Rules.Azure/pull/1085)

## v1.9.1

What's changed since v1.9.0:

- Bug fixes:
  - Fixed can not index into resource group tags. [#1066](https://github.com/Azure/PSRule.Rules.Azure/issues/1066)
  - Fixed `Azure.VM.ASMinMembers` for template deployments. [#1064](https://github.com/Azure/PSRule.Rules.Azure/issues/1064)
  - Fixed zones property not found on public IP resource. [#1070](https://github.com/Azure/PSRule.Rules.Azure/issues/1070)

## v1.9.0

What's changed since v1.8.1:

- New rules:
  - API Management Service:
    - Check API management services are using availability zones when available. [#1017](https://github.com/Azure/PSRule.Rules.Azure/issues/1017)
  - Public IP Address:
    - Check Public IP addresses are configured with zone-redundancy. [#958](https://github.com/Azure/PSRule.Rules.Azure/issues/958)
    - Check Public IP addresses are using Standard SKU. [#979](https://github.com/Azure/PSRule.Rules.Azure/issues/979)
  - User Assigned Managed Identity:
    - Check identities meet naming requirements. [#1021](https://github.com/Azure/PSRule.Rules.Azure/issues/1021)
  - Virtual Network Gateway:
    - Check VPN/ExpressRoute gateways are configured with availability zone SKU. [#926](https://github.com/Azure/PSRule.Rules.Azure/issues/926)
- General improvements:
  - Improved processing of AzOps generated templates. [#799](https://github.com/Azure/PSRule.Rules.Azure/issues/799)
    - `Azure.Template.DefineParameters` is ignored for AzOps generated templates.
    - `Azure.Template.UseLocationParameter` is ignored for AzOps generated templates.
  - Bicep is now installed when using PSRule GitHub Action. [#1050](https://github.com/Azure/PSRule.Rules.Azure/issues/1050)
- Engineering:
  - Bump PSRule dependency to v1.8.0. [#1018](https://github.com/Azure/PSRule.Rules.Azure/issues/1018)
  - Added automated PR workflow to bump `providers.json` monthly. [#1041](https://github.com/Azure/PSRule.Rules.Azure/issues/1041)
- Bug fixes:
  - Fixed AKS Network Policy should accept calico. [#1046](https://github.com/Azure/PSRule.Rules.Azure/issues/1046)
  - Fixed `Azure.ACR.AdminUser` fails when `adminUserEnabled` not set. [#1014](https://github.com/Azure/PSRule.Rules.Azure/issues/1014)
  - Fixed `Azure.KeyVault.Logs` reports cannot index into a null array. [#1024](https://github.com/Azure/PSRule.Rules.Azure/issues/1024)
  - Fixed template function empty returns object reference not set exception. [#1025](https://github.com/Azure/PSRule.Rules.Azure/issues/1025)
  - Fixed delayed binding of `and` template function. [#1026](https://github.com/Azure/PSRule.Rules.Azure/issues/1026)
  - Fixed template function array nests array with array parameters. [#1027](https://github.com/Azure/PSRule.Rules.Azure/issues/1027)
  - Fixed property used by `Azure.ACR.MinSKU` to work more reliably with templates. [#1034](https://github.com/Azure/PSRule.Rules.Azure/issues/1034)
  - Fixed could not determine JSON object type for MockMember using CreateObject. [#1035](https://github.com/Azure/PSRule.Rules.Azure/issues/1035)
  - Fixed Bicep convention ordering. [#1053](https://github.com/Azure/PSRule.Rules.Azure/issues/1053)

What's changed since pre-release v1.9.0-B2110087:

- No additional changes.

## v1.9.0-B2110087 (pre-release)

What's changed since pre-release v1.9.0-B2110082:

- Bug fixes:
  - Fixed Bicep convention ordering. [#1053](https://github.com/Azure/PSRule.Rules.Azure/issues/1053)

## v1.9.0-B2110082 (pre-release)

What's changed since pre-release v1.9.0-B2110059:

- General improvements:
  - Bicep is now installed when using PSRule GitHub Action. [#1050](https://github.com/Azure/PSRule.Rules.Azure/issues/1050)
- Engineering:
  - Added automated PR workflow to bump `providers.json` monthly. [#1041](https://github.com/Azure/PSRule.Rules.Azure/issues/1041)
- Bug fixes:
  - Fixed AKS Network Policy should accept calico. [#1046](https://github.com/Azure/PSRule.Rules.Azure/issues/1046)

## v1.9.0-B2110059 (pre-release)

What's changed since pre-release v1.9.0-B2110040:

- New rules:
  - API Management Service:
    - Check API management services are using availability zones when available. [#1017](https://github.com/Azure/PSRule.Rules.Azure/issues/1017)
- Bug fixes:
  - Fixed property used by `Azure.ACR.MinSKU` to work more reliably with templates. [#1034](https://github.com/Azure/PSRule.Rules.Azure/issues/1034)
  - Fixed could not determine JSON object type for MockMember using CreateObject. [#1035](https://github.com/Azure/PSRule.Rules.Azure/issues/1035)

## v1.9.0-B2110040 (pre-release)

What's changed since pre-release v1.9.0-B2110025:

- New rules:
  - User Assigned Managed Identity:
    - Check identities meet naming requirements. [#1021](https://github.com/Azure/PSRule.Rules.Azure/issues/1021)
- Bug fixes:
  - Fixed `Azure.KeyVault.Logs` reports cannot index into a null array. [#1024](https://github.com/Azure/PSRule.Rules.Azure/issues/1024)
  - Fixed template function empty returns object reference not set exception. [#1025](https://github.com/Azure/PSRule.Rules.Azure/issues/1025)
  - Fixed delayed binding of `and` template function. [#1026](https://github.com/Azure/PSRule.Rules.Azure/issues/1026)
  - Fixed template function array nests array with array parameters. [#1027](https://github.com/Azure/PSRule.Rules.Azure/issues/1027)

## v1.9.0-B2110025 (pre-release)

What's changed since pre-release v1.9.0-B2110014:

- Engineering:
  - Bump PSRule dependency to v1.8.0. [#1018](https://github.com/Azure/PSRule.Rules.Azure/issues/1018)
- Bug fixes:
  - Fixed `Azure.ACR.AdminUser` fails when `adminUserEnabled` not set. [#1014](https://github.com/Azure/PSRule.Rules.Azure/issues/1014)

## v1.9.0-B2110014 (pre-release)

What's changed since pre-release v1.9.0-B2110009:

- Bug fixes:
  - Fixed expression out of range of valid values. [#1005](https://github.com/Azure/PSRule.Rules.Azure/issues/1005)
  - Fixed template expand fails in nested reference expansion. [#1007](https://github.com/Azure/PSRule.Rules.Azure/issues/1007)

## v1.9.0-B2110009 (pre-release)

What's changed since pre-release v1.9.0-B2109027:

- Bug fixes:
  - Fixed handling of comments with template and parameter file rules. [#996](https://github.com/Azure/PSRule.Rules.Azure/issues/996)
  - Fixed `Azure.Template.UseLocationParameter` to only apply to templates deployed as RG scope [#995](https://github.com/Azure/PSRule.Rules.Azure/issues/995)
  - Fixed expand template fails with `createObject` when no parameters are specified. [#1000](https://github.com/Azure/PSRule.Rules.Azure/issues/1000)

## v1.9.0-B2109027 (pre-release)

What's changed since v1.8.0:

- New rules:
  - Public IP Address:
    - Check Public IP addresses are configured with zone-redundancy. [#958](https://github.com/Azure/PSRule.Rules.Azure/issues/958)
    - Check Public IP addresses are using Standard SKU. [#979](https://github.com/Azure/PSRule.Rules.Azure/issues/979)
  - Virtual Network Gateway:
    - Check VPN/ExpressRoute gateways are configured with availability zone SKU. [#926](https://github.com/Azure/PSRule.Rules.Azure/issues/926)
- General improvements:
  - Improved processing of AzOps generated templates. [#799](https://github.com/Azure/PSRule.Rules.Azure/issues/799)
    - `Azure.Template.DefineParameters` is ignored for AzOps generated templates.
    - `Azure.Template.UseLocationParameter` is ignored for AzOps generated templates.
- Bug fixes:
  - Fixed `ToUpper` fails to convert character. [#986](https://github.com/Azure/PSRule.Rules.Azure/issues/986)

## v1.8.1

What's changed since v1.8.0:

- Bug fixes:
  - Fixed handling of comments with template and parameter file rules. [#996](https://github.com/Azure/PSRule.Rules.Azure/issues/996)
  - Fixed `Azure.Template.UseLocationParameter` to only apply to templates deployed as RG scope [#995](https://github.com/Azure/PSRule.Rules.Azure/issues/995)
  - Fixed expand template fails with `createObject` when no parameters are specified. [#1000](https://github.com/Azure/PSRule.Rules.Azure/issues/1000)
  - Fixed `ToUpper` fails to convert character. [#986](https://github.com/Azure/PSRule.Rules.Azure/issues/986)
  - Fixed expression out of range of valid values. [#1005](https://github.com/Azure/PSRule.Rules.Azure/issues/1005)
  - Fixed template expand fails in nested reference expansion. [#1007](https://github.com/Azure/PSRule.Rules.Azure/issues/1007)

## v1.8.0

What's changed since v1.7.0:

- New features:
  - Added `Azure.GA_2021_09` baseline. [#961](https://github.com/Azure/PSRule.Rules.Azure/issues/961)
    - Includes rules released before or during September 2021 for Azure GA features.
    - Marked baseline `Azure.GA_2021_06` as obsolete.
- New rules:
  - Application Gateway:
    - Check App Gateways should use availability zones when available. Thanks [@ArmaanMcleod](https://github.com/ArmaanMcleod). [#928](https://github.com/Azure/PSRule.Rules.Azure/issues/928)
  - Azure Kubernetes Service:
    - Check clusters have control plane audit logs enabled. Thanks [@ArmaanMcleod](https://github.com/ArmaanMcleod). [#882](https://github.com/Azure/PSRule.Rules.Azure/issues/882)
    - Check clusters have control plane diagnostics enabled. Thanks [@ArmaanMcleod](https://github.com/ArmaanMcleod). [#922](https://github.com/Azure/PSRule.Rules.Azure/issues/922)
    - Check clusters use Container Insights for monitoring workloads. Thanks [@ArmaanMcleod](https://github.com/ArmaanMcleod). [#881](https://github.com/Azure/PSRule.Rules.Azure/issues/881)
    - Check clusters use availability zones when available. Thanks [@ArmaanMcleod](https://github.com/ArmaanMcleod). [#880](https://github.com/Azure/PSRule.Rules.Azure/issues/880)
  - Cosmos DB:
    - Check DB account names meet naming requirements. [#954](https://github.com/Azure/PSRule.Rules.Azure/issues/954)
    - Check DB accounts use Azure AD identities for resource management operations. [#953](https://github.com/Azure/PSRule.Rules.Azure/issues/953)
  - Load Balancer:
    - Check Load balancers are using Standard SKU. Thanks [@ArmaanMcleod](https://github.com/ArmaanMcleod). [#957](https://github.com/Azure/PSRule.Rules.Azure/issues/957)
    - Check Load Balancers are configured with zone-redundancy. Thanks [@ArmaanMcleod](https://github.com/ArmaanMcleod). [#927](https://github.com/Azure/PSRule.Rules.Azure/issues/927)
- Engineering:
  - Bump PSRule dependency to v1.7.2. [#951](https://github.com/Azure/PSRule.Rules.Azure/issues/951)
  - Automated update of availability zone information in providers.json. [#907](https://github.com/Azure/PSRule.Rules.Azure/issues/907)
  - Increased test coverage of rule reasons. Thanks [@ArmaanMcleod](https://github.com/ArmaanMcleod). [#960](https://github.com/Azure/PSRule.Rules.Azure/issues/960)
- Bug fixes:
  - Fixed export of in-flight AKS related subnets for kubenet clusters. Thanks [@ArmaanMcleod](https://github.com/ArmaanMcleod). [#920](https://github.com/Azure/PSRule.Rules.Azure/issues/920)
  - Fixed plan instance count is not applicable to Elastic Premium plans. [#946](https://github.com/Azure/PSRule.Rules.Azure/issues/946)
  - Fixed minimum App Service Plan fails Elastic Premium plans. [#945](https://github.com/Azure/PSRule.Rules.Azure/issues/945)
  - Fixed App Service Plan should include PremiumV3 plan. [#944](https://github.com/Azure/PSRule.Rules.Azure/issues/944)
  - Fixed Azure.VM.NICAttached with private endpoints. [#932](https://github.com/Azure/PSRule.Rules.Azure/issues/932)
  - Fixed Bicep CLI fails with unexpected end of content. [#889](https://github.com/Azure/PSRule.Rules.Azure/issues/889)
  - Fixed incomplete reason message for `Azure.Storage.MinTLS`. [#971](https://github.com/Azure/PSRule.Rules.Azure/issues/971)
  - Fixed false positive of `Azure.Storage.UseReplication` with large file storage. [#965](https://github.com/Azure/PSRule.Rules.Azure/issues/965)

What's changed since pre-release v1.8.0-B2109060:

- No additional changes.

## v1.8.0-B2109086 (pre-release)

What's changed since pre-release v1.8.0-B2109060:

- New rules:
  - Load Balancer:
    - Check Load balancers are using Standard SKU. Thanks [@ArmaanMcleod](https://github.com/ArmaanMcleod). [#957](https://github.com/Azure/PSRule.Rules.Azure/issues/957)
- Engineering:
  - Increased test coverage of rule reasons. Thanks [@ArmaanMcleod](https://github.com/ArmaanMcleod). [#960](https://github.com/Azure/PSRule.Rules.Azure/issues/960)
- Bug fixes:
  - Fixed Bicep CLI fails with unexpected end of content. [#889](https://github.com/Azure/PSRule.Rules.Azure/issues/889)
  - Fixed incomplete reason message for `Azure.Storage.MinTLS`. [#971](https://github.com/Azure/PSRule.Rules.Azure/issues/971)
  - Fixed false positive of `Azure.Storage.UseReplication` with large file storage. [#965](https://github.com/Azure/PSRule.Rules.Azure/issues/965)

## v1.8.0-B2109060 (pre-release)

What's changed since pre-release v1.8.0-B2109046:

- New features:
  - Added `Azure.GA_2021_09` baseline. [#961](https://github.com/Azure/PSRule.Rules.Azure/issues/961)
    - Includes rules released before or during September 2021 for Azure GA features.
    - Marked baseline `Azure.GA_2021_06` as obsolete.
- New rules:
  - Load Balancer:
    - Check Load Balancers are configured with zone-redundancy. Thanks [@ArmaanMcleod](https://github.com/ArmaanMcleod). [#927](https://github.com/Azure/PSRule.Rules.Azure/issues/927)

## v1.8.0-B2109046 (pre-release)

What's changed since pre-release v1.8.0-B2109020:

- New rules:
  - Application Gateway:
    - Check App Gateways should use availability zones when available. Thanks [@ArmaanMcleod](https://github.com/ArmaanMcleod). [#928](https://github.com/Azure/PSRule.Rules.Azure/issues/928)
  - Cosmos DB:
    - Check DB account names meet naming requirements. [#954](https://github.com/Azure/PSRule.Rules.Azure/issues/954)
    - Check DB accounts use Azure AD identities for resource management operations. [#953](https://github.com/Azure/PSRule.Rules.Azure/issues/953)
- Bug fixes:
  - Fixed plan instance count is not applicable to Elastic Premium plans. [#946](https://github.com/Azure/PSRule.Rules.Azure/issues/946)
  - Fixed minimum App Service Plan fails Elastic Premium plans. [#945](https://github.com/Azure/PSRule.Rules.Azure/issues/945)
  - Fixed App Service Plan should include PremiumV3 plan. [#944](https://github.com/Azure/PSRule.Rules.Azure/issues/944)
  - Fixed Azure.VM.NICAttached with private endpoints. [#932](https://github.com/Azure/PSRule.Rules.Azure/issues/932)
- Engineering:
  - Bump PSRule dependency to v1.7.2. [#951](https://github.com/Azure/PSRule.Rules.Azure/issues/951)

## v1.8.0-B2109020 (pre-release)

What's changed since pre-release v1.8.0-B2108026:

- New rules:
  - Azure Kubernetes Service:
    - Check clusters have control plane audit logs enabled. Thanks [@ArmaanMcleod](https://github.com/ArmaanMcleod). [#882](https://github.com/Azure/PSRule.Rules.Azure/issues/882)
    - Check clusters have control plane diagnostics enabled. Thanks [@ArmaanMcleod](https://github.com/ArmaanMcleod). [#922](https://github.com/Azure/PSRule.Rules.Azure/issues/922)
- Engineering:
  - Bump PSRule dependency to v1.7.0. [#938](https://github.com/Azure/PSRule.Rules.Azure/issues/938)

## v1.8.0-B2108026 (pre-release)

What's changed since pre-release v1.8.0-B2108013:

- New rules:
  - Azure Kubernetes Service:
    - Check clusters use Container Insights for monitoring workloads. Thanks [@ArmaanMcleod](https://github.com/ArmaanMcleod). [#881](https://github.com/Azure/PSRule.Rules.Azure/issues/881)
- Bug fixes:
  - Fixed export of in-flight AKS related subnets for kubenet clusters. Thanks [@ArmaanMcleod](https://github.com/ArmaanMcleod). [#920](https://github.com/Azure/PSRule.Rules.Azure/issues/920)

## v1.8.0-B2108013 (pre-release)

What's changed since v1.7.0:

- New rules:
  - Azure Kubernetes Service:
    - Check clusters use availability zones when available. Thanks [@ArmaanMcleod](https://github.com/ArmaanMcleod). [#880](https://github.com/Azure/PSRule.Rules.Azure/issues/880)
- Engineering:
  - Bump PSRule dependency to v1.6.1. [#913](https://github.com/Azure/PSRule.Rules.Azure/issues/913)
  - Automated update of availability zone information in providers.json. [#907](https://github.com/Azure/PSRule.Rules.Azure/issues/907)

## v1.7.0

What's changed since v1.6.0:

- New rules:
  - All resources:
    - Check template parameter files use metadata links. [#846](https://github.com/Azure/PSRule.Rules.Azure/issues/846)
      - Configure the `AZURE_PARAMETER_FILE_METADATA_LINK` option to enable this rule.
    - Check template files use a recent schema. [#845](https://github.com/Azure/PSRule.Rules.Azure/issues/845)
    - Check template files use a https schema scheme. [#894](https://github.com/Azure/PSRule.Rules.Azure/issues/894)
    - Check template parameter files use a https schema scheme. [#894](https://github.com/Azure/PSRule.Rules.Azure/issues/894)
    - Check template parameters set a value. [#896](https://github.com/Azure/PSRule.Rules.Azure/issues/896)
    - Check template parameters use a valid secret reference. [#897](https://github.com/Azure/PSRule.Rules.Azure/issues/897)
  - Azure Kubernetes Service:
    - Check clusters using Azure CNI should use large subnets. Thanks [@ArmaanMcleod](https://github.com/ArmaanMcleod). [#273](https://github.com/Azure/PSRule.Rules.Azure/issues/273)
    - Check clusters use auto-scale node pools. Thanks [@ArmaanMcleod](https://github.com/ArmaanMcleod). [#218](https://github.com/Azure/PSRule.Rules.Azure/issues/218)
      - By default, a minimum of a `/23` subnet is required.
      - Configure `AZURE_AKS_CNI_MINIMUM_CLUSTER_SUBNET_SIZE` to change the default minimum subnet size.
  - Storage Account:
    - Check Storage Accounts only accept explicitly allowed network traffic. [#884](https://github.com/Azure/PSRule.Rules.Azure/issues/884)
- Updated rules:
  - Virtual Network:
    - Excluded `AzureFirewallManagementSubnet` from `Azure.VNET.UseNSGs`. [#869](https://github.com/Azure/PSRule.Rules.Azure/issues/869)
- General improvements:
  - Added version information to bicep compilation exceptions. [#903](https://github.com/Azure/PSRule.Rules.Azure/issues/903)
- Engineering:
  - Bump PSRule dependency to v1.6.0. [#871](https://github.com/Azure/PSRule.Rules.Azure/issues/871)
- Bug fixes:
  - Fixed DateTimeAdd function and tests within timezones with DST. [#891](https://github.com/Azure/PSRule.Rules.Azure/issues/891)
  - Fixed `Azure.Template.ParameterValue` failing on empty value. [#901](https://github.com/Azure/PSRule.Rules.Azure/issues/901)

What's changed since pre-release v1.7.0-B2108059:

- No additional changes.

## v1.7.0-B2108059 (pre-release)

What's changed since pre-release v1.7.0-B2108049:

- General improvements:
  - Added version information to bicep compilation exceptions. [#903](https://github.com/Azure/PSRule.Rules.Azure/issues/903)
- Bug fixes:
  - Fixed `Azure.Template.ParameterValue` failing on empty value. [#901](https://github.com/Azure/PSRule.Rules.Azure/issues/901)

## v1.7.0-B2108049 (pre-release)

What's changed since pre-release v1.7.0-B2108040:

- New rules:
  - All resources:
    - Check template files use a recent schema. [#845](https://github.com/Azure/PSRule.Rules.Azure/issues/845)
    - Check template files use a https schema scheme. [#894](https://github.com/Azure/PSRule.Rules.Azure/issues/894)
    - Check template parameter files use a https schema scheme. [#894](https://github.com/Azure/PSRule.Rules.Azure/issues/894)
    - Check template parameters set a value. [#896](https://github.com/Azure/PSRule.Rules.Azure/issues/896)
    - Check template parameters use a valid secret reference. [#897](https://github.com/Azure/PSRule.Rules.Azure/issues/897)
- Bug fixes:
  - Fixed DateTimeAdd function and tests within timezones with DST. [#891](https://github.com/Azure/PSRule.Rules.Azure/issues/891)

## v1.7.0-B2108040 (pre-release)

What's changed since pre-release v1.7.0-B2108020:

- New rules:
  - All resources:
    - Check template parameter files use metadata links. [#846](https://github.com/Azure/PSRule.Rules.Azure/issues/846)
      - Configure the `AZURE_PARAMETER_FILE_METADATA_LINK` option to enable this rule.
  - Azure Kubernetes Service:
    - Check clusters using Azure CNI should use large subnets. Thanks [@ArmaanMcleod](https://github.com/ArmaanMcleod). [#273](https://github.com/Azure/PSRule.Rules.Azure/issues/273)
      - By default, a minimum of a `/23` subnet is required.
      - Configure `AZURE_AKS_CNI_MINIMUM_CLUSTER_SUBNET_SIZE` to change the default minimum subnet size.
  - Storage Account:
    - Check Storage Accounts only accept explicitly allowed network traffic. [#884](https://github.com/Azure/PSRule.Rules.Azure/issues/884)

## v1.7.0-B2108020 (pre-release)

What's changed since v1.6.0:

- New rules:
  - Azure Kubernetes Service:
    - Check clusters use auto-scale node pools. Thanks [@ArmaanMcleod](https://github.com/ArmaanMcleod). [#218](https://github.com/Azure/PSRule.Rules.Azure/issues/218)
- Updated rules:
  - Virtual Network:
    - Excluded `AzureFirewallManagementSubnet` from `Azure.VNET.UseNSGs`. [#869](https://github.com/Azure/PSRule.Rules.Azure/issues/869)
- Engineering:
  - Bump PSRule dependency to v1.6.0. [#871](https://github.com/Azure/PSRule.Rules.Azure/issues/871)

## v1.6.0

What's changed since v1.5.1:

- New features:
  - **Experimental**: Added support for expansion from Bicep source files. [#848](https://github.com/Azure/PSRule.Rules.Azure/issues/848) [#670](https://github.com/Azure/PSRule.Rules.Azure/issues/670) [#858](https://github.com/Azure/PSRule.Rules.Azure/issues/858)
    - Bicep support is currently experimental.
    - To opt-in set the `AZURE_BICEP_FILE_EXPANSION` configuration to `true`.
    - For more information see [Using Bicep](https://azure.github.io/PSRule.Rules.Azure/using-bicep/).
- New rules:
  - Application Gateways:
    - Check Application Gateways publish endpoints by HTTPS. [#841](https://github.com/Azure/PSRule.Rules.Azure/issues/841)
- Engineering:
  - Bump PSRule dependency to v1.5.0. [#832](https://github.com/Azure/PSRule.Rules.Azure/issues/832)
  - Migration of Pester v4 tests to Pester v5. Thanks [@ArmaanMcleod](https://github.com/ArmaanMcleod). [#395](https://github.com/Azure/PSRule.Rules.Azure/issues/395)

What's changed since pre-release v1.6.0-B2108038:

- Bug fixes:
  - Fixed Bicep expand creates deadlock and times out. [#863](https://github.com/Azure/PSRule.Rules.Azure/issues/863)

## v1.6.0-B2108038 (pre-release)

What's changed since pre-release v1.6.0-B2108023:

- Bug fixes:
  - Fixed Bicep expand hangs analysis. [#858](https://github.com/Azure/PSRule.Rules.Azure/issues/858)

## v1.6.0-B2108023 (pre-release)

What's changed since pre-release v1.6.0-B2107028:

- New features:
  - **Experimental**: Added support for expansion from Bicep source files. [#848](https://github.com/Azure/PSRule.Rules.Azure/issues/848) [#670](https://github.com/Azure/PSRule.Rules.Azure/issues/670)
    - Bicep support is currently experimental.
    - To opt-in set the `AZURE_BICEP_FILE_EXPANSION` configuration to `true`.
    - For more information see [Using Bicep](https://azure.github.io/PSRule.Rules.Azure/using-bicep/).

## v1.6.0-B2107028 (pre-release)

What's changed since v1.5.1:

- New rules:
  - Application Gateways:
    - Check Application Gateways publish endpoints by HTTPS. [#841](https://github.com/Azure/PSRule.Rules.Azure/issues/841)
- Engineering:
  - Bump PSRule dependency to v1.5.0. [#832](https://github.com/Azure/PSRule.Rules.Azure/issues/832)

## v1.5.1

What's changed since v1.5.0:

- Bug fixes:
  - Fixed rule does not detect more restrictive NSG rules. [#831](https://github.com/Azure/PSRule.Rules.Azure/issues/831)

## v1.5.0

What's changed since v1.4.1:

- New features:
  - Added `Azure.GA_2021_06` baseline. [#822](https://github.com/Azure/PSRule.Rules.Azure/issues/822)
    - Includes rules released before or during June 2021 for Azure GA features.
    - Marked baseline `Azure.GA_2021_03` as obsolete.
- New rules:
  - Application Insights:
    - Check App Insights resources use workspace-based configuration. [#813](https://github.com/Azure/PSRule.Rules.Azure/issues/813)
    - Check App Insights resources meet naming requirements. [#814](https://github.com/Azure/PSRule.Rules.Azure/issues/814)
- General improvements:
  - Exclude not applicable rules for templates generated with Bicep and PSArm. [#815](https://github.com/Azure/PSRule.Rules.Azure/issues/815)
  - Updated rule help to use docs pages for online version. [#824](https://github.com/Azure/PSRule.Rules.Azure/issues/824)
- Engineering:
  - Bump PSRule dependency to v1.4.0. [#823](https://github.com/Azure/PSRule.Rules.Azure/issues/823)
  - Bump YamlDotNet dependency to v11.2.1. [#821](https://github.com/Azure/PSRule.Rules.Azure/pull/821)
  - Migrate project to Azure GitHub organization and updated links. [#800](https://github.com/Azure/PSRule.Rules.Azure/pull/800)
- Bug fixes:
  - Fixed detection of parameters and variables with line breaks. [#811](https://github.com/Azure/PSRule.Rules.Azure/issues/811)

What's changed since pre-release v1.5.0-B2107002:

- No additional changes.

## v1.5.0-B2107002 (pre-release)

What's changed since pre-release v1.5.0-B2106018:

- New features:
  - Added `Azure.GA_2021_06` baseline. [#822](https://github.com/Azure/PSRule.Rules.Azure/issues/822)
    - Includes rules released before or during June 2021 for Azure GA features.
    - Marked baseline `Azure.GA_2021_03` as obsolete.
- General improvements:
  - Updated rule help to use docs pages for online version. [#824](https://github.com/Azure/PSRule.Rules.Azure/issues/824)
- Engineering:
  - Bump PSRule dependency to v1.4.0. [#823](https://github.com/Azure/PSRule.Rules.Azure/issues/823)
  - Bump YamlDotNet dependency to v11.2.1. [#821](https://github.com/Azure/PSRule.Rules.Azure/pull/821)

## v1.5.0-B2106018 (pre-release)

What's changed since v1.4.1:

- New rules:
  - Application Insights:
    - Check App Insights resources use workspace-based configuration. [#813](https://github.com/Azure/PSRule.Rules.Azure/issues/813)
    - Check App Insights resources meet naming requirements. [#814](https://github.com/Azure/PSRule.Rules.Azure/issues/814)
- General improvements:
  - Exclude not applicable rules for templates generated with Bicep and PSArm. [#815](https://github.com/Azure/PSRule.Rules.Azure/issues/815)
- Engineering:
  - Bump YamlDotNet dependency to v11.2.0. [#801](https://github.com/Azure/PSRule.Rules.Azure/pull/801)
  - Migrate project to Azure GitHub organization and updated links. [#800](https://github.com/Azure/PSRule.Rules.Azure/pull/800)
- Bug fixes:
  - Fixed detection of parameters and variables with line breaks. [#811](https://github.com/Azure/PSRule.Rules.Azure/issues/811)

## v1.4.1

What's changed since v1.4.0:

- Bug fixes:
  - Fixed boolean string conversion case. [#793](https://github.com/Azure/PSRule.Rules.Azure/issues/793)
  - Fixed case sensitive property matching. [#794](https://github.com/Azure/PSRule.Rules.Azure/issues/794)
  - Fixed automatic expansion of template parameter files. [#796](https://github.com/Azure/PSRule.Rules.Azure/issues/796)
    - Template parameter files are not automatically expanded by default.
    - To enable this, set the `AZURE_PARAMETER_FILE_EXPANSION` configuration option.

## v1.4.0

What's changed since v1.3.2:

- New features:
  - Automatically expand template from parameter files for analysis. [#772](https://github.com/Azure/PSRule.Rules.Azure/issues/772)
    - Previously templates needed to be exported with `Export-AzRuleTemplateData`.
    - To export template data automatically use PSRule cmdlets with `-Format File`.
- New rules:
  - Cognitive Search:
    - Check search services meet index SLA replica requirement. [#761](https://github.com/Azure/PSRule.Rules.Azure/issues/761)
    - Check search services meet query SLA replica requirement. [#762](https://github.com/Azure/PSRule.Rules.Azure/issues/762)
    - Check search services meet naming requirements. [#763](https://github.com/Azure/PSRule.Rules.Azure/issues/763)
    - Check search services use a minimum SKU. [#764](https://github.com/Azure/PSRule.Rules.Azure/issues/764)
    - Check search services use managed identities. [#765](https://github.com/Azure/PSRule.Rules.Azure/issues/765)
  - Azure Kubernetes Service:
    - Check clusters use AKS-managed Azure AD integration. [#436](https://github.com/Azure/PSRule.Rules.Azure/issues/436)
    - Check clusters have local account disabled (preview). [#786](https://github.com/Azure/PSRule.Rules.Azure/issues/786)
    - Check clusters have an auto-upgrade channel set (preview). [#787](https://github.com/Azure/PSRule.Rules.Azure/issues/787)
    - Check clusters limit access network access to the API server. [#788](https://github.com/Azure/PSRule.Rules.Azure/issues/788)
    - Check clusters used Azure RBAC for Kubernetes authorization. [#789](https://github.com/Azure/PSRule.Rules.Azure/issues/789)
- Updated rules:
  - Azure Kubernetes Service:
    - Updated `Azure.AKS.Version` to 1.20.5. [#767](https://github.com/Azure/PSRule.Rules.Azure/issues/767)
- General improvements:
  - Automatically nest template sub-resources for analysis. [#746](https://github.com/Azure/PSRule.Rules.Azure/issues/746)
    - Sub-resources such as diagnostic logs or configurations are automatically nested.
    - Automatic nesting a resource requires:
      - The parent resource is defined in the same template.
      - The sub-resource depends on the parent resource.
  - Added support for source location references to template files. [#781](https://github.com/Azure/PSRule.Rules.Azure/issues/781)
    - Output includes source location to resources exported from a templates.
- Bug fixes:
  - Fixed string index parsing in expressions with whitespace. [#775](https://github.com/Azure/PSRule.Rules.Azure/issues/775)
  - Fixed base for DateTimeAdd is not a valid string. [#777](https://github.com/Azure/PSRule.Rules.Azure/issues/777)
- Engineering:
  - Added source link to project. [#783](https://github.com/Azure/PSRule.Rules.Azure/issues/783)

What's changed since pre-release v1.4.0-B2105057:

- No additional changes.

## v1.4.0-B2105057 (pre-release)

What's changed since pre-release v1.4.0-B2105050:

- New rules:
  - Azure Kubernetes Service:
    - Check clusters use AKS-managed Azure AD integration. [#436](https://github.com/Azure/PSRule.Rules.Azure/issues/436)
    - Check clusters have local account disabled (preview). [#786](https://github.com/Azure/PSRule.Rules.Azure/issues/786)
    - Check clusters have an auto-upgrade channel set (preview). [#787](https://github.com/Azure/PSRule.Rules.Azure/issues/787)
    - Check clusters limit access network access to the API server. [#788](https://github.com/Azure/PSRule.Rules.Azure/issues/788)
    - Check clusters used Azure RBAC for Kubernetes authorization. [#789](https://github.com/Azure/PSRule.Rules.Azure/issues/789)
- Updated rules:
  - Azure Kubernetes Service:
    - Updated `Azure.AKS.Version` to 1.20.5. [#767](https://github.com/Azure/PSRule.Rules.Azure/issues/767)
- Engineering:
  - Added source link to project. [#783](https://github.com/Azure/PSRule.Rules.Azure/issues/783)

## v1.4.0-B2105050 (pre-release)

What's changed since pre-release v1.4.0-B2105044:

- General improvements:
  - Added support for source location references to template files. [#781](https://github.com/Azure/PSRule.Rules.Azure/issues/781)
    - Output includes source location to resources exported from a templates.

## v1.4.0-B2105044 (pre-release)

What's changed since pre-release v1.4.0-B2105027:

- New features:
  - Automatically expand template from parameter files for analysis. [#772](https://github.com/Azure/PSRule.Rules.Azure/issues/772)
    - Previously templates needed to be exported with `Export-AzRuleTemplateData`.
    - To export template data automatically use PSRule cmdlets with `-Format File`.
- Bug fixes:
  - Fixed string index parsing in expressions with whitespace. [#775](https://github.com/Azure/PSRule.Rules.Azure/issues/775)
  - Fixed base for DateTimeAdd is not a valid string. [#777](https://github.com/Azure/PSRule.Rules.Azure/issues/777)

## v1.4.0-B2105027 (pre-release)

What's changed since pre-release v1.4.0-B2105020:

- New rules:
  - Cognitive Search:
    - Check search services meet index SLA replica requirement. [#761](https://github.com/Azure/PSRule.Rules.Azure/issues/761)
    - Check search services meet query SLA replica requirement. [#762](https://github.com/Azure/PSRule.Rules.Azure/issues/762)
    - Check search services meet naming requirements. [#763](https://github.com/Azure/PSRule.Rules.Azure/issues/763)
    - Check search services use a minimum SKU. [#764](https://github.com/Azure/PSRule.Rules.Azure/issues/764)
    - Check search services use managed identities. [#765](https://github.com/Azure/PSRule.Rules.Azure/issues/765)

## v1.4.0-B2105020 (pre-release)

What's changed since v1.3.2:

- General improvements:
  - Automatically nest template sub-resources for analysis. [#746](https://github.com/Azure/PSRule.Rules.Azure/issues/746)
    - Sub-resources such as diagnostic logs or configurations are automatically nested.
    - Automatic nesting a resource requires:
      - The parent resource is defined in the same template.
      - The sub-resource depends on the parent resource.

## v1.3.2

What's changed since v1.3.1:

- Bug fixes:
  - Fixed rule reason reported the parameter inputObject is null. [#753](https://github.com/Azure/PSRule.Rules.Azure/issues/753)

## v1.3.1

What's changed since v1.3.0:

- Engineering:
  - Bump PSRule dependency to v1.3.0. [#749](https://github.com/Azure/PSRule.Rules.Azure/issues/749)
  - Bump YamlDotNet dependency to v11.1.1. [#742](https://github.com/Azure/PSRule.Rules.Azure/issues/742)

## v1.3.0

What's changed since v1.2.1:

- New rules:
  - Policy:
    - Check policy assignment display name and description are set. [#725](https://github.com/Azure/PSRule.Rules.Azure/issues/725)
    - Check policy assignment assigned by metadata is set. [#726](https://github.com/Azure/PSRule.Rules.Azure/issues/726)
    - Check policy exemption display name and description are set. [#723](https://github.com/Azure/PSRule.Rules.Azure/issues/723)
    - Check policy waiver exemptions have an expiry date set. [#724](https://github.com/Azure/PSRule.Rules.Azure/issues/724)
- Removed rules:
  - Storage:
    - Remove `Azure.Storage.UseEncryption` as Storage Service Encryption (SSE) is always on. [#630](https://github.com/Azure/PSRule.Rules.Azure/issues/630)
      - SSE is on by default and can not be disabled.
- General improvements:
  - Additional metadata added in parameter files is passed through with `Get-AzRuleTemplateLink`. [#706](https://github.com/Azure/PSRule.Rules.Azure/issues/706)
  - Improved binding support for File inputs. [#480](https://github.com/Azure/PSRule.Rules.Azure/issues/480)
    - Template and parameter file names now return a relative path instead of full path.
  - Added API version for each module resource. [#729](https://github.com/Azure/PSRule.Rules.Azure/issues/729)
- Engineering:
  - Clean up depreciated warning message for configuration option `azureAllowedRegions`. [#737](https://github.com/Azure/PSRule.Rules.Azure/issues/737)
  - Clean up depreciated warning message for configuration option `minAKSVersion`. [#738](https://github.com/Azure/PSRule.Rules.Azure/issues/738)
  - Bump PSRule dependency to v1.2.0. [#713](https://github.com/Azure/PSRule.Rules.Azure/issues/713)
- Bug fixes:
  - Fixed could not load file or assembly YamlDotNet. [#741](https://github.com/Azure/PSRule.Rules.Azure/issues/741)
    - This fix pins the PSRule version to v1.2.0 until the next stable release of PSRule for Azure.

What's changed since pre-release v1.3.0-B2104040:

- No additional changes.

## v1.3.0-B2104040 (pre-release)

What's changed since pre-release v1.3.0-B2104034:

- Bug fixes:
  - Fixed could not load file or assembly YamlDotNet. [#741](https://github.com/Azure/PSRule.Rules.Azure/issues/741)
    - This fix pins the PSRule version to v1.2.0 until the next stable release of PSRule for Azure.

## v1.3.0-B2104034 (pre-release)

What's changed since pre-release v1.3.0-B2104023:

- New rules:
  - Policy:
    - Check policy assignment display name and description are set. [#725](https://github.com/Azure/PSRule.Rules.Azure/issues/725)
    - Check policy assignment assigned by metadata is set. [#726](https://github.com/Azure/PSRule.Rules.Azure/issues/726)
    - Check policy exemption display name and description are set. [#723](https://github.com/Azure/PSRule.Rules.Azure/issues/723)
    - Check policy waiver exemptions have an expiry date set. [#724](https://github.com/Azure/PSRule.Rules.Azure/issues/724)
- Engineering:
  - Clean up depreciated warning message for configuration option `azureAllowedRegions`. [#737](https://github.com/Azure/PSRule.Rules.Azure/issues/737)
  - Clean up depreciated warning message for configuration option `minAKSVersion`. [#738](https://github.com/Azure/PSRule.Rules.Azure/issues/738)

## v1.3.0-B2104023 (pre-release)

What's changed since pre-release v1.3.0-B2104013:

- General improvements:
  - Improved binding support for File inputs. [#480](https://github.com/Azure/PSRule.Rules.Azure/issues/480)
    - Template and parameter file names now return a relative path instead of full path.
  - Added API version for each module resource. [#729](https://github.com/Azure/PSRule.Rules.Azure/issues/729)

## v1.3.0-B2104013 (pre-release)

What's changed since pre-release v1.3.0-B2103007:

- Engineering:
  - Bump PSRule dependency to v1.2.0. [#713](https://github.com/Azure/PSRule.Rules.Azure/issues/713)
- Bug fixes:
  - Fixed export not expanding nested deployments. [#715](https://github.com/Azure/PSRule.Rules.Azure/issues/715)

## v1.3.0-B2103007 (pre-release)

What's changed since v1.2.0:

- Removed rules:
  - Storage:
    - Remove `Azure.Storage.UseEncryption` as Storage Service Encryption (SSE) is always on. [#630](https://github.com/Azure/PSRule.Rules.Azure/issues/630)
      - SSE is on by default and can not be disabled.
- General improvements:
  - Additional metadata added in parameter files is passed through with `Get-AzRuleTemplateLink`. [#706](https://github.com/Azure/PSRule.Rules.Azure/issues/706)

## v1.2.1

What's changed since v1.2.0:

- Bug fixes:
  - Fixed export not expanding nested deployments. [#715](https://github.com/Azure/PSRule.Rules.Azure/issues/715)

## v1.2.0

What's changed since v1.1.4:

- New features:
  - Added `Azure.GA_2021_03` baseline. [#673](https://github.com/Azure/PSRule.Rules.Azure/issues/673)
    - Includes rules released before or during March 2021 for Azure GA features.
    - Marked baseline `Azure.GA_2020_12` as obsolete.
- New rules:
  - Key Vault:
    - Check vaults, keys, and secrets meet name requirements. [#646](https://github.com/Azure/PSRule.Rules.Azure/issues/646)
- Updated rules:
  - Azure Kubernetes Service:
    - Updated `Azure.AKS.Version` to 1.19.7. [#696](https://github.com/Azure/PSRule.Rules.Azure/issues/696)
- General improvements:
  - Added support for user defined functions in templates. [#682](https://github.com/Azure/PSRule.Rules.Azure/issues/682)
- Engineering:
  - Bump PSRule dependency to v1.1.0. [#692](https://github.com/Azure/PSRule.Rules.Azure/issues/692)

What's changed since pre-release v1.2.0-B2103044:

- No additional changes.

## v1.2.0-B2103044 (pre-release)

What's changed since pre-release v1.2.0-B2103032:

- New features:
  - Added `Azure.GA_2021_03` baseline. [#673](https://github.com/Azure/PSRule.Rules.Azure/issues/673)
    - Includes rules released before or during March 2021 for Azure GA features.
    - Marked baseline `Azure.GA_2020_12` as obsolete.
- Updated rules:
  - Azure Kubernetes Service:
    - Updated `Azure.AKS.Version` to 1.19.7. [#696](https://github.com/Azure/PSRule.Rules.Azure/issues/696)

## v1.2.0-B2103032 (pre-release)

What's changed since pre-release v1.2.0-B2103024:

- New rules:
  - Key Vault:
    - Check vaults, keys, and secrets meet name requirements. [#646](https://github.com/Azure/PSRule.Rules.Azure/issues/646)
- Engineering:
  - Bump PSRule dependency to v1.1.0. [#692](https://github.com/Azure/PSRule.Rules.Azure/issues/692)

## v1.2.0-B2103024 (pre-release)

What's changed since v1.1.4:

- General improvements:
  - Added support for user defined functions in templates. [#682](https://github.com/Azure/PSRule.Rules.Azure/issues/682)

## v1.1.4

What's changed since v1.1.3:

- Bug fixes:
  - Fixed handling of literal index with copyIndex function. [#686](https://github.com/Azure/PSRule.Rules.Azure/issues/686)
  - Fixed handling of inner scoped nested deployments. [#687](https://github.com/Azure/PSRule.Rules.Azure/issues/687)

## v1.1.3

What's changed since v1.1.2:

- Bug fixes:
  - Fixed parsing of property names for functions across multiple lines. [#683](https://github.com/Azure/PSRule.Rules.Azure/issues/683)

## v1.1.2

What's changed since v1.1.1:

- Bug fixes:
  - Fixed copy peer property resolve. [#677](https://github.com/Azure/PSRule.Rules.Azure/issues/677)
  - Fixed partial resource group or subscription object not populating. [#678](https://github.com/Azure/PSRule.Rules.Azure/issues/678)
  - Fixed lazy loading of environment and resource providers. [#679](https://github.com/Azure/PSRule.Rules.Azure/issues/679)

## v1.1.1

What's changed since v1.1.0:

- Bug fixes:
  - Fixed support for parameter file schemas. [#674](https://github.com/Azure/PSRule.Rules.Azure/issues/674)

## v1.1.0

What's changed since v1.0.0:

- New features:
  - Exporting template with `Export-AzRuleTemplateData` supports custom resource group and subscription. [#651](https://github.com/Azure/PSRule.Rules.Azure/issues/651)
    - Subscription and resource group used for deployment can be specified instead of using defaults.
    - `ResourceGroupName` parameter of `Export-AzRuleTemplateData` has been renamed to `ResourceGroup`.
    - Added a parameter alias for `ResourceGroupName` on `Export-AzRuleTemplateData`.
- New rules:
  - All resources:
    - Check template parameters are defined. [#631](https://github.com/Azure/PSRule.Rules.Azure/issues/631)
    - Check location parameter is type string. [#632](https://github.com/Azure/PSRule.Rules.Azure/issues/632)
    - Check template parameter `minValue` and `maxValue` constraints are valid. [#637](https://github.com/Azure/PSRule.Rules.Azure/issues/637)
    - Check template resources do not use hard coded locations. [#633](https://github.com/Azure/PSRule.Rules.Azure/issues/633)
    - Check resource group location not referenced instead of location parameter. [#634](https://github.com/Azure/PSRule.Rules.Azure/issues/634)
    - Check increased debug detail is disabled for nested deployments. [#638](https://github.com/Azure/PSRule.Rules.Azure/issues/638)
- General improvements:
  - Added support for matching template by name. [#661](https://github.com/Azure/PSRule.Rules.Azure/issues/661)
    - `Get-AzRuleTemplateLink` discovers `<templateName>.json` from `<templateName>.parameters.json`.
- Engineering:
  - Bump PSRule dependency to v1.0.3. [#648](https://github.com/Azure/PSRule.Rules.Azure/issues/648)
- Bug fixes:
  - Fixed `Azure.VM.ADE` to limit rule to exports only. [#644](https://github.com/Azure/PSRule.Rules.Azure/issues/644)
  - Fixed `if` condition values evaluation order. [#652](https://github.com/Azure/PSRule.Rules.Azure/issues/652)
  - Fixed handling of `int` parameters with large values. [#653](https://github.com/Azure/PSRule.Rules.Azure/issues/653)
  - Fixed handling of expressions split over multiple lines. [#654](https://github.com/Azure/PSRule.Rules.Azure/issues/654)
  - Fixed handling of bool parameter values within logical expressions. [#655](https://github.com/Azure/PSRule.Rules.Azure/issues/655)
  - Fixed copy loop value does not fall within the expected range. [#664](https://github.com/Azure/PSRule.Rules.Azure/issues/664)
  - Fixed template comparison functions handling of large integer values. [#666](https://github.com/Azure/PSRule.Rules.Azure/issues/666)
  - Fixed handling of `createArray` function with no arguments. [#667](https://github.com/Azure/PSRule.Rules.Azure/issues/667)

What's changed since pre-release v1.1.0-B2102034:

- No additional changes.

## v1.1.0-B2102034 (pre-release)

What's changed since pre-release v1.1.0-B2102023:

- General improvements:
  - Added support for matching template by name. [#661](https://github.com/Azure/PSRule.Rules.Azure/issues/661)
    - `Get-AzRuleTemplateLink` discovers `<templateName>.json` from `<templateName>.parameters.json`.
- Bug fixes:
  - Fixed copy loop value does not fall within the expected range. [#664](https://github.com/Azure/PSRule.Rules.Azure/issues/664)
  - Fixed template comparison functions handling of large integer values. [#666](https://github.com/Azure/PSRule.Rules.Azure/issues/666)
  - Fixed handling of `createArray` function with no arguments. [#667](https://github.com/Azure/PSRule.Rules.Azure/issues/667)

## v1.1.0-B2102023 (pre-release)

What's changed since pre-release v1.1.0-B2102015:

- New features:
  - Exporting template with `Export-AzRuleTemplateData` supports custom resource group and subscription. [#651](https://github.com/Azure/PSRule.Rules.Azure/issues/651)
    - Subscription and resource group used for deployment can be specified instead of using defaults.
    - `ResourceGroupName` parameter of `Export-AzRuleTemplateData` has been renamed to `ResourceGroup`.
    - Added a parameter alias for `ResourceGroupName` on `Export-AzRuleTemplateData`.

## v1.1.0-B2102015 (pre-release)

What's changed since pre-release v1.1.0-B2102010:

- Bug fixes:
  - Fixed `if` condition values evaluation order. [#652](https://github.com/Azure/PSRule.Rules.Azure/issues/652)
  - Fixed handling of `int` parameters with large values. [#653](https://github.com/Azure/PSRule.Rules.Azure/issues/653)
  - Fixed handling of expressions split over multiple lines. [#654](https://github.com/Azure/PSRule.Rules.Azure/issues/654)
  - Fixed handling of bool parameter values within logical expressions. [#655](https://github.com/Azure/PSRule.Rules.Azure/issues/655)

## v1.1.0-B2102010 (pre-release)

What's changed since pre-release v1.1.0-B2102001:

- Engineering:
  - Bump PSRule dependency to v1.0.3. [#648](https://github.com/Azure/PSRule.Rules.Azure/issues/648)
- Bug fixes:
  - Fixed `Azure.VM.ADE` to limit rule to exports only. [#644](https://github.com/Azure/PSRule.Rules.Azure/issues/644)

## v1.1.0-B2102001 (pre-release)

What's changed since v1.0.0:

- New rules:
  - All resources:
    - Check template parameters are defined. [#631](https://github.com/Azure/PSRule.Rules.Azure/issues/631)
    - Check location parameter is type string. [#632](https://github.com/Azure/PSRule.Rules.Azure/issues/632)
    - Check template parameter `minValue` and `maxValue` constraints are valid. [#637](https://github.com/Azure/PSRule.Rules.Azure/issues/637)
    - Check template resources do not use hard coded locations. [#633](https://github.com/Azure/PSRule.Rules.Azure/issues/633)
    - Check resource group location not referenced instead of location parameter. [#634](https://github.com/Azure/PSRule.Rules.Azure/issues/634)
    - Check increased debug detail is disabled for nested deployments. [#638](https://github.com/Azure/PSRule.Rules.Azure/issues/638)
- Engineering:
  - Bump PSRule dependency to v1.0.2. [#635](https://github.com/Azure/PSRule.Rules.Azure/issues/635)

## v1.0.0

What's changed since v0.19.0:

- New rules:
  - All resources:
    - Check parameter default value type matches type. [#311](https://github.com/Azure/PSRule.Rules.Azure/issues/311)
    - Check location parameter defaults to resource group. [#361](https://github.com/Azure/PSRule.Rules.Azure/issues/361)
  - Front Door:
    - Check Front Door uses a health probe for each backend pool. [#546](https://github.com/Azure/PSRule.Rules.Azure/issues/546)
    - Check Front Door uses a dedicated health probe path backend pools. [#547](https://github.com/Azure/PSRule.Rules.Azure/issues/547)
    - Check Front Door uses HEAD requests for backend health probes. [#613](https://github.com/Azure/PSRule.Rules.Azure/issues/613)
  - Service Fabric:
    - Check Service Fabric clusters use AAD client authentication. [#619](https://github.com/Azure/PSRule.Rules.Azure/issues/619)
- Updated rules:
  - Azure Kubernetes Service:
    - Updated `Azure.AKS.Version` to 1.19.6. [#603](https://github.com/Azure/PSRule.Rules.Azure/issues/603)
- General improvements:
  - Renamed `Export-AzTemplateRuleData` to `Export-AzRuleTemplateData`. [#596](https://github.com/Azure/PSRule.Rules.Azure/issues/596)
    - New name `Export-AzRuleTemplateData` aligns with prefix of other cmdlets.
    - Use of `Export-AzTemplateRuleData` is now deprecated and will be removed in the next major version.
    - Added alias to allow `Export-AzTemplateRuleData` to continue to be used.
    - Using `Export-AzTemplateRuleData` returns a deprecation warning.
  - Added support for `environment` template function. [#517](https://github.com/Azure/PSRule.Rules.Azure/issues/517)
- Engineering:
  - Bump PSRule dependency to v1.0.1. [#611](https://github.com/Azure/PSRule.Rules.Azure/issues/611)

What's changed since pre-release v1.0.0-B2101028:

- No additional changes.

## v1.0.0-B2101028 (pre-release)

What's changed since pre-release v1.0.0-B2101016:

- New rules:
  - All resources:
    - Check parameter default value type matches type. [#311](https://github.com/Azure/PSRule.Rules.Azure/issues/311)
- General improvements:
  - Renamed `Export-AzTemplateRuleData` to `Export-AzRuleTemplateData`. [#596](https://github.com/Azure/PSRule.Rules.Azure/issues/596)
    - New name `Export-AzRuleTemplateData` aligns with prefix of other cmdlets.
    - Use of `Export-AzTemplateRuleData` is now deprecated and will be removed in the next major version.
    - Added alias to allow `Export-AzTemplateRuleData` to continue to be used.
    - Using `Export-AzTemplateRuleData` returns a deprecation warning.

## v1.0.0-B2101016 (pre-release)

What's changed since pre-release v1.0.0-B2101006:

- New rules:
  - Service Fabric:
    - Check Service Fabric clusters use AAD client authentication. [#619](https://github.com/Azure/PSRule.Rules.Azure/issues/619)
- Bug fixes:
  - Fixed reason `Azure.FrontDoor.ProbePath` so the probe name is included. [#617](https://github.com/Azure/PSRule.Rules.Azure/issues/617)

## v1.0.0-B2101006 (pre-release)

What's changed since v0.19.0:

- New rules:
  - All resources:
    - Check location parameter defaults to resource group. [#361](https://github.com/Azure/PSRule.Rules.Azure/issues/361)
  - Front Door:
    - Check Front Door uses a health probe for each backend pool. [#546](https://github.com/Azure/PSRule.Rules.Azure/issues/546)
    - Check Front Door uses a dedicated health probe path backend pools. [#547](https://github.com/Azure/PSRule.Rules.Azure/issues/547)
    - Check Front Door uses HEAD requests for backend health probes. [#613](https://github.com/Azure/PSRule.Rules.Azure/issues/613)
- Updated rules:
  - Azure Kubernetes Service:
    - Updated `Azure.AKS.Version` to 1.19.6. [#603](https://github.com/Azure/PSRule.Rules.Azure/issues/603)
- General improvements:
  - Added support for `environment` template function. [#517](https://github.com/Azure/PSRule.Rules.Azure/issues/517)
- Engineering:
  - Bump PSRule dependency to v1.0.1. [#611](https://github.com/Azure/PSRule.Rules.Azure/issues/611)
- Redis Cache Enterprise
  - Check Redis Cache Enterprise uses minimum TLS 1.2 [1179](https://github.com/Azure/PSRule.Rules.Azure/issues/1179)

[troubleshooting guide]: troubleshooting.md<|MERGE_RESOLUTION|>--- conflicted
+++ resolved
@@ -25,17 +25,14 @@
 ## Unreleased
 
 - New rules:
-<<<<<<< HEAD
-  - API Management:
-    - Check that wildcard * for any configuration option in CORS policies settings is not in use by @BenjaminEngeset.
-      [#2073](https://github.com/Azure/PSRule.Rules.Azure/issues/2073)
-=======
   - Container App:
     - Check that internal-only ingress for container apps are configured by @BenjaminEngeset.
       [#2098](https://github.com/Azure/PSRule.Rules.Azure/issues/2098)
     - Check that Azure File volumes for container apps are configured by @BenjaminEngeset.
       [#2101](https://github.com/Azure/PSRule.Rules.Azure/issues/2101)
->>>>>>> f6c58b8f
+  - API Management:
+    - Check that wildcard `*` for any configuration option in CORS policies settings is not in use by @BenjaminEngeset.
+      [#2073](https://github.com/Azure/PSRule.Rules.Azure/issues/2073)
 
 What's changed since pre-release v1.26.0-B0011:
 
