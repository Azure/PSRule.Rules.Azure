---
discussion: false
link_users: true
---

# Change log

See [upgrade notes][1] for helpful information when upgrading from previous versions.

[1]: upgrade-notes.md

**Important notes**:

- Issue #741: `Could not load file or assembly YamlDotNet`.
  See [troubleshooting guide] for a workaround to this issue.
- The configuration option `Azure_AKSMinimumVersion` is replaced with `AZURE_AKS_CLUSTER_MINIMUM_VERSION`.
  If you have this option configured, please update it to `AZURE_AKS_CLUSTER_MINIMUM_VERSION`.
  Support for `Azure_AKSMinimumVersion` will be removed in v2.
  See [upgrade notes][1] for more information.
- The `SupportsTag` PowerShell function has been replaced with the `Azure.Resource.SupportsTags` selector.
  Update PowerShell rules to use the `Azure.Resource.SupportsTags` selector instead.
  Support for the `SupportsTag` function will be removed in v2.
  See [upgrade notes][1] for more information.

## Unreleased

<<<<<<< HEAD
- New rules:
  - App Service Environment:
    - Check app service environments uses version 3 (ASEv3) instead of classic version 1 (ASEv1) and version 2 (ASEv2) by @bengeset96.
    [#1805](https://github.com/Azure/PSRule.Rules.Azure/issues/1805)
=======
## v1.21.0

What's changed since v1.20.2:

- New features:
  - Mapping of Azure Security Benchmark v3 to security rules by @jagoodwin.
    [#1610](https://github.com/Azure/PSRule.Rules.Azure/issues/1610)
- New rules:
  - Deployment:
    - Check sensitive resource values use secure parameters by @VeraBE @BernieWhite.
      [#1773](https://github.com/Azure/PSRule.Rules.Azure/issues/1773)
  - Service Bus:
    - Check service bus namespaces uses TLS 1.2 version by @bengeset96.
      [#1777](https://github.com/Azure/PSRule.Rules.Azure/issues/1777)
  - Virtual Machine:
    - Check virtual machines uses Azure Monitor Agent instead of old legacy Log Analytics Agent by @bengeset96.
      [#1792](https://github.com/Azure/PSRule.Rules.Azure/issues/1792)
  - Virtual Machine Scale Sets:
    - Check virtual machine scale sets uses Azure Monitor Agent instead of old legacy Log Analytics Agent by @bengeset96.
      [#1792](https://github.com/Azure/PSRule.Rules.Azure/issues/1792)
  - Virtual Network:
    - Check VNETs with a GatewaySubnet also has a AzureBastionSubnet by @bengeset96.
      [#1761](https://github.com/Azure/PSRule.Rules.Azure/issues/1761)
- General improvements:
  - Added built-in list of ignored policy definitions by @BernieWhite.
    [#1730](https://github.com/Azure/PSRule.Rules.Azure/issues/1730)
    - To ignore additional policy definitions, use the `AZURE_POLICY_IGNORE_LIST` configuration option.
- Engineering:
  - Bump PSRule to v2.5.3.
    [#1800](https://github.com/Azure/PSRule.Rules.Azure/pull/1800)
  - Bump Az.Resources to v6.3.1.
    [#1800](https://github.com/Azure/PSRule.Rules.Azure/pull/1800)

What's changed since pre-release v1.21.0-B0050:

- No additional changes.
>>>>>>> ef76b236

## v1.21.0-B0050 (pre-release)

What's changed since pre-release v1.21.0-B0027:

- New rules:
  - Virtual Machine:
    - Check virtual machines uses Azure Monitor Agent instead of old legacy Log Analytics Agent by @bengeset96.
      [#1792](https://github.com/Azure/PSRule.Rules.Azure/issues/1792)
  - Virtual Machine Scale Sets:
    - Check virtual machine scale sets uses Azure Monitor Agent instead of old legacy Log Analytics Agent by @bengeset96.
      [#1792](https://github.com/Azure/PSRule.Rules.Azure/issues/1792)
- Engineering:
  - Bump PSRule to v2.5.3.
    [#1800](https://github.com/Azure/PSRule.Rules.Azure/pull/1800)
  - Bump Az.Resources to v6.3.1.
    [#1800](https://github.com/Azure/PSRule.Rules.Azure/pull/1800)
- Bug fixes:
  - Fixed contains function unable to match array by @BernieWhite.
    [#1793](https://github.com/Azure/PSRule.Rules.Azure/issues/1793)

## v1.21.0-B0027 (pre-release)

What's changed since pre-release v1.21.0-B0011:

- New rules:
  - Deployment:
    - Check sensitive resource values use secure parameters by @VeraBE @BernieWhite.
      [#1773](https://github.com/Azure/PSRule.Rules.Azure/issues/1773)
  - Service Bus:
    - Check service bus namespaces uses TLS 1.2 version by @bengeset96.
      [#1777](https://github.com/Azure/PSRule.Rules.Azure/issues/1777)

## v1.21.0-B0011 (pre-release)

What's changed since v1.20.1:

- New features:
  - Mapping of Azure Security Benchmark v3 to security rules by @jagoodwin.
    [#1610](https://github.com/Azure/PSRule.Rules.Azure/issues/1610)
- New rules:
  - Virtual Network:
    - Check VNETs with a GatewaySubnet also has a AzureBastionSubnet by @bengeset96.
      [#1761](https://github.com/Azure/PSRule.Rules.Azure/issues/1761)
- General improvements:
  - Added built-in list of ignored policy definitions by @BernieWhite.
    [#1730](https://github.com/Azure/PSRule.Rules.Azure/issues/1730)
    - To ignore additional policy definitions, use the `AZURE_POLICY_IGNORE_LIST` configuration option.
- Engineering:
  - Bump PSRule to v2.5.1.
    [#1782](https://github.com/Azure/PSRule.Rules.Azure/pull/1782)
  - Bump Az.Resources to v6.3.0.
    [#1782](https://github.com/Azure/PSRule.Rules.Azure/pull/1782)

## v1.20.2

What's changed since v1.20.1:

- Bug fixes:
  - Fixed contains function unable to match array by @BernieWhite.
    [#1793](https://github.com/Azure/PSRule.Rules.Azure/issues/1793)

## v1.20.1

What's changed since v1.20.0:

- Bug fixes:
  - Fixed expand bicep source when reading JsonContent into a parameter by @BernieWhite.
    [#1780](https://github.com/Azure/PSRule.Rules.Azure/issues/1780)

## v1.20.0

What's changed since v1.19.2:

- New features:
  - Added September 2022 baselines `Azure.GA_2022_09` and `Azure.Preview_2022_09` by @BernieWhite.
    [#1738](https://github.com/Azure/PSRule.Rules.Azure/issues/1738)
    - Includes rules released before or during September 2022.
    - Marked `Azure.GA_2022_06` and `Azure.Preview_2022_06` baselines as obsolete.
- New rules:
  - AKS:
    - Check clusters use Ephemeral OS disk by @bengeset96.
      [#1618](https://github.com/Azure/PSRule.Rules.Azure/issues/1618)
  - App Configuration:
    - Check app configuration store has purge protection enabled by @bengeset96.
      [#1689](https://github.com/Azure/PSRule.Rules.Azure/issues/1689)
    - Check app configuration store has one or more replicas by @bengeset96.
      [#1688](https://github.com/Azure/PSRule.Rules.Azure/issues/1688)
    - Check app configuration store audit diagnostic logs are enabled by @bengeset96.
      [#1690](https://github.com/Azure/PSRule.Rules.Azure/issues/1690)
    - Check identity-based authentication is used for configuration stores by @pazdedav.
      [#1691](https://github.com/Azure/PSRule.Rules.Azure/issues/1691)
  - Application Gateway WAF:
    - Check policy is enabled by @fbinotto.
      [#1470](https://github.com/Azure/PSRule.Rules.Azure/issues/1470)
    - Check policy uses prevention mode by @fbinotto.
      [#1470](https://github.com/Azure/PSRule.Rules.Azure/issues/1470)
    - Check policy uses managed rule sets by @fbinotto.
      [#1470](https://github.com/Azure/PSRule.Rules.Azure/issues/1470)
    - Check policy does not have any exclusions defined by @fbinotto.
      [#1470](https://github.com/Azure/PSRule.Rules.Azure/issues/1470)
  - Azure Cache for Redis:
    - Check the number of firewall rules for caches by @jonathanruiz.
      [#544](https://github.com/Azure/PSRule.Rules.Azure/issues/544)
    - Check the number of IP addresses in firewall rules for caches by @jonathanruiz.
      [#544](https://github.com/Azure/PSRule.Rules.Azure/issues/544)
  - CDN:
    - Check CDN profile uses Front Door Standard or Premium tier by @bengeset96.
      [#1612](https://github.com/Azure/PSRule.Rules.Azure/issues/1612)
  - Container Registry:
    - Check soft delete policy is enabled by @bengeset96.
      [#1674](https://github.com/Azure/PSRule.Rules.Azure/issues/1674)
  - Defender for Cloud:
    - Check Microsoft Defender for Cloud is enabled for Containers by @jdewisscher.
      [#1632](hhttps://github.com/Azure/PSRule.Rules.Azure/issues/1632)
    - Check Microsoft Defender for Cloud is enabled for Virtual Machines by @jdewisscher.
      [#1632](hhttps://github.com/Azure/PSRule.Rules.Azure/issues/1632)
    - Check Microsoft Defender for Cloud is enabled for SQL Servers by @jdewisscher.
      [#1632](hhttps://github.com/Azure/PSRule.Rules.Azure/issues/1632)
    - Check Microsoft Defender for Cloud is enabled for App Services by @jdewisscher.
      [#1632](hhttps://github.com/Azure/PSRule.Rules.Azure/issues/1632)
    - Check Microsoft Defender for Cloud is enabled for Storage Accounts by @jdewisscher.
      [#1632](hhttps://github.com/Azure/PSRule.Rules.Azure/issues/1632)
    - Check Microsoft Defender for Cloud is enabled for SQL Servers on machines by @jdewisscher.
      [#1632](hhttps://github.com/Azure/PSRule.Rules.Azure/issues/1632)
  - Deployment:
    - Check that nested deployments securely pass through administrator usernames by @ms-sambell.
      [#1479](https://github.com/Azure/PSRule.Rules.Azure/issues/1479)
  - Front Door WAF:
    - Check policy is enabled by @fbinotto.
      [#1470](https://github.com/Azure/PSRule.Rules.Azure/issues/1470)
    - Check policy uses prevention mode by @fbinotto.
      [#1470](https://github.com/Azure/PSRule.Rules.Azure/issues/1470)
    - Check policy uses managed rule sets by @fbinotto.
      [#1470](https://github.com/Azure/PSRule.Rules.Azure/issues/1470)
    - Check policy does not have any exclusions defined by @fbinotto.
      [#1470](https://github.com/Azure/PSRule.Rules.Azure/issues/1470)
  - Network Security Group:
    - Check AKS managed NSGs don't contain custom rules by @ms-sambell.
      [#8](https://github.com/Azure/PSRule.Rules.Azure/issues/8)
  - Storage Account:
    - Check blob container soft delete is enabled by @pazdedav.
      [#1671](https://github.com/Azure/PSRule.Rules.Azure/issues/1671)
    - Check file share soft delete is enabled by @jonathanruiz.
      [#966](https://github.com/Azure/PSRule.Rules.Azure/issues/966)
  - VMSS:
    - Check Linux VMSS has disabled password authentication by @bengeset96.
      [#1635](https://github.com/Azure/PSRule.Rules.Azure/issues/1635)
- Updated rules:
  - **Important change**: Updated rules, tests and docs with Microsoft Defender for Cloud by @jonathanruiz.
    [#545](https://github.com/Azure/PSRule.Rules.Azure/issues/545)
    - The following rules have been renamed with aliases:
      - Renamed `Azure.SQL.ThreatDetection` to `Azure.SQL.DefenderCloud`.
      - Renamed `Azure.SecurityCenter.Contact` to `Azure.DefenderCloud.Contact`.
      - Renamed `Azure.SecurityCenter.Provisioning` to `Azure.DefenderCloud.Provisioning`.
    - If you are referencing the old names please consider updating to the new names.
  - Updated documentation examples for Front Door and Key Vault rules by @lluppesms.
    [#1667](https://github.com/Azure/PSRule.Rules.Azure/issues/1667)
  - Improved the way we check that VM or VMSS has Linux by @verabe.
    [#1704](https://github.com/Azure/PSRule.Rules.Azure/issues/1704)
  - Azure Kubernetes Service:
    - Updated `Azure.AKS.Version` to use latest stable version `1.23.8` by @BernieWhite.
      [#1627](https://github.com/Azure/PSRule.Rules.Azure/issues/1627)
      - Use `AZURE_AKS_CLUSTER_MINIMUM_VERSION` to configure the minimum version of the cluster.
  - Event Grid:
    - Promoted `Azure.EventGrid.DisableLocalAuth` to GA rule set by @BernieWhite.
      [#1628](https://github.com/Azure/PSRule.Rules.Azure/issues/1628)
  - Key Vault:
    - Promoted `Azure.KeyVault.AutoRotationPolicy` to GA rule set by @BernieWhite.
      [#1629](https://github.com/Azure/PSRule.Rules.Azure/issues/1629)
- General improvements:
  - Updated NSG documentation with code snippets and links by @simone-bennett.
    [#1607](https://github.com/Azure/PSRule.Rules.Azure/issues/1607)
  - Updated Application Gateway documentation with code snippets by @ms-sambell.
    [#1608](https://github.com/Azure/PSRule.Rules.Azure/issues/1608)
  - Updated SQL firewall rules documentation by @ms-sambell.
    [#1569](https://github.com/Azure/PSRule.Rules.Azure/issues/1569)
  - Updated Container Apps documentation and rule to new resource type by @marie-schmidt.
    [#1672](https://github.com/Azure/PSRule.Rules.Azure/issues/1672)
  - Updated KeyVault and FrontDoor documentation with code snippets by @lluppesms.
    [#1667](https://github.com/Azure/PSRule.Rules.Azure/issues/1667)
  - Added tag and annotation metadata from policy for rules generation by @BernieWhite.
    [#1652](https://github.com/Azure/PSRule.Rules.Azure/issues/1652)
  - Added hash to `name` and `ref` properties for policy rules by @ArmaanMcleod.
    [#1653](https://github.com/Azure/PSRule.Rules.Azure/issues/1653)
    - Use `AZURE_POLICY_RULE_PREFIX` or `Export-AzPolicyAssignmentRuleData -RulePrefix` to override rule prefix.
- Engineering:
  - Bump PSRule to v2.4.2.
    [#1753](https://github.com/Azure/PSRule.Rules.Azure/pull/1753)
    [#1748](https://github.com/Azure/PSRule.Rules.Azure/issues/1748)
  - Bump Microsoft.NET.Test.Sdk to v17.3.2.
    [#1719](https://github.com/Azure/PSRule.Rules.Azure/pull/1719)
  - Updated provider data for analysis.
    [#1605](https://github.com/Azure/PSRule.Rules.Azure/pull/1605)
  - Bump Az.Resources to v6.2.0.
    [#1636](https://github.com/Azure/PSRule.Rules.Azure/pull/1636)
  - Bump PSScriptAnalyzer to v1.21.0.
    [#1636](https://github.com/Azure/PSRule.Rules.Azure/pull/1636)
- Bug fixes:
  - Fixed continue processing policy assignments on error by @BernieWhite.
    [#1651](https://github.com/Azure/PSRule.Rules.Azure/issues/1651)
  - Fixed handling of runtime assessment data by @BernieWhite.
    [#1707](https://github.com/Azure/PSRule.Rules.Azure/issues/1707)
  - Fixed conversion of type conditions to pre-conditions by @BernieWhite.
    [#1708](https://github.com/Azure/PSRule.Rules.Azure/issues/1708)
  - Fixed inconclusive failure of `Azure.Deployment.AdminUsername` by @BernieWhite.
    [#1631](https://github.com/Azure/PSRule.Rules.Azure/issues/1631)
  - Fixed error expanding with `json()` and single quotes by @BernieWhite.
    [#1656](https://github.com/Azure/PSRule.Rules.Azure/issues/1656)
  - Fixed handling key collision with duplicate definitions using same parameters by @ArmaanMcleod.
    [#1653](https://github.com/Azure/PSRule.Rules.Azure/issues/1653)
  - Fixed bug requiring all diagnostic logs settings to have auditing enabled by @bengeset96.
    [#1726](https://github.com/Azure/PSRule.Rules.Azure/issues/1726)
  - Fixed `Azure.Deployment.AdminUsername` incorrectly fails with nested deployments by @BernieWhite.
    [#1762](https://github.com/Azure/PSRule.Rules.Azure/issues/1762)
  - Fixed `Azure.FrontDoorWAF.Exclusions` reports exclusions when none are specified by @BernieWhite.
    [#1751](https://github.com/Azure/PSRule.Rules.Azure/issues/1751)
  - Fixed `Azure.Deployment.AdminUsername` does not match the pattern by @BernieWhite.
    [#1758](https://github.com/Azure/PSRule.Rules.Azure/issues/1758)
  - Consider private offerings when checking that a VM or VMSS has Linux by @verabe.
    [#1725](https://github.com/Azure/PSRule.Rules.Azure/issues/1725)

What's changed since pre-release v1.20.0-B0477:

- No additional changes.

## v1.20.0-B0477 (pre-release)

What's changed since pre-release v1.20.0-B0389:

- General improvements:
  - Added hash to `name` and `ref` properties for policy rules by @ArmaanMcleod.
    [#1653](https://github.com/Azure/PSRule.Rules.Azure/issues/1653)
    - Use `AZURE_POLICY_RULE_PREFIX` or `Export-AzPolicyAssignmentRuleData -RulePrefix` to override rule prefix.

## v1.20.0-B0389 (pre-release)

What's changed since pre-release v1.20.0-B0304:

- New rules:
  - App Configuration:
    - Check app configuration store has purge protection enabled by @bengeset96.
      [#1689](https://github.com/Azure/PSRule.Rules.Azure/issues/1689)
- Bug fixes:
  - Fixed `Azure.Deployment.AdminUsername` incorrectly fails with nested deployments by @BernieWhite.
    [#1762](https://github.com/Azure/PSRule.Rules.Azure/issues/1762)

## v1.20.0-B0304 (pre-release)

What's changed since pre-release v1.20.0-B0223:

- Engineering:
  - Bump PSRule to v2.4.2.
    [#1753](https://github.com/Azure/PSRule.Rules.Azure/pull/1753)
    [#1748](https://github.com/Azure/PSRule.Rules.Azure/issues/1748)
- Bug fixes:
  - Fixed `Azure.FrontDoorWAF.Exclusions` reports exclusions when none are specified by @BernieWhite.
    [#1751](https://github.com/Azure/PSRule.Rules.Azure/issues/1751)
  - Fixed `Azure.Deployment.AdminUsername` does not match the pattern by @BernieWhite.
    [#1758](https://github.com/Azure/PSRule.Rules.Azure/issues/1758)
  - Consider private offerings when checking that a VM or VMSS has Linux by @verabe.
    [#1725](https://github.com/Azure/PSRule.Rules.Azure/issues/1725)

## v1.20.0-B0223 (pre-release)

What's changed since pre-release v1.20.0-B0148:

- New features:
  - Added September 2022 baselines `Azure.GA_2022_09` and `Azure.Preview_2022_09` by @BernieWhite.
    [#1738](https://github.com/Azure/PSRule.Rules.Azure/issues/1738)
    - Includes rules released before or during September 2022.
    - Marked `Azure.GA_2022_06` and `Azure.Preview_2022_06` baselines as obsolete.
- New rules:
  - App Configuration:
    - Check app configuration store has one or more replicas by @bengeset96.
      [#1688](https://github.com/Azure/PSRule.Rules.Azure/issues/1688)
- Engineering:
  - Bump PSRule to v2.4.1.
    [#1636](https://github.com/Azure/PSRule.Rules.Azure/pull/1636)
  - Bump Az.Resources to v6.2.0.
    [#1636](https://github.com/Azure/PSRule.Rules.Azure/pull/1636)
  - Bump PSScriptAnalyzer to v1.21.0.
    [#1636](https://github.com/Azure/PSRule.Rules.Azure/pull/1636)
- Bug fixes:
  - Fixed handling key collision with duplicate definitions using same parameters by @ArmaanMcleod.
    [#1653](https://github.com/Azure/PSRule.Rules.Azure/issues/1653)
  - Fixed bug requiring all diagnostic logs settings to have auditing enabled by @bengeset96.
    [#1726](https://github.com/Azure/PSRule.Rules.Azure/issues/1726)

## v1.20.0-B0148 (pre-release)

What's changed since pre-release v1.20.0-B0085:

- New rules:
  - App Configuration:
    - Check app configuration store audit diagnostic logs are enabled by @bengeset96.
      [#1690](https://github.com/Azure/PSRule.Rules.Azure/issues/1690)
- Engineering:
  - Bump Microsoft.NET.Test.Sdk to v17.3.2.
    [#1719](https://github.com/Azure/PSRule.Rules.Azure/pull/1719)
- Bug fixes:
  - Fixed error expanding with `json()` and single quotes by @BernieWhite.
    [#1656](https://github.com/Azure/PSRule.Rules.Azure/issues/1656)

## v1.20.0-B0085 (pre-release)

What's changed since pre-release v1.20.0-B0028:

- New rules:
  - Azure Cache for Redis:
    - Check the number of firewall rules for caches by @jonathanruiz.
      [#544](https://github.com/Azure/PSRule.Rules.Azure/issues/544)
    - Check the number of IP addresses in firewall rules for caches by @jonathanruiz.
      [#544](https://github.com/Azure/PSRule.Rules.Azure/issues/544)
  - App Configuration:
    - Check identity-based authentication is used for configuration stores by @pazdedav.
      [#1691](https://github.com/Azure/PSRule.Rules.Azure/issues/1691)
  - Container Registry:
    - Check soft delete policy is enabled by @bengeset96.
      [#1674](https://github.com/Azure/PSRule.Rules.Azure/issues/1674)
  - Defender for Cloud:
    - Check Microsoft Defender for Cloud is enabled for Containers by @jdewisscher.
      [#1632](hhttps://github.com/Azure/PSRule.Rules.Azure/issues/1632)
    - Check Microsoft Defender for Cloud is enabled for Virtual Machines by @jdewisscher.
      [#1632](hhttps://github.com/Azure/PSRule.Rules.Azure/issues/1632)
    - Check Microsoft Defender for Cloud is enabled for SQL Servers by @jdewisscher.
      [#1632](hhttps://github.com/Azure/PSRule.Rules.Azure/issues/1632)
    - Check Microsoft Defender for Cloud is enabled for App Services by @jdewisscher.
      [#1632](hhttps://github.com/Azure/PSRule.Rules.Azure/issues/1632)
    - Check Microsoft Defender for Cloud is enabled for Storage Accounts by @jdewisscher.
      [#1632](hhttps://github.com/Azure/PSRule.Rules.Azure/issues/1632)
    - Check Microsoft Defender for Cloud is enabled for SQL Servers on machines by @jdewisscher.
      [#1632](hhttps://github.com/Azure/PSRule.Rules.Azure/issues/1632)
  - Network Security Group:
    - Check AKS managed NSGs don't contain custom rules by @ms-sambell.
      [#8](https://github.com/Azure/PSRule.Rules.Azure/issues/8)
  - Storage Account:
    - Check blob container soft delete is enabled by @pazdedav.
      [#1671](https://github.com/Azure/PSRule.Rules.Azure/issues/1671)
    - Check file share soft delete is enabled by @jonathanruiz.
      [#966](https://github.com/Azure/PSRule.Rules.Azure/issues/966)
- Updated rules:
  - **Important change**: Updated rules, tests and docs with Microsoft Defender for Cloud by @jonathanruiz.
    [#545](https://github.com/Azure/PSRule.Rules.Azure/issues/545)
    - The following rules have been renamed with aliases:
      - Renamed `Azure.SQL.ThreatDetection` to `Azure.SQL.DefenderCloud`.
      - Renamed `Azure.SecurityCenter.Contact` to `Azure.DefenderCloud.Contact`.
      - Renamed `Azure.SecurityCenter.Provisioning` to `Azure.DefenderCloud.Provisioning`.
    - If you are referencing the old names please consider updating to the new names.
  - Updated documentation examples for Front Door and Key Vault rules by @lluppesms.
    [#1667](https://github.com/Azure/PSRule.Rules.Azure/issues/1667)
  - Improved the way we check that VM or VMSS has Linux by @verabe.
    [#1704](https://github.com/Azure/PSRule.Rules.Azure/issues/1704)
- General improvements:
  - Updated NSG documentation with code snippets and links by @simone-bennett.
    [#1607](https://github.com/Azure/PSRule.Rules.Azure/issues/1607)
  - Updated Application Gateway documentation with code snippets by @ms-sambell.
    [#1608](https://github.com/Azure/PSRule.Rules.Azure/issues/1608)
  - Updated SQL firewall rules documentation by @ms-sambell.
    [#1569](https://github.com/Azure/PSRule.Rules.Azure/issues/1569)
  - Updated Container Apps documentation and rule to new resource type by @marie-schmidt.
    [#1672](https://github.com/Azure/PSRule.Rules.Azure/issues/1672)
  - Updated KeyVault and FrontDoor documentation with code snippets by @lluppesms.
    [#1667](https://github.com/Azure/PSRule.Rules.Azure/issues/1667)
  - Added tag and annotation metadata from policy for rules generation by @BernieWhite.
    [#1652](https://github.com/Azure/PSRule.Rules.Azure/issues/1652)
- Bug fixes:
  - Fixed continue processing policy assignments on error by @BernieWhite.
    [#1651](https://github.com/Azure/PSRule.Rules.Azure/issues/1651)
  - Fixed handling of runtime assessment data by @BernieWhite.
    [#1707](https://github.com/Azure/PSRule.Rules.Azure/issues/1707)
  - Fixed conversion of type conditions to pre-conditions by @BernieWhite.
    [#1708](https://github.com/Azure/PSRule.Rules.Azure/issues/1708)

## v1.20.0-B0028 (pre-release)

What's changed since pre-release v1.20.0-B0004:

- New rules:
  - AKS:
    - Check clusters use Ephemeral OS disk by @bengeset96.
      [#1618](https://github.com/Azure/PSRule.Rules.Azure/issues/1618)
  - CDN:
    - Check CDN profile uses Front Door Standard or Premium tier by @bengeset96.
      [#1612](https://github.com/Azure/PSRule.Rules.Azure/issues/1612)
  - VMSS:
    - Check Linux VMSS has disabled password authentication by @bengeset96.
      [#1635](https://github.com/Azure/PSRule.Rules.Azure/issues/1635)
- Updated rules:
  - Azure Kubernetes Service:
    - Updated `Azure.AKS.Version` to use latest stable version `1.23.8` by @BernieWhite.
      [#1627](https://github.com/Azure/PSRule.Rules.Azure/issues/1627)
      - Use `AZURE_AKS_CLUSTER_MINIMUM_VERSION` to configure the minimum version of the cluster.
  - Event Grid:
    - Promoted `Azure.EventGrid.DisableLocalAuth` to GA rule set by @BernieWhite.
      [#1628](https://github.com/Azure/PSRule.Rules.Azure/issues/1628)
  - Key Vault:
    - Promoted `Azure.KeyVault.AutoRotationPolicy` to GA rule set by @BernieWhite.
      [#1629](https://github.com/Azure/PSRule.Rules.Azure/issues/1629)
- Engineering:
  - Bump PSRule to v2.4.0.
    [#1620](https://github.com/Azure/PSRule.Rules.Azure/pull/1620)
  - Updated provider data for analysis.
    [#1605](https://github.com/Azure/PSRule.Rules.Azure/pull/1605)
- Bug fixes:
  - Fixed function `dateTimeAdd` errors handling `utcNow` output by @BernieWhite.
    [#1637](https://github.com/Azure/PSRule.Rules.Azure/issues/1637)
  - Fixed inconclusive failure of `Azure.Deployment.AdminUsername` by @BernieWhite.
    [#1631](https://github.com/Azure/PSRule.Rules.Azure/issues/1631)

## v1.20.0-B0004 (pre-release)

What's changed since v1.19.1:

- New rules:
  - Azure Resources:
    - Check that nested deployments securely pass through administrator usernames by @ms-sambell.
      [#1479](https://github.com/Azure/PSRule.Rules.Azure/issues/1479)
- Engineering:
  - Bump Microsoft.NET.Test.Sdk to v17.3.1.
    [#1603](https://github.com/Azure/PSRule.Rules.Azure/pull/1603)

## v1.19.2

What's changed since v1.19.1:

- Bug fixes:
  - Fixed function `dateTimeAdd` errors handling `utcNow` output by @BernieWhite.
    [#1637](https://github.com/Azure/PSRule.Rules.Azure/issues/1637)

## v1.19.1

What's changed since v1.19.0:

- Bug fixes:
  - Fixed `Azure.VNET.UseNSGs` is missing exceptions by @BernieWhite.
    [#1609](https://github.com/Azure/PSRule.Rules.Azure/issues/1609)
    - Added exclusions for `RouteServerSubnet` and any subnet with a dedicated HSM delegation.

## v1.19.0

What's changed since v1.18.1:

- New rules:
  - Azure Kubernetes Service:
    - Check clusters use uptime SLA by @bengeset96.
      [#1601](https://github.com/Azure/PSRule.Rules.Azure/issues/1601)
- General improvements:
  - Updated rule level for the following rules by @BernieWhite.
    [#1551](https://github.com/Azure/PSRule.Rules.Azure/issues/1551)
    - Set `Azure.APIM.APIDescriptors` to warning from error.
    - Set `Azure.APIM.ProductDescriptors` to warning from error.
    - Set `Azure.Template.UseLocationParameter` to warning from error.
    - Set `Azure.Template.UseComments` to information from error.
    - Set `Azure.Template.UseDescriptions` to information from error.
  - Improve reporting of failing resource property for rules by @BernieWhite.
    [#1429](https://github.com/Azure/PSRule.Rules.Azure/issues/1429)
- Engineering:
  - Added publishing of symbols for NuGet packages by @BernieWhite.
    [#1549](https://github.com/Azure/PSRule.Rules.Azure/issues/1549)
  - Bump Az.Resources to v6.1.0.
    [#1557](https://github.com/Azure/PSRule.Rules.Azure/pull/1557)
  - Bump Microsoft.NET.Test.Sdk to v17.3.0.
    [#1563](https://github.com/Azure/PSRule.Rules.Azure/pull/1563)
  - Bump PSRule to v2.3.2.
    [#1574](https://github.com/Azure/PSRule.Rules.Azure/pull/1574)
  - Bump support projects to .NET 6 by @BernieWhite.
    [#1560](https://github.com/Azure/PSRule.Rules.Azure/issues/1560)
  - Bump BenchmarkDotNet to v0.13.2.
    [#1593](https://github.com/Azure/PSRule.Rules.Azure/pull/1593)
  - Bump BenchmarkDotNet.Diagnostics.Windows to v0.13.2.
    [#1594](https://github.com/Azure/PSRule.Rules.Azure/pull/1594)
  - Updated provider data for analysis.
    [#1598](https://github.com/Azure/PSRule.Rules.Azure/pull/1598)
- Bug fixes:
  - Fixed parameter files linked to bicep code via naming convention is not working by @BernieWhite.
    [#1582](https://github.com/Azure/PSRule.Rules.Azure/issues/1582)
  - Fixed handling of storage accounts sub-resources with CMK by @BernieWhite.
    [#1575](https://github.com/Azure/PSRule.Rules.Azure/issues/1575)

What's changed since pre-release v1.19.0-B0077:

- No additional changes.

## v1.19.0-B0077 (pre-release)

What's changed since pre-release v1.19.0-B0042:

- New rules:
  - Azure Kubernetes Service:
    - Check clusters use uptime SLA by @bengeset96.
      [#1601](https://github.com/Azure/PSRule.Rules.Azure/issues/1601)

## v1.19.0-B0042 (pre-release)

What's changed since pre-release v1.19.0-B0010:

- General improvements:
  - Improve reporting of failing resource property for rules by @BernieWhite.
    [#1429](https://github.com/Azure/PSRule.Rules.Azure/issues/1429)
- Engineering:
  - Bump PSRule to v2.3.2.
    [#1574](https://github.com/Azure/PSRule.Rules.Azure/pull/1574)
  - Bump support projects to .NET 6 by @BernieWhite.
    [#1560](https://github.com/Azure/PSRule.Rules.Azure/issues/1560)
  - Bump BenchmarkDotNet to v0.13.2.
    [#1593](https://github.com/Azure/PSRule.Rules.Azure/pull/1593)
  - Bump BenchmarkDotNet.Diagnostics.Windows to v0.13.2.
    [#1594](https://github.com/Azure/PSRule.Rules.Azure/pull/1594)
  - Updated provider data for analysis.
    [#1598](https://github.com/Azure/PSRule.Rules.Azure/pull/1598)
- Bug fixes:
  - Fixed parameter files linked to bicep code via naming convention is not working by @BernieWhite.
    [#1582](https://github.com/Azure/PSRule.Rules.Azure/issues/1582)
  - Fixed handling of storage accounts sub-resources with CMK by @BernieWhite.
    [#1575](https://github.com/Azure/PSRule.Rules.Azure/issues/1575)

## v1.19.0-B0010 (pre-release)

What's changed since v1.18.1:

- General improvements:
  - Updated rule level for the following rules by @BernieWhite.
    [#1551](https://github.com/Azure/PSRule.Rules.Azure/issues/1551)
    - Set `Azure.APIM.APIDescriptors` to warning from error.
    - Set `Azure.APIM.ProductDescriptors` to warning from error.
    - Set `Azure.Template.UseLocationParameter` to warning from error.
    - Set `Azure.Template.UseComments` to information from error.
    - Set `Azure.Template.UseDescriptions` to information from error.
- Engineering:
  - Added publishing of symbols for NuGet packages by @BernieWhite.
    [#1549](https://github.com/Azure/PSRule.Rules.Azure/issues/1549)
  - Bump PSRule to v2.3.1.
    [#1561](https://github.com/Azure/PSRule.Rules.Azure/pull/1561)
  - Bump Az.Resources to v6.1.0.
    [#1557](https://github.com/Azure/PSRule.Rules.Azure/pull/1557)
  - Bump Microsoft.NET.Test.Sdk to v17.3.0.
    [#1563](https://github.com/Azure/PSRule.Rules.Azure/pull/1563)

## v1.18.1

What's changed since v1.18.0:

- Bug fixes:
  - Fixed `Azure.APIM.HTTPBackend` reports failure when service URL is not defined by @BernieWhite.
    [#1555](https://github.com/Azure/PSRule.Rules.Azure/issues/1555)
  - Fixed `Azure.SQL.AAD` failure with newer API by @BernieWhite.
    [#1302](https://github.com/Azure/PSRule.Rules.Azure/issues/1302)

## v1.18.0

What's changed since v1.17.1:

- New rules:
  - Cognitive Services:
    - Check accounts use network access restrictions by @BernieWhite.
      [#1532](https://github.com/Azure/PSRule.Rules.Azure/issues/1532)
    - Check accounts use managed identities to access Azure resources by @BernieWhite.
      [#1532](https://github.com/Azure/PSRule.Rules.Azure/issues/1532)
    - Check accounts only accept requests using Azure AD identities by @BernieWhite.
      [#1532](https://github.com/Azure/PSRule.Rules.Azure/issues/1532)
    - Check accounts disable access using public endpoints by @BernieWhite.
      [#1532](https://github.com/Azure/PSRule.Rules.Azure/issues/1532)
- General improvements:
  - Added support for array `indexOf`, `lastIndexOf`, and `items` ARM functions by @BernieWhite.
    [#1440](https://github.com/Azure/PSRule.Rules.Azure/issues/1440)
  - Added support for `join` ARM function by @BernieWhite.
    [#1535](https://github.com/Azure/PSRule.Rules.Azure/issues/1535)
  - Improved output of full path to emitted resources by @BernieWhite.
    [#1523](https://github.com/Azure/PSRule.Rules.Azure/issues/1523)
- Engineering:
  - Bump Az.Resources to v6.0.1.
    [#1521](https://github.com/Azure/PSRule.Rules.Azure/pull/1521)
  - Updated provider data for analysis.
    [#1540](https://github.com/Azure/PSRule.Rules.Azure/pull/1540)
  - Bump xunit to v2.4.2.
    [#1542](https://github.com/Azure/PSRule.Rules.Azure/pull/1542)
  - Added readme and tags to NuGet by @BernieWhite.
    [#1513](https://github.com/Azure/PSRule.Rules.Azure/issues/1513)
- Bug fixes:
  - Fixed `Azure.SQL.TDE` is not required to enable Transparent Data Encryption for IaC by @BernieWhite.
    [#1530](https://github.com/Azure/PSRule.Rules.Azure/issues/1530)

What's changed since pre-release v1.18.0-B0027:

- No additional changes.

## v1.18.0-B0027 (pre-release)

What's changed since pre-release v1.18.0-B0010:

- New rules:
  - Cognitive Services:
    - Check accounts use network access restrictions by @BernieWhite.
      [#1532](https://github.com/Azure/PSRule.Rules.Azure/issues/1532)
    - Check accounts use managed identities to access Azure resources by @BernieWhite.
      [#1532](https://github.com/Azure/PSRule.Rules.Azure/issues/1532)
    - Check accounts only accept requests using Azure AD identities by @BernieWhite.
      [#1532](https://github.com/Azure/PSRule.Rules.Azure/issues/1532)
    - Check accounts disable access using public endpoints by @BernieWhite.
      [#1532](https://github.com/Azure/PSRule.Rules.Azure/issues/1532)
- General improvements:
  - Added support for array `indexOf`, `lastIndexOf`, and `items` ARM functions by @BernieWhite.
    [#1440](https://github.com/Azure/PSRule.Rules.Azure/issues/1440)
  - Added support for `join` ARM function by @BernieWhite.
    [#1535](https://github.com/Azure/PSRule.Rules.Azure/issues/1535)
- Engineering:
  - Updated provider data for analysis.
    [#1540](https://github.com/Azure/PSRule.Rules.Azure/pull/1540)
  - Bump xunit to v2.4.2.
    [#1542](https://github.com/Azure/PSRule.Rules.Azure/pull/1542)
- Bug fixes:
  - Fixed `Azure.SQL.TDE` is not required to enable Transparent Data Encryption for IaC by @BernieWhite.
    [#1530](https://github.com/Azure/PSRule.Rules.Azure/issues/1530)

## v1.18.0-B0010 (pre-release)

What's changed since pre-release v1.18.0-B0002:

- General improvements:
  - Improved output of full path to emitted resources by @BernieWhite.
    [#1523](https://github.com/Azure/PSRule.Rules.Azure/issues/1523)
- Engineering:
  - Bump Az.Resources to v6.0.1.
    [#1521](https://github.com/Azure/PSRule.Rules.Azure/pull/1521)

## v1.18.0-B0002 (pre-release)

What's changed since v1.17.1:

- Engineering:
  - Added readme and tags to NuGet by @BernieWhite.
    [#1513](https://github.com/Azure/PSRule.Rules.Azure/issues/1513)

## v1.17.1

What's changed since v1.17.0:

- Bug fixes:
  - Fixed union returns null when merged with built-in expansion objects by @BernieWhite.
    [#1515](https://github.com/Azure/PSRule.Rules.Azure/issues/1515)
  - Fixed missing zones in test for standalone VM by @BernieWhite.
    [#1506](https://github.com/Azure/PSRule.Rules.Azure/issues/1506)

## v1.17.0

What's changed since v1.16.1:

- New features:
  - Added more field count expression support for Azure Policy JSON rules by @ArmaanMcleod.
    [#181](https://github.com/Azure/PSRule.Rules.Azure/issues/181)
  - Added June 2022 baselines `Azure.GA_2022_06` and `Azure.Preview_2022_06` by @BernieWhite.
    [#1499](https://github.com/Azure/PSRule.Rules.Azure/issues/1499)
    - Includes rules released before or during June 2022.
    - Marked `Azure.GA_2022_03` and `Azure.Preview_2022_03` baselines as obsolete.
- New rules:
  - Deployment:
    - Check for secure values in outputs by @BernieWhite.
      [#297](https://github.com/Azure/PSRule.Rules.Azure/issues/297)
- Engineering:
  - Bump Newtonsoft.Json to v13.0.1.
    [#1494](https://github.com/Azure/PSRule.Rules.Azure/pull/1494)
  - Updated NuGet packaging metadata by @BernieWhite.
    [#1428](https://github.com/Azure/PSRule.Rules.Azure/pull/1428)
  - Updated provider data for analysis.
    [#1502](https://github.com/Azure/PSRule.Rules.Azure/pull/1502)
  - Bump PSRule to v2.2.0.
    [#1444](https://github.com/Azure/PSRule.Rules.Azure/pull/1444)
  - Updated NuGet packaging metadata by @BernieWhite.
    [#1428](https://github.com/Azure/PSRule.Rules.Azure/issues/1428)
- Bug fixes:
  - Fixed TDE property status to state by @Dylan-Prins.
    [#1505](https://github.com/Azure/PSRule.Rules.Azure/pull/1505)
  - Fixed the language expression value fails in outputs by @BernieWhite.
    [#1485](https://github.com/Azure/PSRule.Rules.Azure/issues/1485)

What's changed since pre-release v1.17.0-B0064:

- No additional changes.

## v1.17.0-B0064 (pre-release)

What's changed since pre-release v1.17.0-B0035:

- Engineering:
  - Updated provider data for analysis.
    [#1502](https://github.com/Azure/PSRule.Rules.Azure/pull/1502)
  - Bump PSRule to v2.2.0.
    [#1444](https://github.com/Azure/PSRule.Rules.Azure/pull/1444)
- Bug fixes:
  - Fixed TDE property status to state by @Dylan-Prins.
    [#1505](https://github.com/Azure/PSRule.Rules.Azure/pull/1505)

## v1.17.0-B0035 (pre-release)

What's changed since pre-release v1.17.0-B0014:

- New features:
  - Added June 2022 baselines `Azure.GA_2022_06` and `Azure.Preview_2022_06` by @BernieWhite.
    [#1499](https://github.com/Azure/PSRule.Rules.Azure/issues/1499)
    - Includes rules released before or during June 2022.
    - Marked `Azure.GA_2022_03` and `Azure.Preview_2022_03` baselines as obsolete.
- Engineering:
  - Bump Newtonsoft.Json to v13.0.1.
    [#1494](https://github.com/Azure/PSRule.Rules.Azure/pull/1494)
  - Updated NuGet packaging metadata by @BernieWhite.
    [#1428](https://github.com/Azure/PSRule.Rules.Azure/pull/1428)

## v1.17.0-B0014 (pre-release)

What's changed since v1.16.1:

- New features:
  - Added more field count expression support for Azure Policy JSON rules by @ArmaanMcleod.
    [#181](https://github.com/Azure/PSRule.Rules.Azure/issues/181)
- New rules:
  - Deployment:
    - Check for secure values in outputs by @BernieWhite.
      [#297](https://github.com/Azure/PSRule.Rules.Azure/issues/297)
- Engineering:
  - Updated NuGet packaging metadata by @BernieWhite.
    [#1428](https://github.com/Azure/PSRule.Rules.Azure/issues/1428)
- Bug fixes:
  - Fixed the language expression value fails in outputs by @BernieWhite.
    [#1485](https://github.com/Azure/PSRule.Rules.Azure/issues/1485)

## v1.16.1

What's changed since v1.16.0:

- Bug fixes:
  - Fixed TLS 1.3 support in `Azure.AppGw.SSLPolicy` by @BernieWhite.
    [#1469](https://github.com/Azure/PSRule.Rules.Azure/issues/1469)
  - Fixed Application Gateway referencing a WAF policy by @BernieWhite.
    [#1466](https://github.com/Azure/PSRule.Rules.Azure/issues/1466)

## v1.16.0

What's changed since v1.15.2:

- New rules:
  - App Service:
    - Check web apps have insecure FTP disabled by @BernieWhite.
      [#1436](https://github.com/Azure/PSRule.Rules.Azure/issues/1436)
    - Check web apps use a dedicated health probe by @BernieWhite.
      [#1437](https://github.com/Azure/PSRule.Rules.Azure/issues/1437)
- Updated rules:
  - Public IP:
    - Updated `Azure.PublicIP.AvailabilityZone` to exclude IP addresses for Azure Bastion by @BernieWhite.
      [#1442](https://github.com/Azure/PSRule.Rules.Azure/issues/1442)
      - Public IP addresses with the `resource-usage` tag set to `azure-bastion` are excluded.
- General improvements:
  - Added support for `dateTimeFromEpoch` and `dateTimeToEpoch` ARM functions by @BernieWhite.
    [#1451](https://github.com/Azure/PSRule.Rules.Azure/issues/1451)
- Engineering:
  - Updated built documentation to include rule ref and metadata by @BernieWhite.
    [#1432](https://github.com/Azure/PSRule.Rules.Azure/issues/1432)
  - Added ref properties for several rules by @BernieWhite.
    [#1430](https://github.com/Azure/PSRule.Rules.Azure/issues/1430)
  - Updated provider data for analysis.
    [#1453](https://github.com/Azure/PSRule.Rules.Azure/pull/1453)
  - Bump Microsoft.NET.Test.Sdk to v17.2.0.
    [#1410](https://github.com/Azure/PSRule.Rules.Azure/pull/1410)
  - Update CI checks to include required ref property by @BernieWhite.
    [#1431](https://github.com/Azure/PSRule.Rules.Azure/issues/1431)
  - Added ref properties for rules by @BernieWhite.
    [#1430](https://github.com/Azure/PSRule.Rules.Azure/issues/1430)
- Bug fixes:
  - Fixed `Azure.Template.UseVariables` does not accept function variables names by @BernieWhite.
    [#1427](https://github.com/Azure/PSRule.Rules.Azure/issues/1427)
  - Fixed dependency issue within Azure Pipelines `AzurePowerShell` task by @BernieWhite.
    [#1447](https://github.com/Azure/PSRule.Rules.Azure/issues/1447)
    - Removed dependency on `Az.Accounts` and `Az.Resources` from manifest.
      Pre-install these modules to use export cmdlets.

What's changed since pre-release v1.16.0-B0072:

- No additional changes.

## v1.16.0-B0072 (pre-release)

What's changed since pre-release v1.16.0-B0041:

- Engineering:
  - Update CI checks to include required ref property by @BernieWhite.
    [#1431](https://github.com/Azure/PSRule.Rules.Azure/issues/1431)
  - Added ref properties for rules by @BernieWhite.
    [#1430](https://github.com/Azure/PSRule.Rules.Azure/issues/1430)
- Bug fixes:
  - Fixed dependency issue within Azure Pipelines `AzurePowerShell` task by @BernieWhite.
    [#1447](https://github.com/Azure/PSRule.Rules.Azure/issues/1447)
    - Removed dependency on `Az.Accounts` and `Az.Resources` from manifest.
      Pre-install these modules to use export cmdlets.

## v1.16.0-B0041 (pre-release)

What's changed since pre-release v1.16.0-B0017:

- Updated rules:
  - Public IP:
    - Updated `Azure.PublicIP.AvailabilityZone` to exclude IP addresses for Azure Bastion by @BernieWhite.
      [#1442](https://github.com/Azure/PSRule.Rules.Azure/issues/1442)
      - Public IP addresses with the `resource-usage` tag set to `azure-bastion` are excluded.
- General improvements:
  - Added support for `dateTimeFromEpoch` and `dateTimeToEpoch` ARM functions by @BernieWhite.
    [#1451](https://github.com/Azure/PSRule.Rules.Azure/issues/1451)
- Engineering:
  - Updated built documentation to include rule ref and metadata by @BernieWhite.
    [#1432](https://github.com/Azure/PSRule.Rules.Azure/issues/1432)
  - Added ref properties for several rules by @BernieWhite.
    [#1430](https://github.com/Azure/PSRule.Rules.Azure/issues/1430)
  - Updated provider data for analysis.
    [#1453](https://github.com/Azure/PSRule.Rules.Azure/pull/1453)

## v1.16.0-B0017 (pre-release)

What's changed since v1.15.2:

- New rules:
  - App Service:
    - Check web apps have insecure FTP disabled by @BernieWhite.
      [#1436](https://github.com/Azure/PSRule.Rules.Azure/issues/1436)
    - Check web apps use a dedicated health probe by @BernieWhite.
      [#1437](https://github.com/Azure/PSRule.Rules.Azure/issues/1437)
- Engineering:
  - Bump Microsoft.NET.Test.Sdk to v17.2.0.
    [#1410](https://github.com/Azure/PSRule.Rules.Azure/pull/1410)
- Bug fixes:
  - Fixed `Azure.Template.UseVariables` does not accept function variables names by @BernieWhite.
    [#1427](https://github.com/Azure/PSRule.Rules.Azure/issues/1427)

## v1.15.2

What's changed since v1.15.1:

- Bug fixes:
  - Fixed `Azure.AppService.ManagedIdentity` does not accept both system and user assigned by @BernieWhite.
    [#1415](https://github.com/Azure/PSRule.Rules.Azure/issues/1415)
    - This also applies to:
      - `Azure.ADX.ManagedIdentity`
      - `Azure.APIM.ManagedIdentity`
      - `Azure.EventGrid.ManagedIdentity`
      - `Azure.Automation.ManagedIdentity`
  - Fixed Web apps with .NET 6 do not meet version constraint of `Azure.AppService.NETVersion` by @BernieWhite.
    [#1414](https://github.com/Azure/PSRule.Rules.Azure/issues/1414)
    - This also applies to `Azure.AppService.PHPVersion`.

## v1.15.1

What's changed since v1.15.0:

- Bug fixes:
  - Fixed exclusion of `dataCollectionRuleAssociations` from `Azure.Resource.UseTags` by @BernieWhite.
    [#1400](https://github.com/Azure/PSRule.Rules.Azure/issues/1400)
  - Fixed could not determine JSON object type for MockObject using CreateObject by @BernieWhite.
    [#1411](https://github.com/Azure/PSRule.Rules.Azure/issues/1411)
  - Fixed cannot bind argument to parameter 'Sku' because it is an empty string by @BernieWhite.
    [#1407](https://github.com/Azure/PSRule.Rules.Azure/issues/1407)

## v1.15.0

What's changed since v1.14.3:

- New features:
  - **Important change**: Added `Azure.Resource.SupportsTags` selector by @BernieWhite.
    [#1339](https://github.com/Azure/PSRule.Rules.Azure/issues/1339)
    - Use this selector in custom rules to filter rules to only run against resources that support tags.
    - This selector replaces the `SupportsTags` PowerShell function.
    - Using the `SupportsTag` function will now result in a warning.
    - The `SupportsTags` function will be removed in v2.
    - See [upgrade notes][1] for more information.
- Updated rules:
  - Azure Kubernetes Service:
    - Updated `Azure.AKS.Version` to use latest stable version `1.22.6` by @BernieWhite.
      [#1386](https://github.com/Azure/PSRule.Rules.Azure/issues/1386)
      - Use `AZURE_AKS_CLUSTER_MINIMUM_VERSION` to configure the minimum version of the cluster.
- Engineering:
  - Added code signing of module by @BernieWhite.
    [#1379](https://github.com/Azure/PSRule.Rules.Azure/issues/1379)
  - Added SBOM manifests to module by @BernieWhite.
    [#1380](https://github.com/Azure/PSRule.Rules.Azure/issues/1380)
  - Embedded provider and alias information as manifest resources by @BernieWhite.
    [#1383](https://github.com/Azure/PSRule.Rules.Azure/issues/1383)
    - Resources are minified and compressed to improve size and speed.
  - Added additional `nodeps` manifest that does not include dependencies for Az modules by @BernieWhite.
    [#1392](https://github.com/Azure/PSRule.Rules.Azure/issues/1392)
  - Bump Az.Accounts to 2.7.6. [#1338](https://github.com/Azure/PSRule.Rules.Azure/pull/1338)
  - Bump Az.Resources to 5.6.0. [#1338](https://github.com/Azure/PSRule.Rules.Azure/pull/1338)
  - Bump PSRule to 2.1.0. [#1338](https://github.com/Azure/PSRule.Rules.Azure/pull/1338)
  - Bump Pester to 5.3.3. [#1338](https://github.com/Azure/PSRule.Rules.Azure/pull/1338)
- Bug fixes:
  - Fixed dependency chain order when dependsOn copy by @BernieWhite.
    [#1381](https://github.com/Azure/PSRule.Rules.Azure/issues/1381)
  - Fixed error calling SupportsTags function by @BernieWhite.
    [#1401](https://github.com/Azure/PSRule.Rules.Azure/issues/1401)

What's changed since pre-release v1.15.0-B0053:

- Bug fixes:
  - Fixed error calling SupportsTags function by @BernieWhite.
    [#1401](https://github.com/Azure/PSRule.Rules.Azure/issues/1401)

## v1.15.0-B0053 (pre-release)

What's changed since pre-release v1.15.0-B0022:

- New features:
  - **Important change**: Added `Azure.Resource.SupportsTags` selector. [#1339](https://github.com/Azure/PSRule.Rules.Azure/issues/1339)
    - Use this selector in custom rules to filter rules to only run against resources that support tags.
    - This selector replaces the `SupportsTags` PowerShell function.
    - Using the `SupportsTag` function will now result in a warning.
    - The `SupportsTags` function will be removed in v2.
    - See [upgrade notes][1] for more information.
- Engineering:
  - Embedded provider and alias information as manifest resources. [#1383](https://github.com/Azure/PSRule.Rules.Azure/issues/1383)
    - Resources are minified and compressed to improve size and speed.
  - Added additional `nodeps` manifest that does not include dependencies for Az modules. [#1392](https://github.com/Azure/PSRule.Rules.Azure/issues/1392)
  - Bump Az.Accounts to 2.7.6. [#1338](https://github.com/Azure/PSRule.Rules.Azure/pull/1338)
  - Bump Az.Resources to 5.6.0. [#1338](https://github.com/Azure/PSRule.Rules.Azure/pull/1338)
  - Bump PSRule to 2.1.0. [#1338](https://github.com/Azure/PSRule.Rules.Azure/pull/1338)
  - Bump Pester to 5.3.3. [#1338](https://github.com/Azure/PSRule.Rules.Azure/pull/1338)

## v1.15.0-B0022 (pre-release)

What's changed since v1.14.3:

- Updated rules:
  - Azure Kubernetes Service:
    - Updated `Azure.AKS.Version` to use latest stable version `1.22.6`. [#1386](https://github.com/Azure/PSRule.Rules.Azure/issues/1386)
      - Use `AZURE_AKS_CLUSTER_MINIMUM_VERSION` to configure the minimum version of the cluster.
- Engineering:
  - Added code signing of module. [#1379](https://github.com/Azure/PSRule.Rules.Azure/issues/1379)
  - Added SBOM manifests to module. [#1380](https://github.com/Azure/PSRule.Rules.Azure/issues/1380)
- Bug fixes:
  - Fixed dependency chain order when dependsOn copy. [#1381](https://github.com/Azure/PSRule.Rules.Azure/issues/1381)

## v1.14.3

What's changed since v1.14.2:

- Bug fixes:
  - Fixed Azure Firewall threat intel mode reported for Secure VNET hubs. [#1365](https://github.com/Azure/PSRule.Rules.Azure/issues/1365)
  - Fixed array function handling with mock objects. [#1367](https://github.com/Azure/PSRule.Rules.Azure/issues/1367)

## v1.14.2

What's changed since v1.14.1:

- Bug fixes:
  - Fixed handling of parent resources when sub resource is in a separate deployment. [#1360](https://github.com/Azure/PSRule.Rules.Azure/issues/1360)

## v1.14.1

What's changed since v1.14.0:

- Bug fixes:
  - Fixed unable to set parameter defaults option with type object. [#1355](https://github.com/Azure/PSRule.Rules.Azure/issues/1355)

## v1.14.0

What's changed since v1.13.4:

- New features:
  - Added support for referencing resources in template. [#1315](https://github.com/Azure/PSRule.Rules.Azure/issues/1315)
    - The `reference()` function can be used to reference resources in template.
    - A placeholder value is still used for resources outside of the template.
  - Added March 2022 baselines `Azure.GA_2022_03` and `Azure.Preview_2022_03`. [#1334](https://github.com/Azure/PSRule.Rules.Azure/issues/1334)
    - Includes rules released before or during March 2022.
    - Marked `Azure.GA_2021_12` and `Azure.Preview_2021_12` baselines as obsolete.
  - **Experimental**: Cmdlets to validate objects with Azure policy conditions:
    - `Export-AzPolicyAssignmentData` - Exports policy assignment data. [#1266](https://github.com/Azure/PSRule.Rules.Azure/issues/1266)
    - `Export-AzPolicyAssignmentRuleData` - Exports JSON rules from policy assignment data. [#1278](https://github.com/Azure/PSRule.Rules.Azure/issues/1278)
    - `Get-AzPolicyAssignmentDataSource` - Discovers policy assignment data. [#1340](https://github.com/Azure/PSRule.Rules.Azure/issues/1340)
    - See cmdlet help for limitations and usage.
    - Additional information will be posted as this feature evolves [here](https://github.com/Azure/PSRule.Rules.Azure/discussions/1345).
- New rules:
  - SignalR Service:
    - Check services use Managed Identities. [#1306](https://github.com/Azure/PSRule.Rules.Azure/issues/1306)
    - Check services use a SKU with an SLA. [#1307](https://github.com/Azure/PSRule.Rules.Azure/issues/1307)
  - Web PubSub Service:
    - Check services use Managed Identities. [#1308](https://github.com/Azure/PSRule.Rules.Azure/issues/1308)
    - Check services use a SKU with an SLA. [#1309](https://github.com/Azure/PSRule.Rules.Azure/issues/1309)
- Updated rules:
  - Azure Kubernetes Service:
    - Updated `Azure.AKS.Version` to use latest stable version `1.21.9`. [#1318](https://github.com/Azure/PSRule.Rules.Azure/issues/1318)
      - Use `AZURE_AKS_CLUSTER_MINIMUM_VERSION` to configure the minimum version of the cluster.
- Engineering:
  - Cache Azure Policy Aliases. [#1277](https://github.com/Azure/PSRule.Rules.Azure/issues/1277)
  - Cleanup of additional alias metadata. [#1351](https://github.com/Azure/PSRule.Rules.Azure/pull/1351)
- Bug fixes:
  - Fixed index was out of range with split on mock properties. [#1327](https://github.com/Azure/PSRule.Rules.Azure/issues/1327)
  - Fixed mock objects with no properties. [#1347](https://github.com/Azure/PSRule.Rules.Azure/issues/1347)
  - Fixed sub-resources nesting by scope regression. [#1348](https://github.com/Azure/PSRule.Rules.Azure/issues/1348)
  - Fixed expand of runtime properties on reference objects. [#1324](https://github.com/Azure/PSRule.Rules.Azure/issues/1324)
  - Fixed processing of deployment outputs. [#1316](https://github.com/Azure/PSRule.Rules.Azure/issues/1316)

What's changed since pre-release v1.14.0-B2204013:

- No additional changes.

## v1.14.0-B2204013 (pre-release)

What's changed since pre-release v1.14.0-B2204007:

- Engineering:
  - Cleanup of additional alias metadata. [#1351](https://github.com/Azure/PSRule.Rules.Azure/pull/1351)

## v1.14.0-B2204007 (pre-release)

What's changed since pre-release v1.14.0-B2203117:

- Bug fixes:
  - Fixed mock objects with no properties. [#1347](https://github.com/Azure/PSRule.Rules.Azure/issues/1347)
  - Fixed sub-resources nesting by scope regression. [#1348](https://github.com/Azure/PSRule.Rules.Azure/issues/1348)

## v1.14.0-B2203117 (pre-release)

What's changed since pre-release v1.14.0-B2203088:

- New features:
  - **Experimental**: Cmdlets to validate objects with Azure policy conditions:
    - `Export-AzPolicyAssignmentData` - Exports policy assignment data. [#1266](https://github.com/Azure/PSRule.Rules.Azure/issues/1266)
    - `Export-AzPolicyAssignmentRuleData` - Exports JSON rules from policy assignment data. [#1278](https://github.com/Azure/PSRule.Rules.Azure/issues/1278)
    - `Get-AzPolicyAssignmentDataSource` - Discovers policy assignment data. [#1340](https://github.com/Azure/PSRule.Rules.Azure/issues/1340)
    - See cmdlet help for limitations and usage.
    - Additional information will be posted as this feature evolves [here](https://github.com/Azure/PSRule.Rules.Azure/discussions/1345).
- Engineering:
  - Cache Azure Policy Aliases. [#1277](https://github.com/Azure/PSRule.Rules.Azure/issues/1277)
- Bug fixes:
  - Fixed index was out of range with split on mock properties. [#1327](https://github.com/Azure/PSRule.Rules.Azure/issues/1327)

## v1.14.0-B2203088 (pre-release)

What's changed since pre-release v1.14.0-B2203066:

- New features:
  - Added March 2022 baselines `Azure.GA_2022_03` and `Azure.Preview_2022_03`. [#1334](https://github.com/Azure/PSRule.Rules.Azure/issues/1334)
    - Includes rules released before or during March 2022.
    - Marked `Azure.GA_2021_12` and `Azure.Preview_2021_12` baselines as obsolete.
- Bug fixes:
  - Fixed expand of runtime properties on reference objects. [#1324](https://github.com/Azure/PSRule.Rules.Azure/issues/1324)

## v1.14.0-B2203066 (pre-release)

What's changed since v1.13.4:

- New features:
  - Added support for referencing resources in template. [#1315](https://github.com/Azure/PSRule.Rules.Azure/issues/1315)
    - The `reference()` function can be used to reference resources in template.
    - A placeholder value is still used for resources outside of the template.
- New rules:
  - SignalR Service:
    - Check services use Managed Identities. [#1306](https://github.com/Azure/PSRule.Rules.Azure/issues/1306)
    - Check services use a SKU with an SLA. [#1307](https://github.com/Azure/PSRule.Rules.Azure/issues/1307)
  - Web PubSub Service:
    - Check services use Managed Identities. [#1308](https://github.com/Azure/PSRule.Rules.Azure/issues/1308)
    - Check services use a SKU with an SLA. [#1309](https://github.com/Azure/PSRule.Rules.Azure/issues/1309)
- Updated rules:
  - Azure Kubernetes Service:
    - Updated `Azure.AKS.Version` to use latest stable version `1.21.9`. [#1318](https://github.com/Azure/PSRule.Rules.Azure/issues/1318)
      - Use `AZURE_AKS_CLUSTER_MINIMUM_VERSION` to configure the minimum version of the cluster.
- Bug fixes:
  - Fixed processing of deployment outputs. [#1316](https://github.com/Azure/PSRule.Rules.Azure/issues/1316)

## v1.13.4

What's changed since v1.13.3:

- Bug fixes:
  - Fixed virtual network without any subnets is invalid. [#1303](https://github.com/Azure/PSRule.Rules.Azure/issues/1303)
  - Fixed container registry rules that require a premium tier. [#1304](https://github.com/Azure/PSRule.Rules.Azure/issues/1304)
    - Rules `Azure.ACR.Retention` and `Azure.ACR.ContentTrust` are now only run against premium instances.

## v1.13.3

What's changed since v1.13.2:

- Bug fixes:
  - Fixed bicep build timeout for complex deployments. [#1299](https://github.com/Azure/PSRule.Rules.Azure/issues/1299)

## v1.13.2

What's changed since v1.13.1:

- Engineering:
  - Bump PowerShellStandard.Library to 5.1.1. [#1295](https://github.com/Azure/PSRule.Rules.Azure/pull/1295)
- Bug fixes:
  - Fixed nested resource loops. [#1293](https://github.com/Azure/PSRule.Rules.Azure/issues/1293)

## v1.13.1

What's changed since v1.13.0:

- Bug fixes:
  - Fixed parsing of nested quote pairs within JSON function. [#1288](https://github.com/Azure/PSRule.Rules.Azure/issues/1288)

## v1.13.0

What's changed since v1.12.2:

- New features:
  - Added support for setting defaults for required parameters. [#1065](https://github.com/Azure/PSRule.Rules.Azure/issues/1065)
    - When specified, the value will be used when a parameter value is not provided.
  - Added support expanding Bicep from parameter files. [#1160](https://github.com/Azure/PSRule.Rules.Azure/issues/1160)
- New rules:
  - Azure Cache for Redis:
    - Limit public access for Azure Cache for Redis instances. [#935](https://github.com/Azure/PSRule.Rules.Azure/issues/935)
  - Container App:
    - Check insecure ingress is not enabled (preview). [#1252](https://github.com/Azure/PSRule.Rules.Azure/issues/1252)
  - Key Vault:
    - Check key auto-rotation is enabled (preview). [#1159](https://github.com/Azure/PSRule.Rules.Azure/issues/1159)
  - Recovery Services Vault:
    - Check vaults have replication alerts configured. [#7](https://github.com/Azure/PSRule.Rules.Azure/issues/7)
- Engineering:
  - Automatically build baseline docs. [#1242](https://github.com/Azure/PSRule.Rules.Azure/issues/1242)
  - Bump PSRule dependency to v1.11.1. [#1269](https://github.com/Azure/PSRule.Rules.Azure/pull/1269)
- Bug fixes:
  - Fixed empty value with strong type. [#1258](https://github.com/Azure/PSRule.Rules.Azure/issues/1258)
  - Fixed error with empty logic app trigger. [#1249](https://github.com/Azure/PSRule.Rules.Azure/issues/1249)
  - Fixed out of order parameters. [#1257](https://github.com/Azure/PSRule.Rules.Azure/issues/1257)
  - Fixed mapping default configuration causes cast exception. [#1274](https://github.com/Azure/PSRule.Rules.Azure/issues/1274)
  - Fixed resource id is incorrectly built for sub resource types. [#1279](https://github.com/Azure/PSRule.Rules.Azure/issues/1279)

What's changed since pre-release v1.13.0-B2202113:

- No additional changes.

## v1.13.0-B2202113 (pre-release)

What's changed since pre-release v1.13.0-B2202108:

- Bug fixes:
  - Fixed resource id is incorrectly built for sub resource types. [#1279](https://github.com/Azure/PSRule.Rules.Azure/issues/1279)

## v1.13.0-B2202108 (pre-release)

What's changed since pre-release v1.13.0-B2202103:

- Bug fixes:
  - Fixed mapping default configuration causes cast exception. [#1274](https://github.com/Azure/PSRule.Rules.Azure/issues/1274)

## v1.13.0-B2202103 (pre-release)

What's changed since pre-release v1.13.0-B2202090:

- Engineering:
  - Bump PSRule dependency to v1.11.1. [#1269](https://github.com/Azure/PSRule.Rules.Azure/pull/1269)
- Bug fixes:
  - Fixed out of order parameters. [#1257](https://github.com/Azure/PSRule.Rules.Azure/issues/1257)

## v1.13.0-B2202090 (pre-release)

What's changed since pre-release v1.13.0-B2202063:

- New rules:
  - Azure Cache for Redis:
    - Limit public access for Azure Cache for Redis instances. [#935](https://github.com/Azure/PSRule.Rules.Azure/issues/935)
- Engineering:
  - Automatically build baseline docs. [#1242](https://github.com/Azure/PSRule.Rules.Azure/issues/1242)
- Bug fixes:
  - Fixed empty value with strong type. [#1258](https://github.com/Azure/PSRule.Rules.Azure/issues/1258)

## v1.13.0-B2202063 (pre-release)

What's changed since v1.12.2:

- New features:
  - Added support for setting defaults for required parameters. [#1065](https://github.com/Azure/PSRule.Rules.Azure/issues/1065)
    - When specified, the value will be used when a parameter value is not provided.
  - Added support expanding Bicep from parameter files. [#1160](https://github.com/Azure/PSRule.Rules.Azure/issues/1160)
- New rules:
  - Container App:
    - Check insecure ingress is not enabled (preview). [#1252](https://github.com/Azure/PSRule.Rules.Azure/issues/1252)
  - Key Vault:
    - Check key auto-rotation is enabled (preview). [#1159](https://github.com/Azure/PSRule.Rules.Azure/issues/1159)
  - Recovery Services Vault:
    - Check vaults have replication alerts configured. [#7](https://github.com/Azure/PSRule.Rules.Azure/issues/7)
- Bug fixes:
  - Fixed error with empty logic app trigger. [#1249](https://github.com/Azure/PSRule.Rules.Azure/issues/1249)

## v1.12.2

What's changed since v1.12.1:

- Bug fixes:
  - Fixed detect strong type requirements for nested deployments. [#1235](https://github.com/Azure/PSRule.Rules.Azure/issues/1235)

## v1.12.1

What's changed since v1.12.0:

- Bug fixes:
  - Fixed Bicep already exists with PSRule v2. [#1232](https://github.com/Azure/PSRule.Rules.Azure/issues/1232)

## v1.12.0

What's changed since v1.11.1:

- New rules:
  - Data Explorer:
    - Check clusters use Managed Identities. [#1207](https://github.com/Azure/PSRule.Rules.Azure/issues/1207)
    - Check clusters use a SKU with a SLA. [#1208](https://github.com/Azure/PSRule.Rules.Azure/issues/1208)
    - Check clusters use disk encryption. [#1209](https://github.com/Azure/PSRule.Rules.Azure/issues/1209)
    - Check clusters are in use with databases. [#1215](https://github.com/Azure/PSRule.Rules.Azure/issues/1215)
  - Event Hub:
    - Check namespaces are in use with event hubs. [#1216](https://github.com/Azure/PSRule.Rules.Azure/issues/1216)
    - Check namespaces only accept identity-based authentication. [#1217](https://github.com/Azure/PSRule.Rules.Azure/issues/1217)
  - Azure Recovery Services Vault:
    - Check vaults use geo-redundant storage. [#5](https://github.com/Azure/PSRule.Rules.Azure/issues/5)
  - Service Bus:
    - Check namespaces are in use with queues and topics. [#1218](https://github.com/Azure/PSRule.Rules.Azure/issues/1218)
    - Check namespaces only accept identity-based authentication. [#1219](https://github.com/Azure/PSRule.Rules.Azure/issues/1219)
- Updated rules:
  - Azure Kubernetes Service:
    - Updated `Azure.AKS.Version` to use latest stable version `1.21.7`. [#1188](https://github.com/Azure/PSRule.Rules.Azure/issues/1188)
      - Pinned latest GA baseline `Azure.GA_2021_12` to previous version `1.20.5`.
      - Use `AZURE_AKS_CLUSTER_MINIMUM_VERSION` to configure the minimum version of the cluster.
  - Azure API Management:
    - Check service disabled insecure ciphers.
      [#1128](https://github.com/Azure/PSRule.Rules.Azure/issues/1128)
    - Refactored the cipher and protocol rule into individual rules.
      - `Azure.APIM.Protocols`
      - `Azure.APIM.Ciphers`
- General improvements:
  - **Important change:** Replaced `Azure_AKSMinimumVersion` option with `AZURE_AKS_CLUSTER_MINIMUM_VERSION`. [#941](https://github.com/Azure/PSRule.Rules.Azure/issues/941)
    - For compatibility, if `Azure_AKSMinimumVersion` is set it will be used instead of `AZURE_AKS_CLUSTER_MINIMUM_VERSION`.
    - If only `AZURE_AKS_CLUSTER_MINIMUM_VERSION` is set, this value will be used.
    - The default will be used neither options are configured.
    - If `Azure_AKSMinimumVersion` is set a warning will be generated until the configuration is removed.
    - Support for `Azure_AKSMinimumVersion` is deprecated and will be removed in v2.
    - See [upgrade notes][1] for details.
- Bug fixes:
  - Fixed false positive of blob container with access unspecified. [#1212](https://github.com/Azure/PSRule.Rules.Azure/issues/1212)

What's changed since pre-release v1.12.0-B2201086:

- No additional changes.

## v1.12.0-B2201086 (pre-release)

What's changed since pre-release v1.12.0-B2201067:

- New rules:
  - Data Explorer:
    - Check clusters are in use with databases. [#1215](https://github.com/Azure/PSRule.Rules.Azure/issues/1215)
  - Event Hub:
    - Check namespaces are in use with event hubs. [#1216](https://github.com/Azure/PSRule.Rules.Azure/issues/1216)
    - Check namespaces only accept identity-based authentication. [#1217](https://github.com/Azure/PSRule.Rules.Azure/issues/1217)
  - Azure Recovery Services Vault:
    - Check vaults use geo-redundant storage. [#5](https://github.com/Azure/PSRule.Rules.Azure/issues/5)
  - Service Bus:
    - Check namespaces are in use with queues and topics. [#1218](https://github.com/Azure/PSRule.Rules.Azure/issues/1218)
    - Check namespaces only accept identity-based authentication. [#1219](https://github.com/Azure/PSRule.Rules.Azure/issues/1219)

## v1.12.0-B2201067 (pre-release)

What's changed since pre-release v1.12.0-B2201054:

- New rules:
  - Data Explorer:
    - Check clusters use Managed Identities. [#1207](https://github.com/Azure/PSRule.Rules.Azure/issues/1207)
    - Check clusters use a SKU with a SLA. [#1208](https://github.com/Azure/PSRule.Rules.Azure/issues/1208)
    - Check clusters use disk encryption. [#1209](https://github.com/Azure/PSRule.Rules.Azure/issues/1209)
- Bug fixes:
  - Fixed false positive of blob container with access unspecified. [#1212](https://github.com/Azure/PSRule.Rules.Azure/issues/1212)

## v1.12.0-B2201054 (pre-release)

What's changed since v1.11.1:

- Updated rules:
  - Azure Kubernetes Service:
    - Updated `Azure.AKS.Version` to use latest stable version `1.21.7`. [#1188](https://github.com/Azure/PSRule.Rules.Azure/issues/1188)
      - Pinned latest GA baseline `Azure.GA_2021_12` to previous version `1.20.5`.
      - Use `AZURE_AKS_CLUSTER_MINIMUM_VERSION` to configure the minimum version of the cluster.
  - Azure API Management:
    - Check service disabled insecure ciphers.
      [#1128](https://github.com/Azure/PSRule.Rules.Azure/issues/1128)
    - Refactored the cipher and protocol rule into individual rules.
      - `Azure.APIM.Protocols`
      - `Azure.APIM.Ciphers`
- General improvements:
  - **Important change:** Replaced `Azure_AKSMinimumVersion` option with `AZURE_AKS_CLUSTER_MINIMUM_VERSION`. [#941](https://github.com/Azure/PSRule.Rules.Azure/issues/941)
    - For compatibility, if `Azure_AKSMinimumVersion` is set it will be used instead of `AZURE_AKS_CLUSTER_MINIMUM_VERSION`.
    - If only `AZURE_AKS_CLUSTER_MINIMUM_VERSION` is set, this value will be used.
    - The default will be used neither options are configured.
    - If `Azure_AKSMinimumVersion` is set a warning will be generated until the configuration is removed.
    - Support for `Azure_AKSMinimumVersion` is deprecated and will be removed in v2.
    - See [upgrade notes][1] for details.

## v1.11.1

What's changed since v1.11.0:

- Bug fixes:
  - Fixed `Azure.AKS.CNISubnetSize` rule to use CNI selector. [#1178](https://github.com/Azure/PSRule.Rules.Azure/issues/1178)

## v1.11.0

What's changed since v1.10.4:

- New features:
  - Added baselines containing only Azure preview features. [#1129](https://github.com/Azure/PSRule.Rules.Azure/issues/1129)
    - Added baseline `Azure.Preview_2021_09`.
    - Added baseline `Azure.Preview_2021_12`.
  - Added `Azure.GA_2021_12` baseline. [#1146](https://github.com/Azure/PSRule.Rules.Azure/issues/1146)
    - Includes rules released before or during December 2021 for Azure GA features.
    - Marked baseline `Azure.GA_2021_09` as obsolete.
  - Bicep support promoted from experimental to generally available (GA). [#1176](https://github.com/Azure/PSRule.Rules.Azure/issues/1176)
- New rules:
  - All resources:
    - Check comments for each template resource. [#969](https://github.com/Azure/PSRule.Rules.Azure/issues/969)
  - Automation Account:
    - Automation accounts should enable diagnostic logs. [#1075](https://github.com/Azure/PSRule.Rules.Azure/issues/1075)
  - Azure Kubernetes Service:
    - Check clusters have the HTTP application routing add-on disabled. [#1131](https://github.com/Azure/PSRule.Rules.Azure/issues/1131)
    - Check clusters use the Secrets Store CSI Driver add-on. [#992](https://github.com/Azure/PSRule.Rules.Azure/issues/992)
    - Check clusters autorotation with the Secrets Store CSI Driver add-on. [#993](https://github.com/Azure/PSRule.Rules.Azure/issues/993)
    - Check clusters use Azure AD Pod Managed Identities (preview). [#991](https://github.com/Azure/PSRule.Rules.Azure/issues/991)
  - Azure Redis Cache:
    - Use availability zones for Azure Cache for Redis for regions that support it. [#1078](https://github.com/Azure/PSRule.Rules.Azure/issues/1078)
      - `Azure.Redis.AvailabilityZone`
      - `Azure.RedisEnterprise.Zones`
  - Application Security Group:
    - Check Application Security Groups meet naming requirements. [#1110](https://github.com/Azure/PSRule.Rules.Azure/issues/1110)
  - Firewall:
    - Check Firewalls meet naming requirements. [#1110](https://github.com/Azure/PSRule.Rules.Azure/issues/1110)
    - Check Firewall policies meet naming requirements. [#1110](https://github.com/Azure/PSRule.Rules.Azure/issues/1110)
  - Private Endpoint:
    - Check Private Endpoints meet naming requirements. [#1110](https://github.com/Azure/PSRule.Rules.Azure/issues/1110)
  - Virtual WAN:
    - Check Virtual WANs meet naming requirements. [#1110](https://github.com/Azure/PSRule.Rules.Azure/issues/1110)
- Updated rules:
  - Azure Kubernetes Service:
    - Promoted `Azure.AKS.AutoUpgrade` to GA rule set. [#1130](https://github.com/Azure/PSRule.Rules.Azure/issues/1130)
- General improvements:
  - Added support for template function `tenant()`. [#1124](https://github.com/Azure/PSRule.Rules.Azure/issues/1124)
  - Added support for template function `managementGroup()`. [#1125](https://github.com/Azure/PSRule.Rules.Azure/issues/1125)
  - Added support for template function `pickZones()`. [#518](https://github.com/Azure/PSRule.Rules.Azure/issues/518)
- Engineering:
  - Rule refactoring of rules from PowerShell to YAML. [#1109](https://github.com/Azure/PSRule.Rules.Azure/issues/1109)
    - The following rules were refactored:
      - `Azure.LB.Name`
      - `Azure.NSG.Name`
      - `Azure.Firewall.Mode`
      - `Azure.Route.Name`
      - `Azure.VNET.Name`
      - `Azure.VNG.Name`
      - `Azure.VNG.ConnectionName`
      - `Azure.AppConfig.SKU`
      - `Azure.AppConfig.Name`
      - `Azure.AppInsights.Workspace`
      - `Azure.AppInsights.Name`
      - `Azure.Cosmos.AccountName`
      - `Azure.FrontDoor.State`
      - `Azure.FrontDoor.Name`
      - `Azure.FrontDoor.WAF.Mode`
      - `Azure.FrontDoor.WAF.Enabled`
      - `Azure.FrontDoor.WAF.Name`
      - `Azure.AKS.MinNodeCount`
      - `Azure.AKS.ManagedIdentity`
      - `Azure.AKS.StandardLB`
      - `Azure.AKS.AzurePolicyAddOn`
      - `Azure.AKS.ManagedAAD`
      - `Azure.AKS.AuthorizedIPs`
      - `Azure.AKS.LocalAccounts`
      - `Azure.AKS.AzureRBAC`
- Bug fixes:
  - Fixed output of Bicep informational and warning messages in error stream. [#1157](https://github.com/Azure/PSRule.Rules.Azure/issues/1157)

What's changed since pre-release v1.11.0-B2112112:

- New features:
  - Bicep support promoted from experimental to generally available (GA). [#1176](https://github.com/Azure/PSRule.Rules.Azure/issues/1176)

## v1.11.0-B2112112 (pre-release)

What's changed since pre-release v1.11.0-B2112104:

- New rules:
  - Azure Redis Cache:
    - Use availability zones for Azure Cache for Redis for regions that support it. [#1078](https://github.com/Azure/PSRule.Rules.Azure/issues/1078)
      - `Azure.Redis.AvailabilityZone`
      - `Azure.RedisEnterprise.Zones`

## v1.11.0-B2112104 (pre-release)

What's changed since pre-release v1.11.0-B2112073:

- New rules:
  - Azure Kubernetes Service:
    - Check clusters use Azure AD Pod Managed Identities (preview). [#991](https://github.com/Azure/PSRule.Rules.Azure/issues/991)
- Engineering:
  - Rule refactoring of rules from PowerShell to YAML. [#1109](https://github.com/Azure/PSRule.Rules.Azure/issues/1109)
    - The following rules were refactored:
      - `Azure.AppConfig.SKU`
      - `Azure.AppConfig.Name`
      - `Azure.AppInsights.Workspace`
      - `Azure.AppInsights.Name`
      - `Azure.Cosmos.AccountName`
      - `Azure.FrontDoor.State`
      - `Azure.FrontDoor.Name`
      - `Azure.FrontDoor.WAF.Mode`
      - `Azure.FrontDoor.WAF.Enabled`
      - `Azure.FrontDoor.WAF.Name`
      - `Azure.AKS.MinNodeCount`
      - `Azure.AKS.ManagedIdentity`
      - `Azure.AKS.StandardLB`
      - `Azure.AKS.AzurePolicyAddOn`
      - `Azure.AKS.ManagedAAD`
      - `Azure.AKS.AuthorizedIPs`
      - `Azure.AKS.LocalAccounts`
      - `Azure.AKS.AzureRBAC`
- Bug fixes:
  - Fixed output of Bicep informational and warning messages in error stream. [#1157](https://github.com/Azure/PSRule.Rules.Azure/issues/1157)
  - Fixed obsolete flag for baseline `Azure.Preview_2021_12`. [#1166](https://github.com/Azure/PSRule.Rules.Azure/issues/1166)

## v1.11.0-B2112073 (pre-release)

What's changed since pre-release v1.11.0-B2112024:

- New features:
  - Added baselines containing only Azure preview features. [#1129](https://github.com/Azure/PSRule.Rules.Azure/issues/1129)
    - Added baseline `Azure.Preview_2021_09`.
    - Added baseline `Azure.Preview_2021_12`.
  - Added `Azure.GA_2021_12` baseline. [#1146](https://github.com/Azure/PSRule.Rules.Azure/issues/1146)
    - Includes rules released before or during December 2021 for Azure GA features.
    - Marked baseline `Azure.GA_2021_09` as obsolete.
- New rules:
  - All resources:
    - Check comments for each template resource. [#969](https://github.com/Azure/PSRule.Rules.Azure/issues/969)
- Bug fixes:
  - Fixed template function `equals` parameter count mismatch. [#1137](https://github.com/Azure/PSRule.Rules.Azure/issues/1137)
  - Fixed copy loop on nested deployment parameters is not handled. [#1144](https://github.com/Azure/PSRule.Rules.Azure/issues/1144)
  - Fixed outer copy loop of nested deployment. [#1154](https://github.com/Azure/PSRule.Rules.Azure/issues/1154)

## v1.11.0-B2112024 (pre-release)

What's changed since pre-release v1.11.0-B2111014:

- New rules:
  - Azure Kubernetes Service:
    - Check clusters have the HTTP application routing add-on disabled. [#1131](https://github.com/Azure/PSRule.Rules.Azure/issues/1131)
    - Check clusters use the Secrets Store CSI Driver add-on. [#992](https://github.com/Azure/PSRule.Rules.Azure/issues/992)
    - Check clusters autorotation with the Secrets Store CSI Driver add-on. [#993](https://github.com/Azure/PSRule.Rules.Azure/issues/993)
  - Automation Account:
    - Automation accounts should enable diagnostic logs. [#1075](https://github.com/Azure/PSRule.Rules.Azure/issues/1075)
- Updated rules:
  - Azure Kubernetes Service:
    - Promoted `Azure.AKS.AutoUpgrade` to GA rule set. [#1130](https://github.com/Azure/PSRule.Rules.Azure/issues/1130)
- General improvements:
  - Added support for template function `tenant()`. [#1124](https://github.com/Azure/PSRule.Rules.Azure/issues/1124)
  - Added support for template function `managementGroup()`. [#1125](https://github.com/Azure/PSRule.Rules.Azure/issues/1125)
  - Added support for template function `pickZones()`. [#518](https://github.com/Azure/PSRule.Rules.Azure/issues/518)
- Bug fixes:
  - Fixed `Azure.Policy.WaiverExpiry` date conversion. [#1118](https://github.com/Azure/PSRule.Rules.Azure/issues/1118)

## v1.11.0-B2111014 (pre-release)

What's changed since v1.10.0:

- New rules:
  - Application Security Group:
    - Check Application Security Groups meet naming requirements. [#1110](https://github.com/Azure/PSRule.Rules.Azure/issues/1110)
  - Firewall:
    - Check Firewalls meet naming requirements. [#1110](https://github.com/Azure/PSRule.Rules.Azure/issues/1110)
    - Check Firewall policies meet naming requirements. [#1110](https://github.com/Azure/PSRule.Rules.Azure/issues/1110)
  - Private Endpoint:
    - Check Private Endpoints meet naming requirements. [#1110](https://github.com/Azure/PSRule.Rules.Azure/issues/1110)
  - Virtual WAN:
    - Check Virtual WANs meet naming requirements. [#1110](https://github.com/Azure/PSRule.Rules.Azure/issues/1110)
- Engineering:
  - Rule refactoring of rules from PowerShell to YAML. [#1109](https://github.com/Azure/PSRule.Rules.Azure/issues/1109)
    - The following rules were refactored:
      - `Azure.LB.Name`
      - `Azure.NSG.Name`
      - `Azure.Firewall.Mode`
      - `Azure.Route.Name`
      - `Azure.VNET.Name`
      - `Azure.VNG.Name`
      - `Azure.VNG.ConnectionName`

## v1.10.4

What's changed since v1.10.3:

- Bug fixes:
  - Fixed outer copy loop of nested deployment. [#1154](https://github.com/Azure/PSRule.Rules.Azure/issues/1154)

## v1.10.3

What's changed since v1.10.2:

- Bug fixes:
  - Fixed copy loop on nested deployment parameters is not handled. [#1144](https://github.com/Azure/PSRule.Rules.Azure/issues/1144)

## v1.10.2

What's changed since v1.10.1:

- Bug fixes:
  - Fixed template function `equals` parameter count mismatch. [#1137](https://github.com/Azure/PSRule.Rules.Azure/issues/1137)

## v1.10.1

What's changed since v1.10.0:

- Bug fixes:
  - Fixed `Azure.Policy.WaiverExpiry` date conversion. [#1118](https://github.com/Azure/PSRule.Rules.Azure/issues/1118)

## v1.10.0

What's changed since v1.9.1:

- New features:
  - Added support for parameter strong types. [#1083](https://github.com/Azure/PSRule.Rules.Azure/issues/1083)
    - The value of string parameters can be tested against the expected type.
    - When configuring a location strong type, the parameter value must be a valid Azure location.
    - When configuring a resource type strong type, the parameter value must be a matching resource Id.
- New rules:
  - All resources:
    - Check template expressions do not exceed a maximum length. [#1006](https://github.com/Azure/PSRule.Rules.Azure/issues/1006)
  - Automation Service:
    - Check automation accounts should use managed identities for authentication. [#1074](https://github.com/Azure/PSRule.Rules.Azure/issues/1074)
  - Event Grid:
    - Check topics and domains use managed identities. [#1091](https://github.com/Azure/PSRule.Rules.Azure/issues/1091)
    - Check topics and domains use private endpoints. [#1092](https://github.com/Azure/PSRule.Rules.Azure/issues/1092)
    - Check topics and domains use identity-based authentication. [#1093](https://github.com/Azure/PSRule.Rules.Azure/issues/1093)
- General improvements:
  - Updated default baseline to use module configuration. [#1089](https://github.com/Azure/PSRule.Rules.Azure/issues/1089)
- Engineering:
  - Bump PSRule dependency to v1.9.0. [#1081](https://github.com/Azure/PSRule.Rules.Azure/issues/1081)
  - Bump Microsoft.CodeAnalysis.NetAnalyzers to v6.0.0. [#1080](https://github.com/Azure/PSRule.Rules.Azure/pull/1080)
  - Bump Microsoft.SourceLink.GitHub to 1.1.1. [#1085](https://github.com/Azure/PSRule.Rules.Azure/pull/1085)
- Bug fixes:
  - Fixed expansion of secret references. [#1098](https://github.com/Azure/PSRule.Rules.Azure/issues/1098)
  - Fixed handling of tagging for deployments. [#1099](https://github.com/Azure/PSRule.Rules.Azure/issues/1099)
  - Fixed strong type issue flagged with empty defaultValue string. [#1100](https://github.com/Azure/PSRule.Rules.Azure/issues/1100)

What's changed since pre-release v1.10.0-B2111081:

- No additional changes.

## v1.10.0-B2111081 (pre-release)

What's changed since pre-release v1.10.0-B2111072:

- New rules:
  - Automation Service:
    - Automation accounts should use managed identities for authentication. [#1074](https://github.com/Azure/PSRule.Rules.Azure/issues/1074)

## v1.10.0-B2111072 (pre-release)

What's changed since pre-release v1.10.0-B2111058:

- New rules:
  - All resources:
    - Check template expressions do not exceed a maximum length. [#1006](https://github.com/Azure/PSRule.Rules.Azure/issues/1006)
- Bug fixes:
  - Fixed expansion of secret references. [#1098](https://github.com/Azure/PSRule.Rules.Azure/issues/1098)
  - Fixed handling of tagging for deployments. [#1099](https://github.com/Azure/PSRule.Rules.Azure/issues/1099)
  - Fixed strong type issue flagged with empty defaultValue string. [#1100](https://github.com/Azure/PSRule.Rules.Azure/issues/1100)

## v1.10.0-B2111058 (pre-release)

What's changed since pre-release v1.10.0-B2111040:

- New rules:
  - Event Grid:
    - Check topics and domains use managed identities. [#1091](https://github.com/Azure/PSRule.Rules.Azure/issues/1091)
    - Check topics and domains use private endpoints. [#1092](https://github.com/Azure/PSRule.Rules.Azure/issues/1092)
    - Check topics and domains use identity-based authentication. [#1093](https://github.com/Azure/PSRule.Rules.Azure/issues/1093)
- General improvements:
  - Updated default baseline to use module configuration. [#1089](https://github.com/Azure/PSRule.Rules.Azure/issues/1089)

## v1.10.0-B2111040 (pre-release)

What's changed since v1.9.1:

- New features:
  - Added support for parameter strong types. [#1083](https://github.com/Azure/PSRule.Rules.Azure/issues/1083)
    - The value of string parameters can be tested against the expected type.
    - When configuring a location strong type, the parameter value must be a valid Azure location.
    - When configuring a resource type strong type, the parameter value must be a matching resource Id.
- Engineering:
  - Bump PSRule dependency to v1.9.0. [#1081](https://github.com/Azure/PSRule.Rules.Azure/issues/1081)
  - Bump Microsoft.CodeAnalysis.NetAnalyzers to v6.0.0. [#1080](https://github.com/Azure/PSRule.Rules.Azure/pull/1080)
  - Bump Microsoft.SourceLink.GitHub to 1.1.1. [#1085](https://github.com/Azure/PSRule.Rules.Azure/pull/1085)

## v1.9.1

What's changed since v1.9.0:

- Bug fixes:
  - Fixed can not index into resource group tags. [#1066](https://github.com/Azure/PSRule.Rules.Azure/issues/1066)
  - Fixed `Azure.VM.ASMinMembers` for template deployments. [#1064](https://github.com/Azure/PSRule.Rules.Azure/issues/1064)
  - Fixed zones property not found on public IP resource. [#1070](https://github.com/Azure/PSRule.Rules.Azure/issues/1070)

## v1.9.0

What's changed since v1.8.1:

- New rules:
  - API Management Service:
    - Check API management services are using availability zones when available. [#1017](https://github.com/Azure/PSRule.Rules.Azure/issues/1017)
  - Public IP Address:
    - Check Public IP addresses are configured with zone-redundancy. [#958](https://github.com/Azure/PSRule.Rules.Azure/issues/958)
    - Check Public IP addresses are using Standard SKU. [#979](https://github.com/Azure/PSRule.Rules.Azure/issues/979)
  - User Assigned Managed Identity:
    - Check identities meet naming requirements. [#1021](https://github.com/Azure/PSRule.Rules.Azure/issues/1021)
  - Virtual Network Gateway:
    - Check VPN/ExpressRoute gateways are configured with availability zone SKU. [#926](https://github.com/Azure/PSRule.Rules.Azure/issues/926)
- General improvements:
  - Improved processing of AzOps generated templates. [#799](https://github.com/Azure/PSRule.Rules.Azure/issues/799)
    - `Azure.Template.DefineParameters` is ignored for AzOps generated templates.
    - `Azure.Template.UseLocationParameter` is ignored for AzOps generated templates.
  - Bicep is now installed when using PSRule GitHub Action. [#1050](https://github.com/Azure/PSRule.Rules.Azure/issues/1050)
- Engineering:
  - Bump PSRule dependency to v1.8.0. [#1018](https://github.com/Azure/PSRule.Rules.Azure/issues/1018)
  - Added automated PR workflow to bump `providers.json` monthly. [#1041](https://github.com/Azure/PSRule.Rules.Azure/issues/1041)
- Bug fixes:
  - Fixed AKS Network Policy should accept calico. [#1046](https://github.com/Azure/PSRule.Rules.Azure/issues/1046)
  - Fixed `Azure.ACR.AdminUser` fails when `adminUserEnabled` not set. [#1014](https://github.com/Azure/PSRule.Rules.Azure/issues/1014)
  - Fixed `Azure.KeyVault.Logs` reports cannot index into a null array. [#1024](https://github.com/Azure/PSRule.Rules.Azure/issues/1024)
  - Fixed template function empty returns object reference not set exception. [#1025](https://github.com/Azure/PSRule.Rules.Azure/issues/1025)
  - Fixed delayed binding of `and` template function. [#1026](https://github.com/Azure/PSRule.Rules.Azure/issues/1026)
  - Fixed template function array nests array with array parameters. [#1027](https://github.com/Azure/PSRule.Rules.Azure/issues/1027)
  - Fixed property used by `Azure.ACR.MinSKU` to work more reliably with templates. [#1034](https://github.com/Azure/PSRule.Rules.Azure/issues/1034)
  - Fixed could not determine JSON object type for MockMember using CreateObject. [#1035](https://github.com/Azure/PSRule.Rules.Azure/issues/1035)
  - Fixed Bicep convention ordering. [#1053](https://github.com/Azure/PSRule.Rules.Azure/issues/1053)

What's changed since pre-release v1.9.0-B2110087:

- No additional changes.

## v1.9.0-B2110087 (pre-release)

What's changed since pre-release v1.9.0-B2110082:

- Bug fixes:
  - Fixed Bicep convention ordering. [#1053](https://github.com/Azure/PSRule.Rules.Azure/issues/1053)

## v1.9.0-B2110082 (pre-release)

What's changed since pre-release v1.9.0-B2110059:

- General improvements:
  - Bicep is now installed when using PSRule GitHub Action. [#1050](https://github.com/Azure/PSRule.Rules.Azure/issues/1050)
- Engineering:
  - Added automated PR workflow to bump `providers.json` monthly. [#1041](https://github.com/Azure/PSRule.Rules.Azure/issues/1041)
- Bug fixes:
  - Fixed AKS Network Policy should accept calico. [#1046](https://github.com/Azure/PSRule.Rules.Azure/issues/1046)

## v1.9.0-B2110059 (pre-release)

What's changed since pre-release v1.9.0-B2110040:

- New rules:
  - API Management Service:
    - Check API management services are using availability zones when available. [#1017](https://github.com/Azure/PSRule.Rules.Azure/issues/1017)
- Bug fixes:
  - Fixed property used by `Azure.ACR.MinSKU` to work more reliably with templates. [#1034](https://github.com/Azure/PSRule.Rules.Azure/issues/1034)
  - Fixed could not determine JSON object type for MockMember using CreateObject. [#1035](https://github.com/Azure/PSRule.Rules.Azure/issues/1035)

## v1.9.0-B2110040 (pre-release)

What's changed since pre-release v1.9.0-B2110025:

- New rules:
  - User Assigned Managed Identity:
    - Check identities meet naming requirements. [#1021](https://github.com/Azure/PSRule.Rules.Azure/issues/1021)
- Bug fixes:
  - Fixed `Azure.KeyVault.Logs` reports cannot index into a null array. [#1024](https://github.com/Azure/PSRule.Rules.Azure/issues/1024)
  - Fixed template function empty returns object reference not set exception. [#1025](https://github.com/Azure/PSRule.Rules.Azure/issues/1025)
  - Fixed delayed binding of `and` template function. [#1026](https://github.com/Azure/PSRule.Rules.Azure/issues/1026)
  - Fixed template function array nests array with array parameters. [#1027](https://github.com/Azure/PSRule.Rules.Azure/issues/1027)

## v1.9.0-B2110025 (pre-release)

What's changed since pre-release v1.9.0-B2110014:

- Engineering:
  - Bump PSRule dependency to v1.8.0. [#1018](https://github.com/Azure/PSRule.Rules.Azure/issues/1018)
- Bug fixes:
  - Fixed `Azure.ACR.AdminUser` fails when `adminUserEnabled` not set. [#1014](https://github.com/Azure/PSRule.Rules.Azure/issues/1014)

## v1.9.0-B2110014 (pre-release)

What's changed since pre-release v1.9.0-B2110009:

- Bug fixes:
  - Fixed expression out of range of valid values. [#1005](https://github.com/Azure/PSRule.Rules.Azure/issues/1005)
  - Fixed template expand fails in nested reference expansion. [#1007](https://github.com/Azure/PSRule.Rules.Azure/issues/1007)

## v1.9.0-B2110009 (pre-release)

What's changed since pre-release v1.9.0-B2109027:

- Bug fixes:
  - Fixed handling of comments with template and parameter file rules. [#996](https://github.com/Azure/PSRule.Rules.Azure/issues/996)
  - Fixed `Azure.Template.UseLocationParameter` to only apply to templates deployed as RG scope [#995](https://github.com/Azure/PSRule.Rules.Azure/issues/995)
  - Fixed expand template fails with `createObject` when no parameters are specified. [#1000](https://github.com/Azure/PSRule.Rules.Azure/issues/1000)

## v1.9.0-B2109027 (pre-release)

What's changed since v1.8.0:

- New rules:
  - Public IP Address:
    - Check Public IP addresses are configured with zone-redundancy. [#958](https://github.com/Azure/PSRule.Rules.Azure/issues/958)
    - Check Public IP addresses are using Standard SKU. [#979](https://github.com/Azure/PSRule.Rules.Azure/issues/979)
  - Virtual Network Gateway:
    - Check VPN/ExpressRoute gateways are configured with availability zone SKU. [#926](https://github.com/Azure/PSRule.Rules.Azure/issues/926)
- General improvements:
  - Improved processing of AzOps generated templates. [#799](https://github.com/Azure/PSRule.Rules.Azure/issues/799)
    - `Azure.Template.DefineParameters` is ignored for AzOps generated templates.
    - `Azure.Template.UseLocationParameter` is ignored for AzOps generated templates.
- Bug fixes:
  - Fixed `ToUpper` fails to convert character. [#986](https://github.com/Azure/PSRule.Rules.Azure/issues/986)

## v1.8.1

What's changed since v1.8.0:

- Bug fixes:
  - Fixed handling of comments with template and parameter file rules. [#996](https://github.com/Azure/PSRule.Rules.Azure/issues/996)
  - Fixed `Azure.Template.UseLocationParameter` to only apply to templates deployed as RG scope [#995](https://github.com/Azure/PSRule.Rules.Azure/issues/995)
  - Fixed expand template fails with `createObject` when no parameters are specified. [#1000](https://github.com/Azure/PSRule.Rules.Azure/issues/1000)
  - Fixed `ToUpper` fails to convert character. [#986](https://github.com/Azure/PSRule.Rules.Azure/issues/986)
  - Fixed expression out of range of valid values. [#1005](https://github.com/Azure/PSRule.Rules.Azure/issues/1005)
  - Fixed template expand fails in nested reference expansion. [#1007](https://github.com/Azure/PSRule.Rules.Azure/issues/1007)

## v1.8.0

What's changed since v1.7.0:

- New features:
  - Added `Azure.GA_2021_09` baseline. [#961](https://github.com/Azure/PSRule.Rules.Azure/issues/961)
    - Includes rules released before or during September 2021 for Azure GA features.
    - Marked baseline `Azure.GA_2021_06` as obsolete.
- New rules:
  - Application Gateway:
    - Check App Gateways should use availability zones when available. Thanks [@ArmaanMcleod](https://github.com/ArmaanMcleod). [#928](https://github.com/Azure/PSRule.Rules.Azure/issues/928)
  - Azure Kubernetes Service:
    - Check clusters have control plane audit logs enabled. Thanks [@ArmaanMcleod](https://github.com/ArmaanMcleod). [#882](https://github.com/Azure/PSRule.Rules.Azure/issues/882)
    - Check clusters have control plane diagnostics enabled. Thanks [@ArmaanMcleod](https://github.com/ArmaanMcleod). [#922](https://github.com/Azure/PSRule.Rules.Azure/issues/922)
    - Check clusters use Container Insights for monitoring workloads. Thanks [@ArmaanMcleod](https://github.com/ArmaanMcleod). [#881](https://github.com/Azure/PSRule.Rules.Azure/issues/881)
    - Check clusters use availability zones when available. Thanks [@ArmaanMcleod](https://github.com/ArmaanMcleod). [#880](https://github.com/Azure/PSRule.Rules.Azure/issues/880)
  - Cosmos DB:
    - Check DB account names meet naming requirements. [#954](https://github.com/Azure/PSRule.Rules.Azure/issues/954)
    - Check DB accounts use Azure AD identities for resource management operations. [#953](https://github.com/Azure/PSRule.Rules.Azure/issues/953)
  - Load Balancer:
    - Check Load balancers are using Standard SKU. Thanks [@ArmaanMcleod](https://github.com/ArmaanMcleod). [#957](https://github.com/Azure/PSRule.Rules.Azure/issues/957)
    - Check Load Balancers are configured with zone-redundancy. Thanks [@ArmaanMcleod](https://github.com/ArmaanMcleod). [#927](https://github.com/Azure/PSRule.Rules.Azure/issues/927)
- Engineering:
  - Bump PSRule dependency to v1.7.2. [#951](https://github.com/Azure/PSRule.Rules.Azure/issues/951)
  - Automated update of availability zone information in providers.json. [#907](https://github.com/Azure/PSRule.Rules.Azure/issues/907)
  - Increased test coverage of rule reasons. Thanks [@ArmaanMcleod](https://github.com/ArmaanMcleod). [#960](https://github.com/Azure/PSRule.Rules.Azure/issues/960)
- Bug fixes:
  - Fixed export of in-flight AKS related subnets for kubenet clusters. Thanks [@ArmaanMcleod](https://github.com/ArmaanMcleod). [#920](https://github.com/Azure/PSRule.Rules.Azure/issues/920)
  - Fixed plan instance count is not applicable to Elastic Premium plans. [#946](https://github.com/Azure/PSRule.Rules.Azure/issues/946)
  - Fixed minimum App Service Plan fails Elastic Premium plans. [#945](https://github.com/Azure/PSRule.Rules.Azure/issues/945)
  - Fixed App Service Plan should include PremiumV3 plan. [#944](https://github.com/Azure/PSRule.Rules.Azure/issues/944)
  - Fixed Azure.VM.NICAttached with private endpoints. [#932](https://github.com/Azure/PSRule.Rules.Azure/issues/932)
  - Fixed Bicep CLI fails with unexpected end of content. [#889](https://github.com/Azure/PSRule.Rules.Azure/issues/889)
  - Fixed incomplete reason message for `Azure.Storage.MinTLS`. [#971](https://github.com/Azure/PSRule.Rules.Azure/issues/971)
  - Fixed false positive of `Azure.Storage.UseReplication` with large file storage. [#965](https://github.com/Azure/PSRule.Rules.Azure/issues/965)

What's changed since pre-release v1.8.0-B2109060:

- No additional changes.

## v1.8.0-B2109086 (pre-release)

What's changed since pre-release v1.8.0-B2109060:

- New rules:
  - Load Balancer:
    - Check Load balancers are using Standard SKU. Thanks [@ArmaanMcleod](https://github.com/ArmaanMcleod). [#957](https://github.com/Azure/PSRule.Rules.Azure/issues/957)
- Engineering:
  - Increased test coverage of rule reasons. Thanks [@ArmaanMcleod](https://github.com/ArmaanMcleod). [#960](https://github.com/Azure/PSRule.Rules.Azure/issues/960)
- Bug fixes:
  - Fixed Bicep CLI fails with unexpected end of content. [#889](https://github.com/Azure/PSRule.Rules.Azure/issues/889)
  - Fixed incomplete reason message for `Azure.Storage.MinTLS`. [#971](https://github.com/Azure/PSRule.Rules.Azure/issues/971)
  - Fixed false positive of `Azure.Storage.UseReplication` with large file storage. [#965](https://github.com/Azure/PSRule.Rules.Azure/issues/965)

## v1.8.0-B2109060 (pre-release)

What's changed since pre-release v1.8.0-B2109046:

- New features:
  - Added `Azure.GA_2021_09` baseline. [#961](https://github.com/Azure/PSRule.Rules.Azure/issues/961)
    - Includes rules released before or during September 2021 for Azure GA features.
    - Marked baseline `Azure.GA_2021_06` as obsolete.
- New rules:
  - Load Balancer:
    - Check Load Balancers are configured with zone-redundancy. Thanks [@ArmaanMcleod](https://github.com/ArmaanMcleod). [#927](https://github.com/Azure/PSRule.Rules.Azure/issues/927)

## v1.8.0-B2109046 (pre-release)

What's changed since pre-release v1.8.0-B2109020:

- New rules:
  - Application Gateway:
    - Check App Gateways should use availability zones when available. Thanks [@ArmaanMcleod](https://github.com/ArmaanMcleod). [#928](https://github.com/Azure/PSRule.Rules.Azure/issues/928)
  - Cosmos DB:
    - Check DB account names meet naming requirements. [#954](https://github.com/Azure/PSRule.Rules.Azure/issues/954)
    - Check DB accounts use Azure AD identities for resource management operations. [#953](https://github.com/Azure/PSRule.Rules.Azure/issues/953)
- Bug fixes:
  - Fixed plan instance count is not applicable to Elastic Premium plans. [#946](https://github.com/Azure/PSRule.Rules.Azure/issues/946)
  - Fixed minimum App Service Plan fails Elastic Premium plans. [#945](https://github.com/Azure/PSRule.Rules.Azure/issues/945)
  - Fixed App Service Plan should include PremiumV3 plan. [#944](https://github.com/Azure/PSRule.Rules.Azure/issues/944)
  - Fixed Azure.VM.NICAttached with private endpoints. [#932](https://github.com/Azure/PSRule.Rules.Azure/issues/932)
- Engineering:
  - Bump PSRule dependency to v1.7.2. [#951](https://github.com/Azure/PSRule.Rules.Azure/issues/951)

## v1.8.0-B2109020 (pre-release)

What's changed since pre-release v1.8.0-B2108026:

- New rules:
  - Azure Kubernetes Service:
    - Check clusters have control plane audit logs enabled. Thanks [@ArmaanMcleod](https://github.com/ArmaanMcleod). [#882](https://github.com/Azure/PSRule.Rules.Azure/issues/882)
    - Check clusters have control plane diagnostics enabled. Thanks [@ArmaanMcleod](https://github.com/ArmaanMcleod). [#922](https://github.com/Azure/PSRule.Rules.Azure/issues/922)
- Engineering:
  - Bump PSRule dependency to v1.7.0. [#938](https://github.com/Azure/PSRule.Rules.Azure/issues/938)

## v1.8.0-B2108026 (pre-release)

What's changed since pre-release v1.8.0-B2108013:

- New rules:
  - Azure Kubernetes Service:
    - Check clusters use Container Insights for monitoring workloads. Thanks [@ArmaanMcleod](https://github.com/ArmaanMcleod). [#881](https://github.com/Azure/PSRule.Rules.Azure/issues/881)
- Bug fixes:
  - Fixed export of in-flight AKS related subnets for kubenet clusters. Thanks [@ArmaanMcleod](https://github.com/ArmaanMcleod). [#920](https://github.com/Azure/PSRule.Rules.Azure/issues/920)

## v1.8.0-B2108013 (pre-release)

What's changed since v1.7.0:

- New rules:
  - Azure Kubernetes Service:
    - Check clusters use availability zones when available. Thanks [@ArmaanMcleod](https://github.com/ArmaanMcleod). [#880](https://github.com/Azure/PSRule.Rules.Azure/issues/880)
- Engineering:
  - Bump PSRule dependency to v1.6.1. [#913](https://github.com/Azure/PSRule.Rules.Azure/issues/913)
  - Automated update of availability zone information in providers.json. [#907](https://github.com/Azure/PSRule.Rules.Azure/issues/907)

## v1.7.0

What's changed since v1.6.0:

- New rules:
  - All resources:
    - Check template parameter files use metadata links. [#846](https://github.com/Azure/PSRule.Rules.Azure/issues/846)
      - Configure the `AZURE_PARAMETER_FILE_METADATA_LINK` option to enable this rule.
    - Check template files use a recent schema. [#845](https://github.com/Azure/PSRule.Rules.Azure/issues/845)
    - Check template files use a https schema scheme. [#894](https://github.com/Azure/PSRule.Rules.Azure/issues/894)
    - Check template parameter files use a https schema scheme. [#894](https://github.com/Azure/PSRule.Rules.Azure/issues/894)
    - Check template parameters set a value. [#896](https://github.com/Azure/PSRule.Rules.Azure/issues/896)
    - Check template parameters use a valid secret reference. [#897](https://github.com/Azure/PSRule.Rules.Azure/issues/897)
  - Azure Kubernetes Service:
    - Check clusters using Azure CNI should use large subnets. Thanks [@ArmaanMcleod](https://github.com/ArmaanMcleod). [#273](https://github.com/Azure/PSRule.Rules.Azure/issues/273)
    - Check clusters use auto-scale node pools. Thanks [@ArmaanMcleod](https://github.com/ArmaanMcleod). [#218](https://github.com/Azure/PSRule.Rules.Azure/issues/218)
      - By default, a minimum of a `/23` subnet is required.
      - Configure `AZURE_AKS_CNI_MINIMUM_CLUSTER_SUBNET_SIZE` to change the default minimum subnet size.
  - Storage Account:
    - Check Storage Accounts only accept explicitly allowed network traffic. [#884](https://github.com/Azure/PSRule.Rules.Azure/issues/884)
- Updated rules:
  - Virtual Network:
    - Excluded `AzureFirewallManagementSubnet` from `Azure.VNET.UseNSGs`. [#869](https://github.com/Azure/PSRule.Rules.Azure/issues/869)
- General improvements:
  - Added version information to bicep compilation exceptions. [#903](https://github.com/Azure/PSRule.Rules.Azure/issues/903)
- Engineering:
  - Bump PSRule dependency to v1.6.0. [#871](https://github.com/Azure/PSRule.Rules.Azure/issues/871)
- Bug fixes:
  - Fixed DateTimeAdd function and tests within timezones with DST. [#891](https://github.com/Azure/PSRule.Rules.Azure/issues/891)
  - Fixed `Azure.Template.ParameterValue` failing on empty value. [#901](https://github.com/Azure/PSRule.Rules.Azure/issues/901)

What's changed since pre-release v1.7.0-B2108059:

- No additional changes.

## v1.7.0-B2108059 (pre-release)

What's changed since pre-release v1.7.0-B2108049:

- General improvements:
  - Added version information to bicep compilation exceptions. [#903](https://github.com/Azure/PSRule.Rules.Azure/issues/903)
- Bug fixes:
  - Fixed `Azure.Template.ParameterValue` failing on empty value. [#901](https://github.com/Azure/PSRule.Rules.Azure/issues/901)

## v1.7.0-B2108049 (pre-release)

What's changed since pre-release v1.7.0-B2108040:

- New rules:
  - All resources:
    - Check template files use a recent schema. [#845](https://github.com/Azure/PSRule.Rules.Azure/issues/845)
    - Check template files use a https schema scheme. [#894](https://github.com/Azure/PSRule.Rules.Azure/issues/894)
    - Check template parameter files use a https schema scheme. [#894](https://github.com/Azure/PSRule.Rules.Azure/issues/894)
    - Check template parameters set a value. [#896](https://github.com/Azure/PSRule.Rules.Azure/issues/896)
    - Check template parameters use a valid secret reference. [#897](https://github.com/Azure/PSRule.Rules.Azure/issues/897)
- Bug fixes:
  - Fixed DateTimeAdd function and tests within timezones with DST. [#891](https://github.com/Azure/PSRule.Rules.Azure/issues/891)

## v1.7.0-B2108040 (pre-release)

What's changed since pre-release v1.7.0-B2108020:

- New rules:
  - All resources:
    - Check template parameter files use metadata links. [#846](https://github.com/Azure/PSRule.Rules.Azure/issues/846)
      - Configure the `AZURE_PARAMETER_FILE_METADATA_LINK` option to enable this rule.
  - Azure Kubernetes Service:
    - Check clusters using Azure CNI should use large subnets. Thanks [@ArmaanMcleod](https://github.com/ArmaanMcleod). [#273](https://github.com/Azure/PSRule.Rules.Azure/issues/273)
      - By default, a minimum of a `/23` subnet is required.
      - Configure `AZURE_AKS_CNI_MINIMUM_CLUSTER_SUBNET_SIZE` to change the default minimum subnet size.
  - Storage Account:
    - Check Storage Accounts only accept explicitly allowed network traffic. [#884](https://github.com/Azure/PSRule.Rules.Azure/issues/884)

## v1.7.0-B2108020 (pre-release)

What's changed since v1.6.0:

- New rules:
  - Azure Kubernetes Service:
    - Check clusters use auto-scale node pools. Thanks [@ArmaanMcleod](https://github.com/ArmaanMcleod). [#218](https://github.com/Azure/PSRule.Rules.Azure/issues/218)
- Updated rules:
  - Virtual Network:
    - Excluded `AzureFirewallManagementSubnet` from `Azure.VNET.UseNSGs`. [#869](https://github.com/Azure/PSRule.Rules.Azure/issues/869)
- Engineering:
  - Bump PSRule dependency to v1.6.0. [#871](https://github.com/Azure/PSRule.Rules.Azure/issues/871)

## v1.6.0

What's changed since v1.5.1:

- New features:
  - **Experimental**: Added support for expansion from Bicep source files. [#848](https://github.com/Azure/PSRule.Rules.Azure/issues/848) [#670](https://github.com/Azure/PSRule.Rules.Azure/issues/670) [#858](https://github.com/Azure/PSRule.Rules.Azure/issues/858)
    - Bicep support is currently experimental.
    - To opt-in set the `AZURE_BICEP_FILE_EXPANSION` configuration to `true`.
    - For more information see [Using Bicep](https://azure.github.io/PSRule.Rules.Azure/using-bicep/).
- New rules:
  - Application Gateways:
    - Check Application Gateways publish endpoints by HTTPS. [#841](https://github.com/Azure/PSRule.Rules.Azure/issues/841)
- Engineering:
  - Bump PSRule dependency to v1.5.0. [#832](https://github.com/Azure/PSRule.Rules.Azure/issues/832)
  - Migration of Pester v4 tests to Pester v5. Thanks [@ArmaanMcleod](https://github.com/ArmaanMcleod). [#395](https://github.com/Azure/PSRule.Rules.Azure/issues/395)

What's changed since pre-release v1.6.0-B2108038:

- Bug fixes:
  - Fixed Bicep expand creates deadlock and times out. [#863](https://github.com/Azure/PSRule.Rules.Azure/issues/863)

## v1.6.0-B2108038 (pre-release)

What's changed since pre-release v1.6.0-B2108023:

- Bug fixes:
  - Fixed Bicep expand hangs analysis. [#858](https://github.com/Azure/PSRule.Rules.Azure/issues/858)

## v1.6.0-B2108023 (pre-release)

What's changed since pre-release v1.6.0-B2107028:

- New features:
  - **Experimental**: Added support for expansion from Bicep source files. [#848](https://github.com/Azure/PSRule.Rules.Azure/issues/848) [#670](https://github.com/Azure/PSRule.Rules.Azure/issues/670)
    - Bicep support is currently experimental.
    - To opt-in set the `AZURE_BICEP_FILE_EXPANSION` configuration to `true`.
    - For more information see [Using Bicep](https://azure.github.io/PSRule.Rules.Azure/using-bicep/).

## v1.6.0-B2107028 (pre-release)

What's changed since v1.5.1:

- New rules:
  - Application Gateways:
    - Check Application Gateways publish endpoints by HTTPS. [#841](https://github.com/Azure/PSRule.Rules.Azure/issues/841)
- Engineering:
  - Bump PSRule dependency to v1.5.0. [#832](https://github.com/Azure/PSRule.Rules.Azure/issues/832)

## v1.5.1

What's changed since v1.5.0:

- Bug fixes:
  - Fixed rule does not detect more restrictive NSG rules. [#831](https://github.com/Azure/PSRule.Rules.Azure/issues/831)

## v1.5.0

What's changed since v1.4.1:

- New features:
  - Added `Azure.GA_2021_06` baseline. [#822](https://github.com/Azure/PSRule.Rules.Azure/issues/822)
    - Includes rules released before or during June 2021 for Azure GA features.
    - Marked baseline `Azure.GA_2021_03` as obsolete.
- New rules:
  - Application Insights:
    - Check App Insights resources use workspace-based configuration. [#813](https://github.com/Azure/PSRule.Rules.Azure/issues/813)
    - Check App Insights resources meet naming requirements. [#814](https://github.com/Azure/PSRule.Rules.Azure/issues/814)
- General improvements:
  - Exclude not applicable rules for templates generated with Bicep and PSArm. [#815](https://github.com/Azure/PSRule.Rules.Azure/issues/815)
  - Updated rule help to use docs pages for online version. [#824](https://github.com/Azure/PSRule.Rules.Azure/issues/824)
- Engineering:
  - Bump PSRule dependency to v1.4.0. [#823](https://github.com/Azure/PSRule.Rules.Azure/issues/823)
  - Bump YamlDotNet dependency to v11.2.1. [#821](https://github.com/Azure/PSRule.Rules.Azure/pull/821)
  - Migrate project to Azure GitHub organization and updated links. [#800](https://github.com/Azure/PSRule.Rules.Azure/pull/800)
- Bug fixes:
  - Fixed detection of parameters and variables with line breaks. [#811](https://github.com/Azure/PSRule.Rules.Azure/issues/811)

What's changed since pre-release v1.5.0-B2107002:

- No additional changes.

## v1.5.0-B2107002 (pre-release)

What's changed since pre-release v1.5.0-B2106018:

- New features:
  - Added `Azure.GA_2021_06` baseline. [#822](https://github.com/Azure/PSRule.Rules.Azure/issues/822)
    - Includes rules released before or during June 2021 for Azure GA features.
    - Marked baseline `Azure.GA_2021_03` as obsolete.
- General improvements:
  - Updated rule help to use docs pages for online version. [#824](https://github.com/Azure/PSRule.Rules.Azure/issues/824)
- Engineering:
  - Bump PSRule dependency to v1.4.0. [#823](https://github.com/Azure/PSRule.Rules.Azure/issues/823)
  - Bump YamlDotNet dependency to v11.2.1. [#821](https://github.com/Azure/PSRule.Rules.Azure/pull/821)

## v1.5.0-B2106018 (pre-release)

What's changed since v1.4.1:

- New rules:
  - Application Insights:
    - Check App Insights resources use workspace-based configuration. [#813](https://github.com/Azure/PSRule.Rules.Azure/issues/813)
    - Check App Insights resources meet naming requirements. [#814](https://github.com/Azure/PSRule.Rules.Azure/issues/814)
- General improvements:
  - Exclude not applicable rules for templates generated with Bicep and PSArm. [#815](https://github.com/Azure/PSRule.Rules.Azure/issues/815)
- Engineering:
  - Bump YamlDotNet dependency to v11.2.0. [#801](https://github.com/Azure/PSRule.Rules.Azure/pull/801)
  - Migrate project to Azure GitHub organization and updated links. [#800](https://github.com/Azure/PSRule.Rules.Azure/pull/800)
- Bug fixes:
  - Fixed detection of parameters and variables with line breaks. [#811](https://github.com/Azure/PSRule.Rules.Azure/issues/811)

## v1.4.1

What's changed since v1.4.0:

- Bug fixes:
  - Fixed boolean string conversion case. [#793](https://github.com/Azure/PSRule.Rules.Azure/issues/793)
  - Fixed case sensitive property matching. [#794](https://github.com/Azure/PSRule.Rules.Azure/issues/794)
  - Fixed automatic expansion of template parameter files. [#796](https://github.com/Azure/PSRule.Rules.Azure/issues/796)
    - Template parameter files are not automatically expanded by default.
    - To enable this, set the `AZURE_PARAMETER_FILE_EXPANSION` configuration option.

## v1.4.0

What's changed since v1.3.2:

- New features:
  - Automatically expand template from parameter files for analysis. [#772](https://github.com/Azure/PSRule.Rules.Azure/issues/772)
    - Previously templates needed to be exported with `Export-AzRuleTemplateData`.
    - To export template data automatically use PSRule cmdlets with `-Format File`.
- New rules:
  - Cognitive Search:
    - Check search services meet index SLA replica requirement. [#761](https://github.com/Azure/PSRule.Rules.Azure/issues/761)
    - Check search services meet query SLA replica requirement. [#762](https://github.com/Azure/PSRule.Rules.Azure/issues/762)
    - Check search services meet naming requirements. [#763](https://github.com/Azure/PSRule.Rules.Azure/issues/763)
    - Check search services use a minimum SKU. [#764](https://github.com/Azure/PSRule.Rules.Azure/issues/764)
    - Check search services use managed identities. [#765](https://github.com/Azure/PSRule.Rules.Azure/issues/765)
  - Azure Kubernetes Service:
    - Check clusters use AKS-managed Azure AD integration. [#436](https://github.com/Azure/PSRule.Rules.Azure/issues/436)
    - Check clusters have local account disabled (preview). [#786](https://github.com/Azure/PSRule.Rules.Azure/issues/786)
    - Check clusters have an auto-upgrade channel set (preview). [#787](https://github.com/Azure/PSRule.Rules.Azure/issues/787)
    - Check clusters limit access network access to the API server. [#788](https://github.com/Azure/PSRule.Rules.Azure/issues/788)
    - Check clusters used Azure RBAC for Kubernetes authorization. [#789](https://github.com/Azure/PSRule.Rules.Azure/issues/789)
- Updated rules:
  - Azure Kubernetes Service:
    - Updated `Azure.AKS.Version` to 1.20.5. [#767](https://github.com/Azure/PSRule.Rules.Azure/issues/767)
- General improvements:
  - Automatically nest template sub-resources for analysis. [#746](https://github.com/Azure/PSRule.Rules.Azure/issues/746)
    - Sub-resources such as diagnostic logs or configurations are automatically nested.
    - Automatic nesting a resource requires:
      - The parent resource is defined in the same template.
      - The sub-resource depends on the parent resource.
  - Added support for source location references to template files. [#781](https://github.com/Azure/PSRule.Rules.Azure/issues/781)
    - Output includes source location to resources exported from a templates.
- Bug fixes:
  - Fixed string index parsing in expressions with whitespace. [#775](https://github.com/Azure/PSRule.Rules.Azure/issues/775)
  - Fixed base for DateTimeAdd is not a valid string. [#777](https://github.com/Azure/PSRule.Rules.Azure/issues/777)
- Engineering:
  - Added source link to project. [#783](https://github.com/Azure/PSRule.Rules.Azure/issues/783)

What's changed since pre-release v1.4.0-B2105057:

- No additional changes.

## v1.4.0-B2105057 (pre-release)

What's changed since pre-release v1.4.0-B2105050:

- New rules:
  - Azure Kubernetes Service:
    - Check clusters use AKS-managed Azure AD integration. [#436](https://github.com/Azure/PSRule.Rules.Azure/issues/436)
    - Check clusters have local account disabled (preview). [#786](https://github.com/Azure/PSRule.Rules.Azure/issues/786)
    - Check clusters have an auto-upgrade channel set (preview). [#787](https://github.com/Azure/PSRule.Rules.Azure/issues/787)
    - Check clusters limit access network access to the API server. [#788](https://github.com/Azure/PSRule.Rules.Azure/issues/788)
    - Check clusters used Azure RBAC for Kubernetes authorization. [#789](https://github.com/Azure/PSRule.Rules.Azure/issues/789)
- Updated rules:
  - Azure Kubernetes Service:
    - Updated `Azure.AKS.Version` to 1.20.5. [#767](https://github.com/Azure/PSRule.Rules.Azure/issues/767)
- Engineering:
  - Added source link to project. [#783](https://github.com/Azure/PSRule.Rules.Azure/issues/783)

## v1.4.0-B2105050 (pre-release)

What's changed since pre-release v1.4.0-B2105044:

- General improvements:
  - Added support for source location references to template files. [#781](https://github.com/Azure/PSRule.Rules.Azure/issues/781)
    - Output includes source location to resources exported from a templates.

## v1.4.0-B2105044 (pre-release)

What's changed since pre-release v1.4.0-B2105027:

- New features:
  - Automatically expand template from parameter files for analysis. [#772](https://github.com/Azure/PSRule.Rules.Azure/issues/772)
    - Previously templates needed to be exported with `Export-AzRuleTemplateData`.
    - To export template data automatically use PSRule cmdlets with `-Format File`.
- Bug fixes:
  - Fixed string index parsing in expressions with whitespace. [#775](https://github.com/Azure/PSRule.Rules.Azure/issues/775)
  - Fixed base for DateTimeAdd is not a valid string. [#777](https://github.com/Azure/PSRule.Rules.Azure/issues/777)

## v1.4.0-B2105027 (pre-release)

What's changed since pre-release v1.4.0-B2105020:

- New rules:
  - Cognitive Search:
    - Check search services meet index SLA replica requirement. [#761](https://github.com/Azure/PSRule.Rules.Azure/issues/761)
    - Check search services meet query SLA replica requirement. [#762](https://github.com/Azure/PSRule.Rules.Azure/issues/762)
    - Check search services meet naming requirements. [#763](https://github.com/Azure/PSRule.Rules.Azure/issues/763)
    - Check search services use a minimum SKU. [#764](https://github.com/Azure/PSRule.Rules.Azure/issues/764)
    - Check search services use managed identities. [#765](https://github.com/Azure/PSRule.Rules.Azure/issues/765)

## v1.4.0-B2105020 (pre-release)

What's changed since v1.3.2:

- General improvements:
  - Automatically nest template sub-resources for analysis. [#746](https://github.com/Azure/PSRule.Rules.Azure/issues/746)
    - Sub-resources such as diagnostic logs or configurations are automatically nested.
    - Automatic nesting a resource requires:
      - The parent resource is defined in the same template.
      - The sub-resource depends on the parent resource.

## v1.3.2

What's changed since v1.3.1:

- Bug fixes:
  - Fixed rule reason reported the parameter inputObject is null. [#753](https://github.com/Azure/PSRule.Rules.Azure/issues/753)

## v1.3.1

What's changed since v1.3.0:

- Engineering:
  - Bump PSRule dependency to v1.3.0. [#749](https://github.com/Azure/PSRule.Rules.Azure/issues/749)
  - Bump YamlDotNet dependency to v11.1.1. [#742](https://github.com/Azure/PSRule.Rules.Azure/issues/742)

## v1.3.0

What's changed since v1.2.1:

- New rules:
  - Policy:
    - Check policy assignment display name and description are set. [#725](https://github.com/Azure/PSRule.Rules.Azure/issues/725)
    - Check policy assignment assigned by metadata is set. [#726](https://github.com/Azure/PSRule.Rules.Azure/issues/726)
    - Check policy exemption display name and description are set. [#723](https://github.com/Azure/PSRule.Rules.Azure/issues/723)
    - Check policy waiver exemptions have an expiry date set. [#724](https://github.com/Azure/PSRule.Rules.Azure/issues/724)
- Removed rules:
  - Storage:
    - Remove `Azure.Storage.UseEncryption` as Storage Service Encryption (SSE) is always on. [#630](https://github.com/Azure/PSRule.Rules.Azure/issues/630)
      - SSE is on by default and can not be disabled.
- General improvements:
  - Additional metadata added in parameter files is passed through with `Get-AzRuleTemplateLink`. [#706](https://github.com/Azure/PSRule.Rules.Azure/issues/706)
  - Improved binding support for File inputs. [#480](https://github.com/Azure/PSRule.Rules.Azure/issues/480)
    - Template and parameter file names now return a relative path instead of full path.
  - Added API version for each module resource. [#729](https://github.com/Azure/PSRule.Rules.Azure/issues/729)
- Engineering:
  - Clean up depreciated warning message for configuration option `azureAllowedRegions`. [#737](https://github.com/Azure/PSRule.Rules.Azure/issues/737)
  - Clean up depreciated warning message for configuration option `minAKSVersion`. [#738](https://github.com/Azure/PSRule.Rules.Azure/issues/738)
  - Bump PSRule dependency to v1.2.0. [#713](https://github.com/Azure/PSRule.Rules.Azure/issues/713)
- Bug fixes:
  - Fixed could not load file or assembly YamlDotNet. [#741](https://github.com/Azure/PSRule.Rules.Azure/issues/741)
    - This fix pins the PSRule version to v1.2.0 until the next stable release of PSRule for Azure.

What's changed since pre-release v1.3.0-B2104040:

- No additional changes.

## v1.3.0-B2104040 (pre-release)

What's changed since pre-release v1.3.0-B2104034:

- Bug fixes:
  - Fixed could not load file or assembly YamlDotNet. [#741](https://github.com/Azure/PSRule.Rules.Azure/issues/741)
    - This fix pins the PSRule version to v1.2.0 until the next stable release of PSRule for Azure.

## v1.3.0-B2104034 (pre-release)

What's changed since pre-release v1.3.0-B2104023:

- New rules:
  - Policy:
    - Check policy assignment display name and description are set. [#725](https://github.com/Azure/PSRule.Rules.Azure/issues/725)
    - Check policy assignment assigned by metadata is set. [#726](https://github.com/Azure/PSRule.Rules.Azure/issues/726)
    - Check policy exemption display name and description are set. [#723](https://github.com/Azure/PSRule.Rules.Azure/issues/723)
    - Check policy waiver exemptions have an expiry date set. [#724](https://github.com/Azure/PSRule.Rules.Azure/issues/724)
- Engineering:
  - Clean up depreciated warning message for configuration option `azureAllowedRegions`. [#737](https://github.com/Azure/PSRule.Rules.Azure/issues/737)
  - Clean up depreciated warning message for configuration option `minAKSVersion`. [#738](https://github.com/Azure/PSRule.Rules.Azure/issues/738)

## v1.3.0-B2104023 (pre-release)

What's changed since pre-release v1.3.0-B2104013:

- General improvements:
  - Improved binding support for File inputs. [#480](https://github.com/Azure/PSRule.Rules.Azure/issues/480)
    - Template and parameter file names now return a relative path instead of full path.
  - Added API version for each module resource. [#729](https://github.com/Azure/PSRule.Rules.Azure/issues/729)

## v1.3.0-B2104013 (pre-release)

What's changed since pre-release v1.3.0-B2103007:

- Engineering:
  - Bump PSRule dependency to v1.2.0. [#713](https://github.com/Azure/PSRule.Rules.Azure/issues/713)
- Bug fixes:
  - Fixed export not expanding nested deployments. [#715](https://github.com/Azure/PSRule.Rules.Azure/issues/715)

## v1.3.0-B2103007 (pre-release)

What's changed since v1.2.0:

- Removed rules:
  - Storage:
    - Remove `Azure.Storage.UseEncryption` as Storage Service Encryption (SSE) is always on. [#630](https://github.com/Azure/PSRule.Rules.Azure/issues/630)
      - SSE is on by default and can not be disabled.
- General improvements:
  - Additional metadata added in parameter files is passed through with `Get-AzRuleTemplateLink`. [#706](https://github.com/Azure/PSRule.Rules.Azure/issues/706)

## v1.2.1

What's changed since v1.2.0:

- Bug fixes:
  - Fixed export not expanding nested deployments. [#715](https://github.com/Azure/PSRule.Rules.Azure/issues/715)

## v1.2.0

What's changed since v1.1.4:

- New features:
  - Added `Azure.GA_2021_03` baseline. [#673](https://github.com/Azure/PSRule.Rules.Azure/issues/673)
    - Includes rules released before or during March 2021 for Azure GA features.
    - Marked baseline `Azure.GA_2020_12` as obsolete.
- New rules:
  - Key Vault:
    - Check vaults, keys, and secrets meet name requirements. [#646](https://github.com/Azure/PSRule.Rules.Azure/issues/646)
- Updated rules:
  - Azure Kubernetes Service:
    - Updated `Azure.AKS.Version` to 1.19.7. [#696](https://github.com/Azure/PSRule.Rules.Azure/issues/696)
- General improvements:
  - Added support for user defined functions in templates. [#682](https://github.com/Azure/PSRule.Rules.Azure/issues/682)
- Engineering:
  - Bump PSRule dependency to v1.1.0. [#692](https://github.com/Azure/PSRule.Rules.Azure/issues/692)

What's changed since pre-release v1.2.0-B2103044:

- No additional changes.

## v1.2.0-B2103044 (pre-release)

What's changed since pre-release v1.2.0-B2103032:

- New features:
  - Added `Azure.GA_2021_03` baseline. [#673](https://github.com/Azure/PSRule.Rules.Azure/issues/673)
    - Includes rules released before or during March 2021 for Azure GA features.
    - Marked baseline `Azure.GA_2020_12` as obsolete.
- Updated rules:
  - Azure Kubernetes Service:
    - Updated `Azure.AKS.Version` to 1.19.7. [#696](https://github.com/Azure/PSRule.Rules.Azure/issues/696)

## v1.2.0-B2103032 (pre-release)

What's changed since pre-release v1.2.0-B2103024:

- New rules:
  - Key Vault:
    - Check vaults, keys, and secrets meet name requirements. [#646](https://github.com/Azure/PSRule.Rules.Azure/issues/646)
- Engineering:
  - Bump PSRule dependency to v1.1.0. [#692](https://github.com/Azure/PSRule.Rules.Azure/issues/692)

## v1.2.0-B2103024 (pre-release)

What's changed since v1.1.4:

- General improvements:
  - Added support for user defined functions in templates. [#682](https://github.com/Azure/PSRule.Rules.Azure/issues/682)

## v1.1.4

What's changed since v1.1.3:

- Bug fixes:
  - Fixed handling of literal index with copyIndex function. [#686](https://github.com/Azure/PSRule.Rules.Azure/issues/686)
  - Fixed handling of inner scoped nested deployments. [#687](https://github.com/Azure/PSRule.Rules.Azure/issues/687)

## v1.1.3

What's changed since v1.1.2:

- Bug fixes:
  - Fixed parsing of property names for functions across multiple lines. [#683](https://github.com/Azure/PSRule.Rules.Azure/issues/683)

## v1.1.2

What's changed since v1.1.1:

- Bug fixes:
  - Fixed copy peer property resolve. [#677](https://github.com/Azure/PSRule.Rules.Azure/issues/677)
  - Fixed partial resource group or subscription object not populating. [#678](https://github.com/Azure/PSRule.Rules.Azure/issues/678)
  - Fixed lazy loading of environment and resource providers. [#679](https://github.com/Azure/PSRule.Rules.Azure/issues/679)

## v1.1.1

What's changed since v1.1.0:

- Bug fixes:
  - Fixed support for parameter file schemas. [#674](https://github.com/Azure/PSRule.Rules.Azure/issues/674)

## v1.1.0

What's changed since v1.0.0:

- New features:
  - Exporting template with `Export-AzRuleTemplateData` supports custom resource group and subscription. [#651](https://github.com/Azure/PSRule.Rules.Azure/issues/651)
    - Subscription and resource group used for deployment can be specified instead of using defaults.
    - `ResourceGroupName` parameter of `Export-AzRuleTemplateData` has been renamed to `ResourceGroup`.
    - Added a parameter alias for `ResourceGroupName` on `Export-AzRuleTemplateData`.
- New rules:
  - All resources:
    - Check template parameters are defined. [#631](https://github.com/Azure/PSRule.Rules.Azure/issues/631)
    - Check location parameter is type string. [#632](https://github.com/Azure/PSRule.Rules.Azure/issues/632)
    - Check template parameter `minValue` and `maxValue` constraints are valid. [#637](https://github.com/Azure/PSRule.Rules.Azure/issues/637)
    - Check template resources do not use hard coded locations. [#633](https://github.com/Azure/PSRule.Rules.Azure/issues/633)
    - Check resource group location not referenced instead of location parameter. [#634](https://github.com/Azure/PSRule.Rules.Azure/issues/634)
    - Check increased debug detail is disabled for nested deployments. [#638](https://github.com/Azure/PSRule.Rules.Azure/issues/638)
- General improvements:
  - Added support for matching template by name. [#661](https://github.com/Azure/PSRule.Rules.Azure/issues/661)
    - `Get-AzRuleTemplateLink` discovers `<templateName>.json` from `<templateName>.parameters.json`.
- Engineering:
  - Bump PSRule dependency to v1.0.3. [#648](https://github.com/Azure/PSRule.Rules.Azure/issues/648)
- Bug fixes:
  - Fixed `Azure.VM.ADE` to limit rule to exports only. [#644](https://github.com/Azure/PSRule.Rules.Azure/issues/644)
  - Fixed `if` condition values evaluation order. [#652](https://github.com/Azure/PSRule.Rules.Azure/issues/652)
  - Fixed handling of `int` parameters with large values. [#653](https://github.com/Azure/PSRule.Rules.Azure/issues/653)
  - Fixed handling of expressions split over multiple lines. [#654](https://github.com/Azure/PSRule.Rules.Azure/issues/654)
  - Fixed handling of bool parameter values within logical expressions. [#655](https://github.com/Azure/PSRule.Rules.Azure/issues/655)
  - Fixed copy loop value does not fall within the expected range. [#664](https://github.com/Azure/PSRule.Rules.Azure/issues/664)
  - Fixed template comparison functions handling of large integer values. [#666](https://github.com/Azure/PSRule.Rules.Azure/issues/666)
  - Fixed handling of `createArray` function with no arguments. [#667](https://github.com/Azure/PSRule.Rules.Azure/issues/667)

What's changed since pre-release v1.1.0-B2102034:

- No additional changes.

## v1.1.0-B2102034 (pre-release)

What's changed since pre-release v1.1.0-B2102023:

- General improvements:
  - Added support for matching template by name. [#661](https://github.com/Azure/PSRule.Rules.Azure/issues/661)
    - `Get-AzRuleTemplateLink` discovers `<templateName>.json` from `<templateName>.parameters.json`.
- Bug fixes:
  - Fixed copy loop value does not fall within the expected range. [#664](https://github.com/Azure/PSRule.Rules.Azure/issues/664)
  - Fixed template comparison functions handling of large integer values. [#666](https://github.com/Azure/PSRule.Rules.Azure/issues/666)
  - Fixed handling of `createArray` function with no arguments. [#667](https://github.com/Azure/PSRule.Rules.Azure/issues/667)

## v1.1.0-B2102023 (pre-release)

What's changed since pre-release v1.1.0-B2102015:

- New features:
  - Exporting template with `Export-AzRuleTemplateData` supports custom resource group and subscription. [#651](https://github.com/Azure/PSRule.Rules.Azure/issues/651)
    - Subscription and resource group used for deployment can be specified instead of using defaults.
    - `ResourceGroupName` parameter of `Export-AzRuleTemplateData` has been renamed to `ResourceGroup`.
    - Added a parameter alias for `ResourceGroupName` on `Export-AzRuleTemplateData`.

## v1.1.0-B2102015 (pre-release)

What's changed since pre-release v1.1.0-B2102010:

- Bug fixes:
  - Fixed `if` condition values evaluation order. [#652](https://github.com/Azure/PSRule.Rules.Azure/issues/652)
  - Fixed handling of `int` parameters with large values. [#653](https://github.com/Azure/PSRule.Rules.Azure/issues/653)
  - Fixed handling of expressions split over multiple lines. [#654](https://github.com/Azure/PSRule.Rules.Azure/issues/654)
  - Fixed handling of bool parameter values within logical expressions. [#655](https://github.com/Azure/PSRule.Rules.Azure/issues/655)

## v1.1.0-B2102010 (pre-release)

What's changed since pre-release v1.1.0-B2102001:

- Engineering:
  - Bump PSRule dependency to v1.0.3. [#648](https://github.com/Azure/PSRule.Rules.Azure/issues/648)
- Bug fixes:
  - Fixed `Azure.VM.ADE` to limit rule to exports only. [#644](https://github.com/Azure/PSRule.Rules.Azure/issues/644)

## v1.1.0-B2102001 (pre-release)

What's changed since v1.0.0:

- New rules:
  - All resources:
    - Check template parameters are defined. [#631](https://github.com/Azure/PSRule.Rules.Azure/issues/631)
    - Check location parameter is type string. [#632](https://github.com/Azure/PSRule.Rules.Azure/issues/632)
    - Check template parameter `minValue` and `maxValue` constraints are valid. [#637](https://github.com/Azure/PSRule.Rules.Azure/issues/637)
    - Check template resources do not use hard coded locations. [#633](https://github.com/Azure/PSRule.Rules.Azure/issues/633)
    - Check resource group location not referenced instead of location parameter. [#634](https://github.com/Azure/PSRule.Rules.Azure/issues/634)
    - Check increased debug detail is disabled for nested deployments. [#638](https://github.com/Azure/PSRule.Rules.Azure/issues/638)
- Engineering:
  - Bump PSRule dependency to v1.0.2. [#635](https://github.com/Azure/PSRule.Rules.Azure/issues/635)

## v1.0.0

What's changed since v0.19.0:

- New rules:
  - All resources:
    - Check parameter default value type matches type. [#311](https://github.com/Azure/PSRule.Rules.Azure/issues/311)
    - Check location parameter defaults to resource group. [#361](https://github.com/Azure/PSRule.Rules.Azure/issues/361)
  - Front Door:
    - Check Front Door uses a health probe for each backend pool. [#546](https://github.com/Azure/PSRule.Rules.Azure/issues/546)
    - Check Front Door uses a dedicated health probe path backend pools. [#547](https://github.com/Azure/PSRule.Rules.Azure/issues/547)
    - Check Front Door uses HEAD requests for backend health probes. [#613](https://github.com/Azure/PSRule.Rules.Azure/issues/613)
  - Service Fabric:
    - Check Service Fabric clusters use AAD client authentication. [#619](https://github.com/Azure/PSRule.Rules.Azure/issues/619)
- Updated rules:
  - Azure Kubernetes Service:
    - Updated `Azure.AKS.Version` to 1.19.6. [#603](https://github.com/Azure/PSRule.Rules.Azure/issues/603)
- General improvements:
  - Renamed `Export-AzTemplateRuleData` to `Export-AzRuleTemplateData`. [#596](https://github.com/Azure/PSRule.Rules.Azure/issues/596)
    - New name `Export-AzRuleTemplateData` aligns with prefix of other cmdlets.
    - Use of `Export-AzTemplateRuleData` is now deprecated and will be removed in the next major version.
    - Added alias to allow `Export-AzTemplateRuleData` to continue to be used.
    - Using `Export-AzTemplateRuleData` returns a deprecation warning.
  - Added support for `environment` template function. [#517](https://github.com/Azure/PSRule.Rules.Azure/issues/517)
- Engineering:
  - Bump PSRule dependency to v1.0.1. [#611](https://github.com/Azure/PSRule.Rules.Azure/issues/611)

What's changed since pre-release v1.0.0-B2101028:

- No additional changes.

## v1.0.0-B2101028 (pre-release)

What's changed since pre-release v1.0.0-B2101016:

- New rules:
  - All resources:
    - Check parameter default value type matches type. [#311](https://github.com/Azure/PSRule.Rules.Azure/issues/311)
- General improvements:
  - Renamed `Export-AzTemplateRuleData` to `Export-AzRuleTemplateData`. [#596](https://github.com/Azure/PSRule.Rules.Azure/issues/596)
    - New name `Export-AzRuleTemplateData` aligns with prefix of other cmdlets.
    - Use of `Export-AzTemplateRuleData` is now deprecated and will be removed in the next major version.
    - Added alias to allow `Export-AzTemplateRuleData` to continue to be used.
    - Using `Export-AzTemplateRuleData` returns a deprecation warning.

## v1.0.0-B2101016 (pre-release)

What's changed since pre-release v1.0.0-B2101006:

- New rules:
  - Service Fabric:
    - Check Service Fabric clusters use AAD client authentication. [#619](https://github.com/Azure/PSRule.Rules.Azure/issues/619)
- Bug fixes:
  - Fixed reason `Azure.FrontDoor.ProbePath` so the probe name is included. [#617](https://github.com/Azure/PSRule.Rules.Azure/issues/617)

## v1.0.0-B2101006 (pre-release)

What's changed since v0.19.0:

- New rules:
  - All resources:
    - Check location parameter defaults to resource group. [#361](https://github.com/Azure/PSRule.Rules.Azure/issues/361)
  - Front Door:
    - Check Front Door uses a health probe for each backend pool. [#546](https://github.com/Azure/PSRule.Rules.Azure/issues/546)
    - Check Front Door uses a dedicated health probe path backend pools. [#547](https://github.com/Azure/PSRule.Rules.Azure/issues/547)
    - Check Front Door uses HEAD requests for backend health probes. [#613](https://github.com/Azure/PSRule.Rules.Azure/issues/613)
- Updated rules:
  - Azure Kubernetes Service:
    - Updated `Azure.AKS.Version` to 1.19.6. [#603](https://github.com/Azure/PSRule.Rules.Azure/issues/603)
- General improvements:
  - Added support for `environment` template function. [#517](https://github.com/Azure/PSRule.Rules.Azure/issues/517)
- Engineering:
  - Bump PSRule dependency to v1.0.1. [#611](https://github.com/Azure/PSRule.Rules.Azure/issues/611)
- Redis Cache Enterprise
  - Check Redis Cache Enterprise uses minimum TLS 1.2 [1179](https://github.com/Azure/PSRule.Rules.Azure/issues/1179)

[troubleshooting guide]: troubleshooting.md<|MERGE_RESOLUTION|>--- conflicted
+++ resolved
@@ -24,12 +24,13 @@
 
 ## Unreleased
 
-<<<<<<< HEAD
+What's changed since v1.21.0:
+
 - New rules:
   - App Service Environment:
     - Check app service environments uses version 3 (ASEv3) instead of classic version 1 (ASEv1) and version 2 (ASEv2) by @bengeset96.
     [#1805](https://github.com/Azure/PSRule.Rules.Azure/issues/1805)
-=======
+
 ## v1.21.0
 
 What's changed since v1.20.2:
@@ -66,7 +67,6 @@
 What's changed since pre-release v1.21.0-B0050:
 
 - No additional changes.
->>>>>>> ef76b236
 
 ## v1.21.0-B0050 (pre-release)
 
