--- conflicted
+++ resolved
@@ -9,13 +9,10 @@
 
 What's changed since pre-release v1.9.0-B2110059:
 
-<<<<<<< HEAD
+- Engineering:
+  - Added automated PR workflow to bump `providers.json` monthly. [#1041](https://github.com/Azure/PSRule.Rules.Azure/issues/1041)
 - Bug fixes:
   - Fixed AKS Network Policy should accept calico. [#1046](https://github.com/Azure/PSRule.Rules.Azure/issues/1046)
-=======
-- Engineering
-  - Added automated PR workflow to bump `providers.json` monthly. [#1041](https://github.com/Azure/PSRule.Rules.Azure/issues/1041)
->>>>>>> 55121675
 
 ## v1.9.0-B2110059 (pre-release)
 
