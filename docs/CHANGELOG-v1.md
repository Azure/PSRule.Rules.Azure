---
discussion: false
link_users: true
---

# Change log

See [upgrade notes][1] for helpful information when upgrading from previous versions.

[1]: upgrade-notes.md

**Important notes**:

- Issue #741: `Could not load file or assembly YamlDotNet`.
  See [troubleshooting guide] for a workaround to this issue.
- The configuration option `Azure_AKSMinimumVersion` is replaced with `AZURE_AKS_CLUSTER_MINIMUM_VERSION`.
  If you have this option configured, please update it to `AZURE_AKS_CLUSTER_MINIMUM_VERSION`.
  Support for `Azure_AKSMinimumVersion` will be removed in v2.
  See [upgrade notes][1] for more information.
- The configuration option `Azure_AllowedRegions` is replaced with `AZURE_RESOURCE_ALLOWED_LOCATIONS`.
  If you have this option configured, please update it to `AZURE_RESOURCE_ALLOWED_LOCATIONS`.
  Support for `Azure_AllowedRegions` will be removed in v2.
  See [upgrade notes][1] for more information.
- The `SupportsTag` PowerShell function has been replaced with the `Azure.Resource.SupportsTags` selector.
  Update PowerShell rules to use the `Azure.Resource.SupportsTags` selector instead.
  Support for the `SupportsTag` function will be removed in v2.
  See [upgrade notes][1] for more information.

## Unreleased

- New rules:
  - Azure Container Registry:
<<<<<<< HEAD
    - Check that Container Registries restricts network access by @BenjaminEngeset.
      [#2423](https://github.com/Azure/PSRule.Rules.Azure/issues/2423)
=======
    - Check that Container Registries disables anonymous pull access by @BenjaminEngeset.
      [#2422](https://github.com/Azure/PSRule.Rules.Azure/issues/2422)
>>>>>>> 4e09da18

## v1.30.0-B0080 (pre-release)

What's changed since pre-release v1.30.0-B0047:

- General improvements:
  - **Important change:** Replaced the `Azure_AllowedRegions` option with `AZURE_RESOURCE_ALLOWED_LOCATIONS`.
    [#941](https://github.com/Azure/PSRule.Rules.Azure/issues/941)
    - For compatibility, if `Azure_AllowedRegions` is set it will be used instead of `AZURE_RESOURCE_ALLOWED_LOCATIONS`.
    - If only `AZURE_RESOURCE_ALLOWED_LOCATIONS` is set, this value will be used.
    - The default will be used neither options are configured.
    - If `Azure_AllowedRegions` is set a warning will be generated until the configuration is removed.
    - Support for `Azure_AllowedRegions` is deprecated and will be removed in v2.
    - See [upgrade notes][1] for details.
- Engineering:
  - Bump Microsoft.NET.Test.Sdk to v17.7.2.
    [#2407](https://github.com/Azure/PSRule.Rules.Azure/pull/2407)
  - Bump BenchmarkDotNet to v0.13.8.
    [#2425](https://github.com/Azure/PSRule.Rules.Azure/pull/2425)
  - Bump BenchmarkDotNet.Diagnostics.Windows to v0.13.8.
    [#2425](https://github.com/Azure/PSRule.Rules.Azure/pull/2425)
- Bug fixes:
  - Fixed false positive with `Azure.Storage.SecureTransfer` on new API versions by @BernieWhite.
    [#2414](https://github.com/Azure/PSRule.Rules.Azure/issues/2414)
  - Fixed false positive with `Azure.VNET.LocalDNS` for DNS server addresses out of local scope by @BernieWhite.
    [#2370](https://github.com/Azure/PSRule.Rules.Azure/issues/2370)
    - This bug fix introduces a configuration option to flag when DNS from an Identity subscription is used.
    - Set `AZURE_VNET_DNS_WITH_IDENTITY` to `true` when using an Identity subscription for DNS.

## v1.30.0-B0047 (pre-release)

What's changed since pre-release v1.30.0-B0026:

- Engineering:
  - Bump Microsoft.CodeAnalysis.NetAnalyzers to v7.0.4.
    [#2405](https://github.com/Azure/PSRule.Rules.Azure/pull/2405)
- Bug fixes:
  - Fixed lambda map in map variable by @BernieWhite.
    [#2410](https://github.com/Azure/PSRule.Rules.Azure/issues/2410)

## v1.30.0-B0026 (pre-release)

What's changed since pre-release v1.30.0-B0011:

- New rules:
  - Azure Container Apps:
    - Check that Container Apps uses a supported API version by @BenjaminEngeset.
      [#2398](https://github.com/Azure/PSRule.Rules.Azure/issues/2398)
- Bug fixes:
  - Fixed non-resource group rule triggering for a resource group by @BernieWhite.
    [#2401](https://github.com/Azure/PSRule.Rules.Azure/issues/2401)

## v1.30.0-B0011 (pre-release)

What's changed since v1.29.0:

- New rules:
  - Azure Database for MySQL:
    - Check that Azure AD-only authentication is configured for Azure Database for MySQL databases by @BenjaminEngeset.
      [#2227](https://github.com/Azure/PSRule.Rules.Azure/issues/2227)
  - Azure Firewall:
    - Check that Azure Firewall polices has configured threat intelligence-based filtering in `alert and deny` mode by @BenjaminEngeset.
      [#2354](https://github.com/Azure/PSRule.Rules.Azure/issues/2354)
  - Backup vault:
    - Check that immutability is configured for Backup vaults by @BenjaminEngeset.
      [#2387](https://github.com/Azure/PSRule.Rules.Azure/issues/2387)
  - Front Door:
    - Check that managed identity for Azure Front Door instances are configured by @BenjaminEngeset.
      [#2378](https://github.com/Azure/PSRule.Rules.Azure/issues/2378)
  - Public IP address:
    - Check that Public IP addresses uses Standard SKU by @BenjaminEngeset.
      [#2376](https://github.com/Azure/PSRule.Rules.Azure/issues/2376)
  - Recovery Services vault:
    - Check that immutability is configured for Recovery Services vaults by @BenjaminEngeset.
      [#2386](https://github.com/Azure/PSRule.Rules.Azure/issues/2386)
- Engineering:
  - Bump BenchmarkDotNet to v0.13.7.
    [#2385](https://github.com/Azure/PSRule.Rules.Azure/pull/2385)
  - Bump BenchmarkDotNet.Diagnostics.Windows to v0.13.7.
    [#2382](https://github.com/Azure/PSRule.Rules.Azure/pull/2382)
  - Bump Microsoft.NET.Test.Sdk to v17.7.1.
    [#2393](https://github.com/Azure/PSRule.Rules.Azure/pull/2393)

## v1.29.0

What's changed since v1.28.2:

- New rules:
  - Databricks:
    - Check that workspaces use secure cluster connectivity by @BernieWhite.
      [#2334](https://github.com/Azure/PSRule.Rules.Azure/issues/2334)
- General improvements:
  - Use policy definition name when generating a rule from it by @BernieWhite.
    [#1959](https://github.com/Azure/PSRule.Rules.Azure/issues/1959)
  - Added export in-flight data for Defender for Storage from Storage Accounts by @BernieWhite.
    [#2248](https://github.com/Azure/PSRule.Rules.Azure/issues/2248)
  - Added export in-flight data for Defender for APIs from API Management by @BernieWhite.
    [#2247](https://github.com/Azure/PSRule.Rules.Azure/issues/2247)
- Bug fixes:
  - Fixed policy expansion with unquoted field property by @BernieWhite.
    [#2352](https://github.com/Azure/PSRule.Rules.Azure/issues/2352)
  - Fixed array contains with JArray by @BernieWhite.
    [#2368](https://github.com/Azure/PSRule.Rules.Azure/issues/2368)
  - Fixed index out of bounds of array with first function on empty array by @BernieWhite.
    [#2372](https://github.com/Azure/PSRule.Rules.Azure/issues/2372)

What's changed since pre-release v1.29.0-B0062:

- No additional changes.

## v1.29.0-B0062 (pre-release)

What's changed since pre-release v1.29.0-B0036:

- Bug fixes:
  - Fixed array contains with JArray by @BernieWhite.
    [#2368](https://github.com/Azure/PSRule.Rules.Azure/issues/2368)
  - Fixed index out of bounds of array with first function on empty array by @BernieWhite.
    [#2372](https://github.com/Azure/PSRule.Rules.Azure/issues/2372)

## v1.29.0-B0036 (pre-release)

What's changed since pre-release v1.29.0-B0015:

- General improvements:
  - Added export in-flight data for Defender for Storage from Storage Accounts by @BernieWhite.
    [#2248](https://github.com/Azure/PSRule.Rules.Azure/issues/2248)
  - Added export in-flight data for Defender for APIs from API Management by @BernieWhite.
    [#2247](https://github.com/Azure/PSRule.Rules.Azure/issues/2247)

## v1.29.0-B0015 (pre-release)

What's changed since v1.28.2:

- New rules:
  - Databricks:
    - Check that workspaces use secure cluster connectivity by @BernieWhite.
      [#2334](https://github.com/Azure/PSRule.Rules.Azure/issues/2334)
- General improvements:
  - Use policy definition name when generating a rule from it by @BernieWhite.
    [#1959](https://github.com/Azure/PSRule.Rules.Azure/issues/1959)
- Bug fixes:
  - Fixed policy expansion with unquoted field property by @BernieWhite.
    [#2352](https://github.com/Azure/PSRule.Rules.Azure/issues/2352)

## v1.28.2

What's changed since v1.28.1:

- Bug fixes:
  - Fixed policy rules with no effect conditions are evaluated incorrectly by @BernieWhite.
    [#2346](https://github.com/Azure/PSRule.Rules.Azure/issues/2346)

## v1.28.1

What's changed since v1.28.0:

- Bug fixes:
  - Fixed `parseCidr` with `/32` is not valid by @BernieWhite.
    [#2336](https://github.com/Azure/PSRule.Rules.Azure/issues/2336)
  - Fixed mismatch of resource group type on policy as code rules by @BernieWhite.
    [#2338](https://github.com/Azure/PSRule.Rules.Azure/issues/2338)
  - Fixed length cannot be less than zero when converting policy to rules by @BernieWhite.
    [#1802](https://github.com/Azure/PSRule.Rules.Azure/issues/1802)
  - Fixed naming rules for MariaDB by @BernieWhite.
    [#2335](https://github.com/Azure/PSRule.Rules.Azure/issues/2335)
    - Updated `Azure.MariaDB.VNETRuleName` to allow for parent resources.
    - Updated `Azure.MariaDB.FirewallRuleName` to allow for parent resources.
  - Fixed network watcher existence check by @BernieWhite.
    [#2342](https://github.com/Azure/PSRule.Rules.Azure/issues/2342)

## v1.28.0

What's changed since v1.27.3:

- New features:
  - Added June 2023 baselines `Azure.GA_2023_06` and `Azure.Preview_2023_06` by @BernieWhite.
    [#2310](https://github.com/Azure/PSRule.Rules.Azure/issues/2310)
    - Includes rules released before or during June 2023.
    - Marked `Azure.GA_2023_03` and `Azure.Preview_2023_03` baselines as obsolete.
- New rules:
  - Azure Database for MySQL:
    - Check that Azure AD authentication is configured for Azure Database for MySQL databases by @BenjaminEngeset.
      [#2226](https://github.com/Azure/PSRule.Rules.Azure/issues/2226)
  - Azure Database for PostgreSQL:
    - Check that Azure AD-only authentication is configured for Azure Database for PostgreSQL databases by @BenjaminEngeset.
      [#2250](https://github.com/Azure/PSRule.Rules.Azure/issues/2250)
    - Check that Azure AD authentication is configured for Azure Database for PostgreSQL databases by @BenjaminEngeset.
      [#2249](https://github.com/Azure/PSRule.Rules.Azure/issues/2249)
- Removed rules:
  - Azure Kubernetes Service:
    - Removed `Azure.AKS.PodIdentity` as pod identities has been replaced by workload identities by @BernieWhite.
      [#2273](https://github.com/Azure/PSRule.Rules.Azure/issues/2273)
- General improvements:
  - Added support for safe dereference operator by @BernieWhite.
    [#2322](https://github.com/Azure/PSRule.Rules.Azure/issues/2322)
    - Added support for `tryGet` Bicep function.
  - Added support for Bicep CIDR functions by @BernieWhite.
    [#2279](https://github.com/Azure/PSRule.Rules.Azure/issues/2279)
    - Added support for `parseCidr`, `cidrSubnet`, and `cidrHost`.
  - Added support for `managementGroupResourceId` Bicep function by @BernieWhite.
    [#2294](https://github.com/Azure/PSRule.Rules.Azure/issues/2294)
- Engineering:
  - Bump PSRule to v2.9.0.
    [#2293](https://github.com/Azure/PSRule.Rules.Azure/pull/2293)
  - Updated resource providers and policy aliases.
    [#2261](https://github.com/Azure/PSRule.Rules.Azure/pull/2261)
  - Bump Microsoft.CodeAnalysis.NetAnalyzers to v7.0.3.
    [#2281](https://github.com/Azure/PSRule.Rules.Azure/pull/2281)
  - Bump Microsoft.NET.Test.Sdk to v17.6.3.
    [#2290](https://github.com/Azure/PSRule.Rules.Azure/pull/2290)
  - Bump coverlet.collector to v6.0.0.
    [#2232](https://github.com/Azure/PSRule.Rules.Azure/pull/2232)
  - Bump Az.Resources to v6.7.0.
    [#2274](https://github.com/Azure/PSRule.Rules.Azure/pull/2274)
  - Bump xunit to v2.5.0.
    [#2306](https://github.com/Azure/PSRule.Rules.Azure/pull/2306)
  - Bump xunit.runner.visualstudio to v2.5.0.
    [#2307](https://github.com/Azure/PSRule.Rules.Azure/pull/2307)
  - Bump BenchmarkDotNet to v0.13.6.
    [#2317](https://github.com/Azure/PSRule.Rules.Azure/pull/2317)
  - Bump BenchmarkDotNet.Diagnostics.Windows to v0.13.6.
    [#2318](https://github.com/Azure/PSRule.Rules.Azure/pull/2318)
- Bug fixes:
  - Fixed Redis firewall rules can not bind to start by @BernieWhite.
    [#2303](https://github.com/Azure/PSRule.Rules.Azure/issues/2303)
  - Fixed null condition handling by @BernieWhite.
    [#2316](https://github.com/Azure/PSRule.Rules.Azure/issues/2316)
  - Fixed reference expression in property name by @BernieWhite.
    [#2321](https://github.com/Azure/PSRule.Rules.Azure/issues/2321)
  - Fixed handling of nested mock objects by @BernieWhite.
    [#2325](https://github.com/Azure/PSRule.Rules.Azure/issues/2325)
  - Fixed late binding of `coalesce` function by @BernieWhite.
    [#2328](https://github.com/Azure/PSRule.Rules.Azure/issues/2328)
  - Fixed handling of JArray outputs with runtime values by @BernieWhite.
    [#2159](https://github.com/Azure/PSRule.Rules.Azure/issues/2159)

What's changed since pre-release v1.28.0-B0213:

- No additional changes.

## v1.28.0-B0213 (pre-release)

What's changed since pre-release v1.28.0-B0159:

- General improvements:
  - Added support for safe dereference operator by @BernieWhite.
    [#2322](https://github.com/Azure/PSRule.Rules.Azure/issues/2322)
    - Added support for `tryGet` Bicep function.
- Engineering:
  - Bump BenchmarkDotNet to v0.13.6.
    [#2317](https://github.com/Azure/PSRule.Rules.Azure/pull/2317)
  - Bump BenchmarkDotNet.Diagnostics.Windows to v0.13.6.
    [#2318](https://github.com/Azure/PSRule.Rules.Azure/pull/2318)
- Bug fixes:
  - Fixed null condition handling by @BernieWhite.
    [#2316](https://github.com/Azure/PSRule.Rules.Azure/issues/2316)
  - Fixed reference expression in property name by @BernieWhite.
    [#2321](https://github.com/Azure/PSRule.Rules.Azure/issues/2321)
  - Fixed handling of nested mock objects by @BernieWhite.
    [#2325](https://github.com/Azure/PSRule.Rules.Azure/issues/2325)
  - Fixed late binding of `coalesce` function by @BernieWhite.
    [#2328](https://github.com/Azure/PSRule.Rules.Azure/issues/2328)

## v1.28.0-B0159 (pre-release)

What's changed since pre-release v1.28.0-B0115:

- New features:
  - Added June 2023 baselines `Azure.GA_2023_06` and `Azure.Preview_2023_06` by @BernieWhite.
    [#2310](https://github.com/Azure/PSRule.Rules.Azure/issues/2310)
    - Includes rules released before or during June 2023.
    - Marked `Azure.GA_2023_03` and `Azure.Preview_2023_03` baselines as obsolete.
- Engineering:
  - Bump xunit to v2.5.0.
    [#2306](https://github.com/Azure/PSRule.Rules.Azure/pull/2306)
  - Bump xunit.runner.visualstudio to v2.5.0.
    [#2307](https://github.com/Azure/PSRule.Rules.Azure/pull/2307)
- Bug fixes:
  - Fixed Redis firewall rules can not bind to start by @BernieWhite.
    [#2303](https://github.com/Azure/PSRule.Rules.Azure/issues/2303)

## v1.28.0-B0115 (pre-release)

What's changed since pre-release v1.28.0-B0079:

- General improvements:
  - Added support for Bicep CIDR functions by @BernieWhite.
    [#2279](https://github.com/Azure/PSRule.Rules.Azure/issues/2279)
    - Added support for `parseCidr`, `cidrSubnet`, and `cidrHost`.

## v1.28.0-B0079 (pre-release)

What's changed since pre-release v1.28.0-B0045:

- General improvements:
  - Added support for `managementGroupResourceId` Bicep function by @BernieWhite.
    [#2294](https://github.com/Azure/PSRule.Rules.Azure/issues/2294)
- Engineering:
  - Bump PSRule to v2.9.0.
    [#2293](https://github.com/Azure/PSRule.Rules.Azure/pull/2293)
  - Bump Microsoft.CodeAnalysis.NetAnalyzers to v7.0.3.
    [#2281](https://github.com/Azure/PSRule.Rules.Azure/pull/2281)
  - Bump Microsoft.NET.Test.Sdk to v17.6.3.
    [#2290](https://github.com/Azure/PSRule.Rules.Azure/pull/2290)
  - Bump coverlet.collector to v6.0.0.
    [#2232](https://github.com/Azure/PSRule.Rules.Azure/pull/2232)
- Bug fixes:
  - Fixed handling of JArray outputs with runtime values by @BernieWhite.
    [#2159](https://github.com/Azure/PSRule.Rules.Azure/issues/2159)

## v1.28.0-B0045 (pre-release)

What's changed since pre-release v1.28.0-B0024:

- Removed rules:
  - Azure Kubernetes Service:
    - Removed `Azure.AKS.PodIdentity` as pod identities has been replaced by workload identities by @BernieWhite.
      [#2273](https://github.com/Azure/PSRule.Rules.Azure/issues/2273)
- Engineering:
  - Bump Microsoft.NET.Test.Sdk to v17.6.2.
    [#2266](https://github.com/Azure/PSRule.Rules.Azure/pull/2266)
  - Bump Az.Resources to v6.7.0.
    [#2274](https://github.com/Azure/PSRule.Rules.Azure/pull/2274)
- Bug fixes:
  - Fixed false positive of `IsolatedV2` with `Azure.AppService.MinPlan` by @BernieWhite.
    [#2277](https://github.com/Azure/PSRule.Rules.Azure/issues/2277)

## v1.28.0-B0024 (pre-release)

What's changed since pre-release v1.28.0-B0010:

- Bug fixes:
  - Fixed union function for merge of object properties by @BernieWhite.
    [#2264](https://github.com/Azure/PSRule.Rules.Azure/issues/2264)
  - Fixed length function counting properties in object by @BernieWhite.
    [#2263](https://github.com/Azure/PSRule.Rules.Azure/issues/2263)

## v1.28.0-B0010 (pre-release)

What's changed since v1.27.1:

- New rules:
  - Azure Database for MySQL:
    - Check that Azure AD authentication is configured for Azure Database for MySQL databases by @BenjaminEngeset.
      [#2226](https://github.com/Azure/PSRule.Rules.Azure/issues/2226)
  - Azure Database for PostgreSQL:
    - Check that Azure AD-only authentication is configured for Azure Database for PostgreSQL databases by @BenjaminEngeset.
      [#2250](https://github.com/Azure/PSRule.Rules.Azure/issues/2250)
    - Check that Azure AD authentication is configured for Azure Database for PostgreSQL databases by @BenjaminEngeset.
      [#2249](https://github.com/Azure/PSRule.Rules.Azure/issues/2249)
- Engineering:
  - Updated resource providers and policy aliases.
    [#2261](https://github.com/Azure/PSRule.Rules.Azure/pull/2261)
  - Bump Microsoft.NET.Test.Sdk to v17.6.1.
    [#2256](https://github.com/Azure/PSRule.Rules.Azure/pull/2256)

## v1.27.3

What's changed since v1.27.2:

- Bug fixes:
  - Fixed false positive of `IsolatedV2` with `Azure.AppService.MinPlan` by @BernieWhite.
    [#2277](https://github.com/Azure/PSRule.Rules.Azure/issues/2277)

## v1.27.2

What's changed since v1.27.1:

- Bug fixes:
  - Fixed union function for merge of object properties by @BernieWhite.
    [#2264](https://github.com/Azure/PSRule.Rules.Azure/issues/2264)
  - Fixed length function counting properties in object by @BernieWhite.
    [#2263](https://github.com/Azure/PSRule.Rules.Azure/issues/2263)

## v1.27.1

What's changed since v1.27.0:

- Bug fixes:
  - Fixed depends on ordering fails to expand deployment by @BernieWhite.
    [#2255](https://github.com/Azure/PSRule.Rules.Azure/issues/2255)

## v1.27.0

What's changed since v1.26.1:

- New features:
  - **Experimental:** Added support for expanding deployments from `.bicepparam` files by @BernieWhite.
    [#2132](https://github.com/Azure/PSRule.Rules.Azure/issues/2132)
    - See [Using Bicep source](https://aka.ms/ps-rule-azure/bicep) for details.
- New rules:
  - Application Gateway:
    - Check that Application Gateways uses a v2 SKU by @BenjaminEngeset.
      [#2185](https://github.com/Azure/PSRule.Rules.Azure/issues/2185)
  - API Management:
    - Check that APIs published in Azure API Management are on-boarded to Microsoft Defender for APIs by @BenjaminEngeset.
      [#2187](https://github.com/Azure/PSRule.Rules.Azure/issues/2187)
    - Check that base element for any policy element in a section is configured by @BenjaminEngeset.
      [#2072](https://github.com/Azure/PSRule.Rules.Azure/issues/2072)
  - Arc-enabled Kubernetes cluster:
    - Check that Microsoft Defender for Containers extension for Arc-enabled Kubernetes clusters is configured by @BenjaminEngeset.
      [#2124](https://github.com/Azure/PSRule.Rules.Azure/issues/2124)
  - Arc-enabled server:
    - Check that a maintenance configuration for Arc-enabled servers is associated by @BenjaminEngeset.
      [#2122](https://github.com/Azure/PSRule.Rules.Azure/issues/2122)
  - Container App:
    - Check that container apps has disabled session affinity to prevent unbalanced distribution by @BenjaminEngeset.
      [#2188](https://github.com/Azure/PSRule.Rules.Azure/issues/2188)
    - Check that container apps with IP ingress restrictions mode configured is set to allow for all rules defined by @BenjaminEngeset.
      [#2189](https://github.com/Azure/PSRule.Rules.Azure/issues/2189)
  - Cosmos DB:
    - Check that Cosmos DB accounts has enabled Microsoft Defender by @BenjaminEngeset.
      [#2203](https://github.com/Azure/PSRule.Rules.Azure/issues/2203)
  - Defender for Cloud:
    - Check that sensitive data threat detection in Microsoft Defender for Storage is enabled by @BenjaminEngeset.
      [#2207](https://github.com/Azure/PSRule.Rules.Azure/issues/2207)
    - Check that Malware Scanning in Microsoft Defender for Storage is enabled by @BenjaminEngeset.
      [#2206](https://github.com/Azure/PSRule.Rules.Azure/issues/2206)
    - Check that Microsoft Defender for APIs is enabled by @BenjaminEngeset.
      [#2186](https://github.com/Azure/PSRule.Rules.Azure/issues/2186)
    - Check that Microsoft Defender for Azure Cosmos DB is enabled by @BenjaminEngeset.
      [#2204](https://github.com/Azure/PSRule.Rules.Azure/issues/2204)
    - Check that Microsoft Defender for open-source relational databases is enabled by @BenjaminEngeset.
      [#1632](https://github.com/Azure/PSRule.Rules.Azure/issues/1632)
    - Check that Microsoft Defender Cloud Security Posture Management is using `Standard` plan by @BenjaminEngeset.
      [#2151](https://github.com/Azure/PSRule.Rules.Azure/issues/2151)
  - Key Vault:
    - Check that key vaults uses Azure RBAC as the authorization system for the data plane by @BenjaminEngeset.
      [#1916](https://github.com/Azure/PSRule.Rules.Azure/issues/1916)
  - Storage Account:
    - Check that Microsoft Defender for Storage is enabled for storage accounts by @BenjaminEngeset.
      [#2225](https://github.com/Azure/PSRule.Rules.Azure/issues/2225)
    - Check that sensitive data threat detection in Microsoft Defender for Storage is enabled for storage accounts by @BenjaminEngeset.
      [#2207](https://github.com/Azure/PSRule.Rules.Azure/issues/2207)
    - Check that Malware Scanning in Microsoft Defender for Storage is enabled for storage accounts by @BenjaminEngeset.
      [#2206](https://github.com/Azure/PSRule.Rules.Azure/issues/2206)
  - Virtual Machine:
    - Check that a maintenance configuration for virtual machines is associated by @BenjaminEngeset.
      [#2121](https://github.com/Azure/PSRule.Rules.Azure/issues/2121)
- General improvements:
  - Added support for Bicep symbolic names by @BernieWhite.
    [#2238](https://github.com/Azure/PSRule.Rules.Azure/issues/2238)
- Updated rules:
  - API Management:
    - Updated `Azure.APIM.EncryptValues` to check all API Management named values are encrypted with Key Vault secrets @BenjaminEngeset.
      [#2146](https://github.com/Azure/PSRule.Rules.Azure/issues/2146)
  - Container App:
    - Promoted `Azure.ContainerApp.Insecure` to GA rule set by @BernieWhite.
      [#2174](https://github.com/Azure/PSRule.Rules.Azure/issues/2174)
  - Defender for Cloud:
    - Check that Microsoft Defender for Storage v2 is enabled by @BenjaminEngeset.
      [#2205](https://github.com/Azure/PSRule.Rules.Azure/issues/2205)
- Engineering:
  - Bump Microsoft.NET.Test.Sdk to v17.6.0.
    [#2216](https://github.com/Azure/PSRule.Rules.Azure/pull/2216)
- Bug fixes:
  - Fixed ignoring Redis firewall rules when Redis is configured to allow private connectivity by @BenjaminEngeset.
    [#2171](https://github.com/Azure/PSRule.Rules.Azure/issues/2171)
  - Fixed left-side `or` function evaluation by @BernieWhite.
    [#2220](https://github.com/Azure/PSRule.Rules.Azure/issues/2220)
  - Fixed interdependent variable copy loop count by @BernieWhite.
    [#2221](https://github.com/Azure/PSRule.Rules.Azure/issues/2221)
  - Fixed handling of database name in `Azure.MariaDB.Database` by @BernieWhite.
    [#2191](https://github.com/Azure/PSRule.Rules.Azure/issues/2191)
  - Fixed typing error in `Azure.Defender.Api` documentation by @BenjaminEngeset.
    [#2209](https://github.com/Azure/PSRule.Rules.Azure/issues/2209)
  - Fixed `Azure.AKS.UptimeSLA` with new pricing by @BenjaminEngeset.
    [#2065](https://github.com/Azure/PSRule.Rules.Azure/issues/2065)
    [#2202](https://github.com/Azure/PSRule.Rules.Azure/issues/2202)
  - Fixed false positive on managed identity without space by @BernieWhite.
    [#2235](https://github.com/Azure/PSRule.Rules.Azure/issues/2235)
  - Fixed reference for runtime subnet ID property by @BernieWhite.
    [#2159](https://github.com/Azure/PSRule.Rules.Azure/issues/2159)

What's changed since pre-release v1.27.0-B0186:

- No additional changes.

## v1.27.0-B0186 (pre-release)

What's changed since pre-release v1.27.0-B0136:

- New rules:
  - API Management:
    - Check that APIs published in Azure API Management are on-boarded to Microsoft Defender for APIs by @BenjaminEngeset.
      [#2187](https://github.com/Azure/PSRule.Rules.Azure/issues/2187)
  - Key Vault:
    - Check that key vaults uses Azure RBAC as the authorization system for the data plane by @BenjaminEngeset.
      [#1916](https://github.com/Azure/PSRule.Rules.Azure/issues/1916)
  - Storage Account:
    - Check that Microsoft Defender for Storage is enabled for storage accounts by @BenjaminEngeset.
      [#2225](https://github.com/Azure/PSRule.Rules.Azure/issues/2225)
    - Check that sensitive data threat detection in Microsoft Defender for Storage is enabled for storage accounts by @BenjaminEngeset.
      [#2207](https://github.com/Azure/PSRule.Rules.Azure/issues/2207)

## v1.27.0-B0136 (pre-release)

What's changed since pre-release v1.27.0-B0091:

- New rules:
  - Defender for Cloud:
    - Check that sensitive data threat detection in Microsoft Defender for Storage is enabled by @BenjaminEngeset.
      [#2207](https://github.com/Azure/PSRule.Rules.Azure/issues/2207)
- General improvements:
  - Added support for Bicep symbolic names by @BernieWhite.
    [#2238](https://github.com/Azure/PSRule.Rules.Azure/issues/2238)
- Bug fixes:
  - Fixed false positive on managed identity without space by @BernieWhite.
    [#2235](https://github.com/Azure/PSRule.Rules.Azure/issues/2235)

## v1.27.0-B0091 (pre-release)

What's changed since pre-release v1.27.0-B0050:

- New features:
  - **Experimental:** Added support for expanding deployments from `.bicepparam` files by @BernieWhite.
    [#2132](https://github.com/Azure/PSRule.Rules.Azure/issues/2132)
    - See [Using Bicep source](https://aka.ms/ps-rule-azure/bicep) for details.
- New rules:
  - Storage Account:
    - Check that Malware Scanning in Microsoft Defender for Storage is enabled for storage accounts by @BenjaminEngeset.
  - Defender for Cloud:
    - Check that Malware Scanning in Microsoft Defender for Storage is enabled by @BenjaminEngeset.
      [#2206](https://github.com/Azure/PSRule.Rules.Azure/issues/2206)
- Bug fixes:
  - Fixed left-side `or` function evaluation by @BernieWhite.
    [#2220](https://github.com/Azure/PSRule.Rules.Azure/issues/2220)
  - Fixed interdependent variable copy loop count by @BernieWhite.
    [#2221](https://github.com/Azure/PSRule.Rules.Azure/issues/2221)

## v1.27.0-B0050 (pre-release)

What's changed since pre-release v1.27.0-B0015:

- New rules:
  - Application Gateway:
    - Check that Application Gateways uses a v2 SKU by @BenjaminEngeset.
      [#2185](https://github.com/Azure/PSRule.Rules.Azure/issues/2185)
  - Arc-enabled Kubernetes cluster:
    - Check that Microsoft Defender for Containers extension for Arc-enabled Kubernetes clusters is configured by @BenjaminEngeset.
      [#2124](https://github.com/Azure/PSRule.Rules.Azure/issues/2124)
  - Arc-enabled server:
    - Check that a maintenance configuration for Arc-enabled servers is associated by @BenjaminEngeset.
      [#2122](https://github.com/Azure/PSRule.Rules.Azure/issues/2122)
  - Container App:
    - Check that container apps has disabled session affinity to prevent unbalanced distribution by @BenjaminEngeset.
      [#2188](https://github.com/Azure/PSRule.Rules.Azure/issues/2188)
    - Check that container apps with IP ingress restrictions mode configured is set to allow for all rules defined by @BenjaminEngeset.
      [#2189](https://github.com/Azure/PSRule.Rules.Azure/issues/2189)
  - Cosmos DB:
    - Check that Cosmos DB accounts has enabled Microsoft Defender by @BenjaminEngeset.
      [#2203](https://github.com/Azure/PSRule.Rules.Azure/issues/2203)
  - Defender for Cloud:
    - Check that Microsoft Defender for APIs is enabled by @BenjaminEngeset.
      [#2186](https://github.com/Azure/PSRule.Rules.Azure/issues/2186)
    - Check that Microsoft Defender for Azure Cosmos DB is enabled by @BenjaminEngeset.
      [#2204](https://github.com/Azure/PSRule.Rules.Azure/issues/2204)
    - Check that Microsoft Defender for open-source relational databases is enabled by @BenjaminEngeset.
      [#1632](https://github.com/Azure/PSRule.Rules.Azure/issues/1632)
  - Virtual Machine:
    - Check that a maintenance configuration for virtual machines is associated by @BenjaminEngeset.
      [#2121](https://github.com/Azure/PSRule.Rules.Azure/issues/2121)
- Updated rules:
  - Defender for Cloud:
    - Check that Microsoft Defender for Storage v2 is enabled by @BenjaminEngeset.
      [#2205](https://github.com/Azure/PSRule.Rules.Azure/issues/2205)
- Engineering:
  - Bump Microsoft.NET.Test.Sdk to v17.6.0.
    [#2216](https://github.com/Azure/PSRule.Rules.Azure/pull/2216)
- Bug fixes:
  - Fixed handling of database name in `Azure.MariaDB.Database` by @BernieWhite.
    [#2191](https://github.com/Azure/PSRule.Rules.Azure/issues/2191)
  - Fixed typing error in `Azure.Defender.Api` documentation by @BenjaminEngeset.
    [#2209](https://github.com/Azure/PSRule.Rules.Azure/issues/2209)
  - Fixed `Azure.AKS.UptimeSLA` with new pricing by @BenjaminEngeset.
    [#2065](https://github.com/Azure/PSRule.Rules.Azure/issues/2065)
    [#2202](https://github.com/Azure/PSRule.Rules.Azure/issues/2202)

## v1.27.0-B0015 (pre-release)

What's changed since pre-release v1.27.0-B0003:

- New rules:
  - API Management:
    - Check that base element for any policy element in a section is configured by @BenjaminEngeset.
      [#2072](https://github.com/Azure/PSRule.Rules.Azure/issues/2072)
  - Defender for Cloud:
    - Check that Microsoft Defender Cloud Security Posture Management is using `Standard` plan by @BenjaminEngeset.
      [#2151](https://github.com/Azure/PSRule.Rules.Azure/issues/2151)
- Updated rules:
  - Container App:
    - Promoted `Azure.ContainerApp.Insecure` to GA rule set by @BernieWhite.
      [#2174](https://github.com/Azure/PSRule.Rules.Azure/issues/2174)
- Bug fixes:
  - Fixed ignoring Redis firewall rules when Redis is configured to allow private connectivity by @BenjaminEngeset.
    [#2171](https://github.com/Azure/PSRule.Rules.Azure/issues/2171)

## v1.27.0-B0003 (pre-release)

What's changed since v1.26.1:

- Updated rules:
  - API Management:
    - Updated `Azure.APIM.EncryptValues` to check all API Management named values are encrypted with Key Vault secrets @BenjaminEngeset.
      [#2146](https://github.com/Azure/PSRule.Rules.Azure/issues/2146)
- Bug fixes:
  - Fixed reference for runtime subnet ID property by @BernieWhite.
    [#2159](https://github.com/Azure/PSRule.Rules.Azure/issues/2159)

## v1.26.1

What's changed since v1.26.0:

- Bug fixes:
  - Fixed null union with first value being null by @BernieWhite.
    [#2075](https://github.com/Azure/PSRule.Rules.Azure/issues/2075)
  - Fixed `Azure.Resource.UseTags` for additional resources that don't support tags by @BernieWhite.
    [#2129](https://github.com/Azure/PSRule.Rules.Azure/issues/2129)

## v1.26.0

What's changed since v1.25.0:

- New features:
  - Added March 2023 baselines `Azure.GA_2023_03` and `Azure.Preview_2023_03` by @BernieWhite.
    [#2138](https://github.com/Azure/PSRule.Rules.Azure/issues/2138)
    - Includes rules released before or during March 2023.
    - Marked `Azure.GA_2022_12` and `Azure.Preview_2022_12` baselines as obsolete.
- New rules:
  - API Management:
    - Check that wildcard `*` for any configuration option in CORS policies settings is not in use by @BenjaminEngeset.
      [#2073](https://github.com/Azure/PSRule.Rules.Azure/issues/2073)
  - Azure Kubernetes Service:
    - Check that the Defender profile with Azure Kubernetes Service clusters are enabled by @BenjaminEngeset.
      [#2123](https://github.com/Azure/PSRule.Rules.Azure/issues/2123)
  - Container App:
    - Check that internal-only ingress for container apps are configured by @BenjaminEngeset.
      [#2098](https://github.com/Azure/PSRule.Rules.Azure/issues/2098)
    - Check that Azure File volumes for container apps are configured by @BenjaminEngeset.
      [#2101](https://github.com/Azure/PSRule.Rules.Azure/issues/2101)
    - Check that the names of container apps meets the naming requirements by @BenjaminEngeset.
      [#2094](https://github.com/Azure/PSRule.Rules.Azure/issues/2094)
    - Check that managed identity for container apps are configured by @BenjaminEngeset.
      [#2096](https://github.com/Azure/PSRule.Rules.Azure/issues/2096)
    - Check that public network access for container apps environments are disabled by @BenjaminEngeset.
      [#2098](https://github.com/Azure/PSRule.Rules.Azure/issues/2098)
  - Deployment:
    - Check that the names of nested deployments meets the naming requirements of deployments by @BenjaminEngeset.
      [#1915](https://github.com/Azure/PSRule.Rules.Azure/issues/1915)
  - IoT Hub:
    - Check IoT Hubs in supported regions only uses TLS 1.2 version by @BenjaminEngeset.
      [#1996](https://github.com/Azure/PSRule.Rules.Azure/issues/1996)
  - Service Bus:
    - Check namespaces audit diagnostic logs are enabled by @BenjaminEngeset.
      [#1862](https://github.com/Azure/PSRule.Rules.Azure/issues/1862)
  - SQL Database:
    - Check that Azure AD-only authentication is enabled by @BenjaminEngeset.
      [#2119](https://github.com/Azure/PSRule.Rules.Azure/issues/2119)
    - Check that Azure AD authentication is configured for SQL Managed Instances by @BenjaminEngeset.
      [#2117](https://github.com/Azure/PSRule.Rules.Azure/issues/2117)
  - SQL Managed Instance:
    - Check that managed identity for SQL Managed Instances are configured by @BenjaminEngeset.
      [#2120](https://github.com/Azure/PSRule.Rules.Azure/issues/2120)
    - Check that Azure AD-only authentication is enabled by @BenjaminEngeset.
      [#2118](https://github.com/Azure/PSRule.Rules.Azure/issues/2118)
- Updated rules:
  - Azure Kubernetes Service:
    - Updated `Azure.AKS.Version` to use latest stable version `1.25.6` by @BernieWhite.
      [#2136](https://github.com/Azure/PSRule.Rules.Azure/issues/2136)
      - Use `AZURE_AKS_CLUSTER_MINIMUM_VERSION` to configure the minimum version of the cluster.
- General improvements:
  - Added a selector for premium Service Bus namespaces by @BernieWhite.
    [#2091](https://github.com/Azure/PSRule.Rules.Azure/issues/2091)
  - Improved export of in-flight deeply nested API Management policies by @BernieWhite.
    [#2153](https://github.com/Azure/PSRule.Rules.Azure/issues/2153)
- Engineering:
  - Bump Microsoft.CodeAnalysis.NetAnalyzers to v7.0.1.
    [#2082](https://github.com/Azure/PSRule.Rules.Azure/pull/2082)
  - Bump Newtonsoft.Json to v13.0.3.
    [#2080](https://github.com/Azure/PSRule.Rules.Azure/pull/2080)
  - Updated resource providers and policy aliases.
    [#2144](https://github.com/Azure/PSRule.Rules.Azure/pull/2144)
  - Bump PSRule to v2.8.1.
    [#2155](https://github.com/Azure/PSRule.Rules.Azure/pull/2155)
  - Bump Az.Resources to v6.6.0.
    [#2155](https://github.com/Azure/PSRule.Rules.Azure/pull/2155)
  - Bump Pester to v5.4.1.
    [#2155](https://github.com/Azure/PSRule.Rules.Azure/pull/2155)
- Bug fixes:
  - Fixed dependency issue of deployments across resource group scopes by @BernieWhite.
    [#2111](https://github.com/Azure/PSRule.Rules.Azure/issues/2111)
  - Fixed false positive with `Azure.Deployment.Name` by @BernieWhite.
    [#2109](https://github.com/Azure/PSRule.Rules.Azure/issues/2109)
  - Fixed false positives for `Azure.AppService.AlwaysOn` with Functions and Workflows by @BernieWhite.
    [#943](https://github.com/Azure/PSRule.Rules.Azure/issues/943)

What's changed since pre-release v1.26.0-B0078:

- No additional changes.

## v1.26.0-B0078 (pre-release)

What's changed since pre-release v1.26.0-B0040:

- General improvements:
  - Improved export of in-flight deeply nested API Management policies by @BernieWhite.
    [#2153](https://github.com/Azure/PSRule.Rules.Azure/issues/2153)
- Engineering:
  - Updated resource providers and policy aliases.
    [#2144](https://github.com/Azure/PSRule.Rules.Azure/pull/2144)
  - Bump PSRule to v2.8.1.
    [#2155](https://github.com/Azure/PSRule.Rules.Azure/pull/2155)
  - Bump Az.Resources to v6.6.0.
    [#2155](https://github.com/Azure/PSRule.Rules.Azure/pull/2155)
  - Bump Pester to v5.4.1.
    [#2155](https://github.com/Azure/PSRule.Rules.Azure/pull/2155)
- Bug fixes:
  - Fixed false positives for `Azure.AppService.AlwaysOn` with Functions and Workflows by @BernieWhite.
    [#943](https://github.com/Azure/PSRule.Rules.Azure/issues/943)

## v1.26.0-B0040 (pre-release)

What's changed since pre-release v1.26.0-B0011:

- New features:
  - Added March 2023 baselines `Azure.GA_2023_03` and `Azure.Preview_2023_03` by @BernieWhite.
    [#2138](https://github.com/Azure/PSRule.Rules.Azure/issues/2138)
    - Includes rules released before or during March 2023.
    - Marked `Azure.GA_2022_12` and `Azure.Preview_2022_12` baselines as obsolete.
- New rules:
  - API Management:
    - Check that wildcard `*` for any configuration option in CORS policies settings is not in use by @BenjaminEngeset.
      [#2073](https://github.com/Azure/PSRule.Rules.Azure/issues/2073)
  - Azure Kubernetes Service:
    - Check that the Defender profile with Azure Kubernetes Service clusters are enabled by @BenjaminEngeset.
      [#2123](https://github.com/Azure/PSRule.Rules.Azure/issues/2123)
  - Container App:
    - Check that internal-only ingress for container apps are configured by @BenjaminEngeset.
      [#2098](https://github.com/Azure/PSRule.Rules.Azure/issues/2098)
    - Check that Azure File volumes for container apps are configured by @BenjaminEngeset.
      [#2101](https://github.com/Azure/PSRule.Rules.Azure/issues/2101)
  - SQL Database:
    - Check that Azure AD-only authentication is enabled by @BenjaminEngeset.
      [#2119](https://github.com/Azure/PSRule.Rules.Azure/issues/2119)
    - Check that Azure AD authentication is configured for SQL Managed Instances by @BenjaminEngeset.
      [#2117](https://github.com/Azure/PSRule.Rules.Azure/issues/2117)
  - SQL Managed Instance:
    - Check that managed identity for SQL Managed Instances are configured by @BenjaminEngeset.
      [#2120](https://github.com/Azure/PSRule.Rules.Azure/issues/2120)
    - Check that Azure AD-only authentication is enabled by @BenjaminEngeset.
      [#2118](https://github.com/Azure/PSRule.Rules.Azure/issues/2118)
- Updated rules:
  - Azure Kubernetes Service:
    - Updated `Azure.AKS.Version` to use latest stable version `1.25.6` by @BernieWhite.
      [#2136](https://github.com/Azure/PSRule.Rules.Azure/issues/2136)
      - Use `AZURE_AKS_CLUSTER_MINIMUM_VERSION` to configure the minimum version of the cluster.
- Bug fixes:
  - Fixed dependency issue of deployments across resource group scopes by @BernieWhite.
    [#2111](https://github.com/Azure/PSRule.Rules.Azure/issues/2111)
  - Fixed false positive with `Azure.Deployment.Name` by @BernieWhite.
    [#2109](https://github.com/Azure/PSRule.Rules.Azure/issues/2109)

## v1.26.0-B0011 (pre-release)

What's changed since v1.25.0:

- New rules:
  - Container App:
    - Check that the names of container apps meets the naming requirements by @BenjaminEngeset.
      [#2094](https://github.com/Azure/PSRule.Rules.Azure/issues/2094)
    - Check that managed identity for container apps are configured by @BenjaminEngeset.
      [#2096](https://github.com/Azure/PSRule.Rules.Azure/issues/2096)
    - Check that public network access for container apps environments are disabled by @BenjaminEngeset.
      [#2098](https://github.com/Azure/PSRule.Rules.Azure/issues/2098)
  - Deployment:
    - Check that the names of nested deployments meets the naming requirements of deployments by @BenjaminEngeset.
      [#1915](https://github.com/Azure/PSRule.Rules.Azure/issues/1915)
  - IoT Hub:
    - Check IoT Hubs in supported regions only uses TLS 1.2 version by @BenjaminEngeset.
      [#1996](https://github.com/Azure/PSRule.Rules.Azure/issues/1996)
  - Service Bus:
    - Check namespaces audit diagnostic logs are enabled by @BenjaminEngeset.
      [#1862](https://github.com/Azure/PSRule.Rules.Azure/issues/1862)
- General improvements:
  - Added a selector for premium Service Bus namespaces by @BernieWhite.
    [#2091](https://github.com/Azure/PSRule.Rules.Azure/issues/2091)
- Engineering:
  - Bump Microsoft.CodeAnalysis.NetAnalyzers to v7.0.1.
    [#2082](https://github.com/Azure/PSRule.Rules.Azure/pull/2082)
  - Bump Newtonsoft.Json to v13.0.3.
    [#2080](https://github.com/Azure/PSRule.Rules.Azure/pull/2080)

## v1.25.1

What's changed since v1.25.0:

- Bug fixes:
  - Fixed dependency issue of deployments across resource group scopes by @BernieWhite.
    [#2111](https://github.com/Azure/PSRule.Rules.Azure/issues/2111)

## v1.25.0

What's changed since v1.24.2:

- New features:
  - **Experimental:** Added `Azure.MCSB.v1` which include rules aligned to the Microsoft Cloud Security Benchmark by @BernieWhite.
    [#1634](https://github.com/Azure/PSRule.Rules.Azure/issues/1634)
- New rules:
  - Defender for Cloud:
    - Check Microsoft Defender for Key Vault is enabled by @BernieWhite.
      [#1632](https://github.com/Azure/PSRule.Rules.Azure/issues/1632)
    - Check Microsoft Defender for DNS is enabled by @BernieWhite.
      [#1632](https://github.com/Azure/PSRule.Rules.Azure/issues/1632)
    - Check Microsoft Defender for ARM is enabled by @BernieWhite.
      [#1632](https://github.com/Azure/PSRule.Rules.Azure/issues/1632)
  - Event Hub:
    - Check Event Hub namespaces only uses TLS 1.2 version by @BenjaminEngeset.
      [#1995](https://github.com/Azure/PSRule.Rules.Azure/issues/1995)
  - Key Vault:
    - Check if firewall is set to deny by @zilberd.
      [#2067](https://github.com/Azure/PSRule.Rules.Azure/issues/2067)
  - Virtual Machine:
    - Virtual machines should be fully deallocated and not stopped by @dcrreynolds.
      [#88](https://github.com/Azure/PSRule.Rules.Azure/issues/88)
- General improvements:
  - Added support for Bicep `toObject` function by @BernieWhite.
    [#2014](https://github.com/Azure/PSRule.Rules.Azure/issues/2014)
  - Added support for configuring a minimum version of Bicep by @BernieWhite.
    [#1935](https://github.com/Azure/PSRule.Rules.Azure/issues/1935)
    - Configure this option to increase the visibility of the version of the Bicep CLI used by PSRule for Azure.
    - Set `AZURE_BICEP_CHECK_TOOL` to `true` to check the Bicep CLI.
    - Set `AZURE_BICEP_MINIMUM_VERSION` to configure the minimum version.
    - If the Bicep CLI is not installed or the version is less than the minimum version an error will be reported.
    - By default, the minimum Bicep version defaults to `0.4.451`.
  - Added support for Bicep custom types by @BernieWhite.
    [#2026](https://github.com/Azure/PSRule.Rules.Azure/issues/2026)
- Engineering:
  - Bump BenchmarkDotNet to v0.13.5.
    [#2052](https://github.com/Azure/PSRule.Rules.Azure/pull/2052)
  - Bump BenchmarkDotNet.Diagnostics.Windows to v0.13.5.
    [#2052](https://github.com/Azure/PSRule.Rules.Azure/pull/2052)
  - Bump Microsoft.NET.Test.Sdk to v17.5.0.
    [#2055](https://github.com/Azure/PSRule.Rules.Azure/pull/2055)
  - Bump Az.Resources to v6.5.2.
    [#2037](https://github.com/Azure/PSRule.Rules.Azure/pull/2037)
  - Updated build to use GitHub Actions by @BernieWhite.
    [#1696](https://github.com/Azure/PSRule.Rules.Azure/issues/1696)
- Bug fixes:
  - Fixed SQL transparent data Encryption (TDE) works properly on all resources including exported resources by @zilberd.
    [#2059](https://github.com/Azure/PSRule.Rules.Azure/issues/2059)
  - Fixed cases of exit code 5 with path probing by @BernieWhite.
    [#1901](https://github.com/Azure/PSRule.Rules.Azure/issues/1901)

What's changed since pre-release v1.25.0-B0100:

- No additional changes.

## v1.25.0-B0138 (pre-release)

What's changed since pre-release v1.25.0-B0100:

- New rules:
  - Event Hub:
    - Check Event Hub namespaces only uses TLS 1.2 version by @BenjaminEngeset.
      [#1995](https://github.com/Azure/PSRule.Rules.Azure/issues/1995)

## v1.25.0-B0100 (pre-release)

What's changed since pre-release v1.25.0-B0065:

- New rules:
  - Key Vault:
    - Check if firewall is set to deny by @zilberd.
      [#2067](https://github.com/Azure/PSRule.Rules.Azure/issues/2067)

## v1.25.0-B0065 (pre-release)

What's changed since pre-release v1.25.0-B0035:

- General improvements:
  - Added support for Bicep `toObject` function by @BernieWhite.
    [#2014](https://github.com/Azure/PSRule.Rules.Azure/issues/2014)
- Engineering:
  - Bump BenchmarkDotNet to v0.13.5.
    [#2052](https://github.com/Azure/PSRule.Rules.Azure/pull/2052)
  - Bump BenchmarkDotNet.Diagnostics.Windows to v0.13.5.
    [#2052](https://github.com/Azure/PSRule.Rules.Azure/pull/2052)
  - Bump Microsoft.NET.Test.Sdk to v17.5.0.
    [#2055](https://github.com/Azure/PSRule.Rules.Azure/pull/2055)
- Bug fixes:
  - Fixed SQL transparent data Encryption (TDE) works properly on all resources including exported resources by @zilberd.
    [#2059](https://github.com/Azure/PSRule.Rules.Azure/issues/2059)

## v1.25.0-B0035 (pre-release)

What's changed since pre-release v1.25.0-B0013:

- New rules:
  - Defender for Cloud:
    - Check Microsoft Defender for Key Vault is enabled by @BernieWhite.
      [#1632](https://github.com/Azure/PSRule.Rules.Azure/issues/1632)
    - Check Microsoft Defender for DNS is enabled by @BernieWhite.
      [#1632](https://github.com/Azure/PSRule.Rules.Azure/issues/1632)
    - Check Microsoft Defender for ARM is enabled by @BernieWhite.
      [#1632](https://github.com/Azure/PSRule.Rules.Azure/issues/1632)
- General improvements:
  - Added support for configuring a minimum version of Bicep by @BernieWhite.
    [#1935](https://github.com/Azure/PSRule.Rules.Azure/issues/1935)
    - Configure this option to increase the visibility of the version of the Bicep CLI used by PSRule for Azure.
    - Set `AZURE_BICEP_CHECK_TOOL` to `true` to check the Bicep CLI.
    - Set `AZURE_BICEP_MINIMUM_VERSION` to configure the minimum version.
    - If the Bicep CLI is not installed or the version is less than the minimum version an error will be reported.
    - By default, the minimum Bicep version defaults to `0.4.451`.
- Engineering:
  - Bump Az.Resources to v6.5.2.
    [#2037](https://github.com/Azure/PSRule.Rules.Azure/pull/2037)
- Bug fixes:
  - Fixed cases of exit code 5 with path probing by @BernieWhite.
    [#1901](https://github.com/Azure/PSRule.Rules.Azure/issues/1901)

## v1.25.0-B0013 (pre-release)

What's changed since v1.24.2:

- New features:
  - **Experimental:** Added `Azure.MCSB.v1` which include rules aligned to the Microsoft Cloud Security Benchmark by @BernieWhite.
    [#1634](https://github.com/Azure/PSRule.Rules.Azure/issues/1634)
- New rules:
  - Virtual Machine:
    - Virtual machines should be fully deallocated and not stopped by @dcrreynolds.
      [#88](https://github.com/Azure/PSRule.Rules.Azure/issues/88)
- General improvements:
  - Added support for Bicep custom types by @BernieWhite.
    [#2026](https://github.com/Azure/PSRule.Rules.Azure/issues/2026)
- Engineering:
  - Updated build to use GitHub Actions by @BernieWhite.
    [#1696](https://github.com/Azure/PSRule.Rules.Azure/issues/1696)
  - Bump BenchmarkDotNet to v0.13.4.
    [#1992](https://github.com/Azure/PSRule.Rules.Azure/pull/1992)
  - Bump BenchmarkDotNet.Diagnostics.Windows to v0.13.4.
    [#1992](https://github.com/Azure/PSRule.Rules.Azure/pull/1992)

## v1.24.2

This is a republish of v1.24.1 to fix a release issue.
What's changed since v1.24.0:

- Bug fixes:
  - Fixed Bicep expand object or null by @BernieWhite.
    [#2021](https://github.com/Azure/PSRule.Rules.Azure/issues/2021)

## v1.24.1

What's changed since v1.24.0:

- Bug fixes:
  - Fixed Bicep expand object or null by @BernieWhite.
    [#2021](https://github.com/Azure/PSRule.Rules.Azure/issues/2021)

## v1.24.0

What's changed since v1.23.0:

- General improvements:
  - Updated `Export-AzRuleData` to improve export performance by @BernieWhite.
    [#1341](https://github.com/Azure/PSRule.Rules.Azure/issues/1341)
    - Removed `Az.Resources` dependency.
    - Added async threading for export concurrency.
    - Improved performance by using automatic look up of API versions by using provider cache.
  - Added support for Bicep lambda functions by @BernieWhite.
    [#1536](https://github.com/Azure/PSRule.Rules.Azure/issues/1536)
    - Bicep `filter`, `map`, `reduce`, and `sort` are supported.
    - Support for `flatten` was previously added in v1.23.0.
  - Added optimization for policy type conditions by @BernieWhite.
    [#1966](https://github.com/Azure/PSRule.Rules.Azure/issues/1966)
- Engineering:
  - Bump PSRule to v2.7.0.
    [#1973](https://github.com/Azure/PSRule.Rules.Azure/pull/1973)
  - Updated resource providers and policy aliases.
    [#1736](https://github.com/Azure/PSRule.Rules.Azure/pull/1736)
  - Bump Az.Resources to v6.5.1.
    [#1973](https://github.com/Azure/PSRule.Rules.Azure/pull/1973)
  - Bump Newtonsoft.Json to v13.0.2.
    [#1903](https://github.com/Azure/PSRule.Rules.Azure/pull/1903)
  - Bump Pester to v5.4.0.
    [#1994](https://github.com/Azure/PSRule.Rules.Azure/pull/1994)
- Bug fixes:
  - Fixed `Export-AzRuleData` may not export all data if throttled by @BernieWhite.
    [#1341](https://github.com/Azure/PSRule.Rules.Azure/issues/1341)
  - Fixed failed to expand nested deployment with runtime shallow parameter by @BernieWhite.
    [#2004](https://github.com/Azure/PSRule.Rules.Azure/issues/2004)
  - Fixed `apiVersion` comparison of `requestContext` by @BernieWhite.
    [#1654](https://github.com/Azure/PSRule.Rules.Azure/issues/1654)
  - Fixed simple cases for field type expressions by @BernieWhite.
    [#1323](https://github.com/Azure/PSRule.Rules.Azure/issues/1323)

What's changed since pre-release v1.24.0-B0035:

- No additional changes.

## v1.24.0-B0035 (pre-release)

What's changed since pre-release v1.24.0-B0013:

- General improvements:
  - Added support for Bicep lambda functions by @BernieWhite.
    [#1536](https://github.com/Azure/PSRule.Rules.Azure/issues/1536)
    - Bicep `filter`, `map`, `reduce`, and `sort` are supported.
    - Support for `flatten` was previously added in v1.23.0.
  - Added optimization for policy type conditions by @BernieWhite.
    [#1966](https://github.com/Azure/PSRule.Rules.Azure/issues/1966)
- Engineering:
  - Updated resource providers and policy aliases.
    [#1736](https://github.com/Azure/PSRule.Rules.Azure/pull/1736)
- Bug fixes:
  - Fixed failed to expand nested deployment with runtime shallow parameter by @BernieWhite.
    [#2004](https://github.com/Azure/PSRule.Rules.Azure/issues/2004)
  - Fixed `apiVersion` comparison of `requestContext` by @BernieWhite.
    [#1654](https://github.com/Azure/PSRule.Rules.Azure/issues/1654)
  - Fixed simple cases for field type expressions by @BernieWhite.
    [#1323](https://github.com/Azure/PSRule.Rules.Azure/issues/1323)

## v1.24.0-B0013 (pre-release)

What's changed since v1.23.0:

- General improvements:
  - Updated `Export-AzRuleData` to improve export performance by @BernieWhite.
    [#1341](https://github.com/Azure/PSRule.Rules.Azure/issues/1341)
    - Removed `Az.Resources` dependency.
    - Added async threading for export concurrency.
    - Improved performance by using automatic look up of API versions by using provider cache.
- Engineering:
  - Bump PSRule to v2.7.0.
    [#1973](https://github.com/Azure/PSRule.Rules.Azure/pull/1973)
  - Bump Az.Resources to v6.5.1.
    [#1973](https://github.com/Azure/PSRule.Rules.Azure/pull/1973)
  - Bump Newtonsoft.Json to v13.0.2.
    [#1903](https://github.com/Azure/PSRule.Rules.Azure/pull/1903)
  - Bump Pester to v5.4.0.
    [#1994](https://github.com/Azure/PSRule.Rules.Azure/pull/1994)
- Bug fixes:
  - Fixed `Export-AzRuleData` may not export all data if throttled by @BernieWhite.
    [#1341](https://github.com/Azure/PSRule.Rules.Azure/issues/1341)

## v1.23.0

What's changed since v1.22.2:

- New features:
  - Added December 2022 baselines `Azure.GA_2022_12` and `Azure.Preview_2022_12` by @BernieWhite.
    [#1961](https://github.com/Azure/PSRule.Rules.Azure/issues/1961)
    - Includes rules released before or during December 2022.
    - Marked `Azure.GA_2022_09` and `Azure.Preview_2022_09` baselines as obsolete.
- New rules:
  - API Management:
    - Check API management instances has multi-region deployment gateways enabled by @BenjaminEngeset.
      [#1910](https://github.com/Azure/PSRule.Rules.Azure/issues/1910)
  - Application Gateway:
    - Check Application Gateways names meet naming requirements by @BenjaminEngeset.
      [#1943](https://github.com/Azure/PSRule.Rules.Azure/issues/1943)
  - Azure Cache for Redis:
    - Check Azure Cache for Redis instances uses Redis 6 by @BenjaminEngeset.
      [#1077](https://github.com/Azure/PSRule.Rules.Azure/issues/1077)
  - Azure Database for MariaDB:
    - Check Azure Database for MariaDB servers limits the amount of firewall permitted IP addresses by @BenjaminEngeset.
      [#1856](https://github.com/Azure/PSRule.Rules.Azure/issues/1856)
    - Check Azure Database for MariaDB servers limits the amount of firewall rules allowed by @BenjaminEngeset.
      [#1855](https://github.com/Azure/PSRule.Rules.Azure/issues/1855)
    - Check Azure Database for MariaDB servers does not have Azure services bypassed on firewall by @BenjaminEngeset.
      [#1857](https://github.com/Azure/PSRule.Rules.Azure/issues/1857)
  - Bastion:
    - Check Bastion hosts names meet naming requirements by @BenjaminEngeset.
      [#1950](https://github.com/Azure/PSRule.Rules.Azure/issues/1950)
  - Recovery Services Vault:
    - Check Recovery Services vaults names meet naming requirements by @BenjaminEngeset.
      [#1953](https://github.com/Azure/PSRule.Rules.Azure/issues/1953)
  - Virtual Machine:
    - Check virtual machines has Azure Monitor Agent installed by @BenjaminEngeset.
      [#1868](https://github.com/Azure/PSRule.Rules.Azure/issues/1868)
  - Virtual Machine Scale Sets:
    - Check virtual machine scale sets has Azure Monitor Agent installed by @BenjaminEngeset.
      [#1867](https://github.com/Azure/PSRule.Rules.Azure/issues/1867)
- Updated rules:
  - Azure Kubernetes Service:
    - Updated `Azure.AKS.Version` to use latest stable version `1.25.4` by @BernieWhite.
      [#1960](https://github.com/Azure/PSRule.Rules.Azure/issues/1960)
      - Use `AZURE_AKS_CLUSTER_MINIMUM_VERSION` to configure the minimum version of the cluster.
- General improvements:
  - Improves handling for policy definition modes by using support tags selector by @BernieWhite.
    [#1946](https://github.com/Azure/PSRule.Rules.Azure/issues/1946)
  - Added support to export exemptions related to policy assignments by @BernieWhite.
    [#1888](https://github.com/Azure/PSRule.Rules.Azure/issues/1888)
  - Added support for Bicep `flatten` function by @BernieWhite.
    [#1536](https://github.com/Azure/PSRule.Rules.Azure/issues/1536)
- Engineering:
  - Bump Az.Resources to v6.5.0.
    [#1945](https://github.com/Azure/PSRule.Rules.Azure/pull/1945)
  - Bump Microsoft.NET.Test.Sdk v17.4.1.
    [#1964](https://github.com/Azure/PSRule.Rules.Azure/pull/1964)
- Bug fixes:
  - Fixed Azure.AKS.Version ignore clusters with auto-upgrade enabled by @BenjaminEngeset.
    [#1926](https://github.com/Azure/PSRule.Rules.Azure/issues/1926)

What's changed since pre-release v1.23.0-B0072:

- No additional changes.

## v1.23.0-B0072 (pre-release)

What's changed since pre-release v1.23.0-B0046:

- New features:
  - Added December 2022 baselines `Azure.GA_2022_12` and `Azure.Preview_2022_12` by @BernieWhite.
    [#1961](https://github.com/Azure/PSRule.Rules.Azure/issues/1961)
    - Includes rules released before or during December 2022.
    - Marked `Azure.GA_2022_09` and `Azure.Preview_2022_09` baselines as obsolete.
- Updated rules:
  - Azure Kubernetes Service:
    - Updated `Azure.AKS.Version` to use latest stable version `1.25.4` by @BernieWhite.
      [#1960](https://github.com/Azure/PSRule.Rules.Azure/issues/1960)
      - Use `AZURE_AKS_CLUSTER_MINIMUM_VERSION` to configure the minimum version of the cluster.
- General improvements:
  - Improves handling for policy definition modes by using support tags selector by @BernieWhite.
    [#1946](https://github.com/Azure/PSRule.Rules.Azure/issues/1946)
- Engineering:
  - Bump Microsoft.NET.Test.Sdk v17.4.1.
    [#1964](https://github.com/Azure/PSRule.Rules.Azure/pull/1964)

## v1.23.0-B0046 (pre-release)

What's changed since pre-release v1.23.0-B0025:

- New rules:
  - Bastion:
    - Check Bastion hosts names meet naming requirements by @BenjaminEngeset.
      [#1950](https://github.com/Azure/PSRule.Rules.Azure/issues/1950)
  - Recovery Services Vault:
    - Check Recovery Services vaults names meet naming requirements by @BenjaminEngeset.
      [#1953](https://github.com/Azure/PSRule.Rules.Azure/issues/1953)
- Bug fixes:
  - Fixed `Azure.Deployment.SecureValue` with `reference` function expression by @BernieWhite.
    [#1882](https://github.com/Azure/PSRule.Rules.Azure/issues/1882)

## v1.23.0-B0025 (pre-release)

What's changed since pre-release v1.23.0-B0009:

- New rules:
  - Application Gateway:
    - Check Application Gateways names meet naming requirements by @BenjaminEngeset.
      [#1943](https://github.com/Azure/PSRule.Rules.Azure/issues/1943)
  - Azure Cache for Redis:
    - Check Azure Cache for Redis instances uses Redis 6 by @BenjaminEngeset.
      [#1077](https://github.com/Azure/PSRule.Rules.Azure/issues/1077)
  - Virtual Machine Scale Sets:
    - Check virtual machine scale sets has Azure Monitor Agent installed by @BenjaminEngeset.
      [#1867](https://github.com/Azure/PSRule.Rules.Azure/issues/1867)
- General improvements:
  - Added support to export exemptions related to policy assignments by @BernieWhite.
    [#1888](https://github.com/Azure/PSRule.Rules.Azure/issues/1888)
  - Added support for Bicep `flatten` function by @BernieWhite.
    [#1536](https://github.com/Azure/PSRule.Rules.Azure/issues/1536)
- Engineering:
  - Bump Az.Resources to v6.5.0.
    [#1945](https://github.com/Azure/PSRule.Rules.Azure/pull/1945)

## v1.23.0-B0009 (pre-release)

What's changed since v1.22.1:

- New rules:
  - API Management:
    - Check API management instances has multi-region deployment gateways enabled by @BenjaminEngeset.
      [#1910](https://github.com/Azure/PSRule.Rules.Azure/issues/1910)
  - Azure Database for MariaDB:
    - Check Azure Database for MariaDB servers limits the amount of firewall permitted IP addresses by @BenjaminEngeset.
      [#1856](https://github.com/Azure/PSRule.Rules.Azure/issues/1856)
    - Check Azure Database for MariaDB servers limits the amount of firewall rules allowed by @BenjaminEngeset.
      [#1855](https://github.com/Azure/PSRule.Rules.Azure/issues/1855)
    - Check Azure Database for MariaDB servers does not have Azure services bypassed on firewall by @BenjaminEngeset.
      [#1857](https://github.com/Azure/PSRule.Rules.Azure/issues/1857)
  - Virtual Machine:
    - Check virtual machines has Azure Monitor Agent installed by @BenjaminEngeset.
      [#1868](https://github.com/Azure/PSRule.Rules.Azure/issues/1868)
- Bug fixes:
  - Fixed Azure.AKS.Version ignore clusters with auto-upgrade enabled by @BenjaminEngeset.
    [#1926](https://github.com/Azure/PSRule.Rules.Azure/issues/1926)

## v1.22.2

What's changed since v1.22.1:

- Bug fixes:
  - Fixed `Azure.Deployment.SecureValue` with `reference` function expression by @BernieWhite.
    [#1882](https://github.com/Azure/PSRule.Rules.Azure/issues/1882)

## v1.22.1

What's changed since v1.22.0:

- Bug fixes:
  - Fixed template parameter does not use the required format by @BernieWhite.
    [#1930](https://github.com/Azure/PSRule.Rules.Azure/issues/1930)

## v1.22.0

What's changed since v1.21.2:

- New rules:
  - API Management:
    - Check API management instances uses multi-region deployment by @BenjaminEngeset.
      [#1030](https://github.com/Azure/PSRule.Rules.Azure/issues/1030)
    - Check api management instances limits control plane API calls to apim with version `'2021-08-01'` or newer by @BenjaminEngeset.
      [#1819](https://github.com/Azure/PSRule.Rules.Azure/issues/1819)
  - App Service Environment:
    - Check app service environments uses version 3 (ASEv3) instead of classic version 1 (ASEv1) and version 2 (ASEv2) by @BenjaminEngeset.
      [#1805](https://github.com/Azure/PSRule.Rules.Azure/issues/1805)
  - Azure Database for MariaDB:
    - Check Azure Database for MariaDB servers, databases, firewall rules and VNET rules names meet naming requirements by @BenjaminEngeset.
      [#1854](https://github.com/Azure/PSRule.Rules.Azure/issues/1854)
    - Check Azure Database for MariaDB servers only uses TLS 1.2 version by @BenjaminEngeset.
      [#1853](https://github.com/Azure/PSRule.Rules.Azure/issues/1853)
    - Check Azure Database for MariaDB servers only accept encrypted connections by @BenjaminEngeset.
      [#1852](https://github.com/Azure/PSRule.Rules.Azure/issues/1852)
    - Check Azure Database for MariaDB servers have Microsoft Defender configured by @BenjaminEngeset.
      [#1850](https://github.com/Azure/PSRule.Rules.Azure/issues/1850)
    - Check Azure Database for MariaDB servers have geo-redundant backup configured by @BenjaminEngeset.
      [#1848](https://github.com/Azure/PSRule.Rules.Azure/issues/1848)
  - Azure Database for PostgreSQL:
    - Check Azure Database for PostgreSQL servers have Microsoft Defender configured by @BenjaminEngeset.
      [#286](https://github.com/Azure/PSRule.Rules.Azure/issues/286)
    - Check Azure Database for PostgreSQL servers have geo-redundant backup configured by @BenjaminEngeset.
      [#285](https://github.com/Azure/PSRule.Rules.Azure/issues/285)
  - Azure Database for MySQL:
    - Check Azure Database for MySQL servers have Microsoft Defender configured by @BenjaminEngeset.
      [#287](https://github.com/Azure/PSRule.Rules.Azure/issues/287)
    - Check Azure Database for MySQL servers uses the flexible deployment model by @BenjaminEngeset.
      [#1841](https://github.com/Azure/PSRule.Rules.Azure/issues/1841)
    - Check Azure Database for MySQL Flexible Servers have geo-redundant backup configured by @BenjaminEngeset.
      [#1840](https://github.com/Azure/PSRule.Rules.Azure/issues/1840)
    - Check Azure Database for MySQL servers have geo-redundant backup configured by @BenjaminEngeset.
      [#284](https://github.com/Azure/PSRule.Rules.Azure/issues/284)
  - Azure Resource Deployments:
    - Check for nested deployment that are scoped to `outer` and passing secure values by @ms-sambell.
      [#1475](https://github.com/Azure/PSRule.Rules.Azure/issues/1475)
    - Check custom script extension uses protected settings for secure values by @ms-sambell.
      [#1478](https://github.com/Azure/PSRule.Rules.Azure/issues/1478)
  - Front Door:
    - Check front door uses caching by @BenjaminEngeset.
      [#548](https://github.com/Azure/PSRule.Rules.Azure/issues/548)
  - Virtual Machine:
    - Check virtual machines running SQL Server uses Premium disks or above by @BenjaminEngeset.
      [#9](https://github.com/Azure/PSRule.Rules.Azure/issues/9)
  - Virtual Network:
    - Check VNETs with a GatewaySubnet also has an AzureFirewallSubnet by @BernieWhite.
      [#875](https://github.com/Azure/PSRule.Rules.Azure/issues/875)
- General improvements:
  - Added debug logging improvements for Bicep expansion by @BernieWhite.
    [#1901](https://github.com/Azure/PSRule.Rules.Azure/issues/1901)
- Engineering:
  - Bump PSRule to v2.6.0.
    [#1883](https://github.com/Azure/PSRule.Rules.Azure/pull/1883)
  - Bump Az.Resources to v6.4.1.
    [#1883](https://github.com/Azure/PSRule.Rules.Azure/pull/1883)
  - Bump Microsoft.NET.Test.Sdk to v17.4.0
    [#1838](https://github.com/Azure/PSRule.Rules.Azure/pull/1838)
  - Bump coverlet.collector to v3.2.0.
    [#1814](https://github.com/Azure/PSRule.Rules.Azure/pull/1814)
- Bug fixes:
  - Fixed ref and name duplicated by @BernieWhite.
    [#1876](https://github.com/Azure/PSRule.Rules.Azure/issues/1876)
  - Fixed an item with the same key for parameters by @BernieWhite
    [#1871](https://github.com/Azure/PSRule.Rules.Azure/issues/1871)
  - Fixed policy parse of `requestContext` function by @BernieWhite.
    [#1654](https://github.com/Azure/PSRule.Rules.Azure/issues/1654)
  - Fixed handling of policy type field by @BernieWhite.
    [#1323](https://github.com/Azure/PSRule.Rules.Azure/issues/1323)
  - Fixed `Azure.AppService.WebProbe` with non-boolean value set by @BernieWhite.
    [#1906](https://github.com/Azure/PSRule.Rules.Azure/issues/1906)
  - Fixed managed identity flagged as secret by `Azure.Deployment.OutputSecretValue` by @BernieWhite.
    [#1826](https://github.com/Azure/PSRule.Rules.Azure/issues/1826)
    [#1886](https://github.com/Azure/PSRule.Rules.Azure/issues/1886)
  - Fixed missing support for diagnostic settings category groups by @BenjaminEngeset.
    [#1873](https://github.com/Azure/PSRule.Rules.Azure/issues/1873)

What's changed since pre-release v1.22.0-B0203:

- No additional changes.

## v1.22.0-B0203 (pre-release)

What's changed since pre-release v1.22.0-B0153:

- General improvements:
  - Added debug logging improvements for Bicep expansion by @BernieWhite.
    [#1901](https://github.com/Azure/PSRule.Rules.Azure/issues/1901)
- Bug fixes:
  - Fixed `Azure.AppService.WebProbe` with non-boolean value set by @BernieWhite.
    [#1906](https://github.com/Azure/PSRule.Rules.Azure/issues/1906)

## v1.22.0-B0153 (pre-release)

What's changed since pre-release v1.22.0-B0106:

- Bug fixes:
  - Fixed managed identity flagged as secret by `Azure.Deployment.OutputSecretValue` by @BernieWhite.
    [#1826](https://github.com/Azure/PSRule.Rules.Azure/issues/1826)
    [#1886](https://github.com/Azure/PSRule.Rules.Azure/issues/1886)

## v1.22.0-B0106 (pre-release)

What's changed since pre-release v1.22.0-B0062:

- New rules:
  - API Management:
    - Check API management instances uses multi-region deployment by @BenjaminEngeset.
      [#1030](https://github.com/Azure/PSRule.Rules.Azure/issues/1030)
  - Azure Database for MariaDB:
    - Check Azure Database for MariaDB servers, databases, firewall rules and VNET rules names meet naming requirements by @BenjaminEngeset.
      [#1854](https://github.com/Azure/PSRule.Rules.Azure/issues/1854)
- Engineering:
  - Bump PSRule to v2.6.0.
    [#1883](https://github.com/Azure/PSRule.Rules.Azure/pull/1883)
  - Bump Az.Resources to v6.4.1.
    [#1883](https://github.com/Azure/PSRule.Rules.Azure/pull/1883)
- Bug fixes:
  - Fixed ref and name duplicated by @BernieWhite.
    [#1876](https://github.com/Azure/PSRule.Rules.Azure/issues/1876)
  - Fixed an item with the same key for parameters by @BernieWhite
    [#1871](https://github.com/Azure/PSRule.Rules.Azure/issues/1871)
  - Fixed policy parse of `requestContext` function by @BernieWhite.
    [#1654](https://github.com/Azure/PSRule.Rules.Azure/issues/1654)
  - Fixed handling of policy type field by @BernieWhite.
    [#1323](https://github.com/Azure/PSRule.Rules.Azure/issues/1323)

## v1.22.0-B0062 (pre-release)

What's changed since pre-release v1.22.0-B0026:

- New rules:
  - Azure Database for MariaDB:
    - Check Azure Database for MariaDB servers only uses TLS 1.2 version by @BenjaminEngeset.
      [#1853](https://github.com/Azure/PSRule.Rules.Azure/issues/1853)
    - Check Azure Database for MariaDB servers only accept encrypted connections by @BenjaminEngeset.
      [#1852](https://github.com/Azure/PSRule.Rules.Azure/issues/1852)
    - Check Azure Database for MariaDB servers have Microsoft Defender configured by @BenjaminEngeset.
      [#1850](https://github.com/Azure/PSRule.Rules.Azure/issues/1850)
    - Check Azure Database for MariaDB servers have geo-redundant backup configured by @BenjaminEngeset.
      [#1848](https://github.com/Azure/PSRule.Rules.Azure/issues/1848)
  - Azure Database for PostgreSQL:
    - Check Azure Database for PostgreSQL servers have Microsoft Defender configured by @BenjaminEngeset.
      [#286](https://github.com/Azure/PSRule.Rules.Azure/issues/286)
    - Check Azure Database for PostgreSQL servers have geo-redundant backup configured by @BenjaminEngeset.
      [#285](https://github.com/Azure/PSRule.Rules.Azure/issues/285)
  - Azure Database for MySQL:
    - Check Azure Database for MySQL servers have Microsoft Defender configured by @BenjaminEngeset.
      [#287](https://github.com/Azure/PSRule.Rules.Azure/issues/287)
    - Check Azure Database for MySQL servers uses the flexible deployment model by @BenjaminEngeset.
      [#1841](https://github.com/Azure/PSRule.Rules.Azure/issues/1841)
    - Check Azure Database for MySQL Flexible Servers have geo-redundant backup configured by @BenjaminEngeset.
      [#1840](https://github.com/Azure/PSRule.Rules.Azure/issues/1840)
    - Check Azure Database for MySQL servers have geo-redundant backup configured by @BenjaminEngeset.
      [#284](https://github.com/Azure/PSRule.Rules.Azure/issues/284)
  - Azure Resource Deployments:
    - Check for nested deployment that are scoped to `outer` and passing secure values by @ms-sambell.
      [#1475](https://github.com/Azure/PSRule.Rules.Azure/issues/1475)
    - Check custom script extension uses protected settings for secure values by @ms-sambell.
      [#1478](https://github.com/Azure/PSRule.Rules.Azure/issues/1478)
  - Virtual Machine:
    - Check virtual machines running SQL Server uses Premium disks or above by @BenjaminEngeset.
      [#9](https://github.com/Azure/PSRule.Rules.Azure/issues/9)
- Engineering:
  - Bump Microsoft.NET.Test.Sdk to v17.4.0
    [#1838](https://github.com/Azure/PSRule.Rules.Azure/pull/1838)
  - Bump coverlet.collector to v3.2.0.
    [#1814](https://github.com/Azure/PSRule.Rules.Azure/pull/1814)
- Bug fixes:
  - Fixed missing support for diagnostic settings category groups by @BenjaminEngeset.
    [#1873](https://github.com/Azure/PSRule.Rules.Azure/issues/1873)

## v1.22.0-B0026 (pre-release)

What's changed since pre-release v1.22.0-B0011:

- New rules:
  - API Management:
    - Check api management instances limits control plane API calls to apim with version `'2021-08-01'` or newer by @BenjaminEngeset.
      [#1819](https://github.com/Azure/PSRule.Rules.Azure/issues/1819)
- Engineering:
  - Bump Az.Resources to v6.4.0.
    [#1829](https://github.com/Azure/PSRule.Rules.Azure/pull/1829)
- Bug fixes:
  - Fixed non-Linux VM images flagged as Linux by @BernieWhite.
    [#1825](https://github.com/Azure/PSRule.Rules.Azure/issues/1825)
  - Fixed failed to expand with last function on runtime property by @BernieWhite.
    [#1830](https://github.com/Azure/PSRule.Rules.Azure/issues/1830)

## v1.22.0-B0011 (pre-release)

What's changed since v1.21.0:

- New rules:
  - App Service Environment:
    - Check app service environments uses version 3 (ASEv3) instead of classic version 1 (ASEv1) and version 2 (ASEv2) by @BenjaminEngeset.
      [#1805](https://github.com/Azure/PSRule.Rules.Azure/issues/1805)
  - Front Door:
    - Check front door uses caching by @BenjaminEngeset.
      [#548](https://github.com/Azure/PSRule.Rules.Azure/issues/548)
  - Virtual Network:
    - Check VNETs with a GatewaySubnet also has an AzureFirewallSubnet by @BernieWhite.
      [#875](https://github.com/Azure/PSRule.Rules.Azure/issues/875)

## v1.21.2

What's changed since v1.21.1:

- Bug fixes:
  - Fixed non-Linux VM images flagged as Linux by @BernieWhite.
    [#1825](https://github.com/Azure/PSRule.Rules.Azure/issues/1825)
  - Fixed failed to expand with last function on runtime property by @BernieWhite.
    [#1830](https://github.com/Azure/PSRule.Rules.Azure/issues/1830)

## v1.21.1

What's changed since v1.21.0:

- Bug fixes:
  - Fixed multiple nested parameter loops returns stack empty exception by @BernieWhite.
    [#1811](https://github.com/Azure/PSRule.Rules.Azure/issues/1811)
  - Fixed `Azure.ACR.ContentTrust` when customer managed keys are enabled by @BernieWhite.
    [#1810](https://github.com/Azure/PSRule.Rules.Azure/issues/1810)

## v1.21.0

What's changed since v1.20.2:

- New features:
  - Mapping of Azure Security Benchmark v3 to security rules by @jagoodwin.
    [#1610](https://github.com/Azure/PSRule.Rules.Azure/issues/1610)
- New rules:
  - Deployment:
    - Check sensitive resource values use secure parameters by @VeraBE @BernieWhite.
      [#1773](https://github.com/Azure/PSRule.Rules.Azure/issues/1773)
  - Service Bus:
    - Check service bus namespaces uses TLS 1.2 version by @BenjaminEngeset.
      [#1777](https://github.com/Azure/PSRule.Rules.Azure/issues/1777)
  - Virtual Machine:
    - Check virtual machines uses Azure Monitor Agent instead of old legacy Log Analytics Agent by @BenjaminEngeset.
      [#1792](https://github.com/Azure/PSRule.Rules.Azure/issues/1792)
  - Virtual Machine Scale Sets:
    - Check virtual machine scale sets uses Azure Monitor Agent instead of old legacy Log Analytics Agent by @BenjaminEngeset.
      [#1792](https://github.com/Azure/PSRule.Rules.Azure/issues/1792)
  - Virtual Network:
    - Check VNETs with a GatewaySubnet also has a AzureBastionSubnet by @BenjaminEngeset.
      [#1761](https://github.com/Azure/PSRule.Rules.Azure/issues/1761)
- General improvements:
  - Added built-in list of ignored policy definitions by @BernieWhite.
    [#1730](https://github.com/Azure/PSRule.Rules.Azure/issues/1730)
    - To ignore additional policy definitions, use the `AZURE_POLICY_IGNORE_LIST` configuration option.
- Engineering:
  - Bump PSRule to v2.5.3.
    [#1800](https://github.com/Azure/PSRule.Rules.Azure/pull/1800)
  - Bump Az.Resources to v6.3.1.
    [#1800](https://github.com/Azure/PSRule.Rules.Azure/pull/1800)

What's changed since pre-release v1.21.0-B0050:

- No additional changes.

## v1.21.0-B0050 (pre-release)

What's changed since pre-release v1.21.0-B0027:

- New rules:
  - Virtual Machine:
    - Check virtual machines uses Azure Monitor Agent instead of old legacy Log Analytics Agent by @BenjaminEngeset.
      [#1792](https://github.com/Azure/PSRule.Rules.Azure/issues/1792)
  - Virtual Machine Scale Sets:
    - Check virtual machine scale sets uses Azure Monitor Agent instead of old legacy Log Analytics Agent by @BenjaminEngeset.
      [#1792](https://github.com/Azure/PSRule.Rules.Azure/issues/1792)
- Engineering:
  - Bump PSRule to v2.5.3.
    [#1800](https://github.com/Azure/PSRule.Rules.Azure/pull/1800)
  - Bump Az.Resources to v6.3.1.
    [#1800](https://github.com/Azure/PSRule.Rules.Azure/pull/1800)
- Bug fixes:
  - Fixed contains function unable to match array by @BernieWhite.
    [#1793](https://github.com/Azure/PSRule.Rules.Azure/issues/1793)

## v1.21.0-B0027 (pre-release)

What's changed since pre-release v1.21.0-B0011:

- New rules:
  - Deployment:
    - Check sensitive resource values use secure parameters by @VeraBE @BernieWhite.
      [#1773](https://github.com/Azure/PSRule.Rules.Azure/issues/1773)
  - Service Bus:
    - Check service bus namespaces uses TLS 1.2 version by @BenjaminEngeset.
      [#1777](https://github.com/Azure/PSRule.Rules.Azure/issues/1777)

## v1.21.0-B0011 (pre-release)

What's changed since v1.20.1:

- New features:
  - Mapping of Azure Security Benchmark v3 to security rules by @jagoodwin.
    [#1610](https://github.com/Azure/PSRule.Rules.Azure/issues/1610)
- New rules:
  - Virtual Network:
    - Check VNETs with a GatewaySubnet also has a AzureBastionSubnet by @BenjaminEngeset.
      [#1761](https://github.com/Azure/PSRule.Rules.Azure/issues/1761)
- General improvements:
  - Added built-in list of ignored policy definitions by @BernieWhite.
    [#1730](https://github.com/Azure/PSRule.Rules.Azure/issues/1730)
    - To ignore additional policy definitions, use the `AZURE_POLICY_IGNORE_LIST` configuration option.
- Engineering:
  - Bump PSRule to v2.5.1.
    [#1782](https://github.com/Azure/PSRule.Rules.Azure/pull/1782)
  - Bump Az.Resources to v6.3.0.
    [#1782](https://github.com/Azure/PSRule.Rules.Azure/pull/1782)

## v1.20.2

What's changed since v1.20.1:

- Bug fixes:
  - Fixed contains function unable to match array by @BernieWhite.
    [#1793](https://github.com/Azure/PSRule.Rules.Azure/issues/1793)

## v1.20.1

What's changed since v1.20.0:

- Bug fixes:
  - Fixed expand bicep source when reading JsonContent into a parameter by @BernieWhite.
    [#1780](https://github.com/Azure/PSRule.Rules.Azure/issues/1780)

## v1.20.0

What's changed since v1.19.2:

- New features:
  - Added September 2022 baselines `Azure.GA_2022_09` and `Azure.Preview_2022_09` by @BernieWhite.
    [#1738](https://github.com/Azure/PSRule.Rules.Azure/issues/1738)
    - Includes rules released before or during September 2022.
    - Marked `Azure.GA_2022_06` and `Azure.Preview_2022_06` baselines as obsolete.
- New rules:
  - AKS:
    - Check clusters use Ephemeral OS disk by @BenjaminEngeset.
      [#1618](https://github.com/Azure/PSRule.Rules.Azure/issues/1618)
  - App Configuration:
    - Check app configuration store has purge protection enabled by @BenjaminEngeset.
      [#1689](https://github.com/Azure/PSRule.Rules.Azure/issues/1689)
    - Check app configuration store has one or more replicas by @BenjaminEngeset.
      [#1688](https://github.com/Azure/PSRule.Rules.Azure/issues/1688)
    - Check app configuration store audit diagnostic logs are enabled by @BenjaminEngeset.
      [#1690](https://github.com/Azure/PSRule.Rules.Azure/issues/1690)
    - Check identity-based authentication is used for configuration stores by @pazdedav.
      [#1691](https://github.com/Azure/PSRule.Rules.Azure/issues/1691)
  - Application Gateway WAF:
    - Check policy is enabled by @fbinotto.
      [#1470](https://github.com/Azure/PSRule.Rules.Azure/issues/1470)
    - Check policy uses prevention mode by @fbinotto.
      [#1470](https://github.com/Azure/PSRule.Rules.Azure/issues/1470)
    - Check policy uses managed rule sets by @fbinotto.
      [#1470](https://github.com/Azure/PSRule.Rules.Azure/issues/1470)
    - Check policy does not have any exclusions defined by @fbinotto.
      [#1470](https://github.com/Azure/PSRule.Rules.Azure/issues/1470)
  - Azure Cache for Redis:
    - Check the number of firewall rules for caches by @jonathanruiz.
      [#544](https://github.com/Azure/PSRule.Rules.Azure/issues/544)
    - Check the number of IP addresses in firewall rules for caches by @jonathanruiz.
      [#544](https://github.com/Azure/PSRule.Rules.Azure/issues/544)
  - CDN:
    - Check CDN profile uses Front Door Standard or Premium tier by @BenjaminEngeset.
      [#1612](https://github.com/Azure/PSRule.Rules.Azure/issues/1612)
  - Container Registry:
    - Check soft delete policy is enabled by @BenjaminEngeset.
      [#1674](https://github.com/Azure/PSRule.Rules.Azure/issues/1674)
  - Defender for Cloud:
    - Check Microsoft Defender for Containers is enable by @jdewisscher.
      [#1632](https://github.com/Azure/PSRule.Rules.Azure/issues/1632)
    - Check Microsoft Defender for Servers is enabled by @jdewisscher.
      [#1632](https://github.com/Azure/PSRule.Rules.Azure/issues/1632)
    - Check Microsoft Defender for SQL is enabled by @jdewisscher.
      [#1632](https://github.com/Azure/PSRule.Rules.Azure/issues/1632)
    - Check Microsoft Defender for App Services is enabled by @jdewisscher.
      [#1632](https://github.com/Azure/PSRule.Rules.Azure/issues/1632)
    - Check Microsoft Defender for Storage is enabled by @jdewisscher.
      [#1632](https://github.com/Azure/PSRule.Rules.Azure/issues/1632)
    - Check Microsoft Defender for SQL Servers on VMs is enabled by @jdewisscher.
      [#1632](https://github.com/Azure/PSRule.Rules.Azure/issues/1632)
  - Deployment:
    - Check that nested deployments securely pass through administrator usernames by @ms-sambell.
      [#1479](https://github.com/Azure/PSRule.Rules.Azure/issues/1479)
  - Front Door WAF:
    - Check policy is enabled by @fbinotto.
      [#1470](https://github.com/Azure/PSRule.Rules.Azure/issues/1470)
    - Check policy uses prevention mode by @fbinotto.
      [#1470](https://github.com/Azure/PSRule.Rules.Azure/issues/1470)
    - Check policy uses managed rule sets by @fbinotto.
      [#1470](https://github.com/Azure/PSRule.Rules.Azure/issues/1470)
    - Check policy does not have any exclusions defined by @fbinotto.
      [#1470](https://github.com/Azure/PSRule.Rules.Azure/issues/1470)
  - Network Security Group:
    - Check AKS managed NSGs don't contain custom rules by @ms-sambell.
      [#8](https://github.com/Azure/PSRule.Rules.Azure/issues/8)
  - Storage Account:
    - Check blob container soft delete is enabled by @pazdedav.
      [#1671](https://github.com/Azure/PSRule.Rules.Azure/issues/1671)
    - Check file share soft delete is enabled by @jonathanruiz.
      [#966](https://github.com/Azure/PSRule.Rules.Azure/issues/966)
  - VMSS:
    - Check Linux VMSS has disabled password authentication by @BenjaminEngeset.
      [#1635](https://github.com/Azure/PSRule.Rules.Azure/issues/1635)
- Updated rules:
  - **Important change**: Updated rules, tests and docs with Microsoft Defender for Cloud by @jonathanruiz.
    [#545](https://github.com/Azure/PSRule.Rules.Azure/issues/545)
    - The following rules have been renamed with aliases:
      - Renamed `Azure.SQL.ThreatDetection` to `Azure.SQL.DefenderCloud`.
      - Renamed `Azure.SecurityCenter.Contact` to `Azure.DefenderCloud.Contact`.
      - Renamed `Azure.SecurityCenter.Provisioning` to `Azure.DefenderCloud.Provisioning`.
    - If you are referencing the old names please consider updating to the new names.
  - Updated documentation examples for Front Door and Key Vault rules by @lluppesms.
    [#1667](https://github.com/Azure/PSRule.Rules.Azure/issues/1667)
  - Improved the way we check that VM or VMSS has Linux by @verabe.
    [#1704](https://github.com/Azure/PSRule.Rules.Azure/issues/1704)
  - Azure Kubernetes Service:
    - Updated `Azure.AKS.Version` to use latest stable version `1.23.8` by @BernieWhite.
      [#1627](https://github.com/Azure/PSRule.Rules.Azure/issues/1627)
      - Use `AZURE_AKS_CLUSTER_MINIMUM_VERSION` to configure the minimum version of the cluster.
  - Event Grid:
    - Promoted `Azure.EventGrid.DisableLocalAuth` to GA rule set by @BernieWhite.
      [#1628](https://github.com/Azure/PSRule.Rules.Azure/issues/1628)
  - Key Vault:
    - Promoted `Azure.KeyVault.AutoRotationPolicy` to GA rule set by @BernieWhite.
      [#1629](https://github.com/Azure/PSRule.Rules.Azure/issues/1629)
- General improvements:
  - Updated NSG documentation with code snippets and links by @simone-bennett.
    [#1607](https://github.com/Azure/PSRule.Rules.Azure/issues/1607)
  - Updated Application Gateway documentation with code snippets by @ms-sambell.
    [#1608](https://github.com/Azure/PSRule.Rules.Azure/issues/1608)
  - Updated SQL firewall rules documentation by @ms-sambell.
    [#1569](https://github.com/Azure/PSRule.Rules.Azure/issues/1569)
  - Updated Container Apps documentation and rule to new resource type by @marie-schmidt.
    [#1672](https://github.com/Azure/PSRule.Rules.Azure/issues/1672)
  - Updated KeyVault and FrontDoor documentation with code snippets by @lluppesms.
    [#1667](https://github.com/Azure/PSRule.Rules.Azure/issues/1667)
  - Added tag and annotation metadata from policy for rules generation by @BernieWhite.
    [#1652](https://github.com/Azure/PSRule.Rules.Azure/issues/1652)
  - Added hash to `name` and `ref` properties for policy rules by @ArmaanMcleod.
    [#1653](https://github.com/Azure/PSRule.Rules.Azure/issues/1653)
    - Use `AZURE_POLICY_RULE_PREFIX` or `Export-AzPolicyAssignmentRuleData -RulePrefix` to override rule prefix.
- Engineering:
  - Bump PSRule to v2.4.2.
    [#1753](https://github.com/Azure/PSRule.Rules.Azure/pull/1753)
    [#1748](https://github.com/Azure/PSRule.Rules.Azure/issues/1748)
  - Bump Microsoft.NET.Test.Sdk to v17.3.2.
    [#1719](https://github.com/Azure/PSRule.Rules.Azure/pull/1719)
  - Updated provider data for analysis.
    [#1605](https://github.com/Azure/PSRule.Rules.Azure/pull/1605)
  - Bump Az.Resources to v6.2.0.
    [#1636](https://github.com/Azure/PSRule.Rules.Azure/pull/1636)
  - Bump PSScriptAnalyzer to v1.21.0.
    [#1636](https://github.com/Azure/PSRule.Rules.Azure/pull/1636)
- Bug fixes:
  - Fixed continue processing policy assignments on error by @BernieWhite.
    [#1651](https://github.com/Azure/PSRule.Rules.Azure/issues/1651)
  - Fixed handling of runtime assessment data by @BernieWhite.
    [#1707](https://github.com/Azure/PSRule.Rules.Azure/issues/1707)
  - Fixed conversion of type conditions to pre-conditions by @BernieWhite.
    [#1708](https://github.com/Azure/PSRule.Rules.Azure/issues/1708)
  - Fixed inconclusive failure of `Azure.Deployment.AdminUsername` by @BernieWhite.
    [#1631](https://github.com/Azure/PSRule.Rules.Azure/issues/1631)
  - Fixed error expanding with `json()` and single quotes by @BernieWhite.
    [#1656](https://github.com/Azure/PSRule.Rules.Azure/issues/1656)
  - Fixed handling key collision with duplicate definitions using same parameters by @ArmaanMcleod.
    [#1653](https://github.com/Azure/PSRule.Rules.Azure/issues/1653)
  - Fixed bug requiring all diagnostic logs settings to have auditing enabled by @BenjaminEngeset.
    [#1726](https://github.com/Azure/PSRule.Rules.Azure/issues/1726)
  - Fixed `Azure.Deployment.AdminUsername` incorrectly fails with nested deployments by @BernieWhite.
    [#1762](https://github.com/Azure/PSRule.Rules.Azure/issues/1762)
  - Fixed `Azure.FrontDoorWAF.Exclusions` reports exclusions when none are specified by @BernieWhite.
    [#1751](https://github.com/Azure/PSRule.Rules.Azure/issues/1751)
  - Fixed `Azure.Deployment.AdminUsername` does not match the pattern by @BernieWhite.
    [#1758](https://github.com/Azure/PSRule.Rules.Azure/issues/1758)
  - Consider private offerings when checking that a VM or VMSS has Linux by @verabe.
    [#1725](https://github.com/Azure/PSRule.Rules.Azure/issues/1725)

What's changed since pre-release v1.20.0-B0477:

- No additional changes.

## v1.20.0-B0477 (pre-release)

What's changed since pre-release v1.20.0-B0389:

- General improvements:
  - Added hash to `name` and `ref` properties for policy rules by @ArmaanMcleod.
    [#1653](https://github.com/Azure/PSRule.Rules.Azure/issues/1653)
    - Use `AZURE_POLICY_RULE_PREFIX` or `Export-AzPolicyAssignmentRuleData -RulePrefix` to override rule prefix.

## v1.20.0-B0389 (pre-release)

What's changed since pre-release v1.20.0-B0304:

- New rules:
  - App Configuration:
    - Check app configuration store has purge protection enabled by @BenjaminEngeset.
      [#1689](https://github.com/Azure/PSRule.Rules.Azure/issues/1689)
- Bug fixes:
  - Fixed `Azure.Deployment.AdminUsername` incorrectly fails with nested deployments by @BernieWhite.
    [#1762](https://github.com/Azure/PSRule.Rules.Azure/issues/1762)

## v1.20.0-B0304 (pre-release)

What's changed since pre-release v1.20.0-B0223:

- Engineering:
  - Bump PSRule to v2.4.2.
    [#1753](https://github.com/Azure/PSRule.Rules.Azure/pull/1753)
    [#1748](https://github.com/Azure/PSRule.Rules.Azure/issues/1748)
- Bug fixes:
  - Fixed `Azure.FrontDoorWAF.Exclusions` reports exclusions when none are specified by @BernieWhite.
    [#1751](https://github.com/Azure/PSRule.Rules.Azure/issues/1751)
  - Fixed `Azure.Deployment.AdminUsername` does not match the pattern by @BernieWhite.
    [#1758](https://github.com/Azure/PSRule.Rules.Azure/issues/1758)
  - Consider private offerings when checking that a VM or VMSS has Linux by @verabe.
    [#1725](https://github.com/Azure/PSRule.Rules.Azure/issues/1725)

## v1.20.0-B0223 (pre-release)

What's changed since pre-release v1.20.0-B0148:

- New features:
  - Added September 2022 baselines `Azure.GA_2022_09` and `Azure.Preview_2022_09` by @BernieWhite.
    [#1738](https://github.com/Azure/PSRule.Rules.Azure/issues/1738)
    - Includes rules released before or during September 2022.
    - Marked `Azure.GA_2022_06` and `Azure.Preview_2022_06` baselines as obsolete.
- New rules:
  - App Configuration:
    - Check app configuration store has one or more replicas by @BenjaminEngeset.
      [#1688](https://github.com/Azure/PSRule.Rules.Azure/issues/1688)
- Engineering:
  - Bump PSRule to v2.4.1.
    [#1636](https://github.com/Azure/PSRule.Rules.Azure/pull/1636)
  - Bump Az.Resources to v6.2.0.
    [#1636](https://github.com/Azure/PSRule.Rules.Azure/pull/1636)
  - Bump PSScriptAnalyzer to v1.21.0.
    [#1636](https://github.com/Azure/PSRule.Rules.Azure/pull/1636)
- Bug fixes:
  - Fixed handling key collision with duplicate definitions using same parameters by @ArmaanMcleod.
    [#1653](https://github.com/Azure/PSRule.Rules.Azure/issues/1653)
  - Fixed bug requiring all diagnostic logs settings to have auditing enabled by @BenjaminEngeset.
    [#1726](https://github.com/Azure/PSRule.Rules.Azure/issues/1726)

## v1.20.0-B0148 (pre-release)

What's changed since pre-release v1.20.0-B0085:

- New rules:
  - App Configuration:
    - Check app configuration store audit diagnostic logs are enabled by @BenjaminEngeset.
      [#1690](https://github.com/Azure/PSRule.Rules.Azure/issues/1690)
- Engineering:
  - Bump Microsoft.NET.Test.Sdk to v17.3.2.
    [#1719](https://github.com/Azure/PSRule.Rules.Azure/pull/1719)
- Bug fixes:
  - Fixed error expanding with `json()` and single quotes by @BernieWhite.
    [#1656](https://github.com/Azure/PSRule.Rules.Azure/issues/1656)

## v1.20.0-B0085 (pre-release)

What's changed since pre-release v1.20.0-B0028:

- New rules:
  - Azure Cache for Redis:
    - Check the number of firewall rules for caches by @jonathanruiz.
      [#544](https://github.com/Azure/PSRule.Rules.Azure/issues/544)
    - Check the number of IP addresses in firewall rules for caches by @jonathanruiz.
      [#544](https://github.com/Azure/PSRule.Rules.Azure/issues/544)
  - App Configuration:
    - Check identity-based authentication is used for configuration stores by @pazdedav.
      [#1691](https://github.com/Azure/PSRule.Rules.Azure/issues/1691)
  - Container Registry:
    - Check soft delete policy is enabled by @BenjaminEngeset.
      [#1674](https://github.com/Azure/PSRule.Rules.Azure/issues/1674)
  - Defender for Cloud:
    - Check Microsoft Defender for Cloud is enabled for Containers by @jdewisscher.
      [#1632](https://github.com/Azure/PSRule.Rules.Azure/issues/1632)
    - Check Microsoft Defender for Cloud is enabled for Virtual Machines by @jdewisscher.
      [#1632](https://github.com/Azure/PSRule.Rules.Azure/issues/1632)
    - Check Microsoft Defender for Cloud is enabled for SQL Servers by @jdewisscher.
      [#1632](https://github.com/Azure/PSRule.Rules.Azure/issues/1632)
    - Check Microsoft Defender for Cloud is enabled for App Services by @jdewisscher.
      [#1632](https://github.com/Azure/PSRule.Rules.Azure/issues/1632)
    - Check Microsoft Defender for Cloud is enabled for Storage Accounts by @jdewisscher.
      [#1632](https://github.com/Azure/PSRule.Rules.Azure/issues/1632)
    - Check Microsoft Defender for Cloud is enabled for SQL Servers on machines by @jdewisscher.
      [#1632](https://github.com/Azure/PSRule.Rules.Azure/issues/1632)
  - Network Security Group:
    - Check AKS managed NSGs don't contain custom rules by @ms-sambell.
      [#8](https://github.com/Azure/PSRule.Rules.Azure/issues/8)
  - Storage Account:
    - Check blob container soft delete is enabled by @pazdedav.
      [#1671](https://github.com/Azure/PSRule.Rules.Azure/issues/1671)
    - Check file share soft delete is enabled by @jonathanruiz.
      [#966](https://github.com/Azure/PSRule.Rules.Azure/issues/966)
- Updated rules:
  - **Important change**: Updated rules, tests and docs with Microsoft Defender for Cloud by @jonathanruiz.
    [#545](https://github.com/Azure/PSRule.Rules.Azure/issues/545)
    - The following rules have been renamed with aliases:
      - Renamed `Azure.SQL.ThreatDetection` to `Azure.SQL.DefenderCloud`.
      - Renamed `Azure.SecurityCenter.Contact` to `Azure.DefenderCloud.Contact`.
      - Renamed `Azure.SecurityCenter.Provisioning` to `Azure.DefenderCloud.Provisioning`.
    - If you are referencing the old names please consider updating to the new names.
  - Updated documentation examples for Front Door and Key Vault rules by @lluppesms.
    [#1667](https://github.com/Azure/PSRule.Rules.Azure/issues/1667)
  - Improved the way we check that VM or VMSS has Linux by @verabe.
    [#1704](https://github.com/Azure/PSRule.Rules.Azure/issues/1704)
- General improvements:
  - Updated NSG documentation with code snippets and links by @simone-bennett.
    [#1607](https://github.com/Azure/PSRule.Rules.Azure/issues/1607)
  - Updated Application Gateway documentation with code snippets by @ms-sambell.
    [#1608](https://github.com/Azure/PSRule.Rules.Azure/issues/1608)
  - Updated SQL firewall rules documentation by @ms-sambell.
    [#1569](https://github.com/Azure/PSRule.Rules.Azure/issues/1569)
  - Updated Container Apps documentation and rule to new resource type by @marie-schmidt.
    [#1672](https://github.com/Azure/PSRule.Rules.Azure/issues/1672)
  - Updated KeyVault and FrontDoor documentation with code snippets by @lluppesms.
    [#1667](https://github.com/Azure/PSRule.Rules.Azure/issues/1667)
  - Added tag and annotation metadata from policy for rules generation by @BernieWhite.
    [#1652](https://github.com/Azure/PSRule.Rules.Azure/issues/1652)
- Bug fixes:
  - Fixed continue processing policy assignments on error by @BernieWhite.
    [#1651](https://github.com/Azure/PSRule.Rules.Azure/issues/1651)
  - Fixed handling of runtime assessment data by @BernieWhite.
    [#1707](https://github.com/Azure/PSRule.Rules.Azure/issues/1707)
  - Fixed conversion of type conditions to pre-conditions by @BernieWhite.
    [#1708](https://github.com/Azure/PSRule.Rules.Azure/issues/1708)

## v1.20.0-B0028 (pre-release)

What's changed since pre-release v1.20.0-B0004:

- New rules:
  - AKS:
    - Check clusters use Ephemeral OS disk by @BenjaminEngeset.
      [#1618](https://github.com/Azure/PSRule.Rules.Azure/issues/1618)
  - CDN:
    - Check CDN profile uses Front Door Standard or Premium tier by @BenjaminEngeset.
      [#1612](https://github.com/Azure/PSRule.Rules.Azure/issues/1612)
  - VMSS:
    - Check Linux VMSS has disabled password authentication by @BenjaminEngeset.
      [#1635](https://github.com/Azure/PSRule.Rules.Azure/issues/1635)
- Updated rules:
  - Azure Kubernetes Service:
    - Updated `Azure.AKS.Version` to use latest stable version `1.23.8` by @BernieWhite.
      [#1627](https://github.com/Azure/PSRule.Rules.Azure/issues/1627)
      - Use `AZURE_AKS_CLUSTER_MINIMUM_VERSION` to configure the minimum version of the cluster.
  - Event Grid:
    - Promoted `Azure.EventGrid.DisableLocalAuth` to GA rule set by @BernieWhite.
      [#1628](https://github.com/Azure/PSRule.Rules.Azure/issues/1628)
  - Key Vault:
    - Promoted `Azure.KeyVault.AutoRotationPolicy` to GA rule set by @BernieWhite.
      [#1629](https://github.com/Azure/PSRule.Rules.Azure/issues/1629)
- Engineering:
  - Bump PSRule to v2.4.0.
    [#1620](https://github.com/Azure/PSRule.Rules.Azure/pull/1620)
  - Updated provider data for analysis.
    [#1605](https://github.com/Azure/PSRule.Rules.Azure/pull/1605)
- Bug fixes:
  - Fixed function `dateTimeAdd` errors handling `utcNow` output by @BernieWhite.
    [#1637](https://github.com/Azure/PSRule.Rules.Azure/issues/1637)
  - Fixed inconclusive failure of `Azure.Deployment.AdminUsername` by @BernieWhite.
    [#1631](https://github.com/Azure/PSRule.Rules.Azure/issues/1631)

## v1.20.0-B0004 (pre-release)

What's changed since v1.19.1:

- New rules:
  - Azure Resources:
    - Check that nested deployments securely pass through administrator usernames by @ms-sambell.
      [#1479](https://github.com/Azure/PSRule.Rules.Azure/issues/1479)
- Engineering:
  - Bump Microsoft.NET.Test.Sdk to v17.3.1.
    [#1603](https://github.com/Azure/PSRule.Rules.Azure/pull/1603)

## v1.19.2

What's changed since v1.19.1:

- Bug fixes:
  - Fixed function `dateTimeAdd` errors handling `utcNow` output by @BernieWhite.
    [#1637](https://github.com/Azure/PSRule.Rules.Azure/issues/1637)

## v1.19.1

What's changed since v1.19.0:

- Bug fixes:
  - Fixed `Azure.VNET.UseNSGs` is missing exceptions by @BernieWhite.
    [#1609](https://github.com/Azure/PSRule.Rules.Azure/issues/1609)
    - Added exclusions for `RouteServerSubnet` and any subnet with a dedicated HSM delegation.

## v1.19.0

What's changed since v1.18.1:

- New rules:
  - Azure Kubernetes Service:
    - Check clusters use uptime SLA by @BenjaminEngeset.
      [#1601](https://github.com/Azure/PSRule.Rules.Azure/issues/1601)
- General improvements:
  - Updated rule level for the following rules by @BernieWhite.
    [#1551](https://github.com/Azure/PSRule.Rules.Azure/issues/1551)
    - Set `Azure.APIM.APIDescriptors` to warning from error.
    - Set `Azure.APIM.ProductDescriptors` to warning from error.
    - Set `Azure.Template.UseLocationParameter` to warning from error.
    - Set `Azure.Template.UseComments` to information from error.
    - Set `Azure.Template.UseDescriptions` to information from error.
  - Improve reporting of failing resource property for rules by @BernieWhite.
    [#1429](https://github.com/Azure/PSRule.Rules.Azure/issues/1429)
- Engineering:
  - Added publishing of symbols for NuGet packages by @BernieWhite.
    [#1549](https://github.com/Azure/PSRule.Rules.Azure/issues/1549)
  - Bump Az.Resources to v6.1.0.
    [#1557](https://github.com/Azure/PSRule.Rules.Azure/pull/1557)
  - Bump Microsoft.NET.Test.Sdk to v17.3.0.
    [#1563](https://github.com/Azure/PSRule.Rules.Azure/pull/1563)
  - Bump PSRule to v2.3.2.
    [#1574](https://github.com/Azure/PSRule.Rules.Azure/pull/1574)
  - Bump support projects to .NET 6 by @BernieWhite.
    [#1560](https://github.com/Azure/PSRule.Rules.Azure/issues/1560)
  - Bump BenchmarkDotNet to v0.13.2.
    [#1593](https://github.com/Azure/PSRule.Rules.Azure/pull/1593)
  - Bump BenchmarkDotNet.Diagnostics.Windows to v0.13.2.
    [#1594](https://github.com/Azure/PSRule.Rules.Azure/pull/1594)
  - Updated provider data for analysis.
    [#1598](https://github.com/Azure/PSRule.Rules.Azure/pull/1598)
- Bug fixes:
  - Fixed parameter files linked to bicep code via naming convention is not working by @BernieWhite.
    [#1582](https://github.com/Azure/PSRule.Rules.Azure/issues/1582)
  - Fixed handling of storage accounts sub-resources with CMK by @BernieWhite.
    [#1575](https://github.com/Azure/PSRule.Rules.Azure/issues/1575)

What's changed since pre-release v1.19.0-B0077:

- No additional changes.

## v1.19.0-B0077 (pre-release)

What's changed since pre-release v1.19.0-B0042:

- New rules:
  - Azure Kubernetes Service:
    - Check clusters use uptime SLA by @BenjaminEngeset.
      [#1601](https://github.com/Azure/PSRule.Rules.Azure/issues/1601)

## v1.19.0-B0042 (pre-release)

What's changed since pre-release v1.19.0-B0010:

- General improvements:
  - Improve reporting of failing resource property for rules by @BernieWhite.
    [#1429](https://github.com/Azure/PSRule.Rules.Azure/issues/1429)
- Engineering:
  - Bump PSRule to v2.3.2.
    [#1574](https://github.com/Azure/PSRule.Rules.Azure/pull/1574)
  - Bump support projects to .NET 6 by @BernieWhite.
    [#1560](https://github.com/Azure/PSRule.Rules.Azure/issues/1560)
  - Bump BenchmarkDotNet to v0.13.2.
    [#1593](https://github.com/Azure/PSRule.Rules.Azure/pull/1593)
  - Bump BenchmarkDotNet.Diagnostics.Windows to v0.13.2.
    [#1594](https://github.com/Azure/PSRule.Rules.Azure/pull/1594)
  - Updated provider data for analysis.
    [#1598](https://github.com/Azure/PSRule.Rules.Azure/pull/1598)
- Bug fixes:
  - Fixed parameter files linked to bicep code via naming convention is not working by @BernieWhite.
    [#1582](https://github.com/Azure/PSRule.Rules.Azure/issues/1582)
  - Fixed handling of storage accounts sub-resources with CMK by @BernieWhite.
    [#1575](https://github.com/Azure/PSRule.Rules.Azure/issues/1575)

## v1.19.0-B0010 (pre-release)

What's changed since v1.18.1:

- General improvements:
  - Updated rule level for the following rules by @BernieWhite.
    [#1551](https://github.com/Azure/PSRule.Rules.Azure/issues/1551)
    - Set `Azure.APIM.APIDescriptors` to warning from error.
    - Set `Azure.APIM.ProductDescriptors` to warning from error.
    - Set `Azure.Template.UseLocationParameter` to warning from error.
    - Set `Azure.Template.UseComments` to information from error.
    - Set `Azure.Template.UseDescriptions` to information from error.
- Engineering:
  - Added publishing of symbols for NuGet packages by @BernieWhite.
    [#1549](https://github.com/Azure/PSRule.Rules.Azure/issues/1549)
  - Bump PSRule to v2.3.1.
    [#1561](https://github.com/Azure/PSRule.Rules.Azure/pull/1561)
  - Bump Az.Resources to v6.1.0.
    [#1557](https://github.com/Azure/PSRule.Rules.Azure/pull/1557)
  - Bump Microsoft.NET.Test.Sdk to v17.3.0.
    [#1563](https://github.com/Azure/PSRule.Rules.Azure/pull/1563)

## v1.18.1

What's changed since v1.18.0:

- Bug fixes:
  - Fixed `Azure.APIM.HTTPBackend` reports failure when service URL is not defined by @BernieWhite.
    [#1555](https://github.com/Azure/PSRule.Rules.Azure/issues/1555)
  - Fixed `Azure.SQL.AAD` failure with newer API by @BernieWhite.
    [#1302](https://github.com/Azure/PSRule.Rules.Azure/issues/1302)

## v1.18.0

What's changed since v1.17.1:

- New rules:
  - Cognitive Services:
    - Check accounts use network access restrictions by @BernieWhite.
      [#1532](https://github.com/Azure/PSRule.Rules.Azure/issues/1532)
    - Check accounts use managed identities to access Azure resources by @BernieWhite.
      [#1532](https://github.com/Azure/PSRule.Rules.Azure/issues/1532)
    - Check accounts only accept requests using Azure AD identities by @BernieWhite.
      [#1532](https://github.com/Azure/PSRule.Rules.Azure/issues/1532)
    - Check accounts disable access using public endpoints by @BernieWhite.
      [#1532](https://github.com/Azure/PSRule.Rules.Azure/issues/1532)
- General improvements:
  - Added support for array `indexOf`, `lastIndexOf`, and `items` ARM functions by @BernieWhite.
    [#1440](https://github.com/Azure/PSRule.Rules.Azure/issues/1440)
  - Added support for `join` ARM function by @BernieWhite.
    [#1535](https://github.com/Azure/PSRule.Rules.Azure/issues/1535)
  - Improved output of full path to emitted resources by @BernieWhite.
    [#1523](https://github.com/Azure/PSRule.Rules.Azure/issues/1523)
- Engineering:
  - Bump Az.Resources to v6.0.1.
    [#1521](https://github.com/Azure/PSRule.Rules.Azure/pull/1521)
  - Updated provider data for analysis.
    [#1540](https://github.com/Azure/PSRule.Rules.Azure/pull/1540)
  - Bump xunit to v2.4.2.
    [#1542](https://github.com/Azure/PSRule.Rules.Azure/pull/1542)
  - Added readme and tags to NuGet by @BernieWhite.
    [#1513](https://github.com/Azure/PSRule.Rules.Azure/issues/1513)
- Bug fixes:
  - Fixed `Azure.SQL.TDE` is not required to enable Transparent Data Encryption for IaC by @BernieWhite.
    [#1530](https://github.com/Azure/PSRule.Rules.Azure/issues/1530)

What's changed since pre-release v1.18.0-B0027:

- No additional changes.

## v1.18.0-B0027 (pre-release)

What's changed since pre-release v1.18.0-B0010:

- New rules:
  - Cognitive Services:
    - Check accounts use network access restrictions by @BernieWhite.
      [#1532](https://github.com/Azure/PSRule.Rules.Azure/issues/1532)
    - Check accounts use managed identities to access Azure resources by @BernieWhite.
      [#1532](https://github.com/Azure/PSRule.Rules.Azure/issues/1532)
    - Check accounts only accept requests using Azure AD identities by @BernieWhite.
      [#1532](https://github.com/Azure/PSRule.Rules.Azure/issues/1532)
    - Check accounts disable access using public endpoints by @BernieWhite.
      [#1532](https://github.com/Azure/PSRule.Rules.Azure/issues/1532)
- General improvements:
  - Added support for array `indexOf`, `lastIndexOf`, and `items` ARM functions by @BernieWhite.
    [#1440](https://github.com/Azure/PSRule.Rules.Azure/issues/1440)
  - Added support for `join` ARM function by @BernieWhite.
    [#1535](https://github.com/Azure/PSRule.Rules.Azure/issues/1535)
- Engineering:
  - Updated provider data for analysis.
    [#1540](https://github.com/Azure/PSRule.Rules.Azure/pull/1540)
  - Bump xunit to v2.4.2.
    [#1542](https://github.com/Azure/PSRule.Rules.Azure/pull/1542)
- Bug fixes:
  - Fixed `Azure.SQL.TDE` is not required to enable Transparent Data Encryption for IaC by @BernieWhite.
    [#1530](https://github.com/Azure/PSRule.Rules.Azure/issues/1530)

## v1.18.0-B0010 (pre-release)

What's changed since pre-release v1.18.0-B0002:

- General improvements:
  - Improved output of full path to emitted resources by @BernieWhite.
    [#1523](https://github.com/Azure/PSRule.Rules.Azure/issues/1523)
- Engineering:
  - Bump Az.Resources to v6.0.1.
    [#1521](https://github.com/Azure/PSRule.Rules.Azure/pull/1521)

## v1.18.0-B0002 (pre-release)

What's changed since v1.17.1:

- Engineering:
  - Added readme and tags to NuGet by @BernieWhite.
    [#1513](https://github.com/Azure/PSRule.Rules.Azure/issues/1513)

## v1.17.1

What's changed since v1.17.0:

- Bug fixes:
  - Fixed union returns null when merged with built-in expansion objects by @BernieWhite.
    [#1515](https://github.com/Azure/PSRule.Rules.Azure/issues/1515)
  - Fixed missing zones in test for standalone VM by @BernieWhite.
    [#1506](https://github.com/Azure/PSRule.Rules.Azure/issues/1506)

## v1.17.0

What's changed since v1.16.1:

- New features:
  - Added more field count expression support for Azure Policy JSON rules by @ArmaanMcleod.
    [#181](https://github.com/Azure/PSRule.Rules.Azure/issues/181)
  - Added June 2022 baselines `Azure.GA_2022_06` and `Azure.Preview_2022_06` by @BernieWhite.
    [#1499](https://github.com/Azure/PSRule.Rules.Azure/issues/1499)
    - Includes rules released before or during June 2022.
    - Marked `Azure.GA_2022_03` and `Azure.Preview_2022_03` baselines as obsolete.
- New rules:
  - Deployment:
    - Check for secure values in outputs by @BernieWhite.
      [#297](https://github.com/Azure/PSRule.Rules.Azure/issues/297)
- Engineering:
  - Bump Newtonsoft.Json to v13.0.1.
    [#1494](https://github.com/Azure/PSRule.Rules.Azure/pull/1494)
  - Updated NuGet packaging metadata by @BernieWhite.
    [#1428](https://github.com/Azure/PSRule.Rules.Azure/pull/1428)
  - Updated provider data for analysis.
    [#1502](https://github.com/Azure/PSRule.Rules.Azure/pull/1502)
  - Bump PSRule to v2.2.0.
    [#1444](https://github.com/Azure/PSRule.Rules.Azure/pull/1444)
  - Updated NuGet packaging metadata by @BernieWhite.
    [#1428](https://github.com/Azure/PSRule.Rules.Azure/issues/1428)
- Bug fixes:
  - Fixed TDE property status to state by @Dylan-Prins.
    [#1505](https://github.com/Azure/PSRule.Rules.Azure/pull/1505)
  - Fixed the language expression value fails in outputs by @BernieWhite.
    [#1485](https://github.com/Azure/PSRule.Rules.Azure/issues/1485)

What's changed since pre-release v1.17.0-B0064:

- No additional changes.

## v1.17.0-B0064 (pre-release)

What's changed since pre-release v1.17.0-B0035:

- Engineering:
  - Updated provider data for analysis.
    [#1502](https://github.com/Azure/PSRule.Rules.Azure/pull/1502)
  - Bump PSRule to v2.2.0.
    [#1444](https://github.com/Azure/PSRule.Rules.Azure/pull/1444)
- Bug fixes:
  - Fixed TDE property status to state by @Dylan-Prins.
    [#1505](https://github.com/Azure/PSRule.Rules.Azure/pull/1505)

## v1.17.0-B0035 (pre-release)

What's changed since pre-release v1.17.0-B0014:

- New features:
  - Added June 2022 baselines `Azure.GA_2022_06` and `Azure.Preview_2022_06` by @BernieWhite.
    [#1499](https://github.com/Azure/PSRule.Rules.Azure/issues/1499)
    - Includes rules released before or during June 2022.
    - Marked `Azure.GA_2022_03` and `Azure.Preview_2022_03` baselines as obsolete.
- Engineering:
  - Bump Newtonsoft.Json to v13.0.1.
    [#1494](https://github.com/Azure/PSRule.Rules.Azure/pull/1494)
  - Updated NuGet packaging metadata by @BernieWhite.
    [#1428](https://github.com/Azure/PSRule.Rules.Azure/pull/1428)

## v1.17.0-B0014 (pre-release)

What's changed since v1.16.1:

- New features:
  - Added more field count expression support for Azure Policy JSON rules by @ArmaanMcleod.
    [#181](https://github.com/Azure/PSRule.Rules.Azure/issues/181)
- New rules:
  - Deployment:
    - Check for secure values in outputs by @BernieWhite.
      [#297](https://github.com/Azure/PSRule.Rules.Azure/issues/297)
- Engineering:
  - Updated NuGet packaging metadata by @BernieWhite.
    [#1428](https://github.com/Azure/PSRule.Rules.Azure/issues/1428)
- Bug fixes:
  - Fixed the language expression value fails in outputs by @BernieWhite.
    [#1485](https://github.com/Azure/PSRule.Rules.Azure/issues/1485)

## v1.16.1

What's changed since v1.16.0:

- Bug fixes:
  - Fixed TLS 1.3 support in `Azure.AppGw.SSLPolicy` by @BernieWhite.
    [#1469](https://github.com/Azure/PSRule.Rules.Azure/issues/1469)
  - Fixed Application Gateway referencing a WAF policy by @BernieWhite.
    [#1466](https://github.com/Azure/PSRule.Rules.Azure/issues/1466)

## v1.16.0

What's changed since v1.15.2:

- New rules:
  - App Service:
    - Check web apps have insecure FTP disabled by @BernieWhite.
      [#1436](https://github.com/Azure/PSRule.Rules.Azure/issues/1436)
    - Check web apps use a dedicated health probe by @BernieWhite.
      [#1437](https://github.com/Azure/PSRule.Rules.Azure/issues/1437)
- Updated rules:
  - Public IP:
    - Updated `Azure.PublicIP.AvailabilityZone` to exclude IP addresses for Azure Bastion by @BernieWhite.
      [#1442](https://github.com/Azure/PSRule.Rules.Azure/issues/1442)
      - Public IP addresses with the `resource-usage` tag set to `azure-bastion` are excluded.
- General improvements:
  - Added support for `dateTimeFromEpoch` and `dateTimeToEpoch` ARM functions by @BernieWhite.
    [#1451](https://github.com/Azure/PSRule.Rules.Azure/issues/1451)
- Engineering:
  - Updated built documentation to include rule ref and metadata by @BernieWhite.
    [#1432](https://github.com/Azure/PSRule.Rules.Azure/issues/1432)
  - Added ref properties for several rules by @BernieWhite.
    [#1430](https://github.com/Azure/PSRule.Rules.Azure/issues/1430)
  - Updated provider data for analysis.
    [#1453](https://github.com/Azure/PSRule.Rules.Azure/pull/1453)
  - Bump Microsoft.NET.Test.Sdk to v17.2.0.
    [#1410](https://github.com/Azure/PSRule.Rules.Azure/pull/1410)
  - Update CI checks to include required ref property by @BernieWhite.
    [#1431](https://github.com/Azure/PSRule.Rules.Azure/issues/1431)
  - Added ref properties for rules by @BernieWhite.
    [#1430](https://github.com/Azure/PSRule.Rules.Azure/issues/1430)
- Bug fixes:
  - Fixed `Azure.Template.UseVariables` does not accept function variables names by @BernieWhite.
    [#1427](https://github.com/Azure/PSRule.Rules.Azure/issues/1427)
  - Fixed dependency issue within Azure Pipelines `AzurePowerShell` task by @BernieWhite.
    [#1447](https://github.com/Azure/PSRule.Rules.Azure/issues/1447)
    - Removed dependency on `Az.Accounts` and `Az.Resources` from manifest.
      Pre-install these modules to use export cmdlets.

What's changed since pre-release v1.16.0-B0072:

- No additional changes.

## v1.16.0-B0072 (pre-release)

What's changed since pre-release v1.16.0-B0041:

- Engineering:
  - Update CI checks to include required ref property by @BernieWhite.
    [#1431](https://github.com/Azure/PSRule.Rules.Azure/issues/1431)
  - Added ref properties for rules by @BernieWhite.
    [#1430](https://github.com/Azure/PSRule.Rules.Azure/issues/1430)
- Bug fixes:
  - Fixed dependency issue within Azure Pipelines `AzurePowerShell` task by @BernieWhite.
    [#1447](https://github.com/Azure/PSRule.Rules.Azure/issues/1447)
    - Removed dependency on `Az.Accounts` and `Az.Resources` from manifest.
      Pre-install these modules to use export cmdlets.

## v1.16.0-B0041 (pre-release)

What's changed since pre-release v1.16.0-B0017:

- Updated rules:
  - Public IP:
    - Updated `Azure.PublicIP.AvailabilityZone` to exclude IP addresses for Azure Bastion by @BernieWhite.
      [#1442](https://github.com/Azure/PSRule.Rules.Azure/issues/1442)
      - Public IP addresses with the `resource-usage` tag set to `azure-bastion` are excluded.
- General improvements:
  - Added support for `dateTimeFromEpoch` and `dateTimeToEpoch` ARM functions by @BernieWhite.
    [#1451](https://github.com/Azure/PSRule.Rules.Azure/issues/1451)
- Engineering:
  - Updated built documentation to include rule ref and metadata by @BernieWhite.
    [#1432](https://github.com/Azure/PSRule.Rules.Azure/issues/1432)
  - Added ref properties for several rules by @BernieWhite.
    [#1430](https://github.com/Azure/PSRule.Rules.Azure/issues/1430)
  - Updated provider data for analysis.
    [#1453](https://github.com/Azure/PSRule.Rules.Azure/pull/1453)

## v1.16.0-B0017 (pre-release)

What's changed since v1.15.2:

- New rules:
  - App Service:
    - Check web apps have insecure FTP disabled by @BernieWhite.
      [#1436](https://github.com/Azure/PSRule.Rules.Azure/issues/1436)
    - Check web apps use a dedicated health probe by @BernieWhite.
      [#1437](https://github.com/Azure/PSRule.Rules.Azure/issues/1437)
- Engineering:
  - Bump Microsoft.NET.Test.Sdk to v17.2.0.
    [#1410](https://github.com/Azure/PSRule.Rules.Azure/pull/1410)
- Bug fixes:
  - Fixed `Azure.Template.UseVariables` does not accept function variables names by @BernieWhite.
    [#1427](https://github.com/Azure/PSRule.Rules.Azure/issues/1427)

## v1.15.2

What's changed since v1.15.1:

- Bug fixes:
  - Fixed `Azure.AppService.ManagedIdentity` does not accept both system and user assigned by @BernieWhite.
    [#1415](https://github.com/Azure/PSRule.Rules.Azure/issues/1415)
    - This also applies to:
      - `Azure.ADX.ManagedIdentity`
      - `Azure.APIM.ManagedIdentity`
      - `Azure.EventGrid.ManagedIdentity`
      - `Azure.Automation.ManagedIdentity`
  - Fixed Web apps with .NET 6 do not meet version constraint of `Azure.AppService.NETVersion` by @BernieWhite.
    [#1414](https://github.com/Azure/PSRule.Rules.Azure/issues/1414)
    - This also applies to `Azure.AppService.PHPVersion`.

## v1.15.1

What's changed since v1.15.0:

- Bug fixes:
  - Fixed exclusion of `dataCollectionRuleAssociations` from `Azure.Resource.UseTags` by @BernieWhite.
    [#1400](https://github.com/Azure/PSRule.Rules.Azure/issues/1400)
  - Fixed could not determine JSON object type for MockObject using CreateObject by @BernieWhite.
    [#1411](https://github.com/Azure/PSRule.Rules.Azure/issues/1411)
  - Fixed cannot bind argument to parameter 'Sku' because it is an empty string by @BernieWhite.
    [#1407](https://github.com/Azure/PSRule.Rules.Azure/issues/1407)

## v1.15.0

What's changed since v1.14.3:

- New features:
  - **Important change**: Added `Azure.Resource.SupportsTags` selector by @BernieWhite.
    [#1339](https://github.com/Azure/PSRule.Rules.Azure/issues/1339)
    - Use this selector in custom rules to filter rules to only run against resources that support tags.
    - This selector replaces the `SupportsTags` PowerShell function.
    - Using the `SupportsTag` function will now result in a warning.
    - The `SupportsTags` function will be removed in v2.
    - See [upgrade notes][1] for more information.
- Updated rules:
  - Azure Kubernetes Service:
    - Updated `Azure.AKS.Version` to use latest stable version `1.22.6` by @BernieWhite.
      [#1386](https://github.com/Azure/PSRule.Rules.Azure/issues/1386)
      - Use `AZURE_AKS_CLUSTER_MINIMUM_VERSION` to configure the minimum version of the cluster.
- Engineering:
  - Added code signing of module by @BernieWhite.
    [#1379](https://github.com/Azure/PSRule.Rules.Azure/issues/1379)
  - Added SBOM manifests to module by @BernieWhite.
    [#1380](https://github.com/Azure/PSRule.Rules.Azure/issues/1380)
  - Embedded provider and alias information as manifest resources by @BernieWhite.
    [#1383](https://github.com/Azure/PSRule.Rules.Azure/issues/1383)
    - Resources are minified and compressed to improve size and speed.
  - Added additional `nodeps` manifest that does not include dependencies for Az modules by @BernieWhite.
    [#1392](https://github.com/Azure/PSRule.Rules.Azure/issues/1392)
  - Bump Az.Accounts to 2.7.6. [#1338](https://github.com/Azure/PSRule.Rules.Azure/pull/1338)
  - Bump Az.Resources to 5.6.0. [#1338](https://github.com/Azure/PSRule.Rules.Azure/pull/1338)
  - Bump PSRule to 2.1.0. [#1338](https://github.com/Azure/PSRule.Rules.Azure/pull/1338)
  - Bump Pester to 5.3.3. [#1338](https://github.com/Azure/PSRule.Rules.Azure/pull/1338)
- Bug fixes:
  - Fixed dependency chain order when dependsOn copy by @BernieWhite.
    [#1381](https://github.com/Azure/PSRule.Rules.Azure/issues/1381)
  - Fixed error calling SupportsTags function by @BernieWhite.
    [#1401](https://github.com/Azure/PSRule.Rules.Azure/issues/1401)

What's changed since pre-release v1.15.0-B0053:

- Bug fixes:
  - Fixed error calling SupportsTags function by @BernieWhite.
    [#1401](https://github.com/Azure/PSRule.Rules.Azure/issues/1401)

## v1.15.0-B0053 (pre-release)

What's changed since pre-release v1.15.0-B0022:

- New features:
  - **Important change**: Added `Azure.Resource.SupportsTags` selector. [#1339](https://github.com/Azure/PSRule.Rules.Azure/issues/1339)
    - Use this selector in custom rules to filter rules to only run against resources that support tags.
    - This selector replaces the `SupportsTags` PowerShell function.
    - Using the `SupportsTag` function will now result in a warning.
    - The `SupportsTags` function will be removed in v2.
    - See [upgrade notes][1] for more information.
- Engineering:
  - Embedded provider and alias information as manifest resources. [#1383](https://github.com/Azure/PSRule.Rules.Azure/issues/1383)
    - Resources are minified and compressed to improve size and speed.
  - Added additional `nodeps` manifest that does not include dependencies for Az modules. [#1392](https://github.com/Azure/PSRule.Rules.Azure/issues/1392)
  - Bump Az.Accounts to 2.7.6. [#1338](https://github.com/Azure/PSRule.Rules.Azure/pull/1338)
  - Bump Az.Resources to 5.6.0. [#1338](https://github.com/Azure/PSRule.Rules.Azure/pull/1338)
  - Bump PSRule to 2.1.0. [#1338](https://github.com/Azure/PSRule.Rules.Azure/pull/1338)
  - Bump Pester to 5.3.3. [#1338](https://github.com/Azure/PSRule.Rules.Azure/pull/1338)

## v1.15.0-B0022 (pre-release)

What's changed since v1.14.3:

- Updated rules:
  - Azure Kubernetes Service:
    - Updated `Azure.AKS.Version` to use latest stable version `1.22.6`. [#1386](https://github.com/Azure/PSRule.Rules.Azure/issues/1386)
      - Use `AZURE_AKS_CLUSTER_MINIMUM_VERSION` to configure the minimum version of the cluster.
- Engineering:
  - Added code signing of module. [#1379](https://github.com/Azure/PSRule.Rules.Azure/issues/1379)
  - Added SBOM manifests to module. [#1380](https://github.com/Azure/PSRule.Rules.Azure/issues/1380)
- Bug fixes:
  - Fixed dependency chain order when dependsOn copy. [#1381](https://github.com/Azure/PSRule.Rules.Azure/issues/1381)

## v1.14.3

What's changed since v1.14.2:

- Bug fixes:
  - Fixed Azure Firewall threat intel mode reported for Secure VNET hubs. [#1365](https://github.com/Azure/PSRule.Rules.Azure/issues/1365)
  - Fixed array function handling with mock objects. [#1367](https://github.com/Azure/PSRule.Rules.Azure/issues/1367)

## v1.14.2

What's changed since v1.14.1:

- Bug fixes:
  - Fixed handling of parent resources when sub resource is in a separate deployment. [#1360](https://github.com/Azure/PSRule.Rules.Azure/issues/1360)

## v1.14.1

What's changed since v1.14.0:

- Bug fixes:
  - Fixed unable to set parameter defaults option with type object. [#1355](https://github.com/Azure/PSRule.Rules.Azure/issues/1355)

## v1.14.0

What's changed since v1.13.4:

- New features:
  - Added support for referencing resources in template. [#1315](https://github.com/Azure/PSRule.Rules.Azure/issues/1315)
    - The `reference()` function can be used to reference resources in template.
    - A placeholder value is still used for resources outside of the template.
  - Added March 2022 baselines `Azure.GA_2022_03` and `Azure.Preview_2022_03`. [#1334](https://github.com/Azure/PSRule.Rules.Azure/issues/1334)
    - Includes rules released before or during March 2022.
    - Marked `Azure.GA_2021_12` and `Azure.Preview_2021_12` baselines as obsolete.
  - **Experimental:** Cmdlets to validate objects with Azure policy conditions:
    - `Export-AzPolicyAssignmentData` - Exports policy assignment data. [#1266](https://github.com/Azure/PSRule.Rules.Azure/issues/1266)
    - `Export-AzPolicyAssignmentRuleData` - Exports JSON rules from policy assignment data. [#1278](https://github.com/Azure/PSRule.Rules.Azure/issues/1278)
    - `Get-AzPolicyAssignmentDataSource` - Discovers policy assignment data. [#1340](https://github.com/Azure/PSRule.Rules.Azure/issues/1340)
    - See cmdlet help for limitations and usage.
    - Additional information will be posted as this feature evolves [here](https://github.com/Azure/PSRule.Rules.Azure/discussions/1345).
- New rules:
  - SignalR Service:
    - Check services use Managed Identities. [#1306](https://github.com/Azure/PSRule.Rules.Azure/issues/1306)
    - Check services use a SKU with an SLA. [#1307](https://github.com/Azure/PSRule.Rules.Azure/issues/1307)
  - Web PubSub Service:
    - Check services use Managed Identities. [#1308](https://github.com/Azure/PSRule.Rules.Azure/issues/1308)
    - Check services use a SKU with an SLA. [#1309](https://github.com/Azure/PSRule.Rules.Azure/issues/1309)
- Updated rules:
  - Azure Kubernetes Service:
    - Updated `Azure.AKS.Version` to use latest stable version `1.21.9`. [#1318](https://github.com/Azure/PSRule.Rules.Azure/issues/1318)
      - Use `AZURE_AKS_CLUSTER_MINIMUM_VERSION` to configure the minimum version of the cluster.
- Engineering:
  - Cache Azure Policy Aliases. [#1277](https://github.com/Azure/PSRule.Rules.Azure/issues/1277)
  - Cleanup of additional alias metadata. [#1351](https://github.com/Azure/PSRule.Rules.Azure/pull/1351)
- Bug fixes:
  - Fixed index was out of range with split on mock properties. [#1327](https://github.com/Azure/PSRule.Rules.Azure/issues/1327)
  - Fixed mock objects with no properties. [#1347](https://github.com/Azure/PSRule.Rules.Azure/issues/1347)
  - Fixed sub-resources nesting by scope regression. [#1348](https://github.com/Azure/PSRule.Rules.Azure/issues/1348)
  - Fixed expand of runtime properties on reference objects. [#1324](https://github.com/Azure/PSRule.Rules.Azure/issues/1324)
  - Fixed processing of deployment outputs. [#1316](https://github.com/Azure/PSRule.Rules.Azure/issues/1316)

What's changed since pre-release v1.14.0-B2204013:

- No additional changes.

## v1.14.0-B2204013 (pre-release)

What's changed since pre-release v1.14.0-B2204007:

- Engineering:
  - Cleanup of additional alias metadata. [#1351](https://github.com/Azure/PSRule.Rules.Azure/pull/1351)

## v1.14.0-B2204007 (pre-release)

What's changed since pre-release v1.14.0-B2203117:

- Bug fixes:
  - Fixed mock objects with no properties. [#1347](https://github.com/Azure/PSRule.Rules.Azure/issues/1347)
  - Fixed sub-resources nesting by scope regression. [#1348](https://github.com/Azure/PSRule.Rules.Azure/issues/1348)

## v1.14.0-B2203117 (pre-release)

What's changed since pre-release v1.14.0-B2203088:

- New features:
  - **Experimental:** Cmdlets to validate objects with Azure policy conditions:
    - `Export-AzPolicyAssignmentData` - Exports policy assignment data. [#1266](https://github.com/Azure/PSRule.Rules.Azure/issues/1266)
    - `Export-AzPolicyAssignmentRuleData` - Exports JSON rules from policy assignment data. [#1278](https://github.com/Azure/PSRule.Rules.Azure/issues/1278)
    - `Get-AzPolicyAssignmentDataSource` - Discovers policy assignment data. [#1340](https://github.com/Azure/PSRule.Rules.Azure/issues/1340)
    - See cmdlet help for limitations and usage.
    - Additional information will be posted as this feature evolves [here](https://github.com/Azure/PSRule.Rules.Azure/discussions/1345).
- Engineering:
  - Cache Azure Policy Aliases. [#1277](https://github.com/Azure/PSRule.Rules.Azure/issues/1277)
- Bug fixes:
  - Fixed index was out of range with split on mock properties. [#1327](https://github.com/Azure/PSRule.Rules.Azure/issues/1327)

## v1.14.0-B2203088 (pre-release)

What's changed since pre-release v1.14.0-B2203066:

- New features:
  - Added March 2022 baselines `Azure.GA_2022_03` and `Azure.Preview_2022_03`. [#1334](https://github.com/Azure/PSRule.Rules.Azure/issues/1334)
    - Includes rules released before or during March 2022.
    - Marked `Azure.GA_2021_12` and `Azure.Preview_2021_12` baselines as obsolete.
- Bug fixes:
  - Fixed expand of runtime properties on reference objects. [#1324](https://github.com/Azure/PSRule.Rules.Azure/issues/1324)

## v1.14.0-B2203066 (pre-release)

What's changed since v1.13.4:

- New features:
  - Added support for referencing resources in template. [#1315](https://github.com/Azure/PSRule.Rules.Azure/issues/1315)
    - The `reference()` function can be used to reference resources in template.
    - A placeholder value is still used for resources outside of the template.
- New rules:
  - SignalR Service:
    - Check services use Managed Identities. [#1306](https://github.com/Azure/PSRule.Rules.Azure/issues/1306)
    - Check services use a SKU with an SLA. [#1307](https://github.com/Azure/PSRule.Rules.Azure/issues/1307)
  - Web PubSub Service:
    - Check services use Managed Identities. [#1308](https://github.com/Azure/PSRule.Rules.Azure/issues/1308)
    - Check services use a SKU with an SLA. [#1309](https://github.com/Azure/PSRule.Rules.Azure/issues/1309)
- Updated rules:
  - Azure Kubernetes Service:
    - Updated `Azure.AKS.Version` to use latest stable version `1.21.9`. [#1318](https://github.com/Azure/PSRule.Rules.Azure/issues/1318)
      - Use `AZURE_AKS_CLUSTER_MINIMUM_VERSION` to configure the minimum version of the cluster.
- Bug fixes:
  - Fixed processing of deployment outputs. [#1316](https://github.com/Azure/PSRule.Rules.Azure/issues/1316)

## v1.13.4

What's changed since v1.13.3:

- Bug fixes:
  - Fixed virtual network without any subnets is invalid. [#1303](https://github.com/Azure/PSRule.Rules.Azure/issues/1303)
  - Fixed container registry rules that require a premium tier. [#1304](https://github.com/Azure/PSRule.Rules.Azure/issues/1304)
    - Rules `Azure.ACR.Retention` and `Azure.ACR.ContentTrust` are now only run against premium instances.

## v1.13.3

What's changed since v1.13.2:

- Bug fixes:
  - Fixed bicep build timeout for complex deployments. [#1299](https://github.com/Azure/PSRule.Rules.Azure/issues/1299)

## v1.13.2

What's changed since v1.13.1:

- Engineering:
  - Bump PowerShellStandard.Library to 5.1.1. [#1295](https://github.com/Azure/PSRule.Rules.Azure/pull/1295)
- Bug fixes:
  - Fixed nested resource loops. [#1293](https://github.com/Azure/PSRule.Rules.Azure/issues/1293)

## v1.13.1

What's changed since v1.13.0:

- Bug fixes:
  - Fixed parsing of nested quote pairs within JSON function. [#1288](https://github.com/Azure/PSRule.Rules.Azure/issues/1288)

## v1.13.0

What's changed since v1.12.2:

- New features:
  - Added support for setting defaults for required parameters. [#1065](https://github.com/Azure/PSRule.Rules.Azure/issues/1065)
    - When specified, the value will be used when a parameter value is not provided.
  - Added support expanding Bicep from parameter files. [#1160](https://github.com/Azure/PSRule.Rules.Azure/issues/1160)
- New rules:
  - Azure Cache for Redis:
    - Limit public access for Azure Cache for Redis instances. [#935](https://github.com/Azure/PSRule.Rules.Azure/issues/935)
  - Container App:
    - Check insecure ingress is not enabled (preview). [#1252](https://github.com/Azure/PSRule.Rules.Azure/issues/1252)
  - Key Vault:
    - Check key auto-rotation is enabled (preview). [#1159](https://github.com/Azure/PSRule.Rules.Azure/issues/1159)
  - Recovery Services Vault:
    - Check vaults have replication alerts configured. [#7](https://github.com/Azure/PSRule.Rules.Azure/issues/7)
- Engineering:
  - Automatically build baseline docs. [#1242](https://github.com/Azure/PSRule.Rules.Azure/issues/1242)
  - Bump PSRule dependency to v1.11.1. [#1269](https://github.com/Azure/PSRule.Rules.Azure/pull/1269)
- Bug fixes:
  - Fixed empty value with strong type. [#1258](https://github.com/Azure/PSRule.Rules.Azure/issues/1258)
  - Fixed error with empty logic app trigger. [#1249](https://github.com/Azure/PSRule.Rules.Azure/issues/1249)
  - Fixed out of order parameters. [#1257](https://github.com/Azure/PSRule.Rules.Azure/issues/1257)
  - Fixed mapping default configuration causes cast exception. [#1274](https://github.com/Azure/PSRule.Rules.Azure/issues/1274)
  - Fixed resource id is incorrectly built for sub resource types. [#1279](https://github.com/Azure/PSRule.Rules.Azure/issues/1279)

What's changed since pre-release v1.13.0-B2202113:

- No additional changes.

## v1.13.0-B2202113 (pre-release)

What's changed since pre-release v1.13.0-B2202108:

- Bug fixes:
  - Fixed resource id is incorrectly built for sub resource types. [#1279](https://github.com/Azure/PSRule.Rules.Azure/issues/1279)

## v1.13.0-B2202108 (pre-release)

What's changed since pre-release v1.13.0-B2202103:

- Bug fixes:
  - Fixed mapping default configuration causes cast exception. [#1274](https://github.com/Azure/PSRule.Rules.Azure/issues/1274)

## v1.13.0-B2202103 (pre-release)

What's changed since pre-release v1.13.0-B2202090:

- Engineering:
  - Bump PSRule dependency to v1.11.1. [#1269](https://github.com/Azure/PSRule.Rules.Azure/pull/1269)
- Bug fixes:
  - Fixed out of order parameters. [#1257](https://github.com/Azure/PSRule.Rules.Azure/issues/1257)

## v1.13.0-B2202090 (pre-release)

What's changed since pre-release v1.13.0-B2202063:

- New rules:
  - Azure Cache for Redis:
    - Limit public access for Azure Cache for Redis instances. [#935](https://github.com/Azure/PSRule.Rules.Azure/issues/935)
- Engineering:
  - Automatically build baseline docs. [#1242](https://github.com/Azure/PSRule.Rules.Azure/issues/1242)
- Bug fixes:
  - Fixed empty value with strong type. [#1258](https://github.com/Azure/PSRule.Rules.Azure/issues/1258)

## v1.13.0-B2202063 (pre-release)

What's changed since v1.12.2:

- New features:
  - Added support for setting defaults for required parameters. [#1065](https://github.com/Azure/PSRule.Rules.Azure/issues/1065)
    - When specified, the value will be used when a parameter value is not provided.
  - Added support expanding Bicep from parameter files. [#1160](https://github.com/Azure/PSRule.Rules.Azure/issues/1160)
- New rules:
  - Container App:
    - Check insecure ingress is not enabled (preview). [#1252](https://github.com/Azure/PSRule.Rules.Azure/issues/1252)
  - Key Vault:
    - Check key auto-rotation is enabled (preview). [#1159](https://github.com/Azure/PSRule.Rules.Azure/issues/1159)
  - Recovery Services Vault:
    - Check vaults have replication alerts configured. [#7](https://github.com/Azure/PSRule.Rules.Azure/issues/7)
- Bug fixes:
  - Fixed error with empty logic app trigger. [#1249](https://github.com/Azure/PSRule.Rules.Azure/issues/1249)

## v1.12.2

What's changed since v1.12.1:

- Bug fixes:
  - Fixed detect strong type requirements for nested deployments. [#1235](https://github.com/Azure/PSRule.Rules.Azure/issues/1235)

## v1.12.1

What's changed since v1.12.0:

- Bug fixes:
  - Fixed Bicep already exists with PSRule v2. [#1232](https://github.com/Azure/PSRule.Rules.Azure/issues/1232)

## v1.12.0

What's changed since v1.11.1:

- New rules:
  - Data Explorer:
    - Check clusters use Managed Identities. [#1207](https://github.com/Azure/PSRule.Rules.Azure/issues/1207)
    - Check clusters use a SKU with a SLA. [#1208](https://github.com/Azure/PSRule.Rules.Azure/issues/1208)
    - Check clusters use disk encryption. [#1209](https://github.com/Azure/PSRule.Rules.Azure/issues/1209)
    - Check clusters are in use with databases. [#1215](https://github.com/Azure/PSRule.Rules.Azure/issues/1215)
  - Event Hub:
    - Check namespaces are in use with event hubs. [#1216](https://github.com/Azure/PSRule.Rules.Azure/issues/1216)
    - Check namespaces only accept identity-based authentication. [#1217](https://github.com/Azure/PSRule.Rules.Azure/issues/1217)
  - Azure Recovery Services Vault:
    - Check vaults use geo-redundant storage. [#5](https://github.com/Azure/PSRule.Rules.Azure/issues/5)
  - Service Bus:
    - Check namespaces are in use with queues and topics. [#1218](https://github.com/Azure/PSRule.Rules.Azure/issues/1218)
    - Check namespaces only accept identity-based authentication. [#1219](https://github.com/Azure/PSRule.Rules.Azure/issues/1219)
- Updated rules:
  - Azure Kubernetes Service:
    - Updated `Azure.AKS.Version` to use latest stable version `1.21.7`. [#1188](https://github.com/Azure/PSRule.Rules.Azure/issues/1188)
      - Pinned latest GA baseline `Azure.GA_2021_12` to previous version `1.20.5`.
      - Use `AZURE_AKS_CLUSTER_MINIMUM_VERSION` to configure the minimum version of the cluster.
  - Azure API Management:
    - Check service disabled insecure ciphers.
      [#1128](https://github.com/Azure/PSRule.Rules.Azure/issues/1128)
    - Refactored the cipher and protocol rule into individual rules.
      - `Azure.APIM.Protocols`
      - `Azure.APIM.Ciphers`
- General improvements:
  - **Important change:** Replaced `Azure_AKSMinimumVersion` option with `AZURE_AKS_CLUSTER_MINIMUM_VERSION`. [#941](https://github.com/Azure/PSRule.Rules.Azure/issues/941)
    - For compatibility, if `Azure_AKSMinimumVersion` is set it will be used instead of `AZURE_AKS_CLUSTER_MINIMUM_VERSION`.
    - If only `AZURE_AKS_CLUSTER_MINIMUM_VERSION` is set, this value will be used.
    - The default will be used neither options are configured.
    - If `Azure_AKSMinimumVersion` is set a warning will be generated until the configuration is removed.
    - Support for `Azure_AKSMinimumVersion` is deprecated and will be removed in v2.
    - See [upgrade notes][1] for details.
- Bug fixes:
  - Fixed false positive of blob container with access unspecified. [#1212](https://github.com/Azure/PSRule.Rules.Azure/issues/1212)

What's changed since pre-release v1.12.0-B2201086:

- No additional changes.

## v1.12.0-B2201086 (pre-release)

What's changed since pre-release v1.12.0-B2201067:

- New rules:
  - Data Explorer:
    - Check clusters are in use with databases. [#1215](https://github.com/Azure/PSRule.Rules.Azure/issues/1215)
  - Event Hub:
    - Check namespaces are in use with event hubs. [#1216](https://github.com/Azure/PSRule.Rules.Azure/issues/1216)
    - Check namespaces only accept identity-based authentication. [#1217](https://github.com/Azure/PSRule.Rules.Azure/issues/1217)
  - Azure Recovery Services Vault:
    - Check vaults use geo-redundant storage. [#5](https://github.com/Azure/PSRule.Rules.Azure/issues/5)
  - Service Bus:
    - Check namespaces are in use with queues and topics. [#1218](https://github.com/Azure/PSRule.Rules.Azure/issues/1218)
    - Check namespaces only accept identity-based authentication. [#1219](https://github.com/Azure/PSRule.Rules.Azure/issues/1219)

## v1.12.0-B2201067 (pre-release)

What's changed since pre-release v1.12.0-B2201054:

- New rules:
  - Data Explorer:
    - Check clusters use Managed Identities. [#1207](https://github.com/Azure/PSRule.Rules.Azure/issues/1207)
    - Check clusters use a SKU with a SLA. [#1208](https://github.com/Azure/PSRule.Rules.Azure/issues/1208)
    - Check clusters use disk encryption. [#1209](https://github.com/Azure/PSRule.Rules.Azure/issues/1209)
- Bug fixes:
  - Fixed false positive of blob container with access unspecified. [#1212](https://github.com/Azure/PSRule.Rules.Azure/issues/1212)

## v1.12.0-B2201054 (pre-release)

What's changed since v1.11.1:

- Updated rules:
  - Azure Kubernetes Service:
    - Updated `Azure.AKS.Version` to use latest stable version `1.21.7`. [#1188](https://github.com/Azure/PSRule.Rules.Azure/issues/1188)
      - Pinned latest GA baseline `Azure.GA_2021_12` to previous version `1.20.5`.
      - Use `AZURE_AKS_CLUSTER_MINIMUM_VERSION` to configure the minimum version of the cluster.
  - Azure API Management:
    - Check service disabled insecure ciphers.
      [#1128](https://github.com/Azure/PSRule.Rules.Azure/issues/1128)
    - Refactored the cipher and protocol rule into individual rules.
      - `Azure.APIM.Protocols`
      - `Azure.APIM.Ciphers`
- General improvements:
  - **Important change:** Replaced `Azure_AKSMinimumVersion` option with `AZURE_AKS_CLUSTER_MINIMUM_VERSION`. [#941](https://github.com/Azure/PSRule.Rules.Azure/issues/941)
    - For compatibility, if `Azure_AKSMinimumVersion` is set it will be used instead of `AZURE_AKS_CLUSTER_MINIMUM_VERSION`.
    - If only `AZURE_AKS_CLUSTER_MINIMUM_VERSION` is set, this value will be used.
    - The default will be used neither options are configured.
    - If `Azure_AKSMinimumVersion` is set a warning will be generated until the configuration is removed.
    - Support for `Azure_AKSMinimumVersion` is deprecated and will be removed in v2.
    - See [upgrade notes][1] for details.

## v1.11.1

What's changed since v1.11.0:

- Bug fixes:
  - Fixed `Azure.AKS.CNISubnetSize` rule to use CNI selector. [#1178](https://github.com/Azure/PSRule.Rules.Azure/issues/1178)

## v1.11.0

What's changed since v1.10.4:

- New features:
  - Added baselines containing only Azure preview features. [#1129](https://github.com/Azure/PSRule.Rules.Azure/issues/1129)
    - Added baseline `Azure.Preview_2021_09`.
    - Added baseline `Azure.Preview_2021_12`.
  - Added `Azure.GA_2021_12` baseline. [#1146](https://github.com/Azure/PSRule.Rules.Azure/issues/1146)
    - Includes rules released before or during December 2021 for Azure GA features.
    - Marked baseline `Azure.GA_2021_09` as obsolete.
  - Bicep support promoted from experimental to generally available (GA). [#1176](https://github.com/Azure/PSRule.Rules.Azure/issues/1176)
- New rules:
  - All resources:
    - Check comments for each template resource. [#969](https://github.com/Azure/PSRule.Rules.Azure/issues/969)
  - Automation Account:
    - Automation accounts should enable diagnostic logs. [#1075](https://github.com/Azure/PSRule.Rules.Azure/issues/1075)
  - Azure Kubernetes Service:
    - Check clusters have the HTTP application routing add-on disabled. [#1131](https://github.com/Azure/PSRule.Rules.Azure/issues/1131)
    - Check clusters use the Secrets Store CSI Driver add-on. [#992](https://github.com/Azure/PSRule.Rules.Azure/issues/992)
    - Check clusters autorotation with the Secrets Store CSI Driver add-on. [#993](https://github.com/Azure/PSRule.Rules.Azure/issues/993)
    - Check clusters use Azure AD Pod Managed Identities (preview). [#991](https://github.com/Azure/PSRule.Rules.Azure/issues/991)
  - Azure Redis Cache:
    - Use availability zones for Azure Cache for Redis for regions that support it. [#1078](https://github.com/Azure/PSRule.Rules.Azure/issues/1078)
      - `Azure.Redis.AvailabilityZone`
      - `Azure.RedisEnterprise.Zones`
  - Application Security Group:
    - Check Application Security Groups meet naming requirements. [#1110](https://github.com/Azure/PSRule.Rules.Azure/issues/1110)
  - Firewall:
    - Check Firewalls meet naming requirements. [#1110](https://github.com/Azure/PSRule.Rules.Azure/issues/1110)
    - Check Firewall policies meet naming requirements. [#1110](https://github.com/Azure/PSRule.Rules.Azure/issues/1110)
  - Private Endpoint:
    - Check Private Endpoints meet naming requirements. [#1110](https://github.com/Azure/PSRule.Rules.Azure/issues/1110)
  - Virtual WAN:
    - Check Virtual WANs meet naming requirements. [#1110](https://github.com/Azure/PSRule.Rules.Azure/issues/1110)
- Updated rules:
  - Azure Kubernetes Service:
    - Promoted `Azure.AKS.AutoUpgrade` to GA rule set. [#1130](https://github.com/Azure/PSRule.Rules.Azure/issues/1130)
- General improvements:
  - Added support for template function `tenant()`. [#1124](https://github.com/Azure/PSRule.Rules.Azure/issues/1124)
  - Added support for template function `managementGroup()`. [#1125](https://github.com/Azure/PSRule.Rules.Azure/issues/1125)
  - Added support for template function `pickZones()`. [#518](https://github.com/Azure/PSRule.Rules.Azure/issues/518)
- Engineering:
  - Rule refactoring of rules from PowerShell to YAML. [#1109](https://github.com/Azure/PSRule.Rules.Azure/issues/1109)
    - The following rules were refactored:
      - `Azure.LB.Name`
      - `Azure.NSG.Name`
      - `Azure.Firewall.Mode`
      - `Azure.Route.Name`
      - `Azure.VNET.Name`
      - `Azure.VNG.Name`
      - `Azure.VNG.ConnectionName`
      - `Azure.AppConfig.SKU`
      - `Azure.AppConfig.Name`
      - `Azure.AppInsights.Workspace`
      - `Azure.AppInsights.Name`
      - `Azure.Cosmos.AccountName`
      - `Azure.FrontDoor.State`
      - `Azure.FrontDoor.Name`
      - `Azure.FrontDoor.WAF.Mode`
      - `Azure.FrontDoor.WAF.Enabled`
      - `Azure.FrontDoor.WAF.Name`
      - `Azure.AKS.MinNodeCount`
      - `Azure.AKS.ManagedIdentity`
      - `Azure.AKS.StandardLB`
      - `Azure.AKS.AzurePolicyAddOn`
      - `Azure.AKS.ManagedAAD`
      - `Azure.AKS.AuthorizedIPs`
      - `Azure.AKS.LocalAccounts`
      - `Azure.AKS.AzureRBAC`
- Bug fixes:
  - Fixed output of Bicep informational and warning messages in error stream. [#1157](https://github.com/Azure/PSRule.Rules.Azure/issues/1157)

What's changed since pre-release v1.11.0-B2112112:

- New features:
  - Bicep support promoted from experimental to generally available (GA). [#1176](https://github.com/Azure/PSRule.Rules.Azure/issues/1176)

## v1.11.0-B2112112 (pre-release)

What's changed since pre-release v1.11.0-B2112104:

- New rules:
  - Azure Redis Cache:
    - Use availability zones for Azure Cache for Redis for regions that support it. [#1078](https://github.com/Azure/PSRule.Rules.Azure/issues/1078)
      - `Azure.Redis.AvailabilityZone`
      - `Azure.RedisEnterprise.Zones`

## v1.11.0-B2112104 (pre-release)

What's changed since pre-release v1.11.0-B2112073:

- New rules:
  - Azure Kubernetes Service:
    - Check clusters use Azure AD Pod Managed Identities (preview). [#991](https://github.com/Azure/PSRule.Rules.Azure/issues/991)
- Engineering:
  - Rule refactoring of rules from PowerShell to YAML. [#1109](https://github.com/Azure/PSRule.Rules.Azure/issues/1109)
    - The following rules were refactored:
      - `Azure.AppConfig.SKU`
      - `Azure.AppConfig.Name`
      - `Azure.AppInsights.Workspace`
      - `Azure.AppInsights.Name`
      - `Azure.Cosmos.AccountName`
      - `Azure.FrontDoor.State`
      - `Azure.FrontDoor.Name`
      - `Azure.FrontDoor.WAF.Mode`
      - `Azure.FrontDoor.WAF.Enabled`
      - `Azure.FrontDoor.WAF.Name`
      - `Azure.AKS.MinNodeCount`
      - `Azure.AKS.ManagedIdentity`
      - `Azure.AKS.StandardLB`
      - `Azure.AKS.AzurePolicyAddOn`
      - `Azure.AKS.ManagedAAD`
      - `Azure.AKS.AuthorizedIPs`
      - `Azure.AKS.LocalAccounts`
      - `Azure.AKS.AzureRBAC`
- Bug fixes:
  - Fixed output of Bicep informational and warning messages in error stream. [#1157](https://github.com/Azure/PSRule.Rules.Azure/issues/1157)
  - Fixed obsolete flag for baseline `Azure.Preview_2021_12`. [#1166](https://github.com/Azure/PSRule.Rules.Azure/issues/1166)

## v1.11.0-B2112073 (pre-release)

What's changed since pre-release v1.11.0-B2112024:

- New features:
  - Added baselines containing only Azure preview features. [#1129](https://github.com/Azure/PSRule.Rules.Azure/issues/1129)
    - Added baseline `Azure.Preview_2021_09`.
    - Added baseline `Azure.Preview_2021_12`.
  - Added `Azure.GA_2021_12` baseline. [#1146](https://github.com/Azure/PSRule.Rules.Azure/issues/1146)
    - Includes rules released before or during December 2021 for Azure GA features.
    - Marked baseline `Azure.GA_2021_09` as obsolete.
- New rules:
  - All resources:
    - Check comments for each template resource. [#969](https://github.com/Azure/PSRule.Rules.Azure/issues/969)
- Bug fixes:
  - Fixed template function `equals` parameter count mismatch. [#1137](https://github.com/Azure/PSRule.Rules.Azure/issues/1137)
  - Fixed copy loop on nested deployment parameters is not handled. [#1144](https://github.com/Azure/PSRule.Rules.Azure/issues/1144)
  - Fixed outer copy loop of nested deployment. [#1154](https://github.com/Azure/PSRule.Rules.Azure/issues/1154)

## v1.11.0-B2112024 (pre-release)

What's changed since pre-release v1.11.0-B2111014:

- New rules:
  - Azure Kubernetes Service:
    - Check clusters have the HTTP application routing add-on disabled. [#1131](https://github.com/Azure/PSRule.Rules.Azure/issues/1131)
    - Check clusters use the Secrets Store CSI Driver add-on. [#992](https://github.com/Azure/PSRule.Rules.Azure/issues/992)
    - Check clusters autorotation with the Secrets Store CSI Driver add-on. [#993](https://github.com/Azure/PSRule.Rules.Azure/issues/993)
  - Automation Account:
    - Automation accounts should enable diagnostic logs. [#1075](https://github.com/Azure/PSRule.Rules.Azure/issues/1075)
- Updated rules:
  - Azure Kubernetes Service:
    - Promoted `Azure.AKS.AutoUpgrade` to GA rule set. [#1130](https://github.com/Azure/PSRule.Rules.Azure/issues/1130)
- General improvements:
  - Added support for template function `tenant()`. [#1124](https://github.com/Azure/PSRule.Rules.Azure/issues/1124)
  - Added support for template function `managementGroup()`. [#1125](https://github.com/Azure/PSRule.Rules.Azure/issues/1125)
  - Added support for template function `pickZones()`. [#518](https://github.com/Azure/PSRule.Rules.Azure/issues/518)
- Bug fixes:
  - Fixed `Azure.Policy.WaiverExpiry` date conversion. [#1118](https://github.com/Azure/PSRule.Rules.Azure/issues/1118)

## v1.11.0-B2111014 (pre-release)

What's changed since v1.10.0:

- New rules:
  - Application Security Group:
    - Check Application Security Groups meet naming requirements. [#1110](https://github.com/Azure/PSRule.Rules.Azure/issues/1110)
  - Firewall:
    - Check Firewalls meet naming requirements. [#1110](https://github.com/Azure/PSRule.Rules.Azure/issues/1110)
    - Check Firewall policies meet naming requirements. [#1110](https://github.com/Azure/PSRule.Rules.Azure/issues/1110)
  - Private Endpoint:
    - Check Private Endpoints meet naming requirements. [#1110](https://github.com/Azure/PSRule.Rules.Azure/issues/1110)
  - Virtual WAN:
    - Check Virtual WANs meet naming requirements. [#1110](https://github.com/Azure/PSRule.Rules.Azure/issues/1110)
- Engineering:
  - Rule refactoring of rules from PowerShell to YAML. [#1109](https://github.com/Azure/PSRule.Rules.Azure/issues/1109)
    - The following rules were refactored:
      - `Azure.LB.Name`
      - `Azure.NSG.Name`
      - `Azure.Firewall.Mode`
      - `Azure.Route.Name`
      - `Azure.VNET.Name`
      - `Azure.VNG.Name`
      - `Azure.VNG.ConnectionName`

## v1.10.4

What's changed since v1.10.3:

- Bug fixes:
  - Fixed outer copy loop of nested deployment. [#1154](https://github.com/Azure/PSRule.Rules.Azure/issues/1154)

## v1.10.3

What's changed since v1.10.2:

- Bug fixes:
  - Fixed copy loop on nested deployment parameters is not handled. [#1144](https://github.com/Azure/PSRule.Rules.Azure/issues/1144)

## v1.10.2

What's changed since v1.10.1:

- Bug fixes:
  - Fixed template function `equals` parameter count mismatch. [#1137](https://github.com/Azure/PSRule.Rules.Azure/issues/1137)

## v1.10.1

What's changed since v1.10.0:

- Bug fixes:
  - Fixed `Azure.Policy.WaiverExpiry` date conversion. [#1118](https://github.com/Azure/PSRule.Rules.Azure/issues/1118)

## v1.10.0

What's changed since v1.9.1:

- New features:
  - Added support for parameter strong types. [#1083](https://github.com/Azure/PSRule.Rules.Azure/issues/1083)
    - The value of string parameters can be tested against the expected type.
    - When configuring a location strong type, the parameter value must be a valid Azure location.
    - When configuring a resource type strong type, the parameter value must be a matching resource Id.
- New rules:
  - All resources:
    - Check template expressions do not exceed a maximum length. [#1006](https://github.com/Azure/PSRule.Rules.Azure/issues/1006)
  - Automation Service:
    - Check automation accounts should use managed identities for authentication. [#1074](https://github.com/Azure/PSRule.Rules.Azure/issues/1074)
  - Event Grid:
    - Check topics and domains use managed identities. [#1091](https://github.com/Azure/PSRule.Rules.Azure/issues/1091)
    - Check topics and domains use private endpoints. [#1092](https://github.com/Azure/PSRule.Rules.Azure/issues/1092)
    - Check topics and domains use identity-based authentication. [#1093](https://github.com/Azure/PSRule.Rules.Azure/issues/1093)
- General improvements:
  - Updated default baseline to use module configuration. [#1089](https://github.com/Azure/PSRule.Rules.Azure/issues/1089)
- Engineering:
  - Bump PSRule dependency to v1.9.0. [#1081](https://github.com/Azure/PSRule.Rules.Azure/issues/1081)
  - Bump Microsoft.CodeAnalysis.NetAnalyzers to v6.0.0. [#1080](https://github.com/Azure/PSRule.Rules.Azure/pull/1080)
  - Bump Microsoft.SourceLink.GitHub to 1.1.1. [#1085](https://github.com/Azure/PSRule.Rules.Azure/pull/1085)
- Bug fixes:
  - Fixed expansion of secret references. [#1098](https://github.com/Azure/PSRule.Rules.Azure/issues/1098)
  - Fixed handling of tagging for deployments. [#1099](https://github.com/Azure/PSRule.Rules.Azure/issues/1099)
  - Fixed strong type issue flagged with empty defaultValue string. [#1100](https://github.com/Azure/PSRule.Rules.Azure/issues/1100)

What's changed since pre-release v1.10.0-B2111081:

- No additional changes.

## v1.10.0-B2111081 (pre-release)

What's changed since pre-release v1.10.0-B2111072:

- New rules:
  - Automation Service:
    - Automation accounts should use managed identities for authentication. [#1074](https://github.com/Azure/PSRule.Rules.Azure/issues/1074)

## v1.10.0-B2111072 (pre-release)

What's changed since pre-release v1.10.0-B2111058:

- New rules:
  - All resources:
    - Check template expressions do not exceed a maximum length. [#1006](https://github.com/Azure/PSRule.Rules.Azure/issues/1006)
- Bug fixes:
  - Fixed expansion of secret references. [#1098](https://github.com/Azure/PSRule.Rules.Azure/issues/1098)
  - Fixed handling of tagging for deployments. [#1099](https://github.com/Azure/PSRule.Rules.Azure/issues/1099)
  - Fixed strong type issue flagged with empty defaultValue string. [#1100](https://github.com/Azure/PSRule.Rules.Azure/issues/1100)

## v1.10.0-B2111058 (pre-release)

What's changed since pre-release v1.10.0-B2111040:

- New rules:
  - Event Grid:
    - Check topics and domains use managed identities. [#1091](https://github.com/Azure/PSRule.Rules.Azure/issues/1091)
    - Check topics and domains use private endpoints. [#1092](https://github.com/Azure/PSRule.Rules.Azure/issues/1092)
    - Check topics and domains use identity-based authentication. [#1093](https://github.com/Azure/PSRule.Rules.Azure/issues/1093)
- General improvements:
  - Updated default baseline to use module configuration. [#1089](https://github.com/Azure/PSRule.Rules.Azure/issues/1089)

## v1.10.0-B2111040 (pre-release)

What's changed since v1.9.1:

- New features:
  - Added support for parameter strong types. [#1083](https://github.com/Azure/PSRule.Rules.Azure/issues/1083)
    - The value of string parameters can be tested against the expected type.
    - When configuring a location strong type, the parameter value must be a valid Azure location.
    - When configuring a resource type strong type, the parameter value must be a matching resource Id.
- Engineering:
  - Bump PSRule dependency to v1.9.0. [#1081](https://github.com/Azure/PSRule.Rules.Azure/issues/1081)
  - Bump Microsoft.CodeAnalysis.NetAnalyzers to v6.0.0. [#1080](https://github.com/Azure/PSRule.Rules.Azure/pull/1080)
  - Bump Microsoft.SourceLink.GitHub to 1.1.1. [#1085](https://github.com/Azure/PSRule.Rules.Azure/pull/1085)

## v1.9.1

What's changed since v1.9.0:

- Bug fixes:
  - Fixed can not index into resource group tags. [#1066](https://github.com/Azure/PSRule.Rules.Azure/issues/1066)
  - Fixed `Azure.VM.ASMinMembers` for template deployments. [#1064](https://github.com/Azure/PSRule.Rules.Azure/issues/1064)
  - Fixed zones property not found on public IP resource. [#1070](https://github.com/Azure/PSRule.Rules.Azure/issues/1070)

## v1.9.0

What's changed since v1.8.1:

- New rules:
  - API Management Service:
    - Check API management services are using availability zones when available. [#1017](https://github.com/Azure/PSRule.Rules.Azure/issues/1017)
  - Public IP Address:
    - Check Public IP addresses are configured with zone-redundancy. [#958](https://github.com/Azure/PSRule.Rules.Azure/issues/958)
    - Check Public IP addresses are using Standard SKU. [#979](https://github.com/Azure/PSRule.Rules.Azure/issues/979)
  - User Assigned Managed Identity:
    - Check identities meet naming requirements. [#1021](https://github.com/Azure/PSRule.Rules.Azure/issues/1021)
  - Virtual Network Gateway:
    - Check VPN/ExpressRoute gateways are configured with availability zone SKU. [#926](https://github.com/Azure/PSRule.Rules.Azure/issues/926)
- General improvements:
  - Improved processing of AzOps generated templates. [#799](https://github.com/Azure/PSRule.Rules.Azure/issues/799)
    - `Azure.Template.DefineParameters` is ignored for AzOps generated templates.
    - `Azure.Template.UseLocationParameter` is ignored for AzOps generated templates.
  - Bicep is now installed when using PSRule GitHub Action. [#1050](https://github.com/Azure/PSRule.Rules.Azure/issues/1050)
- Engineering:
  - Bump PSRule dependency to v1.8.0. [#1018](https://github.com/Azure/PSRule.Rules.Azure/issues/1018)
  - Added automated PR workflow to bump `providers.json` monthly. [#1041](https://github.com/Azure/PSRule.Rules.Azure/issues/1041)
- Bug fixes:
  - Fixed AKS Network Policy should accept calico. [#1046](https://github.com/Azure/PSRule.Rules.Azure/issues/1046)
  - Fixed `Azure.ACR.AdminUser` fails when `adminUserEnabled` not set. [#1014](https://github.com/Azure/PSRule.Rules.Azure/issues/1014)
  - Fixed `Azure.KeyVault.Logs` reports cannot index into a null array. [#1024](https://github.com/Azure/PSRule.Rules.Azure/issues/1024)
  - Fixed template function empty returns object reference not set exception. [#1025](https://github.com/Azure/PSRule.Rules.Azure/issues/1025)
  - Fixed delayed binding of `and` template function. [#1026](https://github.com/Azure/PSRule.Rules.Azure/issues/1026)
  - Fixed template function array nests array with array parameters. [#1027](https://github.com/Azure/PSRule.Rules.Azure/issues/1027)
  - Fixed property used by `Azure.ACR.MinSKU` to work more reliably with templates. [#1034](https://github.com/Azure/PSRule.Rules.Azure/issues/1034)
  - Fixed could not determine JSON object type for MockMember using CreateObject. [#1035](https://github.com/Azure/PSRule.Rules.Azure/issues/1035)
  - Fixed Bicep convention ordering. [#1053](https://github.com/Azure/PSRule.Rules.Azure/issues/1053)

What's changed since pre-release v1.9.0-B2110087:

- No additional changes.

## v1.9.0-B2110087 (pre-release)

What's changed since pre-release v1.9.0-B2110082:

- Bug fixes:
  - Fixed Bicep convention ordering. [#1053](https://github.com/Azure/PSRule.Rules.Azure/issues/1053)

## v1.9.0-B2110082 (pre-release)

What's changed since pre-release v1.9.0-B2110059:

- General improvements:
  - Bicep is now installed when using PSRule GitHub Action. [#1050](https://github.com/Azure/PSRule.Rules.Azure/issues/1050)
- Engineering:
  - Added automated PR workflow to bump `providers.json` monthly. [#1041](https://github.com/Azure/PSRule.Rules.Azure/issues/1041)
- Bug fixes:
  - Fixed AKS Network Policy should accept calico. [#1046](https://github.com/Azure/PSRule.Rules.Azure/issues/1046)

## v1.9.0-B2110059 (pre-release)

What's changed since pre-release v1.9.0-B2110040:

- New rules:
  - API Management Service:
    - Check API management services are using availability zones when available. [#1017](https://github.com/Azure/PSRule.Rules.Azure/issues/1017)
- Bug fixes:
  - Fixed property used by `Azure.ACR.MinSKU` to work more reliably with templates. [#1034](https://github.com/Azure/PSRule.Rules.Azure/issues/1034)
  - Fixed could not determine JSON object type for MockMember using CreateObject. [#1035](https://github.com/Azure/PSRule.Rules.Azure/issues/1035)

## v1.9.0-B2110040 (pre-release)

What's changed since pre-release v1.9.0-B2110025:

- New rules:
  - User Assigned Managed Identity:
    - Check identities meet naming requirements. [#1021](https://github.com/Azure/PSRule.Rules.Azure/issues/1021)
- Bug fixes:
  - Fixed `Azure.KeyVault.Logs` reports cannot index into a null array. [#1024](https://github.com/Azure/PSRule.Rules.Azure/issues/1024)
  - Fixed template function empty returns object reference not set exception. [#1025](https://github.com/Azure/PSRule.Rules.Azure/issues/1025)
  - Fixed delayed binding of `and` template function. [#1026](https://github.com/Azure/PSRule.Rules.Azure/issues/1026)
  - Fixed template function array nests array with array parameters. [#1027](https://github.com/Azure/PSRule.Rules.Azure/issues/1027)

## v1.9.0-B2110025 (pre-release)

What's changed since pre-release v1.9.0-B2110014:

- Engineering:
  - Bump PSRule dependency to v1.8.0. [#1018](https://github.com/Azure/PSRule.Rules.Azure/issues/1018)
- Bug fixes:
  - Fixed `Azure.ACR.AdminUser` fails when `adminUserEnabled` not set. [#1014](https://github.com/Azure/PSRule.Rules.Azure/issues/1014)

## v1.9.0-B2110014 (pre-release)

What's changed since pre-release v1.9.0-B2110009:

- Bug fixes:
  - Fixed expression out of range of valid values. [#1005](https://github.com/Azure/PSRule.Rules.Azure/issues/1005)
  - Fixed template expand fails in nested reference expansion. [#1007](https://github.com/Azure/PSRule.Rules.Azure/issues/1007)

## v1.9.0-B2110009 (pre-release)

What's changed since pre-release v1.9.0-B2109027:

- Bug fixes:
  - Fixed handling of comments with template and parameter file rules. [#996](https://github.com/Azure/PSRule.Rules.Azure/issues/996)
  - Fixed `Azure.Template.UseLocationParameter` to only apply to templates deployed as RG scope [#995](https://github.com/Azure/PSRule.Rules.Azure/issues/995)
  - Fixed expand template fails with `createObject` when no parameters are specified. [#1000](https://github.com/Azure/PSRule.Rules.Azure/issues/1000)

## v1.9.0-B2109027 (pre-release)

What's changed since v1.8.0:

- New rules:
  - Public IP Address:
    - Check Public IP addresses are configured with zone-redundancy. [#958](https://github.com/Azure/PSRule.Rules.Azure/issues/958)
    - Check Public IP addresses are using Standard SKU. [#979](https://github.com/Azure/PSRule.Rules.Azure/issues/979)
  - Virtual Network Gateway:
    - Check VPN/ExpressRoute gateways are configured with availability zone SKU. [#926](https://github.com/Azure/PSRule.Rules.Azure/issues/926)
- General improvements:
  - Improved processing of AzOps generated templates. [#799](https://github.com/Azure/PSRule.Rules.Azure/issues/799)
    - `Azure.Template.DefineParameters` is ignored for AzOps generated templates.
    - `Azure.Template.UseLocationParameter` is ignored for AzOps generated templates.
- Bug fixes:
  - Fixed `ToUpper` fails to convert character. [#986](https://github.com/Azure/PSRule.Rules.Azure/issues/986)

## v1.8.1

What's changed since v1.8.0:

- Bug fixes:
  - Fixed handling of comments with template and parameter file rules. [#996](https://github.com/Azure/PSRule.Rules.Azure/issues/996)
  - Fixed `Azure.Template.UseLocationParameter` to only apply to templates deployed as RG scope [#995](https://github.com/Azure/PSRule.Rules.Azure/issues/995)
  - Fixed expand template fails with `createObject` when no parameters are specified. [#1000](https://github.com/Azure/PSRule.Rules.Azure/issues/1000)
  - Fixed `ToUpper` fails to convert character. [#986](https://github.com/Azure/PSRule.Rules.Azure/issues/986)
  - Fixed expression out of range of valid values. [#1005](https://github.com/Azure/PSRule.Rules.Azure/issues/1005)
  - Fixed template expand fails in nested reference expansion. [#1007](https://github.com/Azure/PSRule.Rules.Azure/issues/1007)

## v1.8.0

What's changed since v1.7.0:

- New features:
  - Added `Azure.GA_2021_09` baseline. [#961](https://github.com/Azure/PSRule.Rules.Azure/issues/961)
    - Includes rules released before or during September 2021 for Azure GA features.
    - Marked baseline `Azure.GA_2021_06` as obsolete.
- New rules:
  - Application Gateway:
    - Check App Gateways should use availability zones when available. Thanks [@ArmaanMcleod](https://github.com/ArmaanMcleod). [#928](https://github.com/Azure/PSRule.Rules.Azure/issues/928)
  - Azure Kubernetes Service:
    - Check clusters have control plane audit logs enabled. Thanks [@ArmaanMcleod](https://github.com/ArmaanMcleod). [#882](https://github.com/Azure/PSRule.Rules.Azure/issues/882)
    - Check clusters have control plane diagnostics enabled. Thanks [@ArmaanMcleod](https://github.com/ArmaanMcleod). [#922](https://github.com/Azure/PSRule.Rules.Azure/issues/922)
    - Check clusters use Container Insights for monitoring workloads. Thanks [@ArmaanMcleod](https://github.com/ArmaanMcleod). [#881](https://github.com/Azure/PSRule.Rules.Azure/issues/881)
    - Check clusters use availability zones when available. Thanks [@ArmaanMcleod](https://github.com/ArmaanMcleod). [#880](https://github.com/Azure/PSRule.Rules.Azure/issues/880)
  - Cosmos DB:
    - Check DB account names meet naming requirements. [#954](https://github.com/Azure/PSRule.Rules.Azure/issues/954)
    - Check DB accounts use Azure AD identities for resource management operations. [#953](https://github.com/Azure/PSRule.Rules.Azure/issues/953)
  - Load Balancer:
    - Check Load balancers are using Standard SKU. Thanks [@ArmaanMcleod](https://github.com/ArmaanMcleod). [#957](https://github.com/Azure/PSRule.Rules.Azure/issues/957)
    - Check Load Balancers are configured with zone-redundancy. Thanks [@ArmaanMcleod](https://github.com/ArmaanMcleod). [#927](https://github.com/Azure/PSRule.Rules.Azure/issues/927)
- Engineering:
  - Bump PSRule dependency to v1.7.2. [#951](https://github.com/Azure/PSRule.Rules.Azure/issues/951)
  - Automated update of availability zone information in providers.json. [#907](https://github.com/Azure/PSRule.Rules.Azure/issues/907)
  - Increased test coverage of rule reasons. Thanks [@ArmaanMcleod](https://github.com/ArmaanMcleod). [#960](https://github.com/Azure/PSRule.Rules.Azure/issues/960)
- Bug fixes:
  - Fixed export of in-flight AKS related subnets for kubenet clusters. Thanks [@ArmaanMcleod](https://github.com/ArmaanMcleod). [#920](https://github.com/Azure/PSRule.Rules.Azure/issues/920)
  - Fixed plan instance count is not applicable to Elastic Premium plans. [#946](https://github.com/Azure/PSRule.Rules.Azure/issues/946)
  - Fixed minimum App Service Plan fails Elastic Premium plans. [#945](https://github.com/Azure/PSRule.Rules.Azure/issues/945)
  - Fixed App Service Plan should include PremiumV3 plan. [#944](https://github.com/Azure/PSRule.Rules.Azure/issues/944)
  - Fixed Azure.VM.NICAttached with private endpoints. [#932](https://github.com/Azure/PSRule.Rules.Azure/issues/932)
  - Fixed Bicep CLI fails with unexpected end of content. [#889](https://github.com/Azure/PSRule.Rules.Azure/issues/889)
  - Fixed incomplete reason message for `Azure.Storage.MinTLS`. [#971](https://github.com/Azure/PSRule.Rules.Azure/issues/971)
  - Fixed false positive of `Azure.Storage.UseReplication` with large file storage. [#965](https://github.com/Azure/PSRule.Rules.Azure/issues/965)

What's changed since pre-release v1.8.0-B2109060:

- No additional changes.

## v1.8.0-B2109086 (pre-release)

What's changed since pre-release v1.8.0-B2109060:

- New rules:
  - Load Balancer:
    - Check Load balancers are using Standard SKU. Thanks [@ArmaanMcleod](https://github.com/ArmaanMcleod). [#957](https://github.com/Azure/PSRule.Rules.Azure/issues/957)
- Engineering:
  - Increased test coverage of rule reasons. Thanks [@ArmaanMcleod](https://github.com/ArmaanMcleod). [#960](https://github.com/Azure/PSRule.Rules.Azure/issues/960)
- Bug fixes:
  - Fixed Bicep CLI fails with unexpected end of content. [#889](https://github.com/Azure/PSRule.Rules.Azure/issues/889)
  - Fixed incomplete reason message for `Azure.Storage.MinTLS`. [#971](https://github.com/Azure/PSRule.Rules.Azure/issues/971)
  - Fixed false positive of `Azure.Storage.UseReplication` with large file storage. [#965](https://github.com/Azure/PSRule.Rules.Azure/issues/965)

## v1.8.0-B2109060 (pre-release)

What's changed since pre-release v1.8.0-B2109046:

- New features:
  - Added `Azure.GA_2021_09` baseline. [#961](https://github.com/Azure/PSRule.Rules.Azure/issues/961)
    - Includes rules released before or during September 2021 for Azure GA features.
    - Marked baseline `Azure.GA_2021_06` as obsolete.
- New rules:
  - Load Balancer:
    - Check Load Balancers are configured with zone-redundancy. Thanks [@ArmaanMcleod](https://github.com/ArmaanMcleod). [#927](https://github.com/Azure/PSRule.Rules.Azure/issues/927)

## v1.8.0-B2109046 (pre-release)

What's changed since pre-release v1.8.0-B2109020:

- New rules:
  - Application Gateway:
    - Check App Gateways should use availability zones when available. Thanks [@ArmaanMcleod](https://github.com/ArmaanMcleod). [#928](https://github.com/Azure/PSRule.Rules.Azure/issues/928)
  - Cosmos DB:
    - Check DB account names meet naming requirements. [#954](https://github.com/Azure/PSRule.Rules.Azure/issues/954)
    - Check DB accounts use Azure AD identities for resource management operations. [#953](https://github.com/Azure/PSRule.Rules.Azure/issues/953)
- Bug fixes:
  - Fixed plan instance count is not applicable to Elastic Premium plans. [#946](https://github.com/Azure/PSRule.Rules.Azure/issues/946)
  - Fixed minimum App Service Plan fails Elastic Premium plans. [#945](https://github.com/Azure/PSRule.Rules.Azure/issues/945)
  - Fixed App Service Plan should include PremiumV3 plan. [#944](https://github.com/Azure/PSRule.Rules.Azure/issues/944)
  - Fixed Azure.VM.NICAttached with private endpoints. [#932](https://github.com/Azure/PSRule.Rules.Azure/issues/932)
- Engineering:
  - Bump PSRule dependency to v1.7.2. [#951](https://github.com/Azure/PSRule.Rules.Azure/issues/951)

## v1.8.0-B2109020 (pre-release)

What's changed since pre-release v1.8.0-B2108026:

- New rules:
  - Azure Kubernetes Service:
    - Check clusters have control plane audit logs enabled. Thanks [@ArmaanMcleod](https://github.com/ArmaanMcleod). [#882](https://github.com/Azure/PSRule.Rules.Azure/issues/882)
    - Check clusters have control plane diagnostics enabled. Thanks [@ArmaanMcleod](https://github.com/ArmaanMcleod). [#922](https://github.com/Azure/PSRule.Rules.Azure/issues/922)
- Engineering:
  - Bump PSRule dependency to v1.7.0. [#938](https://github.com/Azure/PSRule.Rules.Azure/issues/938)

## v1.8.0-B2108026 (pre-release)

What's changed since pre-release v1.8.0-B2108013:

- New rules:
  - Azure Kubernetes Service:
    - Check clusters use Container Insights for monitoring workloads. Thanks [@ArmaanMcleod](https://github.com/ArmaanMcleod). [#881](https://github.com/Azure/PSRule.Rules.Azure/issues/881)
- Bug fixes:
  - Fixed export of in-flight AKS related subnets for kubenet clusters. Thanks [@ArmaanMcleod](https://github.com/ArmaanMcleod). [#920](https://github.com/Azure/PSRule.Rules.Azure/issues/920)

## v1.8.0-B2108013 (pre-release)

What's changed since v1.7.0:

- New rules:
  - Azure Kubernetes Service:
    - Check clusters use availability zones when available. Thanks [@ArmaanMcleod](https://github.com/ArmaanMcleod). [#880](https://github.com/Azure/PSRule.Rules.Azure/issues/880)
- Engineering:
  - Bump PSRule dependency to v1.6.1. [#913](https://github.com/Azure/PSRule.Rules.Azure/issues/913)
  - Automated update of availability zone information in providers.json. [#907](https://github.com/Azure/PSRule.Rules.Azure/issues/907)

## v1.7.0

What's changed since v1.6.0:

- New rules:
  - All resources:
    - Check template parameter files use metadata links. [#846](https://github.com/Azure/PSRule.Rules.Azure/issues/846)
      - Configure the `AZURE_PARAMETER_FILE_METADATA_LINK` option to enable this rule.
    - Check template files use a recent schema. [#845](https://github.com/Azure/PSRule.Rules.Azure/issues/845)
    - Check template files use a https schema scheme. [#894](https://github.com/Azure/PSRule.Rules.Azure/issues/894)
    - Check template parameter files use a https schema scheme. [#894](https://github.com/Azure/PSRule.Rules.Azure/issues/894)
    - Check template parameters set a value. [#896](https://github.com/Azure/PSRule.Rules.Azure/issues/896)
    - Check template parameters use a valid secret reference. [#897](https://github.com/Azure/PSRule.Rules.Azure/issues/897)
  - Azure Kubernetes Service:
    - Check clusters using Azure CNI should use large subnets. Thanks [@ArmaanMcleod](https://github.com/ArmaanMcleod). [#273](https://github.com/Azure/PSRule.Rules.Azure/issues/273)
    - Check clusters use auto-scale node pools. Thanks [@ArmaanMcleod](https://github.com/ArmaanMcleod). [#218](https://github.com/Azure/PSRule.Rules.Azure/issues/218)
      - By default, a minimum of a `/23` subnet is required.
      - Configure `AZURE_AKS_CNI_MINIMUM_CLUSTER_SUBNET_SIZE` to change the default minimum subnet size.
  - Storage Account:
    - Check Storage Accounts only accept explicitly allowed network traffic. [#884](https://github.com/Azure/PSRule.Rules.Azure/issues/884)
- Updated rules:
  - Virtual Network:
    - Excluded `AzureFirewallManagementSubnet` from `Azure.VNET.UseNSGs`. [#869](https://github.com/Azure/PSRule.Rules.Azure/issues/869)
- General improvements:
  - Added version information to bicep compilation exceptions. [#903](https://github.com/Azure/PSRule.Rules.Azure/issues/903)
- Engineering:
  - Bump PSRule dependency to v1.6.0. [#871](https://github.com/Azure/PSRule.Rules.Azure/issues/871)
- Bug fixes:
  - Fixed DateTimeAdd function and tests within timezones with DST. [#891](https://github.com/Azure/PSRule.Rules.Azure/issues/891)
  - Fixed `Azure.Template.ParameterValue` failing on empty value. [#901](https://github.com/Azure/PSRule.Rules.Azure/issues/901)

What's changed since pre-release v1.7.0-B2108059:

- No additional changes.

## v1.7.0-B2108059 (pre-release)

What's changed since pre-release v1.7.0-B2108049:

- General improvements:
  - Added version information to bicep compilation exceptions. [#903](https://github.com/Azure/PSRule.Rules.Azure/issues/903)
- Bug fixes:
  - Fixed `Azure.Template.ParameterValue` failing on empty value. [#901](https://github.com/Azure/PSRule.Rules.Azure/issues/901)

## v1.7.0-B2108049 (pre-release)

What's changed since pre-release v1.7.0-B2108040:

- New rules:
  - All resources:
    - Check template files use a recent schema. [#845](https://github.com/Azure/PSRule.Rules.Azure/issues/845)
    - Check template files use a https schema scheme. [#894](https://github.com/Azure/PSRule.Rules.Azure/issues/894)
    - Check template parameter files use a https schema scheme. [#894](https://github.com/Azure/PSRule.Rules.Azure/issues/894)
    - Check template parameters set a value. [#896](https://github.com/Azure/PSRule.Rules.Azure/issues/896)
    - Check template parameters use a valid secret reference. [#897](https://github.com/Azure/PSRule.Rules.Azure/issues/897)
- Bug fixes:
  - Fixed DateTimeAdd function and tests within timezones with DST. [#891](https://github.com/Azure/PSRule.Rules.Azure/issues/891)

## v1.7.0-B2108040 (pre-release)

What's changed since pre-release v1.7.0-B2108020:

- New rules:
  - All resources:
    - Check template parameter files use metadata links. [#846](https://github.com/Azure/PSRule.Rules.Azure/issues/846)
      - Configure the `AZURE_PARAMETER_FILE_METADATA_LINK` option to enable this rule.
  - Azure Kubernetes Service:
    - Check clusters using Azure CNI should use large subnets. Thanks [@ArmaanMcleod](https://github.com/ArmaanMcleod). [#273](https://github.com/Azure/PSRule.Rules.Azure/issues/273)
      - By default, a minimum of a `/23` subnet is required.
      - Configure `AZURE_AKS_CNI_MINIMUM_CLUSTER_SUBNET_SIZE` to change the default minimum subnet size.
  - Storage Account:
    - Check Storage Accounts only accept explicitly allowed network traffic. [#884](https://github.com/Azure/PSRule.Rules.Azure/issues/884)

## v1.7.0-B2108020 (pre-release)

What's changed since v1.6.0:

- New rules:
  - Azure Kubernetes Service:
    - Check clusters use auto-scale node pools. Thanks [@ArmaanMcleod](https://github.com/ArmaanMcleod). [#218](https://github.com/Azure/PSRule.Rules.Azure/issues/218)
- Updated rules:
  - Virtual Network:
    - Excluded `AzureFirewallManagementSubnet` from `Azure.VNET.UseNSGs`. [#869](https://github.com/Azure/PSRule.Rules.Azure/issues/869)
- Engineering:
  - Bump PSRule dependency to v1.6.0. [#871](https://github.com/Azure/PSRule.Rules.Azure/issues/871)

## v1.6.0

What's changed since v1.5.1:

- New features:
  - **Experimental:** Added support for expansion from Bicep source files. [#848](https://github.com/Azure/PSRule.Rules.Azure/issues/848) [#670](https://github.com/Azure/PSRule.Rules.Azure/issues/670) [#858](https://github.com/Azure/PSRule.Rules.Azure/issues/858)
    - Bicep support is currently experimental.
    - To opt-in set the `AZURE_BICEP_FILE_EXPANSION` configuration to `true`.
    - For more information see [Using Bicep](https://azure.github.io/PSRule.Rules.Azure/using-bicep/).
- New rules:
  - Application Gateways:
    - Check Application Gateways publish endpoints by HTTPS. [#841](https://github.com/Azure/PSRule.Rules.Azure/issues/841)
- Engineering:
  - Bump PSRule dependency to v1.5.0. [#832](https://github.com/Azure/PSRule.Rules.Azure/issues/832)
  - Migration of Pester v4 tests to Pester v5. Thanks [@ArmaanMcleod](https://github.com/ArmaanMcleod). [#395](https://github.com/Azure/PSRule.Rules.Azure/issues/395)

What's changed since pre-release v1.6.0-B2108038:

- Bug fixes:
  - Fixed Bicep expand creates deadlock and times out. [#863](https://github.com/Azure/PSRule.Rules.Azure/issues/863)

## v1.6.0-B2108038 (pre-release)

What's changed since pre-release v1.6.0-B2108023:

- Bug fixes:
  - Fixed Bicep expand hangs analysis. [#858](https://github.com/Azure/PSRule.Rules.Azure/issues/858)

## v1.6.0-B2108023 (pre-release)

What's changed since pre-release v1.6.0-B2107028:

- New features:
  - **Experimental:** Added support for expansion from Bicep source files. [#848](https://github.com/Azure/PSRule.Rules.Azure/issues/848) [#670](https://github.com/Azure/PSRule.Rules.Azure/issues/670)
    - Bicep support is currently experimental.
    - To opt-in set the `AZURE_BICEP_FILE_EXPANSION` configuration to `true`.
    - For more information see [Using Bicep](https://azure.github.io/PSRule.Rules.Azure/using-bicep/).

## v1.6.0-B2107028 (pre-release)

What's changed since v1.5.1:

- New rules:
  - Application Gateways:
    - Check Application Gateways publish endpoints by HTTPS. [#841](https://github.com/Azure/PSRule.Rules.Azure/issues/841)
- Engineering:
  - Bump PSRule dependency to v1.5.0. [#832](https://github.com/Azure/PSRule.Rules.Azure/issues/832)

## v1.5.1

What's changed since v1.5.0:

- Bug fixes:
  - Fixed rule does not detect more restrictive NSG rules. [#831](https://github.com/Azure/PSRule.Rules.Azure/issues/831)

## v1.5.0

What's changed since v1.4.1:

- New features:
  - Added `Azure.GA_2021_06` baseline. [#822](https://github.com/Azure/PSRule.Rules.Azure/issues/822)
    - Includes rules released before or during June 2021 for Azure GA features.
    - Marked baseline `Azure.GA_2021_03` as obsolete.
- New rules:
  - Application Insights:
    - Check App Insights resources use workspace-based configuration. [#813](https://github.com/Azure/PSRule.Rules.Azure/issues/813)
    - Check App Insights resources meet naming requirements. [#814](https://github.com/Azure/PSRule.Rules.Azure/issues/814)
- General improvements:
  - Exclude not applicable rules for templates generated with Bicep and PSArm. [#815](https://github.com/Azure/PSRule.Rules.Azure/issues/815)
  - Updated rule help to use docs pages for online version. [#824](https://github.com/Azure/PSRule.Rules.Azure/issues/824)
- Engineering:
  - Bump PSRule dependency to v1.4.0. [#823](https://github.com/Azure/PSRule.Rules.Azure/issues/823)
  - Bump YamlDotNet dependency to v11.2.1. [#821](https://github.com/Azure/PSRule.Rules.Azure/pull/821)
  - Migrate project to Azure GitHub organization and updated links. [#800](https://github.com/Azure/PSRule.Rules.Azure/pull/800)
- Bug fixes:
  - Fixed detection of parameters and variables with line breaks. [#811](https://github.com/Azure/PSRule.Rules.Azure/issues/811)

What's changed since pre-release v1.5.0-B2107002:

- No additional changes.

## v1.5.0-B2107002 (pre-release)

What's changed since pre-release v1.5.0-B2106018:

- New features:
  - Added `Azure.GA_2021_06` baseline. [#822](https://github.com/Azure/PSRule.Rules.Azure/issues/822)
    - Includes rules released before or during June 2021 for Azure GA features.
    - Marked baseline `Azure.GA_2021_03` as obsolete.
- General improvements:
  - Updated rule help to use docs pages for online version. [#824](https://github.com/Azure/PSRule.Rules.Azure/issues/824)
- Engineering:
  - Bump PSRule dependency to v1.4.0. [#823](https://github.com/Azure/PSRule.Rules.Azure/issues/823)
  - Bump YamlDotNet dependency to v11.2.1. [#821](https://github.com/Azure/PSRule.Rules.Azure/pull/821)

## v1.5.0-B2106018 (pre-release)

What's changed since v1.4.1:

- New rules:
  - Application Insights:
    - Check App Insights resources use workspace-based configuration. [#813](https://github.com/Azure/PSRule.Rules.Azure/issues/813)
    - Check App Insights resources meet naming requirements. [#814](https://github.com/Azure/PSRule.Rules.Azure/issues/814)
- General improvements:
  - Exclude not applicable rules for templates generated with Bicep and PSArm. [#815](https://github.com/Azure/PSRule.Rules.Azure/issues/815)
- Engineering:
  - Bump YamlDotNet dependency to v11.2.0. [#801](https://github.com/Azure/PSRule.Rules.Azure/pull/801)
  - Migrate project to Azure GitHub organization and updated links. [#800](https://github.com/Azure/PSRule.Rules.Azure/pull/800)
- Bug fixes:
  - Fixed detection of parameters and variables with line breaks. [#811](https://github.com/Azure/PSRule.Rules.Azure/issues/811)

## v1.4.1

What's changed since v1.4.0:

- Bug fixes:
  - Fixed boolean string conversion case. [#793](https://github.com/Azure/PSRule.Rules.Azure/issues/793)
  - Fixed case sensitive property matching. [#794](https://github.com/Azure/PSRule.Rules.Azure/issues/794)
  - Fixed automatic expansion of template parameter files. [#796](https://github.com/Azure/PSRule.Rules.Azure/issues/796)
    - Template parameter files are not automatically expanded by default.
    - To enable this, set the `AZURE_PARAMETER_FILE_EXPANSION` configuration option.

## v1.4.0

What's changed since v1.3.2:

- New features:
  - Automatically expand template from parameter files for analysis. [#772](https://github.com/Azure/PSRule.Rules.Azure/issues/772)
    - Previously templates needed to be exported with `Export-AzRuleTemplateData`.
    - To export template data automatically use PSRule cmdlets with `-Format File`.
- New rules:
  - Cognitive Search:
    - Check search services meet index SLA replica requirement. [#761](https://github.com/Azure/PSRule.Rules.Azure/issues/761)
    - Check search services meet query SLA replica requirement. [#762](https://github.com/Azure/PSRule.Rules.Azure/issues/762)
    - Check search services meet naming requirements. [#763](https://github.com/Azure/PSRule.Rules.Azure/issues/763)
    - Check search services use a minimum SKU. [#764](https://github.com/Azure/PSRule.Rules.Azure/issues/764)
    - Check search services use managed identities. [#765](https://github.com/Azure/PSRule.Rules.Azure/issues/765)
  - Azure Kubernetes Service:
    - Check clusters use AKS-managed Azure AD integration. [#436](https://github.com/Azure/PSRule.Rules.Azure/issues/436)
    - Check clusters have local account disabled (preview). [#786](https://github.com/Azure/PSRule.Rules.Azure/issues/786)
    - Check clusters have an auto-upgrade channel set (preview). [#787](https://github.com/Azure/PSRule.Rules.Azure/issues/787)
    - Check clusters limit access network access to the API server. [#788](https://github.com/Azure/PSRule.Rules.Azure/issues/788)
    - Check clusters used Azure RBAC for Kubernetes authorization. [#789](https://github.com/Azure/PSRule.Rules.Azure/issues/789)
- Updated rules:
  - Azure Kubernetes Service:
    - Updated `Azure.AKS.Version` to 1.20.5. [#767](https://github.com/Azure/PSRule.Rules.Azure/issues/767)
- General improvements:
  - Automatically nest template sub-resources for analysis. [#746](https://github.com/Azure/PSRule.Rules.Azure/issues/746)
    - Sub-resources such as diagnostic logs or configurations are automatically nested.
    - Automatic nesting a resource requires:
      - The parent resource is defined in the same template.
      - The sub-resource depends on the parent resource.
  - Added support for source location references to template files. [#781](https://github.com/Azure/PSRule.Rules.Azure/issues/781)
    - Output includes source location to resources exported from a templates.
- Bug fixes:
  - Fixed string index parsing in expressions with whitespace. [#775](https://github.com/Azure/PSRule.Rules.Azure/issues/775)
  - Fixed base for DateTimeAdd is not a valid string. [#777](https://github.com/Azure/PSRule.Rules.Azure/issues/777)
- Engineering:
  - Added source link to project. [#783](https://github.com/Azure/PSRule.Rules.Azure/issues/783)

What's changed since pre-release v1.4.0-B2105057:

- No additional changes.

## v1.4.0-B2105057 (pre-release)

What's changed since pre-release v1.4.0-B2105050:

- New rules:
  - Azure Kubernetes Service:
    - Check clusters use AKS-managed Azure AD integration. [#436](https://github.com/Azure/PSRule.Rules.Azure/issues/436)
    - Check clusters have local account disabled (preview). [#786](https://github.com/Azure/PSRule.Rules.Azure/issues/786)
    - Check clusters have an auto-upgrade channel set (preview). [#787](https://github.com/Azure/PSRule.Rules.Azure/issues/787)
    - Check clusters limit access network access to the API server. [#788](https://github.com/Azure/PSRule.Rules.Azure/issues/788)
    - Check clusters used Azure RBAC for Kubernetes authorization. [#789](https://github.com/Azure/PSRule.Rules.Azure/issues/789)
- Updated rules:
  - Azure Kubernetes Service:
    - Updated `Azure.AKS.Version` to 1.20.5. [#767](https://github.com/Azure/PSRule.Rules.Azure/issues/767)
- Engineering:
  - Added source link to project. [#783](https://github.com/Azure/PSRule.Rules.Azure/issues/783)

## v1.4.0-B2105050 (pre-release)

What's changed since pre-release v1.4.0-B2105044:

- General improvements:
  - Added support for source location references to template files. [#781](https://github.com/Azure/PSRule.Rules.Azure/issues/781)
    - Output includes source location to resources exported from a templates.

## v1.4.0-B2105044 (pre-release)

What's changed since pre-release v1.4.0-B2105027:

- New features:
  - Automatically expand template from parameter files for analysis. [#772](https://github.com/Azure/PSRule.Rules.Azure/issues/772)
    - Previously templates needed to be exported with `Export-AzRuleTemplateData`.
    - To export template data automatically use PSRule cmdlets with `-Format File`.
- Bug fixes:
  - Fixed string index parsing in expressions with whitespace. [#775](https://github.com/Azure/PSRule.Rules.Azure/issues/775)
  - Fixed base for DateTimeAdd is not a valid string. [#777](https://github.com/Azure/PSRule.Rules.Azure/issues/777)

## v1.4.0-B2105027 (pre-release)

What's changed since pre-release v1.4.0-B2105020:

- New rules:
  - Cognitive Search:
    - Check search services meet index SLA replica requirement. [#761](https://github.com/Azure/PSRule.Rules.Azure/issues/761)
    - Check search services meet query SLA replica requirement. [#762](https://github.com/Azure/PSRule.Rules.Azure/issues/762)
    - Check search services meet naming requirements. [#763](https://github.com/Azure/PSRule.Rules.Azure/issues/763)
    - Check search services use a minimum SKU. [#764](https://github.com/Azure/PSRule.Rules.Azure/issues/764)
    - Check search services use managed identities. [#765](https://github.com/Azure/PSRule.Rules.Azure/issues/765)

## v1.4.0-B2105020 (pre-release)

What's changed since v1.3.2:

- General improvements:
  - Automatically nest template sub-resources for analysis. [#746](https://github.com/Azure/PSRule.Rules.Azure/issues/746)
    - Sub-resources such as diagnostic logs or configurations are automatically nested.
    - Automatic nesting a resource requires:
      - The parent resource is defined in the same template.
      - The sub-resource depends on the parent resource.

## v1.3.2

What's changed since v1.3.1:

- Bug fixes:
  - Fixed rule reason reported the parameter inputObject is null. [#753](https://github.com/Azure/PSRule.Rules.Azure/issues/753)

## v1.3.1

What's changed since v1.3.0:

- Engineering:
  - Bump PSRule dependency to v1.3.0. [#749](https://github.com/Azure/PSRule.Rules.Azure/issues/749)
  - Bump YamlDotNet dependency to v11.1.1. [#742](https://github.com/Azure/PSRule.Rules.Azure/issues/742)

## v1.3.0

What's changed since v1.2.1:

- New rules:
  - Policy:
    - Check policy assignment display name and description are set. [#725](https://github.com/Azure/PSRule.Rules.Azure/issues/725)
    - Check policy assignment assigned by metadata is set. [#726](https://github.com/Azure/PSRule.Rules.Azure/issues/726)
    - Check policy exemption display name and description are set. [#723](https://github.com/Azure/PSRule.Rules.Azure/issues/723)
    - Check policy waiver exemptions have an expiry date set. [#724](https://github.com/Azure/PSRule.Rules.Azure/issues/724)
- Removed rules:
  - Storage:
    - Remove `Azure.Storage.UseEncryption` as Storage Service Encryption (SSE) is always on. [#630](https://github.com/Azure/PSRule.Rules.Azure/issues/630)
      - SSE is on by default and can not be disabled.
- General improvements:
  - Additional metadata added in parameter files is passed through with `Get-AzRuleTemplateLink`. [#706](https://github.com/Azure/PSRule.Rules.Azure/issues/706)
  - Improved binding support for File inputs. [#480](https://github.com/Azure/PSRule.Rules.Azure/issues/480)
    - Template and parameter file names now return a relative path instead of full path.
  - Added API version for each module resource. [#729](https://github.com/Azure/PSRule.Rules.Azure/issues/729)
- Engineering:
  - Clean up depreciated warning message for configuration option `azureAllowedRegions`. [#737](https://github.com/Azure/PSRule.Rules.Azure/issues/737)
  - Clean up depreciated warning message for configuration option `minAKSVersion`. [#738](https://github.com/Azure/PSRule.Rules.Azure/issues/738)
  - Bump PSRule dependency to v1.2.0. [#713](https://github.com/Azure/PSRule.Rules.Azure/issues/713)
- Bug fixes:
  - Fixed could not load file or assembly YamlDotNet. [#741](https://github.com/Azure/PSRule.Rules.Azure/issues/741)
    - This fix pins the PSRule version to v1.2.0 until the next stable release of PSRule for Azure.

What's changed since pre-release v1.3.0-B2104040:

- No additional changes.

## v1.3.0-B2104040 (pre-release)

What's changed since pre-release v1.3.0-B2104034:

- Bug fixes:
  - Fixed could not load file or assembly YamlDotNet. [#741](https://github.com/Azure/PSRule.Rules.Azure/issues/741)
    - This fix pins the PSRule version to v1.2.0 until the next stable release of PSRule for Azure.

## v1.3.0-B2104034 (pre-release)

What's changed since pre-release v1.3.0-B2104023:

- New rules:
  - Policy:
    - Check policy assignment display name and description are set. [#725](https://github.com/Azure/PSRule.Rules.Azure/issues/725)
    - Check policy assignment assigned by metadata is set. [#726](https://github.com/Azure/PSRule.Rules.Azure/issues/726)
    - Check policy exemption display name and description are set. [#723](https://github.com/Azure/PSRule.Rules.Azure/issues/723)
    - Check policy waiver exemptions have an expiry date set. [#724](https://github.com/Azure/PSRule.Rules.Azure/issues/724)
- Engineering:
  - Clean up depreciated warning message for configuration option `azureAllowedRegions`. [#737](https://github.com/Azure/PSRule.Rules.Azure/issues/737)
  - Clean up depreciated warning message for configuration option `minAKSVersion`. [#738](https://github.com/Azure/PSRule.Rules.Azure/issues/738)

## v1.3.0-B2104023 (pre-release)

What's changed since pre-release v1.3.0-B2104013:

- General improvements:
  - Improved binding support for File inputs. [#480](https://github.com/Azure/PSRule.Rules.Azure/issues/480)
    - Template and parameter file names now return a relative path instead of full path.
  - Added API version for each module resource. [#729](https://github.com/Azure/PSRule.Rules.Azure/issues/729)

## v1.3.0-B2104013 (pre-release)

What's changed since pre-release v1.3.0-B2103007:

- Engineering:
  - Bump PSRule dependency to v1.2.0. [#713](https://github.com/Azure/PSRule.Rules.Azure/issues/713)
- Bug fixes:
  - Fixed export not expanding nested deployments. [#715](https://github.com/Azure/PSRule.Rules.Azure/issues/715)

## v1.3.0-B2103007 (pre-release)

What's changed since v1.2.0:

- Removed rules:
  - Storage:
    - Remove `Azure.Storage.UseEncryption` as Storage Service Encryption (SSE) is always on. [#630](https://github.com/Azure/PSRule.Rules.Azure/issues/630)
      - SSE is on by default and can not be disabled.
- General improvements:
  - Additional metadata added in parameter files is passed through with `Get-AzRuleTemplateLink`. [#706](https://github.com/Azure/PSRule.Rules.Azure/issues/706)

## v1.2.1

What's changed since v1.2.0:

- Bug fixes:
  - Fixed export not expanding nested deployments. [#715](https://github.com/Azure/PSRule.Rules.Azure/issues/715)

## v1.2.0

What's changed since v1.1.4:

- New features:
  - Added `Azure.GA_2021_03` baseline. [#673](https://github.com/Azure/PSRule.Rules.Azure/issues/673)
    - Includes rules released before or during March 2021 for Azure GA features.
    - Marked baseline `Azure.GA_2020_12` as obsolete.
- New rules:
  - Key Vault:
    - Check vaults, keys, and secrets meet name requirements. [#646](https://github.com/Azure/PSRule.Rules.Azure/issues/646)
- Updated rules:
  - Azure Kubernetes Service:
    - Updated `Azure.AKS.Version` to 1.19.7. [#696](https://github.com/Azure/PSRule.Rules.Azure/issues/696)
- General improvements:
  - Added support for user defined functions in templates. [#682](https://github.com/Azure/PSRule.Rules.Azure/issues/682)
- Engineering:
  - Bump PSRule dependency to v1.1.0. [#692](https://github.com/Azure/PSRule.Rules.Azure/issues/692)

What's changed since pre-release v1.2.0-B2103044:

- No additional changes.

## v1.2.0-B2103044 (pre-release)

What's changed since pre-release v1.2.0-B2103032:

- New features:
  - Added `Azure.GA_2021_03` baseline. [#673](https://github.com/Azure/PSRule.Rules.Azure/issues/673)
    - Includes rules released before or during March 2021 for Azure GA features.
    - Marked baseline `Azure.GA_2020_12` as obsolete.
- Updated rules:
  - Azure Kubernetes Service:
    - Updated `Azure.AKS.Version` to 1.19.7. [#696](https://github.com/Azure/PSRule.Rules.Azure/issues/696)

## v1.2.0-B2103032 (pre-release)

What's changed since pre-release v1.2.0-B2103024:

- New rules:
  - Key Vault:
    - Check vaults, keys, and secrets meet name requirements. [#646](https://github.com/Azure/PSRule.Rules.Azure/issues/646)
- Engineering:
  - Bump PSRule dependency to v1.1.0. [#692](https://github.com/Azure/PSRule.Rules.Azure/issues/692)

## v1.2.0-B2103024 (pre-release)

What's changed since v1.1.4:

- General improvements:
  - Added support for user defined functions in templates. [#682](https://github.com/Azure/PSRule.Rules.Azure/issues/682)

## v1.1.4

What's changed since v1.1.3:

- Bug fixes:
  - Fixed handling of literal index with copyIndex function. [#686](https://github.com/Azure/PSRule.Rules.Azure/issues/686)
  - Fixed handling of inner scoped nested deployments. [#687](https://github.com/Azure/PSRule.Rules.Azure/issues/687)

## v1.1.3

What's changed since v1.1.2:

- Bug fixes:
  - Fixed parsing of property names for functions across multiple lines. [#683](https://github.com/Azure/PSRule.Rules.Azure/issues/683)

## v1.1.2

What's changed since v1.1.1:

- Bug fixes:
  - Fixed copy peer property resolve. [#677](https://github.com/Azure/PSRule.Rules.Azure/issues/677)
  - Fixed partial resource group or subscription object not populating. [#678](https://github.com/Azure/PSRule.Rules.Azure/issues/678)
  - Fixed lazy loading of environment and resource providers. [#679](https://github.com/Azure/PSRule.Rules.Azure/issues/679)

## v1.1.1

What's changed since v1.1.0:

- Bug fixes:
  - Fixed support for parameter file schemas. [#674](https://github.com/Azure/PSRule.Rules.Azure/issues/674)

## v1.1.0

What's changed since v1.0.0:

- New features:
  - Exporting template with `Export-AzRuleTemplateData` supports custom resource group and subscription. [#651](https://github.com/Azure/PSRule.Rules.Azure/issues/651)
    - Subscription and resource group used for deployment can be specified instead of using defaults.
    - `ResourceGroupName` parameter of `Export-AzRuleTemplateData` has been renamed to `ResourceGroup`.
    - Added a parameter alias for `ResourceGroupName` on `Export-AzRuleTemplateData`.
- New rules:
  - All resources:
    - Check template parameters are defined. [#631](https://github.com/Azure/PSRule.Rules.Azure/issues/631)
    - Check location parameter is type string. [#632](https://github.com/Azure/PSRule.Rules.Azure/issues/632)
    - Check template parameter `minValue` and `maxValue` constraints are valid. [#637](https://github.com/Azure/PSRule.Rules.Azure/issues/637)
    - Check template resources do not use hard coded locations. [#633](https://github.com/Azure/PSRule.Rules.Azure/issues/633)
    - Check resource group location not referenced instead of location parameter. [#634](https://github.com/Azure/PSRule.Rules.Azure/issues/634)
    - Check increased debug detail is disabled for nested deployments. [#638](https://github.com/Azure/PSRule.Rules.Azure/issues/638)
- General improvements:
  - Added support for matching template by name. [#661](https://github.com/Azure/PSRule.Rules.Azure/issues/661)
    - `Get-AzRuleTemplateLink` discovers `<templateName>.json` from `<templateName>.parameters.json`.
- Engineering:
  - Bump PSRule dependency to v1.0.3. [#648](https://github.com/Azure/PSRule.Rules.Azure/issues/648)
- Bug fixes:
  - Fixed `Azure.VM.ADE` to limit rule to exports only. [#644](https://github.com/Azure/PSRule.Rules.Azure/issues/644)
  - Fixed `if` condition values evaluation order. [#652](https://github.com/Azure/PSRule.Rules.Azure/issues/652)
  - Fixed handling of `int` parameters with large values. [#653](https://github.com/Azure/PSRule.Rules.Azure/issues/653)
  - Fixed handling of expressions split over multiple lines. [#654](https://github.com/Azure/PSRule.Rules.Azure/issues/654)
  - Fixed handling of bool parameter values within logical expressions. [#655](https://github.com/Azure/PSRule.Rules.Azure/issues/655)
  - Fixed copy loop value does not fall within the expected range. [#664](https://github.com/Azure/PSRule.Rules.Azure/issues/664)
  - Fixed template comparison functions handling of large integer values. [#666](https://github.com/Azure/PSRule.Rules.Azure/issues/666)
  - Fixed handling of `createArray` function with no arguments. [#667](https://github.com/Azure/PSRule.Rules.Azure/issues/667)

What's changed since pre-release v1.1.0-B2102034:

- No additional changes.

## v1.1.0-B2102034 (pre-release)

What's changed since pre-release v1.1.0-B2102023:

- General improvements:
  - Added support for matching template by name. [#661](https://github.com/Azure/PSRule.Rules.Azure/issues/661)
    - `Get-AzRuleTemplateLink` discovers `<templateName>.json` from `<templateName>.parameters.json`.
- Bug fixes:
  - Fixed copy loop value does not fall within the expected range. [#664](https://github.com/Azure/PSRule.Rules.Azure/issues/664)
  - Fixed template comparison functions handling of large integer values. [#666](https://github.com/Azure/PSRule.Rules.Azure/issues/666)
  - Fixed handling of `createArray` function with no arguments. [#667](https://github.com/Azure/PSRule.Rules.Azure/issues/667)

## v1.1.0-B2102023 (pre-release)

What's changed since pre-release v1.1.0-B2102015:

- New features:
  - Exporting template with `Export-AzRuleTemplateData` supports custom resource group and subscription. [#651](https://github.com/Azure/PSRule.Rules.Azure/issues/651)
    - Subscription and resource group used for deployment can be specified instead of using defaults.
    - `ResourceGroupName` parameter of `Export-AzRuleTemplateData` has been renamed to `ResourceGroup`.
    - Added a parameter alias for `ResourceGroupName` on `Export-AzRuleTemplateData`.

## v1.1.0-B2102015 (pre-release)

What's changed since pre-release v1.1.0-B2102010:

- Bug fixes:
  - Fixed `if` condition values evaluation order. [#652](https://github.com/Azure/PSRule.Rules.Azure/issues/652)
  - Fixed handling of `int` parameters with large values. [#653](https://github.com/Azure/PSRule.Rules.Azure/issues/653)
  - Fixed handling of expressions split over multiple lines. [#654](https://github.com/Azure/PSRule.Rules.Azure/issues/654)
  - Fixed handling of bool parameter values within logical expressions. [#655](https://github.com/Azure/PSRule.Rules.Azure/issues/655)

## v1.1.0-B2102010 (pre-release)

What's changed since pre-release v1.1.0-B2102001:

- Engineering:
  - Bump PSRule dependency to v1.0.3. [#648](https://github.com/Azure/PSRule.Rules.Azure/issues/648)
- Bug fixes:
  - Fixed `Azure.VM.ADE` to limit rule to exports only. [#644](https://github.com/Azure/PSRule.Rules.Azure/issues/644)

## v1.1.0-B2102001 (pre-release)

What's changed since v1.0.0:

- New rules:
  - All resources:
    - Check template parameters are defined. [#631](https://github.com/Azure/PSRule.Rules.Azure/issues/631)
    - Check location parameter is type string. [#632](https://github.com/Azure/PSRule.Rules.Azure/issues/632)
    - Check template parameter `minValue` and `maxValue` constraints are valid. [#637](https://github.com/Azure/PSRule.Rules.Azure/issues/637)
    - Check template resources do not use hard coded locations. [#633](https://github.com/Azure/PSRule.Rules.Azure/issues/633)
    - Check resource group location not referenced instead of location parameter. [#634](https://github.com/Azure/PSRule.Rules.Azure/issues/634)
    - Check increased debug detail is disabled for nested deployments. [#638](https://github.com/Azure/PSRule.Rules.Azure/issues/638)
- Engineering:
  - Bump PSRule dependency to v1.0.2. [#635](https://github.com/Azure/PSRule.Rules.Azure/issues/635)

## v1.0.0

What's changed since v0.19.0:

- New rules:
  - All resources:
    - Check parameter default value type matches type. [#311](https://github.com/Azure/PSRule.Rules.Azure/issues/311)
    - Check location parameter defaults to resource group. [#361](https://github.com/Azure/PSRule.Rules.Azure/issues/361)
  - Front Door:
    - Check Front Door uses a health probe for each backend pool. [#546](https://github.com/Azure/PSRule.Rules.Azure/issues/546)
    - Check Front Door uses a dedicated health probe path backend pools. [#547](https://github.com/Azure/PSRule.Rules.Azure/issues/547)
    - Check Front Door uses HEAD requests for backend health probes. [#613](https://github.com/Azure/PSRule.Rules.Azure/issues/613)
  - Service Fabric:
    - Check Service Fabric clusters use AAD client authentication. [#619](https://github.com/Azure/PSRule.Rules.Azure/issues/619)
- Updated rules:
  - Azure Kubernetes Service:
    - Updated `Azure.AKS.Version` to 1.19.6. [#603](https://github.com/Azure/PSRule.Rules.Azure/issues/603)
- General improvements:
  - Renamed `Export-AzTemplateRuleData` to `Export-AzRuleTemplateData`. [#596](https://github.com/Azure/PSRule.Rules.Azure/issues/596)
    - New name `Export-AzRuleTemplateData` aligns with prefix of other cmdlets.
    - Use of `Export-AzTemplateRuleData` is now deprecated and will be removed in the next major version.
    - Added alias to allow `Export-AzTemplateRuleData` to continue to be used.
    - Using `Export-AzTemplateRuleData` returns a deprecation warning.
  - Added support for `environment` template function. [#517](https://github.com/Azure/PSRule.Rules.Azure/issues/517)
- Engineering:
  - Bump PSRule dependency to v1.0.1. [#611](https://github.com/Azure/PSRule.Rules.Azure/issues/611)

What's changed since pre-release v1.0.0-B2101028:

- No additional changes.

## v1.0.0-B2101028 (pre-release)

What's changed since pre-release v1.0.0-B2101016:

- New rules:
  - All resources:
    - Check parameter default value type matches type. [#311](https://github.com/Azure/PSRule.Rules.Azure/issues/311)
- General improvements:
  - Renamed `Export-AzTemplateRuleData` to `Export-AzRuleTemplateData`. [#596](https://github.com/Azure/PSRule.Rules.Azure/issues/596)
    - New name `Export-AzRuleTemplateData` aligns with prefix of other cmdlets.
    - Use of `Export-AzTemplateRuleData` is now deprecated and will be removed in the next major version.
    - Added alias to allow `Export-AzTemplateRuleData` to continue to be used.
    - Using `Export-AzTemplateRuleData` returns a deprecation warning.

## v1.0.0-B2101016 (pre-release)

What's changed since pre-release v1.0.0-B2101006:

- New rules:
  - Service Fabric:
    - Check Service Fabric clusters use AAD client authentication. [#619](https://github.com/Azure/PSRule.Rules.Azure/issues/619)
- Bug fixes:
  - Fixed reason `Azure.FrontDoor.ProbePath` so the probe name is included. [#617](https://github.com/Azure/PSRule.Rules.Azure/issues/617)

## v1.0.0-B2101006 (pre-release)

What's changed since v0.19.0:

- New rules:
  - All resources:
    - Check location parameter defaults to resource group. [#361](https://github.com/Azure/PSRule.Rules.Azure/issues/361)
  - Front Door:
    - Check Front Door uses a health probe for each backend pool. [#546](https://github.com/Azure/PSRule.Rules.Azure/issues/546)
    - Check Front Door uses a dedicated health probe path backend pools. [#547](https://github.com/Azure/PSRule.Rules.Azure/issues/547)
    - Check Front Door uses HEAD requests for backend health probes. [#613](https://github.com/Azure/PSRule.Rules.Azure/issues/613)
- Updated rules:
  - Azure Kubernetes Service:
    - Updated `Azure.AKS.Version` to 1.19.6. [#603](https://github.com/Azure/PSRule.Rules.Azure/issues/603)
- General improvements:
  - Added support for `environment` template function. [#517](https://github.com/Azure/PSRule.Rules.Azure/issues/517)
- Engineering:
  - Bump PSRule dependency to v1.0.1. [#611](https://github.com/Azure/PSRule.Rules.Azure/issues/611)
- Redis Cache Enterprise
  - Check Redis Cache Enterprise uses minimum TLS 1.2 [1179](https://github.com/Azure/PSRule.Rules.Azure/issues/1179)

[troubleshooting guide]: troubleshooting.md<|MERGE_RESOLUTION|>--- conflicted
+++ resolved
@@ -30,13 +30,10 @@
 
 - New rules:
   - Azure Container Registry:
-<<<<<<< HEAD
     - Check that Container Registries restricts network access by @BenjaminEngeset.
       [#2423](https://github.com/Azure/PSRule.Rules.Azure/issues/2423)
-=======
     - Check that Container Registries disables anonymous pull access by @BenjaminEngeset.
       [#2422](https://github.com/Azure/PSRule.Rules.Azure/issues/2422)
->>>>>>> 4e09da18
 
 ## v1.30.0-B0080 (pre-release)
 
