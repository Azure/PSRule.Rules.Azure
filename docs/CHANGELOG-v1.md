---
discussion: false
link_users: true
---

# Change log

See [upgrade notes][1] for helpful information when upgrading from previous versions.

[1]: upgrade-notes.md

**Important notes**:

- Issue #741: `Could not load file or assembly YamlDotNet`.
  See [troubleshooting guide] for a workaround to this issue.
- The configuration option `Azure_AKSMinimumVersion` is replaced with `AZURE_AKS_CLUSTER_MINIMUM_VERSION`.
  If you have this option configured, please update it to `AZURE_AKS_CLUSTER_MINIMUM_VERSION`.
  Support for `Azure_AKSMinimumVersion` will be removed in v2.
  See [upgrade notes][1] for more information.
- The configuration option `Azure_AllowedRegions` is replaced with `AZURE_RESOURCE_ALLOWED_LOCATIONS`.
  If you have this option configured, please update it to `AZURE_RESOURCE_ALLOWED_LOCATIONS`.
  Support for `Azure_AllowedRegions` will be removed in v2.
  See [upgrade notes][1] for more information.
- The `SupportsTag` PowerShell function has been replaced with the `Azure.Resource.SupportsTags` selector.
  Update PowerShell rules to use the `Azure.Resource.SupportsTags` selector instead.
  Support for the `SupportsTag` function will be removed in v2.
  See [upgrade notes][1] for more information.

## Unreleased

What's changed since v1.30.3:

- New rules:
<<<<<<< HEAD
  - Deployment:
    - Check parameters potentially containing secure values by @BernieWhite.
      [#1476](https://github.com/Azure/PSRule.Rules.Azure/issues/1476)
=======
  - Machine Learning:
    - Check compute instances are configured for an idle shutdown by @batemansogq.
      [#2484](https://github.com/Azure/PSRule.Rules.Azure/issues/2484)
    - Check workspace compute has local authentication disabled by @batemansogq.
      [#2484](https://github.com/Azure/PSRule.Rules.Azure/issues/2484)
    - Check workspace compute is connected to a VNET by @batemansogq.
      [#2484](https://github.com/Azure/PSRule.Rules.Azure/issues/2484)
    - Check public access to a workspace is disabled by @batemansogq.
      [#2484](https://github.com/Azure/PSRule.Rules.Azure/issues/2484)
    - Check workspaces use a user-assigned identity by @batemansogq.
      [#2484](https://github.com/Azure/PSRule.Rules.Azure/issues/2484)
>>>>>>> c6efe6eb
- Engineering:
  - Bump development tools to .NET 7.0 SDK by @BernieWhite.
    [#1870](https://github.com/Azure/PSRule.Rules.Azure/issues/1870)
  - Bump BenchmarkDotNet to v0.13.9.
    [#2469](https://github.com/Azure/PSRule.Rules.Azure/pull/2469)
  - Bump BenchmarkDotNet.Diagnostics.Windows to v0.13.9.
    [#2470](https://github.com/Azure/PSRule.Rules.Azure/pull/2470)

## v1.30.3

What's changed since v1.30.2:

- Bug fixes:
  - Fixed nullable parameters for built-in types by @BernieWhite.
    [#2488](https://github.com/Azure/PSRule.Rules.Azure/issues/2488)

## v1.30.2

What's changed since v1.30.1:

- Bug fixes:
  - Fixed binding of results resourceId and resourceGroupName by @BernieWhite.
    [#2460](https://github.com/Azure/PSRule.Rules.Azure/issues/2460)

## v1.30.1

What's changed since v1.30.0:

- Bug fixes:
  - Fixed `Azure.Resource.AllowedRegions` which was failing when no allowed regions were configured by @BernieWhite.
    [#2461](https://github.com/Azure/PSRule.Rules.Azure/issues/2461)

## v1.30.0

What's changed since v1.29.0:

- New features:
  - Added September 2023 baselines `Azure.GA_2023_09` and `Azure.Preview_2023_09` by @BernieWhite.
    [#2451](https://github.com/Azure/PSRule.Rules.Azure/issues/2451)
    - Includes rules released before or during September 2023.
    - Marked `Azure.GA_2023_06` and `Azure.Preview_2023_06` baselines as obsolete.
- New rules:
  - Azure Container Apps:
    - Check that Container Apps uses a supported API version by @BenjaminEngeset.
      [#2398](https://github.com/Azure/PSRule.Rules.Azure/issues/2398)
  - Azure Container Registry:
    - Check that Container Registries restricts network access by @BenjaminEngeset.
      [#2423](https://github.com/Azure/PSRule.Rules.Azure/issues/2423)
    - Check that Container Registries disables anonymous pull access by @BenjaminEngeset.
      [#2422](https://github.com/Azure/PSRule.Rules.Azure/issues/2422)
  - Azure Database for MySQL:
    - Check that Azure AD-only authentication is configured for Azure Database for MySQL databases by @BenjaminEngeset.
      [#2227](https://github.com/Azure/PSRule.Rules.Azure/issues/2227)
  - Azure Firewall:
    - Check that Azure Firewall polices has configured threat intelligence-based filtering in `alert and deny` mode by @BenjaminEngeset.
      [#2354](https://github.com/Azure/PSRule.Rules.Azure/issues/2354)
  - Backup vault:
    - Check that immutability is configured for Backup vaults by @BenjaminEngeset.
      [#2387](https://github.com/Azure/PSRule.Rules.Azure/issues/2387)
  - Front Door:
    - Check that managed identity for Azure Front Door instances are configured by @BenjaminEngeset.
      [#2378](https://github.com/Azure/PSRule.Rules.Azure/issues/2378)
  - Public IP address:
    - Check that Public IP addresses uses Standard SKU by @BenjaminEngeset.
      [#2376](https://github.com/Azure/PSRule.Rules.Azure/issues/2376)
  - Recovery Services vault:
    - Check that immutability is configured for Recovery Services vaults by @BenjaminEngeset.
      [#2386](https://github.com/Azure/PSRule.Rules.Azure/issues/2386)
- Updated rules:
  - Azure Kubernetes Service:
    - Updated `Azure.AKS.Version` to use latest stable version `1.26.6` by @BernieWhite.
      [#2404](https://github.com/Azure/PSRule.Rules.Azure/issues/2404)
      - Use `AZURE_AKS_CLUSTER_MINIMUM_VERSION` to configure the minimum version of the cluster.
    - Promoted `Azure.AKS.LocalAccounts` to GA rule set by @BernieWhite.
      [#2448](https://github.com/Azure/PSRule.Rules.Azure/issues/2448)
  - Container App:
    - Promoted `Azure.ContainerApp.DisableAffinity` to GA rule set by @BernieWhite.
      [#2455](https://github.com/Azure/PSRule.Rules.Azure/issues/2455)
- General improvements:
  - **Important change:** Replaced the `Azure_AllowedRegions` option with `AZURE_RESOURCE_ALLOWED_LOCATIONS`.
    [#941](https://github.com/Azure/PSRule.Rules.Azure/issues/941)
    - For compatibility, if `Azure_AllowedRegions` is set it will be used instead of `AZURE_RESOURCE_ALLOWED_LOCATIONS`.
    - If only `AZURE_RESOURCE_ALLOWED_LOCATIONS` is set, this value will be used.
    - The default will be used neither options are configured.
    - If `Azure_AllowedRegions` is set a warning will be generated until the configuration is removed.
    - Support for `Azure_AllowedRegions` is deprecated and will be removed in v2.
    - See [upgrade notes][1] for details.
  - Add source link for rule in docs by @BernieWhite.
    [#2115](https://github.com/Azure/PSRule.Rules.Azure/issues/2115)
- Engineering:
  - Updated resource providers and policy aliases.
    [#2442](https://github.com/Azure/PSRule.Rules.Azure/pull/2442)
  - Bump xunit to v2.5.1.
    [#2436](https://github.com/Azure/PSRule.Rules.Azure/pull/2436)
  - Bump xunit.runner.visualstudio to v2.5.1.
    [#2435](https://github.com/Azure/PSRule.Rules.Azure/pull/2435)
  - Bump Microsoft.NET.Test.Sdk to v17.7.2.
    [#2407](https://github.com/Azure/PSRule.Rules.Azure/pull/2407)
  - Bump BenchmarkDotNet to v0.13.8.
    [#2425](https://github.com/Azure/PSRule.Rules.Azure/pull/2425)
  - Bump BenchmarkDotNet.Diagnostics.Windows to v0.13.8.
    [#2425](https://github.com/Azure/PSRule.Rules.Azure/pull/2425)
  - Bump Microsoft.CodeAnalysis.NetAnalyzers to v7.0.4.
    [#2405](https://github.com/Azure/PSRule.Rules.Azure/pull/2405)
- Bug fixes:
  - Fixed false positive with `Azure.Storage.SecureTransfer` on new API versions by @BernieWhite.
    [#2414](https://github.com/Azure/PSRule.Rules.Azure/issues/2414)
  - Fixed false positive with `Azure.VNET.LocalDNS` for DNS server addresses out of local scope by @BernieWhite.
    [#2370](https://github.com/Azure/PSRule.Rules.Azure/issues/2370)
    - This bug fix introduces a configuration option to flag when DNS from an Identity subscription is used.
    - Set `AZURE_VNET_DNS_WITH_IDENTITY` to `true` when using an Identity subscription for DNS.
  - Fixed non-resource group rule triggering for a resource group by @BernieWhite.
    [#2401](https://github.com/Azure/PSRule.Rules.Azure/issues/2401)
  - Fixed lambda map in map variable by @BernieWhite.
    [#2410](https://github.com/Azure/PSRule.Rules.Azure/issues/2410)
  - Fixed `Azure.AKS.Version` by excluding `node-image` channel by @BernieWhite.
    [#2446](https://github.com/Azure/PSRule.Rules.Azure/issues/2446)

What's changed since pre-release v1.30.0-B0127:

- No additional changes.

## v1.30.0-B0127 (pre-release)

What's changed since pre-release v1.30.0-B0080:

- New features:
  - Added September 2023 baselines `Azure.GA_2023_09` and `Azure.Preview_2023_09` by @BernieWhite.
    [#2451](https://github.com/Azure/PSRule.Rules.Azure/issues/2451)
    - Includes rules released before or during September 2023.
    - Marked `Azure.GA_2023_06` and `Azure.Preview_2023_06` baselines as obsolete.
- New rules:
  - Azure Container Registry:
    - Check that Container Registries restricts network access by @BenjaminEngeset.
      [#2423](https://github.com/Azure/PSRule.Rules.Azure/issues/2423)
    - Check that Container Registries disables anonymous pull access by @BenjaminEngeset.
      [#2422](https://github.com/Azure/PSRule.Rules.Azure/issues/2422)
- Updated rules:
  - Azure Kubernetes Service:
    - Updated `Azure.AKS.Version` to use latest stable version `1.26.6` by @BernieWhite.
      [#2404](https://github.com/Azure/PSRule.Rules.Azure/issues/2404)
      - Use `AZURE_AKS_CLUSTER_MINIMUM_VERSION` to configure the minimum version of the cluster.
    - Promoted `Azure.AKS.LocalAccounts` to GA rule set by @BernieWhite.
      [#2448](https://github.com/Azure/PSRule.Rules.Azure/issues/2448)
  - Container App:
    - Promoted `Azure.ContainerApp.DisableAffinity` to GA rule set by @BernieWhite.
      [#2455](https://github.com/Azure/PSRule.Rules.Azure/issues/2455)
- General improvements:
  - Add source link for rule in docs by @BernieWhite.
    [#2115](https://github.com/Azure/PSRule.Rules.Azure/issues/2115)
- Engineering:
  - Updated resource providers and policy aliases.
    [#2442](https://github.com/Azure/PSRule.Rules.Azure/pull/2442)
  - Bump xunit to v2.5.1.
    [#2436](https://github.com/Azure/PSRule.Rules.Azure/pull/2436)
  - Bump xunit.runner.visualstudio to v2.5.1.
    [#2435](https://github.com/Azure/PSRule.Rules.Azure/pull/2435)
- Bug fixes:
  - Fixed `Azure.AKS.Version` by excluding `node-image` channel by @BernieWhite.
    [#2446](https://github.com/Azure/PSRule.Rules.Azure/issues/2446)

## v1.30.0-B0080 (pre-release)

What's changed since pre-release v1.30.0-B0047:

- General improvements:
  - **Important change:** Replaced the `Azure_AllowedRegions` option with `AZURE_RESOURCE_ALLOWED_LOCATIONS`.
    [#941](https://github.com/Azure/PSRule.Rules.Azure/issues/941)
    - For compatibility, if `Azure_AllowedRegions` is set it will be used instead of `AZURE_RESOURCE_ALLOWED_LOCATIONS`.
    - If only `AZURE_RESOURCE_ALLOWED_LOCATIONS` is set, this value will be used.
    - The default will be used neither options are configured.
    - If `Azure_AllowedRegions` is set a warning will be generated until the configuration is removed.
    - Support for `Azure_AllowedRegions` is deprecated and will be removed in v2.
    - See [upgrade notes][1] for details.
- Engineering:
  - Bump Microsoft.NET.Test.Sdk to v17.7.2.
    [#2407](https://github.com/Azure/PSRule.Rules.Azure/pull/2407)
  - Bump BenchmarkDotNet to v0.13.8.
    [#2425](https://github.com/Azure/PSRule.Rules.Azure/pull/2425)
  - Bump BenchmarkDotNet.Diagnostics.Windows to v0.13.8.
    [#2425](https://github.com/Azure/PSRule.Rules.Azure/pull/2425)
- Bug fixes:
  - Fixed false positive with `Azure.Storage.SecureTransfer` on new API versions by @BernieWhite.
    [#2414](https://github.com/Azure/PSRule.Rules.Azure/issues/2414)
  - Fixed false positive with `Azure.VNET.LocalDNS` for DNS server addresses out of local scope by @BernieWhite.
    [#2370](https://github.com/Azure/PSRule.Rules.Azure/issues/2370)
    - This bug fix introduces a configuration option to flag when DNS from an Identity subscription is used.
    - Set `AZURE_VNET_DNS_WITH_IDENTITY` to `true` when using an Identity subscription for DNS.

## v1.30.0-B0047 (pre-release)

What's changed since pre-release v1.30.0-B0026:

- Engineering:
  - Bump Microsoft.CodeAnalysis.NetAnalyzers to v7.0.4.
    [#2405](https://github.com/Azure/PSRule.Rules.Azure/pull/2405)
- Bug fixes:
  - Fixed lambda map in map variable by @BernieWhite.
    [#2410](https://github.com/Azure/PSRule.Rules.Azure/issues/2410)

## v1.30.0-B0026 (pre-release)

What's changed since pre-release v1.30.0-B0011:

- New rules:
  - Azure Container Apps:
    - Check that Container Apps uses a supported API version by @BenjaminEngeset.
      [#2398](https://github.com/Azure/PSRule.Rules.Azure/issues/2398)
- Bug fixes:
  - Fixed non-resource group rule triggering for a resource group by @BernieWhite.
    [#2401](https://github.com/Azure/PSRule.Rules.Azure/issues/2401)

## v1.30.0-B0011 (pre-release)

What's changed since v1.29.0:

- New rules:
  - Azure Database for MySQL:
    - Check that Azure AD-only authentication is configured for Azure Database for MySQL databases by @BenjaminEngeset.
      [#2227](https://github.com/Azure/PSRule.Rules.Azure/issues/2227)
  - Azure Firewall:
    - Check that Azure Firewall polices has configured threat intelligence-based filtering in `alert and deny` mode by @BenjaminEngeset.
      [#2354](https://github.com/Azure/PSRule.Rules.Azure/issues/2354)
  - Backup vault:
    - Check that immutability is configured for Backup vaults by @BenjaminEngeset.
      [#2387](https://github.com/Azure/PSRule.Rules.Azure/issues/2387)
  - Front Door:
    - Check that managed identity for Azure Front Door instances are configured by @BenjaminEngeset.
      [#2378](https://github.com/Azure/PSRule.Rules.Azure/issues/2378)
  - Public IP address:
    - Check that Public IP addresses uses Standard SKU by @BenjaminEngeset.
      [#2376](https://github.com/Azure/PSRule.Rules.Azure/issues/2376)
  - Recovery Services vault:
    - Check that immutability is configured for Recovery Services vaults by @BenjaminEngeset.
      [#2386](https://github.com/Azure/PSRule.Rules.Azure/issues/2386)
- Engineering:
  - Bump BenchmarkDotNet to v0.13.7.
    [#2385](https://github.com/Azure/PSRule.Rules.Azure/pull/2385)
  - Bump BenchmarkDotNet.Diagnostics.Windows to v0.13.7.
    [#2382](https://github.com/Azure/PSRule.Rules.Azure/pull/2382)
  - Bump Microsoft.NET.Test.Sdk to v17.7.1.
    [#2393](https://github.com/Azure/PSRule.Rules.Azure/pull/2393)

## v1.29.0

What's changed since v1.28.2:

- New rules:
  - Databricks:
    - Check that workspaces use secure cluster connectivity by @BernieWhite.
      [#2334](https://github.com/Azure/PSRule.Rules.Azure/issues/2334)
- General improvements:
  - Use policy definition name when generating a rule from it by @BernieWhite.
    [#1959](https://github.com/Azure/PSRule.Rules.Azure/issues/1959)
  - Added export in-flight data for Defender for Storage from Storage Accounts by @BernieWhite.
    [#2248](https://github.com/Azure/PSRule.Rules.Azure/issues/2248)
  - Added export in-flight data for Defender for APIs from API Management by @BernieWhite.
    [#2247](https://github.com/Azure/PSRule.Rules.Azure/issues/2247)
- Bug fixes:
  - Fixed policy expansion with unquoted field property by @BernieWhite.
    [#2352](https://github.com/Azure/PSRule.Rules.Azure/issues/2352)
  - Fixed array contains with JArray by @BernieWhite.
    [#2368](https://github.com/Azure/PSRule.Rules.Azure/issues/2368)
  - Fixed index out of bounds of array with first function on empty array by @BernieWhite.
    [#2372](https://github.com/Azure/PSRule.Rules.Azure/issues/2372)

What's changed since pre-release v1.29.0-B0062:

- No additional changes.

## v1.29.0-B0062 (pre-release)

What's changed since pre-release v1.29.0-B0036:

- Bug fixes:
  - Fixed array contains with JArray by @BernieWhite.
    [#2368](https://github.com/Azure/PSRule.Rules.Azure/issues/2368)
  - Fixed index out of bounds of array with first function on empty array by @BernieWhite.
    [#2372](https://github.com/Azure/PSRule.Rules.Azure/issues/2372)

## v1.29.0-B0036 (pre-release)

What's changed since pre-release v1.29.0-B0015:

- General improvements:
  - Added export in-flight data for Defender for Storage from Storage Accounts by @BernieWhite.
    [#2248](https://github.com/Azure/PSRule.Rules.Azure/issues/2248)
  - Added export in-flight data for Defender for APIs from API Management by @BernieWhite.
    [#2247](https://github.com/Azure/PSRule.Rules.Azure/issues/2247)

## v1.29.0-B0015 (pre-release)

What's changed since v1.28.2:

- New rules:
  - Databricks:
    - Check that workspaces use secure cluster connectivity by @BernieWhite.
      [#2334](https://github.com/Azure/PSRule.Rules.Azure/issues/2334)
- General improvements:
  - Use policy definition name when generating a rule from it by @BernieWhite.
    [#1959](https://github.com/Azure/PSRule.Rules.Azure/issues/1959)
- Bug fixes:
  - Fixed policy expansion with unquoted field property by @BernieWhite.
    [#2352](https://github.com/Azure/PSRule.Rules.Azure/issues/2352)

## v1.28.2

What's changed since v1.28.1:

- Bug fixes:
  - Fixed policy rules with no effect conditions are evaluated incorrectly by @BernieWhite.
    [#2346](https://github.com/Azure/PSRule.Rules.Azure/issues/2346)

## v1.28.1

What's changed since v1.28.0:

- Bug fixes:
  - Fixed `parseCidr` with `/32` is not valid by @BernieWhite.
    [#2336](https://github.com/Azure/PSRule.Rules.Azure/issues/2336)
  - Fixed mismatch of resource group type on policy as code rules by @BernieWhite.
    [#2338](https://github.com/Azure/PSRule.Rules.Azure/issues/2338)
  - Fixed length cannot be less than zero when converting policy to rules by @BernieWhite.
    [#1802](https://github.com/Azure/PSRule.Rules.Azure/issues/1802)
  - Fixed naming rules for MariaDB by @BernieWhite.
    [#2335](https://github.com/Azure/PSRule.Rules.Azure/issues/2335)
    - Updated `Azure.MariaDB.VNETRuleName` to allow for parent resources.
    - Updated `Azure.MariaDB.FirewallRuleName` to allow for parent resources.
  - Fixed network watcher existence check by @BernieWhite.
    [#2342](https://github.com/Azure/PSRule.Rules.Azure/issues/2342)

## v1.28.0

What's changed since v1.27.3:

- New features:
  - Added June 2023 baselines `Azure.GA_2023_06` and `Azure.Preview_2023_06` by @BernieWhite.
    [#2310](https://github.com/Azure/PSRule.Rules.Azure/issues/2310)
    - Includes rules released before or during June 2023.
    - Marked `Azure.GA_2023_03` and `Azure.Preview_2023_03` baselines as obsolete.
- New rules:
  - Azure Database for MySQL:
    - Check that Azure AD authentication is configured for Azure Database for MySQL databases by @BenjaminEngeset.
      [#2226](https://github.com/Azure/PSRule.Rules.Azure/issues/2226)
  - Azure Database for PostgreSQL:
    - Check that Azure AD-only authentication is configured for Azure Database for PostgreSQL databases by @BenjaminEngeset.
      [#2250](https://github.com/Azure/PSRule.Rules.Azure/issues/2250)
    - Check that Azure AD authentication is configured for Azure Database for PostgreSQL databases by @BenjaminEngeset.
      [#2249](https://github.com/Azure/PSRule.Rules.Azure/issues/2249)
- Removed rules:
  - Azure Kubernetes Service:
    - Removed `Azure.AKS.PodIdentity` as pod identities has been replaced by workload identities by @BernieWhite.
      [#2273](https://github.com/Azure/PSRule.Rules.Azure/issues/2273)
- General improvements:
  - Added support for safe dereference operator by @BernieWhite.
    [#2322](https://github.com/Azure/PSRule.Rules.Azure/issues/2322)
    - Added support for `tryGet` Bicep function.
  - Added support for Bicep CIDR functions by @BernieWhite.
    [#2279](https://github.com/Azure/PSRule.Rules.Azure/issues/2279)
    - Added support for `parseCidr`, `cidrSubnet`, and `cidrHost`.
  - Added support for `managementGroupResourceId` Bicep function by @BernieWhite.
    [#2294](https://github.com/Azure/PSRule.Rules.Azure/issues/2294)
- Engineering:
  - Bump PSRule to v2.9.0.
    [#2293](https://github.com/Azure/PSRule.Rules.Azure/pull/2293)
  - Updated resource providers and policy aliases.
    [#2261](https://github.com/Azure/PSRule.Rules.Azure/pull/2261)
  - Bump Microsoft.CodeAnalysis.NetAnalyzers to v7.0.3.
    [#2281](https://github.com/Azure/PSRule.Rules.Azure/pull/2281)
  - Bump Microsoft.NET.Test.Sdk to v17.6.3.
    [#2290](https://github.com/Azure/PSRule.Rules.Azure/pull/2290)
  - Bump coverlet.collector to v6.0.0.
    [#2232](https://github.com/Azure/PSRule.Rules.Azure/pull/2232)
  - Bump Az.Resources to v6.7.0.
    [#2274](https://github.com/Azure/PSRule.Rules.Azure/pull/2274)
  - Bump xunit to v2.5.0.
    [#2306](https://github.com/Azure/PSRule.Rules.Azure/pull/2306)
  - Bump xunit.runner.visualstudio to v2.5.0.
    [#2307](https://github.com/Azure/PSRule.Rules.Azure/pull/2307)
  - Bump BenchmarkDotNet to v0.13.6.
    [#2317](https://github.com/Azure/PSRule.Rules.Azure/pull/2317)
  - Bump BenchmarkDotNet.Diagnostics.Windows to v0.13.6.
    [#2318](https://github.com/Azure/PSRule.Rules.Azure/pull/2318)
- Bug fixes:
  - Fixed Redis firewall rules can not bind to start by @BernieWhite.
    [#2303](https://github.com/Azure/PSRule.Rules.Azure/issues/2303)
  - Fixed null condition handling by @BernieWhite.
    [#2316](https://github.com/Azure/PSRule.Rules.Azure/issues/2316)
  - Fixed reference expression in property name by @BernieWhite.
    [#2321](https://github.com/Azure/PSRule.Rules.Azure/issues/2321)
  - Fixed handling of nested mock objects by @BernieWhite.
    [#2325](https://github.com/Azure/PSRule.Rules.Azure/issues/2325)
  - Fixed late binding of `coalesce` function by @BernieWhite.
    [#2328](https://github.com/Azure/PSRule.Rules.Azure/issues/2328)
  - Fixed handling of JArray outputs with runtime values by @BernieWhite.
    [#2159](https://github.com/Azure/PSRule.Rules.Azure/issues/2159)

What's changed since pre-release v1.28.0-B0213:

- No additional changes.

## v1.28.0-B0213 (pre-release)

What's changed since pre-release v1.28.0-B0159:

- General improvements:
  - Added support for safe dereference operator by @BernieWhite.
    [#2322](https://github.com/Azure/PSRule.Rules.Azure/issues/2322)
    - Added support for `tryGet` Bicep function.
- Engineering:
  - Bump BenchmarkDotNet to v0.13.6.
    [#2317](https://github.com/Azure/PSRule.Rules.Azure/pull/2317)
  - Bump BenchmarkDotNet.Diagnostics.Windows to v0.13.6.
    [#2318](https://github.com/Azure/PSRule.Rules.Azure/pull/2318)
- Bug fixes:
  - Fixed null condition handling by @BernieWhite.
    [#2316](https://github.com/Azure/PSRule.Rules.Azure/issues/2316)
  - Fixed reference expression in property name by @BernieWhite.
    [#2321](https://github.com/Azure/PSRule.Rules.Azure/issues/2321)
  - Fixed handling of nested mock objects by @BernieWhite.
    [#2325](https://github.com/Azure/PSRule.Rules.Azure/issues/2325)
  - Fixed late binding of `coalesce` function by @BernieWhite.
    [#2328](https://github.com/Azure/PSRule.Rules.Azure/issues/2328)

## v1.28.0-B0159 (pre-release)

What's changed since pre-release v1.28.0-B0115:

- New features:
  - Added June 2023 baselines `Azure.GA_2023_06` and `Azure.Preview_2023_06` by @BernieWhite.
    [#2310](https://github.com/Azure/PSRule.Rules.Azure/issues/2310)
    - Includes rules released before or during June 2023.
    - Marked `Azure.GA_2023_03` and `Azure.Preview_2023_03` baselines as obsolete.
- Engineering:
  - Bump xunit to v2.5.0.
    [#2306](https://github.com/Azure/PSRule.Rules.Azure/pull/2306)
  - Bump xunit.runner.visualstudio to v2.5.0.
    [#2307](https://github.com/Azure/PSRule.Rules.Azure/pull/2307)
- Bug fixes:
  - Fixed Redis firewall rules can not bind to start by @BernieWhite.
    [#2303](https://github.com/Azure/PSRule.Rules.Azure/issues/2303)

## v1.28.0-B0115 (pre-release)

What's changed since pre-release v1.28.0-B0079:

- General improvements:
  - Added support for Bicep CIDR functions by @BernieWhite.
    [#2279](https://github.com/Azure/PSRule.Rules.Azure/issues/2279)
    - Added support for `parseCidr`, `cidrSubnet`, and `cidrHost`.

## v1.28.0-B0079 (pre-release)

What's changed since pre-release v1.28.0-B0045:

- General improvements:
  - Added support for `managementGroupResourceId` Bicep function by @BernieWhite.
    [#2294](https://github.com/Azure/PSRule.Rules.Azure/issues/2294)
- Engineering:
  - Bump PSRule to v2.9.0.
    [#2293](https://github.com/Azure/PSRule.Rules.Azure/pull/2293)
  - Bump Microsoft.CodeAnalysis.NetAnalyzers to v7.0.3.
    [#2281](https://github.com/Azure/PSRule.Rules.Azure/pull/2281)
  - Bump Microsoft.NET.Test.Sdk to v17.6.3.
    [#2290](https://github.com/Azure/PSRule.Rules.Azure/pull/2290)
  - Bump coverlet.collector to v6.0.0.
    [#2232](https://github.com/Azure/PSRule.Rules.Azure/pull/2232)
- Bug fixes:
  - Fixed handling of JArray outputs with runtime values by @BernieWhite.
    [#2159](https://github.com/Azure/PSRule.Rules.Azure/issues/2159)

## v1.28.0-B0045 (pre-release)

What's changed since pre-release v1.28.0-B0024:

- Removed rules:
  - Azure Kubernetes Service:
    - Removed `Azure.AKS.PodIdentity` as pod identities has been replaced by workload identities by @BernieWhite.
      [#2273](https://github.com/Azure/PSRule.Rules.Azure/issues/2273)
- Engineering:
  - Bump Microsoft.NET.Test.Sdk to v17.6.2.
    [#2266](https://github.com/Azure/PSRule.Rules.Azure/pull/2266)
  - Bump Az.Resources to v6.7.0.
    [#2274](https://github.com/Azure/PSRule.Rules.Azure/pull/2274)
- Bug fixes:
  - Fixed false positive of `IsolatedV2` with `Azure.AppService.MinPlan` by @BernieWhite.
    [#2277](https://github.com/Azure/PSRule.Rules.Azure/issues/2277)

## v1.28.0-B0024 (pre-release)

What's changed since pre-release v1.28.0-B0010:

- Bug fixes:
  - Fixed union function for merge of object properties by @BernieWhite.
    [#2264](https://github.com/Azure/PSRule.Rules.Azure/issues/2264)
  - Fixed length function counting properties in object by @BernieWhite.
    [#2263](https://github.com/Azure/PSRule.Rules.Azure/issues/2263)

## v1.28.0-B0010 (pre-release)

What's changed since v1.27.1:

- New rules:
  - Azure Database for MySQL:
    - Check that Azure AD authentication is configured for Azure Database for MySQL databases by @BenjaminEngeset.
      [#2226](https://github.com/Azure/PSRule.Rules.Azure/issues/2226)
  - Azure Database for PostgreSQL:
    - Check that Azure AD-only authentication is configured for Azure Database for PostgreSQL databases by @BenjaminEngeset.
      [#2250](https://github.com/Azure/PSRule.Rules.Azure/issues/2250)
    - Check that Azure AD authentication is configured for Azure Database for PostgreSQL databases by @BenjaminEngeset.
      [#2249](https://github.com/Azure/PSRule.Rules.Azure/issues/2249)
- Engineering:
  - Updated resource providers and policy aliases.
    [#2261](https://github.com/Azure/PSRule.Rules.Azure/pull/2261)
  - Bump Microsoft.NET.Test.Sdk to v17.6.1.
    [#2256](https://github.com/Azure/PSRule.Rules.Azure/pull/2256)

## v1.27.3

What's changed since v1.27.2:

- Bug fixes:
  - Fixed false positive of `IsolatedV2` with `Azure.AppService.MinPlan` by @BernieWhite.
    [#2277](https://github.com/Azure/PSRule.Rules.Azure/issues/2277)

## v1.27.2

What's changed since v1.27.1:

- Bug fixes:
  - Fixed union function for merge of object properties by @BernieWhite.
    [#2264](https://github.com/Azure/PSRule.Rules.Azure/issues/2264)
  - Fixed length function counting properties in object by @BernieWhite.
    [#2263](https://github.com/Azure/PSRule.Rules.Azure/issues/2263)

## v1.27.1

What's changed since v1.27.0:

- Bug fixes:
  - Fixed depends on ordering fails to expand deployment by @BernieWhite.
    [#2255](https://github.com/Azure/PSRule.Rules.Azure/issues/2255)

## v1.27.0

What's changed since v1.26.1:

- New features:
  - **Experimental:** Added support for expanding deployments from `.bicepparam` files by @BernieWhite.
    [#2132](https://github.com/Azure/PSRule.Rules.Azure/issues/2132)
    - See [Using Bicep source](https://aka.ms/ps-rule-azure/bicep) for details.
- New rules:
  - Application Gateway:
    - Check that Application Gateways uses a v2 SKU by @BenjaminEngeset.
      [#2185](https://github.com/Azure/PSRule.Rules.Azure/issues/2185)
  - API Management:
    - Check that APIs published in Azure API Management are on-boarded to Microsoft Defender for APIs by @BenjaminEngeset.
      [#2187](https://github.com/Azure/PSRule.Rules.Azure/issues/2187)
    - Check that base element for any policy element in a section is configured by @BenjaminEngeset.
      [#2072](https://github.com/Azure/PSRule.Rules.Azure/issues/2072)
  - Arc-enabled Kubernetes cluster:
    - Check that Microsoft Defender for Containers extension for Arc-enabled Kubernetes clusters is configured by @BenjaminEngeset.
      [#2124](https://github.com/Azure/PSRule.Rules.Azure/issues/2124)
  - Arc-enabled server:
    - Check that a maintenance configuration for Arc-enabled servers is associated by @BenjaminEngeset.
      [#2122](https://github.com/Azure/PSRule.Rules.Azure/issues/2122)
  - Container App:
    - Check that container apps has disabled session affinity to prevent unbalanced distribution by @BenjaminEngeset.
      [#2188](https://github.com/Azure/PSRule.Rules.Azure/issues/2188)
    - Check that container apps with IP ingress restrictions mode configured is set to allow for all rules defined by @BenjaminEngeset.
      [#2189](https://github.com/Azure/PSRule.Rules.Azure/issues/2189)
  - Cosmos DB:
    - Check that Cosmos DB accounts has enabled Microsoft Defender by @BenjaminEngeset.
      [#2203](https://github.com/Azure/PSRule.Rules.Azure/issues/2203)
  - Defender for Cloud:
    - Check that sensitive data threat detection in Microsoft Defender for Storage is enabled by @BenjaminEngeset.
      [#2207](https://github.com/Azure/PSRule.Rules.Azure/issues/2207)
    - Check that Malware Scanning in Microsoft Defender for Storage is enabled by @BenjaminEngeset.
      [#2206](https://github.com/Azure/PSRule.Rules.Azure/issues/2206)
    - Check that Microsoft Defender for APIs is enabled by @BenjaminEngeset.
      [#2186](https://github.com/Azure/PSRule.Rules.Azure/issues/2186)
    - Check that Microsoft Defender for Azure Cosmos DB is enabled by @BenjaminEngeset.
      [#2204](https://github.com/Azure/PSRule.Rules.Azure/issues/2204)
    - Check that Microsoft Defender for open-source relational databases is enabled by @BenjaminEngeset.
      [#1632](https://github.com/Azure/PSRule.Rules.Azure/issues/1632)
    - Check that Microsoft Defender Cloud Security Posture Management is using `Standard` plan by @BenjaminEngeset.
      [#2151](https://github.com/Azure/PSRule.Rules.Azure/issues/2151)
  - Key Vault:
    - Check that key vaults uses Azure RBAC as the authorization system for the data plane by @BenjaminEngeset.
      [#1916](https://github.com/Azure/PSRule.Rules.Azure/issues/1916)
  - Storage Account:
    - Check that Microsoft Defender for Storage is enabled for storage accounts by @BenjaminEngeset.
      [#2225](https://github.com/Azure/PSRule.Rules.Azure/issues/2225)
    - Check that sensitive data threat detection in Microsoft Defender for Storage is enabled for storage accounts by @BenjaminEngeset.
      [#2207](https://github.com/Azure/PSRule.Rules.Azure/issues/2207)
    - Check that Malware Scanning in Microsoft Defender for Storage is enabled for storage accounts by @BenjaminEngeset.
      [#2206](https://github.com/Azure/PSRule.Rules.Azure/issues/2206)
  - Virtual Machine:
    - Check that a maintenance configuration for virtual machines is associated by @BenjaminEngeset.
      [#2121](https://github.com/Azure/PSRule.Rules.Azure/issues/2121)
- General improvements:
  - Added support for Bicep symbolic names by @BernieWhite.
    [#2238](https://github.com/Azure/PSRule.Rules.Azure/issues/2238)
- Updated rules:
  - API Management:
    - Updated `Azure.APIM.EncryptValues` to check all API Management named values are encrypted with Key Vault secrets @BenjaminEngeset.
      [#2146](https://github.com/Azure/PSRule.Rules.Azure/issues/2146)
  - Container App:
    - Promoted `Azure.ContainerApp.Insecure` to GA rule set by @BernieWhite.
      [#2174](https://github.com/Azure/PSRule.Rules.Azure/issues/2174)
  - Defender for Cloud:
    - Check that Microsoft Defender for Storage v2 is enabled by @BenjaminEngeset.
      [#2205](https://github.com/Azure/PSRule.Rules.Azure/issues/2205)
- Engineering:
  - Bump Microsoft.NET.Test.Sdk to v17.6.0.
    [#2216](https://github.com/Azure/PSRule.Rules.Azure/pull/2216)
- Bug fixes:
  - Fixed ignoring Redis firewall rules when Redis is configured to allow private connectivity by @BenjaminEngeset.
    [#2171](https://github.com/Azure/PSRule.Rules.Azure/issues/2171)
  - Fixed left-side `or` function evaluation by @BernieWhite.
    [#2220](https://github.com/Azure/PSRule.Rules.Azure/issues/2220)
  - Fixed interdependent variable copy loop count by @BernieWhite.
    [#2221](https://github.com/Azure/PSRule.Rules.Azure/issues/2221)
  - Fixed handling of database name in `Azure.MariaDB.Database` by @BernieWhite.
    [#2191](https://github.com/Azure/PSRule.Rules.Azure/issues/2191)
  - Fixed typing error in `Azure.Defender.Api` documentation by @BenjaminEngeset.
    [#2209](https://github.com/Azure/PSRule.Rules.Azure/issues/2209)
  - Fixed `Azure.AKS.UptimeSLA` with new pricing by @BenjaminEngeset.
    [#2065](https://github.com/Azure/PSRule.Rules.Azure/issues/2065)
    [#2202](https://github.com/Azure/PSRule.Rules.Azure/issues/2202)
  - Fixed false positive on managed identity without space by @BernieWhite.
    [#2235](https://github.com/Azure/PSRule.Rules.Azure/issues/2235)
  - Fixed reference for runtime subnet ID property by @BernieWhite.
    [#2159](https://github.com/Azure/PSRule.Rules.Azure/issues/2159)

What's changed since pre-release v1.27.0-B0186:

- No additional changes.

## v1.27.0-B0186 (pre-release)

What's changed since pre-release v1.27.0-B0136:

- New rules:
  - API Management:
    - Check that APIs published in Azure API Management are on-boarded to Microsoft Defender for APIs by @BenjaminEngeset.
      [#2187](https://github.com/Azure/PSRule.Rules.Azure/issues/2187)
  - Key Vault:
    - Check that key vaults uses Azure RBAC as the authorization system for the data plane by @BenjaminEngeset.
      [#1916](https://github.com/Azure/PSRule.Rules.Azure/issues/1916)
  - Storage Account:
    - Check that Microsoft Defender for Storage is enabled for storage accounts by @BenjaminEngeset.
      [#2225](https://github.com/Azure/PSRule.Rules.Azure/issues/2225)
    - Check that sensitive data threat detection in Microsoft Defender for Storage is enabled for storage accounts by @BenjaminEngeset.
      [#2207](https://github.com/Azure/PSRule.Rules.Azure/issues/2207)

## v1.27.0-B0136 (pre-release)

What's changed since pre-release v1.27.0-B0091:

- New rules:
  - Defender for Cloud:
    - Check that sensitive data threat detection in Microsoft Defender for Storage is enabled by @BenjaminEngeset.
      [#2207](https://github.com/Azure/PSRule.Rules.Azure/issues/2207)
- General improvements:
  - Added support for Bicep symbolic names by @BernieWhite.
    [#2238](https://github.com/Azure/PSRule.Rules.Azure/issues/2238)
- Bug fixes:
  - Fixed false positive on managed identity without space by @BernieWhite.
    [#2235](https://github.com/Azure/PSRule.Rules.Azure/issues/2235)

## v1.27.0-B0091 (pre-release)

What's changed since pre-release v1.27.0-B0050:

- New features:
  - **Experimental:** Added support for expanding deployments from `.bicepparam` files by @BernieWhite.
    [#2132](https://github.com/Azure/PSRule.Rules.Azure/issues/2132)
    - See [Using Bicep source](https://aka.ms/ps-rule-azure/bicep) for details.
- New rules:
  - Storage Account:
    - Check that Malware Scanning in Microsoft Defender for Storage is enabled for storage accounts by @BenjaminEngeset.
  - Defender for Cloud:
    - Check that Malware Scanning in Microsoft Defender for Storage is enabled by @BenjaminEngeset.
      [#2206](https://github.com/Azure/PSRule.Rules.Azure/issues/2206)
- Bug fixes:
  - Fixed left-side `or` function evaluation by @BernieWhite.
    [#2220](https://github.com/Azure/PSRule.Rules.Azure/issues/2220)
  - Fixed interdependent variable copy loop count by @BernieWhite.
    [#2221](https://github.com/Azure/PSRule.Rules.Azure/issues/2221)

## v1.27.0-B0050 (pre-release)

What's changed since pre-release v1.27.0-B0015:

- New rules:
  - Application Gateway:
    - Check that Application Gateways uses a v2 SKU by @BenjaminEngeset.
      [#2185](https://github.com/Azure/PSRule.Rules.Azure/issues/2185)
  - Arc-enabled Kubernetes cluster:
    - Check that Microsoft Defender for Containers extension for Arc-enabled Kubernetes clusters is configured by @BenjaminEngeset.
      [#2124](https://github.com/Azure/PSRule.Rules.Azure/issues/2124)
  - Arc-enabled server:
    - Check that a maintenance configuration for Arc-enabled servers is associated by @BenjaminEngeset.
      [#2122](https://github.com/Azure/PSRule.Rules.Azure/issues/2122)
  - Container App:
    - Check that container apps has disabled session affinity to prevent unbalanced distribution by @BenjaminEngeset.
      [#2188](https://github.com/Azure/PSRule.Rules.Azure/issues/2188)
    - Check that container apps with IP ingress restrictions mode configured is set to allow for all rules defined by @BenjaminEngeset.
      [#2189](https://github.com/Azure/PSRule.Rules.Azure/issues/2189)
  - Cosmos DB:
    - Check that Cosmos DB accounts has enabled Microsoft Defender by @BenjaminEngeset.
      [#2203](https://github.com/Azure/PSRule.Rules.Azure/issues/2203)
  - Defender for Cloud:
    - Check that Microsoft Defender for APIs is enabled by @BenjaminEngeset.
      [#2186](https://github.com/Azure/PSRule.Rules.Azure/issues/2186)
    - Check that Microsoft Defender for Azure Cosmos DB is enabled by @BenjaminEngeset.
      [#2204](https://github.com/Azure/PSRule.Rules.Azure/issues/2204)
    - Check that Microsoft Defender for open-source relational databases is enabled by @BenjaminEngeset.
      [#1632](https://github.com/Azure/PSRule.Rules.Azure/issues/1632)
  - Virtual Machine:
    - Check that a maintenance configuration for virtual machines is associated by @BenjaminEngeset.
      [#2121](https://github.com/Azure/PSRule.Rules.Azure/issues/2121)
- Updated rules:
  - Defender for Cloud:
    - Check that Microsoft Defender for Storage v2 is enabled by @BenjaminEngeset.
      [#2205](https://github.com/Azure/PSRule.Rules.Azure/issues/2205)
- Engineering:
  - Bump Microsoft.NET.Test.Sdk to v17.6.0.
    [#2216](https://github.com/Azure/PSRule.Rules.Azure/pull/2216)
- Bug fixes:
  - Fixed handling of database name in `Azure.MariaDB.Database` by @BernieWhite.
    [#2191](https://github.com/Azure/PSRule.Rules.Azure/issues/2191)
  - Fixed typing error in `Azure.Defender.Api` documentation by @BenjaminEngeset.
    [#2209](https://github.com/Azure/PSRule.Rules.Azure/issues/2209)
  - Fixed `Azure.AKS.UptimeSLA` with new pricing by @BenjaminEngeset.
    [#2065](https://github.com/Azure/PSRule.Rules.Azure/issues/2065)
    [#2202](https://github.com/Azure/PSRule.Rules.Azure/issues/2202)

## v1.27.0-B0015 (pre-release)

What's changed since pre-release v1.27.0-B0003:

- New rules:
  - API Management:
    - Check that base element for any policy element in a section is configured by @BenjaminEngeset.
      [#2072](https://github.com/Azure/PSRule.Rules.Azure/issues/2072)
  - Defender for Cloud:
    - Check that Microsoft Defender Cloud Security Posture Management is using `Standard` plan by @BenjaminEngeset.
      [#2151](https://github.com/Azure/PSRule.Rules.Azure/issues/2151)
- Updated rules:
  - Container App:
    - Promoted `Azure.ContainerApp.Insecure` to GA rule set by @BernieWhite.
      [#2174](https://github.com/Azure/PSRule.Rules.Azure/issues/2174)
- Bug fixes:
  - Fixed ignoring Redis firewall rules when Redis is configured to allow private connectivity by @BenjaminEngeset.
    [#2171](https://github.com/Azure/PSRule.Rules.Azure/issues/2171)

## v1.27.0-B0003 (pre-release)

What's changed since v1.26.1:

- Updated rules:
  - API Management:
    - Updated `Azure.APIM.EncryptValues` to check all API Management named values are encrypted with Key Vault secrets @BenjaminEngeset.
      [#2146](https://github.com/Azure/PSRule.Rules.Azure/issues/2146)
- Bug fixes:
  - Fixed reference for runtime subnet ID property by @BernieWhite.
    [#2159](https://github.com/Azure/PSRule.Rules.Azure/issues/2159)

## v1.26.1

What's changed since v1.26.0:

- Bug fixes:
  - Fixed null union with first value being null by @BernieWhite.
    [#2075](https://github.com/Azure/PSRule.Rules.Azure/issues/2075)
  - Fixed `Azure.Resource.UseTags` for additional resources that don't support tags by @BernieWhite.
    [#2129](https://github.com/Azure/PSRule.Rules.Azure/issues/2129)

## v1.26.0

What's changed since v1.25.0:

- New features:
  - Added March 2023 baselines `Azure.GA_2023_03` and `Azure.Preview_2023_03` by @BernieWhite.
    [#2138](https://github.com/Azure/PSRule.Rules.Azure/issues/2138)
    - Includes rules released before or during March 2023.
    - Marked `Azure.GA_2022_12` and `Azure.Preview_2022_12` baselines as obsolete.
- New rules:
  - API Management:
    - Check that wildcard `*` for any configuration option in CORS policies settings is not in use by @BenjaminEngeset.
      [#2073](https://github.com/Azure/PSRule.Rules.Azure/issues/2073)
  - Azure Kubernetes Service:
    - Check that the Defender profile with Azure Kubernetes Service clusters are enabled by @BenjaminEngeset.
      [#2123](https://github.com/Azure/PSRule.Rules.Azure/issues/2123)
  - Container App:
    - Check that internal-only ingress for container apps are configured by @BenjaminEngeset.
      [#2098](https://github.com/Azure/PSRule.Rules.Azure/issues/2098)
    - Check that Azure File volumes for container apps are configured by @BenjaminEngeset.
      [#2101](https://github.com/Azure/PSRule.Rules.Azure/issues/2101)
    - Check that the names of container apps meets the naming requirements by @BenjaminEngeset.
      [#2094](https://github.com/Azure/PSRule.Rules.Azure/issues/2094)
    - Check that managed identity for container apps are configured by @BenjaminEngeset.
      [#2096](https://github.com/Azure/PSRule.Rules.Azure/issues/2096)
    - Check that public network access for container apps environments are disabled by @BenjaminEngeset.
      [#2098](https://github.com/Azure/PSRule.Rules.Azure/issues/2098)
  - Deployment:
    - Check that the names of nested deployments meets the naming requirements of deployments by @BenjaminEngeset.
      [#1915](https://github.com/Azure/PSRule.Rules.Azure/issues/1915)
  - IoT Hub:
    - Check IoT Hubs in supported regions only uses TLS 1.2 version by @BenjaminEngeset.
      [#1996](https://github.com/Azure/PSRule.Rules.Azure/issues/1996)
  - Service Bus:
    - Check namespaces audit diagnostic logs are enabled by @BenjaminEngeset.
      [#1862](https://github.com/Azure/PSRule.Rules.Azure/issues/1862)
  - SQL Database:
    - Check that Azure AD-only authentication is enabled by @BenjaminEngeset.
      [#2119](https://github.com/Azure/PSRule.Rules.Azure/issues/2119)
    - Check that Azure AD authentication is configured for SQL Managed Instances by @BenjaminEngeset.
      [#2117](https://github.com/Azure/PSRule.Rules.Azure/issues/2117)
  - SQL Managed Instance:
    - Check that managed identity for SQL Managed Instances are configured by @BenjaminEngeset.
      [#2120](https://github.com/Azure/PSRule.Rules.Azure/issues/2120)
    - Check that Azure AD-only authentication is enabled by @BenjaminEngeset.
      [#2118](https://github.com/Azure/PSRule.Rules.Azure/issues/2118)
- Updated rules:
  - Azure Kubernetes Service:
    - Updated `Azure.AKS.Version` to use latest stable version `1.25.6` by @BernieWhite.
      [#2136](https://github.com/Azure/PSRule.Rules.Azure/issues/2136)
      - Use `AZURE_AKS_CLUSTER_MINIMUM_VERSION` to configure the minimum version of the cluster.
- General improvements:
  - Added a selector for premium Service Bus namespaces by @BernieWhite.
    [#2091](https://github.com/Azure/PSRule.Rules.Azure/issues/2091)
  - Improved export of in-flight deeply nested API Management policies by @BernieWhite.
    [#2153](https://github.com/Azure/PSRule.Rules.Azure/issues/2153)
- Engineering:
  - Bump Microsoft.CodeAnalysis.NetAnalyzers to v7.0.1.
    [#2082](https://github.com/Azure/PSRule.Rules.Azure/pull/2082)
  - Bump Newtonsoft.Json to v13.0.3.
    [#2080](https://github.com/Azure/PSRule.Rules.Azure/pull/2080)
  - Updated resource providers and policy aliases.
    [#2144](https://github.com/Azure/PSRule.Rules.Azure/pull/2144)
  - Bump PSRule to v2.8.1.
    [#2155](https://github.com/Azure/PSRule.Rules.Azure/pull/2155)
  - Bump Az.Resources to v6.6.0.
    [#2155](https://github.com/Azure/PSRule.Rules.Azure/pull/2155)
  - Bump Pester to v5.4.1.
    [#2155](https://github.com/Azure/PSRule.Rules.Azure/pull/2155)
- Bug fixes:
  - Fixed dependency issue of deployments across resource group scopes by @BernieWhite.
    [#2111](https://github.com/Azure/PSRule.Rules.Azure/issues/2111)
  - Fixed false positive with `Azure.Deployment.Name` by @BernieWhite.
    [#2109](https://github.com/Azure/PSRule.Rules.Azure/issues/2109)
  - Fixed false positives for `Azure.AppService.AlwaysOn` with Functions and Workflows by @BernieWhite.
    [#943](https://github.com/Azure/PSRule.Rules.Azure/issues/943)

What's changed since pre-release v1.26.0-B0078:

- No additional changes.

## v1.26.0-B0078 (pre-release)

What's changed since pre-release v1.26.0-B0040:

- General improvements:
  - Improved export of in-flight deeply nested API Management policies by @BernieWhite.
    [#2153](https://github.com/Azure/PSRule.Rules.Azure/issues/2153)
- Engineering:
  - Updated resource providers and policy aliases.
    [#2144](https://github.com/Azure/PSRule.Rules.Azure/pull/2144)
  - Bump PSRule to v2.8.1.
    [#2155](https://github.com/Azure/PSRule.Rules.Azure/pull/2155)
  - Bump Az.Resources to v6.6.0.
    [#2155](https://github.com/Azure/PSRule.Rules.Azure/pull/2155)
  - Bump Pester to v5.4.1.
    [#2155](https://github.com/Azure/PSRule.Rules.Azure/pull/2155)
- Bug fixes:
  - Fixed false positives for `Azure.AppService.AlwaysOn` with Functions and Workflows by @BernieWhite.
    [#943](https://github.com/Azure/PSRule.Rules.Azure/issues/943)

## v1.26.0-B0040 (pre-release)

What's changed since pre-release v1.26.0-B0011:

- New features:
  - Added March 2023 baselines `Azure.GA_2023_03` and `Azure.Preview_2023_03` by @BernieWhite.
    [#2138](https://github.com/Azure/PSRule.Rules.Azure/issues/2138)
    - Includes rules released before or during March 2023.
    - Marked `Azure.GA_2022_12` and `Azure.Preview_2022_12` baselines as obsolete.
- New rules:
  - API Management:
    - Check that wildcard `*` for any configuration option in CORS policies settings is not in use by @BenjaminEngeset.
      [#2073](https://github.com/Azure/PSRule.Rules.Azure/issues/2073)
  - Azure Kubernetes Service:
    - Check that the Defender profile with Azure Kubernetes Service clusters are enabled by @BenjaminEngeset.
      [#2123](https://github.com/Azure/PSRule.Rules.Azure/issues/2123)
  - Container App:
    - Check that internal-only ingress for container apps are configured by @BenjaminEngeset.
      [#2098](https://github.com/Azure/PSRule.Rules.Azure/issues/2098)
    - Check that Azure File volumes for container apps are configured by @BenjaminEngeset.
      [#2101](https://github.com/Azure/PSRule.Rules.Azure/issues/2101)
  - SQL Database:
    - Check that Azure AD-only authentication is enabled by @BenjaminEngeset.
      [#2119](https://github.com/Azure/PSRule.Rules.Azure/issues/2119)
    - Check that Azure AD authentication is configured for SQL Managed Instances by @BenjaminEngeset.
      [#2117](https://github.com/Azure/PSRule.Rules.Azure/issues/2117)
  - SQL Managed Instance:
    - Check that managed identity for SQL Managed Instances are configured by @BenjaminEngeset.
      [#2120](https://github.com/Azure/PSRule.Rules.Azure/issues/2120)
    - Check that Azure AD-only authentication is enabled by @BenjaminEngeset.
      [#2118](https://github.com/Azure/PSRule.Rules.Azure/issues/2118)
- Updated rules:
  - Azure Kubernetes Service:
    - Updated `Azure.AKS.Version` to use latest stable version `1.25.6` by @BernieWhite.
      [#2136](https://github.com/Azure/PSRule.Rules.Azure/issues/2136)
      - Use `AZURE_AKS_CLUSTER_MINIMUM_VERSION` to configure the minimum version of the cluster.
- Bug fixes:
  - Fixed dependency issue of deployments across resource group scopes by @BernieWhite.
    [#2111](https://github.com/Azure/PSRule.Rules.Azure/issues/2111)
  - Fixed false positive with `Azure.Deployment.Name` by @BernieWhite.
    [#2109](https://github.com/Azure/PSRule.Rules.Azure/issues/2109)

## v1.26.0-B0011 (pre-release)

What's changed since v1.25.0:

- New rules:
  - Container App:
    - Check that the names of container apps meets the naming requirements by @BenjaminEngeset.
      [#2094](https://github.com/Azure/PSRule.Rules.Azure/issues/2094)
    - Check that managed identity for container apps are configured by @BenjaminEngeset.
      [#2096](https://github.com/Azure/PSRule.Rules.Azure/issues/2096)
    - Check that public network access for container apps environments are disabled by @BenjaminEngeset.
      [#2098](https://github.com/Azure/PSRule.Rules.Azure/issues/2098)
  - Deployment:
    - Check that the names of nested deployments meets the naming requirements of deployments by @BenjaminEngeset.
      [#1915](https://github.com/Azure/PSRule.Rules.Azure/issues/1915)
  - IoT Hub:
    - Check IoT Hubs in supported regions only uses TLS 1.2 version by @BenjaminEngeset.
      [#1996](https://github.com/Azure/PSRule.Rules.Azure/issues/1996)
  - Service Bus:
    - Check namespaces audit diagnostic logs are enabled by @BenjaminEngeset.
      [#1862](https://github.com/Azure/PSRule.Rules.Azure/issues/1862)
- General improvements:
  - Added a selector for premium Service Bus namespaces by @BernieWhite.
    [#2091](https://github.com/Azure/PSRule.Rules.Azure/issues/2091)
- Engineering:
  - Bump Microsoft.CodeAnalysis.NetAnalyzers to v7.0.1.
    [#2082](https://github.com/Azure/PSRule.Rules.Azure/pull/2082)
  - Bump Newtonsoft.Json to v13.0.3.
    [#2080](https://github.com/Azure/PSRule.Rules.Azure/pull/2080)

## v1.25.1

What's changed since v1.25.0:

- Bug fixes:
  - Fixed dependency issue of deployments across resource group scopes by @BernieWhite.
    [#2111](https://github.com/Azure/PSRule.Rules.Azure/issues/2111)

## v1.25.0

What's changed since v1.24.2:

- New features:
  - **Experimental:** Added `Azure.MCSB.v1` which include rules aligned to the Microsoft Cloud Security Benchmark by @BernieWhite.
    [#1634](https://github.com/Azure/PSRule.Rules.Azure/issues/1634)
- New rules:
  - Defender for Cloud:
    - Check Microsoft Defender for Key Vault is enabled by @BernieWhite.
      [#1632](https://github.com/Azure/PSRule.Rules.Azure/issues/1632)
    - Check Microsoft Defender for DNS is enabled by @BernieWhite.
      [#1632](https://github.com/Azure/PSRule.Rules.Azure/issues/1632)
    - Check Microsoft Defender for ARM is enabled by @BernieWhite.
      [#1632](https://github.com/Azure/PSRule.Rules.Azure/issues/1632)
  - Event Hub:
    - Check Event Hub namespaces only uses TLS 1.2 version by @BenjaminEngeset.
      [#1995](https://github.com/Azure/PSRule.Rules.Azure/issues/1995)
  - Key Vault:
    - Check if firewall is set to deny by @zilberd.
      [#2067](https://github.com/Azure/PSRule.Rules.Azure/issues/2067)
  - Virtual Machine:
    - Virtual machines should be fully deallocated and not stopped by @dcrreynolds.
      [#88](https://github.com/Azure/PSRule.Rules.Azure/issues/88)
- General improvements:
  - Added support for Bicep `toObject` function by @BernieWhite.
    [#2014](https://github.com/Azure/PSRule.Rules.Azure/issues/2014)
  - Added support for configuring a minimum version of Bicep by @BernieWhite.
    [#1935](https://github.com/Azure/PSRule.Rules.Azure/issues/1935)
    - Configure this option to increase the visibility of the version of the Bicep CLI used by PSRule for Azure.
    - Set `AZURE_BICEP_CHECK_TOOL` to `true` to check the Bicep CLI.
    - Set `AZURE_BICEP_MINIMUM_VERSION` to configure the minimum version.
    - If the Bicep CLI is not installed or the version is less than the minimum version an error will be reported.
    - By default, the minimum Bicep version defaults to `0.4.451`.
  - Added support for Bicep custom types by @BernieWhite.
    [#2026](https://github.com/Azure/PSRule.Rules.Azure/issues/2026)
- Engineering:
  - Bump BenchmarkDotNet to v0.13.5.
    [#2052](https://github.com/Azure/PSRule.Rules.Azure/pull/2052)
  - Bump BenchmarkDotNet.Diagnostics.Windows to v0.13.5.
    [#2052](https://github.com/Azure/PSRule.Rules.Azure/pull/2052)
  - Bump Microsoft.NET.Test.Sdk to v17.5.0.
    [#2055](https://github.com/Azure/PSRule.Rules.Azure/pull/2055)
  - Bump Az.Resources to v6.5.2.
    [#2037](https://github.com/Azure/PSRule.Rules.Azure/pull/2037)
  - Updated build to use GitHub Actions by @BernieWhite.
    [#1696](https://github.com/Azure/PSRule.Rules.Azure/issues/1696)
- Bug fixes:
  - Fixed SQL transparent data Encryption (TDE) works properly on all resources including exported resources by @zilberd.
    [#2059](https://github.com/Azure/PSRule.Rules.Azure/issues/2059)
  - Fixed cases of exit code 5 with path probing by @BernieWhite.
    [#1901](https://github.com/Azure/PSRule.Rules.Azure/issues/1901)

What's changed since pre-release v1.25.0-B0100:

- No additional changes.

## v1.25.0-B0138 (pre-release)

What's changed since pre-release v1.25.0-B0100:

- New rules:
  - Event Hub:
    - Check Event Hub namespaces only uses TLS 1.2 version by @BenjaminEngeset.
      [#1995](https://github.com/Azure/PSRule.Rules.Azure/issues/1995)

## v1.25.0-B0100 (pre-release)

What's changed since pre-release v1.25.0-B0065:

- New rules:
  - Key Vault:
    - Check if firewall is set to deny by @zilberd.
      [#2067](https://github.com/Azure/PSRule.Rules.Azure/issues/2067)

## v1.25.0-B0065 (pre-release)

What's changed since pre-release v1.25.0-B0035:

- General improvements:
  - Added support for Bicep `toObject` function by @BernieWhite.
    [#2014](https://github.com/Azure/PSRule.Rules.Azure/issues/2014)
- Engineering:
  - Bump BenchmarkDotNet to v0.13.5.
    [#2052](https://github.com/Azure/PSRule.Rules.Azure/pull/2052)
  - Bump BenchmarkDotNet.Diagnostics.Windows to v0.13.5.
    [#2052](https://github.com/Azure/PSRule.Rules.Azure/pull/2052)
  - Bump Microsoft.NET.Test.Sdk to v17.5.0.
    [#2055](https://github.com/Azure/PSRule.Rules.Azure/pull/2055)
- Bug fixes:
  - Fixed SQL transparent data Encryption (TDE) works properly on all resources including exported resources by @zilberd.
    [#2059](https://github.com/Azure/PSRule.Rules.Azure/issues/2059)

## v1.25.0-B0035 (pre-release)

What's changed since pre-release v1.25.0-B0013:

- New rules:
  - Defender for Cloud:
    - Check Microsoft Defender for Key Vault is enabled by @BernieWhite.
      [#1632](https://github.com/Azure/PSRule.Rules.Azure/issues/1632)
    - Check Microsoft Defender for DNS is enabled by @BernieWhite.
      [#1632](https://github.com/Azure/PSRule.Rules.Azure/issues/1632)
    - Check Microsoft Defender for ARM is enabled by @BernieWhite.
      [#1632](https://github.com/Azure/PSRule.Rules.Azure/issues/1632)
- General improvements:
  - Added support for configuring a minimum version of Bicep by @BernieWhite.
    [#1935](https://github.com/Azure/PSRule.Rules.Azure/issues/1935)
    - Configure this option to increase the visibility of the version of the Bicep CLI used by PSRule for Azure.
    - Set `AZURE_BICEP_CHECK_TOOL` to `true` to check the Bicep CLI.
    - Set `AZURE_BICEP_MINIMUM_VERSION` to configure the minimum version.
    - If the Bicep CLI is not installed or the version is less than the minimum version an error will be reported.
    - By default, the minimum Bicep version defaults to `0.4.451`.
- Engineering:
  - Bump Az.Resources to v6.5.2.
    [#2037](https://github.com/Azure/PSRule.Rules.Azure/pull/2037)
- Bug fixes:
  - Fixed cases of exit code 5 with path probing by @BernieWhite.
    [#1901](https://github.com/Azure/PSRule.Rules.Azure/issues/1901)

## v1.25.0-B0013 (pre-release)

What's changed since v1.24.2:

- New features:
  - **Experimental:** Added `Azure.MCSB.v1` which include rules aligned to the Microsoft Cloud Security Benchmark by @BernieWhite.
    [#1634](https://github.com/Azure/PSRule.Rules.Azure/issues/1634)
- New rules:
  - Virtual Machine:
    - Virtual machines should be fully deallocated and not stopped by @dcrreynolds.
      [#88](https://github.com/Azure/PSRule.Rules.Azure/issues/88)
- General improvements:
  - Added support for Bicep custom types by @BernieWhite.
    [#2026](https://github.com/Azure/PSRule.Rules.Azure/issues/2026)
- Engineering:
  - Updated build to use GitHub Actions by @BernieWhite.
    [#1696](https://github.com/Azure/PSRule.Rules.Azure/issues/1696)
  - Bump BenchmarkDotNet to v0.13.4.
    [#1992](https://github.com/Azure/PSRule.Rules.Azure/pull/1992)
  - Bump BenchmarkDotNet.Diagnostics.Windows to v0.13.4.
    [#1992](https://github.com/Azure/PSRule.Rules.Azure/pull/1992)

## v1.24.2

This is a republish of v1.24.1 to fix a release issue.
What's changed since v1.24.0:

- Bug fixes:
  - Fixed Bicep expand object or null by @BernieWhite.
    [#2021](https://github.com/Azure/PSRule.Rules.Azure/issues/2021)

## v1.24.1

What's changed since v1.24.0:

- Bug fixes:
  - Fixed Bicep expand object or null by @BernieWhite.
    [#2021](https://github.com/Azure/PSRule.Rules.Azure/issues/2021)

## v1.24.0

What's changed since v1.23.0:

- General improvements:
  - Updated `Export-AzRuleData` to improve export performance by @BernieWhite.
    [#1341](https://github.com/Azure/PSRule.Rules.Azure/issues/1341)
    - Removed `Az.Resources` dependency.
    - Added async threading for export concurrency.
    - Improved performance by using automatic look up of API versions by using provider cache.
  - Added support for Bicep lambda functions by @BernieWhite.
    [#1536](https://github.com/Azure/PSRule.Rules.Azure/issues/1536)
    - Bicep `filter`, `map`, `reduce`, and `sort` are supported.
    - Support for `flatten` was previously added in v1.23.0.
  - Added optimization for policy type conditions by @BernieWhite.
    [#1966](https://github.com/Azure/PSRule.Rules.Azure/issues/1966)
- Engineering:
  - Bump PSRule to v2.7.0.
    [#1973](https://github.com/Azure/PSRule.Rules.Azure/pull/1973)
  - Updated resource providers and policy aliases.
    [#1736](https://github.com/Azure/PSRule.Rules.Azure/pull/1736)
  - Bump Az.Resources to v6.5.1.
    [#1973](https://github.com/Azure/PSRule.Rules.Azure/pull/1973)
  - Bump Newtonsoft.Json to v13.0.2.
    [#1903](https://github.com/Azure/PSRule.Rules.Azure/pull/1903)
  - Bump Pester to v5.4.0.
    [#1994](https://github.com/Azure/PSRule.Rules.Azure/pull/1994)
- Bug fixes:
  - Fixed `Export-AzRuleData` may not export all data if throttled by @BernieWhite.
    [#1341](https://github.com/Azure/PSRule.Rules.Azure/issues/1341)
  - Fixed failed to expand nested deployment with runtime shallow parameter by @BernieWhite.
    [#2004](https://github.com/Azure/PSRule.Rules.Azure/issues/2004)
  - Fixed `apiVersion` comparison of `requestContext` by @BernieWhite.
    [#1654](https://github.com/Azure/PSRule.Rules.Azure/issues/1654)
  - Fixed simple cases for field type expressions by @BernieWhite.
    [#1323](https://github.com/Azure/PSRule.Rules.Azure/issues/1323)

What's changed since pre-release v1.24.0-B0035:

- No additional changes.

## v1.24.0-B0035 (pre-release)

What's changed since pre-release v1.24.0-B0013:

- General improvements:
  - Added support for Bicep lambda functions by @BernieWhite.
    [#1536](https://github.com/Azure/PSRule.Rules.Azure/issues/1536)
    - Bicep `filter`, `map`, `reduce`, and `sort` are supported.
    - Support for `flatten` was previously added in v1.23.0.
  - Added optimization for policy type conditions by @BernieWhite.
    [#1966](https://github.com/Azure/PSRule.Rules.Azure/issues/1966)
- Engineering:
  - Updated resource providers and policy aliases.
    [#1736](https://github.com/Azure/PSRule.Rules.Azure/pull/1736)
- Bug fixes:
  - Fixed failed to expand nested deployment with runtime shallow parameter by @BernieWhite.
    [#2004](https://github.com/Azure/PSRule.Rules.Azure/issues/2004)
  - Fixed `apiVersion` comparison of `requestContext` by @BernieWhite.
    [#1654](https://github.com/Azure/PSRule.Rules.Azure/issues/1654)
  - Fixed simple cases for field type expressions by @BernieWhite.
    [#1323](https://github.com/Azure/PSRule.Rules.Azure/issues/1323)

## v1.24.0-B0013 (pre-release)

What's changed since v1.23.0:

- General improvements:
  - Updated `Export-AzRuleData` to improve export performance by @BernieWhite.
    [#1341](https://github.com/Azure/PSRule.Rules.Azure/issues/1341)
    - Removed `Az.Resources` dependency.
    - Added async threading for export concurrency.
    - Improved performance by using automatic look up of API versions by using provider cache.
- Engineering:
  - Bump PSRule to v2.7.0.
    [#1973](https://github.com/Azure/PSRule.Rules.Azure/pull/1973)
  - Bump Az.Resources to v6.5.1.
    [#1973](https://github.com/Azure/PSRule.Rules.Azure/pull/1973)
  - Bump Newtonsoft.Json to v13.0.2.
    [#1903](https://github.com/Azure/PSRule.Rules.Azure/pull/1903)
  - Bump Pester to v5.4.0.
    [#1994](https://github.com/Azure/PSRule.Rules.Azure/pull/1994)
- Bug fixes:
  - Fixed `Export-AzRuleData` may not export all data if throttled by @BernieWhite.
    [#1341](https://github.com/Azure/PSRule.Rules.Azure/issues/1341)

## v1.23.0

What's changed since v1.22.2:

- New features:
  - Added December 2022 baselines `Azure.GA_2022_12` and `Azure.Preview_2022_12` by @BernieWhite.
    [#1961](https://github.com/Azure/PSRule.Rules.Azure/issues/1961)
    - Includes rules released before or during December 2022.
    - Marked `Azure.GA_2022_09` and `Azure.Preview_2022_09` baselines as obsolete.
- New rules:
  - API Management:
    - Check API management instances has multi-region deployment gateways enabled by @BenjaminEngeset.
      [#1910](https://github.com/Azure/PSRule.Rules.Azure/issues/1910)
  - Application Gateway:
    - Check Application Gateways names meet naming requirements by @BenjaminEngeset.
      [#1943](https://github.com/Azure/PSRule.Rules.Azure/issues/1943)
  - Azure Cache for Redis:
    - Check Azure Cache for Redis instances uses Redis 6 by @BenjaminEngeset.
      [#1077](https://github.com/Azure/PSRule.Rules.Azure/issues/1077)
  - Azure Database for MariaDB:
    - Check Azure Database for MariaDB servers limits the amount of firewall permitted IP addresses by @BenjaminEngeset.
      [#1856](https://github.com/Azure/PSRule.Rules.Azure/issues/1856)
    - Check Azure Database for MariaDB servers limits the amount of firewall rules allowed by @BenjaminEngeset.
      [#1855](https://github.com/Azure/PSRule.Rules.Azure/issues/1855)
    - Check Azure Database for MariaDB servers does not have Azure services bypassed on firewall by @BenjaminEngeset.
      [#1857](https://github.com/Azure/PSRule.Rules.Azure/issues/1857)
  - Bastion:
    - Check Bastion hosts names meet naming requirements by @BenjaminEngeset.
      [#1950](https://github.com/Azure/PSRule.Rules.Azure/issues/1950)
  - Recovery Services Vault:
    - Check Recovery Services vaults names meet naming requirements by @BenjaminEngeset.
      [#1953](https://github.com/Azure/PSRule.Rules.Azure/issues/1953)
  - Virtual Machine:
    - Check virtual machines has Azure Monitor Agent installed by @BenjaminEngeset.
      [#1868](https://github.com/Azure/PSRule.Rules.Azure/issues/1868)
  - Virtual Machine Scale Sets:
    - Check virtual machine scale sets has Azure Monitor Agent installed by @BenjaminEngeset.
      [#1867](https://github.com/Azure/PSRule.Rules.Azure/issues/1867)
- Updated rules:
  - Azure Kubernetes Service:
    - Updated `Azure.AKS.Version` to use latest stable version `1.25.4` by @BernieWhite.
      [#1960](https://github.com/Azure/PSRule.Rules.Azure/issues/1960)
      - Use `AZURE_AKS_CLUSTER_MINIMUM_VERSION` to configure the minimum version of the cluster.
- General improvements:
  - Improves handling for policy definition modes by using support tags selector by @BernieWhite.
    [#1946](https://github.com/Azure/PSRule.Rules.Azure/issues/1946)
  - Added support to export exemptions related to policy assignments by @BernieWhite.
    [#1888](https://github.com/Azure/PSRule.Rules.Azure/issues/1888)
  - Added support for Bicep `flatten` function by @BernieWhite.
    [#1536](https://github.com/Azure/PSRule.Rules.Azure/issues/1536)
- Engineering:
  - Bump Az.Resources to v6.5.0.
    [#1945](https://github.com/Azure/PSRule.Rules.Azure/pull/1945)
  - Bump Microsoft.NET.Test.Sdk v17.4.1.
    [#1964](https://github.com/Azure/PSRule.Rules.Azure/pull/1964)
- Bug fixes:
  - Fixed Azure.AKS.Version ignore clusters with auto-upgrade enabled by @BenjaminEngeset.
    [#1926](https://github.com/Azure/PSRule.Rules.Azure/issues/1926)

What's changed since pre-release v1.23.0-B0072:

- No additional changes.

## v1.23.0-B0072 (pre-release)

What's changed since pre-release v1.23.0-B0046:

- New features:
  - Added December 2022 baselines `Azure.GA_2022_12` and `Azure.Preview_2022_12` by @BernieWhite.
    [#1961](https://github.com/Azure/PSRule.Rules.Azure/issues/1961)
    - Includes rules released before or during December 2022.
    - Marked `Azure.GA_2022_09` and `Azure.Preview_2022_09` baselines as obsolete.
- Updated rules:
  - Azure Kubernetes Service:
    - Updated `Azure.AKS.Version` to use latest stable version `1.25.4` by @BernieWhite.
      [#1960](https://github.com/Azure/PSRule.Rules.Azure/issues/1960)
      - Use `AZURE_AKS_CLUSTER_MINIMUM_VERSION` to configure the minimum version of the cluster.
- General improvements:
  - Improves handling for policy definition modes by using support tags selector by @BernieWhite.
    [#1946](https://github.com/Azure/PSRule.Rules.Azure/issues/1946)
- Engineering:
  - Bump Microsoft.NET.Test.Sdk v17.4.1.
    [#1964](https://github.com/Azure/PSRule.Rules.Azure/pull/1964)

## v1.23.0-B0046 (pre-release)

What's changed since pre-release v1.23.0-B0025:

- New rules:
  - Bastion:
    - Check Bastion hosts names meet naming requirements by @BenjaminEngeset.
      [#1950](https://github.com/Azure/PSRule.Rules.Azure/issues/1950)
  - Recovery Services Vault:
    - Check Recovery Services vaults names meet naming requirements by @BenjaminEngeset.
      [#1953](https://github.com/Azure/PSRule.Rules.Azure/issues/1953)
- Bug fixes:
  - Fixed `Azure.Deployment.SecureValue` with `reference` function expression by @BernieWhite.
    [#1882](https://github.com/Azure/PSRule.Rules.Azure/issues/1882)

## v1.23.0-B0025 (pre-release)

What's changed since pre-release v1.23.0-B0009:

- New rules:
  - Application Gateway:
    - Check Application Gateways names meet naming requirements by @BenjaminEngeset.
      [#1943](https://github.com/Azure/PSRule.Rules.Azure/issues/1943)
  - Azure Cache for Redis:
    - Check Azure Cache for Redis instances uses Redis 6 by @BenjaminEngeset.
      [#1077](https://github.com/Azure/PSRule.Rules.Azure/issues/1077)
  - Virtual Machine Scale Sets:
    - Check virtual machine scale sets has Azure Monitor Agent installed by @BenjaminEngeset.
      [#1867](https://github.com/Azure/PSRule.Rules.Azure/issues/1867)
- General improvements:
  - Added support to export exemptions related to policy assignments by @BernieWhite.
    [#1888](https://github.com/Azure/PSRule.Rules.Azure/issues/1888)
  - Added support for Bicep `flatten` function by @BernieWhite.
    [#1536](https://github.com/Azure/PSRule.Rules.Azure/issues/1536)
- Engineering:
  - Bump Az.Resources to v6.5.0.
    [#1945](https://github.com/Azure/PSRule.Rules.Azure/pull/1945)

## v1.23.0-B0009 (pre-release)

What's changed since v1.22.1:

- New rules:
  - API Management:
    - Check API management instances has multi-region deployment gateways enabled by @BenjaminEngeset.
      [#1910](https://github.com/Azure/PSRule.Rules.Azure/issues/1910)
  - Azure Database for MariaDB:
    - Check Azure Database for MariaDB servers limits the amount of firewall permitted IP addresses by @BenjaminEngeset.
      [#1856](https://github.com/Azure/PSRule.Rules.Azure/issues/1856)
    - Check Azure Database for MariaDB servers limits the amount of firewall rules allowed by @BenjaminEngeset.
      [#1855](https://github.com/Azure/PSRule.Rules.Azure/issues/1855)
    - Check Azure Database for MariaDB servers does not have Azure services bypassed on firewall by @BenjaminEngeset.
      [#1857](https://github.com/Azure/PSRule.Rules.Azure/issues/1857)
  - Virtual Machine:
    - Check virtual machines has Azure Monitor Agent installed by @BenjaminEngeset.
      [#1868](https://github.com/Azure/PSRule.Rules.Azure/issues/1868)
- Bug fixes:
  - Fixed Azure.AKS.Version ignore clusters with auto-upgrade enabled by @BenjaminEngeset.
    [#1926](https://github.com/Azure/PSRule.Rules.Azure/issues/1926)

## v1.22.2

What's changed since v1.22.1:

- Bug fixes:
  - Fixed `Azure.Deployment.SecureValue` with `reference` function expression by @BernieWhite.
    [#1882](https://github.com/Azure/PSRule.Rules.Azure/issues/1882)

## v1.22.1

What's changed since v1.22.0:

- Bug fixes:
  - Fixed template parameter does not use the required format by @BernieWhite.
    [#1930](https://github.com/Azure/PSRule.Rules.Azure/issues/1930)

## v1.22.0

What's changed since v1.21.2:

- New rules:
  - API Management:
    - Check API management instances uses multi-region deployment by @BenjaminEngeset.
      [#1030](https://github.com/Azure/PSRule.Rules.Azure/issues/1030)
    - Check api management instances limits control plane API calls to apim with version `'2021-08-01'` or newer by @BenjaminEngeset.
      [#1819](https://github.com/Azure/PSRule.Rules.Azure/issues/1819)
  - App Service Environment:
    - Check app service environments uses version 3 (ASEv3) instead of classic version 1 (ASEv1) and version 2 (ASEv2) by @BenjaminEngeset.
      [#1805](https://github.com/Azure/PSRule.Rules.Azure/issues/1805)
  - Azure Database for MariaDB:
    - Check Azure Database for MariaDB servers, databases, firewall rules and VNET rules names meet naming requirements by @BenjaminEngeset.
      [#1854](https://github.com/Azure/PSRule.Rules.Azure/issues/1854)
    - Check Azure Database for MariaDB servers only uses TLS 1.2 version by @BenjaminEngeset.
      [#1853](https://github.com/Azure/PSRule.Rules.Azure/issues/1853)
    - Check Azure Database for MariaDB servers only accept encrypted connections by @BenjaminEngeset.
      [#1852](https://github.com/Azure/PSRule.Rules.Azure/issues/1852)
    - Check Azure Database for MariaDB servers have Microsoft Defender configured by @BenjaminEngeset.
      [#1850](https://github.com/Azure/PSRule.Rules.Azure/issues/1850)
    - Check Azure Database for MariaDB servers have geo-redundant backup configured by @BenjaminEngeset.
      [#1848](https://github.com/Azure/PSRule.Rules.Azure/issues/1848)
  - Azure Database for PostgreSQL:
    - Check Azure Database for PostgreSQL servers have Microsoft Defender configured by @BenjaminEngeset.
      [#286](https://github.com/Azure/PSRule.Rules.Azure/issues/286)
    - Check Azure Database for PostgreSQL servers have geo-redundant backup configured by @BenjaminEngeset.
      [#285](https://github.com/Azure/PSRule.Rules.Azure/issues/285)
  - Azure Database for MySQL:
    - Check Azure Database for MySQL servers have Microsoft Defender configured by @BenjaminEngeset.
      [#287](https://github.com/Azure/PSRule.Rules.Azure/issues/287)
    - Check Azure Database for MySQL servers uses the flexible deployment model by @BenjaminEngeset.
      [#1841](https://github.com/Azure/PSRule.Rules.Azure/issues/1841)
    - Check Azure Database for MySQL Flexible Servers have geo-redundant backup configured by @BenjaminEngeset.
      [#1840](https://github.com/Azure/PSRule.Rules.Azure/issues/1840)
    - Check Azure Database for MySQL servers have geo-redundant backup configured by @BenjaminEngeset.
      [#284](https://github.com/Azure/PSRule.Rules.Azure/issues/284)
  - Azure Resource Deployments:
    - Check for nested deployment that are scoped to `outer` and passing secure values by @ms-sambell.
      [#1475](https://github.com/Azure/PSRule.Rules.Azure/issues/1475)
    - Check custom script extension uses protected settings for secure values by @ms-sambell.
      [#1478](https://github.com/Azure/PSRule.Rules.Azure/issues/1478)
  - Front Door:
    - Check front door uses caching by @BenjaminEngeset.
      [#548](https://github.com/Azure/PSRule.Rules.Azure/issues/548)
  - Virtual Machine:
    - Check virtual machines running SQL Server uses Premium disks or above by @BenjaminEngeset.
      [#9](https://github.com/Azure/PSRule.Rules.Azure/issues/9)
  - Virtual Network:
    - Check VNETs with a GatewaySubnet also has an AzureFirewallSubnet by @BernieWhite.
      [#875](https://github.com/Azure/PSRule.Rules.Azure/issues/875)
- General improvements:
  - Added debug logging improvements for Bicep expansion by @BernieWhite.
    [#1901](https://github.com/Azure/PSRule.Rules.Azure/issues/1901)
- Engineering:
  - Bump PSRule to v2.6.0.
    [#1883](https://github.com/Azure/PSRule.Rules.Azure/pull/1883)
  - Bump Az.Resources to v6.4.1.
    [#1883](https://github.com/Azure/PSRule.Rules.Azure/pull/1883)
  - Bump Microsoft.NET.Test.Sdk to v17.4.0
    [#1838](https://github.com/Azure/PSRule.Rules.Azure/pull/1838)
  - Bump coverlet.collector to v3.2.0.
    [#1814](https://github.com/Azure/PSRule.Rules.Azure/pull/1814)
- Bug fixes:
  - Fixed ref and name duplicated by @BernieWhite.
    [#1876](https://github.com/Azure/PSRule.Rules.Azure/issues/1876)
  - Fixed an item with the same key for parameters by @BernieWhite
    [#1871](https://github.com/Azure/PSRule.Rules.Azure/issues/1871)
  - Fixed policy parse of `requestContext` function by @BernieWhite.
    [#1654](https://github.com/Azure/PSRule.Rules.Azure/issues/1654)
  - Fixed handling of policy type field by @BernieWhite.
    [#1323](https://github.com/Azure/PSRule.Rules.Azure/issues/1323)
  - Fixed `Azure.AppService.WebProbe` with non-boolean value set by @BernieWhite.
    [#1906](https://github.com/Azure/PSRule.Rules.Azure/issues/1906)
  - Fixed managed identity flagged as secret by `Azure.Deployment.OutputSecretValue` by @BernieWhite.
    [#1826](https://github.com/Azure/PSRule.Rules.Azure/issues/1826)
    [#1886](https://github.com/Azure/PSRule.Rules.Azure/issues/1886)
  - Fixed missing support for diagnostic settings category groups by @BenjaminEngeset.
    [#1873](https://github.com/Azure/PSRule.Rules.Azure/issues/1873)

What's changed since pre-release v1.22.0-B0203:

- No additional changes.

## v1.22.0-B0203 (pre-release)

What's changed since pre-release v1.22.0-B0153:

- General improvements:
  - Added debug logging improvements for Bicep expansion by @BernieWhite.
    [#1901](https://github.com/Azure/PSRule.Rules.Azure/issues/1901)
- Bug fixes:
  - Fixed `Azure.AppService.WebProbe` with non-boolean value set by @BernieWhite.
    [#1906](https://github.com/Azure/PSRule.Rules.Azure/issues/1906)

## v1.22.0-B0153 (pre-release)

What's changed since pre-release v1.22.0-B0106:

- Bug fixes:
  - Fixed managed identity flagged as secret by `Azure.Deployment.OutputSecretValue` by @BernieWhite.
    [#1826](https://github.com/Azure/PSRule.Rules.Azure/issues/1826)
    [#1886](https://github.com/Azure/PSRule.Rules.Azure/issues/1886)

## v1.22.0-B0106 (pre-release)

What's changed since pre-release v1.22.0-B0062:

- New rules:
  - API Management:
    - Check API management instances uses multi-region deployment by @BenjaminEngeset.
      [#1030](https://github.com/Azure/PSRule.Rules.Azure/issues/1030)
  - Azure Database for MariaDB:
    - Check Azure Database for MariaDB servers, databases, firewall rules and VNET rules names meet naming requirements by @BenjaminEngeset.
      [#1854](https://github.com/Azure/PSRule.Rules.Azure/issues/1854)
- Engineering:
  - Bump PSRule to v2.6.0.
    [#1883](https://github.com/Azure/PSRule.Rules.Azure/pull/1883)
  - Bump Az.Resources to v6.4.1.
    [#1883](https://github.com/Azure/PSRule.Rules.Azure/pull/1883)
- Bug fixes:
  - Fixed ref and name duplicated by @BernieWhite.
    [#1876](https://github.com/Azure/PSRule.Rules.Azure/issues/1876)
  - Fixed an item with the same key for parameters by @BernieWhite
    [#1871](https://github.com/Azure/PSRule.Rules.Azure/issues/1871)
  - Fixed policy parse of `requestContext` function by @BernieWhite.
    [#1654](https://github.com/Azure/PSRule.Rules.Azure/issues/1654)
  - Fixed handling of policy type field by @BernieWhite.
    [#1323](https://github.com/Azure/PSRule.Rules.Azure/issues/1323)

## v1.22.0-B0062 (pre-release)

What's changed since pre-release v1.22.0-B0026:

- New rules:
  - Azure Database for MariaDB:
    - Check Azure Database for MariaDB servers only uses TLS 1.2 version by @BenjaminEngeset.
      [#1853](https://github.com/Azure/PSRule.Rules.Azure/issues/1853)
    - Check Azure Database for MariaDB servers only accept encrypted connections by @BenjaminEngeset.
      [#1852](https://github.com/Azure/PSRule.Rules.Azure/issues/1852)
    - Check Azure Database for MariaDB servers have Microsoft Defender configured by @BenjaminEngeset.
      [#1850](https://github.com/Azure/PSRule.Rules.Azure/issues/1850)
    - Check Azure Database for MariaDB servers have geo-redundant backup configured by @BenjaminEngeset.
      [#1848](https://github.com/Azure/PSRule.Rules.Azure/issues/1848)
  - Azure Database for PostgreSQL:
    - Check Azure Database for PostgreSQL servers have Microsoft Defender configured by @BenjaminEngeset.
      [#286](https://github.com/Azure/PSRule.Rules.Azure/issues/286)
    - Check Azure Database for PostgreSQL servers have geo-redundant backup configured by @BenjaminEngeset.
      [#285](https://github.com/Azure/PSRule.Rules.Azure/issues/285)
  - Azure Database for MySQL:
    - Check Azure Database for MySQL servers have Microsoft Defender configured by @BenjaminEngeset.
      [#287](https://github.com/Azure/PSRule.Rules.Azure/issues/287)
    - Check Azure Database for MySQL servers uses the flexible deployment model by @BenjaminEngeset.
      [#1841](https://github.com/Azure/PSRule.Rules.Azure/issues/1841)
    - Check Azure Database for MySQL Flexible Servers have geo-redundant backup configured by @BenjaminEngeset.
      [#1840](https://github.com/Azure/PSRule.Rules.Azure/issues/1840)
    - Check Azure Database for MySQL servers have geo-redundant backup configured by @BenjaminEngeset.
      [#284](https://github.com/Azure/PSRule.Rules.Azure/issues/284)
  - Azure Resource Deployments:
    - Check for nested deployment that are scoped to `outer` and passing secure values by @ms-sambell.
      [#1475](https://github.com/Azure/PSRule.Rules.Azure/issues/1475)
    - Check custom script extension uses protected settings for secure values by @ms-sambell.
      [#1478](https://github.com/Azure/PSRule.Rules.Azure/issues/1478)
  - Virtual Machine:
    - Check virtual machines running SQL Server uses Premium disks or above by @BenjaminEngeset.
      [#9](https://github.com/Azure/PSRule.Rules.Azure/issues/9)
- Engineering:
  - Bump Microsoft.NET.Test.Sdk to v17.4.0
    [#1838](https://github.com/Azure/PSRule.Rules.Azure/pull/1838)
  - Bump coverlet.collector to v3.2.0.
    [#1814](https://github.com/Azure/PSRule.Rules.Azure/pull/1814)
- Bug fixes:
  - Fixed missing support for diagnostic settings category groups by @BenjaminEngeset.
    [#1873](https://github.com/Azure/PSRule.Rules.Azure/issues/1873)

## v1.22.0-B0026 (pre-release)

What's changed since pre-release v1.22.0-B0011:

- New rules:
  - API Management:
    - Check api management instances limits control plane API calls to apim with version `'2021-08-01'` or newer by @BenjaminEngeset.
      [#1819](https://github.com/Azure/PSRule.Rules.Azure/issues/1819)
- Engineering:
  - Bump Az.Resources to v6.4.0.
    [#1829](https://github.com/Azure/PSRule.Rules.Azure/pull/1829)
- Bug fixes:
  - Fixed non-Linux VM images flagged as Linux by @BernieWhite.
    [#1825](https://github.com/Azure/PSRule.Rules.Azure/issues/1825)
  - Fixed failed to expand with last function on runtime property by @BernieWhite.
    [#1830](https://github.com/Azure/PSRule.Rules.Azure/issues/1830)

## v1.22.0-B0011 (pre-release)

What's changed since v1.21.0:

- New rules:
  - App Service Environment:
    - Check app service environments uses version 3 (ASEv3) instead of classic version 1 (ASEv1) and version 2 (ASEv2) by @BenjaminEngeset.
      [#1805](https://github.com/Azure/PSRule.Rules.Azure/issues/1805)
  - Front Door:
    - Check front door uses caching by @BenjaminEngeset.
      [#548](https://github.com/Azure/PSRule.Rules.Azure/issues/548)
  - Virtual Network:
    - Check VNETs with a GatewaySubnet also has an AzureFirewallSubnet by @BernieWhite.
      [#875](https://github.com/Azure/PSRule.Rules.Azure/issues/875)

## v1.21.2

What's changed since v1.21.1:

- Bug fixes:
  - Fixed non-Linux VM images flagged as Linux by @BernieWhite.
    [#1825](https://github.com/Azure/PSRule.Rules.Azure/issues/1825)
  - Fixed failed to expand with last function on runtime property by @BernieWhite.
    [#1830](https://github.com/Azure/PSRule.Rules.Azure/issues/1830)

## v1.21.1

What's changed since v1.21.0:

- Bug fixes:
  - Fixed multiple nested parameter loops returns stack empty exception by @BernieWhite.
    [#1811](https://github.com/Azure/PSRule.Rules.Azure/issues/1811)
  - Fixed `Azure.ACR.ContentTrust` when customer managed keys are enabled by @BernieWhite.
    [#1810](https://github.com/Azure/PSRule.Rules.Azure/issues/1810)

## v1.21.0

What's changed since v1.20.2:

- New features:
  - Mapping of Azure Security Benchmark v3 to security rules by @jagoodwin.
    [#1610](https://github.com/Azure/PSRule.Rules.Azure/issues/1610)
- New rules:
  - Deployment:
    - Check sensitive resource values use secure parameters by @VeraBE @BernieWhite.
      [#1773](https://github.com/Azure/PSRule.Rules.Azure/issues/1773)
  - Service Bus:
    - Check service bus namespaces uses TLS 1.2 version by @BenjaminEngeset.
      [#1777](https://github.com/Azure/PSRule.Rules.Azure/issues/1777)
  - Virtual Machine:
    - Check virtual machines uses Azure Monitor Agent instead of old legacy Log Analytics Agent by @BenjaminEngeset.
      [#1792](https://github.com/Azure/PSRule.Rules.Azure/issues/1792)
  - Virtual Machine Scale Sets:
    - Check virtual machine scale sets uses Azure Monitor Agent instead of old legacy Log Analytics Agent by @BenjaminEngeset.
      [#1792](https://github.com/Azure/PSRule.Rules.Azure/issues/1792)
  - Virtual Network:
    - Check VNETs with a GatewaySubnet also has a AzureBastionSubnet by @BenjaminEngeset.
      [#1761](https://github.com/Azure/PSRule.Rules.Azure/issues/1761)
- General improvements:
  - Added built-in list of ignored policy definitions by @BernieWhite.
    [#1730](https://github.com/Azure/PSRule.Rules.Azure/issues/1730)
    - To ignore additional policy definitions, use the `AZURE_POLICY_IGNORE_LIST` configuration option.
- Engineering:
  - Bump PSRule to v2.5.3.
    [#1800](https://github.com/Azure/PSRule.Rules.Azure/pull/1800)
  - Bump Az.Resources to v6.3.1.
    [#1800](https://github.com/Azure/PSRule.Rules.Azure/pull/1800)

What's changed since pre-release v1.21.0-B0050:

- No additional changes.

## v1.21.0-B0050 (pre-release)

What's changed since pre-release v1.21.0-B0027:

- New rules:
  - Virtual Machine:
    - Check virtual machines uses Azure Monitor Agent instead of old legacy Log Analytics Agent by @BenjaminEngeset.
      [#1792](https://github.com/Azure/PSRule.Rules.Azure/issues/1792)
  - Virtual Machine Scale Sets:
    - Check virtual machine scale sets uses Azure Monitor Agent instead of old legacy Log Analytics Agent by @BenjaminEngeset.
      [#1792](https://github.com/Azure/PSRule.Rules.Azure/issues/1792)
- Engineering:
  - Bump PSRule to v2.5.3.
    [#1800](https://github.com/Azure/PSRule.Rules.Azure/pull/1800)
  - Bump Az.Resources to v6.3.1.
    [#1800](https://github.com/Azure/PSRule.Rules.Azure/pull/1800)
- Bug fixes:
  - Fixed contains function unable to match array by @BernieWhite.
    [#1793](https://github.com/Azure/PSRule.Rules.Azure/issues/1793)

## v1.21.0-B0027 (pre-release)

What's changed since pre-release v1.21.0-B0011:

- New rules:
  - Deployment:
    - Check sensitive resource values use secure parameters by @VeraBE @BernieWhite.
      [#1773](https://github.com/Azure/PSRule.Rules.Azure/issues/1773)
  - Service Bus:
    - Check service bus namespaces uses TLS 1.2 version by @BenjaminEngeset.
      [#1777](https://github.com/Azure/PSRule.Rules.Azure/issues/1777)

## v1.21.0-B0011 (pre-release)

What's changed since v1.20.1:

- New features:
  - Mapping of Azure Security Benchmark v3 to security rules by @jagoodwin.
    [#1610](https://github.com/Azure/PSRule.Rules.Azure/issues/1610)
- New rules:
  - Virtual Network:
    - Check VNETs with a GatewaySubnet also has a AzureBastionSubnet by @BenjaminEngeset.
      [#1761](https://github.com/Azure/PSRule.Rules.Azure/issues/1761)
- General improvements:
  - Added built-in list of ignored policy definitions by @BernieWhite.
    [#1730](https://github.com/Azure/PSRule.Rules.Azure/issues/1730)
    - To ignore additional policy definitions, use the `AZURE_POLICY_IGNORE_LIST` configuration option.
- Engineering:
  - Bump PSRule to v2.5.1.
    [#1782](https://github.com/Azure/PSRule.Rules.Azure/pull/1782)
  - Bump Az.Resources to v6.3.0.
    [#1782](https://github.com/Azure/PSRule.Rules.Azure/pull/1782)

## v1.20.2

What's changed since v1.20.1:

- Bug fixes:
  - Fixed contains function unable to match array by @BernieWhite.
    [#1793](https://github.com/Azure/PSRule.Rules.Azure/issues/1793)

## v1.20.1

What's changed since v1.20.0:

- Bug fixes:
  - Fixed expand bicep source when reading JsonContent into a parameter by @BernieWhite.
    [#1780](https://github.com/Azure/PSRule.Rules.Azure/issues/1780)

## v1.20.0

What's changed since v1.19.2:

- New features:
  - Added September 2022 baselines `Azure.GA_2022_09` and `Azure.Preview_2022_09` by @BernieWhite.
    [#1738](https://github.com/Azure/PSRule.Rules.Azure/issues/1738)
    - Includes rules released before or during September 2022.
    - Marked `Azure.GA_2022_06` and `Azure.Preview_2022_06` baselines as obsolete.
- New rules:
  - AKS:
    - Check clusters use Ephemeral OS disk by @BenjaminEngeset.
      [#1618](https://github.com/Azure/PSRule.Rules.Azure/issues/1618)
  - App Configuration:
    - Check app configuration store has purge protection enabled by @BenjaminEngeset.
      [#1689](https://github.com/Azure/PSRule.Rules.Azure/issues/1689)
    - Check app configuration store has one or more replicas by @BenjaminEngeset.
      [#1688](https://github.com/Azure/PSRule.Rules.Azure/issues/1688)
    - Check app configuration store audit diagnostic logs are enabled by @BenjaminEngeset.
      [#1690](https://github.com/Azure/PSRule.Rules.Azure/issues/1690)
    - Check identity-based authentication is used for configuration stores by @pazdedav.
      [#1691](https://github.com/Azure/PSRule.Rules.Azure/issues/1691)
  - Application Gateway WAF:
    - Check policy is enabled by @fbinotto.
      [#1470](https://github.com/Azure/PSRule.Rules.Azure/issues/1470)
    - Check policy uses prevention mode by @fbinotto.
      [#1470](https://github.com/Azure/PSRule.Rules.Azure/issues/1470)
    - Check policy uses managed rule sets by @fbinotto.
      [#1470](https://github.com/Azure/PSRule.Rules.Azure/issues/1470)
    - Check policy does not have any exclusions defined by @fbinotto.
      [#1470](https://github.com/Azure/PSRule.Rules.Azure/issues/1470)
  - Azure Cache for Redis:
    - Check the number of firewall rules for caches by @jonathanruiz.
      [#544](https://github.com/Azure/PSRule.Rules.Azure/issues/544)
    - Check the number of IP addresses in firewall rules for caches by @jonathanruiz.
      [#544](https://github.com/Azure/PSRule.Rules.Azure/issues/544)
  - CDN:
    - Check CDN profile uses Front Door Standard or Premium tier by @BenjaminEngeset.
      [#1612](https://github.com/Azure/PSRule.Rules.Azure/issues/1612)
  - Container Registry:
    - Check soft delete policy is enabled by @BenjaminEngeset.
      [#1674](https://github.com/Azure/PSRule.Rules.Azure/issues/1674)
  - Defender for Cloud:
    - Check Microsoft Defender for Containers is enable by @jdewisscher.
      [#1632](https://github.com/Azure/PSRule.Rules.Azure/issues/1632)
    - Check Microsoft Defender for Servers is enabled by @jdewisscher.
      [#1632](https://github.com/Azure/PSRule.Rules.Azure/issues/1632)
    - Check Microsoft Defender for SQL is enabled by @jdewisscher.
      [#1632](https://github.com/Azure/PSRule.Rules.Azure/issues/1632)
    - Check Microsoft Defender for App Services is enabled by @jdewisscher.
      [#1632](https://github.com/Azure/PSRule.Rules.Azure/issues/1632)
    - Check Microsoft Defender for Storage is enabled by @jdewisscher.
      [#1632](https://github.com/Azure/PSRule.Rules.Azure/issues/1632)
    - Check Microsoft Defender for SQL Servers on VMs is enabled by @jdewisscher.
      [#1632](https://github.com/Azure/PSRule.Rules.Azure/issues/1632)
  - Deployment:
    - Check that nested deployments securely pass through administrator usernames by @ms-sambell.
      [#1479](https://github.com/Azure/PSRule.Rules.Azure/issues/1479)
  - Front Door WAF:
    - Check policy is enabled by @fbinotto.
      [#1470](https://github.com/Azure/PSRule.Rules.Azure/issues/1470)
    - Check policy uses prevention mode by @fbinotto.
      [#1470](https://github.com/Azure/PSRule.Rules.Azure/issues/1470)
    - Check policy uses managed rule sets by @fbinotto.
      [#1470](https://github.com/Azure/PSRule.Rules.Azure/issues/1470)
    - Check policy does not have any exclusions defined by @fbinotto.
      [#1470](https://github.com/Azure/PSRule.Rules.Azure/issues/1470)
  - Network Security Group:
    - Check AKS managed NSGs don't contain custom rules by @ms-sambell.
      [#8](https://github.com/Azure/PSRule.Rules.Azure/issues/8)
  - Storage Account:
    - Check blob container soft delete is enabled by @pazdedav.
      [#1671](https://github.com/Azure/PSRule.Rules.Azure/issues/1671)
    - Check file share soft delete is enabled by @jonathanruiz.
      [#966](https://github.com/Azure/PSRule.Rules.Azure/issues/966)
  - VMSS:
    - Check Linux VMSS has disabled password authentication by @BenjaminEngeset.
      [#1635](https://github.com/Azure/PSRule.Rules.Azure/issues/1635)
- Updated rules:
  - **Important change**: Updated rules, tests and docs with Microsoft Defender for Cloud by @jonathanruiz.
    [#545](https://github.com/Azure/PSRule.Rules.Azure/issues/545)
    - The following rules have been renamed with aliases:
      - Renamed `Azure.SQL.ThreatDetection` to `Azure.SQL.DefenderCloud`.
      - Renamed `Azure.SecurityCenter.Contact` to `Azure.DefenderCloud.Contact`.
      - Renamed `Azure.SecurityCenter.Provisioning` to `Azure.DefenderCloud.Provisioning`.
    - If you are referencing the old names please consider updating to the new names.
  - Updated documentation examples for Front Door and Key Vault rules by @lluppesms.
    [#1667](https://github.com/Azure/PSRule.Rules.Azure/issues/1667)
  - Improved the way we check that VM or VMSS has Linux by @verabe.
    [#1704](https://github.com/Azure/PSRule.Rules.Azure/issues/1704)
  - Azure Kubernetes Service:
    - Updated `Azure.AKS.Version` to use latest stable version `1.23.8` by @BernieWhite.
      [#1627](https://github.com/Azure/PSRule.Rules.Azure/issues/1627)
      - Use `AZURE_AKS_CLUSTER_MINIMUM_VERSION` to configure the minimum version of the cluster.
  - Event Grid:
    - Promoted `Azure.EventGrid.DisableLocalAuth` to GA rule set by @BernieWhite.
      [#1628](https://github.com/Azure/PSRule.Rules.Azure/issues/1628)
  - Key Vault:
    - Promoted `Azure.KeyVault.AutoRotationPolicy` to GA rule set by @BernieWhite.
      [#1629](https://github.com/Azure/PSRule.Rules.Azure/issues/1629)
- General improvements:
  - Updated NSG documentation with code snippets and links by @simone-bennett.
    [#1607](https://github.com/Azure/PSRule.Rules.Azure/issues/1607)
  - Updated Application Gateway documentation with code snippets by @ms-sambell.
    [#1608](https://github.com/Azure/PSRule.Rules.Azure/issues/1608)
  - Updated SQL firewall rules documentation by @ms-sambell.
    [#1569](https://github.com/Azure/PSRule.Rules.Azure/issues/1569)
  - Updated Container Apps documentation and rule to new resource type by @marie-schmidt.
    [#1672](https://github.com/Azure/PSRule.Rules.Azure/issues/1672)
  - Updated KeyVault and FrontDoor documentation with code snippets by @lluppesms.
    [#1667](https://github.com/Azure/PSRule.Rules.Azure/issues/1667)
  - Added tag and annotation metadata from policy for rules generation by @BernieWhite.
    [#1652](https://github.com/Azure/PSRule.Rules.Azure/issues/1652)
  - Added hash to `name` and `ref` properties for policy rules by @ArmaanMcleod.
    [#1653](https://github.com/Azure/PSRule.Rules.Azure/issues/1653)
    - Use `AZURE_POLICY_RULE_PREFIX` or `Export-AzPolicyAssignmentRuleData -RulePrefix` to override rule prefix.
- Engineering:
  - Bump PSRule to v2.4.2.
    [#1753](https://github.com/Azure/PSRule.Rules.Azure/pull/1753)
    [#1748](https://github.com/Azure/PSRule.Rules.Azure/issues/1748)
  - Bump Microsoft.NET.Test.Sdk to v17.3.2.
    [#1719](https://github.com/Azure/PSRule.Rules.Azure/pull/1719)
  - Updated provider data for analysis.
    [#1605](https://github.com/Azure/PSRule.Rules.Azure/pull/1605)
  - Bump Az.Resources to v6.2.0.
    [#1636](https://github.com/Azure/PSRule.Rules.Azure/pull/1636)
  - Bump PSScriptAnalyzer to v1.21.0.
    [#1636](https://github.com/Azure/PSRule.Rules.Azure/pull/1636)
- Bug fixes:
  - Fixed continue processing policy assignments on error by @BernieWhite.
    [#1651](https://github.com/Azure/PSRule.Rules.Azure/issues/1651)
  - Fixed handling of runtime assessment data by @BernieWhite.
    [#1707](https://github.com/Azure/PSRule.Rules.Azure/issues/1707)
  - Fixed conversion of type conditions to pre-conditions by @BernieWhite.
    [#1708](https://github.com/Azure/PSRule.Rules.Azure/issues/1708)
  - Fixed inconclusive failure of `Azure.Deployment.AdminUsername` by @BernieWhite.
    [#1631](https://github.com/Azure/PSRule.Rules.Azure/issues/1631)
  - Fixed error expanding with `json()` and single quotes by @BernieWhite.
    [#1656](https://github.com/Azure/PSRule.Rules.Azure/issues/1656)
  - Fixed handling key collision with duplicate definitions using same parameters by @ArmaanMcleod.
    [#1653](https://github.com/Azure/PSRule.Rules.Azure/issues/1653)
  - Fixed bug requiring all diagnostic logs settings to have auditing enabled by @BenjaminEngeset.
    [#1726](https://github.com/Azure/PSRule.Rules.Azure/issues/1726)
  - Fixed `Azure.Deployment.AdminUsername` incorrectly fails with nested deployments by @BernieWhite.
    [#1762](https://github.com/Azure/PSRule.Rules.Azure/issues/1762)
  - Fixed `Azure.FrontDoorWAF.Exclusions` reports exclusions when none are specified by @BernieWhite.
    [#1751](https://github.com/Azure/PSRule.Rules.Azure/issues/1751)
  - Fixed `Azure.Deployment.AdminUsername` does not match the pattern by @BernieWhite.
    [#1758](https://github.com/Azure/PSRule.Rules.Azure/issues/1758)
  - Consider private offerings when checking that a VM or VMSS has Linux by @verabe.
    [#1725](https://github.com/Azure/PSRule.Rules.Azure/issues/1725)

What's changed since pre-release v1.20.0-B0477:

- No additional changes.

## v1.20.0-B0477 (pre-release)

What's changed since pre-release v1.20.0-B0389:

- General improvements:
  - Added hash to `name` and `ref` properties for policy rules by @ArmaanMcleod.
    [#1653](https://github.com/Azure/PSRule.Rules.Azure/issues/1653)
    - Use `AZURE_POLICY_RULE_PREFIX` or `Export-AzPolicyAssignmentRuleData -RulePrefix` to override rule prefix.

## v1.20.0-B0389 (pre-release)

What's changed since pre-release v1.20.0-B0304:

- New rules:
  - App Configuration:
    - Check app configuration store has purge protection enabled by @BenjaminEngeset.
      [#1689](https://github.com/Azure/PSRule.Rules.Azure/issues/1689)
- Bug fixes:
  - Fixed `Azure.Deployment.AdminUsername` incorrectly fails with nested deployments by @BernieWhite.
    [#1762](https://github.com/Azure/PSRule.Rules.Azure/issues/1762)

## v1.20.0-B0304 (pre-release)

What's changed since pre-release v1.20.0-B0223:

- Engineering:
  - Bump PSRule to v2.4.2.
    [#1753](https://github.com/Azure/PSRule.Rules.Azure/pull/1753)
    [#1748](https://github.com/Azure/PSRule.Rules.Azure/issues/1748)
- Bug fixes:
  - Fixed `Azure.FrontDoorWAF.Exclusions` reports exclusions when none are specified by @BernieWhite.
    [#1751](https://github.com/Azure/PSRule.Rules.Azure/issues/1751)
  - Fixed `Azure.Deployment.AdminUsername` does not match the pattern by @BernieWhite.
    [#1758](https://github.com/Azure/PSRule.Rules.Azure/issues/1758)
  - Consider private offerings when checking that a VM or VMSS has Linux by @verabe.
    [#1725](https://github.com/Azure/PSRule.Rules.Azure/issues/1725)

## v1.20.0-B0223 (pre-release)

What's changed since pre-release v1.20.0-B0148:

- New features:
  - Added September 2022 baselines `Azure.GA_2022_09` and `Azure.Preview_2022_09` by @BernieWhite.
    [#1738](https://github.com/Azure/PSRule.Rules.Azure/issues/1738)
    - Includes rules released before or during September 2022.
    - Marked `Azure.GA_2022_06` and `Azure.Preview_2022_06` baselines as obsolete.
- New rules:
  - App Configuration:
    - Check app configuration store has one or more replicas by @BenjaminEngeset.
      [#1688](https://github.com/Azure/PSRule.Rules.Azure/issues/1688)
- Engineering:
  - Bump PSRule to v2.4.1.
    [#1636](https://github.com/Azure/PSRule.Rules.Azure/pull/1636)
  - Bump Az.Resources to v6.2.0.
    [#1636](https://github.com/Azure/PSRule.Rules.Azure/pull/1636)
  - Bump PSScriptAnalyzer to v1.21.0.
    [#1636](https://github.com/Azure/PSRule.Rules.Azure/pull/1636)
- Bug fixes:
  - Fixed handling key collision with duplicate definitions using same parameters by @ArmaanMcleod.
    [#1653](https://github.com/Azure/PSRule.Rules.Azure/issues/1653)
  - Fixed bug requiring all diagnostic logs settings to have auditing enabled by @BenjaminEngeset.
    [#1726](https://github.com/Azure/PSRule.Rules.Azure/issues/1726)

## v1.20.0-B0148 (pre-release)

What's changed since pre-release v1.20.0-B0085:

- New rules:
  - App Configuration:
    - Check app configuration store audit diagnostic logs are enabled by @BenjaminEngeset.
      [#1690](https://github.com/Azure/PSRule.Rules.Azure/issues/1690)
- Engineering:
  - Bump Microsoft.NET.Test.Sdk to v17.3.2.
    [#1719](https://github.com/Azure/PSRule.Rules.Azure/pull/1719)
- Bug fixes:
  - Fixed error expanding with `json()` and single quotes by @BernieWhite.
    [#1656](https://github.com/Azure/PSRule.Rules.Azure/issues/1656)

## v1.20.0-B0085 (pre-release)

What's changed since pre-release v1.20.0-B0028:

- New rules:
  - Azure Cache for Redis:
    - Check the number of firewall rules for caches by @jonathanruiz.
      [#544](https://github.com/Azure/PSRule.Rules.Azure/issues/544)
    - Check the number of IP addresses in firewall rules for caches by @jonathanruiz.
      [#544](https://github.com/Azure/PSRule.Rules.Azure/issues/544)
  - App Configuration:
    - Check identity-based authentication is used for configuration stores by @pazdedav.
      [#1691](https://github.com/Azure/PSRule.Rules.Azure/issues/1691)
  - Container Registry:
    - Check soft delete policy is enabled by @BenjaminEngeset.
      [#1674](https://github.com/Azure/PSRule.Rules.Azure/issues/1674)
  - Defender for Cloud:
    - Check Microsoft Defender for Cloud is enabled for Containers by @jdewisscher.
      [#1632](https://github.com/Azure/PSRule.Rules.Azure/issues/1632)
    - Check Microsoft Defender for Cloud is enabled for Virtual Machines by @jdewisscher.
      [#1632](https://github.com/Azure/PSRule.Rules.Azure/issues/1632)
    - Check Microsoft Defender for Cloud is enabled for SQL Servers by @jdewisscher.
      [#1632](https://github.com/Azure/PSRule.Rules.Azure/issues/1632)
    - Check Microsoft Defender for Cloud is enabled for App Services by @jdewisscher.
      [#1632](https://github.com/Azure/PSRule.Rules.Azure/issues/1632)
    - Check Microsoft Defender for Cloud is enabled for Storage Accounts by @jdewisscher.
      [#1632](https://github.com/Azure/PSRule.Rules.Azure/issues/1632)
    - Check Microsoft Defender for Cloud is enabled for SQL Servers on machines by @jdewisscher.
      [#1632](https://github.com/Azure/PSRule.Rules.Azure/issues/1632)
  - Network Security Group:
    - Check AKS managed NSGs don't contain custom rules by @ms-sambell.
      [#8](https://github.com/Azure/PSRule.Rules.Azure/issues/8)
  - Storage Account:
    - Check blob container soft delete is enabled by @pazdedav.
      [#1671](https://github.com/Azure/PSRule.Rules.Azure/issues/1671)
    - Check file share soft delete is enabled by @jonathanruiz.
      [#966](https://github.com/Azure/PSRule.Rules.Azure/issues/966)
- Updated rules:
  - **Important change**: Updated rules, tests and docs with Microsoft Defender for Cloud by @jonathanruiz.
    [#545](https://github.com/Azure/PSRule.Rules.Azure/issues/545)
    - The following rules have been renamed with aliases:
      - Renamed `Azure.SQL.ThreatDetection` to `Azure.SQL.DefenderCloud`.
      - Renamed `Azure.SecurityCenter.Contact` to `Azure.DefenderCloud.Contact`.
      - Renamed `Azure.SecurityCenter.Provisioning` to `Azure.DefenderCloud.Provisioning`.
    - If you are referencing the old names please consider updating to the new names.
  - Updated documentation examples for Front Door and Key Vault rules by @lluppesms.
    [#1667](https://github.com/Azure/PSRule.Rules.Azure/issues/1667)
  - Improved the way we check that VM or VMSS has Linux by @verabe.
    [#1704](https://github.com/Azure/PSRule.Rules.Azure/issues/1704)
- General improvements:
  - Updated NSG documentation with code snippets and links by @simone-bennett.
    [#1607](https://github.com/Azure/PSRule.Rules.Azure/issues/1607)
  - Updated Application Gateway documentation with code snippets by @ms-sambell.
    [#1608](https://github.com/Azure/PSRule.Rules.Azure/issues/1608)
  - Updated SQL firewall rules documentation by @ms-sambell.
    [#1569](https://github.com/Azure/PSRule.Rules.Azure/issues/1569)
  - Updated Container Apps documentation and rule to new resource type by @marie-schmidt.
    [#1672](https://github.com/Azure/PSRule.Rules.Azure/issues/1672)
  - Updated KeyVault and FrontDoor documentation with code snippets by @lluppesms.
    [#1667](https://github.com/Azure/PSRule.Rules.Azure/issues/1667)
  - Added tag and annotation metadata from policy for rules generation by @BernieWhite.
    [#1652](https://github.com/Azure/PSRule.Rules.Azure/issues/1652)
- Bug fixes:
  - Fixed continue processing policy assignments on error by @BernieWhite.
    [#1651](https://github.com/Azure/PSRule.Rules.Azure/issues/1651)
  - Fixed handling of runtime assessment data by @BernieWhite.
    [#1707](https://github.com/Azure/PSRule.Rules.Azure/issues/1707)
  - Fixed conversion of type conditions to pre-conditions by @BernieWhite.
    [#1708](https://github.com/Azure/PSRule.Rules.Azure/issues/1708)

## v1.20.0-B0028 (pre-release)

What's changed since pre-release v1.20.0-B0004:

- New rules:
  - AKS:
    - Check clusters use Ephemeral OS disk by @BenjaminEngeset.
      [#1618](https://github.com/Azure/PSRule.Rules.Azure/issues/1618)
  - CDN:
    - Check CDN profile uses Front Door Standard or Premium tier by @BenjaminEngeset.
      [#1612](https://github.com/Azure/PSRule.Rules.Azure/issues/1612)
  - VMSS:
    - Check Linux VMSS has disabled password authentication by @BenjaminEngeset.
      [#1635](https://github.com/Azure/PSRule.Rules.Azure/issues/1635)
- Updated rules:
  - Azure Kubernetes Service:
    - Updated `Azure.AKS.Version` to use latest stable version `1.23.8` by @BernieWhite.
      [#1627](https://github.com/Azure/PSRule.Rules.Azure/issues/1627)
      - Use `AZURE_AKS_CLUSTER_MINIMUM_VERSION` to configure the minimum version of the cluster.
  - Event Grid:
    - Promoted `Azure.EventGrid.DisableLocalAuth` to GA rule set by @BernieWhite.
      [#1628](https://github.com/Azure/PSRule.Rules.Azure/issues/1628)
  - Key Vault:
    - Promoted `Azure.KeyVault.AutoRotationPolicy` to GA rule set by @BernieWhite.
      [#1629](https://github.com/Azure/PSRule.Rules.Azure/issues/1629)
- Engineering:
  - Bump PSRule to v2.4.0.
    [#1620](https://github.com/Azure/PSRule.Rules.Azure/pull/1620)
  - Updated provider data for analysis.
    [#1605](https://github.com/Azure/PSRule.Rules.Azure/pull/1605)
- Bug fixes:
  - Fixed function `dateTimeAdd` errors handling `utcNow` output by @BernieWhite.
    [#1637](https://github.com/Azure/PSRule.Rules.Azure/issues/1637)
  - Fixed inconclusive failure of `Azure.Deployment.AdminUsername` by @BernieWhite.
    [#1631](https://github.com/Azure/PSRule.Rules.Azure/issues/1631)

## v1.20.0-B0004 (pre-release)

What's changed since v1.19.1:

- New rules:
  - Azure Resources:
    - Check that nested deployments securely pass through administrator usernames by @ms-sambell.
      [#1479](https://github.com/Azure/PSRule.Rules.Azure/issues/1479)
- Engineering:
  - Bump Microsoft.NET.Test.Sdk to v17.3.1.
    [#1603](https://github.com/Azure/PSRule.Rules.Azure/pull/1603)

## v1.19.2

What's changed since v1.19.1:

- Bug fixes:
  - Fixed function `dateTimeAdd` errors handling `utcNow` output by @BernieWhite.
    [#1637](https://github.com/Azure/PSRule.Rules.Azure/issues/1637)

## v1.19.1

What's changed since v1.19.0:

- Bug fixes:
  - Fixed `Azure.VNET.UseNSGs` is missing exceptions by @BernieWhite.
    [#1609](https://github.com/Azure/PSRule.Rules.Azure/issues/1609)
    - Added exclusions for `RouteServerSubnet` and any subnet with a dedicated HSM delegation.

## v1.19.0

What's changed since v1.18.1:

- New rules:
  - Azure Kubernetes Service:
    - Check clusters use uptime SLA by @BenjaminEngeset.
      [#1601](https://github.com/Azure/PSRule.Rules.Azure/issues/1601)
- General improvements:
  - Updated rule level for the following rules by @BernieWhite.
    [#1551](https://github.com/Azure/PSRule.Rules.Azure/issues/1551)
    - Set `Azure.APIM.APIDescriptors` to warning from error.
    - Set `Azure.APIM.ProductDescriptors` to warning from error.
    - Set `Azure.Template.UseLocationParameter` to warning from error.
    - Set `Azure.Template.UseComments` to information from error.
    - Set `Azure.Template.UseDescriptions` to information from error.
  - Improve reporting of failing resource property for rules by @BernieWhite.
    [#1429](https://github.com/Azure/PSRule.Rules.Azure/issues/1429)
- Engineering:
  - Added publishing of symbols for NuGet packages by @BernieWhite.
    [#1549](https://github.com/Azure/PSRule.Rules.Azure/issues/1549)
  - Bump Az.Resources to v6.1.0.
    [#1557](https://github.com/Azure/PSRule.Rules.Azure/pull/1557)
  - Bump Microsoft.NET.Test.Sdk to v17.3.0.
    [#1563](https://github.com/Azure/PSRule.Rules.Azure/pull/1563)
  - Bump PSRule to v2.3.2.
    [#1574](https://github.com/Azure/PSRule.Rules.Azure/pull/1574)
  - Bump support projects to .NET 6 by @BernieWhite.
    [#1560](https://github.com/Azure/PSRule.Rules.Azure/issues/1560)
  - Bump BenchmarkDotNet to v0.13.2.
    [#1593](https://github.com/Azure/PSRule.Rules.Azure/pull/1593)
  - Bump BenchmarkDotNet.Diagnostics.Windows to v0.13.2.
    [#1594](https://github.com/Azure/PSRule.Rules.Azure/pull/1594)
  - Updated provider data for analysis.
    [#1598](https://github.com/Azure/PSRule.Rules.Azure/pull/1598)
- Bug fixes:
  - Fixed parameter files linked to bicep code via naming convention is not working by @BernieWhite.
    [#1582](https://github.com/Azure/PSRule.Rules.Azure/issues/1582)
  - Fixed handling of storage accounts sub-resources with CMK by @BernieWhite.
    [#1575](https://github.com/Azure/PSRule.Rules.Azure/issues/1575)

What's changed since pre-release v1.19.0-B0077:

- No additional changes.

## v1.19.0-B0077 (pre-release)

What's changed since pre-release v1.19.0-B0042:

- New rules:
  - Azure Kubernetes Service:
    - Check clusters use uptime SLA by @BenjaminEngeset.
      [#1601](https://github.com/Azure/PSRule.Rules.Azure/issues/1601)

## v1.19.0-B0042 (pre-release)

What's changed since pre-release v1.19.0-B0010:

- General improvements:
  - Improve reporting of failing resource property for rules by @BernieWhite.
    [#1429](https://github.com/Azure/PSRule.Rules.Azure/issues/1429)
- Engineering:
  - Bump PSRule to v2.3.2.
    [#1574](https://github.com/Azure/PSRule.Rules.Azure/pull/1574)
  - Bump support projects to .NET 6 by @BernieWhite.
    [#1560](https://github.com/Azure/PSRule.Rules.Azure/issues/1560)
  - Bump BenchmarkDotNet to v0.13.2.
    [#1593](https://github.com/Azure/PSRule.Rules.Azure/pull/1593)
  - Bump BenchmarkDotNet.Diagnostics.Windows to v0.13.2.
    [#1594](https://github.com/Azure/PSRule.Rules.Azure/pull/1594)
  - Updated provider data for analysis.
    [#1598](https://github.com/Azure/PSRule.Rules.Azure/pull/1598)
- Bug fixes:
  - Fixed parameter files linked to bicep code via naming convention is not working by @BernieWhite.
    [#1582](https://github.com/Azure/PSRule.Rules.Azure/issues/1582)
  - Fixed handling of storage accounts sub-resources with CMK by @BernieWhite.
    [#1575](https://github.com/Azure/PSRule.Rules.Azure/issues/1575)

## v1.19.0-B0010 (pre-release)

What's changed since v1.18.1:

- General improvements:
  - Updated rule level for the following rules by @BernieWhite.
    [#1551](https://github.com/Azure/PSRule.Rules.Azure/issues/1551)
    - Set `Azure.APIM.APIDescriptors` to warning from error.
    - Set `Azure.APIM.ProductDescriptors` to warning from error.
    - Set `Azure.Template.UseLocationParameter` to warning from error.
    - Set `Azure.Template.UseComments` to information from error.
    - Set `Azure.Template.UseDescriptions` to information from error.
- Engineering:
  - Added publishing of symbols for NuGet packages by @BernieWhite.
    [#1549](https://github.com/Azure/PSRule.Rules.Azure/issues/1549)
  - Bump PSRule to v2.3.1.
    [#1561](https://github.com/Azure/PSRule.Rules.Azure/pull/1561)
  - Bump Az.Resources to v6.1.0.
    [#1557](https://github.com/Azure/PSRule.Rules.Azure/pull/1557)
  - Bump Microsoft.NET.Test.Sdk to v17.3.0.
    [#1563](https://github.com/Azure/PSRule.Rules.Azure/pull/1563)

## v1.18.1

What's changed since v1.18.0:

- Bug fixes:
  - Fixed `Azure.APIM.HTTPBackend` reports failure when service URL is not defined by @BernieWhite.
    [#1555](https://github.com/Azure/PSRule.Rules.Azure/issues/1555)
  - Fixed `Azure.SQL.AAD` failure with newer API by @BernieWhite.
    [#1302](https://github.com/Azure/PSRule.Rules.Azure/issues/1302)

## v1.18.0

What's changed since v1.17.1:

- New rules:
  - Cognitive Services:
    - Check accounts use network access restrictions by @BernieWhite.
      [#1532](https://github.com/Azure/PSRule.Rules.Azure/issues/1532)
    - Check accounts use managed identities to access Azure resources by @BernieWhite.
      [#1532](https://github.com/Azure/PSRule.Rules.Azure/issues/1532)
    - Check accounts only accept requests using Azure AD identities by @BernieWhite.
      [#1532](https://github.com/Azure/PSRule.Rules.Azure/issues/1532)
    - Check accounts disable access using public endpoints by @BernieWhite.
      [#1532](https://github.com/Azure/PSRule.Rules.Azure/issues/1532)
- General improvements:
  - Added support for array `indexOf`, `lastIndexOf`, and `items` ARM functions by @BernieWhite.
    [#1440](https://github.com/Azure/PSRule.Rules.Azure/issues/1440)
  - Added support for `join` ARM function by @BernieWhite.
    [#1535](https://github.com/Azure/PSRule.Rules.Azure/issues/1535)
  - Improved output of full path to emitted resources by @BernieWhite.
    [#1523](https://github.com/Azure/PSRule.Rules.Azure/issues/1523)
- Engineering:
  - Bump Az.Resources to v6.0.1.
    [#1521](https://github.com/Azure/PSRule.Rules.Azure/pull/1521)
  - Updated provider data for analysis.
    [#1540](https://github.com/Azure/PSRule.Rules.Azure/pull/1540)
  - Bump xunit to v2.4.2.
    [#1542](https://github.com/Azure/PSRule.Rules.Azure/pull/1542)
  - Added readme and tags to NuGet by @BernieWhite.
    [#1513](https://github.com/Azure/PSRule.Rules.Azure/issues/1513)
- Bug fixes:
  - Fixed `Azure.SQL.TDE` is not required to enable Transparent Data Encryption for IaC by @BernieWhite.
    [#1530](https://github.com/Azure/PSRule.Rules.Azure/issues/1530)

What's changed since pre-release v1.18.0-B0027:

- No additional changes.

## v1.18.0-B0027 (pre-release)

What's changed since pre-release v1.18.0-B0010:

- New rules:
  - Cognitive Services:
    - Check accounts use network access restrictions by @BernieWhite.
      [#1532](https://github.com/Azure/PSRule.Rules.Azure/issues/1532)
    - Check accounts use managed identities to access Azure resources by @BernieWhite.
      [#1532](https://github.com/Azure/PSRule.Rules.Azure/issues/1532)
    - Check accounts only accept requests using Azure AD identities by @BernieWhite.
      [#1532](https://github.com/Azure/PSRule.Rules.Azure/issues/1532)
    - Check accounts disable access using public endpoints by @BernieWhite.
      [#1532](https://github.com/Azure/PSRule.Rules.Azure/issues/1532)
- General improvements:
  - Added support for array `indexOf`, `lastIndexOf`, and `items` ARM functions by @BernieWhite.
    [#1440](https://github.com/Azure/PSRule.Rules.Azure/issues/1440)
  - Added support for `join` ARM function by @BernieWhite.
    [#1535](https://github.com/Azure/PSRule.Rules.Azure/issues/1535)
- Engineering:
  - Updated provider data for analysis.
    [#1540](https://github.com/Azure/PSRule.Rules.Azure/pull/1540)
  - Bump xunit to v2.4.2.
    [#1542](https://github.com/Azure/PSRule.Rules.Azure/pull/1542)
- Bug fixes:
  - Fixed `Azure.SQL.TDE` is not required to enable Transparent Data Encryption for IaC by @BernieWhite.
    [#1530](https://github.com/Azure/PSRule.Rules.Azure/issues/1530)

## v1.18.0-B0010 (pre-release)

What's changed since pre-release v1.18.0-B0002:

- General improvements:
  - Improved output of full path to emitted resources by @BernieWhite.
    [#1523](https://github.com/Azure/PSRule.Rules.Azure/issues/1523)
- Engineering:
  - Bump Az.Resources to v6.0.1.
    [#1521](https://github.com/Azure/PSRule.Rules.Azure/pull/1521)

## v1.18.0-B0002 (pre-release)

What's changed since v1.17.1:

- Engineering:
  - Added readme and tags to NuGet by @BernieWhite.
    [#1513](https://github.com/Azure/PSRule.Rules.Azure/issues/1513)

## v1.17.1

What's changed since v1.17.0:

- Bug fixes:
  - Fixed union returns null when merged with built-in expansion objects by @BernieWhite.
    [#1515](https://github.com/Azure/PSRule.Rules.Azure/issues/1515)
  - Fixed missing zones in test for standalone VM by @BernieWhite.
    [#1506](https://github.com/Azure/PSRule.Rules.Azure/issues/1506)

## v1.17.0

What's changed since v1.16.1:

- New features:
  - Added more field count expression support for Azure Policy JSON rules by @ArmaanMcleod.
    [#181](https://github.com/Azure/PSRule.Rules.Azure/issues/181)
  - Added June 2022 baselines `Azure.GA_2022_06` and `Azure.Preview_2022_06` by @BernieWhite.
    [#1499](https://github.com/Azure/PSRule.Rules.Azure/issues/1499)
    - Includes rules released before or during June 2022.
    - Marked `Azure.GA_2022_03` and `Azure.Preview_2022_03` baselines as obsolete.
- New rules:
  - Deployment:
    - Check for secure values in outputs by @BernieWhite.
      [#297](https://github.com/Azure/PSRule.Rules.Azure/issues/297)
- Engineering:
  - Bump Newtonsoft.Json to v13.0.1.
    [#1494](https://github.com/Azure/PSRule.Rules.Azure/pull/1494)
  - Updated NuGet packaging metadata by @BernieWhite.
    [#1428](https://github.com/Azure/PSRule.Rules.Azure/pull/1428)
  - Updated provider data for analysis.
    [#1502](https://github.com/Azure/PSRule.Rules.Azure/pull/1502)
  - Bump PSRule to v2.2.0.
    [#1444](https://github.com/Azure/PSRule.Rules.Azure/pull/1444)
  - Updated NuGet packaging metadata by @BernieWhite.
    [#1428](https://github.com/Azure/PSRule.Rules.Azure/issues/1428)
- Bug fixes:
  - Fixed TDE property status to state by @Dylan-Prins.
    [#1505](https://github.com/Azure/PSRule.Rules.Azure/pull/1505)
  - Fixed the language expression value fails in outputs by @BernieWhite.
    [#1485](https://github.com/Azure/PSRule.Rules.Azure/issues/1485)

What's changed since pre-release v1.17.0-B0064:

- No additional changes.

## v1.17.0-B0064 (pre-release)

What's changed since pre-release v1.17.0-B0035:

- Engineering:
  - Updated provider data for analysis.
    [#1502](https://github.com/Azure/PSRule.Rules.Azure/pull/1502)
  - Bump PSRule to v2.2.0.
    [#1444](https://github.com/Azure/PSRule.Rules.Azure/pull/1444)
- Bug fixes:
  - Fixed TDE property status to state by @Dylan-Prins.
    [#1505](https://github.com/Azure/PSRule.Rules.Azure/pull/1505)

## v1.17.0-B0035 (pre-release)

What's changed since pre-release v1.17.0-B0014:

- New features:
  - Added June 2022 baselines `Azure.GA_2022_06` and `Azure.Preview_2022_06` by @BernieWhite.
    [#1499](https://github.com/Azure/PSRule.Rules.Azure/issues/1499)
    - Includes rules released before or during June 2022.
    - Marked `Azure.GA_2022_03` and `Azure.Preview_2022_03` baselines as obsolete.
- Engineering:
  - Bump Newtonsoft.Json to v13.0.1.
    [#1494](https://github.com/Azure/PSRule.Rules.Azure/pull/1494)
  - Updated NuGet packaging metadata by @BernieWhite.
    [#1428](https://github.com/Azure/PSRule.Rules.Azure/pull/1428)

## v1.17.0-B0014 (pre-release)

What's changed since v1.16.1:

- New features:
  - Added more field count expression support for Azure Policy JSON rules by @ArmaanMcleod.
    [#181](https://github.com/Azure/PSRule.Rules.Azure/issues/181)
- New rules:
  - Deployment:
    - Check for secure values in outputs by @BernieWhite.
      [#297](https://github.com/Azure/PSRule.Rules.Azure/issues/297)
- Engineering:
  - Updated NuGet packaging metadata by @BernieWhite.
    [#1428](https://github.com/Azure/PSRule.Rules.Azure/issues/1428)
- Bug fixes:
  - Fixed the language expression value fails in outputs by @BernieWhite.
    [#1485](https://github.com/Azure/PSRule.Rules.Azure/issues/1485)

## v1.16.1

What's changed since v1.16.0:

- Bug fixes:
  - Fixed TLS 1.3 support in `Azure.AppGw.SSLPolicy` by @BernieWhite.
    [#1469](https://github.com/Azure/PSRule.Rules.Azure/issues/1469)
  - Fixed Application Gateway referencing a WAF policy by @BernieWhite.
    [#1466](https://github.com/Azure/PSRule.Rules.Azure/issues/1466)

## v1.16.0

What's changed since v1.15.2:

- New rules:
  - App Service:
    - Check web apps have insecure FTP disabled by @BernieWhite.
      [#1436](https://github.com/Azure/PSRule.Rules.Azure/issues/1436)
    - Check web apps use a dedicated health probe by @BernieWhite.
      [#1437](https://github.com/Azure/PSRule.Rules.Azure/issues/1437)
- Updated rules:
  - Public IP:
    - Updated `Azure.PublicIP.AvailabilityZone` to exclude IP addresses for Azure Bastion by @BernieWhite.
      [#1442](https://github.com/Azure/PSRule.Rules.Azure/issues/1442)
      - Public IP addresses with the `resource-usage` tag set to `azure-bastion` are excluded.
- General improvements:
  - Added support for `dateTimeFromEpoch` and `dateTimeToEpoch` ARM functions by @BernieWhite.
    [#1451](https://github.com/Azure/PSRule.Rules.Azure/issues/1451)
- Engineering:
  - Updated built documentation to include rule ref and metadata by @BernieWhite.
    [#1432](https://github.com/Azure/PSRule.Rules.Azure/issues/1432)
  - Added ref properties for several rules by @BernieWhite.
    [#1430](https://github.com/Azure/PSRule.Rules.Azure/issues/1430)
  - Updated provider data for analysis.
    [#1453](https://github.com/Azure/PSRule.Rules.Azure/pull/1453)
  - Bump Microsoft.NET.Test.Sdk to v17.2.0.
    [#1410](https://github.com/Azure/PSRule.Rules.Azure/pull/1410)
  - Update CI checks to include required ref property by @BernieWhite.
    [#1431](https://github.com/Azure/PSRule.Rules.Azure/issues/1431)
  - Added ref properties for rules by @BernieWhite.
    [#1430](https://github.com/Azure/PSRule.Rules.Azure/issues/1430)
- Bug fixes:
  - Fixed `Azure.Template.UseVariables` does not accept function variables names by @BernieWhite.
    [#1427](https://github.com/Azure/PSRule.Rules.Azure/issues/1427)
  - Fixed dependency issue within Azure Pipelines `AzurePowerShell` task by @BernieWhite.
    [#1447](https://github.com/Azure/PSRule.Rules.Azure/issues/1447)
    - Removed dependency on `Az.Accounts` and `Az.Resources` from manifest.
      Pre-install these modules to use export cmdlets.

What's changed since pre-release v1.16.0-B0072:

- No additional changes.

## v1.16.0-B0072 (pre-release)

What's changed since pre-release v1.16.0-B0041:

- Engineering:
  - Update CI checks to include required ref property by @BernieWhite.
    [#1431](https://github.com/Azure/PSRule.Rules.Azure/issues/1431)
  - Added ref properties for rules by @BernieWhite.
    [#1430](https://github.com/Azure/PSRule.Rules.Azure/issues/1430)
- Bug fixes:
  - Fixed dependency issue within Azure Pipelines `AzurePowerShell` task by @BernieWhite.
    [#1447](https://github.com/Azure/PSRule.Rules.Azure/issues/1447)
    - Removed dependency on `Az.Accounts` and `Az.Resources` from manifest.
      Pre-install these modules to use export cmdlets.

## v1.16.0-B0041 (pre-release)

What's changed since pre-release v1.16.0-B0017:

- Updated rules:
  - Public IP:
    - Updated `Azure.PublicIP.AvailabilityZone` to exclude IP addresses for Azure Bastion by @BernieWhite.
      [#1442](https://github.com/Azure/PSRule.Rules.Azure/issues/1442)
      - Public IP addresses with the `resource-usage` tag set to `azure-bastion` are excluded.
- General improvements:
  - Added support for `dateTimeFromEpoch` and `dateTimeToEpoch` ARM functions by @BernieWhite.
    [#1451](https://github.com/Azure/PSRule.Rules.Azure/issues/1451)
- Engineering:
  - Updated built documentation to include rule ref and metadata by @BernieWhite.
    [#1432](https://github.com/Azure/PSRule.Rules.Azure/issues/1432)
  - Added ref properties for several rules by @BernieWhite.
    [#1430](https://github.com/Azure/PSRule.Rules.Azure/issues/1430)
  - Updated provider data for analysis.
    [#1453](https://github.com/Azure/PSRule.Rules.Azure/pull/1453)

## v1.16.0-B0017 (pre-release)

What's changed since v1.15.2:

- New rules:
  - App Service:
    - Check web apps have insecure FTP disabled by @BernieWhite.
      [#1436](https://github.com/Azure/PSRule.Rules.Azure/issues/1436)
    - Check web apps use a dedicated health probe by @BernieWhite.
      [#1437](https://github.com/Azure/PSRule.Rules.Azure/issues/1437)
- Engineering:
  - Bump Microsoft.NET.Test.Sdk to v17.2.0.
    [#1410](https://github.com/Azure/PSRule.Rules.Azure/pull/1410)
- Bug fixes:
  - Fixed `Azure.Template.UseVariables` does not accept function variables names by @BernieWhite.
    [#1427](https://github.com/Azure/PSRule.Rules.Azure/issues/1427)

## v1.15.2

What's changed since v1.15.1:

- Bug fixes:
  - Fixed `Azure.AppService.ManagedIdentity` does not accept both system and user assigned by @BernieWhite.
    [#1415](https://github.com/Azure/PSRule.Rules.Azure/issues/1415)
    - This also applies to:
      - `Azure.ADX.ManagedIdentity`
      - `Azure.APIM.ManagedIdentity`
      - `Azure.EventGrid.ManagedIdentity`
      - `Azure.Automation.ManagedIdentity`
  - Fixed Web apps with .NET 6 do not meet version constraint of `Azure.AppService.NETVersion` by @BernieWhite.
    [#1414](https://github.com/Azure/PSRule.Rules.Azure/issues/1414)
    - This also applies to `Azure.AppService.PHPVersion`.

## v1.15.1

What's changed since v1.15.0:

- Bug fixes:
  - Fixed exclusion of `dataCollectionRuleAssociations` from `Azure.Resource.UseTags` by @BernieWhite.
    [#1400](https://github.com/Azure/PSRule.Rules.Azure/issues/1400)
  - Fixed could not determine JSON object type for MockObject using CreateObject by @BernieWhite.
    [#1411](https://github.com/Azure/PSRule.Rules.Azure/issues/1411)
  - Fixed cannot bind argument to parameter 'Sku' because it is an empty string by @BernieWhite.
    [#1407](https://github.com/Azure/PSRule.Rules.Azure/issues/1407)

## v1.15.0

What's changed since v1.14.3:

- New features:
  - **Important change**: Added `Azure.Resource.SupportsTags` selector by @BernieWhite.
    [#1339](https://github.com/Azure/PSRule.Rules.Azure/issues/1339)
    - Use this selector in custom rules to filter rules to only run against resources that support tags.
    - This selector replaces the `SupportsTags` PowerShell function.
    - Using the `SupportsTag` function will now result in a warning.
    - The `SupportsTags` function will be removed in v2.
    - See [upgrade notes][1] for more information.
- Updated rules:
  - Azure Kubernetes Service:
    - Updated `Azure.AKS.Version` to use latest stable version `1.22.6` by @BernieWhite.
      [#1386](https://github.com/Azure/PSRule.Rules.Azure/issues/1386)
      - Use `AZURE_AKS_CLUSTER_MINIMUM_VERSION` to configure the minimum version of the cluster.
- Engineering:
  - Added code signing of module by @BernieWhite.
    [#1379](https://github.com/Azure/PSRule.Rules.Azure/issues/1379)
  - Added SBOM manifests to module by @BernieWhite.
    [#1380](https://github.com/Azure/PSRule.Rules.Azure/issues/1380)
  - Embedded provider and alias information as manifest resources by @BernieWhite.
    [#1383](https://github.com/Azure/PSRule.Rules.Azure/issues/1383)
    - Resources are minified and compressed to improve size and speed.
  - Added additional `nodeps` manifest that does not include dependencies for Az modules by @BernieWhite.
    [#1392](https://github.com/Azure/PSRule.Rules.Azure/issues/1392)
  - Bump Az.Accounts to 2.7.6. [#1338](https://github.com/Azure/PSRule.Rules.Azure/pull/1338)
  - Bump Az.Resources to 5.6.0. [#1338](https://github.com/Azure/PSRule.Rules.Azure/pull/1338)
  - Bump PSRule to 2.1.0. [#1338](https://github.com/Azure/PSRule.Rules.Azure/pull/1338)
  - Bump Pester to 5.3.3. [#1338](https://github.com/Azure/PSRule.Rules.Azure/pull/1338)
- Bug fixes:
  - Fixed dependency chain order when dependsOn copy by @BernieWhite.
    [#1381](https://github.com/Azure/PSRule.Rules.Azure/issues/1381)
  - Fixed error calling SupportsTags function by @BernieWhite.
    [#1401](https://github.com/Azure/PSRule.Rules.Azure/issues/1401)

What's changed since pre-release v1.15.0-B0053:

- Bug fixes:
  - Fixed error calling SupportsTags function by @BernieWhite.
    [#1401](https://github.com/Azure/PSRule.Rules.Azure/issues/1401)

## v1.15.0-B0053 (pre-release)

What's changed since pre-release v1.15.0-B0022:

- New features:
  - **Important change**: Added `Azure.Resource.SupportsTags` selector. [#1339](https://github.com/Azure/PSRule.Rules.Azure/issues/1339)
    - Use this selector in custom rules to filter rules to only run against resources that support tags.
    - This selector replaces the `SupportsTags` PowerShell function.
    - Using the `SupportsTag` function will now result in a warning.
    - The `SupportsTags` function will be removed in v2.
    - See [upgrade notes][1] for more information.
- Engineering:
  - Embedded provider and alias information as manifest resources. [#1383](https://github.com/Azure/PSRule.Rules.Azure/issues/1383)
    - Resources are minified and compressed to improve size and speed.
  - Added additional `nodeps` manifest that does not include dependencies for Az modules. [#1392](https://github.com/Azure/PSRule.Rules.Azure/issues/1392)
  - Bump Az.Accounts to 2.7.6. [#1338](https://github.com/Azure/PSRule.Rules.Azure/pull/1338)
  - Bump Az.Resources to 5.6.0. [#1338](https://github.com/Azure/PSRule.Rules.Azure/pull/1338)
  - Bump PSRule to 2.1.0. [#1338](https://github.com/Azure/PSRule.Rules.Azure/pull/1338)
  - Bump Pester to 5.3.3. [#1338](https://github.com/Azure/PSRule.Rules.Azure/pull/1338)

## v1.15.0-B0022 (pre-release)

What's changed since v1.14.3:

- Updated rules:
  - Azure Kubernetes Service:
    - Updated `Azure.AKS.Version` to use latest stable version `1.22.6`. [#1386](https://github.com/Azure/PSRule.Rules.Azure/issues/1386)
      - Use `AZURE_AKS_CLUSTER_MINIMUM_VERSION` to configure the minimum version of the cluster.
- Engineering:
  - Added code signing of module. [#1379](https://github.com/Azure/PSRule.Rules.Azure/issues/1379)
  - Added SBOM manifests to module. [#1380](https://github.com/Azure/PSRule.Rules.Azure/issues/1380)
- Bug fixes:
  - Fixed dependency chain order when dependsOn copy. [#1381](https://github.com/Azure/PSRule.Rules.Azure/issues/1381)

## v1.14.3

What's changed since v1.14.2:

- Bug fixes:
  - Fixed Azure Firewall threat intel mode reported for Secure VNET hubs. [#1365](https://github.com/Azure/PSRule.Rules.Azure/issues/1365)
  - Fixed array function handling with mock objects. [#1367](https://github.com/Azure/PSRule.Rules.Azure/issues/1367)

## v1.14.2

What's changed since v1.14.1:

- Bug fixes:
  - Fixed handling of parent resources when sub resource is in a separate deployment. [#1360](https://github.com/Azure/PSRule.Rules.Azure/issues/1360)

## v1.14.1

What's changed since v1.14.0:

- Bug fixes:
  - Fixed unable to set parameter defaults option with type object. [#1355](https://github.com/Azure/PSRule.Rules.Azure/issues/1355)

## v1.14.0

What's changed since v1.13.4:

- New features:
  - Added support for referencing resources in template. [#1315](https://github.com/Azure/PSRule.Rules.Azure/issues/1315)
    - The `reference()` function can be used to reference resources in template.
    - A placeholder value is still used for resources outside of the template.
  - Added March 2022 baselines `Azure.GA_2022_03` and `Azure.Preview_2022_03`. [#1334](https://github.com/Azure/PSRule.Rules.Azure/issues/1334)
    - Includes rules released before or during March 2022.
    - Marked `Azure.GA_2021_12` and `Azure.Preview_2021_12` baselines as obsolete.
  - **Experimental:** Cmdlets to validate objects with Azure policy conditions:
    - `Export-AzPolicyAssignmentData` - Exports policy assignment data. [#1266](https://github.com/Azure/PSRule.Rules.Azure/issues/1266)
    - `Export-AzPolicyAssignmentRuleData` - Exports JSON rules from policy assignment data. [#1278](https://github.com/Azure/PSRule.Rules.Azure/issues/1278)
    - `Get-AzPolicyAssignmentDataSource` - Discovers policy assignment data. [#1340](https://github.com/Azure/PSRule.Rules.Azure/issues/1340)
    - See cmdlet help for limitations and usage.
    - Additional information will be posted as this feature evolves [here](https://github.com/Azure/PSRule.Rules.Azure/discussions/1345).
- New rules:
  - SignalR Service:
    - Check services use Managed Identities. [#1306](https://github.com/Azure/PSRule.Rules.Azure/issues/1306)
    - Check services use a SKU with an SLA. [#1307](https://github.com/Azure/PSRule.Rules.Azure/issues/1307)
  - Web PubSub Service:
    - Check services use Managed Identities. [#1308](https://github.com/Azure/PSRule.Rules.Azure/issues/1308)
    - Check services use a SKU with an SLA. [#1309](https://github.com/Azure/PSRule.Rules.Azure/issues/1309)
- Updated rules:
  - Azure Kubernetes Service:
    - Updated `Azure.AKS.Version` to use latest stable version `1.21.9`. [#1318](https://github.com/Azure/PSRule.Rules.Azure/issues/1318)
      - Use `AZURE_AKS_CLUSTER_MINIMUM_VERSION` to configure the minimum version of the cluster.
- Engineering:
  - Cache Azure Policy Aliases. [#1277](https://github.com/Azure/PSRule.Rules.Azure/issues/1277)
  - Cleanup of additional alias metadata. [#1351](https://github.com/Azure/PSRule.Rules.Azure/pull/1351)
- Bug fixes:
  - Fixed index was out of range with split on mock properties. [#1327](https://github.com/Azure/PSRule.Rules.Azure/issues/1327)
  - Fixed mock objects with no properties. [#1347](https://github.com/Azure/PSRule.Rules.Azure/issues/1347)
  - Fixed sub-resources nesting by scope regression. [#1348](https://github.com/Azure/PSRule.Rules.Azure/issues/1348)
  - Fixed expand of runtime properties on reference objects. [#1324](https://github.com/Azure/PSRule.Rules.Azure/issues/1324)
  - Fixed processing of deployment outputs. [#1316](https://github.com/Azure/PSRule.Rules.Azure/issues/1316)

What's changed since pre-release v1.14.0-B2204013:

- No additional changes.

## v1.14.0-B2204013 (pre-release)

What's changed since pre-release v1.14.0-B2204007:

- Engineering:
  - Cleanup of additional alias metadata. [#1351](https://github.com/Azure/PSRule.Rules.Azure/pull/1351)

## v1.14.0-B2204007 (pre-release)

What's changed since pre-release v1.14.0-B2203117:

- Bug fixes:
  - Fixed mock objects with no properties. [#1347](https://github.com/Azure/PSRule.Rules.Azure/issues/1347)
  - Fixed sub-resources nesting by scope regression. [#1348](https://github.com/Azure/PSRule.Rules.Azure/issues/1348)

## v1.14.0-B2203117 (pre-release)

What's changed since pre-release v1.14.0-B2203088:

- New features:
  - **Experimental:** Cmdlets to validate objects with Azure policy conditions:
    - `Export-AzPolicyAssignmentData` - Exports policy assignment data. [#1266](https://github.com/Azure/PSRule.Rules.Azure/issues/1266)
    - `Export-AzPolicyAssignmentRuleData` - Exports JSON rules from policy assignment data. [#1278](https://github.com/Azure/PSRule.Rules.Azure/issues/1278)
    - `Get-AzPolicyAssignmentDataSource` - Discovers policy assignment data. [#1340](https://github.com/Azure/PSRule.Rules.Azure/issues/1340)
    - See cmdlet help for limitations and usage.
    - Additional information will be posted as this feature evolves [here](https://github.com/Azure/PSRule.Rules.Azure/discussions/1345).
- Engineering:
  - Cache Azure Policy Aliases. [#1277](https://github.com/Azure/PSRule.Rules.Azure/issues/1277)
- Bug fixes:
  - Fixed index was out of range with split on mock properties. [#1327](https://github.com/Azure/PSRule.Rules.Azure/issues/1327)

## v1.14.0-B2203088 (pre-release)

What's changed since pre-release v1.14.0-B2203066:

- New features:
  - Added March 2022 baselines `Azure.GA_2022_03` and `Azure.Preview_2022_03`. [#1334](https://github.com/Azure/PSRule.Rules.Azure/issues/1334)
    - Includes rules released before or during March 2022.
    - Marked `Azure.GA_2021_12` and `Azure.Preview_2021_12` baselines as obsolete.
- Bug fixes:
  - Fixed expand of runtime properties on reference objects. [#1324](https://github.com/Azure/PSRule.Rules.Azure/issues/1324)

## v1.14.0-B2203066 (pre-release)

What's changed since v1.13.4:

- New features:
  - Added support for referencing resources in template. [#1315](https://github.com/Azure/PSRule.Rules.Azure/issues/1315)
    - The `reference()` function can be used to reference resources in template.
    - A placeholder value is still used for resources outside of the template.
- New rules:
  - SignalR Service:
    - Check services use Managed Identities. [#1306](https://github.com/Azure/PSRule.Rules.Azure/issues/1306)
    - Check services use a SKU with an SLA. [#1307](https://github.com/Azure/PSRule.Rules.Azure/issues/1307)
  - Web PubSub Service:
    - Check services use Managed Identities. [#1308](https://github.com/Azure/PSRule.Rules.Azure/issues/1308)
    - Check services use a SKU with an SLA. [#1309](https://github.com/Azure/PSRule.Rules.Azure/issues/1309)
- Updated rules:
  - Azure Kubernetes Service:
    - Updated `Azure.AKS.Version` to use latest stable version `1.21.9`. [#1318](https://github.com/Azure/PSRule.Rules.Azure/issues/1318)
      - Use `AZURE_AKS_CLUSTER_MINIMUM_VERSION` to configure the minimum version of the cluster.
- Bug fixes:
  - Fixed processing of deployment outputs. [#1316](https://github.com/Azure/PSRule.Rules.Azure/issues/1316)

## v1.13.4

What's changed since v1.13.3:

- Bug fixes:
  - Fixed virtual network without any subnets is invalid. [#1303](https://github.com/Azure/PSRule.Rules.Azure/issues/1303)
  - Fixed container registry rules that require a premium tier. [#1304](https://github.com/Azure/PSRule.Rules.Azure/issues/1304)
    - Rules `Azure.ACR.Retention` and `Azure.ACR.ContentTrust` are now only run against premium instances.

## v1.13.3

What's changed since v1.13.2:

- Bug fixes:
  - Fixed bicep build timeout for complex deployments. [#1299](https://github.com/Azure/PSRule.Rules.Azure/issues/1299)

## v1.13.2

What's changed since v1.13.1:

- Engineering:
  - Bump PowerShellStandard.Library to 5.1.1. [#1295](https://github.com/Azure/PSRule.Rules.Azure/pull/1295)
- Bug fixes:
  - Fixed nested resource loops. [#1293](https://github.com/Azure/PSRule.Rules.Azure/issues/1293)

## v1.13.1

What's changed since v1.13.0:

- Bug fixes:
  - Fixed parsing of nested quote pairs within JSON function. [#1288](https://github.com/Azure/PSRule.Rules.Azure/issues/1288)

## v1.13.0

What's changed since v1.12.2:

- New features:
  - Added support for setting defaults for required parameters. [#1065](https://github.com/Azure/PSRule.Rules.Azure/issues/1065)
    - When specified, the value will be used when a parameter value is not provided.
  - Added support expanding Bicep from parameter files. [#1160](https://github.com/Azure/PSRule.Rules.Azure/issues/1160)
- New rules:
  - Azure Cache for Redis:
    - Limit public access for Azure Cache for Redis instances. [#935](https://github.com/Azure/PSRule.Rules.Azure/issues/935)
  - Container App:
    - Check insecure ingress is not enabled (preview). [#1252](https://github.com/Azure/PSRule.Rules.Azure/issues/1252)
  - Key Vault:
    - Check key auto-rotation is enabled (preview). [#1159](https://github.com/Azure/PSRule.Rules.Azure/issues/1159)
  - Recovery Services Vault:
    - Check vaults have replication alerts configured. [#7](https://github.com/Azure/PSRule.Rules.Azure/issues/7)
- Engineering:
  - Automatically build baseline docs. [#1242](https://github.com/Azure/PSRule.Rules.Azure/issues/1242)
  - Bump PSRule dependency to v1.11.1. [#1269](https://github.com/Azure/PSRule.Rules.Azure/pull/1269)
- Bug fixes:
  - Fixed empty value with strong type. [#1258](https://github.com/Azure/PSRule.Rules.Azure/issues/1258)
  - Fixed error with empty logic app trigger. [#1249](https://github.com/Azure/PSRule.Rules.Azure/issues/1249)
  - Fixed out of order parameters. [#1257](https://github.com/Azure/PSRule.Rules.Azure/issues/1257)
  - Fixed mapping default configuration causes cast exception. [#1274](https://github.com/Azure/PSRule.Rules.Azure/issues/1274)
  - Fixed resource id is incorrectly built for sub resource types. [#1279](https://github.com/Azure/PSRule.Rules.Azure/issues/1279)

What's changed since pre-release v1.13.0-B2202113:

- No additional changes.

## v1.13.0-B2202113 (pre-release)

What's changed since pre-release v1.13.0-B2202108:

- Bug fixes:
  - Fixed resource id is incorrectly built for sub resource types. [#1279](https://github.com/Azure/PSRule.Rules.Azure/issues/1279)

## v1.13.0-B2202108 (pre-release)

What's changed since pre-release v1.13.0-B2202103:

- Bug fixes:
  - Fixed mapping default configuration causes cast exception. [#1274](https://github.com/Azure/PSRule.Rules.Azure/issues/1274)

## v1.13.0-B2202103 (pre-release)

What's changed since pre-release v1.13.0-B2202090:

- Engineering:
  - Bump PSRule dependency to v1.11.1. [#1269](https://github.com/Azure/PSRule.Rules.Azure/pull/1269)
- Bug fixes:
  - Fixed out of order parameters. [#1257](https://github.com/Azure/PSRule.Rules.Azure/issues/1257)

## v1.13.0-B2202090 (pre-release)

What's changed since pre-release v1.13.0-B2202063:

- New rules:
  - Azure Cache for Redis:
    - Limit public access for Azure Cache for Redis instances. [#935](https://github.com/Azure/PSRule.Rules.Azure/issues/935)
- Engineering:
  - Automatically build baseline docs. [#1242](https://github.com/Azure/PSRule.Rules.Azure/issues/1242)
- Bug fixes:
  - Fixed empty value with strong type. [#1258](https://github.com/Azure/PSRule.Rules.Azure/issues/1258)

## v1.13.0-B2202063 (pre-release)

What's changed since v1.12.2:

- New features:
  - Added support for setting defaults for required parameters. [#1065](https://github.com/Azure/PSRule.Rules.Azure/issues/1065)
    - When specified, the value will be used when a parameter value is not provided.
  - Added support expanding Bicep from parameter files. [#1160](https://github.com/Azure/PSRule.Rules.Azure/issues/1160)
- New rules:
  - Container App:
    - Check insecure ingress is not enabled (preview). [#1252](https://github.com/Azure/PSRule.Rules.Azure/issues/1252)
  - Key Vault:
    - Check key auto-rotation is enabled (preview). [#1159](https://github.com/Azure/PSRule.Rules.Azure/issues/1159)
  - Recovery Services Vault:
    - Check vaults have replication alerts configured. [#7](https://github.com/Azure/PSRule.Rules.Azure/issues/7)
- Bug fixes:
  - Fixed error with empty logic app trigger. [#1249](https://github.com/Azure/PSRule.Rules.Azure/issues/1249)

## v1.12.2

What's changed since v1.12.1:

- Bug fixes:
  - Fixed detect strong type requirements for nested deployments. [#1235](https://github.com/Azure/PSRule.Rules.Azure/issues/1235)

## v1.12.1

What's changed since v1.12.0:

- Bug fixes:
  - Fixed Bicep already exists with PSRule v2. [#1232](https://github.com/Azure/PSRule.Rules.Azure/issues/1232)

## v1.12.0

What's changed since v1.11.1:

- New rules:
  - Data Explorer:
    - Check clusters use Managed Identities. [#1207](https://github.com/Azure/PSRule.Rules.Azure/issues/1207)
    - Check clusters use a SKU with a SLA. [#1208](https://github.com/Azure/PSRule.Rules.Azure/issues/1208)
    - Check clusters use disk encryption. [#1209](https://github.com/Azure/PSRule.Rules.Azure/issues/1209)
    - Check clusters are in use with databases. [#1215](https://github.com/Azure/PSRule.Rules.Azure/issues/1215)
  - Event Hub:
    - Check namespaces are in use with event hubs. [#1216](https://github.com/Azure/PSRule.Rules.Azure/issues/1216)
    - Check namespaces only accept identity-based authentication. [#1217](https://github.com/Azure/PSRule.Rules.Azure/issues/1217)
  - Azure Recovery Services Vault:
    - Check vaults use geo-redundant storage. [#5](https://github.com/Azure/PSRule.Rules.Azure/issues/5)
  - Service Bus:
    - Check namespaces are in use with queues and topics. [#1218](https://github.com/Azure/PSRule.Rules.Azure/issues/1218)
    - Check namespaces only accept identity-based authentication. [#1219](https://github.com/Azure/PSRule.Rules.Azure/issues/1219)
- Updated rules:
  - Azure Kubernetes Service:
    - Updated `Azure.AKS.Version` to use latest stable version `1.21.7`. [#1188](https://github.com/Azure/PSRule.Rules.Azure/issues/1188)
      - Pinned latest GA baseline `Azure.GA_2021_12` to previous version `1.20.5`.
      - Use `AZURE_AKS_CLUSTER_MINIMUM_VERSION` to configure the minimum version of the cluster.
  - Azure API Management:
    - Check service disabled insecure ciphers.
      [#1128](https://github.com/Azure/PSRule.Rules.Azure/issues/1128)
    - Refactored the cipher and protocol rule into individual rules.
      - `Azure.APIM.Protocols`
      - `Azure.APIM.Ciphers`
- General improvements:
  - **Important change:** Replaced `Azure_AKSMinimumVersion` option with `AZURE_AKS_CLUSTER_MINIMUM_VERSION`. [#941](https://github.com/Azure/PSRule.Rules.Azure/issues/941)
    - For compatibility, if `Azure_AKSMinimumVersion` is set it will be used instead of `AZURE_AKS_CLUSTER_MINIMUM_VERSION`.
    - If only `AZURE_AKS_CLUSTER_MINIMUM_VERSION` is set, this value will be used.
    - The default will be used neither options are configured.
    - If `Azure_AKSMinimumVersion` is set a warning will be generated until the configuration is removed.
    - Support for `Azure_AKSMinimumVersion` is deprecated and will be removed in v2.
    - See [upgrade notes][1] for details.
- Bug fixes:
  - Fixed false positive of blob container with access unspecified. [#1212](https://github.com/Azure/PSRule.Rules.Azure/issues/1212)

What's changed since pre-release v1.12.0-B2201086:

- No additional changes.

## v1.12.0-B2201086 (pre-release)

What's changed since pre-release v1.12.0-B2201067:

- New rules:
  - Data Explorer:
    - Check clusters are in use with databases. [#1215](https://github.com/Azure/PSRule.Rules.Azure/issues/1215)
  - Event Hub:
    - Check namespaces are in use with event hubs. [#1216](https://github.com/Azure/PSRule.Rules.Azure/issues/1216)
    - Check namespaces only accept identity-based authentication. [#1217](https://github.com/Azure/PSRule.Rules.Azure/issues/1217)
  - Azure Recovery Services Vault:
    - Check vaults use geo-redundant storage. [#5](https://github.com/Azure/PSRule.Rules.Azure/issues/5)
  - Service Bus:
    - Check namespaces are in use with queues and topics. [#1218](https://github.com/Azure/PSRule.Rules.Azure/issues/1218)
    - Check namespaces only accept identity-based authentication. [#1219](https://github.com/Azure/PSRule.Rules.Azure/issues/1219)

## v1.12.0-B2201067 (pre-release)

What's changed since pre-release v1.12.0-B2201054:

- New rules:
  - Data Explorer:
    - Check clusters use Managed Identities. [#1207](https://github.com/Azure/PSRule.Rules.Azure/issues/1207)
    - Check clusters use a SKU with a SLA. [#1208](https://github.com/Azure/PSRule.Rules.Azure/issues/1208)
    - Check clusters use disk encryption. [#1209](https://github.com/Azure/PSRule.Rules.Azure/issues/1209)
- Bug fixes:
  - Fixed false positive of blob container with access unspecified. [#1212](https://github.com/Azure/PSRule.Rules.Azure/issues/1212)

## v1.12.0-B2201054 (pre-release)

What's changed since v1.11.1:

- Updated rules:
  - Azure Kubernetes Service:
    - Updated `Azure.AKS.Version` to use latest stable version `1.21.7`. [#1188](https://github.com/Azure/PSRule.Rules.Azure/issues/1188)
      - Pinned latest GA baseline `Azure.GA_2021_12` to previous version `1.20.5`.
      - Use `AZURE_AKS_CLUSTER_MINIMUM_VERSION` to configure the minimum version of the cluster.
  - Azure API Management:
    - Check service disabled insecure ciphers.
      [#1128](https://github.com/Azure/PSRule.Rules.Azure/issues/1128)
    - Refactored the cipher and protocol rule into individual rules.
      - `Azure.APIM.Protocols`
      - `Azure.APIM.Ciphers`
- General improvements:
  - **Important change:** Replaced `Azure_AKSMinimumVersion` option with `AZURE_AKS_CLUSTER_MINIMUM_VERSION`. [#941](https://github.com/Azure/PSRule.Rules.Azure/issues/941)
    - For compatibility, if `Azure_AKSMinimumVersion` is set it will be used instead of `AZURE_AKS_CLUSTER_MINIMUM_VERSION`.
    - If only `AZURE_AKS_CLUSTER_MINIMUM_VERSION` is set, this value will be used.
    - The default will be used neither options are configured.
    - If `Azure_AKSMinimumVersion` is set a warning will be generated until the configuration is removed.
    - Support for `Azure_AKSMinimumVersion` is deprecated and will be removed in v2.
    - See [upgrade notes][1] for details.

## v1.11.1

What's changed since v1.11.0:

- Bug fixes:
  - Fixed `Azure.AKS.CNISubnetSize` rule to use CNI selector. [#1178](https://github.com/Azure/PSRule.Rules.Azure/issues/1178)

## v1.11.0

What's changed since v1.10.4:

- New features:
  - Added baselines containing only Azure preview features. [#1129](https://github.com/Azure/PSRule.Rules.Azure/issues/1129)
    - Added baseline `Azure.Preview_2021_09`.
    - Added baseline `Azure.Preview_2021_12`.
  - Added `Azure.GA_2021_12` baseline. [#1146](https://github.com/Azure/PSRule.Rules.Azure/issues/1146)
    - Includes rules released before or during December 2021 for Azure GA features.
    - Marked baseline `Azure.GA_2021_09` as obsolete.
  - Bicep support promoted from experimental to generally available (GA). [#1176](https://github.com/Azure/PSRule.Rules.Azure/issues/1176)
- New rules:
  - All resources:
    - Check comments for each template resource. [#969](https://github.com/Azure/PSRule.Rules.Azure/issues/969)
  - Automation Account:
    - Automation accounts should enable diagnostic logs. [#1075](https://github.com/Azure/PSRule.Rules.Azure/issues/1075)
  - Azure Kubernetes Service:
    - Check clusters have the HTTP application routing add-on disabled. [#1131](https://github.com/Azure/PSRule.Rules.Azure/issues/1131)
    - Check clusters use the Secrets Store CSI Driver add-on. [#992](https://github.com/Azure/PSRule.Rules.Azure/issues/992)
    - Check clusters autorotation with the Secrets Store CSI Driver add-on. [#993](https://github.com/Azure/PSRule.Rules.Azure/issues/993)
    - Check clusters use Azure AD Pod Managed Identities (preview). [#991](https://github.com/Azure/PSRule.Rules.Azure/issues/991)
  - Azure Redis Cache:
    - Use availability zones for Azure Cache for Redis for regions that support it. [#1078](https://github.com/Azure/PSRule.Rules.Azure/issues/1078)
      - `Azure.Redis.AvailabilityZone`
      - `Azure.RedisEnterprise.Zones`
  - Application Security Group:
    - Check Application Security Groups meet naming requirements. [#1110](https://github.com/Azure/PSRule.Rules.Azure/issues/1110)
  - Firewall:
    - Check Firewalls meet naming requirements. [#1110](https://github.com/Azure/PSRule.Rules.Azure/issues/1110)
    - Check Firewall policies meet naming requirements. [#1110](https://github.com/Azure/PSRule.Rules.Azure/issues/1110)
  - Private Endpoint:
    - Check Private Endpoints meet naming requirements. [#1110](https://github.com/Azure/PSRule.Rules.Azure/issues/1110)
  - Virtual WAN:
    - Check Virtual WANs meet naming requirements. [#1110](https://github.com/Azure/PSRule.Rules.Azure/issues/1110)
- Updated rules:
  - Azure Kubernetes Service:
    - Promoted `Azure.AKS.AutoUpgrade` to GA rule set. [#1130](https://github.com/Azure/PSRule.Rules.Azure/issues/1130)
- General improvements:
  - Added support for template function `tenant()`. [#1124](https://github.com/Azure/PSRule.Rules.Azure/issues/1124)
  - Added support for template function `managementGroup()`. [#1125](https://github.com/Azure/PSRule.Rules.Azure/issues/1125)
  - Added support for template function `pickZones()`. [#518](https://github.com/Azure/PSRule.Rules.Azure/issues/518)
- Engineering:
  - Rule refactoring of rules from PowerShell to YAML. [#1109](https://github.com/Azure/PSRule.Rules.Azure/issues/1109)
    - The following rules were refactored:
      - `Azure.LB.Name`
      - `Azure.NSG.Name`
      - `Azure.Firewall.Mode`
      - `Azure.Route.Name`
      - `Azure.VNET.Name`
      - `Azure.VNG.Name`
      - `Azure.VNG.ConnectionName`
      - `Azure.AppConfig.SKU`
      - `Azure.AppConfig.Name`
      - `Azure.AppInsights.Workspace`
      - `Azure.AppInsights.Name`
      - `Azure.Cosmos.AccountName`
      - `Azure.FrontDoor.State`
      - `Azure.FrontDoor.Name`
      - `Azure.FrontDoor.WAF.Mode`
      - `Azure.FrontDoor.WAF.Enabled`
      - `Azure.FrontDoor.WAF.Name`
      - `Azure.AKS.MinNodeCount`
      - `Azure.AKS.ManagedIdentity`
      - `Azure.AKS.StandardLB`
      - `Azure.AKS.AzurePolicyAddOn`
      - `Azure.AKS.ManagedAAD`
      - `Azure.AKS.AuthorizedIPs`
      - `Azure.AKS.LocalAccounts`
      - `Azure.AKS.AzureRBAC`
- Bug fixes:
  - Fixed output of Bicep informational and warning messages in error stream. [#1157](https://github.com/Azure/PSRule.Rules.Azure/issues/1157)

What's changed since pre-release v1.11.0-B2112112:

- New features:
  - Bicep support promoted from experimental to generally available (GA). [#1176](https://github.com/Azure/PSRule.Rules.Azure/issues/1176)

## v1.11.0-B2112112 (pre-release)

What's changed since pre-release v1.11.0-B2112104:

- New rules:
  - Azure Redis Cache:
    - Use availability zones for Azure Cache for Redis for regions that support it. [#1078](https://github.com/Azure/PSRule.Rules.Azure/issues/1078)
      - `Azure.Redis.AvailabilityZone`
      - `Azure.RedisEnterprise.Zones`

## v1.11.0-B2112104 (pre-release)

What's changed since pre-release v1.11.0-B2112073:

- New rules:
  - Azure Kubernetes Service:
    - Check clusters use Azure AD Pod Managed Identities (preview). [#991](https://github.com/Azure/PSRule.Rules.Azure/issues/991)
- Engineering:
  - Rule refactoring of rules from PowerShell to YAML. [#1109](https://github.com/Azure/PSRule.Rules.Azure/issues/1109)
    - The following rules were refactored:
      - `Azure.AppConfig.SKU`
      - `Azure.AppConfig.Name`
      - `Azure.AppInsights.Workspace`
      - `Azure.AppInsights.Name`
      - `Azure.Cosmos.AccountName`
      - `Azure.FrontDoor.State`
      - `Azure.FrontDoor.Name`
      - `Azure.FrontDoor.WAF.Mode`
      - `Azure.FrontDoor.WAF.Enabled`
      - `Azure.FrontDoor.WAF.Name`
      - `Azure.AKS.MinNodeCount`
      - `Azure.AKS.ManagedIdentity`
      - `Azure.AKS.StandardLB`
      - `Azure.AKS.AzurePolicyAddOn`
      - `Azure.AKS.ManagedAAD`
      - `Azure.AKS.AuthorizedIPs`
      - `Azure.AKS.LocalAccounts`
      - `Azure.AKS.AzureRBAC`
- Bug fixes:
  - Fixed output of Bicep informational and warning messages in error stream. [#1157](https://github.com/Azure/PSRule.Rules.Azure/issues/1157)
  - Fixed obsolete flag for baseline `Azure.Preview_2021_12`. [#1166](https://github.com/Azure/PSRule.Rules.Azure/issues/1166)

## v1.11.0-B2112073 (pre-release)

What's changed since pre-release v1.11.0-B2112024:

- New features:
  - Added baselines containing only Azure preview features. [#1129](https://github.com/Azure/PSRule.Rules.Azure/issues/1129)
    - Added baseline `Azure.Preview_2021_09`.
    - Added baseline `Azure.Preview_2021_12`.
  - Added `Azure.GA_2021_12` baseline. [#1146](https://github.com/Azure/PSRule.Rules.Azure/issues/1146)
    - Includes rules released before or during December 2021 for Azure GA features.
    - Marked baseline `Azure.GA_2021_09` as obsolete.
- New rules:
  - All resources:
    - Check comments for each template resource. [#969](https://github.com/Azure/PSRule.Rules.Azure/issues/969)
- Bug fixes:
  - Fixed template function `equals` parameter count mismatch. [#1137](https://github.com/Azure/PSRule.Rules.Azure/issues/1137)
  - Fixed copy loop on nested deployment parameters is not handled. [#1144](https://github.com/Azure/PSRule.Rules.Azure/issues/1144)
  - Fixed outer copy loop of nested deployment. [#1154](https://github.com/Azure/PSRule.Rules.Azure/issues/1154)

## v1.11.0-B2112024 (pre-release)

What's changed since pre-release v1.11.0-B2111014:

- New rules:
  - Azure Kubernetes Service:
    - Check clusters have the HTTP application routing add-on disabled. [#1131](https://github.com/Azure/PSRule.Rules.Azure/issues/1131)
    - Check clusters use the Secrets Store CSI Driver add-on. [#992](https://github.com/Azure/PSRule.Rules.Azure/issues/992)
    - Check clusters autorotation with the Secrets Store CSI Driver add-on. [#993](https://github.com/Azure/PSRule.Rules.Azure/issues/993)
  - Automation Account:
    - Automation accounts should enable diagnostic logs. [#1075](https://github.com/Azure/PSRule.Rules.Azure/issues/1075)
- Updated rules:
  - Azure Kubernetes Service:
    - Promoted `Azure.AKS.AutoUpgrade` to GA rule set. [#1130](https://github.com/Azure/PSRule.Rules.Azure/issues/1130)
- General improvements:
  - Added support for template function `tenant()`. [#1124](https://github.com/Azure/PSRule.Rules.Azure/issues/1124)
  - Added support for template function `managementGroup()`. [#1125](https://github.com/Azure/PSRule.Rules.Azure/issues/1125)
  - Added support for template function `pickZones()`. [#518](https://github.com/Azure/PSRule.Rules.Azure/issues/518)
- Bug fixes:
  - Fixed `Azure.Policy.WaiverExpiry` date conversion. [#1118](https://github.com/Azure/PSRule.Rules.Azure/issues/1118)

## v1.11.0-B2111014 (pre-release)

What's changed since v1.10.0:

- New rules:
  - Application Security Group:
    - Check Application Security Groups meet naming requirements. [#1110](https://github.com/Azure/PSRule.Rules.Azure/issues/1110)
  - Firewall:
    - Check Firewalls meet naming requirements. [#1110](https://github.com/Azure/PSRule.Rules.Azure/issues/1110)
    - Check Firewall policies meet naming requirements. [#1110](https://github.com/Azure/PSRule.Rules.Azure/issues/1110)
  - Private Endpoint:
    - Check Private Endpoints meet naming requirements. [#1110](https://github.com/Azure/PSRule.Rules.Azure/issues/1110)
  - Virtual WAN:
    - Check Virtual WANs meet naming requirements. [#1110](https://github.com/Azure/PSRule.Rules.Azure/issues/1110)
- Engineering:
  - Rule refactoring of rules from PowerShell to YAML. [#1109](https://github.com/Azure/PSRule.Rules.Azure/issues/1109)
    - The following rules were refactored:
      - `Azure.LB.Name`
      - `Azure.NSG.Name`
      - `Azure.Firewall.Mode`
      - `Azure.Route.Name`
      - `Azure.VNET.Name`
      - `Azure.VNG.Name`
      - `Azure.VNG.ConnectionName`

## v1.10.4

What's changed since v1.10.3:

- Bug fixes:
  - Fixed outer copy loop of nested deployment. [#1154](https://github.com/Azure/PSRule.Rules.Azure/issues/1154)

## v1.10.3

What's changed since v1.10.2:

- Bug fixes:
  - Fixed copy loop on nested deployment parameters is not handled. [#1144](https://github.com/Azure/PSRule.Rules.Azure/issues/1144)

## v1.10.2

What's changed since v1.10.1:

- Bug fixes:
  - Fixed template function `equals` parameter count mismatch. [#1137](https://github.com/Azure/PSRule.Rules.Azure/issues/1137)

## v1.10.1

What's changed since v1.10.0:

- Bug fixes:
  - Fixed `Azure.Policy.WaiverExpiry` date conversion. [#1118](https://github.com/Azure/PSRule.Rules.Azure/issues/1118)

## v1.10.0

What's changed since v1.9.1:

- New features:
  - Added support for parameter strong types. [#1083](https://github.com/Azure/PSRule.Rules.Azure/issues/1083)
    - The value of string parameters can be tested against the expected type.
    - When configuring a location strong type, the parameter value must be a valid Azure location.
    - When configuring a resource type strong type, the parameter value must be a matching resource Id.
- New rules:
  - All resources:
    - Check template expressions do not exceed a maximum length. [#1006](https://github.com/Azure/PSRule.Rules.Azure/issues/1006)
  - Automation Service:
    - Check automation accounts should use managed identities for authentication. [#1074](https://github.com/Azure/PSRule.Rules.Azure/issues/1074)
  - Event Grid:
    - Check topics and domains use managed identities. [#1091](https://github.com/Azure/PSRule.Rules.Azure/issues/1091)
    - Check topics and domains use private endpoints. [#1092](https://github.com/Azure/PSRule.Rules.Azure/issues/1092)
    - Check topics and domains use identity-based authentication. [#1093](https://github.com/Azure/PSRule.Rules.Azure/issues/1093)
- General improvements:
  - Updated default baseline to use module configuration. [#1089](https://github.com/Azure/PSRule.Rules.Azure/issues/1089)
- Engineering:
  - Bump PSRule dependency to v1.9.0. [#1081](https://github.com/Azure/PSRule.Rules.Azure/issues/1081)
  - Bump Microsoft.CodeAnalysis.NetAnalyzers to v6.0.0. [#1080](https://github.com/Azure/PSRule.Rules.Azure/pull/1080)
  - Bump Microsoft.SourceLink.GitHub to 1.1.1. [#1085](https://github.com/Azure/PSRule.Rules.Azure/pull/1085)
- Bug fixes:
  - Fixed expansion of secret references. [#1098](https://github.com/Azure/PSRule.Rules.Azure/issues/1098)
  - Fixed handling of tagging for deployments. [#1099](https://github.com/Azure/PSRule.Rules.Azure/issues/1099)
  - Fixed strong type issue flagged with empty defaultValue string. [#1100](https://github.com/Azure/PSRule.Rules.Azure/issues/1100)

What's changed since pre-release v1.10.0-B2111081:

- No additional changes.

## v1.10.0-B2111081 (pre-release)

What's changed since pre-release v1.10.0-B2111072:

- New rules:
  - Automation Service:
    - Automation accounts should use managed identities for authentication. [#1074](https://github.com/Azure/PSRule.Rules.Azure/issues/1074)

## v1.10.0-B2111072 (pre-release)

What's changed since pre-release v1.10.0-B2111058:

- New rules:
  - All resources:
    - Check template expressions do not exceed a maximum length. [#1006](https://github.com/Azure/PSRule.Rules.Azure/issues/1006)
- Bug fixes:
  - Fixed expansion of secret references. [#1098](https://github.com/Azure/PSRule.Rules.Azure/issues/1098)
  - Fixed handling of tagging for deployments. [#1099](https://github.com/Azure/PSRule.Rules.Azure/issues/1099)
  - Fixed strong type issue flagged with empty defaultValue string. [#1100](https://github.com/Azure/PSRule.Rules.Azure/issues/1100)

## v1.10.0-B2111058 (pre-release)

What's changed since pre-release v1.10.0-B2111040:

- New rules:
  - Event Grid:
    - Check topics and domains use managed identities. [#1091](https://github.com/Azure/PSRule.Rules.Azure/issues/1091)
    - Check topics and domains use private endpoints. [#1092](https://github.com/Azure/PSRule.Rules.Azure/issues/1092)
    - Check topics and domains use identity-based authentication. [#1093](https://github.com/Azure/PSRule.Rules.Azure/issues/1093)
- General improvements:
  - Updated default baseline to use module configuration. [#1089](https://github.com/Azure/PSRule.Rules.Azure/issues/1089)

## v1.10.0-B2111040 (pre-release)

What's changed since v1.9.1:

- New features:
  - Added support for parameter strong types. [#1083](https://github.com/Azure/PSRule.Rules.Azure/issues/1083)
    - The value of string parameters can be tested against the expected type.
    - When configuring a location strong type, the parameter value must be a valid Azure location.
    - When configuring a resource type strong type, the parameter value must be a matching resource Id.
- Engineering:
  - Bump PSRule dependency to v1.9.0. [#1081](https://github.com/Azure/PSRule.Rules.Azure/issues/1081)
  - Bump Microsoft.CodeAnalysis.NetAnalyzers to v6.0.0. [#1080](https://github.com/Azure/PSRule.Rules.Azure/pull/1080)
  - Bump Microsoft.SourceLink.GitHub to 1.1.1. [#1085](https://github.com/Azure/PSRule.Rules.Azure/pull/1085)

## v1.9.1

What's changed since v1.9.0:

- Bug fixes:
  - Fixed can not index into resource group tags. [#1066](https://github.com/Azure/PSRule.Rules.Azure/issues/1066)
  - Fixed `Azure.VM.ASMinMembers` for template deployments. [#1064](https://github.com/Azure/PSRule.Rules.Azure/issues/1064)
  - Fixed zones property not found on public IP resource. [#1070](https://github.com/Azure/PSRule.Rules.Azure/issues/1070)

## v1.9.0

What's changed since v1.8.1:

- New rules:
  - API Management Service:
    - Check API management services are using availability zones when available. [#1017](https://github.com/Azure/PSRule.Rules.Azure/issues/1017)
  - Public IP Address:
    - Check Public IP addresses are configured with zone-redundancy. [#958](https://github.com/Azure/PSRule.Rules.Azure/issues/958)
    - Check Public IP addresses are using Standard SKU. [#979](https://github.com/Azure/PSRule.Rules.Azure/issues/979)
  - User Assigned Managed Identity:
    - Check identities meet naming requirements. [#1021](https://github.com/Azure/PSRule.Rules.Azure/issues/1021)
  - Virtual Network Gateway:
    - Check VPN/ExpressRoute gateways are configured with availability zone SKU. [#926](https://github.com/Azure/PSRule.Rules.Azure/issues/926)
- General improvements:
  - Improved processing of AzOps generated templates. [#799](https://github.com/Azure/PSRule.Rules.Azure/issues/799)
    - `Azure.Template.DefineParameters` is ignored for AzOps generated templates.
    - `Azure.Template.UseLocationParameter` is ignored for AzOps generated templates.
  - Bicep is now installed when using PSRule GitHub Action. [#1050](https://github.com/Azure/PSRule.Rules.Azure/issues/1050)
- Engineering:
  - Bump PSRule dependency to v1.8.0. [#1018](https://github.com/Azure/PSRule.Rules.Azure/issues/1018)
  - Added automated PR workflow to bump `providers.json` monthly. [#1041](https://github.com/Azure/PSRule.Rules.Azure/issues/1041)
- Bug fixes:
  - Fixed AKS Network Policy should accept calico. [#1046](https://github.com/Azure/PSRule.Rules.Azure/issues/1046)
  - Fixed `Azure.ACR.AdminUser` fails when `adminUserEnabled` not set. [#1014](https://github.com/Azure/PSRule.Rules.Azure/issues/1014)
  - Fixed `Azure.KeyVault.Logs` reports cannot index into a null array. [#1024](https://github.com/Azure/PSRule.Rules.Azure/issues/1024)
  - Fixed template function empty returns object reference not set exception. [#1025](https://github.com/Azure/PSRule.Rules.Azure/issues/1025)
  - Fixed delayed binding of `and` template function. [#1026](https://github.com/Azure/PSRule.Rules.Azure/issues/1026)
  - Fixed template function array nests array with array parameters. [#1027](https://github.com/Azure/PSRule.Rules.Azure/issues/1027)
  - Fixed property used by `Azure.ACR.MinSKU` to work more reliably with templates. [#1034](https://github.com/Azure/PSRule.Rules.Azure/issues/1034)
  - Fixed could not determine JSON object type for MockMember using CreateObject. [#1035](https://github.com/Azure/PSRule.Rules.Azure/issues/1035)
  - Fixed Bicep convention ordering. [#1053](https://github.com/Azure/PSRule.Rules.Azure/issues/1053)

What's changed since pre-release v1.9.0-B2110087:

- No additional changes.

## v1.9.0-B2110087 (pre-release)

What's changed since pre-release v1.9.0-B2110082:

- Bug fixes:
  - Fixed Bicep convention ordering. [#1053](https://github.com/Azure/PSRule.Rules.Azure/issues/1053)

## v1.9.0-B2110082 (pre-release)

What's changed since pre-release v1.9.0-B2110059:

- General improvements:
  - Bicep is now installed when using PSRule GitHub Action. [#1050](https://github.com/Azure/PSRule.Rules.Azure/issues/1050)
- Engineering:
  - Added automated PR workflow to bump `providers.json` monthly. [#1041](https://github.com/Azure/PSRule.Rules.Azure/issues/1041)
- Bug fixes:
  - Fixed AKS Network Policy should accept calico. [#1046](https://github.com/Azure/PSRule.Rules.Azure/issues/1046)

## v1.9.0-B2110059 (pre-release)

What's changed since pre-release v1.9.0-B2110040:

- New rules:
  - API Management Service:
    - Check API management services are using availability zones when available. [#1017](https://github.com/Azure/PSRule.Rules.Azure/issues/1017)
- Bug fixes:
  - Fixed property used by `Azure.ACR.MinSKU` to work more reliably with templates. [#1034](https://github.com/Azure/PSRule.Rules.Azure/issues/1034)
  - Fixed could not determine JSON object type for MockMember using CreateObject. [#1035](https://github.com/Azure/PSRule.Rules.Azure/issues/1035)

## v1.9.0-B2110040 (pre-release)

What's changed since pre-release v1.9.0-B2110025:

- New rules:
  - User Assigned Managed Identity:
    - Check identities meet naming requirements. [#1021](https://github.com/Azure/PSRule.Rules.Azure/issues/1021)
- Bug fixes:
  - Fixed `Azure.KeyVault.Logs` reports cannot index into a null array. [#1024](https://github.com/Azure/PSRule.Rules.Azure/issues/1024)
  - Fixed template function empty returns object reference not set exception. [#1025](https://github.com/Azure/PSRule.Rules.Azure/issues/1025)
  - Fixed delayed binding of `and` template function. [#1026](https://github.com/Azure/PSRule.Rules.Azure/issues/1026)
  - Fixed template function array nests array with array parameters. [#1027](https://github.com/Azure/PSRule.Rules.Azure/issues/1027)

## v1.9.0-B2110025 (pre-release)

What's changed since pre-release v1.9.0-B2110014:

- Engineering:
  - Bump PSRule dependency to v1.8.0. [#1018](https://github.com/Azure/PSRule.Rules.Azure/issues/1018)
- Bug fixes:
  - Fixed `Azure.ACR.AdminUser` fails when `adminUserEnabled` not set. [#1014](https://github.com/Azure/PSRule.Rules.Azure/issues/1014)

## v1.9.0-B2110014 (pre-release)

What's changed since pre-release v1.9.0-B2110009:

- Bug fixes:
  - Fixed expression out of range of valid values. [#1005](https://github.com/Azure/PSRule.Rules.Azure/issues/1005)
  - Fixed template expand fails in nested reference expansion. [#1007](https://github.com/Azure/PSRule.Rules.Azure/issues/1007)

## v1.9.0-B2110009 (pre-release)

What's changed since pre-release v1.9.0-B2109027:

- Bug fixes:
  - Fixed handling of comments with template and parameter file rules. [#996](https://github.com/Azure/PSRule.Rules.Azure/issues/996)
  - Fixed `Azure.Template.UseLocationParameter` to only apply to templates deployed as RG scope [#995](https://github.com/Azure/PSRule.Rules.Azure/issues/995)
  - Fixed expand template fails with `createObject` when no parameters are specified. [#1000](https://github.com/Azure/PSRule.Rules.Azure/issues/1000)

## v1.9.0-B2109027 (pre-release)

What's changed since v1.8.0:

- New rules:
  - Public IP Address:
    - Check Public IP addresses are configured with zone-redundancy. [#958](https://github.com/Azure/PSRule.Rules.Azure/issues/958)
    - Check Public IP addresses are using Standard SKU. [#979](https://github.com/Azure/PSRule.Rules.Azure/issues/979)
  - Virtual Network Gateway:
    - Check VPN/ExpressRoute gateways are configured with availability zone SKU. [#926](https://github.com/Azure/PSRule.Rules.Azure/issues/926)
- General improvements:
  - Improved processing of AzOps generated templates. [#799](https://github.com/Azure/PSRule.Rules.Azure/issues/799)
    - `Azure.Template.DefineParameters` is ignored for AzOps generated templates.
    - `Azure.Template.UseLocationParameter` is ignored for AzOps generated templates.
- Bug fixes:
  - Fixed `ToUpper` fails to convert character. [#986](https://github.com/Azure/PSRule.Rules.Azure/issues/986)

## v1.8.1

What's changed since v1.8.0:

- Bug fixes:
  - Fixed handling of comments with template and parameter file rules. [#996](https://github.com/Azure/PSRule.Rules.Azure/issues/996)
  - Fixed `Azure.Template.UseLocationParameter` to only apply to templates deployed as RG scope [#995](https://github.com/Azure/PSRule.Rules.Azure/issues/995)
  - Fixed expand template fails with `createObject` when no parameters are specified. [#1000](https://github.com/Azure/PSRule.Rules.Azure/issues/1000)
  - Fixed `ToUpper` fails to convert character. [#986](https://github.com/Azure/PSRule.Rules.Azure/issues/986)
  - Fixed expression out of range of valid values. [#1005](https://github.com/Azure/PSRule.Rules.Azure/issues/1005)
  - Fixed template expand fails in nested reference expansion. [#1007](https://github.com/Azure/PSRule.Rules.Azure/issues/1007)

## v1.8.0

What's changed since v1.7.0:

- New features:
  - Added `Azure.GA_2021_09` baseline. [#961](https://github.com/Azure/PSRule.Rules.Azure/issues/961)
    - Includes rules released before or during September 2021 for Azure GA features.
    - Marked baseline `Azure.GA_2021_06` as obsolete.
- New rules:
  - Application Gateway:
    - Check App Gateways should use availability zones when available. Thanks [@ArmaanMcleod](https://github.com/ArmaanMcleod). [#928](https://github.com/Azure/PSRule.Rules.Azure/issues/928)
  - Azure Kubernetes Service:
    - Check clusters have control plane audit logs enabled. Thanks [@ArmaanMcleod](https://github.com/ArmaanMcleod). [#882](https://github.com/Azure/PSRule.Rules.Azure/issues/882)
    - Check clusters have control plane diagnostics enabled. Thanks [@ArmaanMcleod](https://github.com/ArmaanMcleod). [#922](https://github.com/Azure/PSRule.Rules.Azure/issues/922)
    - Check clusters use Container Insights for monitoring workloads. Thanks [@ArmaanMcleod](https://github.com/ArmaanMcleod). [#881](https://github.com/Azure/PSRule.Rules.Azure/issues/881)
    - Check clusters use availability zones when available. Thanks [@ArmaanMcleod](https://github.com/ArmaanMcleod). [#880](https://github.com/Azure/PSRule.Rules.Azure/issues/880)
  - Cosmos DB:
    - Check DB account names meet naming requirements. [#954](https://github.com/Azure/PSRule.Rules.Azure/issues/954)
    - Check DB accounts use Azure AD identities for resource management operations. [#953](https://github.com/Azure/PSRule.Rules.Azure/issues/953)
  - Load Balancer:
    - Check Load balancers are using Standard SKU. Thanks [@ArmaanMcleod](https://github.com/ArmaanMcleod). [#957](https://github.com/Azure/PSRule.Rules.Azure/issues/957)
    - Check Load Balancers are configured with zone-redundancy. Thanks [@ArmaanMcleod](https://github.com/ArmaanMcleod). [#927](https://github.com/Azure/PSRule.Rules.Azure/issues/927)
- Engineering:
  - Bump PSRule dependency to v1.7.2. [#951](https://github.com/Azure/PSRule.Rules.Azure/issues/951)
  - Automated update of availability zone information in providers.json. [#907](https://github.com/Azure/PSRule.Rules.Azure/issues/907)
  - Increased test coverage of rule reasons. Thanks [@ArmaanMcleod](https://github.com/ArmaanMcleod). [#960](https://github.com/Azure/PSRule.Rules.Azure/issues/960)
- Bug fixes:
  - Fixed export of in-flight AKS related subnets for kubenet clusters. Thanks [@ArmaanMcleod](https://github.com/ArmaanMcleod). [#920](https://github.com/Azure/PSRule.Rules.Azure/issues/920)
  - Fixed plan instance count is not applicable to Elastic Premium plans. [#946](https://github.com/Azure/PSRule.Rules.Azure/issues/946)
  - Fixed minimum App Service Plan fails Elastic Premium plans. [#945](https://github.com/Azure/PSRule.Rules.Azure/issues/945)
  - Fixed App Service Plan should include PremiumV3 plan. [#944](https://github.com/Azure/PSRule.Rules.Azure/issues/944)
  - Fixed Azure.VM.NICAttached with private endpoints. [#932](https://github.com/Azure/PSRule.Rules.Azure/issues/932)
  - Fixed Bicep CLI fails with unexpected end of content. [#889](https://github.com/Azure/PSRule.Rules.Azure/issues/889)
  - Fixed incomplete reason message for `Azure.Storage.MinTLS`. [#971](https://github.com/Azure/PSRule.Rules.Azure/issues/971)
  - Fixed false positive of `Azure.Storage.UseReplication` with large file storage. [#965](https://github.com/Azure/PSRule.Rules.Azure/issues/965)

What's changed since pre-release v1.8.0-B2109060:

- No additional changes.

## v1.8.0-B2109086 (pre-release)

What's changed since pre-release v1.8.0-B2109060:

- New rules:
  - Load Balancer:
    - Check Load balancers are using Standard SKU. Thanks [@ArmaanMcleod](https://github.com/ArmaanMcleod). [#957](https://github.com/Azure/PSRule.Rules.Azure/issues/957)
- Engineering:
  - Increased test coverage of rule reasons. Thanks [@ArmaanMcleod](https://github.com/ArmaanMcleod). [#960](https://github.com/Azure/PSRule.Rules.Azure/issues/960)
- Bug fixes:
  - Fixed Bicep CLI fails with unexpected end of content. [#889](https://github.com/Azure/PSRule.Rules.Azure/issues/889)
  - Fixed incomplete reason message for `Azure.Storage.MinTLS`. [#971](https://github.com/Azure/PSRule.Rules.Azure/issues/971)
  - Fixed false positive of `Azure.Storage.UseReplication` with large file storage. [#965](https://github.com/Azure/PSRule.Rules.Azure/issues/965)

## v1.8.0-B2109060 (pre-release)

What's changed since pre-release v1.8.0-B2109046:

- New features:
  - Added `Azure.GA_2021_09` baseline. [#961](https://github.com/Azure/PSRule.Rules.Azure/issues/961)
    - Includes rules released before or during September 2021 for Azure GA features.
    - Marked baseline `Azure.GA_2021_06` as obsolete.
- New rules:
  - Load Balancer:
    - Check Load Balancers are configured with zone-redundancy. Thanks [@ArmaanMcleod](https://github.com/ArmaanMcleod). [#927](https://github.com/Azure/PSRule.Rules.Azure/issues/927)

## v1.8.0-B2109046 (pre-release)

What's changed since pre-release v1.8.0-B2109020:

- New rules:
  - Application Gateway:
    - Check App Gateways should use availability zones when available. Thanks [@ArmaanMcleod](https://github.com/ArmaanMcleod). [#928](https://github.com/Azure/PSRule.Rules.Azure/issues/928)
  - Cosmos DB:
    - Check DB account names meet naming requirements. [#954](https://github.com/Azure/PSRule.Rules.Azure/issues/954)
    - Check DB accounts use Azure AD identities for resource management operations. [#953](https://github.com/Azure/PSRule.Rules.Azure/issues/953)
- Bug fixes:
  - Fixed plan instance count is not applicable to Elastic Premium plans. [#946](https://github.com/Azure/PSRule.Rules.Azure/issues/946)
  - Fixed minimum App Service Plan fails Elastic Premium plans. [#945](https://github.com/Azure/PSRule.Rules.Azure/issues/945)
  - Fixed App Service Plan should include PremiumV3 plan. [#944](https://github.com/Azure/PSRule.Rules.Azure/issues/944)
  - Fixed Azure.VM.NICAttached with private endpoints. [#932](https://github.com/Azure/PSRule.Rules.Azure/issues/932)
- Engineering:
  - Bump PSRule dependency to v1.7.2. [#951](https://github.com/Azure/PSRule.Rules.Azure/issues/951)

## v1.8.0-B2109020 (pre-release)

What's changed since pre-release v1.8.0-B2108026:

- New rules:
  - Azure Kubernetes Service:
    - Check clusters have control plane audit logs enabled. Thanks [@ArmaanMcleod](https://github.com/ArmaanMcleod). [#882](https://github.com/Azure/PSRule.Rules.Azure/issues/882)
    - Check clusters have control plane diagnostics enabled. Thanks [@ArmaanMcleod](https://github.com/ArmaanMcleod). [#922](https://github.com/Azure/PSRule.Rules.Azure/issues/922)
- Engineering:
  - Bump PSRule dependency to v1.7.0. [#938](https://github.com/Azure/PSRule.Rules.Azure/issues/938)

## v1.8.0-B2108026 (pre-release)

What's changed since pre-release v1.8.0-B2108013:

- New rules:
  - Azure Kubernetes Service:
    - Check clusters use Container Insights for monitoring workloads. Thanks [@ArmaanMcleod](https://github.com/ArmaanMcleod). [#881](https://github.com/Azure/PSRule.Rules.Azure/issues/881)
- Bug fixes:
  - Fixed export of in-flight AKS related subnets for kubenet clusters. Thanks [@ArmaanMcleod](https://github.com/ArmaanMcleod). [#920](https://github.com/Azure/PSRule.Rules.Azure/issues/920)

## v1.8.0-B2108013 (pre-release)

What's changed since v1.7.0:

- New rules:
  - Azure Kubernetes Service:
    - Check clusters use availability zones when available. Thanks [@ArmaanMcleod](https://github.com/ArmaanMcleod). [#880](https://github.com/Azure/PSRule.Rules.Azure/issues/880)
- Engineering:
  - Bump PSRule dependency to v1.6.1. [#913](https://github.com/Azure/PSRule.Rules.Azure/issues/913)
  - Automated update of availability zone information in providers.json. [#907](https://github.com/Azure/PSRule.Rules.Azure/issues/907)

## v1.7.0

What's changed since v1.6.0:

- New rules:
  - All resources:
    - Check template parameter files use metadata links. [#846](https://github.com/Azure/PSRule.Rules.Azure/issues/846)
      - Configure the `AZURE_PARAMETER_FILE_METADATA_LINK` option to enable this rule.
    - Check template files use a recent schema. [#845](https://github.com/Azure/PSRule.Rules.Azure/issues/845)
    - Check template files use a https schema scheme. [#894](https://github.com/Azure/PSRule.Rules.Azure/issues/894)
    - Check template parameter files use a https schema scheme. [#894](https://github.com/Azure/PSRule.Rules.Azure/issues/894)
    - Check template parameters set a value. [#896](https://github.com/Azure/PSRule.Rules.Azure/issues/896)
    - Check template parameters use a valid secret reference. [#897](https://github.com/Azure/PSRule.Rules.Azure/issues/897)
  - Azure Kubernetes Service:
    - Check clusters using Azure CNI should use large subnets. Thanks [@ArmaanMcleod](https://github.com/ArmaanMcleod). [#273](https://github.com/Azure/PSRule.Rules.Azure/issues/273)
    - Check clusters use auto-scale node pools. Thanks [@ArmaanMcleod](https://github.com/ArmaanMcleod). [#218](https://github.com/Azure/PSRule.Rules.Azure/issues/218)
      - By default, a minimum of a `/23` subnet is required.
      - Configure `AZURE_AKS_CNI_MINIMUM_CLUSTER_SUBNET_SIZE` to change the default minimum subnet size.
  - Storage Account:
    - Check Storage Accounts only accept explicitly allowed network traffic. [#884](https://github.com/Azure/PSRule.Rules.Azure/issues/884)
- Updated rules:
  - Virtual Network:
    - Excluded `AzureFirewallManagementSubnet` from `Azure.VNET.UseNSGs`. [#869](https://github.com/Azure/PSRule.Rules.Azure/issues/869)
- General improvements:
  - Added version information to bicep compilation exceptions. [#903](https://github.com/Azure/PSRule.Rules.Azure/issues/903)
- Engineering:
  - Bump PSRule dependency to v1.6.0. [#871](https://github.com/Azure/PSRule.Rules.Azure/issues/871)
- Bug fixes:
  - Fixed DateTimeAdd function and tests within timezones with DST. [#891](https://github.com/Azure/PSRule.Rules.Azure/issues/891)
  - Fixed `Azure.Template.ParameterValue` failing on empty value. [#901](https://github.com/Azure/PSRule.Rules.Azure/issues/901)

What's changed since pre-release v1.7.0-B2108059:

- No additional changes.

## v1.7.0-B2108059 (pre-release)

What's changed since pre-release v1.7.0-B2108049:

- General improvements:
  - Added version information to bicep compilation exceptions. [#903](https://github.com/Azure/PSRule.Rules.Azure/issues/903)
- Bug fixes:
  - Fixed `Azure.Template.ParameterValue` failing on empty value. [#901](https://github.com/Azure/PSRule.Rules.Azure/issues/901)

## v1.7.0-B2108049 (pre-release)

What's changed since pre-release v1.7.0-B2108040:

- New rules:
  - All resources:
    - Check template files use a recent schema. [#845](https://github.com/Azure/PSRule.Rules.Azure/issues/845)
    - Check template files use a https schema scheme. [#894](https://github.com/Azure/PSRule.Rules.Azure/issues/894)
    - Check template parameter files use a https schema scheme. [#894](https://github.com/Azure/PSRule.Rules.Azure/issues/894)
    - Check template parameters set a value. [#896](https://github.com/Azure/PSRule.Rules.Azure/issues/896)
    - Check template parameters use a valid secret reference. [#897](https://github.com/Azure/PSRule.Rules.Azure/issues/897)
- Bug fixes:
  - Fixed DateTimeAdd function and tests within timezones with DST. [#891](https://github.com/Azure/PSRule.Rules.Azure/issues/891)

## v1.7.0-B2108040 (pre-release)

What's changed since pre-release v1.7.0-B2108020:

- New rules:
  - All resources:
    - Check template parameter files use metadata links. [#846](https://github.com/Azure/PSRule.Rules.Azure/issues/846)
      - Configure the `AZURE_PARAMETER_FILE_METADATA_LINK` option to enable this rule.
  - Azure Kubernetes Service:
    - Check clusters using Azure CNI should use large subnets. Thanks [@ArmaanMcleod](https://github.com/ArmaanMcleod). [#273](https://github.com/Azure/PSRule.Rules.Azure/issues/273)
      - By default, a minimum of a `/23` subnet is required.
      - Configure `AZURE_AKS_CNI_MINIMUM_CLUSTER_SUBNET_SIZE` to change the default minimum subnet size.
  - Storage Account:
    - Check Storage Accounts only accept explicitly allowed network traffic. [#884](https://github.com/Azure/PSRule.Rules.Azure/issues/884)

## v1.7.0-B2108020 (pre-release)

What's changed since v1.6.0:

- New rules:
  - Azure Kubernetes Service:
    - Check clusters use auto-scale node pools. Thanks [@ArmaanMcleod](https://github.com/ArmaanMcleod). [#218](https://github.com/Azure/PSRule.Rules.Azure/issues/218)
- Updated rules:
  - Virtual Network:
    - Excluded `AzureFirewallManagementSubnet` from `Azure.VNET.UseNSGs`. [#869](https://github.com/Azure/PSRule.Rules.Azure/issues/869)
- Engineering:
  - Bump PSRule dependency to v1.6.0. [#871](https://github.com/Azure/PSRule.Rules.Azure/issues/871)

## v1.6.0

What's changed since v1.5.1:

- New features:
  - **Experimental:** Added support for expansion from Bicep source files. [#848](https://github.com/Azure/PSRule.Rules.Azure/issues/848) [#670](https://github.com/Azure/PSRule.Rules.Azure/issues/670) [#858](https://github.com/Azure/PSRule.Rules.Azure/issues/858)
    - Bicep support is currently experimental.
    - To opt-in set the `AZURE_BICEP_FILE_EXPANSION` configuration to `true`.
    - For more information see [Using Bicep](https://azure.github.io/PSRule.Rules.Azure/using-bicep/).
- New rules:
  - Application Gateways:
    - Check Application Gateways publish endpoints by HTTPS. [#841](https://github.com/Azure/PSRule.Rules.Azure/issues/841)
- Engineering:
  - Bump PSRule dependency to v1.5.0. [#832](https://github.com/Azure/PSRule.Rules.Azure/issues/832)
  - Migration of Pester v4 tests to Pester v5. Thanks [@ArmaanMcleod](https://github.com/ArmaanMcleod). [#395](https://github.com/Azure/PSRule.Rules.Azure/issues/395)

What's changed since pre-release v1.6.0-B2108038:

- Bug fixes:
  - Fixed Bicep expand creates deadlock and times out. [#863](https://github.com/Azure/PSRule.Rules.Azure/issues/863)

## v1.6.0-B2108038 (pre-release)

What's changed since pre-release v1.6.0-B2108023:

- Bug fixes:
  - Fixed Bicep expand hangs analysis. [#858](https://github.com/Azure/PSRule.Rules.Azure/issues/858)

## v1.6.0-B2108023 (pre-release)

What's changed since pre-release v1.6.0-B2107028:

- New features:
  - **Experimental:** Added support for expansion from Bicep source files. [#848](https://github.com/Azure/PSRule.Rules.Azure/issues/848) [#670](https://github.com/Azure/PSRule.Rules.Azure/issues/670)
    - Bicep support is currently experimental.
    - To opt-in set the `AZURE_BICEP_FILE_EXPANSION` configuration to `true`.
    - For more information see [Using Bicep](https://azure.github.io/PSRule.Rules.Azure/using-bicep/).

## v1.6.0-B2107028 (pre-release)

What's changed since v1.5.1:

- New rules:
  - Application Gateways:
    - Check Application Gateways publish endpoints by HTTPS. [#841](https://github.com/Azure/PSRule.Rules.Azure/issues/841)
- Engineering:
  - Bump PSRule dependency to v1.5.0. [#832](https://github.com/Azure/PSRule.Rules.Azure/issues/832)

## v1.5.1

What's changed since v1.5.0:

- Bug fixes:
  - Fixed rule does not detect more restrictive NSG rules. [#831](https://github.com/Azure/PSRule.Rules.Azure/issues/831)

## v1.5.0

What's changed since v1.4.1:

- New features:
  - Added `Azure.GA_2021_06` baseline. [#822](https://github.com/Azure/PSRule.Rules.Azure/issues/822)
    - Includes rules released before or during June 2021 for Azure GA features.
    - Marked baseline `Azure.GA_2021_03` as obsolete.
- New rules:
  - Application Insights:
    - Check App Insights resources use workspace-based configuration. [#813](https://github.com/Azure/PSRule.Rules.Azure/issues/813)
    - Check App Insights resources meet naming requirements. [#814](https://github.com/Azure/PSRule.Rules.Azure/issues/814)
- General improvements:
  - Exclude not applicable rules for templates generated with Bicep and PSArm. [#815](https://github.com/Azure/PSRule.Rules.Azure/issues/815)
  - Updated rule help to use docs pages for online version. [#824](https://github.com/Azure/PSRule.Rules.Azure/issues/824)
- Engineering:
  - Bump PSRule dependency to v1.4.0. [#823](https://github.com/Azure/PSRule.Rules.Azure/issues/823)
  - Bump YamlDotNet dependency to v11.2.1. [#821](https://github.com/Azure/PSRule.Rules.Azure/pull/821)
  - Migrate project to Azure GitHub organization and updated links. [#800](https://github.com/Azure/PSRule.Rules.Azure/pull/800)
- Bug fixes:
  - Fixed detection of parameters and variables with line breaks. [#811](https://github.com/Azure/PSRule.Rules.Azure/issues/811)

What's changed since pre-release v1.5.0-B2107002:

- No additional changes.

## v1.5.0-B2107002 (pre-release)

What's changed since pre-release v1.5.0-B2106018:

- New features:
  - Added `Azure.GA_2021_06` baseline. [#822](https://github.com/Azure/PSRule.Rules.Azure/issues/822)
    - Includes rules released before or during June 2021 for Azure GA features.
    - Marked baseline `Azure.GA_2021_03` as obsolete.
- General improvements:
  - Updated rule help to use docs pages for online version. [#824](https://github.com/Azure/PSRule.Rules.Azure/issues/824)
- Engineering:
  - Bump PSRule dependency to v1.4.0. [#823](https://github.com/Azure/PSRule.Rules.Azure/issues/823)
  - Bump YamlDotNet dependency to v11.2.1. [#821](https://github.com/Azure/PSRule.Rules.Azure/pull/821)

## v1.5.0-B2106018 (pre-release)

What's changed since v1.4.1:

- New rules:
  - Application Insights:
    - Check App Insights resources use workspace-based configuration. [#813](https://github.com/Azure/PSRule.Rules.Azure/issues/813)
    - Check App Insights resources meet naming requirements. [#814](https://github.com/Azure/PSRule.Rules.Azure/issues/814)
- General improvements:
  - Exclude not applicable rules for templates generated with Bicep and PSArm. [#815](https://github.com/Azure/PSRule.Rules.Azure/issues/815)
- Engineering:
  - Bump YamlDotNet dependency to v11.2.0. [#801](https://github.com/Azure/PSRule.Rules.Azure/pull/801)
  - Migrate project to Azure GitHub organization and updated links. [#800](https://github.com/Azure/PSRule.Rules.Azure/pull/800)
- Bug fixes:
  - Fixed detection of parameters and variables with line breaks. [#811](https://github.com/Azure/PSRule.Rules.Azure/issues/811)

## v1.4.1

What's changed since v1.4.0:

- Bug fixes:
  - Fixed boolean string conversion case. [#793](https://github.com/Azure/PSRule.Rules.Azure/issues/793)
  - Fixed case sensitive property matching. [#794](https://github.com/Azure/PSRule.Rules.Azure/issues/794)
  - Fixed automatic expansion of template parameter files. [#796](https://github.com/Azure/PSRule.Rules.Azure/issues/796)
    - Template parameter files are not automatically expanded by default.
    - To enable this, set the `AZURE_PARAMETER_FILE_EXPANSION` configuration option.

## v1.4.0

What's changed since v1.3.2:

- New features:
  - Automatically expand template from parameter files for analysis. [#772](https://github.com/Azure/PSRule.Rules.Azure/issues/772)
    - Previously templates needed to be exported with `Export-AzRuleTemplateData`.
    - To export template data automatically use PSRule cmdlets with `-Format File`.
- New rules:
  - Cognitive Search:
    - Check search services meet index SLA replica requirement. [#761](https://github.com/Azure/PSRule.Rules.Azure/issues/761)
    - Check search services meet query SLA replica requirement. [#762](https://github.com/Azure/PSRule.Rules.Azure/issues/762)
    - Check search services meet naming requirements. [#763](https://github.com/Azure/PSRule.Rules.Azure/issues/763)
    - Check search services use a minimum SKU. [#764](https://github.com/Azure/PSRule.Rules.Azure/issues/764)
    - Check search services use managed identities. [#765](https://github.com/Azure/PSRule.Rules.Azure/issues/765)
  - Azure Kubernetes Service:
    - Check clusters use AKS-managed Azure AD integration. [#436](https://github.com/Azure/PSRule.Rules.Azure/issues/436)
    - Check clusters have local account disabled (preview). [#786](https://github.com/Azure/PSRule.Rules.Azure/issues/786)
    - Check clusters have an auto-upgrade channel set (preview). [#787](https://github.com/Azure/PSRule.Rules.Azure/issues/787)
    - Check clusters limit access network access to the API server. [#788](https://github.com/Azure/PSRule.Rules.Azure/issues/788)
    - Check clusters used Azure RBAC for Kubernetes authorization. [#789](https://github.com/Azure/PSRule.Rules.Azure/issues/789)
- Updated rules:
  - Azure Kubernetes Service:
    - Updated `Azure.AKS.Version` to 1.20.5. [#767](https://github.com/Azure/PSRule.Rules.Azure/issues/767)
- General improvements:
  - Automatically nest template sub-resources for analysis. [#746](https://github.com/Azure/PSRule.Rules.Azure/issues/746)
    - Sub-resources such as diagnostic logs or configurations are automatically nested.
    - Automatic nesting a resource requires:
      - The parent resource is defined in the same template.
      - The sub-resource depends on the parent resource.
  - Added support for source location references to template files. [#781](https://github.com/Azure/PSRule.Rules.Azure/issues/781)
    - Output includes source location to resources exported from a templates.
- Bug fixes:
  - Fixed string index parsing in expressions with whitespace. [#775](https://github.com/Azure/PSRule.Rules.Azure/issues/775)
  - Fixed base for DateTimeAdd is not a valid string. [#777](https://github.com/Azure/PSRule.Rules.Azure/issues/777)
- Engineering:
  - Added source link to project. [#783](https://github.com/Azure/PSRule.Rules.Azure/issues/783)

What's changed since pre-release v1.4.0-B2105057:

- No additional changes.

## v1.4.0-B2105057 (pre-release)

What's changed since pre-release v1.4.0-B2105050:

- New rules:
  - Azure Kubernetes Service:
    - Check clusters use AKS-managed Azure AD integration. [#436](https://github.com/Azure/PSRule.Rules.Azure/issues/436)
    - Check clusters have local account disabled (preview). [#786](https://github.com/Azure/PSRule.Rules.Azure/issues/786)
    - Check clusters have an auto-upgrade channel set (preview). [#787](https://github.com/Azure/PSRule.Rules.Azure/issues/787)
    - Check clusters limit access network access to the API server. [#788](https://github.com/Azure/PSRule.Rules.Azure/issues/788)
    - Check clusters used Azure RBAC for Kubernetes authorization. [#789](https://github.com/Azure/PSRule.Rules.Azure/issues/789)
- Updated rules:
  - Azure Kubernetes Service:
    - Updated `Azure.AKS.Version` to 1.20.5. [#767](https://github.com/Azure/PSRule.Rules.Azure/issues/767)
- Engineering:
  - Added source link to project. [#783](https://github.com/Azure/PSRule.Rules.Azure/issues/783)

## v1.4.0-B2105050 (pre-release)

What's changed since pre-release v1.4.0-B2105044:

- General improvements:
  - Added support for source location references to template files. [#781](https://github.com/Azure/PSRule.Rules.Azure/issues/781)
    - Output includes source location to resources exported from a templates.

## v1.4.0-B2105044 (pre-release)

What's changed since pre-release v1.4.0-B2105027:

- New features:
  - Automatically expand template from parameter files for analysis. [#772](https://github.com/Azure/PSRule.Rules.Azure/issues/772)
    - Previously templates needed to be exported with `Export-AzRuleTemplateData`.
    - To export template data automatically use PSRule cmdlets with `-Format File`.
- Bug fixes:
  - Fixed string index parsing in expressions with whitespace. [#775](https://github.com/Azure/PSRule.Rules.Azure/issues/775)
  - Fixed base for DateTimeAdd is not a valid string. [#777](https://github.com/Azure/PSRule.Rules.Azure/issues/777)

## v1.4.0-B2105027 (pre-release)

What's changed since pre-release v1.4.0-B2105020:

- New rules:
  - Cognitive Search:
    - Check search services meet index SLA replica requirement. [#761](https://github.com/Azure/PSRule.Rules.Azure/issues/761)
    - Check search services meet query SLA replica requirement. [#762](https://github.com/Azure/PSRule.Rules.Azure/issues/762)
    - Check search services meet naming requirements. [#763](https://github.com/Azure/PSRule.Rules.Azure/issues/763)
    - Check search services use a minimum SKU. [#764](https://github.com/Azure/PSRule.Rules.Azure/issues/764)
    - Check search services use managed identities. [#765](https://github.com/Azure/PSRule.Rules.Azure/issues/765)

## v1.4.0-B2105020 (pre-release)

What's changed since v1.3.2:

- General improvements:
  - Automatically nest template sub-resources for analysis. [#746](https://github.com/Azure/PSRule.Rules.Azure/issues/746)
    - Sub-resources such as diagnostic logs or configurations are automatically nested.
    - Automatic nesting a resource requires:
      - The parent resource is defined in the same template.
      - The sub-resource depends on the parent resource.

## v1.3.2

What's changed since v1.3.1:

- Bug fixes:
  - Fixed rule reason reported the parameter inputObject is null. [#753](https://github.com/Azure/PSRule.Rules.Azure/issues/753)

## v1.3.1

What's changed since v1.3.0:

- Engineering:
  - Bump PSRule dependency to v1.3.0. [#749](https://github.com/Azure/PSRule.Rules.Azure/issues/749)
  - Bump YamlDotNet dependency to v11.1.1. [#742](https://github.com/Azure/PSRule.Rules.Azure/issues/742)

## v1.3.0

What's changed since v1.2.1:

- New rules:
  - Policy:
    - Check policy assignment display name and description are set. [#725](https://github.com/Azure/PSRule.Rules.Azure/issues/725)
    - Check policy assignment assigned by metadata is set. [#726](https://github.com/Azure/PSRule.Rules.Azure/issues/726)
    - Check policy exemption display name and description are set. [#723](https://github.com/Azure/PSRule.Rules.Azure/issues/723)
    - Check policy waiver exemptions have an expiry date set. [#724](https://github.com/Azure/PSRule.Rules.Azure/issues/724)
- Removed rules:
  - Storage:
    - Remove `Azure.Storage.UseEncryption` as Storage Service Encryption (SSE) is always on. [#630](https://github.com/Azure/PSRule.Rules.Azure/issues/630)
      - SSE is on by default and can not be disabled.
- General improvements:
  - Additional metadata added in parameter files is passed through with `Get-AzRuleTemplateLink`. [#706](https://github.com/Azure/PSRule.Rules.Azure/issues/706)
  - Improved binding support for File inputs. [#480](https://github.com/Azure/PSRule.Rules.Azure/issues/480)
    - Template and parameter file names now return a relative path instead of full path.
  - Added API version for each module resource. [#729](https://github.com/Azure/PSRule.Rules.Azure/issues/729)
- Engineering:
  - Clean up depreciated warning message for configuration option `azureAllowedRegions`. [#737](https://github.com/Azure/PSRule.Rules.Azure/issues/737)
  - Clean up depreciated warning message for configuration option `minAKSVersion`. [#738](https://github.com/Azure/PSRule.Rules.Azure/issues/738)
  - Bump PSRule dependency to v1.2.0. [#713](https://github.com/Azure/PSRule.Rules.Azure/issues/713)
- Bug fixes:
  - Fixed could not load file or assembly YamlDotNet. [#741](https://github.com/Azure/PSRule.Rules.Azure/issues/741)
    - This fix pins the PSRule version to v1.2.0 until the next stable release of PSRule for Azure.

What's changed since pre-release v1.3.0-B2104040:

- No additional changes.

## v1.3.0-B2104040 (pre-release)

What's changed since pre-release v1.3.0-B2104034:

- Bug fixes:
  - Fixed could not load file or assembly YamlDotNet. [#741](https://github.com/Azure/PSRule.Rules.Azure/issues/741)
    - This fix pins the PSRule version to v1.2.0 until the next stable release of PSRule for Azure.

## v1.3.0-B2104034 (pre-release)

What's changed since pre-release v1.3.0-B2104023:

- New rules:
  - Policy:
    - Check policy assignment display name and description are set. [#725](https://github.com/Azure/PSRule.Rules.Azure/issues/725)
    - Check policy assignment assigned by metadata is set. [#726](https://github.com/Azure/PSRule.Rules.Azure/issues/726)
    - Check policy exemption display name and description are set. [#723](https://github.com/Azure/PSRule.Rules.Azure/issues/723)
    - Check policy waiver exemptions have an expiry date set. [#724](https://github.com/Azure/PSRule.Rules.Azure/issues/724)
- Engineering:
  - Clean up depreciated warning message for configuration option `azureAllowedRegions`. [#737](https://github.com/Azure/PSRule.Rules.Azure/issues/737)
  - Clean up depreciated warning message for configuration option `minAKSVersion`. [#738](https://github.com/Azure/PSRule.Rules.Azure/issues/738)

## v1.3.0-B2104023 (pre-release)

What's changed since pre-release v1.3.0-B2104013:

- General improvements:
  - Improved binding support for File inputs. [#480](https://github.com/Azure/PSRule.Rules.Azure/issues/480)
    - Template and parameter file names now return a relative path instead of full path.
  - Added API version for each module resource. [#729](https://github.com/Azure/PSRule.Rules.Azure/issues/729)

## v1.3.0-B2104013 (pre-release)

What's changed since pre-release v1.3.0-B2103007:

- Engineering:
  - Bump PSRule dependency to v1.2.0. [#713](https://github.com/Azure/PSRule.Rules.Azure/issues/713)
- Bug fixes:
  - Fixed export not expanding nested deployments. [#715](https://github.com/Azure/PSRule.Rules.Azure/issues/715)

## v1.3.0-B2103007 (pre-release)

What's changed since v1.2.0:

- Removed rules:
  - Storage:
    - Remove `Azure.Storage.UseEncryption` as Storage Service Encryption (SSE) is always on. [#630](https://github.com/Azure/PSRule.Rules.Azure/issues/630)
      - SSE is on by default and can not be disabled.
- General improvements:
  - Additional metadata added in parameter files is passed through with `Get-AzRuleTemplateLink`. [#706](https://github.com/Azure/PSRule.Rules.Azure/issues/706)

## v1.2.1

What's changed since v1.2.0:

- Bug fixes:
  - Fixed export not expanding nested deployments. [#715](https://github.com/Azure/PSRule.Rules.Azure/issues/715)

## v1.2.0

What's changed since v1.1.4:

- New features:
  - Added `Azure.GA_2021_03` baseline. [#673](https://github.com/Azure/PSRule.Rules.Azure/issues/673)
    - Includes rules released before or during March 2021 for Azure GA features.
    - Marked baseline `Azure.GA_2020_12` as obsolete.
- New rules:
  - Key Vault:
    - Check vaults, keys, and secrets meet name requirements. [#646](https://github.com/Azure/PSRule.Rules.Azure/issues/646)
- Updated rules:
  - Azure Kubernetes Service:
    - Updated `Azure.AKS.Version` to 1.19.7. [#696](https://github.com/Azure/PSRule.Rules.Azure/issues/696)
- General improvements:
  - Added support for user defined functions in templates. [#682](https://github.com/Azure/PSRule.Rules.Azure/issues/682)
- Engineering:
  - Bump PSRule dependency to v1.1.0. [#692](https://github.com/Azure/PSRule.Rules.Azure/issues/692)

What's changed since pre-release v1.2.0-B2103044:

- No additional changes.

## v1.2.0-B2103044 (pre-release)

What's changed since pre-release v1.2.0-B2103032:

- New features:
  - Added `Azure.GA_2021_03` baseline. [#673](https://github.com/Azure/PSRule.Rules.Azure/issues/673)
    - Includes rules released before or during March 2021 for Azure GA features.
    - Marked baseline `Azure.GA_2020_12` as obsolete.
- Updated rules:
  - Azure Kubernetes Service:
    - Updated `Azure.AKS.Version` to 1.19.7. [#696](https://github.com/Azure/PSRule.Rules.Azure/issues/696)

## v1.2.0-B2103032 (pre-release)

What's changed since pre-release v1.2.0-B2103024:

- New rules:
  - Key Vault:
    - Check vaults, keys, and secrets meet name requirements. [#646](https://github.com/Azure/PSRule.Rules.Azure/issues/646)
- Engineering:
  - Bump PSRule dependency to v1.1.0. [#692](https://github.com/Azure/PSRule.Rules.Azure/issues/692)

## v1.2.0-B2103024 (pre-release)

What's changed since v1.1.4:

- General improvements:
  - Added support for user defined functions in templates. [#682](https://github.com/Azure/PSRule.Rules.Azure/issues/682)

## v1.1.4

What's changed since v1.1.3:

- Bug fixes:
  - Fixed handling of literal index with copyIndex function. [#686](https://github.com/Azure/PSRule.Rules.Azure/issues/686)
  - Fixed handling of inner scoped nested deployments. [#687](https://github.com/Azure/PSRule.Rules.Azure/issues/687)

## v1.1.3

What's changed since v1.1.2:

- Bug fixes:
  - Fixed parsing of property names for functions across multiple lines. [#683](https://github.com/Azure/PSRule.Rules.Azure/issues/683)

## v1.1.2

What's changed since v1.1.1:

- Bug fixes:
  - Fixed copy peer property resolve. [#677](https://github.com/Azure/PSRule.Rules.Azure/issues/677)
  - Fixed partial resource group or subscription object not populating. [#678](https://github.com/Azure/PSRule.Rules.Azure/issues/678)
  - Fixed lazy loading of environment and resource providers. [#679](https://github.com/Azure/PSRule.Rules.Azure/issues/679)

## v1.1.1

What's changed since v1.1.0:

- Bug fixes:
  - Fixed support for parameter file schemas. [#674](https://github.com/Azure/PSRule.Rules.Azure/issues/674)

## v1.1.0

What's changed since v1.0.0:

- New features:
  - Exporting template with `Export-AzRuleTemplateData` supports custom resource group and subscription. [#651](https://github.com/Azure/PSRule.Rules.Azure/issues/651)
    - Subscription and resource group used for deployment can be specified instead of using defaults.
    - `ResourceGroupName` parameter of `Export-AzRuleTemplateData` has been renamed to `ResourceGroup`.
    - Added a parameter alias for `ResourceGroupName` on `Export-AzRuleTemplateData`.
- New rules:
  - All resources:
    - Check template parameters are defined. [#631](https://github.com/Azure/PSRule.Rules.Azure/issues/631)
    - Check location parameter is type string. [#632](https://github.com/Azure/PSRule.Rules.Azure/issues/632)
    - Check template parameter `minValue` and `maxValue` constraints are valid. [#637](https://github.com/Azure/PSRule.Rules.Azure/issues/637)
    - Check template resources do not use hard coded locations. [#633](https://github.com/Azure/PSRule.Rules.Azure/issues/633)
    - Check resource group location not referenced instead of location parameter. [#634](https://github.com/Azure/PSRule.Rules.Azure/issues/634)
    - Check increased debug detail is disabled for nested deployments. [#638](https://github.com/Azure/PSRule.Rules.Azure/issues/638)
- General improvements:
  - Added support for matching template by name. [#661](https://github.com/Azure/PSRule.Rules.Azure/issues/661)
    - `Get-AzRuleTemplateLink` discovers `<templateName>.json` from `<templateName>.parameters.json`.
- Engineering:
  - Bump PSRule dependency to v1.0.3. [#648](https://github.com/Azure/PSRule.Rules.Azure/issues/648)
- Bug fixes:
  - Fixed `Azure.VM.ADE` to limit rule to exports only. [#644](https://github.com/Azure/PSRule.Rules.Azure/issues/644)
  - Fixed `if` condition values evaluation order. [#652](https://github.com/Azure/PSRule.Rules.Azure/issues/652)
  - Fixed handling of `int` parameters with large values. [#653](https://github.com/Azure/PSRule.Rules.Azure/issues/653)
  - Fixed handling of expressions split over multiple lines. [#654](https://github.com/Azure/PSRule.Rules.Azure/issues/654)
  - Fixed handling of bool parameter values within logical expressions. [#655](https://github.com/Azure/PSRule.Rules.Azure/issues/655)
  - Fixed copy loop value does not fall within the expected range. [#664](https://github.com/Azure/PSRule.Rules.Azure/issues/664)
  - Fixed template comparison functions handling of large integer values. [#666](https://github.com/Azure/PSRule.Rules.Azure/issues/666)
  - Fixed handling of `createArray` function with no arguments. [#667](https://github.com/Azure/PSRule.Rules.Azure/issues/667)

What's changed since pre-release v1.1.0-B2102034:

- No additional changes.

## v1.1.0-B2102034 (pre-release)

What's changed since pre-release v1.1.0-B2102023:

- General improvements:
  - Added support for matching template by name. [#661](https://github.com/Azure/PSRule.Rules.Azure/issues/661)
    - `Get-AzRuleTemplateLink` discovers `<templateName>.json` from `<templateName>.parameters.json`.
- Bug fixes:
  - Fixed copy loop value does not fall within the expected range. [#664](https://github.com/Azure/PSRule.Rules.Azure/issues/664)
  - Fixed template comparison functions handling of large integer values. [#666](https://github.com/Azure/PSRule.Rules.Azure/issues/666)
  - Fixed handling of `createArray` function with no arguments. [#667](https://github.com/Azure/PSRule.Rules.Azure/issues/667)

## v1.1.0-B2102023 (pre-release)

What's changed since pre-release v1.1.0-B2102015:

- New features:
  - Exporting template with `Export-AzRuleTemplateData` supports custom resource group and subscription. [#651](https://github.com/Azure/PSRule.Rules.Azure/issues/651)
    - Subscription and resource group used for deployment can be specified instead of using defaults.
    - `ResourceGroupName` parameter of `Export-AzRuleTemplateData` has been renamed to `ResourceGroup`.
    - Added a parameter alias for `ResourceGroupName` on `Export-AzRuleTemplateData`.

## v1.1.0-B2102015 (pre-release)

What's changed since pre-release v1.1.0-B2102010:

- Bug fixes:
  - Fixed `if` condition values evaluation order. [#652](https://github.com/Azure/PSRule.Rules.Azure/issues/652)
  - Fixed handling of `int` parameters with large values. [#653](https://github.com/Azure/PSRule.Rules.Azure/issues/653)
  - Fixed handling of expressions split over multiple lines. [#654](https://github.com/Azure/PSRule.Rules.Azure/issues/654)
  - Fixed handling of bool parameter values within logical expressions. [#655](https://github.com/Azure/PSRule.Rules.Azure/issues/655)

## v1.1.0-B2102010 (pre-release)

What's changed since pre-release v1.1.0-B2102001:

- Engineering:
  - Bump PSRule dependency to v1.0.3. [#648](https://github.com/Azure/PSRule.Rules.Azure/issues/648)
- Bug fixes:
  - Fixed `Azure.VM.ADE` to limit rule to exports only. [#644](https://github.com/Azure/PSRule.Rules.Azure/issues/644)

## v1.1.0-B2102001 (pre-release)

What's changed since v1.0.0:

- New rules:
  - All resources:
    - Check template parameters are defined. [#631](https://github.com/Azure/PSRule.Rules.Azure/issues/631)
    - Check location parameter is type string. [#632](https://github.com/Azure/PSRule.Rules.Azure/issues/632)
    - Check template parameter `minValue` and `maxValue` constraints are valid. [#637](https://github.com/Azure/PSRule.Rules.Azure/issues/637)
    - Check template resources do not use hard coded locations. [#633](https://github.com/Azure/PSRule.Rules.Azure/issues/633)
    - Check resource group location not referenced instead of location parameter. [#634](https://github.com/Azure/PSRule.Rules.Azure/issues/634)
    - Check increased debug detail is disabled for nested deployments. [#638](https://github.com/Azure/PSRule.Rules.Azure/issues/638)
- Engineering:
  - Bump PSRule dependency to v1.0.2. [#635](https://github.com/Azure/PSRule.Rules.Azure/issues/635)

## v1.0.0

What's changed since v0.19.0:

- New rules:
  - All resources:
    - Check parameter default value type matches type. [#311](https://github.com/Azure/PSRule.Rules.Azure/issues/311)
    - Check location parameter defaults to resource group. [#361](https://github.com/Azure/PSRule.Rules.Azure/issues/361)
  - Front Door:
    - Check Front Door uses a health probe for each backend pool. [#546](https://github.com/Azure/PSRule.Rules.Azure/issues/546)
    - Check Front Door uses a dedicated health probe path backend pools. [#547](https://github.com/Azure/PSRule.Rules.Azure/issues/547)
    - Check Front Door uses HEAD requests for backend health probes. [#613](https://github.com/Azure/PSRule.Rules.Azure/issues/613)
  - Service Fabric:
    - Check Service Fabric clusters use AAD client authentication. [#619](https://github.com/Azure/PSRule.Rules.Azure/issues/619)
- Updated rules:
  - Azure Kubernetes Service:
    - Updated `Azure.AKS.Version` to 1.19.6. [#603](https://github.com/Azure/PSRule.Rules.Azure/issues/603)
- General improvements:
  - Renamed `Export-AzTemplateRuleData` to `Export-AzRuleTemplateData`. [#596](https://github.com/Azure/PSRule.Rules.Azure/issues/596)
    - New name `Export-AzRuleTemplateData` aligns with prefix of other cmdlets.
    - Use of `Export-AzTemplateRuleData` is now deprecated and will be removed in the next major version.
    - Added alias to allow `Export-AzTemplateRuleData` to continue to be used.
    - Using `Export-AzTemplateRuleData` returns a deprecation warning.
  - Added support for `environment` template function. [#517](https://github.com/Azure/PSRule.Rules.Azure/issues/517)
- Engineering:
  - Bump PSRule dependency to v1.0.1. [#611](https://github.com/Azure/PSRule.Rules.Azure/issues/611)

What's changed since pre-release v1.0.0-B2101028:

- No additional changes.

## v1.0.0-B2101028 (pre-release)

What's changed since pre-release v1.0.0-B2101016:

- New rules:
  - All resources:
    - Check parameter default value type matches type. [#311](https://github.com/Azure/PSRule.Rules.Azure/issues/311)
- General improvements:
  - Renamed `Export-AzTemplateRuleData` to `Export-AzRuleTemplateData`. [#596](https://github.com/Azure/PSRule.Rules.Azure/issues/596)
    - New name `Export-AzRuleTemplateData` aligns with prefix of other cmdlets.
    - Use of `Export-AzTemplateRuleData` is now deprecated and will be removed in the next major version.
    - Added alias to allow `Export-AzTemplateRuleData` to continue to be used.
    - Using `Export-AzTemplateRuleData` returns a deprecation warning.

## v1.0.0-B2101016 (pre-release)

What's changed since pre-release v1.0.0-B2101006:

- New rules:
  - Service Fabric:
    - Check Service Fabric clusters use AAD client authentication. [#619](https://github.com/Azure/PSRule.Rules.Azure/issues/619)
- Bug fixes:
  - Fixed reason `Azure.FrontDoor.ProbePath` so the probe name is included. [#617](https://github.com/Azure/PSRule.Rules.Azure/issues/617)

## v1.0.0-B2101006 (pre-release)

What's changed since v0.19.0:

- New rules:
  - All resources:
    - Check location parameter defaults to resource group. [#361](https://github.com/Azure/PSRule.Rules.Azure/issues/361)
  - Front Door:
    - Check Front Door uses a health probe for each backend pool. [#546](https://github.com/Azure/PSRule.Rules.Azure/issues/546)
    - Check Front Door uses a dedicated health probe path backend pools. [#547](https://github.com/Azure/PSRule.Rules.Azure/issues/547)
    - Check Front Door uses HEAD requests for backend health probes. [#613](https://github.com/Azure/PSRule.Rules.Azure/issues/613)
- Updated rules:
  - Azure Kubernetes Service:
    - Updated `Azure.AKS.Version` to 1.19.6. [#603](https://github.com/Azure/PSRule.Rules.Azure/issues/603)
- General improvements:
  - Added support for `environment` template function. [#517](https://github.com/Azure/PSRule.Rules.Azure/issues/517)
- Engineering:
  - Bump PSRule dependency to v1.0.1. [#611](https://github.com/Azure/PSRule.Rules.Azure/issues/611)
- Redis Cache Enterprise
  - Check Redis Cache Enterprise uses minimum TLS 1.2 [1179](https://github.com/Azure/PSRule.Rules.Azure/issues/1179)

[troubleshooting guide]: troubleshooting.md<|MERGE_RESOLUTION|>--- conflicted
+++ resolved
@@ -31,11 +31,9 @@
 What's changed since v1.30.3:
 
 - New rules:
-<<<<<<< HEAD
   - Deployment:
     - Check parameters potentially containing secure values by @BernieWhite.
       [#1476](https://github.com/Azure/PSRule.Rules.Azure/issues/1476)
-=======
   - Machine Learning:
     - Check compute instances are configured for an idle shutdown by @batemansogq.
       [#2484](https://github.com/Azure/PSRule.Rules.Azure/issues/2484)
@@ -47,7 +45,6 @@
       [#2484](https://github.com/Azure/PSRule.Rules.Azure/issues/2484)
     - Check workspaces use a user-assigned identity by @batemansogq.
       [#2484](https://github.com/Azure/PSRule.Rules.Azure/issues/2484)
->>>>>>> c6efe6eb
 - Engineering:
   - Bump development tools to .NET 7.0 SDK by @BernieWhite.
     [#1870](https://github.com/Azure/PSRule.Rules.Azure/issues/1870)
