--- conflicted
+++ resolved
@@ -25,11 +25,9 @@
 ## Unreleased
 
 - New rules:
-<<<<<<< HEAD
   - Storage Account:
     - Check that sensitive data threat detection in Microsoft Defender for Storage is enabled for storage accounts by @BenjaminEngeset.
       [#2207](https://github.com/Azure/PSRule.Rules.Azure/issues/2207)
-=======
   - API Management:
     - Check that APIs published in Azure API Management are onboarded to Microsoft Defender for APIs by @BenjaminEngeset.
       [#2187](https://github.com/Azure/PSRule.Rules.Azure/issues/2187)
@@ -41,7 +39,6 @@
       [#2225](https://github.com/Azure/PSRule.Rules.Azure/issues/2225)
 
 ## v1.27.0-B0136 (pre-release)
->>>>>>> 08e5c1ab
 
 What's changed since pre-release v1.27.0-B0091:
 
