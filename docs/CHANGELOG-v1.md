--- conflicted
+++ resolved
@@ -33,13 +33,10 @@
 - Bug fixes:
   - Fixed `Azure.FrontDoorWAF.Exclusions` reports exclusions when none are specified by @BernieWhite.
     [#1751](https://github.com/Azure/PSRule.Rules.Azure/issues/1751)
-<<<<<<< HEAD
   - Fixed `Azure.Deployment.AdminUsername` does not match the pattern by @BernieWhite.
     [#1758](https://github.com/Azure/PSRule.Rules.Azure/issues/1758)
-=======
   - Consider private offerings when checking that a VM or VMSS has Linux by @verabe.
     [#1725](https://github.com/Azure/PSRule.Rules.Azure/issues/1725)
->>>>>>> 8326d18d
 
 ## v1.20.0-B0223 (pre-release)
 
