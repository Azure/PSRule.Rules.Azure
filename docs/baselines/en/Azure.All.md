--- conflicted
+++ resolved
@@ -4,11 +4,7 @@
 
 ## Rules
 
-<<<<<<< HEAD
-The following rules are included within `Azure.All`. This baseline includes a total of 163 rules.
-=======
 The following rules are included within `Azure.All`. This baseline includes a total of 165 rules.
->>>>>>> b9068169
 
 Name | Synopsis | Severity
 ---- | -------- | --------
