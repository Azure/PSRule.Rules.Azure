# PSRule_Azure_Configuration

## about_PSRule_Azure_Configuration

## SHORT DESCRIPTION

Describes PSRule configuration options specific to PSRule for Azure.

## LONG DESCRIPTION

PSRule exposes configuration options that can be used to customize execution of `PSRule.Rules.Azure`.
This topic describes what configuration options are available.

PSRule configuration options can be specified by setting the configuration option in `ps-rule.yaml`.
Additionally, configuration options can be configured in a baseline or set at runtime.
For details of setting configuration options see [PSRule options][1].

The following configurations options are available for use:

- [AZURE_AKS_CLUSTER_MINIMUM_VERSION](#azure_aks_cluster_minimum_version)
- [AZURE_AKS_POOL_MINIMUM_MAXPODS](#azure_aks_pool_minimum_maxpods)
- [AZURE_RESOURCE_ALLOWED_LOCATIONS](#azure_resource_allowed_locations)
- [AZURE_APIM_MINIMUM_CERTIFICATE_LIFETIME](#azure_apim_minimum_certificate_lifetime)
- [AZURE_PARAMETER_FILE_EXPANSION](#azure_parameter_file_expansion)
- [AZURE_POLICY_WAIVER_MAX_EXPIRY](#azure_policy_waiver_max_expiry)
- [AZURE_RESOURCE_GROUP](#azure_resource_group)
- [AZURE_SUBSCRIPTION](#azure_subscription)
- [AZURE_POLICY_IGNORE_LIST](#azure_policy_ignore_list)
- [AZURE_POLICY_RULE_PREFIX](#azure_policy_rule_prefix)
- [AZURE_APIM_MIN_API_VERSION](#azure_apim_min_api_version)
- [AZURE_COSMOS_DEFENDER_PER_ACCOUNT](#azure_cosmos_defender_per_account)
- [AZURE_STORAGE_DEFENDER_PER_ACCOUNT](#azure_storage_defender_per_account)

  [1]: https://aka.ms/ps-rule/options

### AZURE_AKS_CLUSTER_MINIMUM_VERSION

This configuration option determines the minimum version of Kubernetes for AKS clusters and node pools.
Rules that check the Kubernetes version fail when the version is older than the version specified.

Syntax:

```yaml
configuration:
  AZURE_AKS_CLUSTER_MINIMUM_VERSION: string # A version string
```

Default:

```yaml
# YAML: The default AZURE_AKS_CLUSTER_MINIMUM_VERSION configuration option
configuration:
<<<<<<< HEAD
  AZURE_AKS_CLUSTER_MINIMUM_VERSION: 1.29.7
=======
  AZURE_AKS_CLUSTER_MINIMUM_VERSION: 1.20.5
>>>>>>> f2a6ed59
```

Example:

```yaml
# YAML: Set the AZURE_AKS_CLUSTER_MINIMUM_VERSION configuration option to 1.19.7
configuration:
  AZURE_AKS_CLUSTER_MINIMUM_VERSION: 1.19.7
```

### AZURE_AKS_POOL_MINIMUM_MAXPODS

This configuration option determines the minimum allowed max pods setting per node pool.
When an AKS cluster node pool is created,
a `maxPods` option is used to determine the maximum number of pods for each node in the node pool.

Syntax:

```yaml
configuration:
  AZURE_AKS_POOL_MINIMUM_MAXPODS: integer
```

Default:

```yaml
# YAML: The default AZURE_AKS_POOL_MINIMUM_MAXPODS configuration option
configuration:
  AZURE_AKS_POOL_MINIMUM_MAXPODS: 50
```

Example:

```yaml
# YAML: Set the AZURE_AKS_POOL_MINIMUM_MAXPODS configuration option to 30
configuration:
  AZURE_AKS_POOL_MINIMUM_MAXPODS: 30
```

### AZURE_RESOURCE_ALLOWED_LOCATIONS

This configuration option specifies a list of allowed locations that resources can be deployed to.
Rules that check the location of Azure resources fail when a resource or resource group is created in a different region.

By default, `AZURE_RESOURCE_ALLOWED_LOCATIONS` is not configured.
The rule `Azure.Resource.AllowedRegions` is skipped when no allowed locations are configured.

Syntax:

```yaml
configuration:
  AZURE_RESOURCE_ALLOWED_LOCATIONS: array # An array of regions
```

Default:

```yaml
# YAML: The default AZURE_RESOURCE_ALLOWED_LOCATIONS configuration option
configuration:
  AZURE_RESOURCE_ALLOWED_LOCATIONS: []
```

Example:

```yaml
# YAML: Set the AZURE_RESOURCE_ALLOWED_LOCATIONS configuration option to Australia East, Australia South East
configuration:
  AZURE_RESOURCE_ALLOWED_LOCATIONS:
  - 'australiaeast'
  - 'australiasoutheast'
```

### AZURE_APIM_MINIMUM_CERTIFICATE_LIFETIME

This configuration option determines the minimum number of days allowed before certificate expiry.
Rules that check certificate lifetime fail when the days remaining before expiry drop below this number.

Syntax:

```yaml
configuration:
  AZURE_APIM_MINIMUM_CERTIFICATE_LIFETIME: integer
```

Default:

```yaml
# YAML: The default AZURE_APIM_MINIMUM_CERTIFICATE_LIFETIME configuration option
configuration:
  AZURE_APIM_MINIMUM_CERTIFICATE_LIFETIME: 30
```

Example:

```yaml
# YAML: Set the AZURE_APIM_MINIMUM_CERTIFICATE_LIFETIME configuration option to 90
configuration:
  AZURE_APIM_MINIMUM_CERTIFICATE_LIFETIME: 90
```

### AZURE_PARAMETER_FILE_EXPANSION

This configuration option determines if Azure template parameter files will automatically be expanded.
By default, parameter files will not be automatically expanded.

Parameter files are expanded when PSRule cmdlets with the `-Format File` parameter are used.

Syntax:

```yaml
configuration:
  AZURE_PARAMETER_FILE_EXPANSION: bool
```

Default:

```yaml
# YAML: The default AZURE_PARAMETER_FILE_EXPANSION configuration option
configuration:
  AZURE_PARAMETER_FILE_EXPANSION: false
```

Example:

```yaml
# YAML: Set the AZURE_PARAMETER_FILE_EXPANSION configuration option to enable expansion
configuration:
  AZURE_PARAMETER_FILE_EXPANSION: true
```

### AZURE_POLICY_WAIVER_MAX_EXPIRY

This configuration option determines the maximum number of days in the future for a waiver policy exemption.

Syntax:

```yaml
configuration:
  AZURE_POLICY_WAIVER_MAX_EXPIRY: integer
```

Default:

```yaml
# YAML: The default AZURE_POLICY_WAIVER_MAX_EXPIRY configuration option
configuration:
  AZURE_POLICY_WAIVER_MAX_EXPIRY: 366
```

Example:

```yaml
# YAML: Set the AZURE_POLICY_WAIVER_MAX_EXPIRY configuration option to 90
configuration:
  AZURE_POLICY_WAIVER_MAX_EXPIRY: 90
```

### AZURE_RESOURCE_GROUP

This configuration option sets the resource group object used by the `resourceGroup()` function.
Configure this option to change the resource group object when using exporting templates for analysis.
Provided properties will override the default.
Any properties that are not provided with use the defaults as specified below.

This configuration option will be ignored when `-ResourceGroup` is used with `Export-AzRuleTemplateData`.

Syntax:

```yaml
configuration:
  AZURE_RESOURCE_GROUP:
    name: string
    location: string
    tags: object
    properties:
      provisioningState: string
```

Default:

```yaml
# YAML: The default AZURE_RESOURCE_GROUP configuration option
configuration:
  AZURE_RESOURCE_GROUP:
    name: 'ps-rule-test-rg'
    location: 'eastus'
    tags: { }
    properties:
      provisioningState: 'Succeeded'
```

Example:

```yaml
# YAML: Override the location of the resource group object.
configuration:
  AZURE_RESOURCE_GROUP:
    location: 'australiasoutheast'
```

### AZURE_SUBSCRIPTION

This configuration option sets the subscription object used by the `subscription()` function.
Configure this option to change the subscription object when using exporting templates for analysis.
Provided properties will override the default.
Any properties that are not provided with use the defaults as specified below.

This configuration option will be ignored when `-Subscription` is used with `Export-AzRuleTemplateData`.

Syntax:

```yaml
configuration:
  AZURE_SUBSCRIPTION:
    subscriptionId: string
    tenantId: string
    displayName: string
    state: string
```

Default:

```yaml
# YAML: The default AZURE_SUBSCRIPTION configuration option
configuration:
  AZURE_SUBSCRIPTION:
    subscriptionId: 'ffffffff-ffff-ffff-ffff-ffffffffffff'
    tenantId: 'ffffffff-ffff-ffff-ffff-ffffffffffff'
    displayName: 'PSRule Test Subscription'
    state: 'NotDefined'
```

Example:

```yaml
# YAML: Override the display name of the subscription object
  AZURE_SUBSCRIPTION:
    displayName: 'My test subscription'
```

### AZURE_POLICY_IGNORE_LIST

This configuration option configures a custom list policy definitions to ignore when exporting policy to rules.
In addition to the custom list, a built-in list of policies are ignored.
The built-in list can be found [here](https://github.com/Azure/PSRule.Rules.Azure/blob/main/data/policy-ignore.json).

Configure this option to ignore policy definitions that:

- Already have a rule defined.
- Are not relevant to testing Infrastructure as Code.

Syntax:

```yaml
configuration:
  AZURE_POLICY_IGNORE_LIST: array
```

Default:

```yaml
# YAML: The default AZURE_POLICY_IGNORE_LIST configuration option
configuration:
  AZURE_POLICY_IGNORE_LIST: []
```

Example:

```yaml
# YAML: Add a custom policy definition to ignore
configuration:
  AZURE_POLICY_IGNORE_LIST:
  - '/providers/Microsoft.Authorization/policyDefinitions/1f314764-cb73-4fc9-b863-8eca98ac36e9'
  - '/providers/Microsoft.Authorization/policyDefinitions/b54ed75b-3e1a-44ac-a333-05ba39b99ff0'
```

### AZURE_POLICY_RULE_PREFIX

This configuration option sets the prefix for names of exported rules.
Configure this option to change the prefix, which defaults to `Azure`.

This configuration option will be ignored when `-Prefix` is used with `Export-AzPolicyAssignmentRuleData`.

Syntax:

```yaml
configuration:
  AZURE_POLICY_RULE_PREFIX: string
```

Default:

```yaml
# YAML: The default AZURE_POLICY_RULE_PREFIX configuration option
configuration:
  AZURE_POLICY_RULE_PREFIX: 'Azure'
```

Example:

```yaml
# YAML: Override the prefix of exported policy rules
  AZURE_POLICY_RULE_PREFIX: 'AzureCustomPrefix'
```

### AZURE_APIM_MIN_API_VERSION

This configuration option sets the minimum API version used for control plane API calls to API Management instances.
Configure this option to change the minimum API version, which defaults to `'2021-08-01'`.

Syntax:

```yaml
configuration:
  AZURE_APIM_MIN_API_VERSION: string
```

Default:

```yaml
# YAML: The default AZURE_APIM_MIN_API_VERSION configuration option
configuration:
  AZURE_APIM_MIN_API_VERSION: '2021-08-01'
```

Example:

```yaml
# YAML: Set the AZURE_APIM_MIN_API_VERSION configuration option to '2021-12-01-preview'
configuration:
  AZURE_APIM_MIN_API_VERSION: '2021-12-01-preview'
```

### AZURE_COSMOS_DEFENDER_PER_ACCOUNT

This configuration option enables validation for that each Cosmos DB account is associated with a Microsoft Defender for Cosmos DB resource level plan.
Configure this option to enable the per account validation, which defaults to `false`.

Syntax:

```yaml
configuration:
  AZURE_COSMOS_DEFENDER_PER_ACCOUNT: boolean
```

Default:

```yaml
# YAML: The default AZURE_COSMOS_DEFENDER_PER_ACCOUNT configuration option
configuration:
  AZURE_COSMOS_DEFENDER_PER_ACCOUNT: false
```

Example:

```yaml
# YAML: Set the AZURE_COSMOS_DEFENDER_PER_ACCOUNT configuration option to true
configuration:
  AZURE_COSMOS_DEFENDER_PER_ACCOUNT: true
```

### AZURE_STORAGE_DEFENDER_PER_ACCOUNT

This configuration option enables validation for that each storage account is associated with a Microsoft Defender for Storage resource level plan.
Configure this option to enable the per account validation, which defaults to `false`.

Syntax:

```yaml
configuration:
  AZURE_STORAGE_DEFENDER_PER_ACCOUNT: boolean
```

Default:

```yaml
# YAML: The default AZURE_STORAGE_DEFENDER_PER_ACCOUNT configuration option
configuration:
  AZURE_STORAGE_DEFENDER_PER_ACCOUNT: false
```

Example:

```yaml
# YAML: Set the AZURE_STORAGE_DEFENDER_PER_ACCOUNT configuration option to true
configuration:
  AZURE_STORAGE_DEFENDER_PER_ACCOUNT: true
```

## NOTE

An online version of this document is available at <https://github.com/Azure/PSRule.Rules.Azure/blob/main/docs/concepts/about_PSRule_Azure_Configuration.md>.

## KEYWORDS

- Configuration
- Rule<|MERGE_RESOLUTION|>--- conflicted
+++ resolved
@@ -50,11 +50,7 @@
 ```yaml
 # YAML: The default AZURE_AKS_CLUSTER_MINIMUM_VERSION configuration option
 configuration:
-<<<<<<< HEAD
   AZURE_AKS_CLUSTER_MINIMUM_VERSION: 1.29.7
-=======
-  AZURE_AKS_CLUSTER_MINIMUM_VERSION: 1.20.5
->>>>>>> f2a6ed59
 ```
 
 Example:
