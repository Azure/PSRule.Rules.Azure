---
author: BernieWhite
---

# Setup Azure Monitor logs

When analyzing Azure resources, you may want to capture the results of each analysis run.
Azure Monitor provides a central storage location for log data through [Log Analytics][1] workspaces.
Centrally storing PSRule results enables the following scenarios:

- **Auditing and reporting** &mdash; Report on analysis pass or failures.
  - Use Azure Monitor [workbooks][4] or [custom queries][3] to perform analysis and display results.
  - Perform security analysis within [Microsoft Azure Sentinel][2] your a scalable, cloud-native SIEM.
    Alternatively, export log data from Log Analytics for ingestion into a third-party SIEM.
- **Send notifications using alerts** &mdash; Trigger [alerts][5] to send notifications.
- **Integration with other workflows** &mdash; Configure alerts and action groups to [trigger integration][6].

!!! Abstract
    This topic covers setting up PSRule to log rule results into a [Log Analytics][1] workspace.

  [1]: https://docs.microsoft.com/azure/azure-monitor/logs/log-analytics-overview
  [2]: https://docs.microsoft.com/azure/sentinel/overview
  [3]: https://docs.microsoft.com/azure/azure-monitor/logs/queries
  [4]: https://docs.microsoft.com/azure/azure-monitor/visualize/workbooks-overview
  [5]: https://docs.microsoft.com/azure/azure-monitor/alerts/alerts-log
  [6]: https://docs.microsoft.com/azure/azure-monitor/alerts/alerts-common-schema-integrations

## Logging into a Log Analytics workspace

Logging of PSRule results into a workspace is done using the _PSRule for Azure Monitor_ module.
PSRule for Azure Monitor extends the PSRule pipeline to import results into the specified workspace.

Once configured, PSRule will log results into the `PSRule_CL` custom log table of the chosen workspace.

!!! Info
    Integration between PSRule and Azure Monitor is done by means of a convention.
    Conventions extend the pipeline to be able to upload results after rules have run.

### Setting environment variables

PSRule for Azure Monitor requires a Log Analytics workspace to import results into.
To configure the workspace to import results to the following environment variables must be set.

- `PSRULE_CONFIGURATION_MONITOR_WORKSPACE_ID` - The unique ID (GUID) for the workspace to import results.
- `PSRULE_CONFIGURATION_MONITOR_WORKSPACE_KEY` - Either the primary or secondary key of the workspace.

How to set these environment variables is covered in the next section for GitHub Actions and Azure Pipelines.

!!! Tip
    Both the workspace ID and keys can be found under the _Agents management_ settings of the workspace.

## Configuring your pipeline

The convention that imports PSRule analysis results is not executed by default.
To enable, reference the `Monitor.LogAnalytics.Import` convention in your analysis pipeline.

### With GitHub Actions

[:octicons-workflow-24: GitHub Action][7]

Import analysis results into Azure Monitor with GitHub Actions by:

- Using the `PSRule.Monitor` module.
- Referencing the `Monitor.LogAnalytics.Import` convention.
- Configure secrets for `MONITOR_WORKSPACE_ID` and `MONITOR_WORKSPACE_KEY`.

=== "Stable"

    Install the latest stable module versions.

    ```yaml
    - name: Analyze Azure template files
      uses: microsoft/ps-rule@v2.3.2
      with:
        modules: PSRule.Rules.Azure,PSRule.Monitor
        conventions: Monitor.LogAnalytics.Import
      env:
        # Define environment variables using GitHub encrypted secrets
        PSRULE_CONFIGURATION_MONITOR_WORKSPACE_ID: ${{ secrets.MONITOR_WORKSPACE_ID }}
        PSRULE_CONFIGURATION_MONITOR_WORKSPACE_KEY: ${{ secrets.MONITOR_WORKSPACE_KEY }}
    ```

=== "Pre-release"

    Install the latest stable or pre-release module versions.

    ```yaml
    - name: Analyze Azure template files
      uses: microsoft/ps-rule@v2.3.2
      with:
        modules: PSRule.Rules.Azure,PSRule.Monitor
        conventions: Monitor.LogAnalytics.Import
        prerelease: true
      env:
        # Define environment variables using GitHub encrypted secrets
        PSRULE_CONFIGURATION_MONITOR_WORKSPACE_ID: ${{ secrets.MONITOR_WORKSPACE_ID }}
        PSRULE_CONFIGURATION_MONITOR_WORKSPACE_KEY: ${{ secrets.MONITOR_WORKSPACE_KEY }}
    ```

!!! Important
    Environment variables can be configured in the workflow or from a secret.
    To keep `MONITOR_WORKSPACE_KEY` secure, use an [encrypted secret][8].

  [7]: https://github.com/marketplace/actions/psrule
  [8]: https://docs.github.com/actions/reference/encrypted-secrets

### With Azure Pipelines

[:octicons-workflow-24: Extension][9]

Import analysis results into Azure Monitor with Azure Pipelines by:

- Installing the PSRule [extension][9], then using the `ps-rule-assert` task in pipeline steps.
- Using the `PSRule.Monitor` module.
- Referencing the `Monitor.LogAnalytics.Import` convention.
- Configure variables for `MONITORWORKSPACEID` and `MONITORWORKSPACEKEY`.

=== "Stable"

    Install the latest stable module versions.

    ```yaml
    - task: ps-rule-assert@2
      displayName: Analyze Azure template files
      inputs:
        modules: PSRule.Rules.Azure,PSRule.Monitor
        conventions: Monitor.LogAnalytics.Import
      env:
        # Define environment variables within Azure Pipelines
        PSRULE_CONFIGURATION_MONITOR_WORKSPACE_ID: $(MONITORWORKSPACEID)
        PSRULE_CONFIGURATION_MONITOR_WORKSPACE_KEY: $(MONITORWORKSPACEKEY)
    ```

=== "Pre-release"

    Install the latest stable or pre-release module versions.

    ```yaml
    - task: ps-rule-install@2
      displayName: Install PSRule for Azure (pre-release)
      inputs:
        module: PSRule.Rules.Azure
        prerelease: true

    - task: ps-rule-install@2
      displayName: Install PSRule for Azure Monitor (pre-release)
      inputs:
        module: PSRule.Monitor
        prerelease: true

    - task: ps-rule-assert@2
      displayName: Analyze Azure template files
      inputs:
        modules: PSRule.Rules.Azure,PSRule.Monitor
        conventions: Monitor.LogAnalytics.Import
      env:
        # Define environment variables within Azure Pipelines
        PSRULE_CONFIGURATION_MONITOR_WORKSPACE_ID: $(MONITORWORKSPACEID)
        PSRULE_CONFIGURATION_MONITOR_WORKSPACE_KEY: $(MONITORWORKSPACEKEY)
    ```

!!! Important
    Variables can be configured in YAML, on the pipeline, or referenced from a defined variable group.
    To keep `MONITORWORKSPACEKEY` secure, use a [variable group][10] linked to an Azure Key Vault.

  [9]: https://marketplace.visualstudio.com/items?itemName=bewhite.ps-rule
  [10]: https://docs.microsoft.com/azure/devops/pipelines/library/variable-groups

<<<<<<< HEAD
*[SIEM]: security information event management

### Querying The Data

Once the results have been published to the Log Analytics workspace, they can be queried by executing
results against the `PSRule_CL` table (under Custom Logs). For more information on how to write Log
Analytics querys, review the [Log Analytics tutortial](https://docs.microsoft.com/azure/azure-monitor/logs/log-analytics-tutorial)
=======
## Sample queries

Continue reading for some sample queries you can try out Azure Monitor integration.

### Results with annotations

```kql
// Show extended info
PSRule_CL
| where TimeGenerated > ago(30d)
| extend Pillar = tostring(parse_json(Annotations_s).pillar)
| extend Link = tostring(parse_json(Annotations_s).["online version"])
```

### Summarize results by run

```kql
// Group by run
PSRule_CL
| where TimeGenerated > ago(30d)
| summarize Pass=countif(Outcome_s == "Pass"), Fail=countif(Outcome_s  == "Fail") by RunId_s
```

*[SIEM]: security information event management
>>>>>>> 2db2c50c
<|MERGE_RESOLUTION|>--- conflicted
+++ resolved
@@ -166,15 +166,6 @@
   [9]: https://marketplace.visualstudio.com/items?itemName=bewhite.ps-rule
   [10]: https://docs.microsoft.com/azure/devops/pipelines/library/variable-groups
 
-<<<<<<< HEAD
-*[SIEM]: security information event management
-
-### Querying The Data
-
-Once the results have been published to the Log Analytics workspace, they can be queried by executing
-results against the `PSRule_CL` table (under Custom Logs). For more information on how to write Log
-Analytics querys, review the [Log Analytics tutortial](https://docs.microsoft.com/azure/azure-monitor/logs/log-analytics-tutorial)
-=======
 ## Sample queries
 
 Continue reading for some sample queries you can try out Azure Monitor integration.
@@ -199,4 +190,9 @@
 ```
 
 *[SIEM]: security information event management
->>>>>>> 2db2c50c
+
+### Querying The Data
+
+Once the results have been published to the Log Analytics workspace, they can be queried by executing
+results against the `PSRule_CL` table (under Custom Logs). For more information on how to write Log
+Analytics querys, review the [Log Analytics tutortial](https://docs.microsoft.com/azure/azure-monitor/logs/log-analytics-tutorial)